--- conflicted
+++ resolved
@@ -7,12 +7,8 @@
 
 These Cartridges are not dumped:
 Just Write JR. SD294C
-<<<<<<< HEAD
-Amoured Assault SD233C // Was availible on Cartridge and/or Tape
-=======
 Armoured Assault SD233C // Was available on Cartridge and/or Tape
 
->>>>>>> e8a0e046
 -->
 
 <softwarelist name="svi318_cart" description="Spectravision SVI-318 cartridges">
