--- conflicted
+++ resolved
@@ -74,17 +74,10 @@
 |        | 80-090000-001(US) | Up (rev. 001)                                                                                  |
 |   XX   | 80-090003-003(UK) | Up (rev. 003)                                                                                  |
 |        | 80-090004(GE)     | Oben                                                                                           |
-<<<<<<< HEAD
-|   XX   | 80-090004-004(GE) | Oben                                                                                           |
-|        | 80-090005(FR)     | Là-Haut                                                                                        |
-|   XX   | 80-090005-005(FR) | Là-Haut                                                                                        |
-|   XX   | 80-090007-022(SP) | Up                                                                                             |
-=======
 |   XX   | 80-090004-004(GE) | Oben (rev. 004)                                                                                |
 |        | 80-090005(FR)     | Là-Haut (ever released?)                                                                       |
 |   XX   | 80-090005-005(FR) | Là-Haut (rev. 005)                                                                             |
 |   XX   | 80-090007-022(SP) | Up (rev. 022)                                                                                  |
->>>>>>> e8a0e046
 +========+===================+================================================================================================+
 |        | 80-090020(US)     | Handy Manny                                                                                    |
 |        | 80-090023(UK)     | Handy Manny                                                                                    |
@@ -148,11 +141,7 @@
 |   XX   | 80-092002(NL)     | Alfabet Pretpark                                                                               |
 |        | 80-092003(UK)     | Alphabet Park Adventure (Red Haired Girl Version)                                              |
 |   XX   | 80-092004(GE)     | Abenteuer im ABC Park                                                                          |
-<<<<<<< HEAD
-|   XX   | 80-092004(GE)     | Abenteuer im ABC Park (Rev. 3, translucent blue cart)                                          |
-=======
 |   XX   | 80-092004(GE)     | Abenteuer im ABC Park (rev. 3, translucent blue cart)                                          |
->>>>>>> e8a0e046
 |   XX   | 80-092005(FR)     | ABC Land Aventure (same ROM on purple and translucent blue carts)                              |
 |        | 80-092006(PT)     | ABC Adventure (EAN is 3417768920162 cart#92016)                                                |
 |   XX   | 80-092007(SP)     | Aventuras en el Parque Alfabeto (purple, no # on label, 92007 on PCB)                          |
@@ -246,13 +235,8 @@
 |        | 80-092143-103(UK) | Spider-Man & Friends - Secret Missions (rev. 103)                                              |
 |   XX   | 80-092144(GE)     | Spider-Man & Freunde - Geheime Missionen                                                       |
 |   XX   | 80-092145(FR)     | Spider-Man & ses amis - Missions Secrètes (white webs)                                         |
-<<<<<<< HEAD
-|   XX   | 80-092145-105(FR) | Spider-Man & ses amis - Missions Secrètes (yellow webs)                                        |
-|   XX   | 80-092145-305(FR) | Spider-Man & ses amis - Missions Secrètes                                                      |
-=======
 |   XX   | 80-092145-105(FR) | Spider-Man & ses amis - Missions Secrètes (rev. 105, yellow webs)                              |
 |   XX   | 80-092145-305(FR) | Spider-Man & ses amis - Missions Secrètes (rev. 305)                                           |
->>>>>>> e8a0e046
 |        | 80-092146(PT)     | Spider-man & Amigos - Missoes Secretas                                                         |
 |   XX   | 80-092147(SP)     | Spider-Man y Amigos - Misiones Secretas (white webs, 2005)                                     |
 |        | 80-092147-122(SP) | Spider-Man y Amigos - Misiones Secretas (rev. 122, yellow webs, 2007)                          |
@@ -268,11 +252,7 @@
 |        | 80-092163-293(UK) | Scooby-Doo! - Funland Frenzy (rev. 293, Yellow, only Scooby on label might be motion version)  |
 |   XX   | 80-092164(GE)     | Scooby-Doo! - Im Lernpark                                                                      |
 |   XX   | 80-092165(FR)     | Scooby-Doo! - Panique à Funland (same ROM on purple and translucent blue carts)                |
-<<<<<<< HEAD
-|   XX   | 80-092165-105(FR) | Scooby-Doo! - Panique à Funland                                                                |
-=======
 |   XX   | 80-092165-105(FR) | Scooby-Doo! - Panique à Funland (rev. 105)                                                     |
->>>>>>> e8a0e046
 |   XX   | 80-092167(SP)     | Scooby-Doo - Misterio en el Parque (translucent blue cart)                                     |
 |   XX   | 80-092167(SP)     | Scooby-Doo - Misterio en el Parque (purple, # on back label)                                   |
 |   XX   | 80-092173(DK)     | Scooby-Doo! - Sjov i forlystelsesparken                                                        |
@@ -321,13 +301,8 @@
 |   XX   | 80-092244-104(GE) | Cinderella - Lernen im Märchenland (rev. 104, 2007)                                            |
 |   XX   | 80-092244-204(GE) | Cinderella - Lernen im Märchenland (rev. 204, 2008) (52-092244-205(GER) on back label)         |
 |   XX   | 80-092245(FR)     | Cendrillon - Le rêve enchanté de Cendrillon                                                    |
-<<<<<<< HEAD
-|   XX   | 80-092245-105(FR) | Cendrillon - Le rêve enchanté de Cendrillon                                                    |
-|   XX   | 80-092245-205(FR) | Cendrillon - Le rêve enchanté de Cendrillon                                                    |
-=======
 |   XX   | 80-092245-105(FR) | Cendrillon - Le rêve enchanté de Cendrillon (rev. 105)                                         |
 |   XX   | 80-092245-205(FR) | Cendrillon - Le rêve enchanté de Cendrillon (rev. 205)                                         |
->>>>>>> e8a0e046
 |        | 80-092246(PT)     | Cinderela - Os Sonhos Magicos da Cinderela (Cart#92256)                                        |
 |   XX   | 80-092247(SP)     | La Cenicienta - Los sueños mágicos de Cenicienta (non motion#, but V.Motion in spanish catalog)|
 |   XX   | 80-092247-122(SP) | La Cenicienta - Los sueños mágicos de Cenicienta (rev. 122, white/light pink cart label background)
@@ -344,35 +319,19 @@
 |   XX   | 80-092267(SP)     | Mundo Elmo - Grandes descubrimientos de Elmo (52-92267(SP) on back label)                      |
 +========+===================+================================================================================================+
 |   XX   | 80-092280(US)     | Dora The Explorer - Dora's Fit-it Adventure                                                    |
-<<<<<<< HEAD
-|        | 80-092280-101(US) | Dora The Explorer - Dora's Fit-it Adventure (alt)                                              |
-|   XX   | 80-092280-201(US) | Dora The Explorer - Dora's Fit-it Adventure (alt 2)                                            |
-|        | 80-092282(NL)     | Dora - Doras Reparatie Avontuur!                                                               |
-|   XX   | 80-092283(UK)     | Dora The Explorer - Dora's Fit-it Adventure (same ROM as "80-092280(US)"                       |
-|   XX   | 80-092283-103(UK) | Dora The Explorer - Dora's Fit-it Adventure (alt)                                              |
-=======
 |        | 80-092280-101(US) | Dora The Explorer - Dora's Fit-it Adventure (rev. 101)                                         |
 |   XX   | 80-092280-201(US) | Dora The Explorer - Dora's Fit-it Adventure (rev. 201)                                         |
 |        | 80-092282(NL)     | Dora - Doras Reparatie Avontuur!                                                               |
 |   XX   | 80-092283(UK)     | Dora The Explorer - Dora's Fit-it Adventure (same ROM as "80-092280(US)"                       |
 |   XX   | 80-092283-103(UK) | Dora The Explorer - Dora's Fit-it Adventure (rev. 103)                                         |
->>>>>>> e8a0e046
 |        | 80-092284(GE)     | Dora - Doras Reparatur-Abenteuer                                                               |
 |   XX   | 80-092284-104(GE) | Dora - Doras Reparatur-Abenteuer (rev. 104)                                                    |
 |   XX   | 80-092285(FR)     | Dora L'Exploratrice - Les aventures de Dora Apprentie Mécano                                   |
-<<<<<<< HEAD
-|   XX   | 80-092285-105(FR) | Dora L'Exploratrice - Les aventures de Dora Apprentie Mécano                                   |
-|        | 80-092285-1?5(FR) | Dora L'Exploratrice - Les aventures de Dora Apprentie Mécano (NTSC French-Canadian)            |
-|        | 80-092286(PT)     | Dora - em busca das pecas perdidas (cart# 92296)                                               |
-|        | 80-092287-122(SP) | Dora La Exploradora - La Aventura arregla-todo de Dora                                         |
-|   XX   | 80-092287-222(SP) | Dora La Exploradora - La Aventura arregla-todo de Dora (purple, no # on front label, 52-092287-222(SP) on back label)
-=======
 |   XX   | 80-092285-105(FR) | Dora L'Exploratrice - Les aventures de Dora Apprentie Mécano  (rev. 105)                       |
 |        | 80-092285-1?5(FR) | Dora L'Exploratrice - Les aventures de Dora Apprentie Mécano (NTSC French-Canadian)            |
 |        | 80-092286(PT)     | Dora - em busca das pecas perdidas (cart# 92296)                                               |
 |        | 80-092287-122(SP) | Dora La Exploradora - La Aventura arregla-todo de Dora (rev. 122)                              |
 |   XX   | 80-092287-222(SP) | Dora La Exploradora - La Aventura arregla-todo de Dora (rev. 222, purple, no # on front label, 52-092287-222(SP) on back label)
->>>>>>> e8a0e046
 +========+===================+================================================================================================+
 |   XX   | 80-092300(US)     | Bob the Builder - Bob's Busy Day                                                               |
 |   XX   | 80-092303(UK)     | Bob the Builder - Bob's Busy Day                                                               |
@@ -468,19 +427,11 @@
 |        | 80-092510(KOR)    | Whiz Kid Wheels - 꼬마 자동차 트러클 (50-92510(KOR) on back label)                               |
 |        |          (CN)     | 数学快车                                                                                        |
 +========+===================+================================================================================================+
-<<<<<<< HEAD
-|        | 80-092520(US)     | Spider-Man & Friends Doc Ock's Challenge                                                       |
-|        |          (IT)     | Spider-Man la sfida del dottor Ock  (V.Smile pocket bundle only?)                              |
-|        | 80-092523(UK)     | Spider-Man & Friends Doc Ock's Challenge                                                       |
-|   XX   | 80-092524(GE)     | Spider-Man & Freunde Wettkampf im Space Labor                                                  |
-|   XX   | 80-092525(FR)     | Spider-Man & ses amis Le défi du docteur Ock                                                   |
-=======
 |        | 80-092520(US)     | Spider-Man & Friends - Doc Ock's Challenge                                                     |
 |   XX   | 80-092531(IT)     | Spider-Man & Friends - La Sfida del Dottor Ock                                                 |
 |        | 80-092523(UK)     | Spider-Man & Friends - Doc Ock's Challenge                                                     |
 |   XX   | 80-092524(GE)     | Spider-Man & Freunde - Wettkampf im Space Labor                                                |
 |   XX   | 80-092525(FR)     | Spider-Man & ses amis - Le défi du docteur Ock                                                 |
->>>>>>> e8a0e046
 |   XX   | 80-092527(SP)     | Spider-Man y Amigos - La Aventura Del Doctor Octopus (52-92527(SP) on back label)              |
 +========+===================+================================================================================================+
 |   XX   | 80-092540(US)     | Noddy - Detective for a Day                                                                    |
@@ -489,11 +440,7 @@
 |        | 80-092544(GE)     | Noddy - Detektiv fuer einen Tag (need pic to confirm, manual cover says -104)                  |
 |   XX   | 80-092544-104(GE) | Noddy - Detektiv fuer einen Tag (rev. 104)                                                     |
 |   XX   | 80-092545(FR)     | Oui-Oui - Détective d'un Jour                                                                  |
-<<<<<<< HEAD
-|   XX   | 80-092545-105(FR) | Oui-Oui - Détective d'un Jour (ALT)                                                            |
-=======
 |   XX   | 80-092545-105(FR) | Oui-Oui - Détective d'un Jour (rev. 105)                                                       |
->>>>>>> e8a0e046
 |   XX   | 80-092556(PT)     | Noddy - Detective por um dia (092556(Port) on cart)                                            |
 +========+===================+================================================================================================+
 |        | 80-092560(US)     | 101 Dalmations (one pic on german site with USA code)                                          |
@@ -530,11 +477,7 @@
 |   XX   | 80-092663(UK)     | Cars - Rev It Up In Radiator Springs                                                           |
 |   XX   | 80-092664(GE)     | Cars - Vollgas in Radiator Springs                                                             |
 |   XX   | 80-092665(FR)     | Cars - Quatre Roues                                                                            |
-<<<<<<< HEAD
-|   XX   | 80-092665-105(FR) | Cars - Quatre Roues                                                                            |
-=======
 |   XX   | 80-092665-105(FR) | Cars - Quatre Roues (rev. 105)                                                                 |
->>>>>>> e8a0e046
 |        | 80-092666(PT)     | Carros - Aventura em Radiator Springs (92676 on cart)                                          |
 |   XX   | 80-092667(SP)     | Cars - Acelera el Motor en Radiador Springs                                                    |
 |   XX   | 80-092673(DK)     | Biler - Ræs i Kølerkildekøbing                                                                 |
@@ -575,11 +518,7 @@
 |   XX   | 80-092863(UK)     | Shrek the Third: Arthur's School Day Adventure                                                 |
 |   XX   | 80-092864(GE)     | Shrek der Dritte - Ein Spannender Schultag                                                     |
 |   XX   | 80-092865(FR)     | Shrek Le Troisième - L'aventure d'Arthur                                                       |
-<<<<<<< HEAD
-|   XX   | 80-092865-105(FR) | Shrek Le Troisième - L'aventure d'Arthur                                                       |
-=======
 |   XX   | 80-092865-105(FR) | Shrek Le Troisième - L'aventure d'Arthur (rev. 105)                                            |
->>>>>>> e8a0e046
 |        | 80-092867(SP)     | Shrek Tercero - En Busca de Arturo                                                             |
 +========+===================+================================================================================================+
 |        | 80-092880(US)     | Ratatouille - Remy's New Recipes                                                               |
@@ -587,11 +526,7 @@
 |   XX   | 80-092882(NL)     | Ratatouille - Remy's Nieuwe Recepten (52-092882(NL) on back label)                             |
 |        | 80-092883(UK)     | Ratatouille - Remy's New Recipes                                                               |
 |   XX   | 80-092884(GE)     | Ratatouille - Remys neue Rezepte                                                               |
-<<<<<<< HEAD
-|        | 80-092884-104(GE) | Ratatouille - Remys neue Rezepte (ALT)                                                         |
-=======
 |        | 80-092884-104(GE) | Ratatouille - Remys neue Rezepte (rev. 104)                                                    |
->>>>>>> e8a0e046
 |   XX   | 80-092885(FR)     | Ratatouille - Les nouvelles recettes de Rémy                                                   |
 |   XX   | 80-092887(SP)     | Ratatouille - Las recetas del Remy (52-092887(SP) on back label)                               |
 +========+===================+================================================================================================+
@@ -702,24 +637,6 @@
 
 	<software name="aladdinf" cloneof="aladdini">
 		<description>Disney Aladdin - Les fabuleuses aventures d'Aladdin (France)</description>
-<<<<<<< HEAD
-		<year>2005</year>
-		<publisher>VTech</publisher>
-		<info name="serial" value="80-092205(FR)" />
-		<part name="cart" interface="vsmile_cart">
-			<feature name="slot" value="vsmile_rom" />
-			<feature name="cart_type" value="lilac" />
-			<feature name="u1" value="" />
-			<dataarea name="rom" size="8388608">
-				<rom name="92205 - Aladdin (FR).bin" size="8388608" crc="08aa0570" sha1="ba7268cb7ffe858abbb69745dbf2279e0bb8b234" />
-			</dataarea>
-		</part>
-	</software>
-
-	<software name="aladdins" cloneof="aladdini">
-		<description>Disney Aladdin - El Maravilloso Mundo de Aladdin (Spain)</description>
-=======
->>>>>>> e8a0e046
 		<year>2005</year>
 		<publisher>VTech</publisher>
 		<info name="serial" value="80-092205(FR)" />
@@ -1372,11 +1289,7 @@
 
 	<!-- No inputs -->
 	<software name="carsfr105" cloneof="carsr201" supported="no">
-<<<<<<< HEAD
-		<description>Disney/Pixar Cars - Quatre Roues (France, Rev. 105)</description>
-=======
 		<description>Disney/Pixar Cars - Quatre Roues (France, rev. 105)</description>
->>>>>>> e8a0e046
 		<year>2006?</year>
 		<publisher>VTech</publisher>
 		<info name="serial" value="80-092665-105(FR)" />
@@ -1548,11 +1461,7 @@
 
 	<!-- No inputs -->
 	<software name="cinderlafr105" cloneof="cinderla" supported="no">
-<<<<<<< HEAD
-		<description>Disney Princesses Cendrillon - Le rêve enchanté de Cendrillon (France, Rev. 105)</description>
-=======
 		<description>Disney Princesses Cendrillon - Le rêve enchanté de Cendrillon (France, rev. 105)</description>
->>>>>>> e8a0e046
 		<year>2007</year>
 		<publisher>VTech</publisher>
 		<info name="serial" value="80-092245-105(FR)" />
@@ -1568,11 +1477,7 @@
 
 	<!-- No inputs -->
 	<software name="cinderlafr205" cloneof="cinderla" supported="no">
-<<<<<<< HEAD
-		<description>Walt Disney Cendrillon - Le rêve enchanté de Cendrillon (France, Rev. 205)</description>
-=======
 		<description>Walt Disney Cendrillon - Le rêve enchanté de Cendrillon (France, rev. 205)</description>
->>>>>>> e8a0e046
 		<year>2008</year>
 		<publisher>VTech</publisher>
 		<info name="serial" value="80-092245-205(FR)" />
@@ -1794,11 +1699,7 @@
 
 	<!-- No inputs -->
 	<software name="dorafr105" cloneof="dorar201" supported="no">
-<<<<<<< HEAD
-		<description>Dora L'Exploratrice - Les aventures de Dora Apprentie Mécano (France, Rev. 105)</description>
-=======
 		<description>Dora L'Exploratrice - Les aventures de Dora Apprentie Mécano (France, rev. 105)</description>
->>>>>>> e8a0e046
 		<year>2007</year>
 		<publisher>VTech</publisher>
 		<info name="serial" value="80-092285-105(FR)" />
@@ -2764,11 +2665,7 @@
 
 	<!-- No inputs -->
 	<software name="noddyfr105" cloneof="noddy" supported="no">
-<<<<<<< HEAD
-		<description>Oui-Oui - Détective d'un Jour (France, Rev. 105)</description>
-=======
 		<description>Oui-Oui - Détective d'un Jour (France, rev. 105)</description>
->>>>>>> e8a0e046
 		<year>200?</year>
 		<publisher>VTech</publisher>
 		<info name="serial" value="80-092545-105(FR)" />
@@ -2886,11 +2783,7 @@
 
 	<!-- No inputs -->
 	<software name="upfr005" supported="no">
-<<<<<<< HEAD
-		<description>Disney/Pixar Là-Haut (France, Rev. 005)</description>
-=======
 		<description>Disney/Pixar Là-Haut (France, rev. 005)</description>
->>>>>>> e8a0e046
 		<year>2009</year>
 		<publisher>VTech</publisher>
 		<info name="serial" value="80-090005-005(FR)" />
@@ -3213,11 +3106,7 @@
 
 	<!-- No inputs -->
 	<software name="scoobydofr105" cloneof="scoobydor301" supported="no">
-<<<<<<< HEAD
-		<description>Scooby-Doo! - Panique à Funland (France, Rev. 105)</description>
-=======
 		<description>Scooby-Doo! - Panique à Funland (France, rev. 105)</description>
->>>>>>> e8a0e046
 		<year>2007</year> <!-- (s07) -->
 		<publisher>VTech</publisher>
 		<info name="serial" value="80-092165-105(FR)" />
@@ -3452,11 +3341,7 @@
 
 	<!-- No inputs -->
 	<software name="shrek3fr105" cloneof="shrek3" supported="no">
-<<<<<<< HEAD
-		<description>DreamWorks Shrek Le Troisième - L'aventure d'Arthur (France, Rev. 105)</description>
-=======
 		<description>DreamWorks Shrek Le Troisième - L'aventure d'Arthur (France, rev. 105)</description>
->>>>>>> e8a0e046
 		<year>2007?</year>
 		<publisher>VTech</publisher>
 		<info name="serial" value="80-092865-105(FR)" />
@@ -3648,11 +3533,7 @@
 		</part>
 	</software>
 
-<<<<<<< HEAD
-	<software name="spiderdocf" cloneof="spiderdocg">
-=======
 	<software name="spiderdocf" cloneof="spiderdoci">
->>>>>>> e8a0e046
 		<description>Spider-Man &amp; ses amis - Le Défi Du Docteur Ock (France)</description>
 		<year>2006</year>
 		<publisher>VTech</publisher>
@@ -3667,11 +3548,7 @@
 		</part>
 	</software>
 
-<<<<<<< HEAD
-	<software name="spiderdocs" cloneof="spiderdocg">
-=======
 	<software name="spiderdocs" cloneof="spiderdoci">
->>>>>>> e8a0e046
 		<description>Spider-Man y Amigos - La Aventura Del Doctor Octopus (Spain)</description>
 		<year>2006</year>
 		<publisher>VTech</publisher>
@@ -3756,11 +3633,7 @@
 
 	<!-- No inputs -->
 	<software name="spidermisfr105" cloneof="spidermisr101" supported="no">
-<<<<<<< HEAD
-		<description>Marvel Spider-Man &amp; ses amis - Missions secrètes (France, Rev. 105)</description>
-=======
 		<description>Marvel Spider-Man &amp; ses amis - Missions secrètes (France, rev. 105)</description>
->>>>>>> e8a0e046
 		<year>2007</year>
 		<publisher>VTech</publisher>
 		<info name="serial" value="80-092145-105(FR)" />
@@ -3776,11 +3649,7 @@
 
 	<!-- No inputs -->
 	<software name="spidermisfr305" cloneof="spidermisr101" supported="no">
-<<<<<<< HEAD
-		<description>Marvel Spider-Man &amp; ses amis - Missions secrètes (France, Rev. 305)</description>
-=======
 		<description>Marvel Spider-Man &amp; ses amis - Missions secrètes (France, rev. 305)</description>
->>>>>>> e8a0e046
 		<year>2009</year>
 		<publisher>VTech</publisher>
 		<info name="serial" value="80-092145-305(FR)" />
@@ -4299,11 +4168,7 @@
 	</software>
 
 	<!-- No inputs -->
-<<<<<<< HEAD
-	<software name="wallef" cloneof="walleg" supported="no">
-=======
 	<software name="wallef" cloneof="wallei" supported="no">
->>>>>>> e8a0e046
 		<description>Disney/Pixar Wall-E (France)</description>
 		<year>2008</year>
 		<publisher>VTech</publisher>
@@ -4319,11 +4184,7 @@
 	</software>
 
 	<!-- No inputs -->
-<<<<<<< HEAD
-	<software name="walles" cloneof="walleg" supported="no">
-=======
 	<software name="walles" cloneof="wallei" supported="no">
->>>>>>> e8a0e046
 		<description>Disney/Pixar Wall-E (Spain)</description>
 		<year>2008</year>
 		<publisher>VTech</publisher>
