--- conflicted
+++ resolved
@@ -1402,13 +1402,8 @@
 		</part>
 	</software>
 
-<<<<<<< HEAD
 	<software name="turbo2ka" cloneof="turbo2k" supported="no">
-		<description>Cartridge dla Turbo 2000 v1.0 (Alt)</description>
-=======
-	<software name="turbo2ka" cloneof="turbo2k">
 		<description>Cartridge dla Turbo 2000 v1.0 (alt)</description>
->>>>>>> 8f969395
 		<year>1991</year>
 		<publisher>DOMAIN SOFT</publisher>
 		<notes><![CDATA[
@@ -2079,13 +2074,8 @@
 		</part>
 	</software>
 
-<<<<<<< HEAD
 	<software name="digduga" cloneof="digdug" supported="partial">
-		<description>Dig Dug (Earlier Release)</description>
-=======
-	<software name="digduga" cloneof="digdug">
 		<description>Dig Dug (earlier release)</description>
->>>>>>> 8f969395
 		<year>1982</year>
 		<publisher>Atari</publisher>
 		<notes><![CDATA[
@@ -3495,13 +3485,8 @@
 		</part>
 	</software>
 
-<<<<<<< HEAD
 	<software name="mega1" supported="partial">
 		<description>Mega Cartridge 01 (Chile, pirate)</description>
-=======
-	<software name="mega1" supported="no">
-		<description>Mega Cartridge 01 (Spain, pirate)</description>
->>>>>>> 8f969395
 		<year>2004</year>
 		<publisher>Willysoft</publisher>
 		<notes><![CDATA[
@@ -3519,13 +3504,8 @@
 		</part>
 	</software>
 
-<<<<<<< HEAD
 	<software name="mega2">
 		<description>Mega Cartridge 02 (Chile, pirate)</description>
-=======
-	<software name="mega2" supported="no">
-		<description>Mega Cartridge 02 (Spain, pirate)</description>
->>>>>>> 8f969395
 		<year>2004</year>
 		<publisher>Willysoft</publisher>
 		<notes><![CDATA[
@@ -3542,13 +3522,8 @@
 		</part>
 	</software>
 
-<<<<<<< HEAD
 	<software name="mega3" supported="partial">
 		<description>Mega Cartridge 03 (Chile, pirate)</description>
-=======
-	<software name="mega3" supported="no">
-		<description>Mega Cartridge 03 (Spain, pirate)</description>
->>>>>>> 8f969395
 		<year>2004</year>
 		<publisher>Willysoft</publisher>
 		<notes><![CDATA[
@@ -3566,11 +3541,7 @@
 	</software>
 
 	<software name="mega4" supported="partial">
-<<<<<<< HEAD
 		<description>Mega Cartridge 04 (Chile, pirate)</description>
-=======
-		<description>Mega Cartridge 04 (Spain, pirate)</description>
->>>>>>> 8f969395
 		<year>2004</year>
 		<publisher>Willysoft</publisher>
 		<notes><![CDATA[
@@ -3587,13 +3558,8 @@
 		</part>
 	</software>
 
-<<<<<<< HEAD
 	<software name="mega5">
 		<description>Mega Cartridge 05 (Chile, pirate)</description>
-=======
-	<software name="mega5" supported="no">
-		<description>Mega Cartridge 05 (Spain, pirate)</description>
->>>>>>> 8f969395
 		<year>2004</year>
 		<publisher>Willysoft</publisher>
 		<notes><![CDATA[
@@ -3610,13 +3576,8 @@
 		</part>
 	</software>
 
-<<<<<<< HEAD
 	<software name="mega6" supported="partial">
 		<description>Mega Cartridge 06 (Chile, pirate)</description>
-=======
-	<software name="mega6" supported="no">
-		<description>Mega Cartridge 06 (Spain, pirate)</description>
->>>>>>> 8f969395
 		<year>2004</year>
 		<publisher>Willysoft</publisher>
 		<notes><![CDATA[
@@ -3632,13 +3593,8 @@
 		</part>
 	</software>
 
-<<<<<<< HEAD
 	<software name="mega7" supported="partial">
 		<description>Mega Cartridge 07 (Chile, pirate)</description>
-=======
-	<software name="mega7" supported="no">
-		<description>Mega Cartridge 07 (Spain, pirate)</description>
->>>>>>> 8f969395
 		<year>2004</year>
 		<publisher>Willysoft</publisher>
 		<notes><![CDATA[
@@ -3655,13 +3611,8 @@
 		</part>
 	</software>
 
-<<<<<<< HEAD
 	<software name="mega8">
 		<description>Mega Cartridge 08 (Chile, pirate)</description>
-=======
-	<software name="mega8" supported="partial">
-		<description>Mega Cartridge 08 (Spain, pirate)</description>
->>>>>>> 8f969395
 		<year>2004</year>
 		<publisher>Willysoft</publisher>
 		<notes><![CDATA[
@@ -3678,13 +3629,8 @@
 		</part>
 	</software>
 
-<<<<<<< HEAD
 	<software name="mega9" supported="partial">
 		<description>Mega Cartridge 09 (Chile, pirate)</description>
-=======
-	<software name="mega9" supported="no">
-		<description>Mega Cartridge 09 (Spain, pirate)</description>
->>>>>>> 8f969395
 		<year>2004</year>
 		<publisher>Willysoft</publisher>
 		<notes><![CDATA[
@@ -3701,13 +3647,8 @@
 		</part>
 	</software>
 
-<<<<<<< HEAD
 	<software name="mega10" supported="partial">
 		<description>Mega Cartridge 10 (Chile, pirate)</description>
-=======
-	<software name="mega10" supported="no">
-		<description>Mega Cartridge 10 (Spain, pirate)</description>
->>>>>>> 8f969395
 		<year>2004</year>
 		<publisher>Willysoft</publisher>
 		<notes><![CDATA[
@@ -3725,11 +3666,7 @@
 	</software>
 
 	<software name="mega11" supported="partial">
-<<<<<<< HEAD
 		<description>Mega Cartridge 11 (Chile, pirate)</description>
-=======
-		<description>Mega Cartridge 11 (Spain, pirate)</description>
->>>>>>> 8f969395
 		<year>2004</year>
 		<publisher>Willysoft</publisher>
 		<notes><![CDATA[
@@ -3746,13 +3683,8 @@
 		</part>
 	</software>
 
-<<<<<<< HEAD
 	<software name="mega12" supported="partial">
 		<description>Mega Cartridge 12 (Chile, pirate)</description>
-=======
-	<software name="mega12" supported="no">
-		<description>Mega Cartridge 12 (Spain, pirate)</description>
->>>>>>> 8f969395
 		<year>2004</year>
 		<publisher>Willysoft</publisher>
 		<notes><![CDATA[
@@ -3769,13 +3701,8 @@
 		</part>
 	</software>
 
-<<<<<<< HEAD
 	<software name="mega13" supported="partial">
 		<description>Mega Cartridge 13 (Chile, pirate)</description>
-=======
-	<software name="mega13" supported="no">
-		<description>Mega Cartridge 13 (Spain, pirate)</description>
->>>>>>> 8f969395
 		<year>2004</year>
 		<publisher>Willysoft</publisher>
 		<notes><![CDATA[
@@ -3793,13 +3720,8 @@
 		</part>
 	</software>
 
-<<<<<<< HEAD
 	<software name="mega14" supported="partial">
 		<description>Mega Cartridge 14 (Chile, pirate)</description>
-=======
-	<software name="mega14" supported="no">
-		<description>Mega Cartridge 14 (Spain, pirate)</description>
->>>>>>> 8f969395
 		<year>2004</year>
 		<publisher>Willysoft</publisher>
 		<notes><![CDATA[
@@ -3816,13 +3738,8 @@
 		</part>
 	</software>
 
-<<<<<<< HEAD
 	<software name="mega15">
 		<description>Mega Cartridge 15 (Chile, pirate)</description>
-=======
-	<software name="mega15" supported="no">
-		<description>Mega Cartridge 15 (pirate)</description>
->>>>>>> 8f969395
 		<year>2004</year>
 		<publisher>Willysoft</publisher>
 		<notes><![CDATA[
@@ -4783,16 +4700,8 @@
 		</part>
 	</software>
 
-<<<<<<< HEAD
 	<software name="prisma1" supported="partial">
 		<description>Prisma 1 (Chile, pirate)</description>
-=======
-	<!-- TODO: prisma* carts untested -->
-	<!-- (cfr. mega* collection, they all crashes in one way or another) -->
-
-	<software name="prisma1" supported="no">
-		<description>Prisma 1 (Spain, pirate)</description>
->>>>>>> 8f969395
 		<year>199?</year>
 		<publisher>Prismasoft</publisher>
 		<notes><![CDATA[
@@ -4814,13 +4723,8 @@
 		</part>
 	</software>
 
-<<<<<<< HEAD
 	<software name="prisma2" supported="partial">
 		<description>Prisma 2 (Chile, pirate)</description>
-=======
-	<software name="prisma2" supported="no">
-		<description>Prisma 2 (Spain, pirate)</description>
->>>>>>> 8f969395
 		<year>199?</year>
 		<publisher>Prismasoft</publisher>
 		<notes><![CDATA[
@@ -4842,14 +4746,8 @@
 		</part>
 	</software>
 
-<<<<<<< HEAD
 	<software name="prisma3" supported="partial">
 		<description>Prisma 3 (Chile, pirate)</description>
-=======
-	<software name="prisma3" supported="no">
-		<description>Prisma 3 (Spain, pirate)</description>
-		<!-- The last game (Crystal Raider) doesn't run. Possible Bad dump. -->
->>>>>>> 8f969395
 		<year>1992</year>
 		<publisher>Prismasoft</publisher>
 		<notes><![CDATA[
@@ -4870,14 +4768,9 @@
 		</part>
 	</software>
 
-<<<<<<< HEAD
 	<software name="prisma4" supported="partial">
 		<!-- "Prisma Giga-Cartridg" -->
 		<description>Prisma 4 (Chile, pirate)</description>
-=======
-	<software name="prisma4" supported="no">
-		<description>Prisma 4 (Spain, pirate)</description>
->>>>>>> 8f969395
 		<year>1992</year>
 		<publisher>Prismasoft</publisher>
 		<notes><![CDATA[
@@ -4899,13 +4792,8 @@
 		</part>
 	</software>
 
-<<<<<<< HEAD
 	<software name="prisma5" supported="partial">
 		<description>Prisma 5 (Chile, pirate)</description>
-=======
-	<software name="prisma5" supported="no">
-		<description>Prisma 5 (Spain, pirate)</description>
->>>>>>> 8f969395
 		<year>1992</year>
 		<publisher>Prismasoft</publisher>
 		<notes><![CDATA[
@@ -4927,13 +4815,8 @@
 		</part>
 	</software>
 
-<<<<<<< HEAD
 	<software name="prisma6" supported="partial">
 		<description>Prisma 6 (Chile, pirate)</description>
-=======
-	<software name="prisma6" supported="no">
-		<description>Prisma 6 (Spain, pirate)</description>
->>>>>>> 8f969395
 		<year>1992</year>
 		<publisher>Prismasoft</publisher>
 		<notes><![CDATA[
@@ -4955,13 +4838,8 @@
 		</part>
 	</software>
 
-<<<<<<< HEAD
 	<software name="prismas" supported="partial">
 		<description>Prisma Super 15-2 (Chile, pirate)</description>
-=======
-	<software name="prismas" supported="no">
-		<description>Prisma Super 15-2 (Spain, pirate)</description>
->>>>>>> 8f969395
 		<year>1992</year>
 		<publisher>Prismasoft</publisher>
 		<notes><![CDATA[
@@ -6285,15 +6163,10 @@
 		</part>
 	</software>
 
-<<<<<<< HEAD
 	<!-- TODO: turboc* cartridges not extensively tested -->
 
 	<software name="turboc1" supported="partial">
 		<description>Turbo Cartridge C1 (Chile, pirate)</description>
-=======
-	<software name="turboc1" supported="no">
-		<description>Turbo Cartridge C1 (Spain, pirate)</description>
->>>>>>> 8f969395
 		<year>19??</year>
 		<publisher>Turbosoft</publisher>
 		<notes><![CDATA[
@@ -6315,13 +6188,8 @@
 		</part>
 	</software>
 
-<<<<<<< HEAD
 	<software name="turboc2" supported="partial">
 		<description>Turbo Cartridge C2 (Chile, pirate)</description>
-=======
-	<software name="turboc2" supported="no">
-		<description>Turbo Cartridge C2 (Spain, pirate)</description>
->>>>>>> 8f969395
 		<year>19??</year>
 		<publisher>Turbosoft</publisher>
 		<notes><![CDATA[
@@ -6343,13 +6211,8 @@
 		</part>
 	</software>
 
-<<<<<<< HEAD
 	<software name="turboc3" supported="partial">
 		<description>Turbo Cartridge C3 (Chile, pirate)</description>
-=======
-	<software name="turboc3" supported="no">
-		<description>Turbo Cartridge C3 (Spain, pirate)</description>
->>>>>>> 8f969395
 		<year>19??</year>
 		<publisher>Turbosoft</publisher>
 		<notes><![CDATA[
@@ -6371,13 +6234,8 @@
 		</part>
 	</software>
 
-<<<<<<< HEAD
 	<software name="turboc4" supported="partial">
 		<description>Turbo Cartridge C4 (Chile, pirate)</description>
-=======
-	<software name="turboc4" supported="no">
-		<description>Turbo Cartridge C4 (Spain, pirate)</description>
->>>>>>> 8f969395
 		<year>19??</year>
 		<publisher>Turbosoft</publisher>
 		<notes><![CDATA[
@@ -6400,11 +6258,7 @@
 	</software>
 
 	<software name="turboc5" supported="no">
-<<<<<<< HEAD
 		<description>Turbo Cartridge C5 (Chile, pirate)</description>
-=======
-		<description>Turbo Cartridge C5 (Spain, pirate)</description>
->>>>>>> 8f969395
 		<year>19??</year>
 		<publisher>Turbosoft</publisher>
 		<notes><![CDATA[
@@ -6427,11 +6281,7 @@
 	</software>
 
 	<software name="turboc6" supported="no">
-<<<<<<< HEAD
 		<description>Turbo Cartridge C6 (Chile, pirate)</description>
-=======
-		<description>Turbo Cartridge C6 (Spain, pirate)</description>
->>>>>>> 8f969395
 		<year>19??</year>
 		<publisher>Turbosoft</publisher>
 		<notes><![CDATA[
@@ -6454,11 +6304,7 @@
 	</software>
 
 	<software name="turbod1" supported="no">
-<<<<<<< HEAD
 		<description>Turbo Cartridge D1 (Chile, pirate)</description>
-=======
-		<description>Turbo Cartridge D1 (Spain, pirate)</description>
->>>>>>> 8f969395
 		<year>19??</year>
 		<publisher>Turbosoft</publisher>
 		<notes><![CDATA[
@@ -6487,11 +6333,7 @@
 	</software>
 
 	<software name="turbod2" supported="no">
-<<<<<<< HEAD
 		<description>Turbo Cartridge D2 (Chile, pirate)</description>
-=======
-		<description>Turbo Cartridge D2 (Spain, pirate)</description>
->>>>>>> 8f969395
 		<year>19??</year>
 		<publisher>Turbosoft</publisher>
 		<notes><![CDATA[
@@ -6520,11 +6362,7 @@
 	</software>
 
 	<software name="turbod3" supported="no">
-<<<<<<< HEAD
 		<description>Turbo Cartridge D3 (Chile, pirate)</description>
-=======
-		<description>Turbo Cartridge D3 (Spain, pirate)</description>
->>>>>>> 8f969395
 		<year>19??</year>
 		<publisher>Turbosoft</publisher>
 		<notes><![CDATA[
@@ -6553,12 +6391,7 @@
 	</software>
 
 	<software name="turbod4" supported="no">
-<<<<<<< HEAD
 		<description>Turbo Cartridge D4 (Chile, pirate)</description>
-=======
-		<description>Turbo Cartridge D4 (Spain, pirate)</description>
-		<!-- Half of the games don't run. Possible Bad dump. -->
->>>>>>> 8f969395
 		<year>19??</year>
 		<publisher>Turbosoft</publisher>
 		<!-- Half of the games don't run. Likely bad dump -->
@@ -6588,11 +6421,7 @@
 	</software>
 
 	<software name="turbod5" supported="no">
-<<<<<<< HEAD
 		<description>Turbo Cartridge D5 (Chile, pirate)</description>
-=======
-		<description>Turbo Cartridge D5 (Spain, pirate)</description>
->>>>>>> 8f969395
 		<year>19??</year>
 		<publisher>Turbosoft</publisher>
 		<notes><![CDATA[
@@ -6621,11 +6450,7 @@
 	</software>
 
 	<software name="turbod6" supported="no">
-<<<<<<< HEAD
 		<description>Turbo Cartridge D6 (Chile, pirate)</description>
-=======
-		<description>Turbo Cartridge D6 (Spain, pirate)</description>
->>>>>>> 8f969395
 		<year>19??</year>
 		<publisher>Turbosoft</publisher>
 		<notes><![CDATA[
@@ -6654,11 +6479,7 @@
 	</software>
 
 	<software name="turbod7" supported="no">
-<<<<<<< HEAD
 		<description>Turbo Cartridge D7 (Chile, pirate)</description>
-=======
-		<description>Turbo Cartridge D7 (Spain, pirate)</description>
->>>>>>> 8f969395
 		<year>19??</year>
 		<publisher>Turbosoft</publisher>
 		<notes><![CDATA[
@@ -6687,12 +6508,8 @@
 	</software>
 
 	<software name="turbod8" supported="no">
-<<<<<<< HEAD
 		<!-- No header on menu -->
 		<description>Turbo Cartridge D8 (Chile, pirate)</description>
-=======
-		<description>Turbo Cartridge D8 (Spain, pirate)</description>
->>>>>>> 8f969395
 		<year>19??</year>
 		<publisher>Turbosoft</publisher>
 		<notes><![CDATA[
@@ -6721,12 +6538,8 @@
 	</software>
 
 	<software name="turboe1" supported="no">
-<<<<<<< HEAD
 		<!-- "SUPER CARTRIDGE CX25" header on menu -->
 		<description>Turbo Cartridge E1 (Chile, pirate)</description>
-=======
-		<description>Turbo Cartridge E1 (Spain, pirate)</description>
->>>>>>> 8f969395
 		<year>19??</year>
 		<publisher>Turbosoft</publisher>
 		<notes><![CDATA[
@@ -6765,11 +6578,7 @@
 	</software>
 
 	<software name="turboe2" supported="no">
-<<<<<<< HEAD
 		<description>Turbo Cartridge E2 (Chile, pirate)</description>
-=======
-		<description>Turbo Cartridge E2 (Spain, pirate)</description>
->>>>>>> 8f969395
 		<year>19??</year>
 		<publisher>Turbosoft</publisher>
 		<notes><![CDATA[
@@ -6807,13 +6616,8 @@
 		</part>
 	</software>
 
-<<<<<<< HEAD
 	<software name="turbox1" supported="partial">
 		<description>Turbo Cartridge X1 (Chile, pirate)</description>
-=======
-	<software name="turbox1" supported="no">
-		<description>Turbo Cartridge X1 (Spain, pirate)</description>
->>>>>>> 8f969395
 		<year>19??</year>
 		<publisher>Turbosoft</publisher>
 		<notes><![CDATA[
@@ -6830,14 +6634,9 @@
 		</part>
 	</software>
 
-<<<<<<< HEAD
 	<software name="turbox2" supported="partial">
 		<!-- "Supercart" header on main menu -->
 		<description>Turbo Cartridge X2 (Chile, pirate)</description>
-=======
-	<software name="turbox2" supported="no">
-		<description>Turbo Cartridge X2 (Spain, pirate)</description>
->>>>>>> 8f969395
 		<year>19??</year>
 		<publisher>Turbosoft</publisher>
 		<notes><![CDATA[
