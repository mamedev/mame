--- conflicted
+++ resolved
@@ -11260,11 +11260,7 @@
 		</part>
 	</software>
 
-<<<<<<< HEAD
-<software name="braingme">
-=======
 	<software name="braingme">
->>>>>>> e8a0e046
 		<description>The Brain Game</description>
 		<year>1984</year>
 		<publisher>The Millenium Group</publisher>
@@ -11279,11 +11275,7 @@
 		</part>
 	</software>
 
-<<<<<<< HEAD
-<software name="cntdsht">
-=======
 	<software name="cntdsht">
->>>>>>> e8a0e046
 		<description>Countdown to Shutdown</description>
 		<year>1985</year>
 		<publisher>Activision</publisher>
@@ -11298,11 +11290,7 @@
 		</part>
 	</software>
 
-<<<<<<< HEAD
-<software name="brdtale2">
-=======
 	<software name="brdtale2">
->>>>>>> e8a0e046
 		<description>The Bard's Tale II: The Destiny Knight</description>
 		<year>1987</year>
 		<publisher>Electronic Arts</publisher>
@@ -11351,11 +11339,7 @@
 		</part>
 	</software>
 
-<<<<<<< HEAD
-<software name="jelwayqb">
-=======
 	<software name="jelwayqb">
->>>>>>> e8a0e046
 		<description>John Elway's Quarterback</description>
 		<year>1987</year>
 		<publisher>Leland Corporation</publisher>
@@ -11370,11 +11354,7 @@
 		</part>
 	</software>
 
-<<<<<<< HEAD
-<software name="kavekark">
-=======
 	<software name="kavekark">
->>>>>>> e8a0e046
 		<description>Kaves of Karkhan</description>
 		<year>1981</year>
 		<publisher>Level-10</publisher>
@@ -11389,11 +11369,7 @@
 		</part>
 	</software>
 
-<<<<<<< HEAD
-<software name="triad">
-=======
 	<software name="triad">
->>>>>>> e8a0e046
 		<description>Triad (Version 1.0)</description>
 		<year>1983</year>
 		<publisher>Adventure International</publisher>
@@ -11408,11 +11384,7 @@
 		</part>
 	</software>
 
-<<<<<<< HEAD
-<software name="rescfrac">
-=======
 	<software name="rescfrac">
->>>>>>> e8a0e046
 		<description>Rescue on Fractalus</description>
 		<year>1985</year>
 		<publisher>Lucasfilm</publisher>
@@ -11422,11 +11394,7 @@
 
 		<part name="flop1" interface="floppy_5_25">
 			<dataarea name="flop" size="241427">
-<<<<<<< HEAD
-				<rom name="rescue on fractalus!.woz" size="241427" crc="3dceafc7" sha1="9295da82b1fa5e213c70ed11cfa2963e4662f1c7"/>
-=======
 				<rom name="rescue on fractalus.woz" size="241427" crc="3dceafc7" sha1="9295da82b1fa5e213c70ed11cfa2963e4662f1c7"/>
->>>>>>> e8a0e046
 			</dataarea>
 		</part>
 	</software>
@@ -11857,8 +11825,6 @@
 		<part name="flop1" interface="floppy_5_25">
 			<dataarea name="flop" size="234780">
 				<rom name="north dakota pride.woz" size="234780" crc="436ed557" sha1="2067daae9ae657f2df24a556a2d7cef724598a30"/>
-<<<<<<< HEAD
-=======
 			</dataarea>
 		</part>
 	</software>
@@ -12307,7 +12273,6 @@
 			<feature name="part_id" value="Disk C"/>
 			<dataarea name="flop" size="234794">
 				<rom name="wild west math level 4 disk c.woz" size="234794" crc="aeb036c1" sha1="3f91f0f0e7ed453a8d91fb34656b04fdc5ce5818"/>
->>>>>>> e8a0e046
 			</dataarea>
 		</part>
 	</software>
