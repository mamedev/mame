--- conflicted
+++ resolved
@@ -17,8 +17,6 @@
 		<part name="cart" interface="mobigo_cart">
 			<dataarea name="rom" size="0x1000000">
 				<rom name="80-250604 - ben 10 - ultimatealien - mine der gedanken (ger).bin" size="0x1000000" crc="22dcb2b8" sha1="12628f4ae7cf6e059dd5e7db99e3080dc804cf27"/>
-<<<<<<< HEAD
-=======
 			</dataarea>
 		</part>
 	</software>
@@ -31,7 +29,6 @@
 		<part name="cart" interface="mobigo_cart">
 			<dataarea name="rom" size="0x1000000">
 				<rom name="80-252604 - Merida - Legende der Highlands (GER).bin" size="0x1000000" crc="acbc3afc" sha1="6b57f6438a007870c8ec5de76689cb98fca5b8f2"/>
->>>>>>> e8a0e046
 			</dataarea>
 		</part>
 	</software>
@@ -68,7 +65,6 @@
 		<part name="cart" interface="mobigo_cart">
 			<dataarea name="rom" size="0x1000000">
 				<rom name="80-251804 - chuggington (ger).bin" size="0x1000000" crc="62bd91aa" sha1="b8e185107f1764d469cca37472a18553fe1e55fa"/>
-<<<<<<< HEAD
 			</dataarea>
 		</part>
 	</software>
@@ -81,27 +77,10 @@
 		<part name="cart" interface="mobigo_cart">
 			<dataarea name="rom" size="0x1000000">
 				<rom name="80-253304 - doc mcstuffins - spielzeugarztin (ger).bin" size="0x1000000" crc="53100cbe" sha1="6d47ff9d2623c8012fa394154cd5a39bb99bc805"/>
-=======
->>>>>>> e8a0e046
-			</dataarea>
-		</part>
-	</software>
-
-<<<<<<< HEAD
-=======
-	<software name="docmcg" supported="no">
-		<description>Doc McStuffins - Spielzeugarztin (Germany)</description>
-		<year>2013</year>
-		<publisher>VTech</publisher>
-		<info name="serial" value="80-253304(GE)"/>
-		<part name="cart" interface="mobigo_cart">
-			<dataarea name="rom" size="0x1000000">
-				<rom name="80-253304 - doc mcstuffins - spielzeugarztin (ger).bin" size="0x1000000" crc="53100cbe" sha1="6d47ff9d2623c8012fa394154cd5a39bb99bc805"/>
-			</dataarea>
-		</part>
-	</software>
-
->>>>>>> e8a0e046
+			</dataarea>
+		</part>
+	</software>
+
 	<software name="penmadg" supported="no">
 		<description>Die Pinguine aus Madagascar - Operation Krone (Germany)</description>
 		<year>201?</year>
@@ -110,8 +89,6 @@
 		<part name="cart" interface="mobigo_cart">
 			<dataarea name="rom" size="0x1000000">
 				<rom name="80-250304 - die pinguine aus madagascar - operation krone (ger).bin" size="0x1000000" crc="847620f3" sha1="0cc8449ba6fabb1b5dc6045171e978d25fcff1c8"/>
-<<<<<<< HEAD
-=======
 			</dataarea>
 		</part>
 	</software>
@@ -124,26 +101,10 @@
 		<part name="cart" interface="mobigo_cart">
 			<dataarea name="rom" size="0x1000000">
 				<rom name="80-252304 - dino-zug - erforsche die welt (ger).bin" size="0x1000000" crc="7019a906" sha1="a9b0caa59cd7119d8fac305729b75b4da0702dc1"/>
->>>>>>> e8a0e046
-			</dataarea>
-		</part>
-	</software>
-
-<<<<<<< HEAD
-	<software name="dzuggerg" supported="no">
-		<description>Dino-Zug - Erforsche die Welt (Germany)</description>
-		<year>2014</year>
-		<publisher>VTech</publisher>
-		<info name="serial" value="80-252304(GE)"/>
-		<part name="cart" interface="mobigo_cart">
-			<dataarea name="rom" size="0x1000000">
-				<rom name="80-252304 - dino-zug - erforsche die welt (ger).bin" size="0x1000000" crc="7019a906" sha1="a9b0caa59cd7119d8fac305729b75b4da0702dc1"/>
-			</dataarea>
-		</part>
-	</software>
-
-=======
->>>>>>> e8a0e046
+			</dataarea>
+		</part>
+	</software>
+
 	<software name="dprincesg" supported="no">
 		<description>Disney Princess (Germany)</description>
 		<year>201?</year>
@@ -235,8 +196,6 @@
 		<part name="cart" interface="mobigo_cart">
 			<dataarea name="rom" size="0x1000000">
 				<rom name="80-250504 - micky maus - wunderhaus (ger).bin" size="0x1000000" crc="90467973" sha1="7abcf0064ad961b6a22f43cf78158a8e37905800"/>
-<<<<<<< HEAD
-=======
 			</dataarea>
 		</part>
 	</software>
@@ -261,38 +220,10 @@
 		<part name="cart" interface="mobigo_cart">
 			<dataarea name="rom" size="0x1000000">
 				<rom name="80-253004 - planes (ger).bin" size="0x1000000" crc="f945b3cd" sha1="4b7f17f3d7b7edc1626b4e84e26e01ae67bb4f5a"/>
->>>>>>> e8a0e046
-			</dataarea>
-		</part>
-	</software>
-
-<<<<<<< HEAD
-	<software name="minnieg" supported="no">
-		<description>Disney Minnie (Germany)</description>
-		<year>2013</year>
-		<publisher>VTech</publisher>
-		<info name="serial" value="80-252904(GE)"/>
-		<part name="cart" interface="mobigo_cart">
-			<dataarea name="rom" size="0x1000000">
-				<rom name="80-252904 - Minnie (GER).bin" size="0x1000000" crc="fef9a9a5" sha1="a3d2afda48defc8520129453e4a3475907746761"/>
-			</dataarea>
-		</part>
-	</software>
-
-	<software name="planesg" supported="no">
-		<description>Planes (Germany)</description>
-		<year>2013</year>
-		<publisher>VTech</publisher>
-		<info name="serial" value="80-253004(GE)"/>
-		<part name="cart" interface="mobigo_cart">
-			<dataarea name="rom" size="0x1000000">
-				<rom name="80-253004 - planes (ger).bin" size="0x1000000" crc="f945b3cd" sha1="4b7f17f3d7b7edc1626b4e84e26e01ae67bb4f5a"/>
-			</dataarea>
-		</part>
-	</software>
-
-=======
->>>>>>> e8a0e046
+			</dataarea>
+		</part>
+	</software>
+
 	<software name="rapunzelg" supported="no">
 		<description>Rapunzel - Neu verföhnt (Germany)</description>
 		<year>201?</year>
@@ -305,7 +236,18 @@
 		</part>
 	</software>
 
-<<<<<<< HEAD
+	<software name="scoobymt" supported="no">
+		<description>Scooby-Doo! - Mystery Town (UK)</description>
+		<year>2011</year> <!-- s11 -->
+		<publisher>VTech</publisher>
+		<info name="serial" value="80-251603(UK)"/>
+		<part name="cart" interface="mobigo_cart">
+			<dataarea name="rom" size="0x1000000">
+				<rom name="80-251603 - Scooby-Doo - Mystery Town (UK).bin" size="0x1000000" crc="dcc4a1ee" sha1="678e4c83bb120db028ffdd170f4bcfb3aa9d5229"/>
+			</dataarea>
+		</part>
+	</software>
+
 	<software name="sofiag" supported="no">
 		<description>Sofia die Erste (Germany)</description>
 		<year>2013</year>
@@ -314,35 +256,10 @@
 		<part name="cart" interface="mobigo_cart">
 			<dataarea name="rom" size="0x1000000">
 				<rom name="80-253204 - sofia die erste (ger).bin" size="0x1000000" crc="8559a363" sha1="2892e33c48ef25ecaf3753a6d3f0bff7afb826d7"/>
-=======
-	<software name="scoobymt" supported="no">
-		<description>Scooby-Doo! - Mystery Town (UK)</description>
-		<year>2011</year> <!-- s11 -->
-		<publisher>VTech</publisher>
-		<info name="serial" value="80-251603(UK)"/>
-		<part name="cart" interface="mobigo_cart">
-			<dataarea name="rom" size="0x1000000">
-				<rom name="80-251603 - Scooby-Doo - Mystery Town (UK).bin" size="0x1000000" crc="dcc4a1ee" sha1="678e4c83bb120db028ffdd170f4bcfb3aa9d5229"/>
->>>>>>> e8a0e046
-			</dataarea>
-		</part>
-	</software>
-
-<<<<<<< HEAD
-=======
-	<software name="sofiag" supported="no">
-		<description>Sofia die Erste (Germany)</description>
-		<year>2013</year>
-		<publisher>VTech</publisher>
-		<info name="serial" value="80-253204(GE)"/>
-		<part name="cart" interface="mobigo_cart">
-			<dataarea name="rom" size="0x1000000">
-				<rom name="80-253204 - sofia die erste (ger).bin" size="0x1000000" crc="8559a363" sha1="2892e33c48ef25ecaf3753a6d3f0bff7afb826d7"/>
-			</dataarea>
-		</part>
-	</software>
-
->>>>>>> e8a0e046
+			</dataarea>
+		</part>
+	</software>
+
 	<software name="spongebg" supported="no">
 		<description>Spongebob Schwammkopf - Rette das Geheimrezept (Germany)</description>
 		<year>2011</year>
@@ -355,9 +272,6 @@
 		</part>
 	</software>
 
-<<<<<<< HEAD
-	<software name="sherosqg" supported="no">
-=======
 	<software name="sherosq" supported="no">
 		<description>Marvel Super Hero Squad - Sport Heroes (UK)</description>
 		<year>2010</year>
@@ -371,7 +285,6 @@
 	</software>
 
 	<software name="sherosqg" cloneof="sherosq" supported="no">
->>>>>>> e8a0e046
 		<description>Marvel Super Hero Squad - Super Sportler (Germany)</description>
 		<year>2010</year>
 		<publisher>VTech</publisher>
