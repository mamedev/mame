<?xml version="1.0"?>
<!DOCTYPE softwarelist SYSTEM "softwarelist.dtd">
<!--
license:CC0-1.0
-->
<softwarelist name="ibm5170_cdrom" description="IBM PC/AT CD-ROM images">

	<!--                                         -->
	<!--                  Games                  -->
	<!--                                         -->

	<!-- DOS -->
	<!-- TODO: after install it returns to DOS with mangled text graphics -->
	<software name="11hourd" supported="no">
		<description>The 11th Hour - Der Nachfolger von 7th Guest (Germany)</description>
		<year>1995</year>
		<publisher>Virgin</publisher>

		<part name="cdrom1" interface="cdrom">
			<diskarea name="cdrom">
				<disk name="11th hour, the - der nachfolger von 7th guest (1995)(virgin)(de)(disc 1 of 4)" sha1="eb0471c3d431dee4b5bcbc2811af6a474b63ac6d" />
			</diskarea>
		</part>
		<part name="cdrom2" interface="cdrom">
			<diskarea name="cdrom">
				<disk name="11th hour, the - der nachfolger von 7th guest (1995)(virgin)(de)(disc 2 of 4)" sha1="b0ebebb747eb26f232540b36f1c56c834b8c87cf" />
			</diskarea>
		</part>
		<part name="cdrom3" interface="cdrom">
			<diskarea name="cdrom">
				<disk name="11th hour, the - der nachfolger von 7th guest (1995)(virgin)(de)(disc 3 of 4)" sha1="34d57fdcb0b5d6e86d100f0d27519b9b4ed7bef7" />
			</diskarea>
		</part>
		<part name="cdrom4" interface="cdrom">
			<diskarea name="cdrom">
				<disk name="11th hour, the - der nachfolger von 7th guest (1995)(virgin)(de)(disc 4 of 4)" sha1="082aaadad9ecac63de51eafee7248c663c8722bf" />
			</diskarea>
		</part>
	</software>

	<!-- "CDROM not ISO9660 or High Sierra" when trying to DIR it -->
	<software name="3dpwrv1" supported="no">
		<description>3D Power Games Volume 1</description>
		<year>1997</year>
		<publisher>Electronic Entertainment Publishing</publisher>

		<part name="cdrom" interface="cdrom">
			<diskarea name="cdrom">
				<disk name="3d power games volume 1 (1997)(electronic entertainment publishing)(nl)[compilation]" sha1="d632a5baaeafc893d0ff95704b2815ca7e8e124e" />
			</diskarea>
		</part>
	</software>

	<!-- Windows 3.1 / 95 -->
	<software name="3dupin">
		<description>3-D Ultra Pinball (Budget Sierra Originals Version)</description>
		<year>1995</year>
		<publisher>Sierra</publisher>

		<part name="cdrom" interface="cdrom">
			<diskarea name="cdrom">
				<disk name="3-d ultra pinball (1995)(sierra)[budget sierra originals]" sha1="e80e3ec21233bea55b6a07a814b5b193982afda8" />
			</diskarea>
		</part>
	</software>

	<!-- Source: http://redump.org/disc/34886/ -->
	<!-- <rom name="Blues Brothers, The (Europe).cue" size="94" crc="22379e3c" sha1="aaa704acbe4dcc90e8153f81227f00a83cbdaadd"/> -->
	<!-- <rom name="Blues Brothers, The (Europe).bin" size="8979936" crc="346e8d8f" sha1="3b775aedf36fcbc33b6a04159d2c4887ec3d611d"/> -->
	<software name="5plus1_10">
		<description>5 Plus One: Pack 10 - The Blues Brothers</description>
		<year>1994</year>
		<publisher>Prism Leisure Corporation PLC</publisher>
		<notes><![CDATA[
CD-ROM includes
Complete Game: "The Blues Brothers"
Demo/Shareware: "Bodycount", "Zone 66", "Save Our Pizzas", "Dangerous Dave", "Casino Slots"
]]></notes>
		<info name="region" value="Europe" />
		<sharedfeat name="platform" value="DOS" />

		<part name="cdrom" interface="cdrom">
			<diskarea name="cdrom">
				<disk name="Blues Brothers, The (Europe)" sha1="a9a4f1071e7ed928e73535d9bffcd11ee47ac56f" />
			</diskarea>
		</part>
	</software>

	<!-- Source: http://redump.org/disc/39732/ -->
	<!-- <rom name="Ghostbusters II (Europe).cue" size="90" crc="b5173bfa" sha1="40d4df52366ca603906aaf431f896bfc87513cfe"/> -->
	<!-- <rom name="Ghostbusters II (Europe).bin" size="8319024" crc="425f552f" sha1="20a9f1c1bec8097018e4ce4c288cccaf794a3049"/> -->
	<software name="5plus1_12">
		<description>5 Plus One: Pack 12 - Ghostbusters II</description>
		<year>1994</year>
		<publisher>Prism Leisure Corporation PLC</publisher>
		<notes><![CDATA[
Demo/Shareware included: "Back to the Forest", "Electroman", "Christmas Jetpack", "Hugo 3: Jungle of Doom", "Bip Bop 2"
]]></notes>
		<info name="region" value="Europe" />
		<sharedfeat name="platform" value="DOS" />

		<part name="cdrom" interface="cdrom">
			<diskarea name="cdrom">
				<disk name="Ghostbusters II (Europe)" sha1="2518504af2cf720997401d967e67f75ffbd1bf49" />
			</diskarea>
		</part>
	</software>

	<!-- Source: http://redump.org/disc/35748/ -->
	<!-- <rom name="TV Sports Football (Europe).cue" size="93" crc="64a640a0" sha1="fbc6fcb695b38c0792312a23ae3c79a4aab6ee7b"/> -->
	<!-- <rom name="TV Sports Football (Europe).bin" size="6905472" crc="11800913" sha1="6660a474a49f71485cc5ee802dafca90736c53fc"/> -->
	<software name="5plus1_25">
		<description>5 Plus One: Pack 25 - TV Sports Football</description>
		<year>1994</year>
		<publisher>Prism Leisure Corporation PLC</publisher>
		<notes><![CDATA[
CD-ROM includes
Complete Game: "TV Sports Football"
Demo/Shareware: "Ranger Fox", "Monster Bash", "Onesimus", "Turoid", "Perestroika"
]]></notes>
		<info name="region" value="Europe" />
		<sharedfeat name="platform" value="DOS" />

		<part name="cdrom" interface="cdrom">
			<diskarea name="cdrom">
				<disk name="TV Sports Football (Europe)" sha1="4765a2400d6e480a5656a7889331002ee7e910a6" />
			</diskarea>
		</part>
	</software>

	<!-- DOS (with Adobe Acrobat 2.1 for Windows) -->
	<!-- disc label: pack34 -->
	<!-- Super Tetris has manual copy protection -->
	<!-- Other games (shareware): Green, Aldo II Adventure, Phylox, Draw Poker, Space Miner -->
	<software name="5plus1_34">
		<description>5 Plus One: Pack 34 - Super Tetris</description>
		<year>1996</year>
		<publisher>Prism Leisure Corporation PLC</publisher>
		<notes><![CDATA[
CD-ROM includes
Complete Game: "Super Tetris"
Demo/Shareware: "Green", "Aldo II Adventure", "Phylox", "Draw Poker", "Space Miner"
]]></notes>
		<info name="region" value="Europe" />
		<sharedfeat name="platform" value="DOS" />

		<part name="cdrom" interface="cdrom">
			<diskarea name="cdrom">
				<disk name="5 plus one - super tetris (1996)(prism leisure)[compilation]" sha1="a39d6ee739ad1aa2056f690770c4f3137aa762ea" />
			</diskarea>
		</part>
	</software>

	<!-- Windows 95, Direct X 3.0 -->
	<!-- disc label: 688i_hk -->
	<!-- Requires High Color -->
	<software name="688ihuki" supported="no">
		<description>688I Hunter-Killer</description>
		<year>1997</year>
		<publisher>Electronic Arts</publisher>

		<part name="cdrom" interface="cdrom">
			<diskarea name="cdrom">
				<disk name="688i hunter-killer (1997)(electronic arts)" sha1="51352c95bcb4a9fbc74291b03c65591b3e7dd5bd" />
			</diskarea>
		</part>
	</software>

	<!-- Windows 95 -->
	<!-- 486 class with 8MB RAM and 256 colors -->
	<!-- has some game demos on disc -->
	<software name="a10cuba" supported="no">
		<description>A-10 Cuba!</description>
		<year>1996</year>
		<publisher>Activision / Parsoft Interactive</publisher>
		<notes><![CDATA[
black screen/hangs when launching a demo play in 640x480 resolution, [8514] ibm8514_cmd_w with invalid BitBLT params
]]></notes>
		<part name="cdrom" interface="cdrom">
			<diskarea name="cdrom">
				<disk name="a-10 cuba (1996)(activision)" sha1="a9bc7e3b7306c46acf33b93ae168862d18734245" />
			</diskarea>
		</part>
	</software>

	<software name="a10cubam" cloneof="a10cuba" supported="no">
		<description>A-10 Cuba! (Megamedia Megaten Pack)</description>
		<year>1997</year>
		<publisher>Megamedia / Parsoft Interactive</publisher>

		<part name="cdrom" interface="cdrom">
			<diskarea name="cdrom">
				<disk name="a-10 cuba (1997)(megamedia)[compilation megapak 7]" sha1="5fc89dde64013ab6d070572ac2b9a8829bbde084" />
			</diskarea>
		</part>
	</software>

	<!-- Windows 95 -->
	<software name="aceventd">
		<description>Ace Ventura (Germany)</description>
		<year>1996</year>
		<publisher>Bomico</publisher>

		<part name="cdrom" interface="cdrom">
			<diskarea name="cdrom">
				<disk name="ace ventura (1996)(bomico)(de)" sha1="e07d870a94ae435e80a03b6fa1677bb820cb8a9a" />
			</diskarea>
		</part>
	</software>

	<software name="actuasoc">
		<description>Actua Soccer (OEM v1.29)</description>
		<year>1996</year>
		<publisher>Gremlin</publisher>
		<notes><![CDATA[
Black colored OEM CD with no id whatsoever
]]></notes>
		<info name="language" value="English/French/German/Spanish/Norwegian/Portuguese" />
		<info name="region" value="Europe" />

		<part name="cdrom" interface="cdrom">
			<diskarea name="cdrom">
				<disk name="sw6lfull" sha1="362044da3185e971785f2c99250bbeb6617797c2"/>
			</diskarea>
		</part>
	</software>


	<!-- Direct X 3.0 -->
	<software name="acmidway2">
		<description>Arcade's Greatest Hits - The Midway Collection 2</description>
		<year>1997</year>
		<publisher>GT Interactive</publisher>

		<part name="cdrom" interface="cdrom">
			<diskarea name="cdrom">
				<disk name="arcade's greatest hits - the midway collection 2 (1997)(gt interactive)" sha1="ff8fe48c76edd0fc5dc1321ea85e9d367b5e6400" />
			</diskarea>
		</part>
	</software>

	<!-- Windows 3.1 -->
	<!-- According to the readme, running this on Windows 95 causes issues -->
	<!-- disc label: Actionpack5 -->
	<!-- Multi-5 language support: English, French, German, Italian, Spanish -->
	<software name="actatari">
		<description>Activision's Atari 2600 Action Pack (Megapak 8 release)</description>
		<year>1997</year>
		<publisher>Megamedia</publisher>
		<notes><![CDATA[
CD-ROM includes: "Boxing", "Chopper Command", "Cosmic Commuter", "Crackpots", "Fishing Derby", "Freeway", "Frostbite", "Grand Prix",
				 "H.E.R.O.", "Kaboom!", "Pitfall!", "River Raid", "Seaquest", "Sky Jinks", "Spider Fighter"
]]></notes>
		<info name="language" value="English/French/German/Italian/Spanish" />
		<info name="region" value="Europe" />

		<part name="cdrom" interface="cdrom">
			<diskarea name="cdrom">
				<disk name="activision's atari 2600 action pack (1997)(megamedia)(m5)[compilation megapak 8]" sha1="279c4f6bc3de53083e30cfc9e0ce16b9d5815a6b" />
			</diskarea>
		</part>
	</software>

	<!-- English -->
	<!-- disc label: Actionpack2 -->
	<software name="actatari2">
		<description>Activision's Atari 2600 Action Pack 2</description>
		<year>1995</year>
		<publisher>Activision</publisher>

		<part name="cdrom" interface="cdrom">
			<diskarea name="cdrom">
				<disk name="activision's atari 2600 action pack 2 (1995)(activision)[compilation]" sha1="03ef65a0db996d8dc092037b94af930c8a638b13" />
			</diskarea>
		</part>
	</software>

	<!-- disc label: Vault3 -->
	<!-- TODO: unreadable install strings -->
	<!-- contains atari1 / atari2 / atari3 and Commodore 64 15 Pack -->
	<software name="actgvv3" supported="partial">
		<description>Activision Game Vault Volume 3</description>
		<year>1997</year>
		<publisher>Activision</publisher>

		<part name="cdrom" interface="cdrom">
			<diskarea name="cdrom">
				<disk name="activision game vault volume 3 (1997)(activision)[compilation]" sha1="93c4d5d7ab0f2da31b122eb5dedeccdc53b03266" />
			</diskarea>
		</part>
	</software>

	<!-- DOS -->
	<!-- TODO: no second disc available -->
	<software name="add2mc" supported="partial">
		<description>Advanced Dungeons &amp; Dragons 2nd Edition Masterpiece Collection</description>
		<year>1995</year>
		<publisher>Mindscape</publisher>

		<part name="cdrom1" interface="cdrom">
			<diskarea name="cdrom">
				<disk name="advanced dungeons &amp; dragons 2nd edition masterpiece collection (1995)(mindscape)(disc 1 of 4)[compilation]" sha1="adb4cc2ce2ae70724a78b8a3c1fc9b8c09996930" />
			</diskarea>
		</part>
		<part name="cdrom2" interface="cdrom">
			<diskarea name="cdrom">
				<disk name="advanced dungeons &amp; dragons 2nd edition masterpiece collection (1995)(mindscape)(disc 2 of 4)[compilation]" status="nodump" />
			</diskarea>
		</part>
		<part name="cdrom3" interface="cdrom">
			<diskarea name="cdrom">
				<disk name="advanced dungeons &amp; dragons 2nd edition masterpiece collection (1995)(mindscape)(disc 3 of 4)[compilation]" sha1="eb3a8b15c7b21ee50cedfcf1870e8644396acfad" />
			</diskarea>
		</part>
		<part name="cdrom4" interface="cdrom">
			<diskarea name="cdrom">
				<disk name="advanced dungeons &amp; dragons 2nd edition masterpiece collection (1995)(mindscape)(disc 4 of 4)[compilation]" sha1="f98d047b64169a19c72f0ebd94d1667086a1c76a" />
			</diskarea>
		</part>
	</software>


	<!-- DOS (crashes in Windows 95) -->
	<!-- Disc label: ads -->
	<!-- TODO: bad color pen (DOS cyan color issue) -->
	<software name="advdesim">
		<description>Advanced Destroyer Simulator</description>
		<year>1996</year>
		<publisher>Action Sixteen / Futura</publisher>

		<part name="cdrom" interface="cdrom">
			<diskarea name="cdrom">
				<disk name="advanced destroyer simulator (1996)(action sixteen)" sha1="15d429c53ded4840a6d0365b3ba141558fcdc34f" />
			</diskarea>
		</part>
	</software>

	<software name="advdudan" supported="yes">
		<description>The Adventures of Down Under Dan (v1.1)</description>
		<year>1995</year>
		<publisher>Guildsoft Games</publisher>

		<info name="developer" value="PowerVision"/>
		<part name="cdrom" interface="cdrom">
			<diskarea name="cdrom">
				<disk name="adventures_of_down_under_dan,_the_(1995)(guildsoft)" sha1="d76706ca2e75df32d0e508b3b14217ae96c69c3c"/>
			</diskarea>
		</part>
	</software>

	<!-- DOS / Windows 3.1 -->
	<!-- TODO: cannot setup emm386.exe for this in any way or form, might be a bug? -->
	<software name="aeurope" supported="no">
		<description>Aces over Europe</description>
		<year>1995</year>
		<publisher>Sierra</publisher>

		<part name="cdrom" interface="cdrom">
			<diskarea name="cdrom">
				<disk name="aces over europe (1995)(sierra)[budget sierra originals]" sha1="09ed6d42a2d61b636aae54f69b6680d96165a5af" />
			</diskarea>
		</part>
	</software>

	<!-- DOS -->
	<software name="aftlifeu">
		<description>Afterlife (USA, v1.1)</description>
		<year>1996</year>
		<publisher>LucasArts</publisher>
		<info name="version" value="1.1" />

		<part name="cdrom" interface="cdrom">
			<diskarea name="cdrom">
				<disk name="afterlife (1996)(lucasarts)(us)[compilation lucas arts archives vol. iii]" sha1="1a606741a00f0a3008d59da978ab0bab0d8aec1e" />
			</diskarea>
		</part>
	</software>

	<!-- TODO: disc swap not working -->
	<software name="ah64dles" supported="partial">
		<description>AH-64D Longbow (Spain)</description>
		<year>1996</year>
		<publisher>Electronic Arts</publisher>

		<part name="cdrom1" interface="cdrom">
			<diskarea name="cdrom">
				<disk name="ah-64d longbow (1996)(electronic arts)(es)(disc 1 of 2)" sha1="0352e3f301c8e7eb0fd1f1af695a5991e6c4cfa2" />
			</diskarea>
		</part>
		<part name="cdrom2" interface="cdrom">
			<diskarea name="cdrom">
				<disk name="ah-64d longbow (1996)(electronic arts)(es)(disc 2 of 2)" sha1="5ed254fdfabcfde936eb971ae9652c28bf0c3fa4" />
			</diskarea>
		</part>
	</software>


	<!-- Windows 95, Direct X 5.0 -->
	<!-- Pentium class 90 MHz -->
	<!-- S3 "software video" is really slow -->
	<!-- Disc label: Air War 3 -->
	<software name="airwar3" supported="partial">
		<description>Air Warrior III</description>
		<year>1997</year>
		<publisher>Interactive Magic / Kesmai Corporation</publisher>

		<part name="cdrom" interface="cdrom">
			<diskarea name="cdrom">
				<disk name="air warrior iii (1997)(interactive magic)" sha1="8cf74e4da52b66cbd3b0ba4a0f3807680f9b73aa" />
			</diskarea>
		</part>
	</software>

	<!-- DOS / Mac -->
	<!-- Has two Windows utilities, BREAK (cockpit art editor) and VFILM (shareware film editor) -->
	<!-- Disc label: awplus -->
	<software name="airwarpl">
		<description>Air Warrior Plus (v1.16b)</description>
		<year>1995</year>
		<publisher>Kesmai Corporation</publisher>

		<part name="cdrom" interface="cdrom">
			<diskarea name="cdrom">
				<disk name="air warrior plus v1.16b (1995)(on-line)[pc-mac]" sha1="8e4e21b7ac87016874e13d1c9fa02969757cf4ad" />
			</diskarea>
		</part>
	</software>

	<!-- Windows 95 / 98 / ME / 2000 -->
	<!-- Pentium II class 233 MHz -->
	<software name="akimboj" supported="no">
		<description>Kung-Fu Hero Akimbo Lee (Japan)</description>
		<year>2001</year>
		<publisher>Iridon / MSD-JAPAN / Salva Corporation</publisher>
		<part name="cdrom" interface="cdrom">
			<diskarea name="cdrom">
				<disk name="akimbo" sha1="08e03c5abce6f95582368d1d6734f6f1b323b823" />
			</diskarea>
		</part>
	</software>

	<!-- Source: http://redump.org/disc/35406/ -->
	<!-- <rom name="Alien Carnage (Europe).cue" size="111" crc="96edaefe" sha1="8dd29ce05d4847d3985afc315ca9605a05334594"/> -->
	<!-- <rom name="Alien Carnage (Europe).bin" size="4581696" crc="e95dc8f7" sha1="385197d55051c18edf5fd31b17c13ac5b38c8141"/> -->
	<software name="aliencrn">
		<description>Alien Carnage (Europe)</description>
		<year>1995</year>
		<publisher>Kixx XL</publisher>
		<info name="developer" value="Interactive Binary Illusions / SubZero Software" />
		<info name="language" value="English" />
		<info name="region" value="Europe" />
		<info name="region" value="ver acs 1.0" />
		<sharedfeat name="platform" value="DOS" />

		<part name="cdrom" interface="cdrom">
			<diskarea name="cdrom">
				<disk name="Alien Carnage (Europe)" sha1="f42252a8619061cb9ff5a18353cab55c92621ed0" />
			</diskarea>
		</part>
	</software>

	<!-- DOS -->
	<!-- TODO: weird fade in/out effects at every transition (inverted?) -->
	<software name="aliencrn_nl" cloneof="aliencrn">
		<description>Alien Carnage (Netherlands)</description>
		<year>1995</year>
		<publisher>WizardWorks</publisher>
		<info name="developer" value="Interactive Binary Illusions / SubZero Software" />
		<info name="distributor" value="Multi Media International" />
		<info name="language" value="English" />
		<info name="region" value="Netherlands" />
		<sharedfeat name="platform" value="DOS" />

		<part name="cdrom" interface="cdrom">
			<diskarea name="cdrom">
				<disk name="alien carnage (1994)(multi media international)(nl)(en)" sha1="de45bd5492cb07bd1de9167bcf8b2f55e5f1780c" />
			</diskarea>
		</part>
	</software>

	<software name="alieninc">
		<!--
		Alien Incident
		English - French - German

		Gametek(R)      compro games

		(C) 1996 Gametek UK
		All rights reserved
		Published by Gametek (UK), Ltd.
		Hogarth House 29 - 31 Sheet St.
		Windsor, SL4 1BY U.K.

		Mastered by AMI American Multimedia, Inc.
		GCR-102-0062 G2 960914
		-->
		<description>Alien Incident (Europe, v1.30)</description>
		<year>1996</year>
		<publisher>Gametek</publisher>
		<notes><![CDATA[
Finnish language is only available in the installation setup
]]></notes>
		<info name="developer" value="Housemarquee" />
		<info name="language" value="English/French/German/Finnish" />
		<info name="region" value="Europe" />
		<info name="version" value="v1.30" />
		<sharedfeat name="platform" value="DOS" />

		<part name="cdrom" interface="cdrom">
			<diskarea name="cdrom">
				<disk name="gcr-102-0062" sha1="183949d162064c38a21d6a143a815af6760233fb" />
			</diskarea>
		</part>
	</software>

	<!-- Source: http://redump.org/disc/38012/ -->
	<!-- <rom name="Alien Incident (Europe).cue" size="112" crc="f267a88f" sha1="e06ec1e791caa5802318e99ded8d6dbacef57776"/> -->
	<!-- <rom name="Alien Incident (Europe).bin" size="144321072" crc="0ff91e31" sha1="703c55257727e910b34993bd799a5074e7eb0e7d"/> -->
	<software name="alieninca" cloneof="alieninc">
		<description>Alien Incident (Europe, v1.01)</description>
		<year>1996</year>
		<publisher>Gametek</publisher>
		<info name="developer" value="Housemarquee" />
		<info name="language" value="English" />
		<info name="region" value="Europe" />
		<info name="version" value="v1.01" />
		<sharedfeat name="platform" value="DOS" />

		<part name="cdrom" interface="cdrom">
			<diskarea name="cdrom">
				<disk name="Alien Incident (Europe)" sha1="2c2571ab9a6c71cf578338b4cc991d922abd5ad3" />
			</diskarea>
		</part>
	</software>

	<software name="alienleg">
		<description>Alien Legacy (v1.10)</description>
		<year>1995</year>
		<publisher>Sierra</publisher>
		<info name="version" value="1.10" />

		<part name="cdrom" interface="cdrom">
			<diskarea name="cdrom">
				<disk name="alien legacy (1995)(sierra)" sha1="e40dd8dd278e34e32edd7b1478f62195627773ae" />
			</diskarea>
		</part>
	</software>

	<!-- language support: English, Dutch, German, French, Spanish, Italian -->
	<!-- TODO: locks up on movies -->
	<software name="alienody" supported="no">
		<description>Alien Odyssey (Europe)</description>
		<year>1995</year>
		<publisher>Philips / Argonaut Software LTD</publisher>

		<part name="cdrom" interface="cdrom">
			<diskarea name="cdrom">
				<disk name="alien odyssey (1995)(philips)" sha1="536635f92489b146f693aa724cd5938794b8190c" />
			</diskarea>
		</part>
	</software>

	<software name="alienodu" cloneof="alienody" supported="no">
		<!--
		    L384 9614 05921024 B51103-30 M1S4
		    IFPI6100
		-->
		<description>Alien Odyssey (USA)</description>
		<year>1995</year>
		<publisher>Philips / Argonaut Software LTD</publisher>

		<part name="cdrom" interface="cdrom">
			<diskarea name="cdrom">
				<disk name="310691059-2" sha1="4db3c0e2559d0b56c620ad34895d504f2cde5128" />
			</diskarea>
		</part>
	</software>

	<!-- TODO: can't setup sb16 sound card properly, hangs at "TimerRegister Event" -->
	<!-- TODO: disc swap doesn't work properly -->
	<software name="alienscb" supported="partial">
		<description>Aliens - A Comic Book Adventure (v1.01A)</description>
		<year>1995</year>
		<publisher>Mindscape</publisher>
		<info name="version" value="1.01a" />

		<part name="cdrom1" interface="cdrom">
			<diskarea name="cdrom">
				<disk name="aliens - a comic book adventure v1.01a (1995)(mindscape)(disc 1 of 2)" sha1="364bb9677c93db8a3f8b68328ddf360eac2aae88" />
			</diskarea>
		</part>
		<part name="cdrom2" interface="cdrom">
			<diskarea name="cdrom">
				<disk name="aliens - a comic book adventure v1.0 (1995)(mindscape)(disc 2 of 2)" sha1="13aba65247d17645fe9522f0eaf5a89b3cda5783" />
			</diskarea>
		</part>
	</software>

	<!-- Source: http://redump.org/disc/44295/ -->
	<!-- <rom name="Alone in the Dark (Europe) (En,Fr,De,Es,It) (Rev 1).cue" size="2511" crc="c2230d87" sha1="0f357469055785973490f53c3cdd8c0af0fe0bf0"/> -->
	<!-- <rom name="Alone in the Dark (Europe) (En,Fr,De,Es,It) (Rev 1) (Track 01).bin" size="7458192" crc="327b2929" sha1="8a418c7fe7435e7dba720e23c589ac5e9ecb692d"/> -->
	<!-- <rom name="Alone in the Dark (Europe) (En,Fr,De,Es,It) (Rev 1) (Track 02).bin" size="14438928" crc="6360f292" sha1="b6c58902f0066e3f13dca9a29ffb0bbec268533d"/> -->
	<!-- <rom name="Alone in the Dark (Europe) (En,Fr,De,Es,It) (Rev 1) (Track 03).bin" size="13531056" crc="df71af7d" sha1="64f131d76119104ce9b03a697acd6ff08269142c"/> -->
	<!-- <rom name="Alone in the Dark (Europe) (En,Fr,De,Es,It) (Rev 1) (Track 04).bin" size="22515696" crc="299dd2bc" sha1="c0fe94a5b3c25df2a0a31ef5b5f7058d7c715f60"/> -->
	<!-- <rom name="Alone in the Dark (Europe) (En,Fr,De,Es,It) (Rev 1) (Track 05).bin" size="18359712" crc="60b18269" sha1="8c778a5be51248305151237897e8a4c70ef4f64d"/> -->
	<!-- <rom name="Alone in the Dark (Europe) (En,Fr,De,Es,It) (Rev 1) (Track 06).bin" size="40868352" crc="77ca8c72" sha1="ad6ad0f921e1ba7124310bd2514ac48bf0fa392d"/> -->
	<!-- <rom name="Alone in the Dark (Europe) (En,Fr,De,Es,It) (Rev 1) (Track 07).bin" size="21603120" crc="c6a82c1c" sha1="a51ac414f230ac27aa498c98d4cdd21f0000ed58"/> -->
	<!-- <rom name="Alone in the Dark (Europe) (En,Fr,De,Es,It) (Rev 1) (Track 08).bin" size="5922336" crc="d839b0d7" sha1="6c0925b7f87e42423394eddba5048d23b9138c6e15"/> -->
	<!-- <rom name="Alone in the Dark (Europe) (En,Fr,De,Es,It) (Rev 1) (Track 09).bin" size="15760752" crc="12552159" sha1="fa1711dab467e373305504a37d9ee0f7d7b8cbd3"/> -->
	<!-- <rom name="Alone in the Dark (Europe) (En,Fr,De,Es,It) (Rev 1) (Track 10).bin" size="14620032" crc="cf818427" sha1="ba556cbd3a2f667faa6b09472f9fc5ac663201d7"/> -->
	<!-- <rom name="Alone in the Dark (Europe) (En,Fr,De,Es,It) (Rev 1) (Track 11).bin" size="35261184" crc="dc270e13" sha1="a627a14461f664225bed575289b8a69adfc17b32"/> -->
	<!-- <rom name="Alone in the Dark (Europe) (En,Fr,De,Es,It) (Rev 1) (Track 12).bin" size="4332384" crc="ba4173db" sha1="1568542fcf00297a4f199e9ca22988f3951b2ed2"/> -->
	<!-- <rom name="Alone in the Dark (Europe) (En,Fr,De,Es,It) (Rev 1) (Track 13).bin" size="1874544" crc="557fc170" sha1="549838b6a1332a0a522556044d4cb2f6e5479313"/> -->
	<!-- <rom name="Alone in the Dark (Europe) (En,Fr,De,Es,It) (Rev 1) (Track 14).bin" size="1500576" crc="a421d76c" sha1="7d2da8ff01ed923f60b70e2869b16af3d2c56001"/> -->
	<!-- <rom name="Alone in the Dark (Europe) (En,Fr,De,Es,It) (Rev 1) (Track 15).bin" size="30242016" crc="a75b92e7" sha1="bbd2feccade51470ba29ebecf36e3d48d8a93343"/> -->
	<!-- <rom name="Alone in the Dark (Europe) (En,Fr,De,Es,It) (Rev 1) (Track 16).bin" size="17414208" crc="c97defd6" sha1="a008f47f778e122a249fbc1261b2af6ed7d6c3b8"/> -->
	<!-- <rom name="Alone in the Dark (Europe) (En,Fr,De,Es,It) (Rev 1) (Track 17).bin" size="37954224" crc="6ed1f1ff" sha1="e6b0e09b0a5dcfbe371fbc4224e1250b3e6f3ca1"/> -->
	<!-- <rom name="Alone in the Dark (Europe) (En,Fr,De,Es,It) (Rev 1) (Track 18).bin" size="19949664" crc="06caa07a" sha1="2271b13449c46b1d82778b747c2835cee9e0682e"/> -->
	<!-- <rom name="Alone in the Dark (Europe) (En,Fr,De,Es,It) (Rev 1) (Track 19).bin" size="31486224" crc="3861431e" sha1="0c67b00217cbe3e5e7169053b6ff8454ac85c4a3"/> -->
	<!-- <rom name="Alone in the Dark (Europe) (En,Fr,De,Es,It) (Rev 1) (Track 20).bin" size="7954464" crc="011c68cd" sha1="88f0f7f8f65903223760270e3963b86478d7e77c"/> -->
	<software name="aitd">
		<description>Alone in the Dark (Europe, rev. 1)</description>
		<year>1993</year>
		<publisher>Infogrames</publisher>
		<info name="developer" value="Infogrames" />
		<info name="language" value="English/French/German/Italian/Spanish" />
		<info name="region" value="Europe" />
		<sharedfeat name="platform" value="Windows 95" />

		<part name="cdrom" interface="cdrom">
			<diskarea name="cdrom">
				<disk name="Alone in the Dark (Europe) (En,Fr,De,Es,It) (Rev 1)" sha1="2d6af2d12690f06ebdcf5d6babcf1a53522bc58e" />
			</diskarea>
		</part>
	</software>

	<!-- Source: http://redump.org/disc/42050/ -->
	<!-- <rom name="Alone in the Dark (Europe) (En,Fr,De,It).cue" size="1932" crc="1c420131" sha1="e963b979e7a8657302bbe80425cfeacd7ef9f10c"/> -->
	<!-- <rom name="Alone in the Dark (Europe) (En,Fr,De,It) (Track 01).bin" size="7408800" crc="0ab76b26" sha1="48603110c0898df03d5deb761310260184bbfdd5"/> -->
	<!-- <rom name="Alone in the Dark (Europe) (En,Fr,De,It) (Track 02).bin" size="14441280" crc="94dc58f4" sha1="0a4a3a9731e02657eb060d822931b7b00fd407e8"/> -->
	<!-- <rom name="Alone in the Dark (Europe) (En,Fr,De,It) (Track 03).bin" size="13535760" crc="ee421d88" sha1="e733fcbab82401d76971c0d822b973c7967cda49"/> -->
	<!-- <rom name="Alone in the Dark (Europe) (En,Fr,De,It) (Track 04).bin" size="22520400" crc="7f9db381" sha1="b6a54b40c666f9d05132cd85d076f81385fbdd1b"/> -->
	<!-- <rom name="Alone in the Dark (Europe) (En,Fr,De,It) (Track 05).bin" size="18639120" crc="1743bb02" sha1="aa4b4924d37e8b52bcdcb46995cd57ecacb7c127"/> -->
	<!-- <rom name="Alone in the Dark (Europe) (En,Fr,De,It) (Track 06).bin" size="40877760" crc="1fbdaeaa" sha1="79e2f2be8bb61c5877b8015c2522ca7ea755ddd8"/> -->
	<!-- <rom name="Alone in the Dark (Europe) (En,Fr,De,It) (Track 07).bin" size="21603120" crc="1a7bfe38" sha1="e8503a7d45aa92be48e5b3a90369b07ec1a2e432"/> -->
	<!-- <rom name="Alone in the Dark (Europe) (En,Fr,De,It) (Track 08).bin" size="5927040" crc="eb0109a6" sha1="898a93a04620102b1b1dbacbed19bb29ee08f331"/> -->
	<!-- <rom name="Alone in the Dark (Europe) (En,Fr,De,It) (Track 09).bin" size="15770160" crc="079e9fd7" sha1="1e14d28458dba9a6337c7a9150d634a38dc7944c"/> -->
	<!-- <rom name="Alone in the Dark (Europe) (En,Fr,De,It) (Track 10).bin" size="14629440" crc="7a5c1a76" sha1="f3007172ba894eb675894c054507924d0686c45b"/> -->
	<!-- <rom name="Alone in the Dark (Europe) (En,Fr,De,It) (Track 11).bin" size="35268240" crc="8268e00a" sha1="c76f7bfac5a296b873a1c5734d23b67f8702a2c8"/> -->
	<!-- <rom name="Alone in the Dark (Europe) (En,Fr,De,It) (Track 12).bin" size="4339440" crc="1bd0fc15" sha1="e936a3527ec1dd37df589eb82bd882fdb7fafd99"/> -->
	<!-- <rom name="Alone in the Dark (Europe) (En,Fr,De,It) (Track 13).bin" size="1881600" crc="a2744038" sha1="9280e56b23fed25d950ead57fd04381d9f630431"/> -->
	<!-- <rom name="Alone in the Dark (Europe) (En,Fr,De,It) (Track 14).bin" size="1505280" crc="9e0febec" sha1="b8c24b23ed087925bf64a1b43c032bd2ea841abf"/> -->
	<!-- <rom name="Alone in the Dark (Europe) (En,Fr,De,It) (Track 15).bin" size="30246720" crc="f3e876c4" sha1="6a109d781a1399407e4ab207b1301273a74e532b"/> -->
	<!-- <rom name="Alone in the Dark (Europe) (En,Fr,De,It) (Track 16).bin" size="17416560" crc="250f7ad9" sha1="3cb47859cc015e6cdd1245ecee2c870d0ddb8bdc"/> -->
	<!-- <rom name="Alone in the Dark (Europe) (En,Fr,De,It) (Track 17).bin" size="37961280" crc="f735d80a" sha1="dc690a3f409a7be899266eca630bdb0e0d22955b"/> -->
	<software name="aitda" cloneof="aitd">
		<description>Alone in the Dark (Europe)</description>
		<year>1993</year>
		<publisher>Infogrames</publisher>
		<notes><![CDATA[
Original 1993 release without speech
]]></notes>
		<info name="developer" value="Infogrames" />
		<info name="language" value="English/French/German/Italian" />
		<info name="region" value="Europe" />
		<sharedfeat name="platform" value="Windows 95" />

		<part name="cdrom" interface="cdrom">
			<diskarea name="cdrom">
				<disk name="Alone in the Dark (Europe) (En,Fr,De,It)" sha1="ee49e92e021b6feb2fbe7780a3a307e18cc7fd52" />
			</diskarea>
		</part>
	</software>

	<!-- Source: http://redump.org/disc/34738/ -->
	<!-- <rom name="Alone in the Dark (Europe) (Pay as You Play Version) (PC Power).cue" size="2691" crc="4fd73aed" sha1="b0e3a3f3df2259fd5113a0dc727e770469527c5c"/> -->
	<!-- <rom name="Alone in the Dark (Europe) (Pay as You Play Version) (PC Power) (Track 01).bin" size="55377840" crc="a7ca0be7" sha1="900632cdd186ffe271f26c4cd70a5769597a4423"/> -->
	<!-- <rom name="Alone in the Dark (Europe) (Pay as You Play Version) (PC Power) (Track 02).bin" size="14112000" crc="85fce09f" sha1="cfda367d3cc1fbcd80b5eea1bbd39ffb7bf49e94"/> -->
	<!-- <rom name="Alone in the Dark (Europe) (Pay as You Play Version) (PC Power) (Track 03).bin" size="13928544" crc="9e5d7732" sha1="e4e1b3993cda186fdc2f7656e2da88d30f791917"/> -->
	<!-- <rom name="Alone in the Dark (Europe) (Pay as You Play Version) (PC Power) (Track 04).bin" size="22837920" crc="8d3b6dae" sha1="708de7aff5d064b894d89c892a8ecae165f850f3"/> -->
	<!-- <rom name="Alone in the Dark (Europe) (Pay as You Play Version) (PC Power) (Track 05).bin" size="18717216" crc="3dd35dbe" sha1="a3fb75ac71328b8bbfebb96b8179a9cd5ea2edd9"/> -->
	<!-- <rom name="Alone in the Dark (Europe) (Pay as You Play Version) (PC Power) (Track 06).bin" size="41242320" crc="8c5b6e88" sha1="a6d5c377b826bc5363bff31479577eafc2d4501c"/> -->
	<!-- <rom name="Alone in the Dark (Europe) (Pay as You Play Version) (PC Power) (Track 07).bin" size="21944160" crc="69f67339" sha1="757725fab794f5ca4005fb84768ce35bb0d07a69"/> -->
	<!-- <rom name="Alone in the Dark (Europe) (Pay as You Play Version) (PC Power) (Track 08).bin" size="6272784" crc="7e47556a" sha1="9d6a2b633748c84534cbd465c99943606a6f25d8"/> -->
	<!-- <rom name="Alone in the Dark (Europe) (Pay as You Play Version) (PC Power) (Track 09).bin" size="16134720" crc="cd7be7a0" sha1="f2aeaa70aa5c3a47ecd01d361ebcd6fa6efd00ec"/> -->
	<!-- <rom name="Alone in the Dark (Europe) (Pay as You Play Version) (PC Power) (Track 10).bin" size="14970480" crc="b24e778a" sha1="ee97c667006d7a24edef14f42f9eb19aecd1a269"/> -->
	<!-- <rom name="Alone in the Dark (Europe) (Pay as You Play Version) (PC Power) (Track 11).bin" size="35616336" crc="df419c25" sha1="d085a58b59cd404dff7b1afc1cb18cf669a8194c"/> -->
	<!-- <rom name="Alone in the Dark (Europe) (Pay as You Play Version) (PC Power) (Track 12).bin" size="4696944" crc="6347eb2b" sha1="51b206ceab0c64323c75e917827e5a2eddc50c67"/> -->
	<!-- <rom name="Alone in the Dark (Europe) (Pay as You Play Version) (PC Power) (Track 13).bin" size="2222640" crc="ae29e3a4" sha1="daa3f35fc391c1200b5ba19932993fe3972c4aad"/> -->
	<!-- <rom name="Alone in the Dark (Europe) (Pay as You Play Version) (PC Power) (Track 14).bin" size="1858080" crc="8ebb6ef9" sha1="a22a13c2fbf8d1f25ece128f9c7a86bad96cba44"/> -->
	<!-- <rom name="Alone in the Dark (Europe) (Pay as You Play Version) (PC Power) (Track 15).bin" size="30611280" crc="bc93783a" sha1="44780016ca982a9d2a23b6c310b90cad76ae29be"/> -->
	<!-- <rom name="Alone in the Dark (Europe) (Pay as You Play Version) (PC Power) (Track 16).bin" size="17769360" crc="a4346c68" sha1="e2c47a3ba0902471dc5f621834d1bd8042d43264"/> -->
	<!-- <rom name="Alone in the Dark (Europe) (Pay as You Play Version) (PC Power) (Track 17).bin" size="38325840" crc="d96624ed" sha1="f9a60dc7e952fa762c293091ea9be41b940b93da"/> -->
	<software name="aitdb" cloneof="aitd">
		<description>Alone in the Dark (Europe, Pay as You Play version, PC Power)</description>
		<year>1994</year>
		<publisher>Infogrames</publisher>
		<notes><![CDATA[
- Bundled with "PC Power" magazine.
- Trial version, unlockable with protection code.
- Includes DOS and Windows installation setup.
]]></notes>
		<info name="developer" value="Infogrames" />
		<info name="language" value="English" />
		<info name="region" value="Europe" />
		<sharedfeat name="platform" value="DOS" />

		<part name="cdrom" interface="cdrom">
			<diskarea name="cdrom">
				<disk name="Alone in the Dark (Europe) (Pay as You Play Version) (PC Power)" sha1="a67bdbf781d5f8b763a3e562e45f5f4b8fe31b4a" />
			</diskarea>
		</part>
	</software>

	<!-- Source: http://redump.org/disc/35033/ -->
	<!-- <rom name="Alone in the Dark (Europe) (Pay as You Play Version) (CD-ROM User).cue" size="2719" crc="293b14f9" sha1="0bbf80c8ffe6e9d4a32b482f78adeacda2e009f2"/> -->
	<!-- <rom name="Alone in the Dark (Europe) (Pay as You Play Version) (CD-ROM User) (Track 01).bin" size="55342560" crc="22a031e8" sha1="413ae507edcaa5a2e111ea9372cd36fc7a865d03"/> -->
	<!-- <rom name="Alone in the Dark (Europe) (Pay as You Play Version) (CD-ROM User) (Track 02).bin" size="14267232" crc="471e8948" sha1="4d2fafdae4dabb3a321c305b169af7c411c01d97"/> -->
	<!-- <rom name="Alone in the Dark (Europe) (Pay as You Play Version) (CD-ROM User) (Track 03).bin" size="13531056" crc="6ce20377" sha1="1c1c01cedeb17ab80d9a43aade871dde4c4abf29"/> -->
	<!-- <rom name="Alone in the Dark (Europe) (Pay as You Play Version) (CD-ROM User) (Track 04).bin" size="22515696" crc="261a4533" sha1="d3814637d1415e91aeff489258d078bd370c6f37"/> -->
	<!-- <rom name="Alone in the Dark (Europe) (Pay as You Play Version) (CD-ROM User) (Track 05).bin" size="18359712" crc="8a556554" sha1="c2551bc70fe07b2434c3e7d6ac7b855425e93e7a"/> -->
	<!-- <rom name="Alone in the Dark (Europe) (Pay as You Play Version) (CD-ROM User) (Track 06).bin" size="40868352" crc="261c7431" sha1="c7dd83897cfc8332d67d99479278a1fe5de1f329"/> -->
	<!-- <rom name="Alone in the Dark (Europe) (Pay as You Play Version) (CD-ROM User) (Track 07).bin" size="21603120" crc="8776ae88" sha1="60c8affa294277f02e2eebae0615218c8676bf62"/> -->
	<!-- <rom name="Alone in the Dark (Europe) (Pay as You Play Version) (CD-ROM User) (Track 08).bin" size="5922336" crc="904c6479" sha1="5c58d85d2d2d6ac6df59e49ba8c47fe356b083ee"/> -->
	<!-- <rom name="Alone in the Dark (Europe) (Pay as You Play Version) (CD-ROM User) (Track 09).bin" size="15760752" crc="9b87e373" sha1="7c88f2a0e5f0ea1a8f4d0229dc875dca19f5b8f8"/> -->
	<!-- <rom name="Alone in the Dark (Europe) (Pay as You Play Version) (CD-ROM User) (Track 10).bin" size="14620032" crc="5e70ef9a" sha1="f4731bf3abea14dab8ea836b13b174ee64335614"/> -->
	<!-- <rom name="Alone in the Dark (Europe) (Pay as You Play Version) (CD-ROM User) (Track 11).bin" size="35261184" crc="eea017fa" sha1="7f0b2e4851e2963d5facbea6e64561f917b4dbf4"/> -->
	<!-- <rom name="Alone in the Dark (Europe) (Pay as You Play Version) (CD-ROM User) (Track 12).bin" size="4332384" crc="057ff1f9" sha1="32a620d913d10874b614b9e2b515527f37d2bd59"/> -->
	<!-- <rom name="Alone in the Dark (Europe) (Pay as You Play Version) (CD-ROM User) (Track 13).bin" size="1874544" crc="34b2a52f" sha1="3e7e8857deb39d7e888b3477fe9e994ed4b17489"/> -->
	<!-- <rom name="Alone in the Dark (Europe) (Pay as You Play Version) (CD-ROM User) (Track 14).bin" size="1500576" crc="b5fe6db7" sha1="baba32ac1f48df4e0c34377778d826e15507bbc0"/> -->
	<!-- <rom name="Alone in the Dark (Europe) (Pay as You Play Version) (CD-ROM User) (Track 15).bin" size="30242016" crc="1c43039c" sha1="e09267371efaa3f6adcef78f11eace9d5f930208"/> -->
	<!-- <rom name="Alone in the Dark (Europe) (Pay as You Play Version) (CD-ROM User) (Track 16).bin" size="17414208" crc="5ef97459" sha1="dabdb83bde2aac1a83c59d0fcde0f5e07547f514"/> -->
	<!-- <rom name="Alone in the Dark (Europe) (Pay as You Play Version) (CD-ROM User) (Track 17).bin" size="37949520" crc="e474c911" sha1="eca4c195e40191fed090ef061eaa2972515ac4a9"/> -->
	<software name="aitdc" cloneof="aitd">
		<description>Alone in the Dark (Europe, Pay as You Play version, CD-ROM User)</description>
		<year>1994</year>
		<publisher>Infogrames</publisher>
		<notes><![CDATA[
- Bundled with "CD-ROM User" magazine.
- Trial version, unlockable with protection code.
- Includes DOS and Windows installation setup.
]]></notes>
		<info name="developer" value="Infogrames" />
		<info name="language" value="English" />
		<info name="region" value="Europe" />
		<sharedfeat name="platform" value="DOS" />

		<part name="cdrom" interface="cdrom">
			<diskarea name="cdrom">
				<disk name="Alone in the Dark (Europe) (Pay as You Play Version) (CD-ROM User)" sha1="f7cc8fcee13bf7af5ff1cc297d9713a672e77328" />
			</diskarea>
		</part>
	</software>

	<!-- Source: http://redump.org/disc/66099/ -->
	<!-- <rom name="Alone in the Dark 2 (Europe) (En,Fr,De,Es,It).cue" size="8825" crc="5198d729" sha1="54809427ac60e81bdf910b8effa1043f293b0e4e"/> -->
	<!-- <rom name="Alone in the Dark 2 (Europe) (En,Fr,De,Es,It) (Track 01).bin" size="18745440" crc="52cb3e96" sha1="a77fb21b4c928074103945b7466d8196b96f2d8f"/> -->
	<!-- <rom name="Alone in the Dark 2 (Europe) (En,Fr,De,Es,It) (Track 02).bin" size="11722368" crc="0238348c" sha1="89eaa300d736c56bef07b029e2100e4f041bfd04"/> -->
	<!-- <rom name="Alone in the Dark 2 (Europe) (En,Fr,De,Es,It) (Track 03).bin" size="20450640" crc="7ab19bda" sha1="a31b7f97fdd65b659f75bac1775dde44d06e5eb2"/> -->
	<!-- <rom name="Alone in the Dark 2 (Europe) (En,Fr,De,Es,It) (Track 04).bin" size="18578448" crc="22acc702" sha1="8160ff6676107f2617b3d35598279786e0a587cf"/> -->
	<!-- <rom name="Alone in the Dark 2 (Europe) (En,Fr,De,Es,It) (Track 05).bin" size="17769360" crc="98592e06" sha1="3c24632e1bee681ea440f0ae19b013210239c502"/> -->
	<!-- <rom name="Alone in the Dark 2 (Europe) (En,Fr,De,Es,It) (Track 06).bin" size="13601616" crc="816f1475" sha1="4bb581d427e573a7a6b64140188b703ed4c03419"/> -->
	<!-- <rom name="Alone in the Dark 2 (Europe) (En,Fr,De,Es,It) (Track 07).bin" size="12587904" crc="4cf14b10" sha1="3857be97637fd288ee3a4aa73f52a2b6b154574d"/> -->
	<!-- <rom name="Alone in the Dark 2 (Europe) (En,Fr,De,Es,It) (Track 08).bin" size="15621984" crc="3441e39e" sha1="2894a85fb2da95ad8e6fc8d293e5a3e6f2329647"/> -->
	<!-- <rom name="Alone in the Dark 2 (Europe) (En,Fr,De,Es,It) (Track 09).bin" size="21306768" crc="98b4eae7" sha1="077f879189e2f7869d015f67da6139d1c350f01b"/> -->
	<!-- <rom name="Alone in the Dark 2 (Europe) (En,Fr,De,Es,It) (Track 10).bin" size="5752992" crc="158725eb" sha1="89477d83103beb67e5f2a0d769ae6bdc7250f548"/> -->
	<!-- <rom name="Alone in the Dark 2 (Europe) (En,Fr,De,Es,It) (Track 11).bin" size="3255168" crc="92dc381e" sha1="ff56f1e866b84d4784ff7be9eff7f3643f5d8b3b"/> -->
	<!-- <rom name="Alone in the Dark 2 (Europe) (En,Fr,De,Es,It) (Track 12).bin" size="4139520" crc="4248bb93" sha1="84abad9c0805e50f053e6362bc6c512656bf1689"/> -->
	<!-- <rom name="Alone in the Dark 2 (Europe) (En,Fr,De,Es,It) (Track 13).bin" size="18780720" crc="2c03f316" sha1="c627a6cdc28cb5f572c5b5d5bb167492a6635b26"/> -->
	<!-- <rom name="Alone in the Dark 2 (Europe) (En,Fr,De,Es,It) (Track 14).bin" size="7168896" crc="57fc7ef7" sha1="75db26d04d4d9cd27ceb17cad073861004bdf9bf"/> -->
	<!-- <rom name="Alone in the Dark 2 (Europe) (En,Fr,De,Es,It) (Track 15).bin" size="4200672" crc="bd684f5b" sha1="fdd672555b94b270c748bed61c3b1887b7bec78e"/> -->
	<!-- <rom name="Alone in the Dark 2 (Europe) (En,Fr,De,Es,It) (Track 16).bin" size="13876800" crc="aca2d112" sha1="3ba33f65ae3087f3d4dd55dc0419053e9f00a7d6"/> -->
	<!-- <rom name="Alone in the Dark 2 (Europe) (En,Fr,De,Es,It) (Track 17).bin" size="18985344" crc="dc03f403" sha1="4ec9ee95ac480bd6f70fe838914265bd69642499"/> -->
	<!-- <rom name="Alone in the Dark 2 (Europe) (En,Fr,De,Es,It) (Track 18).bin" size="19138224" crc="f276dd7d" sha1="86b1a746f94d5683a6f861a3fbc6e4a9fb625e43"/> -->
	<!-- <rom name="Alone in the Dark 2 (Europe) (En,Fr,De,Es,It) (Track 19).bin" size="14246064" crc="e757a0c3" sha1="5617b2756349dbfa45a1034de4b5727e499d9287"/> -->
	<!-- <rom name="Alone in the Dark 2 (Europe) (En,Fr,De,Es,It) (Track 20).bin" size="14321328" crc="3db4b623" sha1="dc2d58cfef2323fdd2e984aab53ae51a135c7233"/> -->
	<!-- <rom name="Alone in the Dark 2 (Europe) (En,Fr,De,Es,It) (Track 21).bin" size="18759552" crc="d527655a" sha1="26190669fcb39b9ff5b545bb8ff7a7bbec62044d"/> -->
	<!-- <rom name="Alone in the Dark 2 (Europe) (En,Fr,De,Es,It) (Track 22).bin" size="31747296" crc="e6a2e672" sha1="ebf6c935451645605c07fa9dfd456ef0cf8396db"/> -->
	<!-- <rom name="Alone in the Dark 2 (Europe) (En,Fr,De,Es,It) (Track 23).bin" size="1161888" crc="0e5fb0d3" sha1="6c26717064faf5b126d0b52eedba6df5001598ba"/> -->
	<!-- <rom name="Alone in the Dark 2 (Europe) (En,Fr,De,Es,It) (Track 24).bin" size="8008560" crc="a77e492f" sha1="639a4ed45062d62c6119ddfc20be16345e2fa77a"/> -->
	<!-- <rom name="Alone in the Dark 2 (Europe) (En,Fr,De,Es,It) (Track 25).bin" size="8213184" crc="c497f2f9" sha1="cea9feb2c43256ae91be77b101b660d216e0d0aa"/> -->
	<!-- <rom name="Alone in the Dark 2 (Europe) (En,Fr,De,Es,It) (Track 26).bin" size="5233200" crc="6b52c961" sha1="f75f1b3239de90900f99baba92922de0c19e28c1"/> -->
	<!-- <rom name="Alone in the Dark 2 (Europe) (En,Fr,De,Es,It) (Track 27).bin" size="9584400" crc="6db3b93d" sha1="d4dbe3d0df636fddf3398c7bf3f0e096205dacdc"/> -->
	<!-- <rom name="Alone in the Dark 2 (Europe) (En,Fr,De,Es,It) (Track 28).bin" size="2655408" crc="c927f479" sha1="61c35c5afee34a47206c184d693a74374256503c"/> -->
	<!-- <rom name="Alone in the Dark 2 (Europe) (En,Fr,De,Es,It) (Track 29).bin" size="5360208" crc="4a14931a" sha1="817d700512a1f871e06f30b04ce53e315ea459bd"/> -->
	<!-- <rom name="Alone in the Dark 2 (Europe) (En,Fr,De,Es,It) (Track 30).bin" size="1157184" crc="b48d94d4" sha1="5340e4715cffe08fb88c16e1ccea3eb96b4c84d6"/> -->
	<!-- <rom name="Alone in the Dark 2 (Europe) (En,Fr,De,Es,It) (Track 31).bin" size="8199072" crc="c37aca2c" sha1="74eb14f461243ae8df0489ea17fe4b78af6142c6"/> -->
	<!-- <rom name="Alone in the Dark 2 (Europe) (En,Fr,De,Es,It) (Track 32).bin" size="6978384" crc="eb8a8cde" sha1="77ce9e2fec4c9a91e96c28a8db3000a1ef1b5f77"/> -->
	<!-- <rom name="Alone in the Dark 2 (Europe) (En,Fr,De,Es,It) (Track 33).bin" size="2274384" crc="b86521ec" sha1="1a3eccf0bf15f47e2c2b1e8a76b610112804a376"/> -->
	<!-- <rom name="Alone in the Dark 2 (Europe) (En,Fr,De,Es,It) (Track 34).bin" size="4974480" crc="4fd309ab" sha1="085c70c8cd0602428dd909953026224a2e3144fb"/> -->
	<!-- <rom name="Alone in the Dark 2 (Europe) (En,Fr,De,Es,It) (Track 35).bin" size="5303760" crc="8e367f8a" sha1="363986b930ba80c33c300f691e3fd325c8231dad"/> -->
	<!-- <rom name="Alone in the Dark 2 (Europe) (En,Fr,De,Es,It) (Track 36).bin" size="5296704" crc="b6a4e93e" sha1="8bcb95b0d21b2c6d5508246026889e4c844af2df"/> -->
	<!-- <rom name="Alone in the Dark 2 (Europe) (En,Fr,De,Es,It) (Track 37).bin" size="6507984" crc="1b2e7a37" sha1="4402299d6b873ac6c903f298c3a4d2e2e65b1dab"/> -->
	<!-- <rom name="Alone in the Dark 2 (Europe) (En,Fr,De,Es,It) (Track 38).bin" size="1745184" crc="b5c0058f" sha1="56ebef1720b64f9b2f27e0def26a724acf6170b5"/> -->
	<!-- <rom name="Alone in the Dark 2 (Europe) (En,Fr,De,Es,It) (Track 39).bin" size="4953312" crc="77d4ff64" sha1="27ec0235afcb57a1cb6b0031dee6952ec95d6d5f"/> -->
	<!-- <rom name="Alone in the Dark 2 (Europe) (En,Fr,De,Es,It) (Track 40).bin" size="2130912" crc="81fdf49f" sha1="a790a6d0e531340b9082465698b0a075043c2e60"/> -->
	<!-- <rom name="Alone in the Dark 2 (Europe) (En,Fr,De,Es,It) (Track 41).bin" size="6475056" crc="1d0d4205" sha1="488f7b825d3ff20beeaabd352d90aca29db2ced5"/> -->
	<!-- <rom name="Alone in the Dark 2 (Europe) (En,Fr,De,Es,It) (Track 42).bin" size="6818448" crc="9f30363d" sha1="473a9735aa8b3a2778cfe493859a46e73ed0022d"/> -->
	<!-- <rom name="Alone in the Dark 2 (Europe) (En,Fr,De,Es,It) (Track 43).bin" size="6759648" crc="bc5af49b" sha1="75cdc64ea7d4727863f6c41b8a56649fa9e92d66"/> -->
	<!-- <rom name="Alone in the Dark 2 (Europe) (En,Fr,De,Es,It) (Track 44).bin" size="2347296" crc="dbc52cf8" sha1="669e9c7971bc9f4aa4be6b6db43624e5c104ecba"/> -->
	<!-- <rom name="Alone in the Dark 2 (Europe) (En,Fr,De,Es,It) (Track 45).bin" size="6841968" crc="d5bc054a" sha1="fe8b3019750dd1a64560f4b1974607132780dd36"/> -->
	<!-- <rom name="Alone in the Dark 2 (Europe) (En,Fr,De,Es,It) (Track 46).bin" size="4228896" crc="e856630a" sha1="622786731a26135542501350845685d30eecc775"/> -->
	<!-- <rom name="Alone in the Dark 2 (Europe) (En,Fr,De,Es,It) (Track 47).bin" size="7077168" crc="9cdfd49a" sha1="35bbb5fa565b35dbc4e3b523fb28c738d431a191"/> -->
	<!-- <rom name="Alone in the Dark 2 (Europe) (En,Fr,De,Es,It) (Track 48).bin" size="5005056" crc="ecbb35ee" sha1="8bebc4569adf613122b77c7020e26a68b22308fc"/> -->
	<!-- <rom name="Alone in the Dark 2 (Europe) (En,Fr,De,Es,It) (Track 49).bin" size="7437024" crc="e1ff0dbb" sha1="7b7fda99db37bae854c0597c9e42882b1645b4ee"/> -->
	<!-- <rom name="Alone in the Dark 2 (Europe) (En,Fr,De,Es,It) (Track 50).bin" size="5275536" crc="54041b0a" sha1="88287bca04c0ce07dece0525d275b2b911cd7e99"/> -->
	<!-- <rom name="Alone in the Dark 2 (Europe) (En,Fr,De,Es,It) (Track 51).bin" size="7519344" crc="7a40d47a" sha1="0f04a328f7d879fc8bf8eb8367d990b743c9271e"/> -->
	<!-- <rom name="Alone in the Dark 2 (Europe) (En,Fr,De,Es,It) (Track 52).bin" size="2297904" crc="10fa6895" sha1="4c3ea80405fce171a8241e1298bed797b6b7a981"/> -->
	<!-- <rom name="Alone in the Dark 2 (Europe) (En,Fr,De,Es,It) (Track 53).bin" size="7199472" crc="fe0a1f54" sha1="291e05b62a6eea388aa36890880ece7e8d125fb3"/> -->
	<!-- <rom name="Alone in the Dark 2 (Europe) (En,Fr,De,Es,It) (Track 54).bin" size="2850624" crc="11078631" sha1="42a85dd99b6dcf8fe528e8494d600c872802c0ef"/> -->
	<!-- <rom name="Alone in the Dark 2 (Europe) (En,Fr,De,Es,It) (Track 55).bin" size="5792976" crc="cc4fd569" sha1="3c2db72233412647cc477af558321a9aaff8cef8"/> -->
	<!-- <rom name="Alone in the Dark 2 (Europe) (En,Fr,De,Es,It) (Track 56).bin" size="3694992" crc="78c67992" sha1="e9fc0f3944b3c722a41164b0a1ca72d2d7264aee"/> -->
	<!-- <rom name="Alone in the Dark 2 (Europe) (En,Fr,De,Es,It) (Track 57).bin" size="7307664" crc="e0297a70" sha1="bd790bdca7929a48b812cee0aef144b60868f6f8"/> -->
	<!-- <rom name="Alone in the Dark 2 (Europe) (En,Fr,De,Es,It) (Track 58).bin" size="2121504" crc="383b672d" sha1="fe7959213e35671b51ab861a3ab689c022e88b03"/> -->
	<!-- <rom name="Alone in the Dark 2 (Europe) (En,Fr,De,Es,It) (Track 59).bin" size="1775760" crc="657f8ace" sha1="b85ebef4db60f194a6cccb5a6010d45629b4398a"/> -->
	<!-- <rom name="Alone in the Dark 2 (Europe) (En,Fr,De,Es,It) (Track 60).bin" size="7822752" crc="5140fca6" sha1="fadd60b429f6f657363364cba98a6e620f1bfbae"/> -->
	<!-- <rom name="Alone in the Dark 2 (Europe) (En,Fr,De,Es,It) (Track 61).bin" size="7695744" crc="aa5d5af7" sha1="ca8cfdea7bfd99e3fadf2c3ee55750ff5bc1ae65"/> -->
	<!-- <rom name="Alone in the Dark 2 (Europe) (En,Fr,De,Es,It) (Track 62).bin" size="4842768" crc="92672958" sha1="e2e6f33e1a08bb589fcb2467c12bdf032d1f7cad"/> -->
	<!-- <rom name="Alone in the Dark 2 (Europe) (En,Fr,De,Es,It) (Track 63).bin" size="3643248" crc="00f76968" sha1="3756ca8a3a212001c0196d35376e230c170fef32"/> -->
	<software name="aitd2">
		<description>Alone in the Dark 2 (Europe)</description>
		<year>1994</year>
		<publisher>Infogrames</publisher>
		<notes><![CDATA[
Includes DOS and Windows installation setup.
]]></notes>
		<info name="developer" value="Infogrames" />
		<info name="language" value="English/French/German/Spanish/Italian" />
		<info name="region" value="Europe" />
		<sharedfeat name="platform" value="DOS" />

		<part name="cdrom" interface="cdrom">
			<diskarea name="cdrom">
				<disk name="Alone in the Dark 2 (Europe) (En,Fr,De,Es,It)" sha1="546e39d75dd5ace9325bc1903272ce38ebd7e7c3" />
			</diskarea>
		</part>
	</software>

	<!-- Source: http://redump.org/disc/1707/ -->
	<!-- <rom name="Alone in the Dark 2 (Europe).cue" size="7754" crc="f2404a3f" sha1="c78e26d45b2df3f40666c453b9033a1209905c08"/> -->
	<!-- <rom name="Alone in the Dark 2 (Europe) (Track 01).bin" size="19326384" crc="9889a245" sha1="ead412398493ff9cd4eceb20b7940892551fdfce"/> -->
	<!-- <rom name="Alone in the Dark 2 (Europe) (Track 02).bin" size="11722368" crc="e371ce9d" sha1="a2cfbbbc2dbadbde5566c2902b111a12a35e3622"/> -->
	<!-- <rom name="Alone in the Dark 2 (Europe) (Track 03).bin" size="20450640" crc="1af68018" sha1="c8a3a2ad4c012a15d2eeec8b31542a4fce315b5f"/> -->
	<!-- <rom name="Alone in the Dark 2 (Europe) (Track 04).bin" size="18578448" crc="1746dd4d" sha1="73abfa85a57556c807564c3b3c200d7e3075ce11"/> -->
	<!-- <rom name="Alone in the Dark 2 (Europe) (Track 05).bin" size="17769360" crc="9cca1cc8" sha1="99ae3cfecc62fa9de8c0b2b5498a6d62ecdeccc2"/> -->
	<!-- <rom name="Alone in the Dark 2 (Europe) (Track 06).bin" size="13601616" crc="1e958b3f" sha1="5d151ea9522fe4879e1649f06c443bb91c3cf46c"/> -->
	<!-- <rom name="Alone in the Dark 2 (Europe) (Track 07).bin" size="12587904" crc="90b13c22" sha1="312f6f01629edb58184f0afb0ae95982999e2461"/> -->
	<!-- <rom name="Alone in the Dark 2 (Europe) (Track 08).bin" size="15621984" crc="e22ce394" sha1="014ea541349f098cdb1460088389186613bedd90"/> -->
	<!-- <rom name="Alone in the Dark 2 (Europe) (Track 09).bin" size="21306768" crc="429f8820" sha1="a0e6fed7cc3a5e3df43f6049c6ad578db6981762"/> -->
	<!-- <rom name="Alone in the Dark 2 (Europe) (Track 10).bin" size="5752992" crc="a016ba04" sha1="eaee6db203a6d11f6493c72cb23465175215b71c"/> -->
	<!-- <rom name="Alone in the Dark 2 (Europe) (Track 11).bin" size="3255168" crc="b1662d60" sha1="1d4ec68c6d3542828759f5c2257e61d04945da46"/> -->
	<!-- <rom name="Alone in the Dark 2 (Europe) (Track 12).bin" size="4139520" crc="77ac4f3d" sha1="a0c60e260203e6db3956a9a6f99824f6f56fa073"/> -->
	<!-- <rom name="Alone in the Dark 2 (Europe) (Track 13).bin" size="18780720" crc="2b82c9ca" sha1="78a8e55e1860030db01f413c2a025aa8b36ede3a"/> -->
	<!-- <rom name="Alone in the Dark 2 (Europe) (Track 14).bin" size="7168896" crc="8fa444c8" sha1="c460321856e99614cf3ed811e00962567b6cc1cb"/> -->
	<!-- <rom name="Alone in the Dark 2 (Europe) (Track 15).bin" size="4200672" crc="c9772dc2" sha1="224c9a30b708fda60489a4296d5fdb6fc757f8a5"/> -->
	<!-- <rom name="Alone in the Dark 2 (Europe) (Track 16).bin" size="13876800" crc="3f0b8980" sha1="81ef62a91429dd4c4982e3c0f532cff54153a6a9"/> -->
	<!-- <rom name="Alone in the Dark 2 (Europe) (Track 17).bin" size="18985344" crc="6c668458" sha1="8c762e242bdca8b2118895e79e956407a4f8857a"/> -->
	<!-- <rom name="Alone in the Dark 2 (Europe) (Track 18).bin" size="19138224" crc="e04db54d" sha1="26aeaebcdd8208571bc388bfb9fb8dcaaab9794b"/> -->
	<!-- <rom name="Alone in the Dark 2 (Europe) (Track 19).bin" size="14246064" crc="068a4301" sha1="040272c00fecfdf4a3e4ee9866d20177d3df68d8"/> -->
	<!-- <rom name="Alone in the Dark 2 (Europe) (Track 20).bin" size="14321328" crc="de34465c" sha1="374bbb9820d83074e135c0415005dbd8908af99d"/> -->
	<!-- <rom name="Alone in the Dark 2 (Europe) (Track 21).bin" size="18759552" crc="cd343a2f" sha1="f23b80298d654be29d6fd41ace7900db64a5d78b"/> -->
	<!-- <rom name="Alone in the Dark 2 (Europe) (Track 22).bin" size="31747296" crc="d09cb6e0" sha1="51da7574404838388591a6b66990eb17cee6275d"/> -->
	<!-- <rom name="Alone in the Dark 2 (Europe) (Track 23).bin" size="1161888" crc="f90f4a16" sha1="506bbc7db271524bf677fd0774ce6d1cd6f7db50"/> -->
	<!-- <rom name="Alone in the Dark 2 (Europe) (Track 24).bin" size="8008560" crc="fb02cb66" sha1="9137b1f0108e9e5340bf88f580f55c626fb2e601"/> -->
	<!-- <rom name="Alone in the Dark 2 (Europe) (Track 25).bin" size="8213184" crc="1461a692" sha1="cc472b709ccda9d226af3c2ccbc9b492b7b643f1"/> -->
	<!-- <rom name="Alone in the Dark 2 (Europe) (Track 26).bin" size="5233200" crc="4d6d032d" sha1="63fd89a37491d72105f0d26a4a1f16b0045ca0c7"/> -->
	<!-- <rom name="Alone in the Dark 2 (Europe) (Track 27).bin" size="9584400" crc="dacb7072" sha1="b62110de1169f971fbb1db394139e0c7262cfc39"/> -->
	<!-- <rom name="Alone in the Dark 2 (Europe) (Track 28).bin" size="2655408" crc="deacac1c" sha1="3c94811e5bfdb785561da3b110909e1e13444057"/> -->
	<!-- <rom name="Alone in the Dark 2 (Europe) (Track 29).bin" size="5360208" crc="f572269e" sha1="33a767c25f92d90110970a48d27e05e980484985"/> -->
	<!-- <rom name="Alone in the Dark 2 (Europe) (Track 30).bin" size="1157184" crc="d908d65a" sha1="8a2a9891e4967d889fe934320c71ef08ede24122"/> -->
	<!-- <rom name="Alone in the Dark 2 (Europe) (Track 31).bin" size="8199072" crc="3cced48f" sha1="c6c69db4e83053fc63e78b6479fd821e7374633b"/> -->
	<!-- <rom name="Alone in the Dark 2 (Europe) (Track 32).bin" size="6978384" crc="47c0e5da" sha1="f4b5f53c27c66757703044ba32136ee22fac216f"/> -->
	<!-- <rom name="Alone in the Dark 2 (Europe) (Track 33).bin" size="2274384" crc="91522bee" sha1="589ade40e09c9acc22ccd04d7118de25948e35bd"/> -->
	<!-- <rom name="Alone in the Dark 2 (Europe) (Track 34).bin" size="4974480" crc="d0095493" sha1="31bd0840dd9b666886e36f60256abed63da7ceea"/> -->
	<!-- <rom name="Alone in the Dark 2 (Europe) (Track 35).bin" size="5303760" crc="357a86bb" sha1="1c16ded04780458b6002a1cd6f8dbb2f7389534a"/> -->
	<!-- <rom name="Alone in the Dark 2 (Europe) (Track 36).bin" size="5296704" crc="dd5607ad" sha1="55cd585733ef6abf75ef85434246d54dc924d6d8"/> -->
	<!-- <rom name="Alone in the Dark 2 (Europe) (Track 37).bin" size="6507984" crc="e7363145" sha1="449ccdc85e9ff2792cdaeabe9868c2d9c50bbeda"/> -->
	<!-- <rom name="Alone in the Dark 2 (Europe) (Track 38).bin" size="1745184" crc="a15f28ce" sha1="7a8524e1f891100735ec5b295eb96a9ac605a605"/> -->
	<!-- <rom name="Alone in the Dark 2 (Europe) (Track 39).bin" size="4953312" crc="f1127b38" sha1="a69c21d1475a2fe1355557234bc6122fafa574af"/> -->
	<!-- <rom name="Alone in the Dark 2 (Europe) (Track 40).bin" size="2130912" crc="50645257" sha1="fea9f9ac4d9b250dcbeedb6da8168ea09a4fb0f5"/> -->
	<!-- <rom name="Alone in the Dark 2 (Europe) (Track 41).bin" size="6475056" crc="a92ac363" sha1="d06587564cef80374c4730fd95d2939b73ad7c5d"/> -->
	<!-- <rom name="Alone in the Dark 2 (Europe) (Track 42).bin" size="6818448" crc="805a759d" sha1="ae20653b837c3b1ab7deb25932174c656810c3c3"/> -->
	<!-- <rom name="Alone in the Dark 2 (Europe) (Track 43).bin" size="6759648" crc="ff4bd80b" sha1="094478dc123fff687c1a064df2552a74184ed92e"/> -->
	<!-- <rom name="Alone in the Dark 2 (Europe) (Track 44).bin" size="2347296" crc="9fd1c01d" sha1="521593b6ebe04cc607506987cb7396da979c7102"/> -->
	<!-- <rom name="Alone in the Dark 2 (Europe) (Track 45).bin" size="6841968" crc="3db1f669" sha1="55cca132a85bc3135ad9670e3e4e35738fda10c9"/> -->
	<!-- <rom name="Alone in the Dark 2 (Europe) (Track 46).bin" size="4228896" crc="3365a477" sha1="3a9fb477e0b29f22557d4815c9e57cc3635ea0e4"/> -->
	<!-- <rom name="Alone in the Dark 2 (Europe) (Track 47).bin" size="7077168" crc="bf5152f2" sha1="8c6117f925dd992bedea8d5771e43d2198b41fc2"/> -->
	<!-- <rom name="Alone in the Dark 2 (Europe) (Track 48).bin" size="5005056" crc="87dd19cb" sha1="6fab0105eb316c4b98258bde2ff3a9e3d8efd717"/> -->
	<!-- <rom name="Alone in the Dark 2 (Europe) (Track 49).bin" size="7437024" crc="f9054535" sha1="fca9bafe104b52d9b55e88925c8d60409c5eb174"/> -->
	<!-- <rom name="Alone in the Dark 2 (Europe) (Track 50).bin" size="5275536" crc="754f6614" sha1="933eab1aec07daabdd2a74cd33ae2d59aece3f44"/> -->
	<!-- <rom name="Alone in the Dark 2 (Europe) (Track 51).bin" size="7519344" crc="6c5c5f0f" sha1="3a6d19cbbe127796e31c721ea3ba70c76b060a5f"/> -->
	<!-- <rom name="Alone in the Dark 2 (Europe) (Track 52).bin" size="2297904" crc="f2680224" sha1="3e42a07b1c4f980af6fdb3ff5cb3624e95672e12"/> -->
	<!-- <rom name="Alone in the Dark 2 (Europe) (Track 53).bin" size="7199472" crc="7f90810e" sha1="eec8d7c001572c170ad952a52d90c8f9880cbc5a"/> -->
	<!-- <rom name="Alone in the Dark 2 (Europe) (Track 54).bin" size="2850624" crc="3dce8250" sha1="e593fb593e961476528d2349ae4c8c285635f7e5"/> -->
	<!-- <rom name="Alone in the Dark 2 (Europe) (Track 55).bin" size="5792976" crc="0d588d0f" sha1="45506cc232f674e8af2098be185d07b0247c2eaf"/> -->
	<!-- <rom name="Alone in the Dark 2 (Europe) (Track 56).bin" size="3694992" crc="40b62434" sha1="f96e97ac431e61f5d10ac7162916a6820e81352c"/> -->
	<!-- <rom name="Alone in the Dark 2 (Europe) (Track 57).bin" size="7307664" crc="c2f76180" sha1="82b140f3e0f53d3cf97bb5e8b463db0e6830b025"/> -->
	<!-- <rom name="Alone in the Dark 2 (Europe) (Track 58).bin" size="2121504" crc="7dec90c0" sha1="a7d2fe5be24b0fbabfbf8e48accb9e7b95ebb875"/> -->
	<!-- <rom name="Alone in the Dark 2 (Europe) (Track 59).bin" size="1775760" crc="4837af15" sha1="d9a33a9d946719565000b07fdc613cb22a2b8c88"/> -->
	<!-- <rom name="Alone in the Dark 2 (Europe) (Track 60).bin" size="7822752" crc="41b4e92f" sha1="39a3092698b15ea22d0a3c4a9e4858fc3ae19bbc"/> -->
	<!-- <rom name="Alone in the Dark 2 (Europe) (Track 61).bin" size="7695744" crc="a7a6dc32" sha1="b9a8d8efe36d03b1aae734d24311f9765cc30f5d"/> -->
	<!-- <rom name="Alone in the Dark 2 (Europe) (Track 62).bin" size="4842768" crc="5b608f7d" sha1="ad301941d9659d69f35fe4996a2a655da41940f2"/> -->
	<!-- <rom name="Alone in the Dark 2 (Europe) (Track 63).bin" size="3643248" crc="6617d4dc" sha1="7d12f0cb84c749f70df16723b5d7413b618861c6"/> -->
	<software name="aitd2a" cloneof="aitd2">
		<description>Alone in the Dark 2 (Europe, English only)</description>
		<year>1994</year>
		<publisher>Infogrames</publisher>
		<notes><![CDATA[
Includes DOS and Windows installation setup.
]]></notes>
		<info name="developer" value="Infogrames" />
		<info name="language" value="English" />
		<info name="region" value="Europe" />
		<sharedfeat name="platform" value="DOS" />

		<part name="cdrom" interface="cdrom">
			<diskarea name="cdrom">
				<disk name="Alone in the Dark 2 (Europe)" sha1="74917c1f04d3f8fbb322c50215ec112d3058300f" />
			</diskarea>
		</part>
	</software>

	<!-- Source: http://redump.org/disc/46002/ -->
	<!-- rom name="Alone in the Dark 2 (France).cue" size="7877" crc="13e54733" sha1="157378ab6f6e795a11e8826db6995635e2343780"/> -->
	<!-- <rom name="Alone in the Dark 2 (France) (Track 01).bin" size="18924192" crc="b44395f0" sha1="2ad76a175e582bc739f44a482d07bba8868ca74f"/> -->
	<!-- <rom name="Alone in the Dark 2 (France) (Track 02).bin" size="11727072" crc="1a2a1efb" sha1="aaefe020498b82dbfef85d1f24a9eee31db4244d"/> -->
	<!-- <rom name="Alone in the Dark 2 (France) (Track 03).bin" size="20450640" crc="8f1d65ad" sha1="564ed5befbfa0cbf2303a1bcef2fa342502e2233"/> -->
	<!-- <rom name="Alone in the Dark 2 (France) (Track 04).bin" size="18578448" crc="5b34460a" sha1="c887c4bc495228bc8ba15492619093b1f6483bea"/> -->
	<!-- <rom name="Alone in the Dark 2 (France) (Track 05).bin" size="17769360" crc="107e5296" sha1="21d97a0dcabf5c226004d0020fd22e285742c856"/> -->
	<!-- <rom name="Alone in the Dark 2 (France) (Track 06).bin" size="13601616" crc="88782bbc" sha1="9fabddb55ab94606703afb37674ee443c5f9431d"/> -->
	<!-- <rom name="Alone in the Dark 2 (France) (Track 07).bin" size="12587904" crc="ffeba659" sha1="454261fe58f9e562b5f7b4d0724ef9d7af84475a"/> -->
	<!-- <rom name="Alone in the Dark 2 (France) (Track 08).bin" size="15621984" crc="0b690b8e" sha1="b53b551284e45f5f3d0435a33771415c25e24f02"/> -->
	<!-- <rom name="Alone in the Dark 2 (France) (Track 09).bin" size="21306768" crc="f0713a8c" sha1="b788c8481347d751dafe334445141561cd3b9fb3"/> -->
	<!-- <rom name="Alone in the Dark 2 (France) (Track 10).bin" size="5752992" crc="d1233329" sha1="f4340ff9f638fa8d8523359a54276fbb918651ec"/> -->
	<!-- <rom name="Alone in the Dark 2 (France) (Track 11).bin" size="3255168" crc="87c707e6" sha1="e170fa0d80834fff6087207e0504f450ed65723f"/> -->
	<!-- <rom name="Alone in the Dark 2 (France) (Track 12).bin" size="4139520" crc="b26a8c02" sha1="8c4e91801df75806084fd49a9c665e45bacdb00f"/> -->
	<!-- <rom name="Alone in the Dark 2 (France) (Track 13).bin" size="18780720" crc="abe36c5b" sha1="93d92a5b00af003f1271b1120c8399e44b20326b"/> -->
	<!-- <rom name="Alone in the Dark 2 (France) (Track 14).bin" size="7168896" crc="25de6759" sha1="5e161883d680ad9df9a0f027b9ba11b46095b9f0"/> -->
	<!-- <rom name="Alone in the Dark 2 (France) (Track 15).bin" size="4200672" crc="1c5157a0" sha1="7dcaf809c1530e4418c5263670f801d358566fe0"/> -->
	<!-- <rom name="Alone in the Dark 2 (France) (Track 16).bin" size="13876800" crc="f9b14903" sha1="61a6bdaf9d1d5201dd3a207fd9772d425b292434"/> -->
	<!-- <rom name="Alone in the Dark 2 (France) (Track 17).bin" size="18985344" crc="a8bb3b39" sha1="888443383a36ccccf7680166e95bde569998980f"/> -->
	<!-- <rom name="Alone in the Dark 2 (France) (Track 18).bin" size="19138224" crc="ba353028" sha1="00caa75c29085dd24574c4e7d3059d8b8ae0d3be"/> -->
	<!-- <rom name="Alone in the Dark 2 (France) (Track 19).bin" size="14246064" crc="ca544140" sha1="21bbcf132649e4598cb8b755f085ff81fde6ffaf"/> -->
	<!-- <rom name="Alone in the Dark 2 (France) (Track 20).bin" size="14321328" crc="5ecd5a81" sha1="75b9ac5a9e3580bb2aa97be3b41261b08be5e505"/> -->
	<!-- <rom name="Alone in the Dark 2 (France) (Track 21).bin" size="18759552" crc="1218c967" sha1="53b8d8f4d3ad14b9579d280b48a8516a22c6b609"/> -->
	<!-- <rom name="Alone in the Dark 2 (France) (Track 22).bin" size="31747296" crc="989e577b" sha1="cf77ca515f70cfba35301079e274fc31ad199a8b"/> -->
	<!-- <rom name="Alone in the Dark 2 (France) (Track 23).bin" size="1128960" crc="585671c7" sha1="7c0af750befba3783a57f09115d40aac8f27e19b"/> -->
	<!-- <rom name="Alone in the Dark 2 (France) (Track 24).bin" size="4659312" crc="08892692" sha1="9a53956fc612d06ad5e9fa78d9a303402778c1b3"/> -->
	<!-- <rom name="Alone in the Dark 2 (France) (Track 25).bin" size="5331984" crc="5186df34" sha1="a47196e5f7e81e2302fcae0248e1b45bacf6b980"/> -->
	<!-- <rom name="Alone in the Dark 2 (France) (Track 26).bin" size="2869440" crc="3a1ed903" sha1="df96c2738a3d9d65cbae2698d4ff61437607ee32"/> -->
	<!-- <rom name="Alone in the Dark 2 (France) (Track 27).bin" size="4459392" crc="f62b6781" sha1="8acb5e68b7a4d0887f82c50c4ca1d6c24663b83e"/> -->
	<!-- <rom name="Alone in the Dark 2 (France) (Track 28).bin" size="3424512" crc="7bb7e612" sha1="d085180d64e735828627a1deba49531c5d4670b7"/> -->
	<!-- <rom name="Alone in the Dark 2 (France) (Track 29).bin" size="2947056" crc="df55b81f" sha1="0a43d3c08c16029e861b74866b314a3bc2ff97f9"/> -->
	<!-- <rom name="Alone in the Dark 2 (France) (Track 30).bin" size="2020368" crc="7d8c5bfb" sha1="303ac791598a2fb5e1cac85fe7e033fd8ead03a3"/> -->
	<!-- <rom name="Alone in the Dark 2 (France) (Track 31).bin" size="6009360" crc="b16c7da8" sha1="3d017d3a973da25e0b7d87d745566d04dfdb87ea"/> -->
	<!-- <rom name="Alone in the Dark 2 (France) (Track 32).bin" size="5661264" crc="6f3be56c" sha1="705a9d54ea51cf2d70dbde30e18015d356eb411b"/> -->
	<!-- <rom name="Alone in the Dark 2 (France) (Track 33).bin" size="2232048" crc="0ffd1498" sha1="0ac89de592c1ad51a59195a889ac3a86069dbb81"/> -->
	<!-- <rom name="Alone in the Dark 2 (France) (Track 34).bin" size="4776912" crc="150485c9" sha1="588b3a523ca1af5c658d99f534333a0a42210298"/> -->
	<!-- <rom name="Alone in the Dark 2 (France) (Track 35).bin" size="5176752" crc="33387eb7" sha1="fc8f393f1a22e3099bfd70121f081a06475877e7"/> -->
	<!-- <rom name="Alone in the Dark 2 (France) (Track 36).bin" size="4918032" crc="764e5dff" sha1="2d0ebbe1bf17e1d4bdd1ab61e408b95f20f38b10"/> -->
	<!-- <rom name="Alone in the Dark 2 (France) (Track 37).bin" size="4859232" crc="92c4ba5e" sha1="87490de64429acccda29dd96f112fc2786f28510"/> -->
	<!-- <rom name="Alone in the Dark 2 (France) (Track 38).bin" size="1865136" crc="c1a7602c" sha1="4681589157aad8cc520f650ace157894736ce5d1"/> -->
	<!-- <rom name="Alone in the Dark 2 (France) (Track 39).bin" size="3372768" crc="dd295036" sha1="672c8f8f764fb447b544037e3d3ccc6e83ad976c"/> -->
	<!-- <rom name="Alone in the Dark 2 (France) (Track 40).bin" size="1535856" crc="12f7cd24" sha1="05aa8fe8543eb26bbc4562c73b06b5d14a23cabd"/> -->
	<!-- <rom name="Alone in the Dark 2 (France) (Track 41).bin" size="4892160" crc="8ee790c0" sha1="a9ae3fc7bd34e3e3943eb5c7c0998f03106f67ff"/> -->
	<!-- <rom name="Alone in the Dark 2 (France) (Track 42).bin" size="6131664" crc="4faaee9e" sha1="6d38f6463a707d89ca689f1b253ec3a98e5f36f8"/> -->
	<!-- <rom name="Alone in the Dark 2 (France) (Track 43).bin" size="4294752" crc="ad03ec96" sha1="4bce22b218fdc53a915c69794aff1fc037781a28"/> -->
	<!-- <rom name="Alone in the Dark 2 (France) (Track 44).bin" size="1453536" crc="aa8d7e40" sha1="7c6730718778d5f61988fcf6f07e84ed7f819255"/> -->
	<!-- <rom name="Alone in the Dark 2 (France) (Track 45).bin" size="5195568" crc="3f5feb55" sha1="f5bc7fd2d9bc587b73162e2d86589f269caa050f"/> -->
	<!-- <rom name="Alone in the Dark 2 (France) (Track 46).bin" size="3316320" crc="b0bfd52b" sha1="7d92dfb52be76e3519892d421562e005de87a166"/> -->
	<!-- <rom name="Alone in the Dark 2 (France) (Track 47).bin" size="4743984" crc="bf737eeb" sha1="04efb07603d472fe19553df267c74f0976679c06"/> -->
	<!-- <rom name="Alone in the Dark 2 (France) (Track 48).bin" size="3443328" crc="4a59179a" sha1="27ad4a50727339e178806a4c051e2392e183dd16"/> -->
	<!-- <rom name="Alone in the Dark 2 (France) (Track 49).bin" size="5108544" crc="2f005a51" sha1="639632017a7c89750371521b079d5731cb89a3bb"/> -->
	<!-- <rom name="Alone in the Dark 2 (France) (Track 50).bin" size="3175200" crc="845b9671" sha1="f910c5c1f2ecfadc111bcbe2bb4ce68bf85d65a2"/> -->
	<!-- <rom name="Alone in the Dark 2 (France) (Track 51).bin" size="6230448" crc="0d95efb6" sha1="a8bc92bc3e9d44e21ad08d672dca10cca29dc2e2"/> -->
	<!-- <rom name="Alone in the Dark 2 (France) (Track 52).bin" size="2333184" crc="d60078ba" sha1="cc38189bd25634e00a74713d3c13cf038d81958a"/> -->
	<!-- <rom name="Alone in the Dark 2 (France) (Track 53).bin" size="6162240" crc="72e48392" sha1="71d43fc3f7f28a7cd89ca12a6c59ee21054b649d"/> -->
	<!-- <rom name="Alone in the Dark 2 (France) (Track 54).bin" size="2994096" crc="4cc97492" sha1="1afcc6ccb64bdf2ecd283a8281dfab1a32db10bd"/> -->
	<!-- <rom name="Alone in the Dark 2 (France) (Track 55).bin" size="5411952" crc="5c098a24" sha1="bc4c2f9b5a06e8dd85cb780906ea7ad75aeb068c"/> -->
	<!-- <rom name="Alone in the Dark 2 (France) (Track 56).bin" size="1462944" crc="b701db8d" sha1="3e595da9a05094a49e30dcbf28bb6a10400fef6e"/> -->
	<!-- <rom name="Alone in the Dark 2 (France) (Track 57).bin" size="4083072" crc="e206dd67" sha1="86b68d0f5081f9c84a6ff658cc8f52a9920c48c9"/> -->
	<!-- <rom name="Alone in the Dark 2 (France) (Track 58).bin" size="2072112" crc="c4576636" sha1="b622fbb9cf70b19a9821084838e96baebb997d69"/> -->
	<!-- <rom name="Alone in the Dark 2 (France) (Track 59).bin" size="1655808" crc="39ff9db6" sha1="f9537837a1e29b400a95a4473d6435afad4bcc9a"/> -->
	<!-- <rom name="Alone in the Dark 2 (France) (Track 60).bin" size="4362960" crc="fa91398a" sha1="88059656098684d6d695c811e2816d801ef2e333"/> -->
	<!-- <rom name="Alone in the Dark 2 (France) (Track 61).bin" size="6157536" crc="c2dbaa01" sha1="ea38dbf39f81a2ad8d896d0db851fcdc91846018"/> -->
	<!-- <rom name="Alone in the Dark 2 (France) (Track 62).bin" size="6783168" crc="9d2801f9" sha1="e722e4dffc61aecd2fd69d4c454f10fbe548f77c"/> -->
	<!-- <rom name="Alone in the Dark 2 (France) (Track 63).bin" size="2789472" crc="001b64b4" sha1="3ddf7bc1b17da3787c2b3db51fd76a78797ef3e1"/> -->
	<!-- <rom name="Alone in the Dark 2 (France) (Track 64).bin" size="2279088" crc="c80b10d9" sha1="5ffd3c657eff025e4a3ebff380e7d61898a8ee0f"/> -->
	<software name="aitd2_fr" cloneof="aitd2">
		<description>Alone in the Dark 2 (France)</description>
		<year>1994</year>
		<publisher>Infogrames</publisher>
		<notes><![CDATA[
Includes DOS and Windows installation setup.
]]></notes>
		<info name="developer" value="Infogrames" />
		<info name="language" value="French" />
		<info name="region" value="France" />
		<sharedfeat name="platform" value="DOS" />

		<part name="cdrom" interface="cdrom">
			<diskarea name="cdrom">
				<disk name="Alone in the Dark 2 (France)" sha1="2ddde837124b3825c908f3e2f8b95ed8622e6cfc" />
			</diskarea>
		</part>
	</software>

	<!-- DOS -->
	<!-- Requires 570KB of conventional memory -->
	<software name="amazonge">
		<description>Amazon - Guardians of Eden</description>
		<year>1993</year>
		<publisher>Access Software</publisher>

		<part name="cdrom" interface="cdrom">
			<diskarea name="cdrom">
				<disk name="amazon - guardians of eden (1993)(access software)" sha1="ec783cbcd3fed9e6f0f0e32a4cd8c390e2fecf4d" />
			</diskarea>
		</part>
	</software>

	<!-- DOS -->
	<!-- TODO: black screen at game launch -->
	<software name="animal" supported="no">
		<description>Animal</description>
		<year>1997</year>
		<publisher>Microtime</publisher>

		<part name="cdrom" interface="cdrom">
			<diskarea name="cdrom">
				<disk name="animal (1997)(microtime)" sha1="8f5c7791bf89e662a0dfc8f08858788c28c33895" />
			</diskarea>
		</part>
	</software>

	<!-- DOS / Windows 3.1 -->
	<!-- TODO: cannot setup emm386.exe for this in any way or form, might be a bug? -->
	<software name="apacific" supported="no">
		<description>Aces of the Pacific</description>
		<year>1994</year>
		<publisher>Sierra</publisher>

		<part name="cdrom" interface="cdrom">
			<diskarea name="cdrom">
				<disk name="aces of the pacific (1994)(sierra)" sha1="42422f83009e0771968243cb0ea1172699bf8787" />
			</diskarea>
		</part>
	</software>

	<!-- DOS (recommended), Windows 95 -->
	<software name="archdyn" supported="no">
		<!-- 24/10/1996 RE -->
		<description>Archimedean Dynasty (v1.115)</description>
		<year>1996</year>
		<publisher>Blue Byte</publisher>
		<notes><![CDATA[
[SB16] No sound after title screen, hangs on every video (bypass by pressing mouse left button)
Cannot read sound configuration from Windows 95
]]></notes>
		<part name="cdrom" interface="cdrom">
			<diskarea name="cdrom">
				<disk name="ad" sha1="95040b06a50373ef052c37261ca6b91d42fa5af7"/>
			</diskarea>
		</part>
	</software>


	<!-- OS/2 -->
	<software name="apak_os2">
		<description>IBM AttachPak for OS/2 Warp Connect</description>
		<year>1995</year>
		<publisher>IBM</publisher>
		<part name="cdrom" interface="cdrom">
			<!-- Origin: archive.org -->
			<feature name="part_number" value="27H9296"/>
			<diskarea name="cdrom">
				<disk name="apak_usa" sha1="ad7b97376326cad3665a65a711ef872c44a93120"/>
			</diskarea>
		</part>
	</software>

	<software name="arampage">
		<description>Alien Rampage (v1.13)</description>
		<year>1996</year>
		<publisher>Softdisk</publisher>
		<info name="version" value="1.13" />

		<part name="cdrom" interface="cdrom">
			<feature name="disk_label" value="Alien Rampage" />
			<diskarea name="cdrom">
				<disk name="arampage" sha1="88ae86b0837bc5fba7a3585a506d5ad24161b001" />
			</diskarea>
		</part>
	</software>

	<!-- Windows 95, Direct X 3.0 (in cdrom under Instdx.exe) -->
	<software name="arabkid">
		<description>Arabian Kid</description>
		<year>1996</year>
		<publisher>ASCII / Yellow Horn</publisher>
		<info name="alt_title" value="あらびあんKid" />

		<part name="cdrom" interface="cdrom">
			<diskarea name="cdrom">
				<disk name="kid" sha1="a837c3f4cde66b244bccbae22cb1cec83df6698d" />
			</diskarea>
		</part>
	</software>

	<!-- DOS -->
	<!-- TODO: videos farts/doesn't complete playback, eventually dies with a out of conventional memory error -->
	<software name="arcappled" supported="no">
		<description>Archibald Applebrook's Abenteuer (Germany v1.00)</description>
		<year>1995</year>
		<publisher>Software 2000</publisher>
		<info name="version" value="1.00" />

		<part name="cdrom" interface="cdrom">
			<diskarea name="cdrom">
				<disk name="archibald applebrook's abenteuer (1995)(software 2000)(de)" sha1="37bdb42590fadfb0ad857bd4876ec4708d4569e0" />
			</diskarea>
		</part>
	</software>

	<!-- DOS -->
	<!-- TODO: black screen at game launch -->
	<software name="archonul" supported="no">
		<description>Archon Ultra (v1.1)</description>
		<year>1996</year>
		<publisher>Strategic Simulations</publisher>
		<info name="version" value="1.1" />

		<part name="cdrom" interface="cdrom">
			<diskarea name="cdrom">
				<disk name="archon ultra v1.1 (1996)(strategic simulations)" sha1="025039ccc5f048b5c6e30523d39b3b8afedd040c" />
			</diskarea>
		</part>
	</software>

	<!-- "CDROM not ISO9660 or High Sierra" when trying to DIR it -->
	<software name="arktime" supported="no">
		<description>Ark of Time</description>
		<year>1997</year>
		<publisher>Dice</publisher>

		<part name="cdrom" interface="cdrom">
			<diskarea name="cdrom">
				<disk name="ark of time (1997)(dice)(nl)(m4)" sha1="0aaae225fb08402455a3ab8ea03cd412ad26b5f5" />
			</diskarea>
		</part>
	</software>

	<!-- DOS -->
	<software name="armofist">
		<description>Armored Fist</description>
		<year>1994</year>
		<publisher>Nova Logic</publisher>

		<part name="cdrom" interface="cdrom">
			<diskarea name="cdrom">
				<disk name="armored fist (1994)(nova logic)" sha1="96211c6dc7a179f5e25af7f4527cf51afe1c3934" />
			</diskarea>
		</part>
	</software>

	<!-- DOS -->
	<software name="ascend">
		<description>Ascendancy</description>
		<year>1995</year>
		<publisher>Virgin / The Logic Factory</publisher>

		<part name="cdrom" interface="cdrom">
			<diskarea name="cdrom">
				<disk name="ascendancy (1995)(virgin)" sha1="611fa4261d2b9b454bad01011f7e10f2f55d3c11" />
			</diskarea>
		</part>
	</software>

	<software name="ascendd" cloneof="ascend">
		<description>Ascendancy (Germany)</description>
		<year>1995</year>
		<publisher>Softgold / The Logic Factory</publisher>

		<part name="cdrom" interface="cdrom">
			<diskarea name="cdrom">
				<disk name="ascendancy (1995)(softgold)(de)" sha1="dd2f22050c372a0f8f91966bb31580c2a743dcb9" />
			</diskarea>
		</part>
	</software>

	<!-- Windows 95 -->
	<!-- TODO: Menus are in High color mode -->
	<software name="atariac1">
		<description>Atari Arcade Hits 1</description>
		<year>1999</year>
		<publisher>Hasbro Interactive</publisher>

		<part name="cdrom" interface="cdrom">
			<diskarea name="cdrom">
				<disk name="atari arcade hits 1 (1999)(hasbro interactive)" sha1="89f9ef71790e880fd8c72bec268f424b5b04e189" />
			</diskarea>
		</part>
	</software>

	<!-- DOS (won't run in Windows 95) -->
	<!-- disc label: atf_1_03f-->
	<software name="atf">
		<description>A.T.F. - Advanced Tactical Fighters (v1.03f)</description>
		<year>1996</year>
		<publisher>Electronic Arts / Jane's Information Group Limited</publisher>
		<info name="version" value="1.03f" />

		<part name="cdrom" interface="cdrom">
			<diskarea name="cdrom">
				<disk name="a.t.f. - advanced tactical fighters (1996)(electronic arts)" sha1="f5352fa4715369d20509aad64f7a32dba057b782" />
			</diskarea>
		</part>
	</software>

	<!-- disc label: gatf_1_01f-->
	<software name="atfd" cloneof="atf">
		<description>A.T.F. - Advanced Tactical Fighters (Germany v1.01f)</description>
		<year>1996</year>
		<publisher>Electronic Arts</publisher>
		<info name="version" value="1.01f" />

		<part name="cdrom" interface="cdrom">
			<diskarea name="cdrom">
				<disk name="a.t.f. - advanced tactical fighters (1996)(electronic arts)(de)" sha1="1363020d9e4f295191ad14c25cb1d01704f13712" />
			</diskarea>
		</part>
	</software>

	<!-- Untested, presumably needs above -->
	<software name="atfnatof" cloneof="atf">
		<description>A.T.F. - NATO Fighters (Data Disc)</description>
		<year>1996</year>
		<publisher>Electronic Arts</publisher>

		<part name="cdrom" interface="cdrom">
			<diskarea name="cdrom">
				<disk name="atf nato fighters (1996)(electronic arts)[data disc]" sha1="5f1e63d5b42f67a826576edcead7e52b6fc62044" />
			</diskarea>
		</part>
	</software>

	<!-- DOS / Windows 95 -->
	<!-- Pentium class 133 MHz -->
	<!-- TODO: Under DOS hangs if sb16 is selected, "initialization problem with sound card" if that's disabled -->
	<software name="atlantisd" supported="partial">
		<description>Atlantis - Das sagenhafte Abenteuer (Germany)</description>
		<year>1997</year>
		<publisher>Cryo</publisher>

		<part name="cdrom1" interface="cdrom">
			<diskarea name="cdrom">
				<disk name="atlantis - das sagenhafte abenteuer (1997)(cryo)(de)(disc 1 of 4)" sha1="6b9ad0cc67383d918597a4045995be9c242d1acf" />
			</diskarea>
		</part>
		<part name="cdrom2" interface="cdrom">
			<diskarea name="cdrom">
				<disk name="atlantis - das sagenhafte abenteuer (1997)(cryo)(de)(disc 2 of 4)" sha1="73fe7c4a42357ecfcc17b45d203ca63ae0bfa668" />
			</diskarea>
		</part>
		<part name="cdrom3" interface="cdrom">
			<diskarea name="cdrom">
				<disk name="atlantis - das sagenhafte abenteuer (1997)(cryo)(de)(disc 3 of 4)" sha1="5ce2a617b69ca6773a81f4df9c0560ddb1b9f8cb" />
			</diskarea>
		</part>
		<part name="cdrom4" interface="cdrom">
			<diskarea name="cdrom">
				<disk name="atlantis - das sagenhafte abenteuer (1997)(cryo)(de)(disc 4 of 4)" sha1="8822942cc93c3c6cebb547b5696c696a44a15d72" />
			</diskarea>
		</part>
	</software>

	<!-- DOS -->
	<software name="aworld80">
		<description>Around the World in 80 Days</description>
		<year>1994</year>
		<publisher>EA Kids</publisher>

		<part name="cdrom" interface="cdrom">
			<diskarea name="cdrom">
				<disk name="around the world in 80 days (1994)(ea kids)" sha1="0441b9f94df42b3f5edeb3135ce9739af17fc8d5" />
			</diskarea>
		</part>
	</software>

	<!-- DOS -->
	<!-- TODO: hangs when starting mission -->
	<software name="backbagh" supported="no">
		<description>Back to Baghdad (v1.00)</description>
		<year>1996</year>
		<publisher>Military Simulations</publisher>
		<info name="version" value="1.00"/>

		<part name="cdrom" interface="cdrom">
			<diskarea name="cdrom">
				<disk name="back to baghdad (1996)(military simulations)" sha1="25e308bdde703282d7f79c2c0b782bff5cad5583" />
			</diskarea>
		</part>
	</software>

	<!-- DOS -->
	<!-- Created from original media. size="1386496" crc="8B00FD46" sha1="5E85EAECDDBBD0D91B01F315F2E040247E36FA5A" -->
	<!-- Originally released on two PC Booter 5.25" floppies and one 3.5" PC Booter floppy. Reprinted on CD by -->
	<!-- GT Interactive as a standalone release, and as part of "Arcade Favorites CD-Rom 5 Pak. -->
	<!-- Game can be run straight from the CD." -->
	<software name="bad_dudescd">
		<description>Bad Dudes (Arcade Favorites CD-ROM 5 Pak release)</description>
		<year>1995</year>
		<publisher>GT Interactive</publisher>
		<info name="language" value="English" />
		<sharedfeat name="platform" value="DOS" />

		<part name="cdrom" interface="cdrom">
			<diskarea name="cdrom">
				<disk name="bad_dudes_cd" sha1="97d6a57218a1ffaf50f7d89071e21d784855381c" />
			</diskarea>
		</part>
	</software>

	<!-- Windows 3.1 -->
	<!-- Disc label Bad_mojo_uk -->
	<!-- TODO: weird installer, missing graphics? -->
	<!-- TODO: doesn't seem to do anything in game, missing mouse pointer? -->
	<software name="badmojo" supported="partial">
		<description>Bad Mojo</description>
		<year>1996</year>
		<publisher>Acclaim</publisher>

		<part name="cdrom" interface="cdrom">
			<diskarea name="cdrom">
				<disk name="bad mojo (1996)(acclaim)" sha1="9956a05e9aab4cbaaebe19ee355f2d54fca39636" />
			</diskarea>
		</part>
	</software>

	<software name="badmojod" cloneof="badmojo" supported="partial">
		<description>Bad Mojo (Germany)</description>
		<year>1996</year>
		<publisher>Acclaim</publisher>

		<part name="cdrom" interface="cdrom">
			<diskarea name="cdrom">
				<disk name="bad mojo (1996)(acclaim)(de)" sha1="3eadb0fbb84af68f15653c3f3a6eb79fdb3f9210" />
			</diskarea>
		</part>
	</software>

	<!-- Windows 95 -->
	<!-- Pentium class 90 MHz -->
	<software name="banzaib" supported="no">
		<description>Banzai Bug</description>
		<year>1996</year>
		<publisher>Multi Media International</publisher>
		<notes><![CDATA[
Runs in 16-bit High Color, has [8514] bugs
]]></notes>

		<part name="cdrom" interface="cdrom">
			<diskarea name="cdrom">
				<disk name="banzai bug (1996)(multi media international)(nl)" sha1="3dbf3846902ce85f6175f7d2b25ced2933c1a4af" />
			</diskarea>
		</part>
	</software>

	<!-- DOS / Windows -->
	<!-- TODO: trying to install causes access denied error, game can be run anyway -->
	<software name="barq">
		<description>BARQ - The Rise of Freedom</description>
		<year>1996</year>
		<publisher>UAV</publisher>

		<part name="cdrom" interface="cdrom">
			<diskarea name="cdrom">
				<disk name="barq - the rise of freedom (1996)(uav)" sha1="66a4d6d18daf1db97ea08aaf5c80ab803275bcb1" />
			</diskarea>
		</part>
	</software>

	<!--
	Register key:
	BB2KLEJP-50008573
	2640849512
	-->
	<software name="batlbeatle" supported="no">
		<description>Battle BEAT 2000 L.E (Japan)</description>
		<year>2000</year>
		<publisher>NEC Interchannel</publisher>

		<part name="cdrom" interface="cdrom">
			<diskarea name="cdrom">
				<disk name="bb2kle" sha1="a31e35f15dda264e88ff5457d1b620c6fad4a15c" />
			</diskarea>
		</part>
	</software>

	<!-- DOS -->
	<!-- English / French / German -->
	<!-- TODO: Cannot install, get stuck at uncompressing files screen -->
	<software name="batlbugs" supported="no">
		<description>Battle Bugs</description>
		<year>1995</year>
		<publisher>Sierra</publisher>

		<part name="cdrom" interface="cdrom">
			<diskarea name="cdrom">
				<disk name="battle bugs (1995)(sierra)(m3)" sha1="7216a7e82f4c09f89845dd90b32cde706bc43883" />
			</diskarea>
		</part>
	</software>

	<!-- "CDROM not ISO9660 or High Sierra" when trying to DIR it -->
	<software name="batlcr3k" supported="no">
		<description>Battlecruiser 3000AD</description>
		<year>1995</year>
		<publisher>Take 2</publisher>

		<part name="cdrom" interface="cdrom">
			<diskarea name="cdrom">
				<disk name="battlecruiser 3000ad (1995)(take 2)" sha1="dd59c07faf6f127053800b27c8c1248393ac4b86" />
			</diskarea>
		</part>
	</software>

	<!-- Windows 3.1 -->
	<!-- TODO: setup AVI test stalls to a DOS text mode-->
	<software name="batlisl3" supported="partial">
		<description>Battle Isle 3 - Shadow of the Emperor</description>
		<year>1995</year>
		<publisher>Blue Byte</publisher>

		<part name="cdrom1" interface="cdrom">
			<diskarea name="cdrom">
				<disk name="battle isle 3 - shadow of the empire (1995)(blue byte)(disc 1 of 2)" sha1="fa140978350d679335f8bbef0ccd54a0042628ad" />
			</diskarea>
		</part>
		<part name="cdrom2" interface="cdrom">
			<diskarea name="cdrom">
				<disk name="battle isle 3 - shadow of the empire (1995)(blue byte)(disc 2 of 2)" sha1="587eba131db7eb9652025d8810b303a6e9382d26" />
			</diskarea>
		</part>
	</software>

	<!-- Windows 95 -->
	<!-- 486DX33 -->
	<!-- Runs off CD, no install -->
	<software name="bnbhvs" supported="no">
		<description>Beavis and Butthead - Virtual Stupidity</description>
		<year>1995</year>
		<publisher>Viacom New Media</publisher>
		<notes><![CDATA[
Randomly crashes with main sprites going out of screen (verify)
Some samples have audio crackling [SB16]
]]></notes>
		<!-- label: B&B_vs -->
		<part name="cdrom" interface="cdrom">
			<diskarea name="cdrom">
				<disk name="beavis_and_butthead_-_virtual_stupidity_(1995)(viacom_new_media)" sha1="0c5169899f8ccc5e02df1bebc7e814d6945aa915"/>
			</diskarea>
		</part>
	</software>

	<!-- Windows 3.1 -->
	<!-- Pentium class 100 MHz -->
	<!-- Has Italian strings in installer? -->
	<software name="beantara">
		<description>Betrayal in Antara</description>
		<year>1997</year>
		<publisher>Sierra</publisher>

		<part name="cdrom1" interface="cdrom">
			<diskarea name="cdrom">
				<disk name="betrayal in antara (1997)(sierra)(disc 1 of 3)" sha1="df24bd61462238c91174c5adacb4ecf04e41ec14" />
			</diskarea>
		</part>
		<part name="cdrom2" interface="cdrom">
			<diskarea name="cdrom">
				<disk name="betrayal in antara (1997)(sierra)(disc 2 of 3)" sha1="b5c87d1698918c034682fff4e24d1d54cc1b9e4a" />
			</diskarea>
		</part>
		<part name="cdrom3" interface="cdrom">
			<diskarea name="cdrom">
				<disk name="betrayal in antara (1997)(sierra)(disc 3 of 3)" sha1="aeb47dc31c8e3ce3144b89181bf335b28caab225" />
			</diskarea>
		</part>
	</software>

	<!-- Windows 3.1 -->
	<software name="bermusynd">
		<description>Bermuda Syndrome (Germany)</description>
		<year>1995</year>
		<publisher>Century Interactive / BMG Interactive Entertainment</publisher>

		<part name="cdrom" interface="cdrom">
			<diskarea name="cdrom">
				<disk name="bermuda syndrome (1995)(bmg interactive entertainment)(de)" sha1="45c0aebb68b5ef6bf9ee6dca3713b08dcb252928" />
			</diskarea>
		</part>
	</software>

	<!-- DOS -->
	<software name="bestof2" supported="partial">
		<description>Best of the Best Shareware Volume 2 (Canada)</description>
		<year>1994</year>
		<publisher>Explore The World of Software</publisher>
		<notes><![CDATA[
1994 Pool:
1995 Card Games:
3d Line Wars:
3d Towers:
Alien Carnage:
Alien Doom (level pack for Doom):
Body Blow:
Boppin:
Brudal Baddle:
Cyberdogs:
Desert Storm Command
Digital Downs
Doom Gathering (level pack for Doom):
Doom Star Wars (Doom add-on):
Dr. Riptide:
Hero's Heart:
Ladder Man III:
NHL Hockey:
One Must Fall:
Operation Body Count:
Pool Shark:
Risky Woods: boot OK
Shadow Force:
Silverball Pinball:
Skunny Karts:
Skunny Space:
Skunny Wildwest:
Tie Fighter:
Wacky Wheels:
]]></notes>
		<info name="usage" value="Run dosroc.exe for a" />

		<part name="cdrom" interface="cdrom">
			<diskarea name="cdrom">
				<disk name="best_of_the_best_vol_2" sha1="4e698516d0a6676c25c3d3fa26b65fe0ce20f52b"/>
			</diskarea>
		</part>
	</software>


	<!-- DOS / Windows 3.1 -->
	<software name="bfchess">
		<description>Bobby Fischer Teaches Chess</description>
		<year>1996</year>
		<publisher>Interplay / Mission Studios</publisher>

		<part name="cdrom" interface="cdrom">
			<diskarea name="cdrom">
				<disk name="bobby fischer teaches chess (1996)(interplay)(en-fr)" sha1="2c178eaaf9a21fdf2847b37fdaa5ad2d8fbddafb" />
			</diskarea>
		</part>
	</software>

	<!-- DOS -->
	<!-- English / French / German -->
	<software name="bioforge">
		<description>Bioforge (vf1.01)</description>
		<year>1995</year>
		<publisher>Origin</publisher>
		<info name="version" value="f1.01" />

		<part name="cdrom" interface="cdrom">
			<diskarea name="cdrom">
				<disk name="bioforge vf1.01 (1995)(origin)(m3)" sha1="2bc3734682a461aae4e07d8a419fde407cefd4c1" />
			</diskarea>
		</part>
	</software>

	<!-- Source: http://redump.org/disc/32647/ -->
	<!-- <rom name="Bitmap Brothers Compilation, The (Europe).cue" size="130" crc="63ce6c43" sha1="3b6e3a6031fd0c5b1fa5e29ff9192d67192d573b"/> -->
	<!-- <rom name="Bitmap Brothers Compilation, The (Europe).bin" size="6190464" crc="0969c11f" sha1="53b7f78990fbc64763eb5224df8618367e6ae003"/> -->
	<software name="bitmpbro">
		<description>The Bitmap Brothers Compilation</description>
		<year>1995</year>
		<publisher>Renegade Software</publisher>
		<notes>CD-ROM includes: "Cadaver", "Cadaver: The Payoff", "Gods", "Magic Pockets", "Speedball 2", "Xenon 2"</notes>
		<info name="language" value="English" />
		<info name="region" value="Europe" />
		<sharedfeat name="platform" value="DOS" />

		<part name="cdrom" interface="cdrom">
			<diskarea name="cdrom">
				<disk name="Bitmap Brothers Compilation, The (Europe)" sha1="5f543f56ef0bbee1ddcfd528459b0d0367a6ef3e" />
			</diskarea>
		</part>
	</software>

	<!-- Source: redump.org/disc/33449/ -->
	<!-- <rom name="Blackhawk (Europe) (En,Fr,De).cue" size="95" crc="daf74d25" sha1="5b069e6a4c2f673f4462b1d92f771429565de5d3"/> -->
	<!-- <rom name="Blackhawk (Europe) (En,Fr,De).bin" size="6218688" crc="8fe67eb5" sha1="0bee0c935c00ec7564610ad365288c6a32bf1664"/> -->
	<software name="blackhawk">
		<description>Blackhawk (Europe)</description>
		<year>1994</year>
		<publisher>Interplay</publisher>
		<info name="developer" value="Blizzard Entertainment" />
		<info name="language" value="English/French/German" />
		<info name="region" value="Europe" />
		<sharedfeat name="platform" value="DOS" />

		<part name="cdrom" interface="cdrom">
			<diskarea name="cdrom">
				<disk name="Blackhawk (Europe) (En,Fr,De)" sha1="7031e0b00ade177a62d0df78c3f2f69fbc3e4e33" />
			</diskarea>
		</part>
	</software>

	<!-- Windows 95, Direct X 5.0 -->
	<!-- Pentium class 90 MHz -->
	<!-- TODO: ESC menu briefly appears then goes back into game mode (btanb due of 486 CPU used?) -->
	<software name="bladerun">
		<description>Blade Runner</description>
		<year>1997</year>
		<publisher>Virgin</publisher>

		<part name="cdrom1" interface="cdrom">
			<diskarea name="cdrom">
				<disk name="blade runner (1997)(virgin)(disc 1 of 4)" sha1="449b907d4b85e67d3b7fe5832ea7ad4f555b31db" />
			</diskarea>
		</part>
		<part name="cdrom2" interface="cdrom">
			<diskarea name="cdrom">
				<disk name="blade runner (1997)(virgin)(disc 2 of 4)" sha1="f1de28b44c7960d43451c1287e6fabfdb6018da5" />
			</diskarea>
		</part>
		<part name="cdrom3" interface="cdrom">
			<diskarea name="cdrom">
				<disk name="blade runner (1997)(virgin)(disc 3 of 4)" sha1="aca716550f43468d4e786083d29c07610273d8e1" />
			</diskarea>
		</part>
		<part name="cdrom4" interface="cdrom">
			<diskarea name="cdrom">
				<disk name="blade runner (1997)(virgin)(disc 4 of 4)" sha1="f4681e82c6cd1d17d449831102f5c9235b6d6659" />
			</diskarea>
		</part>
	</software>

	<!-- Pentium 75 MHz -->
	<!-- Windows 95 -->
	<!-- 16 MB RAM, CD-ROM x4, SVGA with 16-bit color depth, SB16 -->
	<!-- Credits also mentions Mac support, different discs? -->
	<software name="blindnes" supported="no">
		<description>Blindness (Italy)</description>
		<year>1996</year>
		<!-- capitalized as "MONDADORI newmedia" on back cover -->
		<publisher>Mondadori New Media</publisher>
		<notes><![CDATA[
Offset [SVGA] gfxs during initial credits and gameplay
No [SVGA] card supports 16-bit color depth (required by gameplay)
Has [SB16] lip-sync issues with ct486, may go down in requiring 75 MHz instead
]]></notes>
		<info name="developer" value="DedaloMedia Edizioni" />

		<part name="cdrom1" interface="cdrom">
			<diskarea name="cdrom">
				<disk name="blindness_cd1_[pc_ita]" sha1="21804a294e2555c699b32cd0a8c191c430ad1323"/>
			</diskarea>
		</part>

		<part name="cdrom2" interface="cdrom">
			<diskarea name="cdrom">
				<disk name="blindness_cd2_[pc_ita]" sha1="d44027d0ab4ba20efe1bdd843576b73dbca9666e"/>
			</diskarea>
		</part>

		<part name="cdrom3" interface="cdrom">
			<diskarea name="cdrom">
				<disk name="blindness_cd3_[pc_ita]" sha1="198059bc026de5fb246783f249b756f2969c2a77"/>
			</diskarea>
		</part>
	</software>

	<!-- DOS -->
	<!-- TODO: "Internal Error: #1004 - out of memory allocating buffer" -->
	<software name="bloodbwl" supported="no">
		<description>Blood Bowl</description>
		<year>1995</year>
		<publisher>MicroLeague Interactive / Games Workshop</publisher>

		<part name="cdrom" interface="cdrom">
			<diskarea name="cdrom">
				<disk name="blood bowl (1995)(microleague)" sha1="d961b1455a71ee318367f6f6d030d5742656ddb6" />
			</diskarea>
		</part>
	</software>

	<!-- DOS -->
	<!-- TODO: selecting SB16 causes hang, using legacy SB driver works tho -->
	<software name="bloodwng" supported="partial">
		<description>Bloodwings - Pumpkinhead's Revenge</description>
		<year>1995</year>
		<publisher>MPCA Interactive</publisher>

		<part name="cdrom" interface="cdrom">
			<diskarea name="cdrom">
				<disk name="bloodwings - pumpkinhead's revenge (1995)(mpca interactive)" sha1="244406a26d1bd35fd59ef2159482c49e9222291f" />
			</diskarea>
		</part>
	</software>

	<!-- "CDROM not ISO9660 or High Sierra" when trying to DIR it -->
	<software name="blowawayd" supported="no">
		<description>Blown Away (Germany)</description>
		<year>1997</year>
		<publisher>Magellan</publisher>

		<part name="cdrom" interface="cdrom">
			<diskarea name="cdrom">
				<disk name="blown away (1997)(magellan)(de)" sha1="d2de15e7baa6344802644a5b2b1d7f8837fa563f" />
			</diskarea>
		</part>
	</software>

	<!-- DOS -->
	<!-- Needs 590k of conventional memory -->
	<software name="blueforc">
		<description>Blue Force</description>
		<year>1993</year>
		<publisher>Tsunami Media</publisher>

		<part name="cdrom" interface="cdrom">
			<diskarea name="cdrom">
				<disk name="blue force (1993)(tsunami)" sha1="a02689612244b349465542b88beb0bc73b438e4d" />
			</diskarea>
		</part>
	</software>

	<!-- DOS -->
	<software name="bodyvoya">
		<description>Bodyworks Voyager</description>
		<year>1994</year>
		<publisher>Software Marketing Corporation</publisher>

		<part name="cdrom" interface="cdrom">
			<diskarea name="cdrom">
				<disk name="bodyworks voyager (1994)(software marketing corporation)" sha1="f84f43ede878e226b5be89d83e5f8e02b7860732" />
			</diskarea>
		</part>
	</software>

	<!-- Windows 95, Direct X 7.0 -->
	<!-- Pentium class 200 MHz -->
	<!-- TODO: invalid opcode exception after install -->
	<software name="boorball" supported="no">
		<description>Boorp's Balls</description>
		<year>2001</year>
		<publisher>Xpiral / TSY</publisher>
		<info name="alt_title" value="ブーアプス　ボール" />
		<part name="cdrom" interface="cdrom">
			<diskarea name="cdrom">
				<disk name="booaps" sha1="58d2602ca37c40041a6b504857d4c3057e52e94d" />
			</diskarea>
		</part>
	</software>

	<!-- DOS / Windows 95 -->
	<!-- 256 colors / High Color Modes -->
	<software name="braind13d">
		<description>Brain Dead 13 Starring Fritz (Germany)</description>
		<year>1995</year>
		<publisher>Empire</publisher>

		<part name="cdrom" interface="cdrom">
			<diskarea name="cdrom">
				<disk name="brain dead 13 starring fritz (1995)(empire)(de)" sha1="973da4f1d546e4fb14d8fe927798e91a57df484f" />
			</diskarea>
		</part>
	</software>

	<!-- TODO: black screens after introduction scenes, i.e. when it's supposed to switch to the 1st actual gameplay scene -->
	<software name="briganty" supported="no">
		<description>Briganty - The Roots of Darkness for Windows (Japan)</description>
		<year>1999</year>
		<publisher>Giga</publisher>

		<part name="cdrom" interface="cdrom">
			<diskarea name="cdrom">
				<disk name="briganty" sha1="f83dd61213eccb7b037eae81508b44bc12690e97" />
			</diskarea>
		</part>
	</software>

	<!-- DOS -->
	<!-- German version of Broken Sword -->
	<!-- TODO: SB16 sound stops working after intro? -->
	<software name="brokswdd" supported="partial">
		<description>Baphomets Fluch (Germany)</description>
		<year>1997</year>
		<publisher>Megamedia / Revolution / Virgin</publisher>

		<part name="cdrom1" interface="cdrom">
			<diskarea name="cdrom">
				<disk name="baphomets fluch (1997)(megamedia)(de)(disc 1 of 2)[compilation megapak 8]" sha1="ce2a0d98bb579efad8e6297ac15dee52d637822f" />
			</diskarea>
		</part>
		<part name="cdrom2" interface="cdrom">
			<diskarea name="cdrom">
				<disk name="baphomets fluch (1997)(megamedia)(de)(disc 2 of 2)[compilation megapak 8]" sha1="3e53de504a2a1c806400206fc1d5c85e605cdbb4" />
			</diskarea>
		</part>
	</software>

	<!-- "CDROM not ISO9660 or High Sierra" when trying to DIR it -->
	<software name="brokswd2d" supported="no">
		<description>Baphomets Fluch II - Die Spiegel der Finsternis (Germany A707197)</description>
		<year>1997</year>
		<publisher>Virgin / Revolution</publisher>

		<part name="cdrom1" interface="cdrom">
			<diskarea name="cdrom">
				<disk name="baphomets fluch ii - die spiegel der finsternis (1997)(virgin)(de)(disc 1 of 2)[a707197-01]" sha1="c42eb9bf21d3e4145a702c8d694fa4932c22018b" />
			</diskarea>
		</part>
		<part name="cdrom2" interface="cdrom">
			<diskarea name="cdrom">
				<disk name="baphomets fluch ii - die spiegel der finsternis (1997)(virgin)(de)(disc 2 of 2)[a707197-02]" sha1="c4a5ff0e844f8cb91205bc4829b15c4f74dc2daa" />
			</diskarea>
		</part>
	</software>

	<!-- "CDROM not ISO9660 or High Sierra" when trying to DIR it -->
	<software name="brokswd2da" cloneof="brokswd2d" supported="no">
		<description>Baphomets Fluch II - Die Spiegel der Finsternis (Germany CVIR102400)</description>
		<year>1997</year>
		<publisher>Virgin / Revolution</publisher>

		<part name="cdrom1" interface="cdrom">
			<diskarea name="cdrom">
				<disk name="baphomets fluch ii - die spiegel der finsternis (1997)(virgin)(de)(disc 1 of 2)[cvir102400 cd1.2]" sha1="b01957c5c2c27f9956124275ed293ff1e02357f8" />
			</diskarea>
		</part>
		<part name="cdrom2" interface="cdrom">
			<diskarea name="cdrom">
				<disk name="baphomets fluch ii - die spiegel der finsternis (1997)(virgin)(de)(disc 2 of 2)[cvir102400 cd2.2]" sha1="9c087381903bbc8a2a87e8f7ea502d216830185b" />
			</diskarea>
		</part>
	</software>

	<!-- "CDROM not ISO9660 or High Sierra" when trying to DIR it -->
	<software name="brokswd2e" cloneof="brokswd2d" supported="no">
		<description>Broken Sword II - Las Fuerzas del Mal (Spain)</description>
		<year>1997</year>
		<publisher>Friendware / Revolution</publisher>

		<part name="cdrom1" interface="cdrom">
			<diskarea name="cdrom">
				<disk name="broken sword ii - las fuerzas del mal (1997)(friendware)(es)(disc 1 of 2)" sha1="bd53affaea0bffd54b11a39b751978249bdf7cf4" />
			</diskarea>
		</part>
		<part name="cdrom2" interface="cdrom">
			<diskarea name="cdrom">
				<disk name="broken sword ii - las fuerzas del mal (1997)(friendware)(es)(disc 2 of 2)" sha1="3819e8b6d6ab743b9cbd19f1a28c0475649e23b2" />
			</diskarea>
		</part>
	</software>

	<!-- DOS -->
	<!-- TODO: 384k of EMS memory? -->
	<software name="bsdracula" supported="partial">
		<description>Bram Stoker's Dracula (Europe)</description>
		<year>1995</year>
		<publisher>Psygnosis</publisher>
		<!-- Multi 5 language support -->
		<info name="language" value="English/German/French/Italian/Spanish" />

		<part name="cdrom" interface="cdrom">
			<diskarea name="cdrom">
				<disk name="bram stoker's dracula (1995)(psygnosis)" sha1="2a7c6e4619a9004d71a2adb8dea3bd05790a42a7" />
			</diskarea>
		</part>
	</software>

	<!-- DOS -->
	<software name="bssky">
		<description>Beneath a Steel Sky (Europe)</description>
		<year>1995</year>
		<publisher>Virgin</publisher>
		<info name="developer" value="Revolution Software" />
		<!-- Multi 5 language support -->
		<info name="language" value="English/French/German/Italian/Spanish" />

		<part name="cdrom" interface="cdrom">
			<diskarea name="cdrom">
				<disk name="beneath a steel sky (1995)(virgin)" sha1="061062ebca97d2e4c46918901419eeed98a6cbf7" />
			</diskarea>
		</part>
	</software>

	<!-- Source: http://redump.org/disc/28957/ -->
	<!-- <rom name="Beneath a Steel Sky (USA) (En,Fr,De,Es,It,Pt,Sv) (Rerelease).cue" size="149" crc="0e6b8ae8" sha1="8537afb7db13897ea0050a346dfe1c3ee8efde3b"/> -->
	<!-- <rom name="Beneath a Steel Sky (USA) (En,Fr,De,Es,It,Pt,Sv) (Rerelease).bin" size="85546944" crc="7d1f33bf" sha1="0a38e8c7b6d8f968c8f0a66e88d49385f4a1dd2a"/> -->
	<software name="bssky_us" cloneof="bssky">
		<description>Beneath a Steel Sky (USA, Slash release)</description>
		<year>1996</year>
		<publisher>Slash</publisher>
		<info name="developer" value="Revolution Software" />
		<info name="language" value="English/French/German/Italian/Portuguese/Spanish/Swedish" />
		<info name="region" value="USA" />
		<info name="version" value="v0.0372" />
		<sharedfeat name="platform" value="DOS" />

		<part name="cdrom" interface="cdrom">
			<diskarea name="cdrom">
				<disk name="Beneath a Steel Sky (USA) (En,Fr,De,Es,It,Pt,Sv) (Rerelease)" sha1="c95f573726cf073cceef0d5b6467c0b6ed211ed1" />
			</diskarea>
		</part>
	</software>

	<!-- Source: http://redump.org/disc/34829/ -->
	<!-- <rom name="Brutal - Paws of Fury (Europe).cue" size="119" crc="5c1ebf31" md5="74acce0b4ed85bbd96d43ee0e0752366" sha1="434e25a55dd2319c405fee04af51837d6cbba928"/> -->
	<!-- <rom name="Brutal - Paws of Fury (Europe).bin" size="4148928" crc="e4aee56a" md5="1b551092f6a7d1878c3a5053709530a9" sha1="a76f9f09db479caeb92403e68e31c26d03005224"/> -->
	<software name="pawsfury">
		<description>Brutal: Paws of Fury (Europe)</description>
		<year>1995</year>
		<publisher>GameTek</publisher>
		<info name="developer" value="GameTek" />
		<info name="region" value="Europe" />
		<sharedfeat name="platform" value="DOS" />

		<part name="cdrom" interface="cdrom">
			<diskarea name="cdrom">
				<disk name="Brutal - Paws of Fury (Europe)" sha1="34a8c163fd76fda26d1735191bbfcb0de0307926" />
			</diskarea>
		</part>
	</software>

	<!-- DOS -->
	<!-- TODO: no sound ingame with SB16, eventually hangs -->
	<software name="budtdtd" supported="partial">
		<description>Bud Tucker in Double Trouble (Germany)</description>
		<year>1997</year>
		<publisher>TopWare</publisher>

		<part name="cdrom" interface="cdrom">
			<diskarea name="cdrom">
				<disk name="bud tucker in double trouble (1997)(topware)(de)" sha1="0fc5971b2cfabd356fe1726aaf07e3694135c650" />
			</diskarea>
		</part>
	</software>

	<!-- Windows 3.1 -->
	<!-- TODO: new game requires disc swap -->
	<software name="buriedtd" supported="partial">
		<description>Buried in Time - Verschollen in der Zeit (Germany)</description>
		<year>1995</year>
		<publisher>Sanctuary Woods</publisher>

		<part name="cdrom1" interface="cdrom">
			<diskarea name="cdrom">
				<disk name="buried in time - verschollen in der zeit (1995)(sanctuary woods)(de)(disc 1 of 3)" sha1="99ec86577cedf65a2e77543fa7970a99b1a50948" />
			</diskarea>
		</part>
		<part name="cdrom2" interface="cdrom">
			<diskarea name="cdrom">
				<disk name="buried in time - verschollen in der zeit (1995)(sanctuary woods)(de)(disc 2 of 3)" sha1="c77120365e053755500f2ec97451149c85e90b60" />
			</diskarea>
		</part>
		<part name="cdrom3" interface="cdrom">
			<diskarea name="cdrom">
				<disk name="buried in time - verschollen in der zeit (1995)(sanctuary woods)(de)(disc 3 of 3)" sha1="e4c81d111d7b590453d3053c17cdeadce9f00438" />
			</diskarea>
		</part>
	</software>

	<!-- DOS -->
	<!-- Uses manual copy protection -->
	<software name="burntimed">
		<description>Burntime</description>
		<year>1993</year>
		<publisher>MAX Design</publisher>

		<part name="cdrom" interface="cdrom">
			<diskarea name="cdrom">
				<disk name="burntime (1993)(max design)(de)" sha1="590fe4f9a0b5981bd5c30e17d145cb112765816d" />
			</diskarea>
		</part>
	</software>

	<!-- DOS / Windows 95 -->
	<!-- 28th August 1996 -->
	<software name="caesar2">
		<description>Caesar II (CMC v1.2)</description>
		<year>1996</year>
		<publisher>Sierra</publisher>
		<info name="version" value="1.2" />

		<part name="cdrom" interface="cdrom">
			<diskarea name="cdrom">
				<disk name="caesar ii (1997)(sierra)[cmc 370810-4]" sha1="ffb3e460dabb5243b131534165b8df7cddbea6d5" />
			</diskarea>
		</part>
	</software>

	<!-- Identical version number / reported date than the one above -->
	<software name="caesar2b" cloneof="caesar2">
		<description>Caesar II (Budget v1.2)</description>
		<year>1996</year>
		<publisher>Sierra</publisher>
		<info name="version" value="1.2" />

		<part name="cdrom" interface="cdrom">
			<diskarea name="cdrom">
				<disk name="caesar ii (1997)(sierra)[budget][50011269]" sha1="1a3e489a3845963b4f833f613c89c8fffadeefbf" />
			</diskarea>
		</part>
	</software>

	<!-- 10th October 1995 -->
	<software name="caesar2d" cloneof="caesar2">
		<description>Caesar II (Germany v1.0)</description>
		<year>1995</year>
		<publisher>Sierra</publisher>
		<info name="version" value="1.0"/>

		<part name="cdrom" interface="cdrom">
			<diskarea name="cdrom">
				<disk name="caesar ii (1995)(sierra)(de)" sha1="81456b19016bda9492937300264060df052e6cb4" />
			</diskarea>
		</part>
	</software>

	<!-- DOS -->
	<software name="campaign">
		<description>Campaign</description>
		<year>1996</year>
		<publisher>Empire</publisher>

		<part name="cdrom" interface="cdrom">
			<diskarea name="cdrom">
				<disk name="campaign (1996)(empire)" sha1="cdbb44842cba29bb4d666ca1b1bbd579179dede3" />
			</diskarea>
		</part>
	</software>

	<!-- DOS -->
	<!-- TODO: selecting SB16 causes hang when testing sound / game hangs after install -->
	<!-- TODO: apache demo throws interrupt 0Dh, general protection fault if not installed to HDD (also MAME fatalerrors) -->
	<software name="capitald" supported="partial">
		<description>Capitalism (Germany v1.02)</description>
		<year>1996</year>
		<publisher>Interactive Magic / Enlight Software</publisher>
		<info name="version" value="1.02" />

		<part name="cdrom" interface="cdrom">
			<diskarea name="cdrom">
				<disk name="capitalism (1996)(interactive magic)(de)" sha1="797e1c855a3e712e6eb796e2931a755336680cad" />
			</diskarea>
		</part>
	</software>

	<!-- mixed English/German strings -->
	<software name="capitalod" cloneof="capitald" supported="partial">
		<description>Capitalism (Germany v1.0)</description>
		<year>1995</year>
		<publisher>Interactive Magic / Enlight Software</publisher>
		<info name="version" value="1.0" />

		<part name="cdrom" interface="cdrom">
			<diskarea name="cdrom">
				<disk name="capitalism (1995)(interactive magic)(de)" sha1="d9ea6d68d0f6fbddd1043fe62d38421255d4931c" />
			</diskarea>
		</part>
	</software>

	<!-- DOS / Windows 3.1 -->
	<software name="castledb">
		<description>Castle of Dr. Brain</description>
		<year>1996</year>
		<publisher>Sierra</publisher>

		<part name="cdrom" interface="cdrom">
			<diskarea name="cdrom">
				<disk name="castle of dr. brain (1996)(sierra)" sha1="55a5cf1729d240a0b77333d9a0710e93c1b7f06c" />
			</diskarea>
		</part>
	</software>

	<!-- DOS -->
	<!-- At least 2 MB of EMM required -->
	<software name="centint" supported="partial">
		<description>Central Intelligence</description>
		<year>1994</year>
		<publisher>Ocean</publisher>

		<part name="cdrom" interface="cdrom">
			<diskarea name="cdrom">
				<disk name="central intelligence (1994)(ocean)" sha1="b2b86271aa2e1144b14140fea4bafaa6af76cff9" />
			</diskarea>
		</part>
	</software>

	<!-- DOS -->
	<!-- EMS386 v3.0 required -->
	<software name="cfootman" supported="partial">
		<description>Club Football - The Manager</description>
		<year>1995</year>
		<publisher>BOMS</publisher>

		<part name="cdrom" interface="cdrom">
			<diskarea name="cdrom">
				<disk name="club football - the manager (1995)(boms)(m6)" sha1="07f330b6f789f9d9fbd1572b5f799b5d90dc5403" />
			</diskarea>
		</part>
	</software>

	<!-- OS/2 Warp, untested -->
	<software name="cgameos2">
		<description>Classic Games for OS/2 Warp</description>
		<year>1995</year>
		<publisher>IBM</publisher>

		<part name="cdrom" interface="cdrom">
			<diskarea name="cdrom">
				<disk name="classic games for os2 warp (1995)(ibm)" sha1="4a377af3d8de57c46870c8c3d56b0a5999123082" />
			</diskarea>
		</part>
	</software>

	<!-- DOS / Windows 3.x -->
	<!-- TODO: "not enough DOS memory" at launch -->
	<software name="chewy" supported="partial">
		<description>Chewy - Esc from F5</description>
		<year>1997</year>
		<publisher>Play Byte</publisher>

		<part name="cdrom" interface="cdrom">
			<diskarea name="cdrom">
				<disk name="chewy - esc from f5 (1997)(play byte)" sha1="907ab3a356c15cd03d5de3c9fd8a079e13183847" />
			</diskarea>
		</part>
	</software>

	<software name="chewyod" cloneof="chewy" supported="partial">
		<description>Chewy - Esc from F5 (Germany v1.0)</description>
		<year>1995</year>
		<publisher>Blue Byte</publisher>
		<info name="version" value="1.0" />

		<part name="cdrom" interface="cdrom">
			<diskarea name="cdrom">
				<disk name="chewy - esc von f5 v1.0 (1995)(blue byte)(de)" sha1="cb86f874143702d6930cff28b891856fb795915c" />
			</diskarea>
		</part>
	</software>

	<!-- Chex Quest duplicated in mac_cdrom.xml -->
	<software name="chexquest">
		<description>Chex Quest</description>
		<year>1996</year>
		<publisher>General Mills</publisher>
		<info name="developer" value="Digital Café" />
		<part name="cdrom" interface="cdrom">
			<diskarea name="cdrom">
				<disk name="chex quest" sha1="c90476cc54dfee86bf358c2eb06091ac5859d63a" />
			</diskarea>
		</part>
	</software>

	<!-- DOS -->
	<!-- TODO: hangs with SB16 -->
	<software name="chillman" supported="partial">
		<description>Chill Manor (v1.99)</description>
		<year>1996</year>
		<publisher>Simon &amp; Schuster</publisher>
		<info name="version" value="1.99" />

		<part name="cdrom" interface="cdrom">
			<diskarea name="cdrom">
				<disk name="chill manor (1996)(simon &amp; schuster)" sha1="06532b9a8d041edb81ab4f1d9350990b76486fe0" />
			</diskarea>
		</part>
	</software>

	<!-- DOS -->
	<!-- Reportedly uses laserlok protection, which seems to work fine -->
	<software name="chman2">
		<description>Championship Manager 2 (v1.37)</description>
		<year>1995</year>
		<publisher>Domark</publisher>
		<info name="version" value="1.37" />

		<part name="cdrom" interface="cdrom">
			<diskarea name="cdrom">
				<disk name="championship manager 2 (1995)(domark)[laserlok]" sha1="cf23abdf92b24151afbe03328f92f2e858f493ea" />
			</diskarea>
		</part>
	</software>

	<!-- Windows & Macintosh -->
	<!-- TODO: huge gfx issues -->
	<software name="choroq" supported="no">
		<description>Bakusou PC Choro Q (Japan)</description>
		<year>1998</year>
		<publisher>Takara / Inner Brain</publisher>

		<part name="cdrom" interface="cdrom">
			<diskarea name="cdrom">
				<disk name="choroq" sha1="485d19839da7c16d34ad4a5b929a7e60d174d1e6" />
			</diskarea>
		</part>
	</software>

	<!-- DOS -->
	<!-- TODO: fails reading file system -->
	<software name="chronomst" supported="no">
		<description>Chronomaster</description>
		<year>1995</year>
		<publisher>Capstone</publisher>

		<part name="cdrom" interface="cdrom">
			<diskarea name="cdrom">
				<disk name="chronomaster (1995)(capstone)" sha1="e780eabb9a271e28f5a9daac1620630cb61da4a5" />
			</diskarea>
		</part>
	</software>

	<software name="civ">
		<description>Civilization (Budget)</description>
		<year>1994</year>
		<publisher>MicroProse</publisher>
		<info name="version" value="474.03" />

		<part name="cdrom" interface="cdrom">
			<diskarea name="cdrom">
				<disk name="civilization (1994)(microprose)(m3)[budget]" sha1="c3a83bd30da53ecf6f122049f262c9bbd7ce24dc" />
			</diskarea>
		</part>
	</software>

	<!-- DOS -->
	<!-- Civilization version is 474.04 (but no Sound Blaster option is available?) -->
	<software name="civmant">
		<description>Civilization &amp; Mantis</description>
		<year>1993</year>
		<publisher>MicroProse</publisher>

		<part name="cdrom" interface="cdrom">
			<diskarea name="cdrom">
				<disk name="civilization &amp; mantis (1993)(microprose)(m3)" sha1="fc9919c49b19cce923a67f4f944810069324ccf8" />
			</diskarea>
		</part>
	</software>

	<!-- Windows 3.1 / 95 (WinG) -->
	<!-- Suggested minimum resolution 800x600 -->
	<software name="civ2" supported="partial">
		<description>Sid Meier's Civilization II (Europe)</description>
		<year>1996</year>
		<publisher>MicroProse</publisher>
		<notes><![CDATA[
Offset [CDDA] audio, does not stop when exiting game (including getting to Windows shutdown screen)
]]></notes>
		<info name="language" value="English/German/French" />

		<part name="cdrom" interface="cdrom">
			<diskarea name="cdrom">
				<disk name="civilization2pc" sha1="253fba35b28c7a8d121365383ad46873ade921ac"/>
			</diskarea>
		</part>
	</software>

	<!-- Linux -->
	<!-- Source: http://redump.org/disc/118951/ -->
	<!-- <rom name="Civilization - Call to Power (USA) (Linux) (Limited Edition).cue" size="1368" crc="66417039" sha1="b7eab95eb3fbf42cbd2bec4a433ed1214d16039f" /> -->
	<!-- <rom name="Civilization - Call to Power (USA) (Linux) (Limited Edition) (Track 1).bin" size="418517232" crc="e7a144e7" sha1="539d5a0ea16970d6e9420a0a077e741d2f0ff6c3" /> -->
	<!-- <rom name="Civilization - Call to Power (USA) (Linux) (Limited Edition) (Track 2).bin" size="22407504" crc="b3d73bca" sha1="ffdb673f3c697176500dd6c5e5cee4c76cc83cc6" /> -->
	<!-- <rom name="Civilization - Call to Power (USA) (Linux) (Limited Edition) (Track 3).bin" size="21525504" crc="6e0add33" sha1="e53db937c7f84afb9e3c743a17fb753ada608738" /> -->
	<!-- <rom name="Civilization - Call to Power (USA) (Linux) (Limited Edition) (Track 4).bin" size="29816304" crc="e6510dc0" sha1="4d545259bf8eadad87e736c756704776829396d9" /> -->
	<!-- <rom name="Civilization - Call to Power (USA) (Linux) (Limited Edition) (Track 5).bin" size="20819904" crc="9bc13589" sha1="b3fd40f818bbfd84c5a05c838266d427eaeba3d8" /> -->
	<!-- <rom name="Civilization - Call to Power (USA) (Linux) (Limited Edition) (Track 6).bin" size="27346704" crc="e4693d9a" sha1="df1ecb36df0f18ef7004b1b726d1d3e1c05d572a" /> -->
	<!-- <rom name="Civilization - Call to Power (USA) (Linux) (Limited Edition) (Track 7).bin" size="27875904" crc="4c42650b" sha1="5a4e8291c1b0b3ec7d95a499c8b450bbd10b7d2c" /> -->
	<!-- <rom name="Civilization - Call to Power (USA) (Linux) (Limited Edition) (Track 8).bin" size="27875904" crc="b96b7527" sha1="38cacd012fcd4c023a7707cf2d0598ff76456650" /> -->
	<!-- <rom name="Civilization - Call to Power (USA) (Linux) (Limited Edition) (Track 9).bin" size="36872304" crc="1ef537ec" sha1="0a6a40a00c27a1c4f30c0738c3bfc07532c40245" /> -->
	<software name="civctple" supported="partial">
		<description>Civilization: Call to Power (Limited Edition, v1.1)</description>
		<year>1996</year>
		<publisher>Activision</publisher>
		<notes><![CDATA[
Full game, but with netplay and map editing disabled. Bundled with Corel Linux OS Deluxe.
]]></notes>
		<info name="version" value="1.1" />
		<info name="language" value="English" />
		<sharedfeat name="platform" value="Linux" />

		<part name="cdrom" interface="cdrom">
			<diskarea name="cdrom">
				<disk name="civilization_call_to_power_le" sha1="94ad4b9e24bec7b32e32d1efe801c45025f673f5" />
			</diskarea>
		</part>
	</software>

	<software name="civilwar">
		<description>The Civil War</description>
		<year>1995</year>
		<publisher>Cyberium</publisher>
		<info name="version" value="1.0.38" />

		<part name="cdrom" interface="cdrom">
			<diskarea name="cdrom">
				<disk name="civil war, the (1995)(cyberium)(nl)" sha1="15601dd93c74deb0871e9302697d8c9fb69db45c" />
			</diskarea>
		</part>
	</software>

	<!-- Windows 95 -->
	<!-- Very slow on 486 -->
	<!-- also known as Captain Claw -->
	<!-- TODO: has transparency issues on main menu -->
	<software name="clawj" supported="partial">
		<description>Claw (Japan v1.2)</description>
		<year>1997</year>
		<publisher>Monolith Productions Inc.</publisher>
		<info name="version" value="1.2" />

		<part name="cdrom" interface="cdrom">
			<diskarea name="cdrom">
				<disk name="clawj" sha1="eb48e779ba6cb342fa661f3aa64df23149f16449" />
			</diskarea>
		</part>
	</software>

	<!-- "CDROM not ISO9660 or High Sierra" when trying to DIR it -->
	<software name="clifdang" supported="no">
		<description>Clif Danger (Budget Smile Edition)</description>
		<year>1997</year>
		<publisher>CDV</publisher>

		<part name="cdrom" interface="cdrom">
			<diskarea name="cdrom">
				<disk name="clif danger (1997)(cdv)[budget smile edition]" sha1="eb534da5ec21d701d1d96f881322902d9da9d52e" />
			</diskarea>
		</part>
	</software>

	<!-- DOS -->
	<software name="clubdead">
		<description>Club Dead</description>
		<year>1994</year>
		<publisher>MTV</publisher>

		<part name="cdrom" interface="cdrom">
			<diskarea name="cdrom">
				<disk name="club dead (1994)(mtv)" sha1="eb0753e50e0d52192dffce87304f5f52cb3be1cc" />
			</diskarea>
		</part>
	</software>

	<!-- DOS -->
	<!-- Wants 582k of free RAM -->
	<!-- TODO: crashes/hangs at intro or by selecting a mission (loaded without cdrom driver tho) -->
	<software name="cmdadv" supported="no">
		<description>Command Adventures: Starship</description>
		<year>1995</year>
		<publisher>Merit Studios</publisher>

		<part name="cdrom" interface="cdrom">
			<diskarea name="cdrom">
				<disk name="command adventures - starship (1995)(merit studios)" sha1="f1ecaa3f8f4f0bb4705678bba7f10a0b2dfd01bd" />
			</diskarea>
		</part>
	</software>

	<!-- DOS / Windows 95 -->
	<!-- TODO: SB16 doesn't playback any sound in install menu, also keyboard eventually stop responding -->
	<software name="cmdconq" supported="partial">
		<description>Command &amp; Conquer (v1.07)</description>
		<year>1995</year>
		<publisher>Virgin / Westwood Studios</publisher>
		<info name="version" value="1.07" />

		<part name="cdrom1" interface="cdrom">
			<diskarea name="cdrom">
				<disk name="command &amp; conquer (1995)(virgin)(disc 1 of 2)" sha1="d66c196c4114dcb53077ce4fef9bc896b582082b" />
			</diskarea>
		</part>
		<part name="cdrom2" interface="cdrom">
			<diskarea name="cdrom">
				<disk name="command &amp; conquer (1995)(virgin)(disc 2 of 2)" sha1="b5409069a18e7afd880ed8983a0f89488dba4972" />
			</diskarea>
		</part>
	</software>

	<software name="cmdconqd" cloneof="cmdconq">
		<description>Command &amp; Conquer Teil 1 - Der Tiberiumkonflikt (Germany)</description>
		<year>1995</year>
		<publisher>Virgin / Westwood Studios</publisher>
		<info name="version" value="1.07" />

		<part name="cdrom1" interface="cdrom">
			<diskarea name="cdrom">
				<disk name="command &amp; conquer teil 1 - der tiberiumkonflikt (1995)(virgin)(de)(disc 1 of 2)" sha1="484969bdb3d1250bd4c66fb5a4b461cd6466ffe6" />
			</diskarea>
		</part>
		<part name="cdrom2" interface="cdrom">
			<diskarea name="cdrom">
				<disk name="command &amp; conquer teil 1 - der tiberiumkonflikt (1995)(virgin)(de)(disc 2 of 2)" sha1="d531ea73f511f691f7698ea18d6e629f064fe41c" />
			</diskarea>
		</part>
	</software>

	<!-- DOS -->
	<!-- TODO: creating a new game throws "cd-rom not found" message at some point even if disc is in -->
	<software name="cnwlrddx" supported="no">
		<description>Conquest of the New World Deluxe Edition</description>
		<year>1997</year>
		<publisher>Dice / Interplay</publisher>
		<info name="version" value="1.01" />

		<part name="cdrom" interface="cdrom">
			<diskarea name="cdrom">
				<disk name="conquest of the new world deluxe edition (1996)(dice)(nl)(m3)" sha1="3c24ea63ca91748f47327bca221eced25e1a872b" />
			</diskarea>
		</part>
	</software>

	<!-- DOS -->
	<software name="comanche">
		<description>Comanche CD - White Lightning</description>
		<year>1993</year>
		<publisher>Softgold</publisher>

		<part name="cdrom" interface="cdrom">
			<diskarea name="cdrom">
				<disk name="comanche cd (1993)(softgold)" sha1="368cf40b7470a73404daa6fbc047d02383dd1bc3" />
			</diskarea>
		</part>
	</software>

	<!-- DOS / Windows 95 -->
	<!-- Pentium class 100 MHz -->
	<!-- TODO: install screen has gfx issue -->
	<software name="comanche3">
		<description>Comanche 3</description>
		<year>1997</year>
		<publisher>Nova Logic</publisher>

		<part name="cdrom" interface="cdrom">
			<diskarea name="cdrom">
				<disk name="comanche 3 (1997)(nova logic)" sha1="c8201261de5a149bd29c042d1777122f001a7589" />
			</diskarea>
		</part>
	</software>

	<software name="comanche3d" cloneof="comanche3">
		<description>Comanche 3 (Germany)</description>
		<year>1997</year>
		<publisher>Nova Logic</publisher>

		<part name="cdrom" interface="cdrom">
			<diskarea name="cdrom">
				<disk name="comanche 3 (1997)(nova logic)(de)" sha1="ec3034c0bf39bc2794f84f4be71feacbbc5c2985" />
			</diskarea>
		</part>
	</software>

	<!-- DOS -->
	<software name="combairp">
		<description>Combat Air Patrol</description>
		<year>1995</year>
		<publisher>GT Interactive</publisher>

		<part name="cdrom" interface="cdrom">
			<diskarea name="cdrom">
				<disk name="combat air patrol (1995)(gt interactive)" sha1="5c05e9fa1747c45e9a38db725c341025ef46b55d" />
			</diskarea>
		</part>
	</software>

	<!-- Windows 3.1 -->
	<software name="comixzone">
		<description>Comix Zone</description>
		<year>1995</year>
		<publisher>Sega</publisher>

		<part name="cdrom" interface="cdrom">
			<diskarea name="cdrom">
				<disk name="comix zone (1995)(sega)" sha1="6b77dbc41cf493539980d7e45a792ceaf10b9bbe" />
			</diskarea>
		</part>
	</software>

	<!-- DOS -->
	<!-- TODO: cdrom error when launching game -->
	<software name="conq1086d" supported="no">
		<description>Conqueror A.D. 1086 (Germany)</description>
		<year>1996</year>
		<publisher>Sierra</publisher>

		<part name="cdrom" interface="cdrom">
			<diskarea name="cdrom">
				<disk name="conqueror a.d. 1086 (1996)(sierra)(de)" sha1="355d5aaaf34a5d285ccb0d1fdde1fc9369c7a108" />
			</diskarea>
		</part>
	</software>

	<software name="conspiry">
		<description>Conspiracy</description>
		<year>1994</year>
		<publisher>Virgin</publisher>

		<part name="cdrom" interface="cdrom">
			<diskarea name="cdrom">
				<disk name="conspiracy (1994)(virgin)" sha1="747384f95b72b97cc2b570910aec0bbbdb70f38e" />
			</diskarea>
		</part>
	</software>

	<!-- Source: http://redump.org/disc/31166/ -->
	<!-- <rom name="Cool Croc Twins, The + Magic Boy (Europe).cue" size="130" crc="cc97361e" sha1="4a149fe709f5d6ebd6fa0f9773951aeea2ef5d8d"/> -->
	<!-- <rom name="Cool Croc Twins, The + Magic Boy (Europe).bin" size="7251216" crc="3aa0cc4f" sha1="d600e83f4c53cf9a8388245eddfb5dbf0168c76f"/> -->
	<software name="cctmboy">
		<description>The Cool Croc Twins + Magic Boy (Europe, 2 Game Pack release)</description>
		<year>1996</year>
		<publisher>Empire Interactive</publisher>
		<info name="copy_protection" value="The Cool Croc Twins: Manual required" />
		<info name="region" value="Europe" />
		<sharedfeat name="platform" value="DOS" />

		<part name="cdrom" interface="cdrom">
			<diskarea name="cdrom">
				<disk name="Cool Croc Twins, The - Magic Boy (Europe)" sha1="e512584714ef77db7286a5db89164498184d6f09" />
			</diskarea>
		</part>
	</software>

	<!-- Source: http://redump.org/disc/35022/ -->
	<!-- <rom name="Cool Croc Twins, The &amp; Magic Boy (Netherlands).cue" size="135" crc="735c8e39" sha1="4dc40651393d609bbd097615aae56432a7c922b8"/> -->
	<!-- <rom name="Cool Croc Twins, The &amp; Magic Boy (Netherlands).bin" size="7604016" crc="e87a37a3" sha1="505f1f877d45c01dd1e8ab543008038f6c5c1258"/> -->
	<software name="cctmboy_a" cloneof="cctmboy">
		<description>The Cool Croc Twins + Magic Boy (Netherlands)</description>
		<year>1996</year>
		<publisher>Empire Interactive</publisher>
		<info name="copy_protection" value="The Cool Croc Twins: Manual required" />
		<info name="region" value="Netherlands" />
		<sharedfeat name="platform" value="DOS" />

		<part name="cdrom" interface="cdrom">
			<diskarea name="cdrom">
				<disk name="Cool Croc Twins, The - Magic Boy (Netherlands)" sha1="fc20fc4bbc733a9f54046b70fde3b274206fd9c3" />
			</diskarea>
		</part>
	</software>

	<!-- DOS -->
	<!-- Multidisc collection featuring Around the World in 80 Days, Jungle Book and Peter Pan -->
	<software name="creadcol">
		<description>Creative Reader Collection</description>
		<year>1995</year>
		<publisher>Novotrade / Creative Wonders / EA Kids</publisher>

		<part name="cdrom1" interface="cdrom">
			<diskarea name="cdrom">
				<disk name="around the world in 80 days (1994)(creative wonders)" sha1="40ad859399b9433d6c4e711f7bc6d20898cc1a45" />
			</diskarea>
		</part>
		<part name="cdrom2" interface="cdrom">
			<diskarea name="cdrom">
				<disk name="jungle book, the (1995)(creative wonders)" sha1="1495eb5a4c074d27697d49a895c79d049d6fbcfe" />
			</diskarea>
		</part>
		<part name="cdrom3" interface="cdrom">
			<diskarea name="cdrom">
				<disk name="peter pan (1993)(creative wonders)[mac-pc]" sha1="24d299e26e578f937eef7e2eb849c6be67348e1b" />
			</diskarea>
		</part>
	</software>

	<!-- "CDROM not ISO9660 or High Sierra" when trying to DIR it -->
	<software name="creatursd" supported="no">
		<description>Creatures (Germany)</description>
		<year>1996</year>
		<publisher>Time Warner Interactive</publisher>

		<part name="cdrom" interface="cdrom">
			<diskarea name="cdrom">
				<disk name="creatures (1996)(time warner interactive)(de)" sha1="7fda7332902883068b2c32fad034d46cab94c460" />
			</diskarea>
		</part>
	</software>

	<!-- DOS -->
	<software name="crimec">
		<description>Crime City</description>
		<year>1992</year>
		<publisher>Impressions Games</publisher>

		<part name="cdrom" interface="cdrom">
			<diskarea name="cdrom">
				<disk name="crime city (1992)(impressions games)" sha1="40d53f138bab6b143a466d1610a1aa5f31d48a9e" />
			</diskarea>
		</part>
	</software>

	<!-- Requires VESA driver to install and play -->
	<software name="crusader">
		<description>Crusader - No Remorse (v1.23)</description>
		<year>1996</year>
		<publisher>Origin</publisher>
		<info name="version" value="1.23" />

		<part name="cdrom" interface="cdrom">
			<diskarea name="cdrom">
				<disk name="crusader" sha1="fcf090cd321fd299339b8848ca4b723ef5a28475" />
			</diskarea>
		</part>
	</software>

	<!-- DOS / Windows 3.x -->
	<software name="crusader2d">
		<description>Crusader - No Regret (Germany)</description>
		<year>1996</year>
		<publisher>Origin</publisher>

		<part name="cdrom" interface="cdrom">
			<diskarea name="cdrom">
				<disk name="crusader - no regret (1996)(origin)(de)" sha1="45ccddf40803e6b3c0808fb4541d5adc02545793" />
			</diskarea>
		</part>
	</software>

	<!-- DOS -->
	<!-- Supports Cybermaxx VR headset -->
	<software name="cyberbvr">
		<description>CyberBykes - Shadow Racer VR</description>
		<year>1995</year>
		<publisher>GameTek</publisher>

		<part name="cdrom" interface="cdrom">
			<diskarea name="cdrom">
				<disk name="cyberbykes - shadow racer vr (1995)(gametek)" sha1="e700e236a8a6c7d699f42b6c2a99f9a4e68b3f4f" />
			</diskarea>
		</part>
	</software>

	<!-- DOS -->
	<software name="cyberia">
		<description>Cyberia - Project Description (OEM)</description>
		<year>1994</year>
		<publisher>Interplay</publisher>

		<part name="cdrom" interface="cdrom">
			<diskarea name="cdrom">
				<disk name="cyberia - project description (1994)(interplay)[oem]" sha1="2e10b54535fe31919e3359d7bc83fae5b1e60821" />
			</diskarea>
		</part>
	</software>

	<!-- kind of a demo version, contains about half of the game, supposed to be bundled with sound cards etc. -->
	<software name="cyberian" cloneof="cyberia">
		<description>Cyberia - Mission Norway (OEM v1.87)</description>
		<year>1994</year>
		<publisher>Interplay</publisher>
		<info name="version" value="1.87" />

		<part name="cdrom" interface="cdrom">
			<diskarea name="cdrom">
				<disk name="cyberia - mission norway v1.87 (1994)(interplay)(m3)[oem]" sha1="3bc4126a28807bd9199a4070de1ae02b6c4e00f3" />
			</diskarea>
		</part>
	</software>

	<!-- DOS / Windows 95 -->
	<!-- 486 class at 50 MHz -->
	<!-- Doesn't have install options, everything autodetects based off DOS env -->
	<!-- TODO: cdrom fails loading under Win 95 version -->
	<!-- TODO: SB16: no meaningful sound -->
	<software name="cyberia2" supported="partial">
		<description>Cyberia 2 - Resurrection</description>
		<year>1995</year>
		<publisher>Virgin / Xatrix Entertainment</publisher>
		<info name="version" value="1.26E" />

		<part name="cdrom1" interface="cdrom">
			<diskarea name="cdrom">
				<disk name="cyberia 2 - resurrection (1995)(virgin)(disc 1 of 2)" sha1="e05b30e692fbd0cb07cc6334eb25c7284136759c" />
			</diskarea>
		</part>
		<part name="cdrom2" interface="cdrom">
			<diskarea name="cdrom">
				<disk name="cyberia 2 - resurrection (1995)(virgin)(disc 2 of 2)" sha1="c52a4e9c6d3196ae9d553f471ce79ba7825f6cda" />
			</diskarea>
		</part>
	</software>

	<!-- DOS -->
	<!-- TODO: General protection fault 0Dh at game launch -->
	<software name="cyberjud" supported="no">
		<description>Cyber Judas</description>
		<year>1996</year>
		<publisher>Multi Media International</publisher>
		<info name="version" value="1.0" />

		<part name="cdrom" interface="cdrom">
			<diskarea name="cdrom">
				<disk name="cyber judas (1996)(multi media international)(nl)" sha1="4352708856baca0991790168eb626d38c8b17210" />
			</diskarea>
		</part>
	</software>

	<!-- DOS -->
	<software name="cycleman">
		<description>Cyclemania</description>
		<year>1994</year>
		<publisher>Accolade</publisher>

		<part name="cdrom" interface="cdrom">
			<diskarea name="cdrom">
				<disk name="cyclemania (1994)(accolade)" sha1="947d0ff25be8668d43fbabb31b23092b6c6510e7" />
			</diskarea>
		</part>
	</software>

	<!-- DOS -->
	<!-- TODO: "Disk write failed" on install -->
	<software name="darker" supported="no">
		<description>Darker</description>
		<year>1995</year>
		<publisher>Psygnosis / S.I.E.E</publisher>

		<part name="cdrom" interface="cdrom">
			<diskarea name="cdrom">
				<disk name="darker (1995)(psygnosis)" sha1="8aa77f5c75589480055174e22ce66f767e7ce52e" />
			</diskarea>
		</part>
	</software>

	<!-- Source: http://redump.org/disc/12371/ -->
	<!-- <rom name="Darkseed (USA).cue" size="103" crc="5bea1486" sha1="4f3544fb04b63452652bd07ccb3eea2d83fe0416"/> -->
	<!-- <rom name="Darkseed (USA).bin" size="37683744" crc="a39e19e0" sha1="415515e8d4084a1ca7aeef83d8190e5fc679089a"/> -->
	<software name="darkseed" supported="no">
		<description>Darkseed (USA)</description>
		<year>1995</year>
		<publisher>Cyberdreams</publisher>
		<notes><![CDATA[
Crash at the begining
]]></notes>
		<info name="developer" value="Cyberdreams" />
		<info name="language" value="English" />
		<info name="region" value="USA" />
		<info name="version" value="1.51" />
		<sharedfeat name="platform" value="DOS" />

		<part name="cdrom" interface="cdrom">
			<diskarea name="cdrom">
				<disk name="Darkseed (USA)" sha1="761707a1f8a0818749c94e84b1accd3eda174f08" />
			</diskarea>
		</part>
	</software>

	<!-- Source: http://redump.org/disc/29863/ -->
	<!-- <rom name="Darkseed (USA) (Alt).cue" size="109" crc="abe6829e" sha1="04450a2f9f13ea32e4b51b918687c25b69d63763"/> -->
	<!-- <rom name="Darkseed (USA) (Alt).bin" size="38036544" crc="a896d980" sha1="408b9b53d2aa117735c4f0dbcbbf60ac95d7ab10"/> -->
	<software name="darkseed_a" cloneof="darkseed" supported="no">
		<description>Darkseed (USA, alt)</description>
		<year>1995</year>
		<publisher>Cyberdreams</publisher>
		<notes><![CDATA[
Crash at the begining
]]></notes>
		<info name="developer" value="Cyberdreams" />
		<info name="language" value="English" />
		<info name="region" value="USA" />
		<info name="version" value="1.51" />
		<sharedfeat name="platform" value="DOS" />

		<part name="cdrom" interface="cdrom">
			<diskarea name="cdrom">
				<disk name="Darkseed (USA) (Alt)" sha1="49398734d9bc3dac0ee78db53d143513b0f3575c" />
			</diskarea>
		</part>
	</software>

	<!-- Source: http://redump.org/disc/44971/ -->
	<!-- <rom name="Darkseed (Germany) (En,De).cue" size="115" crc="0a9e6a8b" sha1="8a3066baf496538a06b77268ead0b5f110a042d0"/> -->
	<!-- <rom name="Darkseed (Germany) (En,De).bin" size="76228320" crc="fc3edbff" sha1="27b68fda248136d5827c77ba7954812ce9283473"/> -->
	<software name="darkseed_de" cloneof="darkseed">
		<description>Darkseed (Germany, Action Sixteen release)</description>
		<year>1995</year>
		<publisher>Cyberdreams</publisher>
		<info name="developer" value="Cyberdreams" />
		<info name="language" value="English/German" />
		<info name="region" value="Germany" />
		<info name="version" value="1.5" />
		<sharedfeat name="platform" value="DOS" />

		<part name="cdrom" interface="cdrom">
			<diskarea name="cdrom">
				<disk name="Darkseed (Germany) (En,De)" sha1="e6046c44e9ae77da4897b75ffb6bbec0771ea379" />
			</diskarea>
		</part>
	</software>

	<!-- Source: http://redump.org/disc/56227/ -->
	<!-- <rom name="Delphine Classic Collection (Europe) (En,De).cue" size="133" crc="64a640a0" sha1="fbc6fcb695b38c0792312a23ae3c79a4aab6ee7b"/> -->
	<!-- <rom name="Delphine Classic Collection (Europe) (En,De).bin" size="24286752" crc="b9459f8e" sha1="be30d01753846885dd0f517baf22c035e80e9e00"/> -->
	<software name="delphicc">
		<description>Delphine Classic Collection - Adventure</description>
		<year>1994</year>
		<publisher>Kixx</publisher>
		<notes>CD-ROM includes: "Another World", "Cruise for a Corpse", "Flashback", "Future Wars", "Operation Stealth"</notes>
		<info name="language" value="English/German" />
		<info name="region" value="Europe" />
		<sharedfeat name="platform" value="DOS" />

		<part name="cdrom" interface="cdrom">
			<diskarea name="cdrom">
				<disk name="Delphine Classic Collection (Europe) (En,De)" sha1="e910498db33534ad63ab62108069e7eda17bd8de" />
			</diskarea>
		</part>
	</software>

	<software name="demongate">
		<description>Demon Gate: 666 New Levels for Doom &amp; Doom II</description>
		<year>1995</year>
		<publisher>Laser Magic</publisher>
		<part name="cdrom" interface="cdrom">
			<diskarea name="cdrom">
				<disk name="demon gate" sha1="8660567d6ec553c0be5b886e39a3d35e677adc56" />
			</diskarea>
		</part>
	</software>

	<software name="depthsdoom">
		<description>Depths of Doom Trilogy</description>
		<year>1997</year>
		<publisher>GT Interactive</publisher>
		<info name="developer" value="id Software" />
		<info name="Note" value="Disc 3 is &quot;masterlvls&quot;" />
		<part name="cdrom1" interface="cdrom">
			<diskarea name="cdrom">
				<disk name="depths of doom - ultimate doom" sha1="3be4f9875d91c780573eacf2fab080c9ab4847f4" />
			</diskarea>
		</part>
		<part name="cdrom2" interface="cdrom">
			<diskarea name="cdrom">
				<disk name="depths of doom - doom ii" sha1="9332f57c13639bf49db6537b3481105a40231bfb" />
			</diskarea>
		</part>
	</software>

	<!-- Source: http://redump.org/disc/7455/ -->
	<!-- <rom name="Jungle Strike &amp; Desert Strike (Europe).cue" size="127" crc="0fe06781" sha1="92e7f629fa95fa2adb50fe316416f40b2190977e"/> -->
	<!-- <rom name="Jungle Strike &amp; Desert Strike (Europe).bin" size="300816096" crc="6679aae1" sha1="eeb65e9632f79795be82f92b6c329b773103c2ee"/> -->
	<software name="dstrjstr">
		<description>Desert Strike &amp; Jungle Strike (Europe)</description>
		<year>1995</year>
		<publisher>Gremlin Interactive</publisher>
		<info name="language" value="English" />
		<info name="region" value="Europe" />
		<sharedfeat name="platform" value="DOS" />

		<part name="cdrom" interface="cdrom">
			<diskarea name="cdrom">
				<disk name="Jungle Strike &amp; Desert Strike (Europe)" sha1="cd3cc99dfeab63ac20eaa0ff4237b7754d033a3b" />
			</diskarea>
		</part>
	</software>

	<!-- DOS 6.0 / Windows 95 -->
	<!-- Pentium class 90 MHz -->
	<!-- DirectDraw 2 -->
	<!-- Polish version known to exist -->
	<software name="dd2" supported="no">
		<description>Destruction Derby 2 (Europe)</description>
		<year>1996</year>
		<publisher>Psygnosis</publisher>
		<notes><![CDATA[
Doesn't have brake lights for default car (rookie) at least
Main menu shows a 3d backface that shouldn't be there during rotation transitions on submenu selections
Offset [CDDA] audio, does not stop when exiting game (including getting to Windows shutdown screen)
Unplayable without a Pentium CPU class
Unemulated optional [Matrox Mystique] GPU
https://www.pcgamingwiki.com/wiki/Destruction_Derby_2
]]></notes>

		<part name="cdrom" interface="cdrom">
			<diskarea name="cdrom">
				<disk name="dd2_pc" sha1="934d21c1172848110c3198463f5a5261175263a3"/>
			</diskarea>
		</part>
	</software>

	<!-- DOS -->
	<!-- TODO: selecting SB16 hangs on the sound test -->
	<software name="detritus" supported="partial">
		<description>Detritus - The Daemon's Quest</description>
		<year>1996</year>
		<publisher>Manyk / Myndgaemz</publisher>

		<part name="cdrom" interface="cdrom">
			<diskarea name="cdrom">
				<disk name="detritus - the daemon's quest (1996)(manyk)" sha1="b9dc8d31ddedf4e6c189f4481ecc40b2784d29de" />
			</diskarea>
		</part>
	</software>

	<!-- Windows 95 / NT 4.0 -->
	<!-- Pentium class 60 MHz -->
	<software name="diablo" supported="partial">
		<description>Diablo (v1.00)</description>
		<year>1996</year>
		<publisher>Blizzard Entertainment</publisher>
		<notes><![CDATA[
Reports extremely irrealistic [cdrom] speeds in "Test Your PC" in setup menu
Untested (and likely unsupported) Spawned Diablo and multi player mode
]]></notes>

		<part name="cdrom" interface="cdrom">
			<diskarea name="cdrom">
				<disk name="diablo" sha1="c9d7819a9a9b3fe0927c89a9d9d220b0b7307300" />
			</diskarea>
		</part>
	</software>

	<!-- Source: http://redump.org/disc/10119/ -->
	<!-- <rom name="Dig, The (USA) (Alt).cue" size="86" crc="70a55b7e" sha1="e250f19c0560de1afa1c890cb236da16875d343f"/> -->
	<!-- <rom name="Dig, The (USA) (Alt).bin" size="761203632" crc="7a6762e5" sha1="a5a98e2a2111aef6023a6e3d6a062d989c7f22c6"/> -->
	<software name="thedig">
		<description>The Dig (USA)</description>
		<year>1995</year>
		<publisher>LucasArts</publisher>
		<info name="developer" value="LucasArts" />
		<info name="region" value="USA" />
		<info name="version" value="v1.0" />
		<sharedfeat name="platform" value="DOS" />

		<part name="cdrom" interface="cdrom">
			<diskarea name="cdrom">
				<disk name="Dig, The (USA) (Alt)" sha1="c4087004a4716ab167c5dc9d8556b8a985b3846a" />
			</diskarea>
		</part>
	</software>

	<!-- Source: http://redump.org/disc/92228/ -->
	<!-- <rom name="Dig, The (Japan).cue" size="82" crc="7127b717" sha1="d0ffba436592b115b8ab5eb3b400210562d8031e"/> -->
	<!-- <rom name="Dig, The (Japan).bin" size="778196832" crc="550c8138" sha1="3b3f8c72d86e380142299a91218139f32b34a682"/> -->
	<software name="thedig_jp" cloneof="thedig">
		<description>The Dig (Japan)</description>
		<year>1995</year>
		<publisher>MicroMouse</publisher>
		<info name="developer" value="LucasArts" />
		<info name="region" value="Japan" />
		<sharedfeat name="platform" value="Windows 95 / NEC PC-98" />

		<part name="cdrom" interface="cdrom">
			<diskarea name="cdrom">
				<disk name="Dig, The (Japan)" sha1="0930e3f659a57797e81b8c4c4b3cce44948f7a8f" />
			</diskarea>
		</part>
	</software>

	<!-- DOS -->
	<software name="discdeep">
		<description>Discoveries of the Deep</description>
		<year>1996</year>
		<publisher>SoftKey</publisher>

		<part name="cdrom" interface="cdrom">
			<diskarea name="cdrom">
				<disk name="discoveries of the deep (1996)(softkey)" sha1="b55f1cc746f5efce727e83c06a31c6ac743da628" />
			</diskarea>
		</part>
	</software>

	<!-- Source: http://redump.org/disc/35759/ -->
	<!-- <rom name="Dogfight - 80 Years of Aerial Warfare (Europe).cue" size="112" crc="469aa079" sha1="c8b9942cb121be3f043b95e95cda636c3558ece6"/> -->
	<!-- <rom name="Dogfight - 80 Years of Aerial Warfare (Europe).bin" size="10231200" crc="5784c562" sha1="475f7955b3d273e3b8fd42ebc6a1c46f0a433ae7"/> -->
	<software name="dogfight" supported="no">
		<description>Dogfight: 80 Years of Aerial Warfare (Europe)</description>
		<year>1994</year>
		<publisher>MicroProse</publisher>
		<notes><![CDATA[
Crash after the copy protection screen (tried with "at486" machine)
]]></notes>
		<info name="copy_protection" value="Manual required" />
		<info name="developer" value="Vektor Grafix" />
		<info name="language" value="English" />
		<info name="region" value="Europe" />
		<sharedfeat name="platform" value="DOS" />

		<part name="cdrom" interface="cdrom">
			<diskarea name="cdrom">
				<disk name="Dogfight - 80 Years of Aerial Warfare (Europe)" sha1="87f2957a121653bc226060e8c6de8c80fc1bad16" />
			</diskarea>
		</part>
	</software>

	<!-- Pentium class 166 MHz / Direct X 7.0 -->
	<!-- Windows 95/98/ME -->
	<!-- TODO: some transparency issues -->
	<software name="dobupanic" supported="partial">
		<description>Doka-chan no Building Panic (Japan)</description>
		<year>2001</year>
		<publisher>MSD-JAPAN / Salva Corporation / D-YAMA</publisher>
		<info name="alt_title" value="どかちゃんのビルパニック" />
		<part name="cdrom" interface="cdrom">
			<diskarea name="cdrom">
				<disk name="bpanic" sha1="141b67f93b4d96be7c064d3603a5b961ed56f23b" />
			</diskarea>
		</part>
	</software>

	<software name="doom2">
		<description>Doom II</description>
		<year>1994</year>
		<publisher>GT Interactive</publisher>
		<info name="developer" value="id Software" />
		<info name="language" value="English" />
		<info name="version" value="1.666" />
		<part name="cdrom" interface="cdrom">
			<diskarea name="cdrom">
				<disk name="doom ii 1.666" sha1="175f5bbf9b35a078c5231dc2f828594bd5ede0b0" />
			</diskarea>
		</part>
	</software>

	<software name="doom2f" cloneof="doom2">
		<description>Doom II (French)</description>
		<year>1995</year>
		<publisher>GT Interactive</publisher>
		<info name="developer" value="id Software" />
		<info name="language" value="French" />
		<info name="version" value="1.8" />
		<part name="cdrom" interface="cdrom">
			<diskarea name="cdrom">
				<disk name="doom ii french" sha1="6b90ac4fb26430177c891d02dc68d985db0bdf2a" />
			</diskarea>
		</part>
	</software>

	<!-- Windows 95 -->
	<!-- 256 colors minimum -->
	<software name="doom2j" cloneof="doom2">
		<description>Doom II for Windows 95 (Japan)</description>
		<year>1996</year>
		<publisher>id Software / Imagineer</publisher>
		<info name="alt_title" value="ドゥームＩＩ" />
		<part name="cdrom" interface="cdrom">
			<diskarea name="cdrom">
				<disk name="doom2j" sha1="61dd4c9a81d4d354a14533dcbd257a5bcffd22c6" />
			</diskarea>
		</part>
	</software>

	<!-- Installable/playable on Windows 95/NT4 and up -->
	<software name="doomcollect">
		<description>Doom Collector's Edition</description>
		<year>2003</year>
		<publisher>Activision</publisher>
		<notes><![CDATA[
		DoomWiki shows a release date of January 29, 2003, but the CDs contain timestamps in 2004.
		]]></notes>
		<info name="developer" value="id Software" />
		<info name="language" value="English" />
		<part name="cdrom1" interface="cdrom">
			<feature name="part_id" value="Ultimate Doom, Doom II, Final Doom" />
			<diskarea name="cdrom">
				<disk name="doom collectors 2003 d1" sha1="2c4f57cf27f32cbb4733405e185c3b8568fd18b2" />
			</diskarea>
		</part>
		<part name="cdrom2" interface="cdrom">
			<feature name="part_id" value="DOOM³ Preview" />
			<diskarea name="cdrom">
				<disk name="doom collectors 2003 d2" sha1="0bf3086f867a107c80975ecb91285b8e9f31f0b3" />
			</diskarea>
		</part>
	</software>

	<software name="doomcollecto" cloneof="doomcollect">
		<description>Doom Collector's Edition (2001)</description>
		<year>2001</year>
		<publisher>Activision</publisher>
		<info name="developer" value="id Software" />
		<info name="language" value="English" />
		<part name="cdrom" interface="cdrom">
			<diskarea name="cdrom">
				<disk name="doom collectors 2001" sha1="7518d8d868543bab6ec7eecaccc4958065abae35" />
			</diskarea>
		</part>
	</software>

	<!-- Windows 3.1 -->
	<!-- Rainbow disc (CD-ROM XA / CD-i / VideoCD / CD-DA) -->
	<!--
	Origin: redump (http://redump.org/disc/54514/)
	<rom name="Cranberries, The - Doors and Windows (USA) (Track 1).bin" size="553665504" crc="499dc148" md5="ec76c5c41095ce953509bbfb889dd95a"/>
	<rom name="Cranberries, The - Doors and Windows (USA) (Track 2).bin" size="44528064" crc="ff10d7d3" md5="b66710e4192053062aa80ecf6ea3c1e5"/>
	<rom name="Cranberries, The - Doors and Windows (USA) (Track 3).bin" size="50516256" crc="aed80da5" md5="07876717d36fa90bdb6e55bbb0b06fc6"/>
	<rom name="Cranberries, The - Doors and Windows (USA) (Track 4).bin" size="28405104" crc="8b042db3" md5="39d672dbc91e5c6e44a5a0d8e0f852d1"/>
	<rom name="Cranberries, The - Doors and Windows (USA) (Track 5).bin" size="37269792" crc="26ed1a0d" md5="99afa04401a863b4238425848954a2a1"/>
	<rom name="Cranberries, The - Doors and Windows (USA) (Track 6).bin" size="55996416" crc="4e78455b" md5="fca6e7e070cfb63d59e5872bd1692034"/>
	<rom name="Cranberries, The - Doors and Windows (USA).cue" size="821" crc="2df31efa" md5="3875f3b228779ee4a7efce0939cd60c4"/>
	Note: Track 1 in the cue file had to be edited to read MODE2/2352 to get around chdman not recognizing a valid CDI/2352 value.
	The info for the original cue is below.
	<rom name="Cranberries, The - Doors and Windows (USA).cue" size="819" crc="c4424220" md5="cd3b4ef9fe2c410b199e6ceede112cc3"/>
	-->
	<!-- TODO: Continuous MAME warnings about "requires ide_controller_32_device" -->
	<software name="doorswin">
		<description>The Cranberries: Doors and Windows (USA)</description>
		<year>1995</year>
		<publisher>Philips Media / Island Records</publisher>
		<info name="serial" value="310691030-2 / 310691081-2"/>
		<part name="cdrom" interface="cdrom">
			<diskarea name="cdrom">
				<disk name="cranberries, the - doors and windows (usa)" sha1="7088d9cead7c658279a362e97caa55e0ee9f07a2" />
			</diskarea>
		</part>
	</software>

	<!-- DOS -->
	<software name="duke3d" supported="partial">
		<description>Duke Nukem 3D (shareware v1.1)</description>
		<year>1996</year>
		<publisher>FormGen</publisher>
		<notes><![CDATA[
Duke Nukem 3d: untested multiplayer options
Terminal Velocity: incompatible with Windows 95 (verify), has unsupported options for [CH Flight Pro], [Joy/Throt]
]]></notes>
		<part name="cdrom" interface="cdrom">
			<diskarea name="cdrom">
				<disk name="3d_realms_-_duke_nukem_3d_(shareware_version)" sha1="60ac890bd8269b2dbaed687bff45aa009b48cab3" />
			</diskarea>
		</part>
	</software>

	<!-- Source: http://redump.org/disc/11351/ -->
	<!-- <rom name="Dune (Europe) (En,Fr,De,Es,It).cue" size="119" crc="e13e91ce" sha1="a0fe7e06872496410e94f2d07ddb396871e02c40"/> -->
	<!-- <rom name="Dune (Europe) (En,Fr,De,Es,It).bin" size="457581600" crc="bf86536e" sha1="7877944b99bb0ae884f2c5ed89f3b50f30e0109a"/> -->
	<software name="dune">
		<description>Dune (Europe, White Label release)</description>
		<year>1995</year>
		<publisher>Virgin Games</publisher>
		<info name="developer" value="Cryo Interactive Entertainment" />
		<info name="language" value="English/French/German/Italian/Spanish" />
		<info name="region" value="Europe" />
		<sharedfeat name="platform" value="DOS" />

		<part name="cdrom" interface="cdrom">
			<diskarea name="cdrom">
				<disk name="Dune (Europe) (En,Fr,De,Es,It)" sha1="50a206ea2b13252a8f24c6b34104640a1c58312a" />
			</diskarea>
		</part>
	</software>

	<!-- Source: http://redump.org/disc/37255/ -->
	<!-- <rom name="Dune II - Battle for Arrakis (Netherlands) (En,Fr,De) (Hit Squad).cue" size="131" crc="16b38b65" sha1="6d595dfb39c2f6b142638c1704609effd59b445c"/> -->
	<!-- <rom name="Dune II - Battle for Arrakis (Netherlands) (En,Fr,De) (Hit Squad).bin" size="23635248" crc="1347151e" sha1="d2476a24849949dd50cb1dfd7a83d20c1fed4659"/> -->
	<software name="dune2">
		<description>Dune II - Battle for Arrakis (Netherlands)</description>
		<year>1995</year>
		<publisher>Hit Squad</publisher>
		<info name="developer" value="Westwood Studios" />
		<info name="language" value="English/French/German" />
		<info name="region" value="Netherlands" />
		<info name="version" value="V1.07" />
		<sharedfeat name="platform" value="DOS" />

		<part name="cdrom" interface="cdrom">
			<diskarea name="cdrom">
				<disk name="Dune II - Battle for Arrakis (Netherlands) (En,Fr,De) (Hit Squad)" sha1="8ca2656244198deba3e774d82ffbbf9aa853920e" />
			</diskarea>
		</part>
	</software>

	<!-- Source: http://redump.org/disc/57790/ -->
	<!-- <rom name="Dune II - Battle for Arrakis (Germany) (Rerelease).cue" size="116" crc="fe34ef10" sha1="698c2a83b62e8275afbc03f3819da1267b4cfd2d"/> -->
	<!-- <rom name="Dune II - Battle for Arrakis (Germany) (Rerelease).bin" size="44346960" crc="0b95afdd" sha1="79d393784e50f06a49f25aaa9014f4a81c208047"/> -->
	<software name="dune2_de" cloneof="dune2">
		<description>Dune II - Battle for Arrakis (Germany, PC Games Collection 2 release)</description>
		<year>2001</year>
		<publisher>Electronic Arts / Infogrames</publisher>
		<info name="developer" value="Westwood Studios" />
		<info name="language" value="English/French/German" />
		<info name="version" value="V1.07" />
		<sharedfeat name="platform" value="DOS" />

		<part name="cdrom" interface="cdrom">
			<diskarea name="cdrom">
				<disk name="Dune II - Battle for Arrakis (Germany) (Rerelease)" sha1="366197c98170ffe209e2aed6c8de7c1e8231ec03" />
			</diskarea>
		</part>
	</software>

	<!-- Source: http://redump.org/disc/46233/ -->
	<!-- <rom name="Dune II - The Building of a Dynasty (USA).cue" size="107" crc="6393cd2d" sha1="47ade064382d770001d12dc58f6d8d97fa0dde5a"/> -->
	<!-- <rom name="Dune II - The Building of a Dynasty (USA).bin" size="11223744" crc="11a655ac" sha1="533a0c6a5555210dd10f8b0666a4e5f8afa8f1e8"/> -->
	<software name="dune2_us" cloneof="dune2">
		<description>Dune II - The Building of a Dynasty (USA, Gold Medal 12 CD Pack)</description>
		<year>1995</year>
		<publisher>Virgin Games</publisher>
		<info name="developer" value="Westwood Studios" />
		<info name="language" value="English" />
		<info name="region" value="USA" />
		<info name="version" value="V1.07" />
		<sharedfeat name="platform" value="DOS" />

		<part name="cdrom" interface="cdrom">
			<diskarea name="cdrom">
				<disk name="Dune II - The Building of a Dynasty (USA)" sha1="268bfa28d63d512ae4483ed979895f7d9da784e2" />
			</diskarea>
		</part>
	</software>

	<!-- DOS -->
	<software name="dungkrem">
		<description>Dungeons of Kremlin (English, Russia)</description>
		<year>1995</year>
		<publisher>NewCom</publisher>

		<part name="cdrom" interface="cdrom">
			<diskarea name="cdrom">
				<disk name="dungeons of kremlin (1995)(newcom)(en-ru)" sha1="39f7a573cd92b3992e5d298c37c307f8060cd2a1" />
			</diskarea>
		</part>
	</software>

	<!-- distributed for free by the Art Department Werbeagentur GmbH -->
	<!-- TODO: SB16 fails detecting for DS2 -->
	<software name="dunksc12" supported="partial">
		<description>Dunkle Schatten 1 &amp; 2 (Germany)</description>
		<year>1996</year>
		<publisher>BMI</publisher>

		<part name="cdrom" interface="cdrom">
			<diskarea name="cdrom">
				<disk name="dunkle schatten 1 &amp; 2 (1996)(bmi)(de)[compilation]" sha1="fa3a2584edc1ca152e3d352a5a7ed8ab740a2c67" />
			</diskarea>
		</part>
	</software>

	<!-- Source: http://redump.org/disc/5880/ -->
	<!-- <rom name="Ecstatica (Europe) (En,Fr,De).cue" size="95" crc="d6fe9e0f" sha1="71104571e9d57292d7e45edacb0ad37181c48a3f"/> -->
	<!-- <rom name="Ecstatica (Europe) (En,Fr,De).bin" size="76056624" crc="a224e5b2" sha1="3e3c9414371c70f58edd9ed78d50d0af7517fb59"/> -->
	<software name="ecstatica">
		<description>Ecstatica (Europe)</description>
		<year>1994</year>
		<publisher>Psygnosis</publisher>
		<info name="developer" value="Andrew Spencer Studios" />
		<info name="language" value="English/French/German" />
		<info name="region" value="Europe" />
		<sharedfeat name="platform" value="DOS" />

		<part name="cdrom" interface="cdrom">
			<diskarea name="cdrom">
				<disk name="Ecstatica (Europe) (En,Fr,De)" sha1="23a1690fa7d93b00b774a10f44e39293acc2d1d8" />
			</diskarea>
		</part>
	</software>

	<!-- Source: http://redump.org/disc/29282/ -->
	<!-- <rom name="Ecstatica (Europe) (En,Fr,De) (Alt).cue" size="124" crc="ff3ed7c1" sha1="33585a3f140ba63716982ed74a799771a9718a27"/> -->
	<!-- <rom name="Ecstatica (Europe) (En,Fr,De) (Alt).bin" size="76409424" crc="efe73db1" sha1="9773a85f821c4ffe3085bfa2e99713ad54554bf4"/> -->
	<software name="ecstaticaa" cloneof="ecstatica">
		<description>Ecstatica (Europe, Argentum Collection release)</description>
		<year>1995</year>
		<publisher>Psygnosis</publisher>
		<info name="developer" value="Andrew Spencer Studios" />
		<info name="language" value="English/French/German" />
		<info name="region" value="Europe" />
		<sharedfeat name="platform" value="DOS" />

		<part name="cdrom" interface="cdrom">
			<diskarea name="cdrom">
				<disk name="Ecstatica (Europe) (En,Fr,De) (Alt)" sha1="c2d8f6caf4ece6a2003754b964f210b13423945d" />
			</diskarea>
		</part>
	</software>

	<!-- Source: http://redump.org/disc/40711/ -->
	<!-- <rom name="Ecstatica (Europe).cue" size="107" crc="e235bf90" sha1="7cab865a753a901dd88d38196f81b99572201bd8"/> -->
	<!-- <rom name="Ecstatica (Europe).bin" size="163071216" crc="977c5750" sha1="cec3628ec6ac083a1bae81a746508aa52e2b046d"/> -->
	<software name="ecstaticab" cloneof="ecstatica">
		<description>Ecstatica (Europe, English only)</description>
		<year>1994</year>
		<publisher>Psygnosis</publisher>
		<info name="developer" value="Andrew Spencer Studios" />
		<info name="language" value="English" />
		<info name="region" value="Europe" />
		<sharedfeat name="platform" value="DOS" />

		<part name="cdrom" interface="cdrom">
			<diskarea name="cdrom">
				<disk name="Ecstatica (Europe)" sha1="78e72c028320f4e7093991c07b0bd0d12d45ac8f" />
			</diskarea>
		</part>
	</software>

	<!-- Source: http://redump.org/disc/44349/ -->
	<!-- <rom name="Ecstatica II (Germany).cue" size="111" crc="72babfd0" sha1="84fd919cfbf37a6c2b05c56c30ca3947b10dc22f"/> -->
	<!-- <rom name="Ecstatica II (Germany).bin" size="726036528" crc="a2b0d681" sha1="22ba1668737ed624fb4f6e7bf33502f313697366"/> -->
	<software name="ecstatic2">
		<description>Ecstatica II (Germany)</description>
		<year>1997</year>
		<publisher>Psygnosis</publisher>
		<info name="developer" value="Andrew Spencer Studios" />
		<info name="language" value="German" />
		<info name="region" value="Germany" />
		<sharedfeat name="platform" value="Windows 95" />

		<part name="cdrom" interface="cdrom">
			<diskarea name="cdrom">
				<disk name="Ecstatica II (Germany)" sha1="b65fcff8a53f3b0a72907dd4f0115328ae7deb07" />
			</diskarea>
		</part>
	</software>

	<!-- Source: http://redump.org/disc/31008/ -->
	<!-- <rom name="Ecstatica II (Germany) (Rerelease).cue" size="100" crc="8ae1c02b" sha1="0ae8414de5743ad6ee74a3306cddb9de60d9a22c"/> -->
	<!-- <rom name="Ecstatica II (Germany) (Rerelease).bin" size="737923536" crc="0895fae6" sha1="ff39112b3133876bc9f3ac6f266f62eb80681cb9"/> -->
	<software name="ecstatic2a_de" cloneof="ecstatic2">
		<description>Ecstatica II (Germany, Mega 3 Pak Volume 1 release)</description>
		<year>1997</year>
		<publisher>Psygnosis</publisher>
		<info name="developer" value="Andrew Spencer Studios" />
		<info name="language" value="German" />
		<info name="region" value="Germany" />
		<sharedfeat name="platform" value="Windows 95" />

		<part name="cdrom" interface="cdrom">
			<diskarea name="cdrom">
				<disk name="Ecstatica II (Germany) (Rerelease)" sha1="228ccad352d42f318f4b1dcfb00f67c13c0c504a" />
			</diskarea>
		</part>
	</software>

	<software name="ecoquest">
		<description>EcoQuest 1 - The Search for Cetus</description>
		<year>1992</year>
		<publisher>Sierra</publisher>

		<part name="cdrom" interface="cdrom">
			<diskarea name="cdrom">
				<disk name="ecoquest 1 - the search for cetus (1992)(sierra)" sha1="8e1452f6caf66f51eb5c57230cce19aef254916b" />
			</diskarea>
		</part>
	</software>

	<!-- Source: http://redump.org/disc/29283/ -->
	<!-- <rom name="Cricket96.cue" size="341" crc="bf3628e5" sha1="405b1c3d89b228805638560b658694fd64e67542"/> -->
	<!-- <rom name="Cricket96.bin" size="82938576" crc="499c6b9d" sha1="5db2f8feb41ba76fb287451a8d202fba5ee81125"/> -->
	<software name="eacric96">
		<description>EA Sports Cricket 96 (South Africa)</description>
		<year>1995</year>
		<publisher>Electronic Arts</publisher>

		<part name="cdrom" interface="cdrom">
			<diskarea name="cdrom">
				<disk name="Cricket96" sha1="50ad5ca0290594332e740abf829c6cfa4f5b4bd8" />
			</diskarea>
		</part>
	</software>

	<software name="elecpop">
		<description>Electronic Popple (Japan)</description>
		<year>1997</year>
		<publisher>Nativesoft Inc. / Fujitsu / Byteshock!</publisher>
		<info name="alt_title" value="Electronic ぽっぷる" />
		<part name="cdrom" interface="cdrom">
			<diskarea name="cdrom">
				<disk name="popple" sha1="1132afe937c5d2b914fbb705c90e1ec0c0c9f7ad" />
			</diskarea>
		</part>
	</software>

	<!-- DOS 5.0 -->
	<!-- 486 class CPU -->
	<software name="enemystr">
		<description>Enemy Star</description>
		<year>1999</year>
		<publisher>Midas</publisher>

		<part name="cdrom" interface="cdrom">
			<diskarea name="cdrom">
				<disk name="enemy star (1999)(midas)" sha1="c34f71fd3b51976fd372619e1f6f298b53f6f48f" />
			</diskarea>
		</part>
	</software>

	<!-- Source: http://redump.org/disc/43127/ -->
	<!-- <rom name="Epic Pinball (Europe) (v2.1).cue" size="117" crc="6063ef53" sha1="471f5a29e4f1d13332ae6b5bc0403fcab47bbc78"/> -->
	<!-- <rom name="Epic Pinball (Europe) (v2.1).bin" size="21290304" crc="fc809d8a" sha1="ce9a7f03bcf834d96dd747b72147945a336578a4"/> -->
	<software name="epicpinb">
		<description>Epic Pinball (Europe, Romware release)</description>
		<year>1994</year>
		<publisher>Epic Megagames</publisher>
		<notes><![CDATA[
Includes 13 tables
]]></notes>
		<info name="developer" value="Epic Megagames" />
		<info name="language" value="English" />
		<info name="region" value="Europe" />
		<info name="version" value="2.1" />
		<sharedfeat name="platform" value="DOS" />

		<part name="cdrom1" interface="cdrom">
			<diskarea name="cdrom">
				<disk name="Epic Pinball (Europe) (v2.1)" sha1="40b39fefca47ce13f1037dfd9b7c72d55b6e668d" />
			</diskarea>
		</part>
	</software>

	<!-- Source: http://redump.org/disc/43549/ -->
	<!-- <rom name="Epic Pinball (USA) (Rerelease) (19970206).cue" size="130" crc="2d2e97b7" sha1="30aa7ffbe9c8415742ef97eae018f094d9a5a0c2"/> -->
	<!-- <rom name="Epic Pinball (USA) (Rerelease) (19970206).bin" size="44017680" crc="37efa6a4" sha1="31bb2132dd3fb0e61d784b9692a4143495f4e769"/> -->
	<software name="epicpinbus" cloneof="epicpinb">
		<description>Epic Pinball (USA, mail order release)</description>
		<year>1997</year>
		<publisher>Epic Megagames</publisher>
		<notes><![CDATA[
Includes 13 tables
Shareware: "Fire Fight v1.1", "Jazz Jackrabbit: Turtle Terror and Holiday Hare", "One Must Fall 2097 v2.0", "Tyrian v2.0"
]]></notes>
		<info name="developer" value="Epic Megagames" />
		<info name="language" value="English" />
		<info name="region" value="USA" />
		<info name="version" value="2.1" />
		<sharedfeat name="platform" value="DOS" />

		<part name="cdrom1" interface="cdrom">
			<diskarea name="cdrom">
				<disk name="Epic Pinball (USA) (Rerelease) (19970206)" sha1="0842e7966aa883434b4eac8567f7b38bb6772965" />
			</diskarea>
		</part>
	</software>

	<!-- DOS -->
	<software name="ericurdy">
		<description>Eric the Unready</description>
		<year>1997</year>
		<publisher>Legend Entertainment</publisher>
		<info name="version" value="1.0" />

		<part name="cdrom" interface="cdrom">
			<diskarea name="cdrom">
				<disk name="eric the unready (1997)(legend)" sha1="212771b1cd6622403c24d6bbbee0af7e5069f649" />
			</diskarea>
		</part>
	</software>

	<!-- DOS -->
	<!-- TODO: sound requires EMM manager -->
	<software name="escdlrum" supported="partial">
		<description>Escape from Delirium</description>
		<year>1997</year>
		<publisher>Magicom Multimedia / Virtual X-Perience</publisher>

		<part name="cdrom" interface="cdrom">
			<diskarea name="cdrom">
				<disk name="escape from delirium (1997)(magicom multimedia)" sha1="d851ad199db4e9a8aa97ff3a90c7f7e5067aac06" />
			</diskarea>
		</part>
	</software>

	<!-- Source: http://redump.org/disc/16162/ -->
	<!-- <rom name="Legend of Kyrandia, The - Book One (Europe) (En,Fr,De).cue" size="120" crc="d91e22eb" sha1="7bd294539b73687dc29f52f1aada01c8285d9404"/> -->
	<!-- <rom name="Legend of Kyrandia, The - Book One (Europe) (En,Fr,De).bin" size="580003200" crc="759a56ff" sha1="6c8fc483f302be8be3149e528a5c06bc98d80301"/> -->
	<software name="kyrandia">
		<description>Fables &amp; Fiends - Book One: The Legend of Kyrandia (Europe)</description>
		<year>1992</year>
		<publisher>Virgin Games</publisher>
		<info name="developer" value="Westwood Studios" />
		<info name="language" value="English/French/German" />
		<info name="region" value="Europe" />
		<info name="version" value="3.7" />
		<sharedfeat name="platform" value="DOS" />

		<part name="cdrom" interface="cdrom">
			<diskarea name="cdrom">
				<disk name="Legend of Kyrandia, The - Book One (Europe) (En,Fr,De)" sha1="1d1e2eeb684815e0a591340477f586c0f5283cc2" />
			</diskarea>
		</part>
	</software>

	<!-- Source: http://redump.org/disc/38201/ -->
	<!-- <rom name="Legend of Kyrandia, The - Book One (Europe) (En,Fr,De) (Alt).cue" size="126" crc="da589d22" sha1="65b86b295c3068d23e5b86108cffd4272d26d730"/> -->
	<!-- <rom name="Legend of Kyrandia, The - Book One (Europe) (En,Fr,De) (Alt).bin" size="580356000" crc="ce343c04" sha1="d9e2c9a102d76e8a227a2ef704acff120be283ea"/> -->
	<software name="kyrandiaa" cloneof="kyrandia">
		<description>Fables &amp; Fiends - Book One: The Legend of Kyrandia (Europe, Westwood 10th Anniversary release)</description>
		<year>1995</year>
		<publisher>Virgin Games</publisher>
		<info name="developer" value="Westwood Studios" />
		<info name="language" value="English/French/German" />
		<info name="region" value="Europe" />
		<info name="version" value="1.1" />
		<sharedfeat name="platform" value="DOS" />

		<part name="cdrom" interface="cdrom">
			<diskarea name="cdrom">
				<disk name="Legend of Kyrandia, The - Book One (Europe) (En,Fr,De) (Alt)" sha1="f44778ff877042e5ee6953ed5578c47c01a56be1" />
			</diskarea>
		</part>
	</software>

	<!-- Source: http://redump.org/disc/72015/ -->
	<!-- <rom name="Legend of Kyrandia, The - Book One (Europe) (Hit Squad).cue" size="121" crc="1fdd165e" sha1="64f9e331bdde917e96166695d872aa07a2000e04"/> -->
	<!-- <rom name="Legend of Kyrandia, The - Book One (Europe) (Hit Squad).bin" size="50462160" crc="10c8f72e" sha1="8962d7ff48d1c97966707bfb7424bae53955343a"/> -->
	<software name="kyrandiab" cloneof="kyrandia">
		<description>Fables &amp; Fiends - Book One: The Legend of Kyrandia (Europe, The Hit Squad release)</description>
		<year>1995</year>
		<publisher>The Hit Squad</publisher>
		<notes><![CDATA[
This release doesn't have audio speech.
]]></notes>
		<info name="developer" value="Westwood Studios" />
		<info name="language" value="English" />
		<info name="region" value="Europe" />
		<info name="version" value="1.3" />
		<sharedfeat name="platform" value="DOS" />

		<part name="cdrom" interface="cdrom">
			<diskarea name="cdrom">
				<disk name="Legend of Kyrandia, The - Book One (Europe) (Hit Squad)" sha1="b3e6b632c220f8577b444284db4bf85620bc51ea" />
			</diskarea>
		</part>
	</software>

	<!-- Source: http://redump.org/disc/71060/ -->
	<!-- <rom name="Legend of Kyrandia, The - Book One (Spain) (Hit Squad).cue" size="143" crc="997c7eea" sha1="a749a97349364234f109d035536b84713bd21858"/> -->
	<!-- <rom name="Legend of Kyrandia, The - Book One (Spain) (Hit Squad).bin" size="7074816" crc="5fa678eb" sha1="94765e8d8d6eb54c1433cf6b64332a251dbf3ef8"/> -->
	<software name="kyrandia_sp" cloneof="kyrandia">
		<description>Fables &amp; Fiends - Book One: The Legend of Kyrandia (Spain, Golden Line-Arcadia release)</description>
		<year>1993</year>
		<publisher>The Hit Squad</publisher>
		<notes><![CDATA[
This release doesn't have audio speech.
]]></notes>
		<info name="developer" value="Westwood Studios" />
		<info name="language" value="Spanish" />
		<info name="region" value="Spain" />
		<info name="version" value="2.2" />
		<sharedfeat name="platform" value="DOS" />

		<part name="cdrom" interface="cdrom">
			<diskarea name="cdrom">
				<disk name="Legend of Kyrandia, The - Book One (Spain) (Hit Squad)" sha1="ab7f808d0935b3eb3ffa0c2c91ea8f61f58dcc63" />
			</diskarea>
		</part>
	</software>

	<!-- Source: http://redump.org/disc/87644/ -->
	<!-- <rom name="Legend of Kyrandia, The - Book One (Denmark) (Alt).cue" size="116" crc="d5b6fe46" sha1="bdecd03de4e303b828dc8c98e43655d548dec810"/> -->
	<!-- <rom name="Legend of Kyrandia, The - Book One (Denmark) (Alt).bin" size="16910880" crc="96c67627" sha1="16de0f17d793558d70bf3fbda0278841be8d3bec"/> -->
	<software name="kyrandia_dk" cloneof="kyrandia">
		<description>Fables &amp; Fiends - Book One: The Legend of Kyrandia (Denmark, Euro Power Pack release)</description>
		<year>1995</year>
		<publisher>The Hit Squad</publisher>
		<notes><![CDATA[
This release doesn't have audio speech.
]]></notes>
		<info name="developer" value="Westwood Studios" />
		<info name="language" value="English" />
		<info name="region" value="Denmark" />
		<info name="version" value="1.3" />
		<sharedfeat name="platform" value="DOS" />

		<part name="cdrom" interface="cdrom">
			<diskarea name="cdrom">
				<disk name="Legend of Kyrandia, The - Book One (Denmark) (Alt)" sha1="cfa61e159e51221deb71b5459b06a4d3dd16af59" />
			</diskarea>
		</part>
	</software>

	<!-- Source: http://redump.org/disc/76433/ -->
	<!-- <rom name="Legend of Kyrandia, The - Book One (Netherlands) (Hit Squad).cue" size="126" crc="c2cebecf" sha1="d115d851ebdae1ddcd5be16b460a6548a064c379"/> -->
	<!-- <rom name="Legend of Kyrandia, The - Book One (Netherlands) (Hit Squad).bin" size="51402960" crc="fc0301dc" sha1="ff80adb8c6a9ed5f01db36554ed8409c7782500f"/> -->
	<software name="kyrandia_nl" cloneof="kyrandia">
		<description>Fables &amp; Fiends - Book One: The Legend of Kyrandia (Netherlands, The Hit Squad release)</description>
		<year>1995</year>
		<publisher>The Hit Squad</publisher>
		<notes><![CDATA[
This release doesn't have audio speech.
]]></notes>
		<info name="developer" value="Westwood Studios" />
		<info name="language" value="English" />
		<info name="region" value="Netherlands" />
		<info name="version" value="1.3" />
		<sharedfeat name="platform" value="DOS" />

		<part name="cdrom" interface="cdrom">
			<diskarea name="cdrom">
				<disk name="Legend of Kyrandia, The - Book One (Netherlands) (Hit Squad)" sha1="37a7e8427fd59a21c349e568910d60769d81171d" />
			</diskarea>
		</part>
	</software>

	<!-- Source: http://redump.org/disc/65309/ -->
	<!-- <rom name="Legend of Kyrandia, The - Book One (USA) (En,Fr,De).cue" size="140" crc="75b4dbd1" sha1="41f36b91415c9327c0c22192b14724744a36d3d0"/> -->
	<!-- <rom name="Legend of Kyrandia, The - Book One (USA) (En,Fr,De).bin" size="586057248" crc="4663b299" sha1="f9a75162811f4ee23ded4301ac8ef4a0e97b3298"/> -->
	<software name="kyrandia_us" cloneof="kyrandia">
		<description>Fables &amp; Fiends - Book One: The Legend of Kyrandia (USA)</description>
		<year>1993</year>
		<publisher>Virgin Games</publisher>
		<info name="developer" value="Westwood Studios" />
		<info name="language" value="English/French/German" />
		<info name="region" value="USA" />
		<info name="version" value="3.7" />
		<sharedfeat name="platform" value="DOS" />

		<part name="cdrom" interface="cdrom">
			<diskarea name="cdrom">
				<disk name="Legend of Kyrandia, The - Book One (USA) (En,Fr,De)" sha1="b2d660758f7d610f8daf373f6e1e8a12c329bf35" />
			</diskarea>
		</part>
	</software>

	<!-- Source: http://redump.org/disc/50564/ -->
	<!-- <rom name="Legend of Kyrandia, The - Book One (USA) (En,Fr,De) (Rerelease).cue" size="129" crc="bfe546a9" sha1="cb8a576ae5a49e91141e19e54857e07e842c2960"/> -->
	<!-- <rom name="Legend of Kyrandia, The - Book One (USA) (En,Fr,De) (Rerelease).bin" size="577397184" crc="e34cac0d" sha1="f02564cd47d17e0a66bad9d0031ef2c056610554"/> -->
	<software name="kyrandiaa_us" cloneof="kyrandia">
		<description>Fables &amp; Fiends - Book One: The Legend of Kyrandia (USA, Slash release)</description>
		<year>1997</year>
		<publisher>Slash</publisher>
		<info name="developer" value="Westwood Studios" />
		<info name="language" value="English/French/German" />
		<info name="region" value="USA" />
		<info name="version" value="3.7" />
		<sharedfeat name="platform" value="DOS" />

		<part name="cdrom" interface="cdrom">
			<diskarea name="cdrom">
				<disk name="Legend of Kyrandia, The - Book One (USA) (En,Fr,De) (Rerelease)" sha1="751fce222049e7a6c4ba6d40efe1c57bee466d2e" />
			</diskarea>
		</part>
	</software>

	<!-- Source: http://redump.org/disc/61197/ -->
	<!-- <rom name="Legend of Kyrandia, The - Book One (Asia) (En,Fr,De).cue" size="141" crc="bfda0c62" sha1="11c5d472025100a829363eddd64a39d033fc0aed"/> -->
	<!-- <rom name="Legend of Kyrandia, The - Book One (Asia) (En,Fr,De).bin" size="629411664" crc="307b8278" sha1="d4234cc483e7070139bd8a7781b1a76e6236602e"/> -->
	<software name="kyrandia_as" cloneof="kyrandia">
		<description>Fables &amp; Fiends - Book One: The Legend of Kyrandia (Asia)</description>
		<year>1993</year>
		<publisher>Asia-CD</publisher>
		<info name="developer" value="Westwood Studios" />
		<info name="language" value="English/French/German" />
		<info name="region" value="Asia" />
		<info name="version" value="3.7" />
		<sharedfeat name="platform" value="DOS" />

		<part name="cdrom" interface="cdrom">
			<diskarea name="cdrom">
				<disk name="Legend of Kyrandia, The - Book One (Asia) (En,Fr,De)" sha1="882c5955baf18918984fb210708a122854ad3b9a" />
			</diskarea>
		</part>
	</software>

	<!-- Source: http://redump.org/disc/6207/ -->
	<!-- <rom name="Legend of Kyrandia, The - Book Three (Japan, Europe) (En,Fr,De).cue" size="152" crc="fc7cdeef" sha1="a69e9ee7df77a730041cf9724eb1633dcad347a1"/> -->
	<!-- <rom name="Legend of Kyrandia, The - Book Three (Japan, Europe) (En,Fr,De).bin" size="686080752" crc="2a671eb7" sha1="6f3345505fdad4d053fe18a54d8bc7811b08f01c"/> -->
	<software name="kyrandia3">
		<description>Fables &amp; Fiends - Book Three: Malcolm's Revenge (Europe, Japan)</description>
		<year>1994</year>
		<publisher>Virgin Games</publisher>
		<info name="developer" value="Westwood Studios" />
		<info name="language" value="English/French/German" />
		<info name="region" value="Europe/Japan" />
		<info name="version" value="V1.02" />
		<sharedfeat name="platform" value="DOS" />

		<part name="cdrom" interface="cdrom">
			<diskarea name="cdrom">
				<disk name="Legend of Kyrandia, The - Book Three (Japan, Europe) (En,Fr,De)" sha1="7662e5760c116f091ef3ec3579362fb7de847ec2" />
			</diskarea>
		</part>
	</software>

	<!-- Source: http://redump.org/disc/89353/ -->
	<!-- <rom name="Legend of Kyrandia, The - Book Two - The Hand of Fate (UK) (Sold Out Software).cue" size="167" crc="5b4ef206" sha1="c3f3516adda322cd5e0f91f7724a8ee9584965c0"/> -->
	<!-- <rom name="Legend of Kyrandia, The - Book Two - The Hand of Fate (UK) (Sold Out Software).bin" size="258496560" crc="98ce5104" sha1="3f9d314775bf52f2b7173748f217d042263ba8e9"/> -->
	<software name="kyrandia2">
		<description>Fables &amp; Fiends - Book Two: The Hand of Fate (UK, Sold Out release)</description>
		<year>1995</year>
		<publisher>Sold Out Software</publisher>
		<info name="developer" value="Westwood Studios" />
		<info name="language" value="English/French/German" />
		<info name="region" value="UK" />
		<info name="version" value="V1.0A" />
		<sharedfeat name="platform" value="DOS" />

		<part name="cdrom" interface="cdrom">
			<diskarea name="cdrom">
				<disk name="Legend of Kyrandia, The - Book Two - The Hand of Fate (UK) (Sold Out Software)" sha1="49ab1512d8b3b5ffa2e8c3c0d7d08e5b5e7ccaa9" />
			</diskarea>
		</part>
	</software>

	<!-- DOS -->
	<!-- requires 600k of free memory -->
	<!-- has no manual copy protection -->
	<software name="f1gp">
		<description>Formula One Grand Prix (Europe)</description>
		<year>1996</year>
		<publisher>Microprose</publisher>
		<info name="developer" value="MicroProse" />
		<info name="language" value="English" />
		<info name="region" value="Europe" />
		<info name="version" value="1.05" />
		<sharedfeat name="platform" value="DOS" />

		<part name="cdrom" interface="cdrom">
			<diskarea name="cdrom">
				<disk name="formula one grand prix (1996)(microprose)" sha1="1ef7e2d077ce28578efcbbe9fd6e2b4c197cd6eb" />
			</diskarea>
		</part>
	</software>

	<!-- <rom name="Formula One Grand Prix (Netherlands) (Crucial).cue" size="127" crc="77360ee0" sha1="e8505065bb4fe14e0c648c937a95d1b0fdf924f3"/> -->
	<!-- <rom name="Formula One Grand Prix (Netherlands) (Crucial).bin" size="73876320" crc="c7089d8a" sha1="3fa9454e3a053f48d8736d22f39fe9aeaa94b4cb"/> -->
	<software name="f1gp_nl" cloneof="f1gp">
		<description>Formula One Grand Prix (Netherlands)</description>
		<year>1999</year>
		<publisher>Crucial Entertainment</publisher>
		<info name="copy_protection" value="Manual required" />
		<info name="developer" value="MicroProse" />
		<info name="language" value="English" />
		<info name="region" value="Netherlands" />
		<info name="version" value="1.05" />
		<sharedfeat name="platform" value="DOS" />

		<part name="cdrom" interface="cdrom">
			<diskarea name="cdrom">
				<disk name="Formula One Grand Prix (Netherlands) (Crucial)" sha1="03b22b58db9eb73171cd4ed3f342ddc2303aad1b" />
			</diskarea>
		</part>
	</software>

	<!-- Source: http://redump.org/disc/62578/ -->
	<!-- <rom name="First Samurai (Europe).cue" size="111" crc="8167e362" sha1="1d688277f3e8443fd804264bc6a6c4bf2b3fa4c9"/> -->
	<!-- <rom name="First Samurai (Europe).bin" size="112910112" crc="51e88f85" sha1="929e983574ac52f9856552889b311a41ce005c14"/> -->
	<software name="1samurai">
		<description>First Samurai (Europe)</description>
		<year>1994</year>
		<publisher>Ubi Soft</publisher>
		<info name="copy_protection" value="Requires Game Access Code at installation setup" />
		<info name="developer" value="Vivid Image" />
		<info name="language" value="English" />
		<info name="region" value="Europe" />
		<sharedfeat name="platform" value="DOS" />

		<part name="cdrom" interface="cdrom">
			<diskarea name="cdrom">
				<disk name="First Samurai (Europe)" sha1="76b1f801623df6c2d0e5bc7d00ea619e24aa75c3" />
			</diskarea>
		</part>
	</software>

	<software name="finaldoom">
		<description>Final Doom</description>
		<year>1996</year>
		<publisher>GT Interactive</publisher>
		<info name="developer" value="id Software" />
		<info name="language" value="English" />
		<part name="cdrom" interface="cdrom">
			<diskarea name="cdrom">
				<disk name="final doom" sha1="6edcdafc36612bb11cbb2b1100561dc161575ed5" />
			</diskarea>
		</part>
	</software>

	<!-- Source: http://redump.org/disc/71267/ -->
	<!-- <rom name="Flight of the Amazon Queen (Europe) (En,It).cue" size="109" crc="5e8474f8" sha1="68a991ada01834068146886b8d6b2542e7ca2a55"/> -->
	<!-- <rom name="Flight of the Amazon Queen (Europe) (En,It).bin" size="443196768" crc="c9cf791c" sha1="97dcd74ff7be51f5676f3e1eb5233e6644eab8f9"/> -->
	<software name="flamazon">
		<description>Flight of the Amazon Queen (Europe)</description>
		<year>1995</year>
		<publisher>Renegade Software</publisher>
		<info name="developer" value="Interactive Binary Illusions" />
		<info name="language" value="English/Italian" />
		<info name="region" value="Europe" />
		<sharedfeat name="platform" value="DOS" />

		<part name="cdrom" interface="cdrom">
			<diskarea name="cdrom">
				<disk name="Flight of the Amazon Queen (Europe) (En,It)" sha1="727ccb7582fffa698f7a382b89615bec258a37ae" />
			</diskarea>
		</part>
	</software>

	<!-- Source: http://redump.org/disc/70771/ -->
	<!-- <rom name="Flight of the Amazon Queen (Europe) (En,It) (Rerelease).cue" size="121" crc="a9b91ac5" sha1="1826d020a9d7ad4b2cc02ad886d2938b86b71d22"/> -->
	<!-- <rom name="Flight of the Amazon Queen (Europe) (En,It) (Rerelease).bin" size="443530752" crc="2433fa88" sha1="d0de4ff83f4331114138a2ba39802bae76f4f5e4"/> -->
	<software name="flamazona" cloneof="flamazon">
		<description>Flight of the Amazon Queen (Europe, re-release)</description>
		<year>1995</year>
		<publisher>Renegade Software</publisher>
		<info name="developer" value="Interactive Binary Illusions" />
		<info name="language" value="English/Italian" />
		<info name="region" value="Europe" />
		<sharedfeat name="platform" value="DOS" />

		<part name="cdrom" interface="cdrom">
			<diskarea name="cdrom">
				<disk name="Flight of the Amazon Queen (Europe) (En,It) (Rerelease)" sha1="c9fa0e30ad083ae9af43f3f8ecf28991212a659a" />
			</diskarea>
		</part>
	</software>

	<!-- Source: http://redump.org/disc/48851/ -->
	<!-- <rom name="Flight of the Amazon Queen (Europe) (Fr,De).cue" size="109" crc="78151e68" sha1="5905e2a0a294090b8e2a7403227bd8edecdd5d73"/> -->
	<!-- <rom name="Flight of the Amazon Queen (Europe) (Fr,De).bin" size="466554480" crc="0290d014" sha1="2ba6c4a5348948095366ac1ed073dfec31744955"/> -->
	<software name="flamazonb" cloneof="flamazon">
		<description>Flight of the Amazon Queen (Europe, alt)</description>
		<year>1995</year>
		<publisher>Renegade Software</publisher>
		<info name="developer" value="Interactive Binary Illusions" />
		<info name="language" value="French/German" />
		<info name="region" value="Europe" />
		<sharedfeat name="platform" value="DOS" />

		<part name="cdrom" interface="cdrom">
			<diskarea name="cdrom">
				<disk name="Flight of the Amazon Queen (Europe) (Fr,De)" sha1="e90f68a406dc93d846d0d104d062052dd00dd93d" />
			</diskarea>
		</part>
	</software>

	<!-- Source: http://redump.org/disc/14723/ -->
	<!-- <rom name="Flight of the Amazon Queen (USA).cue" size="98" crc="21446a5b" sha1="8ff34f4f33005f1330a882d46671f2450fbbeb10"/> -->
	<!-- <rom name="Flight of the Amazon Queen (USA).bin" size="223416480" crc="2caa8fd6" sha1="0d580a1f0a4d9c433e99838955245c57533786d9"/> -->
	<software name="flamazon_us" cloneof="flamazon">
		<description>Flight of the Amazon Queen (USA)</description>
		<year>1995</year>
		<publisher>Renegade Software</publisher>
		<info name="developer" value="Interactive Binary Illusions" />
		<info name="language" value="English" />
		<info name="region" value="USA" />
		<sharedfeat name="platform" value="DOS" />

		<part name="cdrom" interface="cdrom">
			<diskarea name="cdrom">
				<disk name="Flight of the Amazon Queen (USA)" sha1="d5574d406c16fb2d8e982604f23a0dcaa7ee5b8f" />
			</diskarea>
		</part>
	</software>

	<!-- DOS -->
	<!-- TODO: several elements are black colored (EGA mode) -->
	<software name="f29ret" supported="no">
		<description>F-29 Retaliator</description>
		<year>1995</year>
		<publisher>The Hit Squad</publisher>

		<part name="cdrom" interface="cdrom">
			<diskarea name="cdrom">
				<disk name="f-29 retaliator (1995)(hit squad)" sha1="d3b66cdf19b871decf81a9d5718d290f4c3648b4" />
			</diskarea>
		</part>
	</software>

	<!-- DOS -->
	<software name="fpbbal94">
		<description>Front Page Sports - Baseball '94</description>
		<year>1994</year>
		<publisher>Sierra</publisher>

		<part name="cdrom" interface="cdrom">
			<diskarea name="cdrom">
				<disk name="front page sports - baseball '94 (1994)(sierra)" sha1="685dffa916c07d70e45a6f31a762a567bbfe1269" />
			</diskarea>
		</part>
	</software>

	<!-- DOS -->
	<!-- wants 595k of free memory, bootmake.bat doesn't seem to work properly -->
	<software name="franklod" supported="no">
		<description>Frankenstein - Life or Death</description>
		<year>1995</year>
		<publisher>Merit Studios</publisher>

		<part name="cdrom" interface="cdrom">
			<diskarea name="cdrom">
				<disk name="frankenstein - life or death (1995)(merit studios)" sha1="22869181022fb89a00f563e41599b833678f2975" />
			</diskarea>
		</part>
	</software>

	<!-- DOS -->
	<!-- TODO: runtime check failure -->
	<software name="fwmigolf" supported="no">
		<description>Fuzzy's World of Miniature Space Golf</description>
		<year>2000</year>
		<publisher>Manaccom</publisher>
		<info name="version" value="1.01r" />

		<part name="cdrom" interface="cdrom">
			<diskarea name="cdrom">
				<disk name="fuzzy's world of miniature space golf (2000)(manaccom)" sha1="24759143001f23279037226779a90476de3df4c3" />
			</diskarea>
		</part>
	</software>

	<!-- Windows 95/98 -->
	<!-- TODO: create character screen is unusable (sets up True Color Mode) -->
	<software name="geo" supported="no">
		<description>GEO ~The Iron Age~ (Japan)</description>
		<year>1999</year>
		<publisher>Bakuretsukoubou / ASCII</publisher>
		<part name="cdrom" interface="cdrom">
			<diskarea name="cdrom">
				<disk name="geo" sha1="08458018473f8d6e1ddd98b30c30bd955264fd75" />
			</diskarea>
		</part>
	</software>

	<!-- Windows 95 -->
	<!-- 256 colors / 800x600 -->
	<!-- TODO: no sound? -->
	<software name="geolight" supported="partial">
		<description>Geo Light Moon (Japan v1.00)</description>
		<year>1997</year>
		<publisher>Nihon Softec / J-Ware</publisher>
		<info name="version" value="1.00" />

		<part name="cdrom" interface="cdrom">
			<diskarea name="cdrom">
				<disk name="geolight" sha1="e49202c3ff76db5f7fb5f794655d40cc91acb4d9" />
			</diskarea>
		</part>
	</software>

	<!-- Source: http://redump.org/disc/63327/ -->
	<!-- <rom name="Gobliiins (Italy) (En,Fr,De,Es,It).cue" size="238" crc="52c186e0" sha1="61eceed7d05957fdb3abd271f7a071edda51057f"/> -->
	<!-- <rom name="Gobliiins (Italy) (En,Fr,De,Es,It) (Track 1).bin" size="21454944" crc="1bdb016b" sha1="550554365c94351a62a9709666cac1ce266b8fb0"/> -->
	<!-- <rom name="Gobliiins (Italy) (En,Fr,De,Es,It) (Track 2).bin" size="348815712" crc="24eba63b" sha1="19878ee0af4a397d4b6d777c1e9f9eb0ba3587e1"/> -->
	<software name="goblins">
		<description>Gobliiins (Italy, Collezione Cd-Rom)</description>
		<year>1998</year>
		<publisher>C.T.O.</publisher>
		<notes><![CDATA[
Playable demos: "Gobliins 2", "Goblins 3", "Inca", "Lost", "Ween"
]]></notes>
		<info name="developer" value="Coktel Vision / M.D.O." />
		<info name="language" value="English/French/German/Italian/Spanish" />
		<info name="region" value="Italy" />
		<sharedfeat name="platform" value="DOS" />

		<part name="cdrom" interface="cdrom">
			<diskarea name="cdrom">
				<disk name="Gobliiins (Italy) (En,Fr,De,Es,It)" sha1="20e6a259f4d5525d52a869aec6da4778b9135566" />
			</diskarea>
		</part>
	</software>

	<!-- Source: http://redump.org/disc/24310/ -->
	<!-- <rom name="Gobliiins (USA).cue" size="223" crc="74097022" sha1="2931b38dafde5fdcffe67791112744b99c501810"/> -->
	<!-- <rom name="Gobliiins (USA) (Track 1).bin" size="4148928" crc="887f483f" sha1="e341136c39b3c7a8e6d2d7e11cc7a5054e056cea"/> -->
	<!-- <rom name="Gobliiins (USA) (Track 2).bin" size="348462912" crc="de1fc015" sha1="f3b309544ff964486ba3ba91526d69c24ad8e531"/> -->
	<software name="goblins_us" cloneof="goblins">
		<description>Gobliiins (USA, Sierra Originals release)</description>
		<year>1995</year>
		<publisher>Sierra On-Line</publisher>
		<info name="developer" value="Coktel Vision / M.D.O." />
		<info name="language" value="English" />
		<info name="region" value="USA" />
		<info name="version" value="1.000 10.05.93" />
		<sharedfeat name="platform" value="DOS" />

		<part name="cdrom" interface="cdrom">
			<diskarea name="cdrom">
				<disk name="Gobliiins (USA)" sha1="dca4f53106ee6a5c2f094ddc0a5067ec06dd31ed" />
			</diskarea>
		</part>
	</software>

	<!-- Source: http://redump.org/disc/31093/ -->
	<!-- <rom name="Goblins 3 (Europe) (En,Fr,De,Es).cue" size="257" crc="8168e10c" sha1="96f83b9291cd6b6bffb7438cd236dd586b11eeb9"/> -->
	<!-- <rom name="Goblins 3 (Europe) (En,Fr,De,Es) (Track 1).bin" size="334146288" crc="d0aa5e5c" sha1="f5179b95e2890d39a803d222ac2b5a41626aa8e1"/> -->
	<!-- <rom name="Goblins 3 (Europe) (En,Fr,De,Es) (Track 2).bin" size="316797936" crc="b4e39ffb" sha1="fc74cd87acd06787ff02b2decadac53f836c061d"/> -->
	<software name="goblins3">
		<description>Goblins 3 (Europe, Sierra Originals release)</description>
		<year>1993</year>
		<publisher>Sierra On-Line</publisher>
		<info name="developer" value="Coktel Vision" />
		<info name="language" value="English/French/German/Spanish" />
		<info name="region" value="Europe" />
		<info name="version" value="1.02" />
		<sharedfeat name="platform" value="DOS" />

		<part name="cdrom" interface="cdrom">
			<diskarea name="cdrom">
				<disk name="Goblins 3 (Europe) (En,Fr,De,Es)" sha1="e791e74efea12222e993b4f29fffce1965822b9c" />
			</diskarea>
		</part>
	</software>

	<!-- Source: http://redump.org/disc/64379/ -->
	<!-- <rom name="Goblins 3 (Italy) (Rerelease).cue" size="228" crc="bbcbd5d5" sha1="d53de60ef1c162193ccd8981d99aa13f85a9e48c"/> -->
	<!-- <rom name="Goblins 3 (Italy) (Rerelease) (Track 1).bin" size="342267744" crc="11a5dc00" sha1="5e61284a81bb17479f60a3a8874a4a903e1a05cb"/> -->
	<!-- <rom name="Goblins 3 (Italy) (Rerelease) (Track 2).bin" size="316266384" crc="58dda3f6" sha1="fae2ef63fb12de79164214ff241d454e388533ec"/> -->
	<software name="goblins3it" cloneof="goblins3">
		<description>Goblins 3 (Italy, Collezione Cd-Rom)</description>
		<year>1997</year>
		<publisher>C.T.O.</publisher>
		<info name="developer" value="Coktel Vision" />
		<info name="language" value="Italian" />
		<info name="region" value="Italy" />
		<info name="version" value="1.02" />
		<sharedfeat name="platform" value="DOS" />

		<part name="cdrom" interface="cdrom">
			<diskarea name="cdrom">
				<disk name="Goblins 3 (Italy) (Rerelease)" sha1="46dcc872b728539c928d51aabd27633e424977f0" />
			</diskarea>
		</part>
	</software>

	<!-- Source: http://redump.org/disc/32176/ -->
	<!-- <rom name="Gods (Europe).cue" size="79" crc="9b30cf7f" sha1="98851f3f83b7a63da62a2e46588ea43339e3488f"/> -->
	<!-- <rom name="Gods (Europe).bin" size="17131968" crc="f62d1d00" sha1="b1ceed7e27bd0efcd43498077bf675519399f34b"/> -->
	<software name="gods">
		<description>Gods (Europe)</description>
		<year>1999</year>
		<publisher>Crucial Entertainment</publisher>
		<info name="developer" value="The Bitmap Brothers" />
		<info name="language" value="English" />
		<info name="region" value="Europe" />
		<sharedfeat name="platform" value="Windows 95" />

		<part name="cdrom" interface="cdrom">
			<diskarea name="cdrom">
				<disk name="Gods (Europe)" sha1="d6eb85be4d0f49e6ec6bc16b310b512b297cc0da" />
			</diskarea>
		</part>
	</software>

	<!-- Windows 3.1 / Windows 95 -->
	<!-- 256 colors minimum -->
	<!-- TODO: gfx issues -->
	<software name="gollygoal" supported="partial">
		<description>Golly! Ghosts! Goal! (Japan)</description>
		<year>1996</year>
		<publisher>Namco</publisher>
		<info name="alt_title" value="ゴーリーゴーストゴール!" />
		<part name="cdrom" interface="cdrom">
			<diskarea name="cdrom">
				<disk name="ggg" sha1="ab7babc13b5ffb4536fc7a553753a9d12ec41103" />
			</diskarea>
		</part>
	</software>

	<!-- There's also a later Windows version hence the extra "DOS" tag -->
	<software name="heromm1">
		<description>Heroes of Might and Magic (USA, DOS, v1.0)</description>
		<year>1995</year>
		<publisher>New World Computing</publisher>
		<sharedfeat name="platform" value="DOS" />

		<part name="cdrom" interface="cdrom">
			<diskarea name="cdrom">
				<disk name="heroes_of_might_and_magic_(usa)" sha1="e8734799184c2114944e5ee62e3609f64a131b35"/>
			</diskarea>
		</part>
	</software>

	<software name="heartdrkj">
		<description>Heart of Darkness (Japan v1.1.05)</description>
		<year>1998</year>
		<publisher>Infogrames / Amazing Studio / Sammy / Spike</publisher>
		<info name="version" value="1.1.05" />
		<part name="cdrom" interface="cdrom">
			<diskarea name="cdrom">
				<disk name="hod" sha1="455fb25c0610b321b3356570c5062eda05c9b659" />
			</diskarea>
		</part>
	</software>

	<!-- DOS -->
	<!-- Created from original media. size="1239040" crc="A9510DC8" sha1="609D186B01197D971D0C1A20DC8954F79DAC80D9" -->
	<!-- Originally released on two 5.25" floppies. Reprinted on CD by GT Interactive as a standalone release, -->
	<!-- and as part of "Arcade Favorites CD-Rom 5 Pak. Game can be run straight from the CD." -->
	<software name="heavybarrelcd">
		<description>Heavy Barrel (Arcade Favorites CD-ROM 5 Pak release)</description>
		<year>1995</year>
		<publisher>GT Interactive</publisher>
		<info name="language" value="English" />
		<sharedfeat name="platform" value="DOS" />

		<part name="cdrom" interface="cdrom">
			<diskarea name="cdrom">
				<disk name="heavybarrel_cd" sha1="0d6ea927d897d36f71d49950ccb805e807b92857" />
			</diskarea>
		</part>
	</software>

	<software name="helltopay">
		<description>Hell to Pay (Doom II add-on)</description>
		<year>1996</year>
		<publisher>WizardWorks</publisher>
		<info name="developer" value="Wraith Corporation" />
		<info name="language" value="English" />
		<part name="cdrom" interface="cdrom">
			<diskarea name="cdrom">
				<disk name="hell to pay" sha1="4e98af7fe2223a6856c839671026bdf4171e0749" />
			</diskarea>
		</part>
	</software>

	<software name="heretic">
		<description>Heretic: Shadow of the Serpent Riders</description>
		<year>1996</year>
		<publisher>GT Interactive</publisher>
		<info name="developer" value="Raven Software" />
		<info name="language" value="English" />
		<info name="version" value="1.3" />
		<part name="cdrom" interface="cdrom">
			<diskarea name="cdrom">
				<disk name="heretic 1.3" sha1="a659b37f21366eb98f497a0ac1f9f07510340aac" />
			</diskarea>
		</part>
	</software>

	<software name="hexen">
		<description>Hexen: Beyond Heretic</description>
		<year>1995</year>
		<publisher>GT Interactive</publisher>
		<info name="developer" value="Raven Software" />
		<info name="language" value="English" />
		<info name="version" value="1.0" />
		<part name="cdrom" interface="cdrom">
			<diskarea name="cdrom">
				<disk name="hexen 1.0" sha1="846eeccf2ce7026fac43d7c2c140ea6da4baeb31" />
			</diskarea>
		</part>
	</software>

	<software name="hexendk">
		<description>Hexen: Deathkings of the Dark Citadel</description>
		<year>1996</year>
		<publisher>GT Interactive</publisher>
		<info name="developer" value="Raven Software" />
		<info name="language" value="English" />
		<part name="cdrom" interface="cdrom">
			<diskarea name="cdrom">
				<disk name="hexen deathkings of the dark citadel" sha1="2ad6849c1e15fdb6a82d3f5027d44ff6168e6af4" />
			</diskarea>
		</part>
	</software>

	<!-- Source: http://redump.org/disc/35407/ -->
	<!-- <rom name="Hocus Pocus (Europe).cue" size="109" crc="2302a503" sha1="5aff47012d84c8b996510186c209e7d9c1f3079e"/> -->
	<!-- <rom name="Hocus Pocus (Europe).bin" size="8460144" crc="e599cc4a" sha1="3fb55a8a2e8ceb3c21588b97a5527497d1a7a909"/> -->
	<software name="hocuspoc">
		<description>Hocus Pocus (Europe)</description>
		<year>1995</year>
		<publisher>Kixx XL</publisher>
		<info name="developer" value="Moonlite Software" />
		<info name="language" value="English" />
		<info name="region" value="Europe" />
		<info name="version" value="1.1" />
		<sharedfeat name="platform" value="DOS" />

		<part name="cdrom" interface="cdrom">
			<diskarea name="cdrom">
				<disk name="Hocus Pocus (Europe)" sha1="bfd4f851c81965448daf9e2087723c50ec8a7ed8" />
			</diskarea>
		</part>
	</software>

	<!-- Source: http://redump.org/disc/42356/ -->
	<!-- <rom name="Hocus Pocus (Germany).cue" size="87" crc="6f93c55e" sha1="115762931a1cf964382acea9ef70d279339ce6e3"/> -->
	<!-- <rom name="Hocus Pocus (Germany).bin" size="43220352" crc="59836a87" sha1="61ace4a5f435da423c5c41575b41fe5c276814f2"/> -->
	<software name="hocuspcde" cloneof="hocuspoc">
		<description>Hocus Pocus (Germany)</description>
		<year>1994</year>
		<publisher>Apogee Software</publisher>
		<info name="developer" value="Moonlite Software" />
		<info name="language" value="English" />
		<info name="region" value="Germany" />
		<info name="version" value="1.0" />
		<sharedfeat name="platform" value="DOS" />

		<part name="cdrom" interface="cdrom">
			<diskarea name="cdrom">
				<disk name="Hocus Pocus (Germany)" sha1="d52bdffdb451b91f5bd65c880ba8009198ff5856" />
			</diskarea>
		</part>
	</software>

	<!-- Source: http://redump.org/disc/38104/ -->
	<!-- <rom name="Hocus Pocus (Germany) (Demo).cue" size="117" crc="2640e7cb" sha1="afef8ebd94d91e01491d9de5f17c886a5d4c15c1"/> -->
	<!-- <rom name="Hocus Pocus (Germany) (Demo).bin" size="68113920" crc="d18b9889" sha1="5b8bcbda4b5c8c9ce16e828aa17fa7f3f8aa6353"/> -->
	<software name="hocuspcdesw" cloneof="hocuspoc">
		<description>Hocus Pocus (Germany, shareware)</description>
		<year>1994</year>
		<publisher>Apogee Software</publisher>
		<info name="developer" value="Moonlite Software" />
		<info name="language" value="English" />
		<info name="region" value="Germany" />
		<info name="version" value="Shareware Version 1.1" />
		<sharedfeat name="platform" value="DOS" />

		<part name="cdrom" interface="cdrom">
			<diskarea name="cdrom">
				<disk name="Hocus Pocus (Germany) (Demo)" sha1="9fde44d5eb760c1c5847c14165894a8c6073b78f" />
			</diskarea>
		</part>
	</software>

	<!-- Source: http://redump.org/disc/57955/ -->
	<!-- <rom name="Hocus Pocus (Spain) (Rerelease).cue" size="97" crc="884f4778" sha1="3f47b53d8750ac7b8e92361d0a42686212686ada"/> -->
	<!-- <rom name="Hocus Pocus (Spain) (Rerelease).bin" size="11632992" crc="dfafa2af" sha1="a9582756355d941144ce4f17d0a7e76ebdebad60"/> -->
	<software name="hocuspces" cloneof="hocuspoc">
		<description>Hocus Pocus (Spain)</description>
		<year>1997</year>
		<publisher>Apogee Software</publisher>
		<info name="developer" value="Moonlite Software" />
		<info name="language" value="English" />
		<info name="region" value="Spain" />
		<info name="version" value="1.0" />
		<sharedfeat name="platform" value="DOS" />

		<part name="cdrom" interface="cdrom">
			<diskarea name="cdrom">
				<disk name="Hocus Pocus (Spain) (Rerelease)" sha1="7f54622d68dd68da0b5185d6a5475f083315ded3" />
			</diskarea>
		</part>
	</software>

	<!-- Source: http://redump.org/disc/49593/ -->
	<!-- <rom name="Hocus Pocus (USA).cue" size="106" crc="e2f7db08" sha1="51ea3cdab89678fa08be5e5443e4a32bdd15dd1f"/> -->
	<!-- <rom name="Hocus Pocus (USA).bin" size="8107344" crc="30da926c" sha1="7c6fd6f0a82a9e17678ea9146a91433e1c4200b2"/> -->
	<software name="hocuspcus" cloneof="hocuspoc">
		<description>Hocus Pocus (USA)</description>
		<year>1995</year>
		<publisher>Apogee Software</publisher>
		<info name="developer" value="Moonlite Software" />
		<info name="language" value="English" />
		<info name="region" value="USA" />
		<info name="version" value="1.1" />
		<sharedfeat name="platform" value="DOS" />

		<part name="cdrom" interface="cdrom">
			<diskarea name="cdrom">
				<disk name="Hocus Pocus (USA)" sha1="2635c948b4b0503bd616e71a950b5a02d0c40578" />
			</diskarea>
		</part>
	</software>

	<!-- Source: http://redump.org/disc/33333/ -->
	<!-- <rom name="Hocus Pocus (USA) (Alt).cue" size="112" crc="8ce5c2e1" sha1="0841678b5668bb19e8b1796a182e553bec264b56"/> -->
	<!-- <rom name="Hocus Pocus (USA) (Alt).bin" size="8464848" crc="6770169f" sha1="6699abaf6c22dd15ef89ed477d995faa8928e531"/> -->
	<software name="hocuspcus1" cloneof="hocuspoc">
		<description>Hocus Pocus (USA, rerelease)</description>
		<year>1995</year>
		<publisher>Apogee Software</publisher>
		<info name="developer" value="Moonlite Software" />
		<info name="language" value="English" />
		<info name="region" value="USA" />
		<info name="version" value="1.1" />
		<sharedfeat name="platform" value="DOS" />

		<part name="cdrom" interface="cdrom">
			<diskarea name="cdrom">
				<disk name="Hocus Pocus (USA) (Alt)" sha1="04711c1e225b6127e13cda3358fb7a314c1c0b39" />
			</diskarea>
		</part>
	</software>

	<!-- Source: http://redump.org/disc/33334/ -->
	<!-- <rom name="Hocus Pocus (USA) (Alt 2).cue" size="91" crc="ff8950f2" sha1="0603f7aa9d23fc6b79c5c1b3106095400ad848ed"/> -->
	<!-- <rom name="Hocus Pocus (USA) (Alt 2).bin" size="8112048" crc="5c004fab" sha1="2859f099a0c4636ee64b88549c4088eb7500e009"/> -->
	<software name="hocuspcus2" cloneof="hocuspoc">
		<description>Hocus Pocus (USA, rerelease, alt)</description>
		<year>1995</year>
		<publisher>Apogee Software</publisher>
		<info name="developer" value="Moonlite Software" />
		<info name="language" value="English" />
		<info name="region" value="USA" />
		<info name="version" value="1.1" />
		<sharedfeat name="platform" value="DOS" />

		<part name="cdrom" interface="cdrom">
			<diskarea name="cdrom">
				<disk name="Hocus Pocus (USA) (Alt 2)" sha1="46799b8b4e1fa697c23ebee08db3dc00818839a3" />
			</diskarea>
		</part>
	</software>

	<!-- Source: http://redump.org/disc/62329/ -->
	<!-- <rom name="Hocus Pocus (USA) (Rerelease).cue" size="118" crc="2fb78e3e" sha1="8f7bab658af61e2114557c68e38220957aafc138"/> -->
	<!-- <rom name="Hocus Pocus (USA) (Rerelease).bin" size="24790080" crc="9392092e" sha1="11303fd657bb4ba8e2a5df06f31fe681b66ddd49"/> -->
	<software name="hocuspcus3" cloneof="hocuspoc">
		<description>Hocus Pocus (USA, mail order release)</description>
		<year>1997</year>
		<publisher>Apogee Software</publisher>
		<info name="developer" value="Moonlite Software" />
		<info name="language" value="English" />
		<info name="region" value="USA" />
		<info name="version" value="1.1" />
		<sharedfeat name="platform" value="DOS" />

		<part name="cdrom" interface="cdrom">
			<diskarea name="cdrom">
				<disk name="Hocus Pocus (USA) (Rerelease)" sha1="7e7a696f365f79304ed68bf98bb46bcaa2dcdd13" />
			</diskarea>
		</part>
	</software>

	<!-- Source: http://redump.org/disc/42627/ -->
	<!-- <rom name="Humans, The (Europe) (En,Fr,De,Es,It).cue" size="126" crc="06c1de50" sha1="d3952c4240fbb945aeb917773d532819ff3a3e49"/> -->
	<!-- <rom name="Humans, The (Europe) (En,Fr,De,Es,It).bin" size="17477712" crc="07e1b667" sha1="dfbc9df976c4e6d762d6b641ea5ade20fba98feb"/> -->
	<software name="humans">
		<description>The Humans (Europe)</description>
		<year>1993</year>
		<publisher>GameTek</publisher>
		<info name="developer" value="Imagitec Design" />
		<info name="language" value="English/French/German/Spanish/Italian" />
		<info name="region" value="Europe" />
		<info name="version" value="0.2 4/10/93" />
		<sharedfeat name="platform" value="DOS" />

		<part name="cdrom" interface="cdrom">
			<diskarea name="cdrom">
				<disk name="Humans, The (Europe) (En,Fr,De,Es,It)" sha1="eb442ad703800a643e8e3e6481f7f651c30f2fed" />
			</diskarea>
		</part>
	</software>

	<!-- Source: http://redump.org/disc/61934/ -->
	<!-- <rom name="Humans, The (USA).cue" size="106" crc="af4ec0d5" sha1="0dcc6353bbcbdbe48e24034833b9fbbe7185f359"/> -->
	<!-- <rom name="Humans, The (USA).bin" size="7940352" crc="678bb91e" sha1="8460c560b67c084a39dad898979d32221aebf547"/> -->
	<software name="humans_us" cloneof="humans">
		<description>The Humans (USA)</description>
		<year>1993</year>
		<publisher>GameTek</publisher>
		<info name="developer" value="Imagitec Design" />
		<info name="language" value="English" />
		<info name="region" value="USA" />
		<info name="version" value="0.01" />
		<sharedfeat name="platform" value="DOS" />

		<part name="cdrom" interface="cdrom">
			<diskarea name="cdrom">
				<disk name="Humans, The (USA)" sha1="39cc0d7ff27b7b467768579a1341e92e24a24b93" />
			</diskarea>
		</part>
	</software>

	<!-- Source: http://redump.org/disc/31324/ -->
	<!-- <rom name="Humans 1 and 2 (Europe) (En,Fr,De,Es,It) (OEM).cue" size="135" crc="4f4abaee" sha1="fe000862c84528ebe411f6f7bed7217d63073fd1"/> -->
	<!-- <rom name="Humans 1 and 2 (Europe) (En,Fr,De,Es,It) (OEM).bin" size="17482416" crc="4027dd8e" sha1="b1b8e9180c4ec4d61ca728951d43c20b1d8681d0"/> -->
	<software name="humans12">
		<description>Humans 1 and 2 (Europe, OEM)</description>
		<year>1993</year>
		<publisher>GameTek</publisher>
		<info name="developer" value="Imagitec Design" />
		<info name="language" value="English/French/German/Spanish/Italian" />
		<info name="region" value="Europe" />
		<info name="version" value="0.2 4/10/93" />
		<sharedfeat name="platform" value="DOS" />

		<part name="cdrom" interface="cdrom">
			<diskarea name="cdrom">
				<disk name="Humans 1 and 2 (Europe) (En,Fr,De,Es,It) (OEM)" sha1="8db38e6429216415c79bfa1757a3847b1e4e8c54" />
			</diskarea>
		</part>
	</software>

	<!-- Source: http://redump.org/disc/31325/ -->
	<!-- <rom name="Humans 1 and 2 (Europe) (En,Fr,De,Es,It) (Rerelease).cue" size="141" crc="84326e1c" sha1="67c822ee63b56476b787fd27a5130894de1e8e54"/> -->
	<!-- <rom name="Humans 1 and 2 (Europe) (En,Fr,De,Es,It) (Rerelease).bin" size="17510640" crc="67b00cd9" sha1="70965deb2b046e775f8dd6e24de573f27a37ce50"/> -->
	<software name="humans12a" cloneof="humans12">
		<description>Humans 1 and 2 (Europe, re-release)</description>
		<year>1993</year>
		<publisher>GameTek</publisher>
		<info name="developer" value="Imagitec Design" />
		<info name="language" value="English/French/German/Spanish/Italian" />
		<info name="region" value="Europe" />
		<info name="version" value="0.2 4/10/93" />
		<sharedfeat name="platform" value="DOS" />

		<part name="cdrom" interface="cdrom">
			<diskarea name="cdrom">
				<disk name="Humans 1 and 2 (Europe) (En,Fr,De,Es,It) (Rerelease)" sha1="78117340601a859927ee88f3c5afc4539e78e6a6" />
			</diskarea>
		</part>
	</software>

	<!-- Source: http://redump.org/disc/28673/ -->
	<!-- Source: http://redump.org/disc/28675/ -->
	<!-- <rom name="id Anthology (USA) (Disc 1) (Vintage).cue" size="103" crc="f25a3f47" sha1="c4c9b803f8896960d5e622b71f1ea37202824675"/> -->
	<!-- <rom name="id Anthology (USA) (Disc 1) (Vintage).bin" size="13034784" crc="59efce1d" sha1="0d68ef00815c2f18817372dacd120e5a2d5ed3c9"/> -->
	<!-- <rom name="id Anthology (USA) (Disc 2) (Doom) (Rev 1).cue" size="131" crc="535b4387" sha1="128683f7e261db349ff2fccba14a9f1b3c7b2ebe"/> -->
	<!-- <rom name="id Anthology (USA) (Disc 2) (Doom) (Rev 1).bin" size="223225968" crc="6ff080ba" sha1="26856c342897ba02edb326f8657ef69429eaddc7"/> -->
	<software name="idanthol">
		<description>id Anthology (rev 1)</description>
		<year>1996</year>
		<publisher>id Software</publisher>
		<notes><![CDATA[
CD-ROM 1: "Catacomb 3-D", "Commander Keen: Invasion of the Vorticons", "Commander Keen: Goodbye Galaxy", "Commander Keen: Aliens Ate My Babysitter!", "Commander Keen: Keen Dreams",
		  "Dangerous Dave", "Hover Tank 3D", "Rescue Rover", "Rescue Rover 2", "Shadow Knights", "Slordax: The Unknown Enemy", "Spear of Destiny", "The Catacomb", "Wolfenstein 3D"
CD-ROM 2: "DOOM II: Hell on Earth", "Final DOOM", "Master Levels for DOOM II", "The Ultimate DOOM"
CD-ROM 3: "Quake" (see "quake" -- identical disc to the standalone 1.06 release)
CD-ROM 4 (mac_cdrom.xml): "DOOM II: Hell on Earth", "Final DOOM", "The Ultimate DOOM", "Wolfenstein 3D"
]]></notes>
		<info name="language" value="English" />
		<info name="region" value="USA" />
		<sharedfeat name="platform" value="Windows 95" />

		<part name="cdrom1" interface="cdrom">
			<feature name="part_id" value="Vintage"/>
			<diskarea name="cdrom">
				<disk name="id Anthology (USA) (Disc 1) (Vintage)" sha1="f2e0dcc8252d0b11cc770452f6513fc1d2653452" />
			</diskarea>
		</part>
		<part name="cdrom2" interface="cdrom">
			<feature name="part_id" value="DOOM"/>
			<diskarea name="cdrom">
				<disk name="id Anthology (USA) (Disc 2) (Doom) (Rev 1)" sha1="0cc44f09c53368ac0a5360db9b16d5d1ddf4380b" />
			</diskarea>
		</part>
	</software>

	<!-- Source: http://redump.org/disc/28673/ -->
	<!-- Source: http://redump.org/disc/28674/ -->
	<!-- <rom name="id Anthology (USA) (Disc 1) (Vintage).cue" size="103" crc="f25a3f47" sha1="c4c9b803f8896960d5e622b71f1ea37202824675"/> -->
	<!-- <rom name="id Anthology (USA) (Disc 1) (Vintage).bin" size="13034784" crc="59efce1d" sha1="0d68ef00815c2f18817372dacd120e5a2d5ed3c9"/> -->
	<!-- <rom name="id Anthology (USA) (Disc 2) (Doom).cue" size="123" crc="d9bd95e5" sha1="77f887a39c46b6da72b296fe410b2db46e034362"/> -->
	<!-- <rom name="id Anthology (USA) (Disc 2) (Doom).bin" size="221391408" crc="7d7d5916" sha1="8652b4195f9796c471880b5150f71022390d9db4"/> -->
	<software name="idanthola" cloneof= "idanthol">
		<description>id Anthology</description>
		<year>1996</year>
		<publisher>id Software</publisher>
		<notes><![CDATA[
CD-ROM 1: "Catacomb 3-D", "Commander Keen: Invasion of the Vorticons", "Commander Keen: Goodbye Galaxy", "Commander Keen: Aliens Ate My Babysitter!", "Commander Keen: Keen Dreams",
		  "Dangerous Dave", "Hover Tank 3D", "Rescue Rover", "Rescue Rover 2", "Shadow Knights", "Slordax: The Unknown Enemy", "Spear of Destiny", "The Catacomb", "Wolfenstein 3D"
CD-ROM 2: "DOOM II: Hell on Earth", "Final DOOM", "Master Levels for DOOM II", "The Ultimate DOOM"
CD-ROM 3: "Quake" (see "quake" -- identical disc to the standalone 1.06 release)
CD-ROM 4 (mac_cdrom.xml): "DOOM II: Hell on Earth", "Final DOOM", "The Ultimate DOOM", "Wolfenstein 3D"
]]></notes>
		<info name="language" value="English" />
		<info name="region" value="USA" />
		<sharedfeat name="platform" value="Windows 95" />

		<part name="cdrom1" interface="cdrom">
			<diskarea name="cdrom">
				<disk name="id Anthology (USA) (Disc 1) (Vintage)" sha1="f2e0dcc8252d0b11cc770452f6513fc1d2653452" />
			</diskarea>
		</part>
		<part name="cdrom2" interface="cdrom">
			<diskarea name="cdrom">
				<disk name="id Anthology (USA) (Disc 2) (Doom)" sha1="b32a547d78a19d2e0a47fdfc64e270b2ecfa000e" />
			</diskarea>
		</part>
	</software>

	<software name="ignition" supported="no">
		<!--
		    FUTURE MEDIA / CA
		    FM 16942 (CD-C95-1063-0/IN0002)
		    IFPI 3V17
		-->
		<description>Ignition (USA)</description>
		<year>1997</year>
		<publisher>Interplay</publisher>

		<part name="cdrom" interface="cdrom">
			<diskarea name="cdrom">
				<disk name="cd-c95-1063-0" sha1="48bad304857689acb3fc7fcc9e22c2c7e9d8b45f" />
			</diskarea>
		</part>
	</software>

	<!-- Source: http://redump.org/disc/33041/ -->
	<!-- <rom name="Indiana Jones and the Last Crusade (Europe).cue" size="109" crc="195bcfbe" sha1="3fe901bc50e352f88cba2ba95a13538f3b0f0d65"/> -->
	<!-- <rom name="Indiana Jones and the Last Crusade (Europe).bin" size="5971728" crc="cca596a8" sha1="1f67b78097788df88e885f49396fdd813e3f14c8"/> -->
	<software name="indy3">
		<description>Indiana Jones and the Last Crusade (Europe)</description>
		<year>1997</year>
		<publisher>Lucasfilm Games</publisher>
		<info name="developer" value="Lucasfilm Games" />
		<info name="language" value="English" />
		<info name="region" value="Europe" />
		<info name="version" value="IBM 256 Color 2.0 5/3/90" />
		<sharedfeat name="platform" value="DOS" />

		<part name="cdrom1" interface="cdrom">
			<diskarea name="cdrom">
				<disk name="Indiana Jones and the Last Crusade (Europe)" sha1="dcb4caa38e32a99f4efc66740b53233fbee3ac19" />
			</diskarea>
		</part>
	</software>

	<software name="ironbld">
		<description>Iron Blood</description>
		<year>1996</year>
		<publisher>Microforum</publisher>
		<part name="cdrom" interface="cdrom">
			<diskarea name="cdrom">
				<disk name="ironbld" sha1="45f44fa1a8feb98daba2b7befb6a8360ad39b352" />
			</diskarea>
		</part>
	</software>

	<!-- Windows 95 -->
	<!-- 16-bit True Color and 800x600 required -->
	<software name="iwadejig" supported="partial">
		<description>Iwatobi Penguin Rocky &amp; Hopper DeJig Puzzle (Japan)</description>
		<year>199?</year>
		<publisher>Polygon Pictures</publisher>
		<part name="cdrom" interface="cdrom">
			<diskarea name="cdrom">
				<disk name="dejig lite" sha1="1300dbaf3aa961a7b5f490b03884e95124048a7d" />
			</diskarea>
		</part>
	</software>

	<software name="jagdead" supported="no">
		<description>Jagged Alliance: Deadly Games (v1.00)</description>
		<year>1996</year>
		<!-- Virgin Interactive for Europe -->
		<publisher>Sir-Tech</publisher>
		<notes><![CDATA[
Has no [SB16] voices/SFXs in-game
Nemesis demo untested
Untested multiplayer options
]]></notes>
		<part name="cdrom1" interface="cdrom">
			<diskarea name="cdrom">
				<disk name="jagged_alliance_deadly_games_(sir-tech_software)(version_1.0)(master_cd)" sha1="084200cf87bc3f3f6d4bff4d9b5e5d9da9975aff"/>
			</diskarea>
		</part>
		<part name="cdrom2" interface="cdrom">
			<diskarea name="cdrom">
				<disk name="jagged_alliance_deadly_games_(sir-tech_software)(version_1.0)(multiplayer_cd)" sha1="8e4b601266c597a4dfe4b261c773b07dab4bc5bf"/>
			</diskarea>
		</part>
	</software>


	<!-- Windows 95 -->
	<!-- Pentium class 60 MHz minimum -->
	<software name="jakebrstj" supported="no">
		<description>Jake Burst (Japan)</description>
		<year>1997</year>
		<publisher>Sierra / Pioneer Inc</publisher>
		<info name="alt_title" value="ジェイクバースト" />
		<part name="cdrom" interface="cdrom">
			<feature name="disk_label" value="SPRW·5015" />
			<diskarea name="cdrom">
				<disk name="jake_b" sha1="5efd03633979db40cd37a4c1ba1176cdb8b35c83" />
			</diskarea>
		</part>
	</software>

	<!-- Windows 98 -->
	<!-- Intel Celeron 266 MHz class minimum / DirectX 7.0 -->
	<!-- Korean game, published in Japan by Media Kite -->
	<!-- ID code: MKW-239 -->
	<software name="jaxis" supported="no">
		<description>Jaxis (Japan)</description>
		<year>2002</year>
		<publisher>Jamie System Development</publisher>
		<part name="cdrom" interface="cdrom">
			<diskarea name="cdrom">
				<disk name="jaxis" sha1="749981bb810b64df141c752daf5b47a64ec0acc9" />
			</diskarea>
		</part>
	</software>

	<!-- Source: http://redump.org/disc/16381/ -->
	<!-- <rom name="Jazz Jackrabbit (Europe) (Rerelease) (19970206).cue" size="136" crc="ca92a488" sha1="f2dbc8a8b9c348b9eed08893bea134d5e509de4b"/> -->
	<!-- <rom name="Jazz Jackrabbit (Europe) (Rerelease) (19970206).bin" size="66956736" crc="9c484fe1" sha1="3ac7413643dba737c2040572b45e932338ce9cb8"/> -->
	<software name="jazz">
		<description>Jazz Jackrabbit (Europe, re-release)</description>
		<year>1997</year>
		<publisher>Project Two Interactive</publisher>
		<info name="developer" value="Epic MegaGames" />
		<info name="region" value="Europe" />
		<info name="version" value="1.3" />
		<sharedfeat name="platform" value="DOS" />

		<part name="cdrom" interface="cdrom">
			<diskarea name="cdrom">
				<disk name="Jazz Jackrabbit (Europe) (Rerelease) (19970206)" sha1="109347c392d40a67c3712f0be258810b44e29783" />
			</diskarea>
		</part>
	</software>

	<!-- Source: http://redump.org/disc/40259/ -->
	<!-- <rom name="Jazz Jackrabbit (Europe) (v1.3).cue" size="97" crc="987ee42c" sha1="ba2d3fb863baae372a130a2ba7862566665dcf51"/> -->
	<!-- <rom name="Jazz Jackrabbit (Europe) (v1.3).bin" size="35515200" crc="e18f2c8c" sha1="b85532eac09143d4f5d4eee44d4570f8c9766bc4"/> -->
	<software name="jazz_a" cloneof="jazz">
		<description>Jazz Jackrabbit (Europe)</description>
		<year>1995</year>
		<publisher>ROMWARE</publisher>
		<info name="developer" value="Epic MegaGames" />
		<info name="region" value="Europe" />
		<info name="version" value="1.3" />
		<sharedfeat name="platform" value="DOS" />

		<part name="cdrom" interface="cdrom">
			<diskarea name="cdrom">
				<disk name="Jazz Jackrabbit (Europe) (v1.3)" sha1="6c95e96055f9e5d780c259858e0e4e21052cd430" />
			</diskarea>
		</part>
	</software>

	<!-- Source: http://redump.org/disc/10255/ -->
	<!-- <rom name="Jazz Jackrabbit 2 (Europe) (En,Fr,De,Es,It,Nl).cue" size="135" crc="35715469" sha1="58cb72bf0006a9a816d35ced39a6696f3cc9a372"/> -->
	<!-- <rom name="Jazz Jackrabbit 2 (Europe) (En,Fr,De,Es,It,Nl).bin" size="71599584" crc="41548653" sha1="d1da13be06a767c10fcf48a391444628dda512af"/> -->
	<software name="jazz2">
		<description>Jazz Jackrabbit 2 (Europe)</description>
		<year>1998</year>
		<publisher>Project Two Interactive</publisher>
		<info name="developer" value="Epic MegaGames / Orange Games" />
		<info name="language" value="English/Dutch/French/German/Italian/Spanish" />
		<info name="region" value="Europe" />
		<info name="version" value="1.20" />
		<sharedfeat name="platform" value="Windows 95" />

		<part name="cdrom" interface="cdrom">
			<diskarea name="cdrom">
				<disk name="Jazz Jackrabbit 2 (Europe) (En,Fr,De,Es,It,Nl)" sha1="d65c7fad030b5862b8ba94962bb0d16a5c3ea241" />
			</diskarea>
		</part>
	</software>

	<!-- Source: http://redump.org/disc/35437/ -->
	<!-- <rom name="Jurassic Park (Europe) (En,Fr,De,Es,It).cue" size="1724" crc="e1941d1a" sha1="f21cfe6a746b08d5cbd0f0380f759dcc79f22fd9"/> -->
	<!-- <rom name="Jurassic Park (Europe) (En,Fr,De,Es,It) (Track 01).bin" size="15876000" crc="b1a3d93e" sha1="326d78a34e163bcd31da24fdd3dc4d74ae5ec779"/> -->
	<!-- <rom name="Jurassic Park (Europe) (En,Fr,De,Es,It) (Track 02).bin" size="41493984" crc="38b29a22" sha1="f41ce2bff7fd1430c4a9e2273bd171b889e75b34"/> -->
	<!-- <rom name="Jurassic Park (Europe) (En,Fr,De,Es,It) (Track 03).bin" size="44170560" crc="76a99b22" sha1="e00febf6de0d18c2f468d3af5eed1c43b5a666f7"/> -->
	<!-- <rom name="Jurassic Park (Europe) (En,Fr,De,Es,It) (Track 04).bin" size="26311824" crc="23ebf7dc" sha1="08cfb9f0f13a0ab44ea795b305c7ec0e91b07d66"/> -->
	<!-- <rom name="Jurassic Park (Europe) (En,Fr,De,Es,It) (Track 05).bin" size="23461200" crc="71e48b2e" sha1="3609fe4379cc548595cd18d66582a36952f4738e"/> -->
	<!-- <rom name="Jurassic Park (Europe) (En,Fr,De,Es,It) (Track 06).bin" size="16414608" crc="0d9fc2f4" sha1="9116de45fad4611ba464783548024b04bf3e4dbf"/> -->
	<!-- <rom name="Jurassic Park (Europe) (En,Fr,De,Es,It) (Track 07).bin" size="27802992" crc="6fe4cb41" sha1="741dbdcb025eecb67c14075c75e9677a3df73453"/> -->
	<!-- <rom name="Jurassic Park (Europe) (En,Fr,De,Es,It) (Track 08).bin" size="41515152" crc="a4dbb1c3" sha1="af932ce4b39f1488a039ba20f3b7bf584b3529c0"/> -->
	<!-- <rom name="Jurassic Park (Europe) (En,Fr,De,Es,It) (Track 09).bin" size="28736736" crc="ae8088c9" sha1="75fb4d17712180fc8509b11154a3f3fb094d5e7f"/> -->
	<!-- <rom name="Jurassic Park (Europe) (En,Fr,De,Es,It) (Track 10).bin" size="26998608" crc="f8534a71" sha1="8f40768bca937f3dceb6624fe46335d995d581f3"/> -->
	<!-- <rom name="Jurassic Park (Europe) (En,Fr,De,Es,It) (Track 11).bin" size="5847072" crc="e411f6cb" sha1="8f8afe5e982725f245cf56cbf8225e7dc9682ee5"/> -->
	<!-- <rom name="Jurassic Park (Europe) (En,Fr,De,Es,It) (Track 12).bin" size="33682992" crc="5732fc84" sha1="2d86f060dc4da13e9b71a9b35310c08645b1c865"/> -->
	<!-- <rom name="Jurassic Park (Europe) (En,Fr,De,Es,It) (Track 13).bin" size="5844720" crc="0eb712f9" sha1="877e9d60b1faf109f4610cf27dbe3e1eac80996c"/> -->
	<software name="jpark">
		<description>Jurassic Park (Europe)</description>
		<year>1993</year>
		<publisher>Ocean</publisher>
		<info name="developer" value="Ocean" />
		<info name="language" value="English/French/German/Italian/Spanish" />
		<info name="region" value="Europe" />
		<info name="version" value="1.32" />
		<sharedfeat name="platform" value="DOS" />

		<part name="cdrom" interface="cdrom">
			<diskarea name="cdrom">
				<disk name="Jurassic Park (Europe) (En,Fr,De,Es,It)" sha1="b6dce0797a9f4e1865edbdb19cdd9bf51fe8cad4" />
			</diskarea>
		</part>
	</software>

	<!-- Source: http://redump.org/disc/44441/ -->
	<!-- <rom name="Jurassic Park (Germany) (En,Fr,De,Es,It) (Hit Squad, Soft Price).cue" size="2049" crc="9401d1c0" sha1="bd01065e9b27fd44720078546f5b0f413a1a1d6f"/> -->
	<!-- <rom name="Jurassic Park (Germany) (En,Fr,De,Es,It) (Hit Squad, Soft Price) (Track 01).bin" size="15880704" crc="ba97aec6" sha1="d412f571df03b2e59d7ed0693d02e55c15f9f727"/> -->
	<!-- <rom name="Jurassic Park (Germany) (En,Fr,De,Es,It) (Hit Squad, Soft Price) (Track 02).bin" size="41256432" crc="045fa1d8" sha1="811fc62e7a211853589593bd6dd8cf360815b519"/> -->
	<!-- <rom name="Jurassic Park (Germany) (En,Fr,De,Es,It) (Hit Squad, Soft Price) (Track 03).bin" size="43998864" crc="bbeb0a99" sha1="588f3cc14975fd7ded5ee43d034330388023fcf1"/> -->
	<!-- <rom name="Jurassic Park (Germany) (En,Fr,De,Es,It) (Hit Squad, Soft Price) (Track 04).bin" size="25679136" crc="7f17770b" sha1="6a57b5d1665d24edf8376ea675ac4a51760dce78"/> -->
	<!-- <rom name="Jurassic Park (Germany) (En,Fr,De,Es,It) (Hit Squad, Soft Price) (Track 05).bin" size="23098992" crc="9e8d9ca1" sha1="6251d33a6dc34644757128bde80ca2c5c73ca581"/> -->
	<!-- <rom name="Jurassic Park (Germany) (En,Fr,De,Es,It) (Hit Squad, Soft Price) (Track 06).bin" size="16612176" crc="fa0e2a5c" sha1="9e66aa12b4baa67d911f27b8f083d69e4ef0056e"/> -->
	<!-- <rom name="Jurassic Park (Germany) (En,Fr,De,Es,It) (Hit Squad, Soft Price) (Track 07).bin" size="27123264" crc="0d45dde4" sha1="c72d2123dd2c2fd38f10e5387811debcc4e22067"/> -->
	<!-- <rom name="Jurassic Park (Germany) (En,Fr,De,Es,It) (Hit Squad, Soft Price) (Track 08).bin" size="40993008" crc="4dabe487" sha1="f1896e6c4943ab267728d5b691e54e068b11873f"/> -->
	<!-- <rom name="Jurassic Park (Germany) (En,Fr,De,Es,It) (Hit Squad, Soft Price) (Track 09).bin" size="28419216" crc="e5356944" sha1="13fb8eace336fc96c4f9c067dfb33ccabd812401"/> -->
	<!-- <rom name="Jurassic Park (Germany) (En,Fr,De,Es,It) (Hit Squad, Soft Price) (Track 10).bin" size="26422368" crc="ccb7d2ce" sha1="48da0a4b14b9e9dbd0de4507fba5f4869f557bb9"/> -->
	<!-- <rom name="Jurassic Park (Germany) (En,Fr,De,Es,It) (Hit Squad, Soft Price) (Track 11).bin" size="5292000" crc="c2525155" sha1="18d86b46d43a550dfbf473570f93b4c0a65e7504"/> -->
	<!-- <rom name="Jurassic Park (Germany) (En,Fr,De,Es,It) (Hit Squad, Soft Price) (Track 12).bin" size="50466864" crc="a59453c3" sha1="27a0ea8ee777e7ede65fc747e255af9a530856ed"/> -->
	<!-- <rom name="Jurassic Park (Germany) (En,Fr,De,Es,It) (Hit Squad, Soft Price) (Track 13).bin" size="5289648" crc="09dd3c76" sha1="db1d9c89070c9b48eded6a91b72b6177fab70287"/> -->
	<software name="jpark_de" cloneof="jpark">
		<description>Jurassic Park (Germany, Soft Price release)</description>
		<year>1993</year>
		<publisher>Ocean</publisher>
		<info name="developer" value="Ocean" />
		<info name="language" value="English/French/German/Italian/Spanish" />
		<info name="region" value="Germany" />
		<info name="version" value="1.37" />
		<sharedfeat name="platform" value="DOS" />

		<part name="cdrom" interface="cdrom">
			<diskarea name="cdrom">
				<disk name="Jurassic Park (Germany) (En,Fr,De,Es,It) (Hit Squad, Soft Price)" sha1="3a00bd27bb408772b5a8395c784f1034217bc70e" />
			</diskarea>
		</part>
	</software>

	<!-- Source: http://redump.org/disc/35106/ -->
	<!-- <rom name="Jurassic Park (USA) (En,Fr,De,Es,It).cue" size="1432" crc="debbd7fe" sha1="de1ad6fdf65a2e22700b2e589a7b8a71d0f3a985"/> -->
	<!-- <rom name="Jurassic Park (USA) (En,Fr,De,Es,It) (Track 01).bin" size="16045344" crc="5d6dcc7c" sha1="67ec9b1910ae76107849dacb6be07a61429220a0"/> -->
	<!-- <rom name="Jurassic Park (USA) (En,Fr,De,Es,It) (Track 02).bin" size="41609232" crc="52ec6df6" sha1="adb045827d92588127beef95e1c4368f68dcf735"/> -->
	<!-- <rom name="Jurassic Park (USA) (En,Fr,De,Es,It) (Track 03).bin" size="43998864" crc="539081f2" sha1="5de5065a1fd98b2e6597ebc20e5195bde424d475"/> -->
	<!-- <rom name="Jurassic Park (USA) (En,Fr,De,Es,It) (Track 04).bin" size="25679136" crc="53a09a63" sha1="44b805c30dffc7f235971a84a3f11aea9fcf13ab"/> -->
	<!-- <rom name="Jurassic Park (USA) (En,Fr,De,Es,It) (Track 05).bin" size="23098992" crc="bb6a1e7e" sha1="a123f127fb14c13533122bd217ba8ba689f58097"/> -->
	<!-- <rom name="Jurassic Park (USA) (En,Fr,De,Es,It) (Track 06).bin" size="16612176" crc="54e2c35d" sha1="c181ee441e0280742e7acbf705363e32d6291f9f"/> -->
	<!-- <rom name="Jurassic Park (USA) (En,Fr,De,Es,It) (Track 07).bin" size="27123264" crc="980444f4" sha1="a7b56056a11840a414b37d603010bce34fdc9ae7"/> -->
	<!-- <rom name="Jurassic Park (USA) (En,Fr,De,Es,It) (Track 08).bin" size="40993008" crc="dc16ddc0" sha1="e0a4d7d10ec2772e05dcb338a3609846084a2e25"/> -->
	<!-- <rom name="Jurassic Park (USA) (En,Fr,De,Es,It) (Track 09).bin" size="28419216" crc="21fabbb5" sha1="4f0caf58c30dce777a161485ca8a1b9fa26c6045"/> -->
	<!-- <rom name="Jurassic Park (USA) (En,Fr,De,Es,It) (Track 10).bin" size="26422368" crc="664e6459" sha1="8b6e4816a777f979811bae3549b03487e36c6d02"/> -->
	<!-- <rom name="Jurassic Park (USA) (En,Fr,De,Es,It) (Track 11).bin" size="5292000" crc="a12a1d9b" sha1="16990cc1872f822614e6053483e6c7d3e6bd35d0"/> -->
	<!-- <rom name="Jurassic Park (USA) (En,Fr,De,Es,It) (Track 12).bin" size="50466864" crc="fd24f3ab" sha1="a6fdf109bb31bf60175a677a8c7c15f2fd2102ec"/> -->
	<!-- <rom name="Jurassic Park (USA) (En,Fr,De,Es,It) (Track 13).bin" size="5292000" crc="92a65df7" sha1="92df115438d40e3c19a2ee35dede2e2ad0606389"/> -->
	<software name="jpark_us" cloneof="jpark">
		<description>Jurassic Park (USA)</description>
		<year>1993</year>
		<publisher>Ocean</publisher>
		<info name="developer" value="Ocean" />
		<info name="language" value="English/French/German/Italian/Spanish" />
		<info name="region" value="USA" />
		<info name="version" value="1.37" />
		<sharedfeat name="platform" value="DOS" />

		<part name="cdrom" interface="cdrom">
			<diskarea name="cdrom">
				<disk name="Jurassic Park (USA) (En,Fr,De,Es,It)" sha1="c7f28dabc4de837d363296d92a5b6ef0e4060baa" />
			</diskarea>
		</part>
	</software>

	<software name="killaton">
		<description>Duke Nukem 3D: Kill-A-Ton Collection</description>
		<year>1997</year>
		<publisher>GT Interactive</publisher>
		<info name="developer" value="3D Realms / Game Wizards / Sunstorm Interactive" />
		<info name="language" value="English" />
		<part name="cdrom1" interface="cdrom">
			<feature name="part_id" value="Duke Nukem 1 / Duke Nukem 2 / Duke Nukem 3D / Plutonium Pak / Level Editor" />
			<diskarea name="cdrom">
				<disk name="duke nukem 3d kill-a-ton collection disc 1" sha1="862ef195e4d1716add9b2f35c798e56d58404abe" />
			</diskarea>
		</part>
		<part name="cdrom2" interface="cdrom">
			<feature name="part_id" value="Game Wizards: Interactive Game Guide" />
			<diskarea name="cdrom">
				<disk name="duke nukem 3d kill-a-ton collection disc 2" sha1="7c15f635dfb3986aa016700d6db091759db0c0f0" />
			</diskarea>
		</part>
		<part name="cdrom3" interface="cdrom">
			<feature name="part_id" value="Duke Windows 95 Themes / Duke It Out In D.C. / Duke Extreme / Duke!Zone II" />
			<diskarea name="cdrom">
				<disk name="duke nukem 3d kill-a-ton collection disc 3" sha1="1eeb6bf9bf1f111979c0809fb78dfe1341b8ecc0" />
			</diskarea>
		</part>
	</software>

	<!-- Untouched image from original CD created with an ASUS DRW-1814BLT (EAC drive sample read offset reported as +6)
	   If you subtract 0x18 (4 * 6) bytes from a .wav extracted from this CHD the audio matches a rip done with EAC (verified) -->
	<software name="kingsq6e">
		<description>King's Quest VI (Windows 3.1 enhanced)</description>
		<year>1993</year>
		<publisher>Sierra</publisher>

		<part name="cdrom" interface="cdrom">
			<diskarea name="cdrom">
				<disk name="kings_quest_6_enhanced" sha1="0d237ee8c2d15be3b47f3676eddce41a00bca094" />
			</diskarea>
		</part>
	</software>

	<!-- DOS 5.0 / Windows 3.1 -->
	<!-- Pentium class 166 MHz + 32 MB RAM -->
	<software name="kingsq8i" supported="no">
		<description>King's Quest - La Maschera dell'Eternità (Italy)</description>
		<year>1998</year>
		<publisher>Sierra</publisher>
		<part name="cdrom" interface="cdrom">
			<diskarea name="cdrom">
				<disk name="mask" sha1="07c511088e8b7e5773b3126a72b4781af5c3c5df" />
			</diskarea>
		</part>
	</software>

	<!-- Windows 95 -->
	<!-- Cannot be installed on non-Japanese OS -->
	<!-- Created from "Kotobuki.iso" size="90093568" crc="ff036452" sha1="ee62d7a2fa124b3535d0f1abc323a4aa3e1f1a35" -->
	<software name="kotobuki" supported="partial">
		<description>Kotobuki (Japan)</description>
		<year>1997</year>
		<publisher>C's Ware</publisher>
		<part name="cdrom" interface="cdrom">
			<diskarea name="cdrom">
				<disk name="kotobuki" sha1="7b0afa327d4b4d4be2c1069e60d9679900db93b8" />
			</diskarea>
		</part>
	</software>

	<!-- Untouched image from original CD created with an ASUS DRW-1814BLT (EAC drive sample read offset reported as +6)
	   If you subtract 0x18 (4 * 6) bytes from a .wav extracted from this CHD the audio matches a rip done with EAC (verified) -->
	<software name="krondor">
		<description>Betrayal at Krondor (1994 release, CDDA)</description>
		<year>1994</year>
		<publisher>Dynamix</publisher>

		<part name="cdrom" interface="cdrom">
			<diskarea name="cdrom">
				<disk name="betrayal_at_krondor" sha1="f0d0907edccfc4f6ab4f181b0d2e9a3b18f81e73" />
			</diskarea>
		</part>
	</software>

	<software name="krondora" cloneof="krondor">
		<description>Betrayal at Krondor (1998 release, no CDDA)</description>
		<year>1998</year>
		<publisher>Dynamix</publisher>
		<part name="cdrom" interface="cdrom">
			<diskarea name="cdrom">
				<disk name="betrayal_at_krondor_1998" sha1="d58acdb5bc10c2ad9a4b6dd51438102785c44216" />
			</diskarea>
		</part>
	</software>

	<!-- Windows 95 -->
	<!-- Created from "KU2_IMPACT.cue" size="1107" crc="c08e9181" sha1="d051cf135a5c238ff0a44c08b85a9facfb453f54" -->
	<!-- Created from "KU2_IMPACT.bin" size="725053392" crc="6980d026" sha1="71ce80ba25d657968d914df9a834172b99487b4f" -->
	<software name="ku2impact">
		<description>KU2 Impact (Japan)</description>
		<year>1995</year>
		<publisher>Panther Software</publisher>
		<part name="cdrom" interface="cdrom">
			<diskarea name="cdrom">
				<disk name="ku2impact" sha1="2e1f1c8ce81065fcdf2081daa97c72180243f1e0" />
			</diskarea>
		</part>
	</software>

	<!-- DOS -->
	<!-- Created from original media. size="931840" crc="25324098" sha1="15C4E7C307CCFC972A73C7C309E4104579D41287" -->
	<!-- Originally released on PC Booter 5.25" floppies. Reprinted on CD by GT Interactive as a standalone release, -->
	<!-- and as part of "Arcade Favorites CD-Rom 5 Pak. Game can be run straight from the CD." -->
	<software name="karnovcd">
		<description>Karnov (Arcade Favorites CD-ROM 5 Pak release)</description>
		<year>1995</year>
		<publisher>GT Interactive</publisher>
		<info name="language" value="English" />
		<sharedfeat name="platform" value="DOS" />

		<part name="cdrom" interface="cdrom">
			<diskarea name="cdrom">
				<disk name="karnov_cd" sha1="6fb90bf33a608b855b917c8dfe94c900b10c47a9" />
			</diskarea>
		</part>
	</software>

	<!-- Source: http://redump.org/disc/10656/ -->
	<!-- <rom name="Leisure Suit Larry in the Land of the Lounge Lizards (USA).cue" size="124" crc="092aacb4" sha1="345a4540374012d87ccadd51f3d5ee8e1f7da6e4"/> -->
	<!-- <rom name="Leisure Suit Larry in the Land of the Lounge Lizards (USA).bin" size="4939200" crc="49472021" sha1="575d3c81abe35e524107422d66060af3e5e6aaaf"/> -->
	<software name="larry">
		<description>Leisure Suit Larry in the Land of the Lounge Lizards (USA, SierraOriginals release)</description>
		<year>1995</year>
		<publisher>Sierra On-line</publisher>
		<info name="copy_protection" value="Manual required" />
		<info name="developer" value="Sierra On-line" />
		<info name="region" value="USA" />
		<info name="version" value="1.000 September 19, 1995" />
		<sharedfeat name="platform" value="DOS" />

		<part name="cdrom" interface="cdrom">
			<diskarea name="cdrom">
				<disk name="Leisure Suit Larry in the Land of the Lounge Lizards (USA)" sha1="5f1ca791067c47357e35aa105ad9b1da5b34f38f" />
			</diskarea>
		</part>
	</software>

	<!-- Source: http://redump.org/disc/35308/ -->
	<!-- <rom name="Leisure Suit Larry's Greatest Hits and Misses! (Europe) (Rerelease).cue" size="133" crc="2ca22882" sha1="a84676dc1f556ef15d84fd6ff425e7a1d92134f2"/> -->
	<!-- <rom name="Leisure Suit Larry's Greatest Hits and Misses! (Europe) (Rerelease).bin" size="218935920" crc="b1d7bfc4" sha1="a87b3f32510ef1dfa196b901fcdf2667fdc87934"/> -->
	<software name="larryghm">
		<description>Leisure Suit Larry's Greatest Hits and Misses! (Europe, re-release)</description>
		<year>1994</year>
		<publisher>Sierra On-line</publisher>
		<info name="copy_protection" value="Some games require manual" />
		<info name="developer" value="Sierra On-line" />
		<info name="region" value="Europe" />
		<info name="version" value="1.000 - 12/07/94" />
		<sharedfeat name="platform" value="DOS" />

		<part name="cdrom" interface="cdrom">
			<diskarea name="cdrom">
				<disk name="Leisure Suit Larry's Greatest Hits and Misses (Europe) (Rerelease)" sha1="219e3894f77fecf94a48fcda1afabe1afeed2f50" />
			</diskarea>
		</part>
	</software>

	<!-- Source: http://redump.org/disc/10242/ -->
	<!-- <rom name="Leisure Suit Larry's Greatest Hits and Misses! (USA).cue" size="118" crc="94c086ce" sha1="45b88ec424ad8015affb5f28ce372490360fb124"/> -->
	<!-- <rom name="Leisure Suit Larry's Greatest Hits and Misses! (USA).bin" size="180285504" crc="32880885" sha1="be23e0b34d9cf9bc28368036f9fcad4b327e2bbd"/> -->
	<software name="larryghm_us" cloneof="larryghm">
		<description>Leisure Suit Larry's Greatest Hits and Misses! (USA)</description>
		<year>1994</year>
		<publisher>Sierra On-line</publisher>
		<info name="copy_protection" value="Some games require manual" />
		<info name="developer" value="Sierra On-line" />
		<info name="region" value="USA" />
		<info name="version" value="1.000 - 12/07/94" />
		<sharedfeat name="platform" value="DOS" />

		<part name="cdrom" interface="cdrom">
			<diskarea name="cdrom">
				<disk name="Leisure Suit Larry's Greatest Hits and Misses (USA)" sha1="5bda619a06ff852f9f2586c4fbba591aa681d9b6" />
			</diskarea>
		</part>
	</software>

	<!-- Windows 3.1 -->
	<software name="letlaw">
		<description>Buichi Terasawa's Takeru - Letter of the Law</description>
		<year>1996</year>
		<publisher>Sunsoft</publisher>

		<part name="cdrom1" interface="cdrom">
			<diskarea name="cdrom">
				<disk name="buichi terasawa's takeru - letter of the law (1996)(sunsoft)(disc 1 of 2)[chapter 1 &amp; 2]" sha1="340477ad38fc6dd0ddd8d47ac16e50281bf22b44" />
			</diskarea>
		</part>
		<part name="cdrom2" interface="cdrom">
			<diskarea name="cdrom">
				<disk name="buichi terasawa's takeru - letter of the law (1996)(sunsoft)(disc 2 of 2)[chapter 3]" sha1="ed0568d749cda155717289ab29d48013a9dfe9b5" />
			</diskarea>
		</part>
	</software>

	<!-- Source: http://redump.org/disc/88946/ -->
	<!-- <rom name="Links - The Challenge of Golf (USA).cue" size="124" crc="7ec080cd" sha1="a81bc6af4c76e9d22e897be1554dd9fbcfd81d5d"/> -->
	<!-- <rom name="Links - The Challenge of Golf (USA).bin" size="15645504" crc="04e0aa4f" sha1="06d91f9815fef3b166bde5feeea3a01ab801acd9"/> -->
	<software name="links">
		<description>Links - The Challenge of Golf (USA)</description>
		<year>1995</year>
		<publisher>Softkey</publisher>
		<info name="developer" value="Access Software" />
		<info name="region" value="USA" />
		<sharedfeat name="platform" value="DOS" />

		<part name="cdrom" interface="cdrom">
			<diskarea name="cdrom">
				<disk name="Links - The Challenge of Golf (USA)" sha1="9c445b7b5e848486f70e57a7e5f2b06b13baa54e" />
			</diskarea>
		</part>
	</software>

	<!-- Windows 95 -->
	<!-- Pentium class 100 MHz -->
	<!-- US version known to exist as "The Adventures of Lomax" -->
	<software name="lomax" supported="no">
		<description>Lomax (Europe)</description>
		<year>1997</year>
		<publisher>Psygnosis</publisher>
		<notes><![CDATA[
Glitchy icons in 256 color mode for setup menu and for PS1 icons on password screen [8514]
Serious color issues if run windowed on 256 color mode (color works if set to full screen)
Offset [CDDA] audio
https://www.pcgamingwiki.com/wiki/The_Adventures_of_Lomax
]]></notes>
		<!-- Multi 5 language support -->
		<info name="language" value="English/German/French/Italian/Spanish" />

		<part name="cdrom" interface="cdrom">
			<diskarea name="cdrom">
				<disk name="lomax" sha1="d2a24858266e0d906d93d3027bfc89634c125556"/>
			</diskarea>
		</part>
	</software>

	<!-- Source: http://redump.org/disc/70315 -->
	<!-- <rom name="Loom (USA).cue" size="190" crc="638d550f" sha1="d4e869c826b1c696d0ccf9a7af26257a70dd50c2"/> -->
	<!-- <rom name="Loom (USA) (Track 1).bin" size="52233216" crc="9b6dcb37" sha1="4beac526c9a9de1540863d45515016b78b8eb800"/> -->
	<!-- <rom name="Loom (USA) (Track 2).bin" size="579102384" crc="215c7a30" sha1="b8ce5da68f1839986c70d8057f802bcb400e8262"/> -->
	<software name="loom">
		<description>Loom (USA)</description>
		<year>1992</year>
		<publisher>LucasArts</publisher>
		<info name="language" value="English" />
		<info name="region" value="USA" />
		<info name="version" value="CD version (42) (1.0) 10 February 1992" />
		<sharedfeat name="platform" value="DOS" />

		<part name="cdrom" interface="cdrom">
			<feature name="part_id" value="Game Disk"/>
			<diskarea name="cdrom">
				<disk name="Loom (USA)" sha1="8177bebadf8625bee31bc3ff68647cbbd97ac63a" />
			</diskarea>
		</part>
	</software>

	<!-- Source: http://redump.org/disc/67761 -->
	<!-- <rom name="Loom (USA) (Alt).cue" size="202" crc="99942344" sha1="9f98633e3c45edbb8390fec620c3a836be80d271"/> -->
	<!-- <rom name="Loom (USA) (Alt) (Track 1).bin" size="52237920" crc="5cba4c4d" sha1="ae77995a38b1dd946185bc2c966d5bd8f3a2507b"/> -->
	<!-- <rom name="Loom (USA) (Alt) (Track 2).bin" size="579097680" crc="7b7098fe" sha1="e52aa20225d2fdcc8a7441808ade70258f088eeb"/> -->
	<software name="loom_a" cloneof="loom">
		<description>Loom (USA, alt)</description>
		<year>1992</year>
		<publisher>LucasArts</publisher>
		<info name="language" value="English" />
		<info name="region" value="USA" />
		<info name="version" value="CD version (42) (1.0) 10 February 1992" />
		<sharedfeat name="platform" value="DOS" />

		<part name="cdrom" interface="cdrom">
			<feature name="part_id" value="Game Disk"/>
			<diskarea name="cdrom">
				<disk name="Loom (USA) (Alt)" sha1="569755da87b8538f3a22b4ee472582ba2908011b" />
			</diskarea>
		</part>
	</software>

	<!-- Source: http://redump.org/disc/36037 -->
	<!-- <rom name="Loom (USA) (Alt 2).cue" size="229" crc="b6ea840e" sha1="8702015d980be62e1642fafab7961a8b8b670975"/> -->
	<!-- <rom name="Loom (USA) (Alt 2) (Track 1).bin" size="52567200" crc="77decfeb" sha1="0e6c2b92b087cbf6ce4c4c863346f727aa20b832"/> -->
	<!-- <rom name="Loom (USA) (Alt 2) (Track 2).bin" size="579116496" crc="7e8466af" sha1="b298303d7b9d45a272d27c9d489df9e4777c2e37"/> -->
	<software name="loom_b" cloneof="loom">
		<description>Loom (USA, alt 2)</description>
		<year>1992</year>
		<publisher>LucasArts</publisher>
		<info name="language" value="English" />
		<info name="region" value="USA" />
		<info name="version" value="CD version (42) (1.0) 10 February 1992" />
		<sharedfeat name="platform" value="DOS" />

		<part name="cdrom" interface="cdrom">
			<feature name="part_id" value="Game Disk"/>
			<diskarea name="cdrom">
				<disk name="Loom (USA) (Alt 2)" sha1="9c77052f5fe433fec9f345d2406f370962ba70e7" />
			</diskarea>
		</part>
	</software>

	<!-- DOS -->
	<!-- Also known as "The Manager", originally released as floppy format in 1991 -->
	<!-- TODO: choosing a team at new game then pressing the top bar causes shuffled team flags? -->
	<software name="managerd">
		<description>Bundesliga Manager Professional (Germany)</description>
		<year>1996</year>
		<publisher>Software 2000</publisher>

		<part name="cdrom" interface="cdrom">
			<diskarea name="cdrom">
				<disk name="bundesliga manager professional (1996)(software 2000)(de)[budget]" sha1="9a9454d2aead703de329499d2292dd0bd8495257" />
			</diskarea>
		</part>
	</software>

	<software name="masterlvls">
		<description>Master Levels for Doom II</description>
		<year>1995</year>
		<publisher>GT Interactive</publisher>
		<info name="developer" value="id Software" />
		<part name="cdrom" interface="cdrom">
			<diskarea name="cdrom">
				<disk name="master levels for doom ii" sha1="66ad810126ef397aa083bd5d66473480f4bb7efb" />
			</diskarea>
		</part>
	</software>

	<!-- Windows 95/NT4 -->
	<software name="mfma_addsub">
		<description>My First Math Adventure: Adding and Subtracting</description>
		<year>1998</year>
		<publisher>Global Software Publishing</publisher>
		<info name="developer" value="Dorling Kindersley" />
		<part name="cdrom" interface="cdrom">
			<diskarea name="cdrom">
				<disk name="my first math adventure - adding and subtracting" sha1="860fe59ec122aff801de2c724e40a5f0045f88be" />
			</diskarea>
		</part>
	</software>

	<!-- Windows 3.1/95 -->
	<!-- Program fails to launch properly on ct486/Win95 -->
	<software name="mmmsgram" supported="no">
		<description>Multimedia Middle School Grammar</description>
		<year>1995</year>
		<publisher>Pro One</publisher>
		<info name="developer" value="Sofsource" />
		<info name="language" value="English" />
		<part name="cdrom" interface="cdrom">
			<diskarea name="cdrom">
				<disk name="multimedia middle school grammar" sha1="cc38cae6e47ddebbbffa3e57bd3fbcedac5ed1fe" />
			</diskarea>
		</part>
	</software>

	<!-- "CDROM not ISO9660 or High Sierra" when trying to DIR it -->
	<software name="monkisl3" supported="no">
		<description>The Curse of Monkey Island</description>
		<year>1997</year>
		<publisher>LucasArts</publisher>

		<part name="cdrom1" interface="cdrom">
			<diskarea name="cdrom">
				<disk name="curse of monkey island, the (1997)(lucasarts)(disc 1 of 2)[lucasarts classic]" sha1="66fed1c67175c01eeb570c71d8c65e4c424a0266" />
			</diskarea>
		</part>
		<part name="cdrom2" interface="cdrom">
			<diskarea name="cdrom">
				<disk name="curse of monkey island, the (1997)(lucasarts)(disc 2 of 2)[lucasarts classic]" sha1="424d5197c9ed6f6fcf5803612d670aea9bbe05a0" />
			</diskarea>
		</part>
	</software>

	<!-- Windows 3.1, Windows 95, Macintosh -->
	<!-- http://redump.org/disc/50161/ -->
	<software name="fredfisk" supported="no">
		<description>Freddi Fisk och fallet med de försvunna sjögräsfröna (Sweden)</description>
		<year>1997</year>
		<publisher>Levande Böcker</publisher>
		<part name="cdrom" interface="cdrom">
			<diskarea name="cdrom">
				<disk name="freddi fisk och fallet med de forsvunna sjograsfrona (sweden)" sha1="10c19256b8aca3d1b868a97a08670ba72bb9e257" />
			</diskarea>
		</part>
	</software>

	<!-- Source: http://redump.org/disc/94155/ -->
	<!-- <rom name="Monkey Island Madness (USA) (Track 01).bin" size="145261872" crc="91cbf5b6" sha1="e5a90874005999494028ad10276f9fbc074e7848"/> -->
	<!-- <rom name="Monkey Island Madness (USA) (Track 02).bin" size="21619584" crc="c779c5d8" sha1="6bd56e351245e19122eab656ee6fb211082f479e"/> -->
	<!-- <rom name="Monkey Island Madness (USA) (Track 03).bin" size="21904176" crc="b946d1e1" sha1="94f9b55e5a19ce8ae0eb511636bfa6b14476d8b3"/> -->
	<!-- <rom name="Monkey Island Madness (USA) (Track 04).bin" size="21838320" crc="88effc58" sha1="9ec61dde9ef8705f007e1c96e27284c27983c4b1"/> -->
	<!-- <rom name="Monkey Island Madness (USA) (Track 05).bin" size="20394192" crc="bed864fe" sha1="d98d0c3cba3d69d062087bc475cdcef3b2f61741"/> -->
	<!-- <rom name="Monkey Island Madness (USA) (Track 06).bin" size="22482768" crc="d0dfb720" sha1="432290cbcee12d09d9d1c81bd178df8458b56229"/> -->
	<!-- <rom name="Monkey Island Madness (USA) (Track 07).bin" size="2196768" crc="8834718f" sha1="24a119a9564daea9549eb354bb8d2dc8d02c5dc0"/> -->
	<!-- <rom name="Monkey Island Madness (USA) (Track 08).bin" size="12336240" crc="3fa67412" sha1="3a526158338f70a121f3c7fdad11a99935471a0b"/> -->
	<!-- <rom name="Monkey Island Madness (USA) (Track 09).bin" size="24531360" crc="b3294034" sha1="6f3b2215cc51236a2d5d6aa280e615ec8f874148"/> -->
	<!-- <rom name="Monkey Island Madness (USA) (Track 10).bin" size="21880656" crc="ecafe27c" sha1="fb58a9110b1d66d43f11847a906e3b100bb10b4b"/> -->
	<!-- <rom name="Monkey Island Madness (USA) (Track 11).bin" size="16520448" crc="172288ff" sha1="22ef8a14afddac8eb71ff123607082030a57aeb1"/> -->
	<!-- <rom name="Monkey Island Madness (USA) (Track 12).bin" size="24489024" crc="bcadc8ae" sha1="8d099ac4ac7cf50c4d60f7e3930e56d3c65aa167"/> -->
	<!-- <rom name="Monkey Island Madness (USA) (Track 13).bin" size="21694848" crc="42948762" sha1="40847b2f0f96d4f4498fde640d7af0f817ce4f8d"/> -->
	<!-- <rom name="Monkey Island Madness (USA) (Track 14).bin" size="3248112" crc="526cd2cd" sha1="27b140f6e29d54dbb1408186525ee9293170da43"/> -->
	<!-- <rom name="Monkey Island Madness (USA) (Track 15).bin" size="27944112" crc="6e57326e" sha1="731af3abc2703e8cfefab639eb1a0f5569fd4a39"/> -->
	<!-- <rom name="Monkey Island Madness (USA) (Track 16).bin" size="26262432" crc="cf1b8965" sha1="062d3d04790c31cce0b2e3e4e1b3db5c6cfff282"/> -->
	<!-- <rom name="Monkey Island Madness (USA) (Track 17).bin" size="39158448" crc="52bd0037" sha1="89d3c8f10f58b4fe09816dfd0dfb921b4fdad7b2"/> -->
	<!-- <rom name="Monkey Island Madness (USA) (Track 18).bin" size="28593264" crc="20faa4c2" sha1="d35de091587318a97a3ead4c496086f9d9ddeb3e"/> -->
	<!-- <rom name="Monkey Island Madness (USA) (Track 19).bin" size="27864144" crc="a54a10f6" sha1="78714a5833e0182e6e3dee85c82f48358206272f"/> -->
	<!-- <rom name="Monkey Island Madness (USA) (Track 20).bin" size="3243408" crc="0978cb81" sha1="50a12f3bb113a2fc33e497b80864b064d086654f"/> -->
	<!-- <rom name="Monkey Island Madness (USA) (Track 21).bin" size="2972928" crc="74a60e03" sha1="5454c643f1e189b276780e30ba678da479c299ad"/> -->
	<!-- <rom name="Monkey Island Madness (USA) (Track 22).bin" size="23741088" crc="1bb08b0e" sha1="23a797a734caa4fda8452189683493caad9b9d99"/> -->
	<!-- <rom name="Monkey Island Madness (USA) (Track 23).bin" size="25133472" crc="413c8f39" sha1="9c32335f91c702b2006494d03bda03e70b995a46"/> -->
	<!-- <rom name="Monkey Island Madness (USA) (Track 24).bin" size="21574896" crc="64070bcf" sha1="b79c2486712f99cf8e568fcbcf6f2f7e7eea9e82"/> -->
	<!-- <rom name="Monkey Island Madness (USA) (Track 25).bin" size="26168352" crc="d553d5ee" sha1="527440e98545093e903d083c92687d0ce8f50621"/> -->
	<software name="monkeymd">
		<description>Monkey Island Madness (USA)</description>
		<year>1997</year>
		<publisher>LucasArts</publisher>
		<notes><![CDATA[
The Secret of Monkey Island (CD-ROM version 2.3b)
Monkey Island 2: LeChuck's Revenge (v1.0 11/21/91)
The Curse of Monkey Island (Windows 95 demo version)
]]></notes>
		<info name="language" value="English" />
		<info name="region" value="USA" />
		<sharedfeat name="platform" value="DOS" />

		<part name="cdrom" interface="cdrom">
			<diskarea name="cdrom">
				<disk name="Monkey Island Madness (USA)" sha1="2749dffef8844ef0edffb206a7d127b9fe3d34fb" />
			</diskarea>
		</part>
	</software>

	<!-- Windows 95J -->
	<software name="moon" supported="no">
		<description>Moon (Japan)</description>
		<year>1998</year>
		<publisher>Over Rise</publisher>
		<part name="cdrom" interface="cdrom">
			<diskarea name="cdrom">
				<disk name="moon" sha1="fbed194fc5a070dd7be8dc20f990dda9e73a2322" />
			</diskarea>
		</part>
	</software>

	<!-- Windows 95 -->
	<!-- Pentium class -->
	<!-- Direct 3D -->
	<!-- Missing dependency on English Win 98, requires Japanese OS? -->
	<software name="moondrg" supported="no">
		<description>Moon Dragon (Japan)</description>
		<year>1997</year>
		<publisher>Gaea</publisher>
		<part name="cdrom" interface="cdrom">
			<diskarea name="cdrom">
				<disk name="moondrg" sha1="fc79ee0bbc66f22c32fa4a171ba7c97094b195e6" />
			</diskarea>
		</part>
	</software>

	<!-- Windows 95/98/NT4 -->
	<!-- Graphical corruption on svga_s3 (true color bug?), sound not working properly on sblaster_16 -->
	<software name="mvsbcn10" supported="no">
		<description>Mavis Beacon Teaches Typing Special Edition 10</description>
		<year>1999</year>
		<publisher>Brøderbund</publisher>
		<info name="developer" value="The Learning Company" />
		<info name="language" value="English" />
		<part name="cdrom" interface="cdrom">
			<diskarea name="cdrom">
				<disk name="mavis beacon teaches typing special edition 10" sha1="5e37dd988b0e0696c3b466c46d8ec471cbc3c5f2" />
			</diskarea>
		</part>
	</software>

	<!-- Windows 3.1 -->
	<!-- 386DX 33 MHz -->
	<!-- Later "Masterpiece Edition" known to exist (has 3rd tab for help on status bar) -->
	<software name="myst" supported="yes">
		<description>Myst (v1.0.3)</description>
		<year>1995</year>
		<publisher>Brøderbund</publisher>
		<notes><![CDATA[
https://www.pcgamingwiki.com/wiki/Myst
]]></notes>
		<part name="cdrom" interface="cdrom">
			<diskarea name="cdrom">
				<disk name="myst" sha1="de9e11e5b52753229d64a6940a9de866aaf26791"/>
			</diskarea>
		</part>
	</software>

	<!-- Source: redump.org/disc/31951/ -->
	<!-- <rom name="Network Q RAC Rally (USA).cue" size="91" crc="4d252589" sha1="c22a126dfeb6e46c88a4098e6c9aeb0089c1c945"/> -->
	<!-- <rom name="Network Q RAC Rally (USA).bin" size="14824656" crc="2d2a7c4f" sha1="e6b1be6d3a9cb276d4909c97befc938af11cf67f"/> -->
	<software name="qracrally">
		<description>Network Q RAC Rally (USA)</description>
		<year>1996</year>
		<publisher>Europress Software</publisher>
		<info name="language" value="English" />
		<info name="region" value="USA" />

		<part name="cdrom" interface="cdrom">
			<diskarea name="cdrom">
				<disk name="Network Q RAC Rally (USA)" sha1="953ab84ace809f851ba536bf66df86618c9add29" />
			</diskarea>
		</part>
	</software>

	<!-- Source: http://redump.org/disc/68521/ -->
	<!-- <rom name="Network Q RAC Rally (France) (Rerelease).cue" size="106" crc="d917c0ad" sha1="438c564cdb23556654d84ae756815e9410fb3a66"/> -->
	<!-- <rom name="Network Q RAC Rally (France) (Rerelease).bin" size="35691600" crc="e6cdd65a" sha1="05b10adbb10e25da7830bc0ee3b921fabf0b6956"/> -->
	<software name="qracrally_fr" cloneof="qracrally">
		<description>Network Q RAC Rally (France)</description>
		<year>1999</year>
		<publisher>Pointsoft</publisher>
		<notes><![CDATA[
Edition: Les Grands Jeux: Collection "10 ans de jeux vidéo"
]]></notes>
		<info name="language" value="French" />
		<info name="region" value="France" />
		<sharedfeat name="platform" value="Windows 95" />

		<part name="cdrom" interface="cdrom">
			<diskarea name="cdrom">
				<disk name="Network Q RAC Rally (France) (Rerelease)" sha1="10420a8b0fe1e5571b345a2b07c557ef9b0fc089" />
			</diskarea>
		</part>
	</software>

	<!-- Windows 3.1/95 -->
	<!-- Simulmondo is credited when you finish the game -->
	<software name="noiangi">
		<description>Noi Siamo Angeli (Italy)</description>
		<year>1997</year>
		<publisher>Smile Interactive / Simulmondo</publisher>
		<part name="cdrom" interface="cdrom">
			<diskarea name="cdrom">
				<!-- no disc label, arbitrary renamed -->
				<disk name="bud" sha1="053ed238459721e9b62b9c045af6d8931a223095" />
			</diskarea>
		</part>
	</software>

	<software name="noiangd" cloneof="noiangi">
		<description>We Are Angels - Ein Engel schlägt zu! (Germany)</description>
		<year>1997</year>
		<publisher>Smile Interactive / Simulmondo</publisher>
		<part name="cdrom" interface="cdrom">
			<diskarea name="cdrom">
				<disk name="970618_1330" sha1="29ea81c4760934194099fbd0c2a94239b487a400" />
			</diskarea>
		</part>
	</software>

	<!-- Windows 3.1 / Mac LCIII -->
	<software name="orgaslave">
		<description>Orgaslave (Japan)</description>
		<year>1996</year>
		<publisher>Kuki</publisher>
		<info name="alt_title" value="オルガスレイブ" />
		<part name="cdrom1" interface="cdrom">
			<diskarea name="cdrom">
				<disk name="cd1" sha1="60c4be022959c6b108c096780451ba102b488b00" />
			</diskarea>
		</part>
		<part name="cdrom2" interface="cdrom">
			<diskarea name="cdrom">
				<disk name="cd2" sha1="11e9986c9b33aeee9cc42fc623f2909f9883ae49" />
			</diskarea>
		</part>
	</software>

	<!-- Windows 95 -->
	<software name="orpheocr">
		<description>Are You Afraid of the Dark - The Tale of Orpheo's Curse</description>
		<year>1994</year>
		<publisher>Viacom New Media / Nickelodeon</publisher>

		<part name="cdrom" interface="cdrom">
			<diskarea name="cdrom">
				<disk name="are you afraid of the dark - the tale of orpheo's curse (1994)(viacom new media)" sha1="487f7f1fc8a30507f1ec990bf7ccfc102657a123" />
			</diskarea>
		</part>
	</software>

	<!-- Windows 3.1 -->
	<software name="paulymou" supported="partial">
		<description>Pauly Mouse (Japan)</description>
		<year>1995</year>
		<publisher>CDWare / Fuji International Enterprises</publisher>
		<part name="cdrom" interface="cdrom">
			<diskarea name="cdrom">
				<disk name="pmouse" sha1="c135e153fc7f9accfa4d1c2fa9213e8587af24fc" />
			</diskarea>
		</part>
	</software>

	<!-- Source: http://redump.org/disc/55644/ -->
	<!-- <rom name="PC Rally (Europe).cue" size="83" crc="68337a5a" sha1="392015c4513ca65df2db4c40802a88cd9d78d031"/> -->
	<!-- <rom name="PC Rally (Europe).bin" size="69939072" crc="fc93705d" sha1="f71c6543381bb75269efd202a324f2b1628e411f"/> -->
	<software name="pcrally">
		<description>PC Rally (Europe)</description>
		<year>1997</year>
		<publisher>Golden Zone</publisher>
		<info name="developer" value="Digital Dreams Multimedia" />
		<info name="language" value="English" />
		<info name="region" value="Europe" />
		<sharedfeat name="platform" value="Windows 95" />

		<part name="cdrom" interface="cdrom">
			<diskarea name="cdrom">
				<disk name="PC Rally (Europe)" sha1="118b16f5d128b4f521e214e64710d06c07d69977" />
			</diskarea>
		</part>
	</software>

	<!-- Source: http://redump.org/disc/31339/ -->
	<!-- <rom name="Pipe Mania + Volfied (Europe).cue" size="118" crc="ee9643cc" sha1="b23b28f62a745d801f191ae534ebf6245316730d"/> -->
	<!-- <rom name="Pipe Mania + Volfied (Europe).bin" size="10760400" crc="16f45ce9" sha1="7037ce9956460b0af7cd027cb01bbb26634f6fe6"/> -->
	<software name="pipevolf">
		<description>Pipe Mania + Volfied (Europe, 2 Game Pack release)</description>
		<year>1996</year>
		<publisher>Empire Interactive</publisher>
		<info name="language" value="English" />
		<info name="region" value="Europe" />
		<sharedfeat name="platform" value="DOS" />

		<part name="cdrom" interface="cdrom">
			<diskarea name="cdrom">
				<disk name="Pipe Mania and Volfied (Europe)" sha1="26212549f0c3c432862885f907dea17e0f6fc39c" />
			</diskarea>
		</part>
	</software>

	<!-- Source: http://redump.org/disc/16271/ -->
	<!-- <rom name="Pipe Mania + Volfied (Netherlands).cue" size="100" crc="ae628bd4" sha1="0080b8c2fc66c19196cd6449105f8a5795411d02"/> -->
	<!-- <rom name="Pipe Mania + Volfied (Netherlands).bin" size="11113200" crc="c191275a" sha1="7669e39d106952c0fbb8526ffeb0481e32e967ff"/> -->
	<software name="pipevolf_nl" cloneof="pipevolf">
		<description>Pipe Mania + Volfied (Netherlands)</description>
		<year>1996</year>
		<publisher>Multi Media International</publisher>
		<info name="language" value="English" />
		<info name="region" value="Netherlands" />
		<sharedfeat name="platform" value="DOS" />

		<part name="cdrom" interface="cdrom">
			<diskarea name="cdrom">
				<disk name="Pipe Mania and Volfied (Netherlands)" sha1="bcaa399213f391edf71c04578b0149b9f3711cb1" />
			</diskarea>
		</part>
	</software>

	<!-- DOS -->
	<!-- Created from an ISO. size="6352896" crc="DCEEEB82" sha1="EA7BE8CB7E91FB97C590D23AEDFA371DC98CF5C0" -->
	<!-- Originally released on 3.5" and 5.25" floppies. Reprinted on CD by GT Interactive and included in -->
	<!-- "Arcade Favorites CD-Rom 5 Pak." Game can be run straight from the CD or installed to a hard drive. -->
	<software name="pipemaniacd">
		<description>Pipe Mania (Arcade Favorites CD-ROM 5 Pak release)</description>
		<year>1995</year>
		<publisher>GT Interactive</publisher>
		<info name="alt_title" value="Pipe Dream" />
		<info name="language" value="English" />
		<sharedfeat name="platform" value="DOS" />

		<part name="cdrom" interface="cdrom">
			<diskarea name="cdrom">
				<disk name="pipemaniacd" sha1="be7d5677f92a9820b5114980f70ab153f9e9b7b7" />
			</diskarea>
		</part>
	</software>

	<!-- Windows 3.x  / 95 -->
	<software name="plumber" supported="yes">
		<description>Plumbers don't Wear Ties</description>
		<year>1993</year>
		<publisher>Kirin Entertainment</publisher>

		<part name="cdrom" interface="cdrom">
			<diskarea name="cdrom">
				<disk name="plumber" sha1="275872f0cf2f5ebcf05ff91865b341e73dbf1972" />
			</diskarea>
		</part>
	</software>

	<!-- Windows 95 -->
	<!-- TODO: checkout full name -->
	<!-- Should be Yuugen Gaisha Poipon Kensetsu (有)ポイポン建設 -->
	<software name="poipon">
		<description>PoiPon (Japan)</description>
		<year>1997</year>
		<publisher>Witty Wolf</publisher>
		<info name="alt_title" value="ポイポン" />
		<part name="cdrom" interface="cdrom">
			<diskarea name="cdrom">
				<disk name="poipon" sha1="91c230bd6e14551794a1c28fd65c901187ce7786" />
			</diskarea>
		</part>
	</software>

	<!-- Can't install to hard disk, can't save game, default text speed is very slow on 486 -->
	<!-- (set option 5 from 100 to 0 to make text and voices to sync) -->
	<software name="pompei" supported="partial">
		<description>Pompei A.D. LXXIX (Italy)</description>
		<year>1995</year>
		<publisher>Finson / Antinomia</publisher>
		<part name="cdrom" interface="cdrom">
			<feature name="disk_label" value="CD0141" />
			<diskarea name="cdrom">
				<disk name="pompei" sha1="964c914b8580a21b2f1a54e9329336ead243598b" />
			</diskarea>
		</part>
	</software>

	<!-- Source: http://redump.org/disc/51015/ -->
	<!-- <rom name="Prince of Persia 2 - The Shadow and the Flame (USA) (Rerelease).cue" size="129" crc="6a96607c" sha1="96c178aed7684b4de25fb697b541e740c029cf4a"/> -->
	<!-- <rom name="Prince of Persia 2 - The Shadow and the Flame (USA) (Rerelease).bin" size="526351728" crc="a95c014f" sha1="e5628b682914802ed00f8a5925f98b983f7da262"/> -->
	<software name="ppersia2">
		<description>Prince of Persia 2 - The Shadow and the Flame (USA)</description>
		<year>1998</year>
		<publisher>Red Orb Entertainment</publisher>
		<notes><![CDATA[
Prince of Persia 2 - The Shadow and the Flame
Playable demos:
Journeyman Project 3, The: Legacy of Time
Riven: The Sequel to Myst
Warlords III: Darklords Rising
]]></notes>
		<info name="copy_protection" value="Manual required" />
		<info name="language" value="English" />
		<info name="region" value="USA" />
		<info name="version" value="2.0 September 30, 1998" />
		<sharedfeat name="platform" value="Windows 95" />

		<part name="cdrom" interface="cdrom">
			<diskarea name="cdrom">
				<disk name="Prince of Persia 2 - The Shadow and the Flame (USA) (Rerelease)" sha1="1fb551690b318cc60b492d4d2c6ab83ea3e83238" />
			</diskarea>
		</part>
	</software>

	<!-- Source: http://redump.org/disc/81345/ -->
	<!-- <rom name="Prince of Persia 2 - The Shadow and the Flame (France) (Rerelease).cue" size="132" crc="b0b8f94a" sha1="21a82ea5ef5eb6a724bfb2cd29c9e04e56c86862"/> -->
	<!-- <rom name="Prince of Persia 2 - The Shadow and the Flame (France) (Rerelease).bin" size="160890912" crc="59f5f958" sha1="ce36105abae6cf4510d4ad5f0854cafbe6e2be15"/> -->
	<software name="ppersia2fr" cloneof="ppersia2">
		<description>Prince of Persia 2 - The Shadow and the Flame (France)</description>
		<year>1999</year>
		<publisher>Pointsoft</publisher>
		<notes><![CDATA[
Edition: Les Grands Jeux: Collection "10 ans de jeux vidéo"
Playable Demo: Prince of Persia 3D
]]></notes>
		<info name="copy_protection" value="Manual required" />
		<info name="language" value="English" />
		<info name="region" value="France" />
		<info name="version" value="1.0" />
		<sharedfeat name="platform" value="Windows 95" />

		<part name="cdrom" interface="cdrom">
			<diskarea name="cdrom">
				<disk name="Prince of Persia 2 - The Shadow and the Flame (France) (Rerelease)" sha1="59c3a46126ff4c92a63047c9c2afacec9fb769ad" />
			</diskarea>
		</part>
	</software>

	<!-- Source: http://redump.org/disc/38188/ -->
	<!-- <rom name="Prince of Persia CD Collection (Europe).cue" size="128" crc="ea03a55b" sha1="6e17fb43447b03c8c21de18108e82c0bfd859b16"/> -->
	<!-- <rom name="Prince of Persia CD Collection (Europe).bin" size="34040496" crc="76bfac79" sha1="86babf223c0a6f56b58f82779e69f50b2d500ab4"/> -->
	<software name="ppersia">
		<description>Prince of Persia CD Collection (Europe)</description>
		<year>1995</year>
		<publisher>Brøderbund Software</publisher>
		<notes><![CDATA[
Prince of Persia (v1.3)
Prince of Persia 2 - The Shadow and the Flame (v1.0)
]]></notes>
		<info name="language" value="English" />
		<info name="region" value="Europe" />
		<sharedfeat name="platform" value="DOS" />

		<part name="cdrom" interface="cdrom">
			<diskarea name="cdrom">
				<disk name="Prince of Persia CD Collection (Europe)" sha1="970a9bd9e8be6ec9795ea74dee65f721551ac0f1" />
			</diskarea>
		</part>
	</software>

	<!-- Source: http://redump.org/disc/45632/ -->
	<!-- <rom name="Prince of Persia CD Collection (USA).cue" size="125" crc="e4db0968" sha1="02e58809ad60e310cc304db623ed00568bdd48e6"/> -->
	<!-- <rom name="Prince of Persia CD Collection (USA).bin" size="33682992" crc="4bec8cc0" sha1="ebcb97b72dec16a8302ae788bcf849061ce31f0d"/> -->
	<software name="ppersiau" cloneof="ppersia">
		<description>Prince of Persia CD Collection (USA)</description>
		<year>1995</year>
		<publisher>Brøderbund Software</publisher>
		<notes><![CDATA[
Prince of Persia (v1.3)
Prince of Persia 2 - The Shadow and the Flame (v1.0)
]]></notes>
		<info name="language" value="English" />
		<info name="region" value="USA" />
		<sharedfeat name="platform" value="DOS" />

		<part name="cdrom" interface="cdrom">
			<diskarea name="cdrom">
				<disk name="Prince of Persia CD Collection (USA)" sha1="f608bd49af44e218755c232a1663a74410a67e13" />
			</diskarea>
		</part>
	</software>

	<!-- Source: http://redump.org/disc/31228/ -->
	<!-- <rom name="Prince of Persia Collection - Limited Edition (Europe).cue" size="120" crc="7b2015e8" sha1="f1f14c3ab626fe65ed2437da24eb46a893e95d52"/> -->
	<!-- <rom name="Prince of Persia Collection - Limited Edition (Europe).bin" size="730724064" crc="f87436ff" sha1="119959df5abe7fca7aee61769548469bc7a2381f"/> -->
	<software name="ppersiale">
		<description>Prince of Persia Collection: Limited Edition (Europe)</description>
		<year>1999</year>
		<publisher>Red Orb Entertainment</publisher>
		<notes><![CDATA[
Prince of Persia (v1.4)
Prince of Persia 2 - The Shadow and the Flame (v1.1)
Extras:
The Making of Prince of Persia 3D
Manual / User's Guide (PDF, 28 pages) (English)
Playable Demos:
The Journeyman Project 3: Legacy of Time
Riven: The Sequel to Myst
Warlords III: Darklords Rising
]]></notes>
		<info name="language" value="English" />
		<info name="region" value="Europe" />
		<info name="version" value="1.0 September 11, 1998" />
		<sharedfeat name="platform" value="Windows 95" />

		<part name="cdrom" interface="cdrom">
			<diskarea name="cdrom">
				<disk name="Prince of Persia Collection - Limited Edition (Europe)" sha1="878acef14a973ef7e988457bfec8bf46d13b7ffb" />
			</diskarea>
		</part>
	</software>

	<!-- Source: http://redump.org/disc/31619/ -->
	<!-- <rom name="Prince of Persia Collection - Limited Edition (Europe) (Alt).cue" size="149" crc="12f45fc9" sha1="d4e3a8dd49c0f505a3a1b5453f55b849f92aa54c"/> -->
	<!-- <rom name="Prince of Persia Collection - Limited Edition (Europe) (Alt).bin" size="731076864" crc="7aefb11e" sha1="bb84db27e5bceccc0041558f3a1157c77f9e8edd"/> -->
	<software name="ppersialea" cloneof="ppersiale">
		<description>Prince of Persia Collection: Limited Edition (Europe, alt)</description>
		<year>1999</year>
		<publisher>Red Orb Entertainment</publisher>
		<notes><![CDATA[
Prince of Persia (v1.4)
Prince of Persia 2 - The Shadow and the Flame (v1.1)
Extras:
The Making of Prince of Persia 3D
Manual / User's Guide (PDF, 28 pages) (English)
Playable Demos:
The Journeyman Project 3: Legacy of Time
Riven: The Sequel to Myst
Warlords III: Darklords Rising
]]></notes>
		<info name="language" value="English" />
		<info name="region" value="Europe" />
		<info name="version" value="1.0 September 11, 1998" />
		<sharedfeat name="platform" value="Windows 95" />

		<part name="cdrom" interface="cdrom">
			<diskarea name="cdrom">
				<disk name="Prince of Persia Collection - Limited Edition (Europe) (Alt)" sha1="182794044998b3fe675c88e49e6fc5ae8da73c4d" />
			</diskarea>
		</part>
	</software>

	<!-- Source: http://redump.org/disc/9664/ -->
	<!-- <rom name="Prince of Persia Collection - Limited Edition (USA).cue" size="117" crc="64ec00ff" sha1="e59aaab8e3da4384cc7d1b24035325b9f4aed1ed"/> -->
	<!-- <rom name="Prince of Persia Collection - Limited Edition (USA).bin" size="723065952" crc="8030340e" sha1="1625c3d448f432afb06ff96b334278f2b930f942"/> -->
	<software name="ppersiale_us" cloneof="ppersiale">
		<description>Prince of Persia Collection: Limited Edition (USA)</description>
		<year>1999</year>
		<publisher>Red Orb Entertainment</publisher>
		<notes><![CDATA[
Prince of Persia (v1.4)
Prince of Persia 2 - The Shadow and the Flame (v1.1)
Playable demos:
The Journeyman Project 3: Legacy of Time
Riven: The Sequel to Myst
Warlords III: Darklords Rising
Videos:
The Making of Prince of Persia 3D
]]></notes>
		<info name="language" value="English" />
		<info name="region" value="USA" />
		<info name="version" value="1.0 September 11, 1998" />
		<sharedfeat name="platform" value="Windows 95" />

		<part name="cdrom" interface="cdrom">
			<diskarea name="cdrom">
				<disk name="Prince of Persia Collection - Limited Edition (USA)" sha1="96a8f1963484af003ce0bd6a964862fdf903cd8b" />
			</diskarea>
		</part>
	</software>

	<!-- Source: http://redump.org/disc/9664/ -->
	<!-- <rom name="Prince of Persia Collection - Limited Edition (Netherlands) (Rerelease).cue" size="137" crc="46432aff" sha1="0fcc71c67522362a55b52140ad7df88782af366d"/> -->
	<!-- <rom name="Prince of Persia Collection - Limited Edition (Netherlands) (Rerelease).bin" size="733320672" crc="010ab920" sha1="91de6c8bcf4489a3b1e610a2fc4bab7af007eae3"/> -->
	<software name="ppersiale_nl" cloneof="ppersiale">
		<description>Prince of Persia Collection: Limited Edition (Netherlands)</description>
		<year>1999</year>
		<publisher>Red Orb Entertainment</publisher>
		<notes><![CDATA[
Prince of Persia (v1.4)
Prince of Persia 2 - The Shadow and the Flame (v1.1)
Extras:
The Making of Prince of Persia 3D
Playable demos:
The Journeyman Project 3: Legacy of Time
Riven: The Sequel to Myst
Warlords III: Darklords Rising
]]></notes>
		<info name="language" value="English" />
		<info name="region" value="Netherlands" />
		<info name="version" value="1.0 September 11, 1998" />
		<sharedfeat name="platform" value="Windows 95" />

		<part name="cdrom" interface="cdrom">
			<diskarea name="cdrom">
				<disk name="Prince of Persia Collection - Limited Edition (Netherlands) (Rerelease)" sha1="d36627f993f53deb01907aeddbeb0791f0a5dac8" />
			</diskarea>
		</part>
	</software>

	<!-- Source: http://redump.org/disc/10116/ -->
	<!-- <rom name="Prince of Persia Collection - Limited Edition (Brazil).cue" size="120" crc="85690e68" sha1="dd3383110fc7bb22c2e460429c111b6302d26e57"/> -->
	<!-- <rom name="Prince of Persia Collection - Limited Edition (Brazil).bin" size="722470896" crc="3a246980" sha1="c662dcdd6b10e73bce65e7344fd989f55ed347f3"/> -->
	<software name="ppersiale_br" cloneof="ppersiale">
		<description>Prince of Persia Collection: Limited Edition (Brazil, Senha Pôster Ano 1 № 1)</description>
		<year>1999</year>
		<publisher>Senha Pôster</publisher>
		<notes><![CDATA[
Prince of Persia (v1.4)
Prince of Persia 2 - The Shadow and the Flame (v1.1)
Extras:
The Making of Prince of Persia 3D
Playable demos:
The Journeyman Project 3: Legacy of Time
Riven: The Sequel to Myst
Warlords III: Darklords Rising
]]></notes>
		<info name="language" value="English" />
		<info name="region" value="Brazil" />
		<info name="version" value="1.0 September 11, 1998" />
		<sharedfeat name="platform" value="Windows 95" />

		<part name="cdrom" interface="cdrom">
			<diskarea name="cdrom">
				<disk name="Prince of Persia Collection - Limited Edition (Brazil)" sha1="4c9f759058b9b7575188c85b37847351eb18211e" />
			</diskarea>
		</part>
	</software>

	<!-- DOS -->
	<!-- 4MB, 8MB and 16MB versions known to exist (?) -->
	<!-- Win / Mac later release known to exist -->
	<software name="primrage" supported="partial">
		<description>Primal Rage (USA, DOS)</description>
		<year>1994</year>
		<publisher>Time Warner Interactive</publisher>
		<notes><![CDATA[
Detects 4MB even if there are 16MB [RAM] installed (verify claim on wiki, this may be 4MB version)
[SVGA] S3 (at least) runs game at 70 Hz
https://www.pcgamingwiki.com/wiki/Primal_Rage
]]></notes>
		<part name="cdrom" interface="cdrom">
			<diskarea name="cdrom">
				<disk name="timewarnerinteractive-primalrage-msdos-eng" sha1="c3e4c2d2ceebe80975d61c6761542dc180031520"/>
			</diskarea>
		</part>
	</software>


	<!-- Windows 3.1J / 95J -->
	<!-- English prototype known to exist -->
	<software name="prinmak2">
		<description>Princess Maker 2 (Japan)</description>
		<year>1995</year>
		<publisher>Gainax</publisher>
		<part name="cdrom" interface="cdrom">
			<diskarea name="cdrom">
				<disk name="princess_maker_2_(win31)" sha1="5f7d1af8f9f4c9841893c50c48d765d66a84013d"/>
			</diskarea>
		</part>
	</software>


	<software name="prototyp">
		<description>Prototype</description>
		<year>1995</year>
		<publisher>Neo</publisher>
		<info name="version" value="1.0" />
		<part name="cdrom" interface="cdrom">
			<feature name="disk_label" value="Prototype" />
			<diskarea name="cdrom">
				<disk name="prototyp" sha1="0cdfabab37e5e9b219b3c8a381c937ae52749bb1" />
			</diskarea>
		</part>
	</software>

	<!-- Source: http://redump.org/disc/46033/ -->
	<!-- <rom name="Pyrotechnica (USA) (En,Fr,De,Es,It).cue" size="101" crc="66f532f4" sha1="a6e988af3416d060bb4ad5418b10410bbcf38747"/> -->
	<!-- <rom name="Pyrotechnica (USA) (En,Fr,De,Es,It).bin" size="17757600" crc="6678223a" sha1="6b620bf34a60404ad562d3a87fade3fe7f799653"/> -->
	<software name="pyrotech">
		<description>Pyrotechnica (USA)</description>
		<year>1995</year>
		<publisher>Psygnosis</publisher>
		<info name="developer" value="Psygnosis"/>
		<info name="language" value="English/French/German/Italian/Spanish" />
		<info name="region" value="USA" />
		<sharedfeat name="platform" value="DOS" />

		<part name="cdrom" interface="cdrom">
			<diskarea name="cdrom">
				<disk name="Pyrotechnica (USA) (En,Fr,De,Es,It)" sha1="7529b4b0701b9cbd8756181b4a4806d9b100d9bb" />
			</diskarea>
		</part>
	</software>

	<!-- DOS 5.0 / Windows 95/98 -->
	<!-- Pentium class 75 MHz -->
	<software name="quake" supported="partial">
		<description>Quake 1.06 (DOS, Windows)</description>
		<year>1996</year>
		<publisher>GT Interactive</publisher>
		<notes><![CDATA[
Untested multiplayer options
Looks too dark on s3_764 (verify)
]]></notes>
		<info name="developer" value="id Software" />
		<info name="language" value="English" />
		<info name="version" value="1.06" />
		<part name="cdrom" interface="cdrom">
			<diskarea name="cdrom">
				<disk name="quake 1.06" sha1="9081be6cbb0de71807057092e686875f6c3237a0" />
			</diskarea>
		</part>
	</software>

	<software name="quakewin" cloneof="quake" supported="partial">
		<description>Quake 1.09 (Windows)</description>
		<year>2001</year>
		<publisher>Activision</publisher>
		<notes><![CDATA[
		Newer version, without a DOS installer, but it does have DOS 1.08 binaries.
		Part of the Ultimate Quake trilogy box set.
		]]></notes>
		<info name="developer" value="id Software" />
		<info name="language" value="English" />
		<info name="version" value="1.09" />
		<part name="cdrom" interface="cdrom">
			<diskarea name="cdrom">
				<disk name="quake 1.09" sha1="f5dbf6f9bbd3e0735cf3ffeb7a9d22c07a3e8a8a" />
			</diskarea>
		</part>
	</software>

	<software name="quake_sw" cloneof="quake" supported="partial">
		<description>Quake Shareware 1.01</description>
		<year>1996</year>
		<publisher>GT Interactive</publisher>
		<info name="developer" value="id Software" />
		<info name="language" value="English" />
		<info name="version" value="1.01" />
		<part name="cdrom" interface="cdrom">
			<diskarea name="cdrom">
				<disk name="quake shareware 1.01" sha1="66584b046e2b170a55077ff0b9064702e3743fe0" />
			</diskarea>
		</part>
	</software>

	<software name="quake_sw2" cloneof="quake" supported="partial">
		<description>Quake Shareware 1.01 (TestDrive)</description>
		<year>1996</year>
		<publisher>GT Interactive</publisher>
		<info name="developer" value="id Software" />
		<info name="language" value="English" />
		<info name="version" value="1.01" />
		<part name="cdrom" interface="cdrom">
			<diskarea name="cdrom">
				<disk name="quake shareware testdrive 1.01" sha1="8362d3b2e5ba2c2513718554aa4aa5983e3923c5" />
			</diskarea>
		</part>
	</software>

	<software name="quakemp1" supported="partial">
		<description>Quake Mission Pack 1: Scourge of Armagon</description>
		<year>1997</year>
		<publisher>Activision</publisher>
		<info name="developer" value="Hipnotic Interactive" />
		<info name="language" value="English" />
		<part name="cdrom" interface="cdrom">
			<diskarea name="cdrom">
				<disk name="quake scourge of armagon" sha1="bffd6be311f131c38f59f2ad0a5f700c5e8814ee" />
			</diskarea>
		</part>
	</software>

	<software name="quakemp2" supported="partial">
		<description>Quake Mission Pack 2: Dissolution of Eternity</description>
		<year>1997</year>
		<publisher>Activision</publisher>
		<info name="developer" value="Rogue Entertainment" />
		<info name="language" value="English" />
		<part name="cdrom" interface="cdrom">
			<diskarea name="cdrom">
				<disk name="quake dissolution of eternity" sha1="bc85a56fff50c7ec87925f50ef00b4d930ad0988" />
			</diskarea>
		</part>
	</software>

	<!-- Source: http://redump.org/disc/3568/ -->
	<!-- <rom name="Raptor - Call of the Shadows (USA, Europe).cue" size="131" crc="f4cd062c" sha1="d4a9b0d4b56d20efa5e86244725e9417f1fdd6a5"/> -->
	<!-- <rom name="Raptor - Call of the Shadows (USA, Europe).bin" size="14283696" crc="c39a3def" sha1="808b476eafd7a2f50afe563096f464d221e68198"/> -->
	<software name="raptor">
		<description>Raptor: Call of the Shadows (Europe, USA)</description>
		<year>1995</year>
		<publisher>Apogee</publisher>
		<info name="developer" value="Cygnus Software" />
		<info name="language" value="English" />
		<info name="region" value="Europe/USA" />
		<info name="version" value="V1.2" />
		<sharedfeat name="platform" value="DOS" />

		<part name="cdrom" interface="cdrom">
			<diskarea name="cdrom">
				<disk name="Raptor - Call of the Shadows (USA, Europe)" sha1="6f175c25df380aa5d7a4cb3d41450e774a4dc5c2" />
			</diskarea>
		</part>
	</software>

	<!-- Source: http://redump.org/disc/19959/ -->
	<!-- <rom name="Raptor - Call of the Shadows (USA) (Rerelease).cue" size="135" crc="6f425bf4" sha1="e9444e33910d0aa0e29cd0bf1155bd7ea671af15"/> -->
	<!-- <rom name="Raptor - Call of the Shadows (USA) (Rerelease).bin" size="14641200" crc="7ad7b04a" sha1="9d0743c722cfa1828baea654a2110c313b41a0a6"/> -->
	<software name="raptor_us" cloneof="raptor">
		<description>Raptor: Call of the Shadows (USA)</description>
		<year>1995</year>
		<publisher>Apogee</publisher>
		<info name="developer" value="Cygnus Software" />
		<info name="language" value="English" />
		<info name="region" value="USA" />
		<info name="version" value="V1.2" />
		<sharedfeat name="platform" value="DOS" />

		<part name="cdrom" interface="cdrom">
			<diskarea name="cdrom">
				<disk name="Raptor - Call of the Shadows (USA) (Rerelease)" sha1="b4abcaeee40bc1ae53546985aa00670b0e9af0f2" />
			</diskarea>
		</part>
	</software>

	<!-- Source: http://redump.org/disc/42935/ -->
	<!-- <rom name="Raptor - Call of the Shadows (Germany).cue" size="127" crc="1869eaf6" sha1="7f7285ff2321afb10f7cc63cd01a33a1920a26fc"/> -->
	<!-- <rom name="Raptor - Call of the Shadows (Germany).bin" size="54157152" crc="b56255d0" sha1="e19b4aba1fe2f6b8532c7940ed375d8d7f2b0d7f"/> -->
	<software name="raptor_de" cloneof="raptor">
		<description>Raptor: Call of the Shadows (Germany)</description>
		<year>1994</year>
		<publisher>Apogee</publisher>
		<info name="developer" value="Cygnus Software" />
		<info name="language" value="English" />
		<info name="region" value="Germany" />
		<info name="version" value="V1.1" />
		<sharedfeat name="platform" value="DOS" />

		<part name="cdrom" interface="cdrom">
			<diskarea name="cdrom">
				<disk name="Raptor - Call of the Shadows (Germany)" sha1="23f263f2d7af71e2e7b947cf44cdb4e379303729" />
			</diskarea>
		</part>
	</software>

	<!-- Source: http://redump.org/disc/29454/ -->
	<!-- <rom name="Raptor - Call of the Shadows (Netherlands).cue" size="108" crc="8f23b55a" sha1="ad6f9de6b999fde3f806a9f0fd4cb40cea2460a5"/> -->
	<!-- <rom name="Raptor - Call of the Shadows (Netherlands).bin" size="14286048" crc="b3a4efa2" sha1="ceca7743fb02ff8f93cb48efec523c1d3234e8fb"/> -->
	<software name="raptor_nl" cloneof="raptor">
		<description>Raptor: Call of the Shadows (Netherlands)</description>
		<year>1995</year>
		<publisher>Apogee</publisher>
		<info name="developer" value="Cygnus Software" />
		<info name="language" value="English" />
		<info name="region" value="Netherlands" />
		<info name="version" value="V1.2" />
		<sharedfeat name="platform" value="DOS" />

		<part name="cdrom" interface="cdrom">
			<diskarea name="cdrom">
				<disk name="Raptor - Call of the Shadows (Netherlands)" sha1="fef49aee7a9d7c742072dcba197049bce62b03d7" />
			</diskarea>
		</part>
	</software>

	<!-- DOS 5.0 / Windows 95 -->
	<!-- TODO: return errno 1 under DOS and MSCDEX -->
	<software name="rayman" supported="partial">
		<description>Rayman (US v1.21)</description>
		<year>1995</year>
		<publisher>Ubi Soft</publisher>
		<info name="version" value="1.21" />

		<part name="cdrom" interface="cdrom">
			<diskarea name="cdrom">
				<disk name="rayman" sha1="7e2eeda69210a4d862f3f3b29c8b984d4aa443fd" />
			</diskarea>
		</part>
	</software>

	<!-- DOS / Windows 95 -->
	<!-- TODO: no sound in DOS installer with SB16 -->
	<!-- TODO: With sound card black screens when launching game in either OSes -->
	<software name="redalert" supported="partial">
		<description>Command &amp; Conquer - Red Alert</description>
		<year>1996</year>
		<publisher>Virgin / Westwood Studios</publisher>

		<part name="cdrom1" interface="cdrom">
			<diskarea name="cdrom">
				<disk name="Command &amp; Conquer - Red Alert (1996)(Virgin)(Disc 1 of 2)" sha1="30e980766b5de27296c4f49cd41a7baec50736c4" />
			</diskarea>
		</part>
		<part name="cdrom2" interface="cdrom">
			<diskarea name="cdrom">
				<disk name="Command &amp; Conquer - Red Alert (1996)(Virgin)(Disc 2 of 2)" sha1="1e51fd94731a631903603207bae5d4313757fb92" />
			</diskarea>
		</part>
	</software>

	<software name="redalertnl" cloneof="redalert" supported="partial">
		<description>Command &amp; Conquer - Red Alert (Netherlands)</description>
		<year>1996</year>
		<publisher>Dice / Westwood Studios</publisher>
		<info name="version" value="1.04" />

		<part name="cdrom1" interface="cdrom">
			<diskarea name="cdrom">
				<disk name="command &amp; conquer - red alert (1996)(dice)(nl)(disc 1 of 2)" sha1="447c8e11a29b9ce76d5088ef6be416da389dac26" />
			</diskarea>
		</part>
		<part name="cdrom2" interface="cdrom">
			<diskarea name="cdrom">
				<disk name="command &amp; conquer - red alert (1996)(dice)(nl)(disc 2 of 2)" sha1="3262e3c2991e0ef9d25a69053f0c80b5954868ab" />
			</diskarea>
		</part>
	</software>

	<software name="redalertbg" cloneof="redalert" supported="partial">
		<description>Command &amp; Conquer - Red Alert (Budget)</description>
		<year>1996</year>
		<publisher>Sold Out / Westwood Studios</publisher>
		<info name="version" value="1.04" />

		<part name="cdrom1" interface="cdrom">
			<diskarea name="cdrom">
				<disk name="command &amp; conquer - red alert (1996)(sold out)(disc 1 of 2)[budget]" sha1="583b3e6a9f504681cf35c5e8cc1643d2f7a60f1c" />
			</diskarea>
		</part>
		<part name="cdrom2" interface="cdrom">
			<diskarea name="cdrom">
				<disk name="command &amp; conquer - red alert (1996)(sold out)(disc 2 of 2)[budget]" sha1="82da2a8a7ebb16d35ae1a2d3b066d3ba2176f32c" />
			</diskarea>
		</part>
	</software>

	<software name="redalertd" cloneof="redalert" supported="partial">
		<description>Command &amp; Conquer Teil 2 - Alarmstufe Rot (Germany)</description>
		<year>1996</year>
		<publisher>Virgin / Westwood Studios</publisher>
		<info name="version" value="1.06" />

		<part name="cdrom1" interface="cdrom">
			<diskarea name="cdrom">
				<disk name="command &amp; conquer teil 2 - alarmstufe rot (1996)(virgin)(de)(disc 1 of 2)" sha1="14295fc24d0be6b63132ccb11c41ff5564b76151" />
			</diskarea>
		</part>
		<part name="cdrom2" interface="cdrom">
			<diskarea name="cdrom">
				<disk name="command &amp; conquer teil 2 - alarmstufe rot (1996)(virgin)(de)(disc 2 of 2)" sha1="d80439cd151fe0d4225233ec83624fc5630626b2" />
			</diskarea>
		</part>
	</software>

	<software name="rise2dc" supported="partial">
		<description>Rise 2 Resurrection - Director's Cut</description>
		<year>1995</year>
		<publisher>Acclaim</publisher>
		<part name="cdrom1" interface="cdrom">
			<diskarea name="cdrom">
				<disk name="rise 2 resurrection - director's cut (disc 1)" sha1="cd62b2bde9355b2625d8bdeaece3ec2ccfff5310" />
			</diskarea>
		</part>
		<part name="cdrom2" interface="cdrom">
			<diskarea name="cdrom">
				<disk name="rise 2 resurrection - director's cut (disc 2)" sha1="e6c6c4876d18fbb5916ed13885f1ea614aad05eb" />
			</diskarea>
		</part>
	</software>

	<!-- Windows 95 / 98 -->
	<!-- Pentium class 75 MHz -->
	<software name="roadrashi" supported="no">
		<description>Road Rash (Italy)</description>
		<year>1996</year>
		<publisher>Electronic Arts</publisher>
		<notes><![CDATA[
On 486 has popup and sometimes punts to Windows with no exception (verify)
Sound mixing uses [8514] 16bpp
https://www.pcgamingwiki.com/wiki/Road_Rash
]]></notes>
		<part name="cdrom" interface="cdrom">
			<diskarea name="cdrom">
				<disk name="roadrash" sha1="8029d895fda77b46fa9ca3b34a52dd5cb2a72fad" />
			</diskarea>
		</part>
	</software>

	<software name="sasuberi">
		<description>Saru Suberi (Japan)</description>
		<year>1997</year>
		<publisher>Witty Wolf</publisher>
		<part name="cdrom" interface="cdrom">
			<diskarea name="cdrom">
				<disk name="sarusuberi" sha1="44b9dac3e60169b45a774a2e3f1986275309c4df" />
			</diskarea>
		</part>
	</software>

	<!-- Windows 95 / Mac OS Japan AppleTalk 7.5 -->
	<!-- Requires 16-bit True Color and 800x600 screen resolution -->
	<software name="segata" supported="partial">
		<description>Segata Sanshirou Choujin Densetsu</description>
		<year>1998</year>
		<publisher>Sega</publisher>
		<info name="alt_title" value="せがた三四郎超人伝説" />

		<part name="cdrom" interface="cdrom">
			<diskarea name="cdrom">
				<disk name="segata" sha1="0d7a6d9a7143d0309d44c1356f68c15a05949257" />
			</diskarea>
		</part>
	</software>

	<!-- Windows 95 / NT 4 -->
	<!-- High Color 16-bit -->
	<software name="seraphim" supported="partial">
		<description>Seraphim Saigo No Tenshi (Japan)</description>
		<year>1997</year>
		<publisher>Soeishinsha</publisher>

		<part name="cdrom" interface="cdrom">
			<diskarea name="cdrom">
				<disk name="seraphim" sha1="ebf5dfec275ff0427ac8bcff34ddf84972636602" />
			</diskarea>
		</part>
	</software>

	<!-- MS-DOS 6.0 / Windows 3.1 -->
	<!-- Windows 95 not officially supported but seems to work fine -->
	<!-- 486 33 MHz -->
	<software name="shangmom" supported="partial">
		<description>Shanghai: Great Moments</description>
		<year>1995</year>
		<publisher>Activision</publisher>
		<notes><![CDATA[
Install screen has wrong [8514] header text
Bit of desync when Rosalind Chao starts talking at beginning of an attract cycle (verify)
]]></notes>
		<part name="cdrom" interface="cdrom">
			<diskarea name="cdrom">
				<disk name="shanghai" sha1="1d3cd20e23a94c6d5568687da3fc56579e2b6a26" />
			</diskarea>
		</part>
	</software>

	<!-- Windows 95 / Macintosh -->
	<software name="silicon" supported="partial">
		<description>Silicon Scream (Japan)</description>
		<year>1995</year>
		<publisher>JVC Advanced Media / NEC Interchannel / Off-World Communications</publisher>
		<info name="alt_title" value="シリコンスクリーム" />

		<part name="cdrom" interface="cdrom">
			<diskarea name="cdrom">
				<disk name="silicon" sha1="b20f8e685d17a0a4def35a5a11672e6779846b30" />
			</diskarea>
		</part>
	</software>

	<software name="sideline">
		<description>Sideline</description>
		<year>1996</year>
		<publisher>EMAG Soft</publisher>
		<info name="version" value="1.20" />

		<part name="cdrom" interface="cdrom">
			<feature name="disk_label" value="Sideline" />
			<diskarea name="cdrom">
				<disk name="sideline" sha1="5e6b52aa5cb9df8a65362901ac60a98f8f6ab464" />
			</diskarea>
		</part>
	</software>

	<!-- Windows 95 -->
	<!-- Pentium class 133 MHz -->
	<!-- Direct X 5 -->
	<software name="silkroad">
		<description>Silkroad Hoshi no Shima no Monogatari (Japan)</description>
		<year>1998</year>
		<publisher>Anjin / Sprite</publisher>
		<info name="alt_title" value="シルクロード 星の島の物語" />

		<part name="cdrom" interface="cdrom">
			<diskarea name="cdrom">
				<disk name="silkroad" sha1="e1b532b3acaf6dfb16d7165e6cbebbf92e98ee49" />
			</diskarea>
		</part>
	</software>

	<!-- Windows 95 -->
	<software name="simcity" supported="partial">
		<description>SimCity Classic (v2.0)</description>
		<year>1995</year>
		<publisher>Maxis</publisher>
		<notes><![CDATA[
Minor [8514] issues, cfr. other entries
]]></notes>
		<part name="cdrom" interface="cdrom">
			<diskarea name="cdrom">
				<disk name="sc_classic" sha1="0e76c55926803a3fb9c6de9650902965d025847e" />
			</diskarea>
		</part>
	</software>

	<!-- DOS -->
	<software name="simcit2k" supported="yes">
		<!-- unknown version, v1.01 but on CD-ROM?  -->
		<description>SimCity 2000</description>
		<year>1994</year>
		<publisher>Maxis</publisher>
		<notes><![CDATA[
Seemingly incompatible with Windows 95, tries to read from floppy if launched from desktop, rebooting as DOS will detect just first 1MB from install (verify)
]]></notes>
		<part name="cdrom" interface="cdrom">
			<diskarea name="cdrom">
				<disk name="simcity_2000_dos" sha1="a8c90e9cb27d3bb8e265bfc96cd31f4e9a04a034"/>
			</diskarea>
		</part>
	</software>


	<!-- Source: http://redump.org/disc/80024/ -->
	<!-- <rom name="Simon the Sorcerer (USA).cue" size="90" crc="d2cfbefe" sha1="eafd4929c6c3e53a7a8a77f5a05dea10157aa224"/> -->
	<!-- <rom name="Simon the Sorcerer (USA).bin" size="209269200" crc="db6ee4ac" sha1="1982a6578857b8218680eba69f6cced9c97cbae1"/> -->
	<software name="simon">
		<description>Simon the Sorcerer (USA)</description>
		<year>1994</year>
		<publisher>Infocom</publisher>
		<info name="developer" value="Adventuresoft" />
		<info name="language" value="English" />
		<info name="region" value="USA" />
		<info name="version" value="1.00" />
		<sharedfeat name="platform" value="DOS" />

		<part name="cdrom" interface="cdrom">
			<diskarea name="cdrom">
				<disk name="Simon the Sorcerer (USA)" sha1="61508e2be53c61afaa289570907e5aee024bae8c" />
			</diskarea>
		</part>
	</software>

	<!-- Windows 3.1 / 3.11 / 95 -->
	<!-- 486 66 MHz -->
	<!-- SVGA 256 colors -->
	<software name="slamdtyp" supported="yes">
		<description>Slam Dunk Typing</description>
		<year>1997</year>
		<publisher>Creative Wonders</publisher>

		<part name="cdrom" interface="cdrom">
			<diskarea name="cdrom">
				<disk name="slamdunktyping" sha1="0a1fa31c6d9d2a3bf7cfb6bc24e870d7c666a9f6"/>
			</diskarea>
		</part>
	</software>

	<!-- DOS -->
	<software name="skynet" supported="partial">
		<description>SkyNET</description>
		<year>1996</year>
		<publisher>Bethesda Softworks</publisher>

		<part name="cdrom" interface="cdrom">
			<diskarea name="cdrom">
				<disk name="skynet" sha1="0b9059f48d86c651bcd0e8b8112983b84fc489a6" />
			</diskarea>
		</part>
	</software>

	<!-- Windows 3.1/95/NT 3.51/NT 4.0 -->
	<!-- A separate Macintosh version known to exist -->
	<software name="skulcrck" supported="partial">
		<!-- 7/23/96 -->
		<description>Skull Cracker (Windows)</description>
		<year>1996</year>
		<publisher>GTE Entertainment</publisher>
		<notes><![CDATA[
Optional [pc_joy] 4-button joystick, work around by mapping b3 and b4 to player 2 side
]]></notes>
		<info name="developer" value="Cyberflix"/>
		<info name="usage" value="ALT pauses the game (including title screen and videos)"/>

		<part name="cdrom" interface="cdrom">
			<diskarea name="cdrom">
				<disk name="skull cracker (1996)(gte)" sha1="a15057c0648695daf6939220c3fd285be3fb1d91" />
			</diskarea>
		</part>
	</software>

	<!-- Windows 95 -->
	<!-- Pentium class 75 MHz -->
	<!-- DirectX 3.0 -->
	<software name="sk" supported="partial">
		<description>Sonic &amp; Knuckles Collection</description>
		<year>1997</year>
		<publisher>Sega / Expert Software</publisher>
		<notes><![CDATA[
Not extensively tested for the high requirements
]]></notes>
		<part name="cdrom" interface="cdrom">
			<diskarea name="cdrom">
				<disk name="sonic_and_knuckles_collection" sha1="09c2d79046710745bc122b3b326ef572af988b3e"/>
			</diskarea>
		</part>
	</software>

	<!-- Source: http://redump.org/disc/40419/ -->
	<!-- <rom name="Soccer Kid (Europe) (En,Fr,De,Es,It).cue" size="2535" crc="8e424b0b" sha1="47801608d139353ae36194b3b43216011a03e008"/> -->
	<!-- <rom name="Soccer Kid (Europe) (En,Fr,De,Es,It) (Track 01).bin" size="49688352" crc="048a873a" sha1="c921154078aecca3e84cc06a77243abc37e0c738"/> -->
	<!-- <rom name="Soccer Kid (Europe) (En,Fr,De,Es,It) (Track 02).bin" size="47846736" crc="6e6d9d3b" sha1="876687486bc8966bc7517486e99d2479fa793b74"/> -->
	<!-- <rom name="Soccer Kid (Europe) (En,Fr,De,Es,It) (Track 03).bin" size="32384688" crc="7b5eabb4" sha1="761470f820a2a30396ee291c04255815497a8ad9"/> -->
	<!-- <rom name="Soccer Kid (Europe) (En,Fr,De,Es,It) (Track 04).bin" size="32048352" crc="7687790e" sha1="9d164737281d1d6889eeb167e790fad99daab86f"/> -->
	<!-- <rom name="Soccer Kid (Europe) (En,Fr,De,Es,It) (Track 05).bin" size="34746096" crc="4e56e5b5" sha1="902a06c4e52c6c2f36f9f1cd9aa95e4b7f8bced8"/> -->
	<!-- <rom name="Soccer Kid (Europe) (En,Fr,De,Es,It) (Track 06).bin" size="18841872" crc="57c138ce" sha1="9456d1cc75aa8e8f39c2264a7bc24c4a106ce448"/> -->
	<!-- <rom name="Soccer Kid (Europe) (En,Fr,De,Es,It) (Track 07).bin" size="28367472" crc="297fc209" sha1="b5e5e3d363d0a7582a085c1828b7447c29095df2"/> -->
	<!-- <rom name="Soccer Kid (Europe) (En,Fr,De,Es,It) (Track 08).bin" size="31966032" crc="4bda0e56" sha1="a926ca98e515ded82f39fbc873a4a451b822cc36"/> -->
	<!-- <rom name="Soccer Kid (Europe) (En,Fr,De,Es,It) (Track 09).bin" size="32281200" crc="0826d9b4" sha1="a79d64fb5731e40f5847519ca56eb1e9a961b442"/> -->
	<!-- <rom name="Soccer Kid (Europe) (En,Fr,De,Es,It) (Track 10).bin" size="17465952" crc="4ca57065" sha1="255b8cb098a7eddccb62907f044029e8af685e8d"/> -->
	<!-- <rom name="Soccer Kid (Europe) (En,Fr,De,Es,It) (Track 11).bin" size="32071872" crc="37f21d96" sha1="a011aaf169c2b48073a346951f59df247c9a19c7"/> -->
	<!-- <rom name="Soccer Kid (Europe) (En,Fr,De,Es,It) (Track 12).bin" size="32071872" crc="86d5c44a" sha1="80dcbfc5e2059bf9193a4a1359b7d39c88513835"/> -->
	<!-- <rom name="Soccer Kid (Europe) (En,Fr,De,Es,It) (Track 13).bin" size="32177712" crc="a255fb6e" sha1="ee97ba1ccd98a347132d3919a009ecca2a3d70f4"/> -->
	<!-- <rom name="Soccer Kid (Europe) (En,Fr,De,Es,It) (Track 14).bin" size="22228752" crc="f4c9f91d" sha1="113726c60717747d6b31c1f447d7fca4702d4d0d"/> -->
	<!-- <rom name="Soccer Kid (Europe) (En,Fr,De,Es,It) (Track 15).bin" size="32175360" crc="a5b0535d" sha1="5ced948e4b0e08cf3b9a453315097ff21d66b998"/> -->
	<!-- <rom name="Soccer Kid (Europe) (En,Fr,De,Es,It) (Track 16).bin" size="26779872" crc="b8ec3d02" sha1="6a8b99743b46d86a0a50bfec81ae410efa3ff2a5"/> -->
	<!-- <rom name="Soccer Kid (Europe) (En,Fr,De,Es,It) (Track 17).bin" size="21593712" crc="f16dce8c" sha1="654ba870d8b952044a83024670a52f693dd5a4da"/> -->
	<!-- <rom name="Soccer Kid (Europe) (En,Fr,De,Es,It) (Track 18).bin" size="32495232" crc="07e41bfe" sha1="5f0826f968e730f5830c92162077d08fbe4da915"/> -->
	<!-- <rom name="Soccer Kid (Europe) (En,Fr,De,Es,It) (Track 19).bin" size="32071872" crc="9e499074" sha1="0daad72a8460445461ea2d0742510351963c2c97"/> -->
	<!-- <rom name="Soccer Kid (Europe) (En,Fr,De,Es,It) (Track 20).bin" size="32271792" crc="66130420" sha1="6eae28ea74a9961ce160ba2835ee906d06fec115"/> -->
	<!-- <rom name="Soccer Kid (Europe) (En,Fr,De,Es,It) (Track 21).bin" size="20109600" crc="292fabb7" sha1="dc4ea0e3de42db0517fc123614bc22077497fd29"/> -->
	<!-- <rom name="Soccer Kid (Europe) (En,Fr,De,Es,It) (Track 22).bin" size="10692192" crc="1dc968e5" sha1="62df5ef013c42fc6dd333dc23f289bc054eccea0"/> -->
	<!-- <rom name="Soccer Kid (Europe) (En,Fr,De,Es,It) (Track 23).bin" size="20711712" crc="c8a57086" sha1="5f27950055d94cd104cfae242383244e8dd4de73"/> -->
	<software name="soccerkd">
		<description>Soccer Kid (Europe)</description>
		<year>1994</year>
		<publisher>Krisalis</publisher>
		<notes><![CDATA[
Includes DOS and Windows installation setup.
]]></notes>
		<info name="developer" value="Krisalis" />
		<info name="language" value="English/French/German/Italian/Spanish" />
		<info name="region" value="Europe" />
		<sharedfeat name="platform" value="DOS" />

		<part name="cdrom" interface="cdrom">
			<diskarea name="cdrom">
				<disk name="Soccer Kid (Europe) (En,Fr,De,Es,It)" sha1="eb7a0e21e42688b43e6b6821e381c03a03548e54" />
			</diskarea>
		</part>
	</software>

	<!-- Windows 3.1 / 95 -->
	<software name="spaceinv" supported="yes">
		<description>Space Invaders for Windows</description>
		<year>1997</year>
		<publisher>Wiz / Taito</publisher>

		<part name="cdrom" interface="cdrom">
			<diskarea name="cdrom">
				<disk name="si_4" sha1="0827a8a8f6602fd0947396b9ef96e449eb7a4d5c" />
			</diskarea>
		</part>
	</software>

	<!-- Source: http://redump.org/disc/31405/ -->
	<!-- <rom name="Star Control (Europe).cue" size="87" crc="9a5a8506" sha1="5db004d42ab482db3886ddcacc580b0ddf724c3a"/> -->
	<!-- <rom name="Star Control (Europe).bin" size="1284192" crc="037f7092" sha1="e35d6025f699af91f3919e8f50e477a47625c965"/> -->
	<software name="starcont">
		<description>Star Control</description>
		<year>1996</year>
		<publisher>Telstar Fun &amp; Games</publisher>
		<info name="language" value="English" />
		<info name="region" value="Europe" />
		<sharedfeat name="platform" value="DOS" />

		<part name="cdrom" interface="cdrom">
			<diskarea name="cdrom">
				<disk name="Star Control (Europe)" sha1="a15424a254499303cbeee11566eccc4f9471d34c" />
			</diskarea>
		</part>
	</software>

	<!-- From the GOG release -->
	<!-- Matches http://redump.org/disc/2431/ -->
	<software name="strtrk25">
		<description>Star Trek: 25th Anniversary (Enhanced CD-ROM)</description>
		<year>1994</year>
		<publisher>Interplay</publisher>
		<info name="copy_protection" value="Manual required for map" />
		<info name="developer" value="Interplay" />
		<info name="language" value="English/French/German" />
		<info name="region" value="Europe" />
		<sharedfeat name="platform" value="DOS" />
		<part name="cdrom" interface="cdrom">
			<diskarea name="cdrom">
				<disk name="star trek 25th anniversary (europe)" sha1="530032767f5475c9f280ee8edf61c179b510960e" />
			</diskarea>
		</part>
	</software>

	<!-- From the GOG release -->
	<!-- Matches http://redump.org/disc/66423/ and http://redump.org/disc/2693/ -->
	<software name="strtrkjr">
		<description>Star Trek: Judgment Rites (Collector's Edition)</description>
		<year>1995</year>
		<publisher>Interplay</publisher>
		<info name="copy_protection" value="Manual required for map" />
		<info name="developer" value="Interplay" />
		<info name="language" value="English" />
		<info name="region" value="USA" />
		<sharedfeat name="platform" value="DOS" />
		<part name="cdrom1" interface="cdrom">
			<feature name="part_id" value="Game Disc" />
			<diskarea name="cdrom">
				<disk name="star trek judgment rites" sha1="a03bf47799dd1610dde1c898d606d2f6e6b7ff3d" />
			</diskarea>
		</part>
		<part name="cdrom2" interface="cdrom">
			<feature name="part_id" value="Collector's Edition Bonus Disc" />
			<diskarea name="cdrom">
				<disk name="star trek judgment rites collectors" sha1="091a9bad83c8a69bb511f404be282861d45caff1" />
			</diskarea>
		</part>
	</software>

	<!-- Source: http://redump.org/disc/45077/ -->
	<!-- <rom name="Stellar 7 (USA).cue" size="223" crc="9d6c928f" sha1="0fbda630109e0028fe0414a4dc0d918b491c0131"/> -->
	<!-- <rom name="Stellar 7 (USA) (Track 1).bin" size="23320080" crc="3d4511c1" sha1="98b4d488e816c7f5e3c3f40dd26834ca7aad821a"/> -->
	<!-- <rom name="Stellar 7 (USA) (Track 2).bin" size="237093360" crc="847737dd" sha1="0fd6bbf9e0e8b5be81798abf5599bc8d383d04be"/> -->
	<software name="stellar7">
		<description>Stellar 7 (USA)</description>
		<year>1991</year>
		<publisher>Sierra On-line</publisher>
		<info name="developer" value="Dynamix" />
		<info name="language" value="English" />
		<info name="region" value="USA" />
		<sharedfeat name="platform" value="DOS" />

		<part name="cdrom" interface="cdrom">
			<diskarea name="cdrom">
				<disk name="Stellar 7 (USA)" sha1="8277fbdf1ea4cbf42bb95bbc9f8beaa7685ee0bd" />
			</diskarea>
		</part>
	</software>

	<!-- Source: http://redump.org/disc/20427/ -->
	<!-- <rom name="Stellar 7 (USA) (Alt).cue" size="212" crc="3fb207fe" sha1="e47eaa7959320d8dc5a38392fda2c2244fc1e12c"/> -->
	<!-- <rom name="Stellar 7 (USA) (Alt) (Track 1).bin" size="23320080" crc="3d4511c1" sha1="98b4d488e816c7f5e3c3f40dd26834ca7aad821a"/> -->
	<!-- <rom name="Stellar 7 (USA) (Alt) (Track 2).bin" size="237093360" crc="e9542aef" sha1="4e3008563b849842ffac23c68c9ba86763bcaa5d"/> -->
	<software name="stellar7a" cloneof="stellar7">
		<description>Stellar 7 (USA, alt)</description>
		<year>1991</year>
		<publisher>Sierra On-line</publisher>
		<info name="developer" value="Dynamix" />
		<info name="language" value="English" />
		<info name="region" value="USA" />
		<sharedfeat name="platform" value="DOS" />

		<part name="cdrom" interface="cdrom">
			<diskarea name="cdrom">
				<disk name="Stellar 7 (USA) (Alt)" sha1="6f19b85267ef39ba9a032cc4a36701b6943ff967" />
			</diskarea>
		</part>
	</software>

	<software name="stg" supported="partial">
		<description>S.T.G.</description>
		<year>1999</year>
		<publisher>GameLand / DaiCom Software</publisher>

		<part name="cdrom" interface="cdrom">
			<diskarea name="cdrom">
				<disk name="stg" sha1="553a04c67860c49d2c5fa1da983c4bc3ab5267fd" />
			</diskarea>
		</part>
	</software>

	<software name="strife">
		<description>Strife: Quest for the Sigil</description>
		<year>1996</year>
		<publisher>Velocity Incorporated</publisher>
		<info name="developer" value="Rogue Entertainment" />
		<info name="language" value="English" />
		<info name="version" value="1.2" />
		<part name="cdrom" interface="cdrom">
			<diskarea name="cdrom">
				<disk name="strife 1.2" sha1="e5517f358e0ec98116092323bbb2a500554747d0" />
			</diskarea>
		</part>
	</software>

	<software name="strifeo" cloneof="strife">
		<description>Strife: Quest for the Sigil (v1.1)</description>
		<year>1996</year>
		<publisher>Velocity Incorporated</publisher>
		<info name="developer" value="Rogue Entertainment" />
		<info name="language" value="English" />
		<info name="version" value="1.1" />
		<part name="cdrom" interface="cdrom">
			<diskarea name="cdrom">
				<disk name="strife 1.1" sha1="871b875c76c0d716ab5123736e41800fd3b36805" />
			</diskarea>
		</part>
	</software>

	<!-- Windows 3.1 / 95 -->
	<!-- Runs off CD, no install -->
	<software name="strmrisk" supported="partial">
		<description>Sturmtruppen: Risiken? (Italy)</description>
		<year>1997</year>
		<publisher>G&amp;T Multimedia</publisher>
		<notes><![CDATA[
Draws video without colors if run thru autorun in Win95, works if st_95.exe is manually executed and from movie player, [SVGA] palette desync?
]]></notes>
		<part name="cdrom" interface="cdrom">
			<diskarea name="cdrom">
				<disk name="sturmtruppen_risiken" sha1="e8b4884c95df5101beee68dbc5b45c92ddc08c3e"/>
			</diskarea>
		</part>
	</software>


	<!-- Source: redump.org/disc/31189/ -->
	<!-- <rom name="Supaplex (Europe).cue" size="83" crc="f269e8fe" sha1="69b054d67351fe37d5ad3c640ce0c74f416ae8ee"/> -->
	<!-- <rom name="Supaplex (Europe).bin" size="13199424" crc="403367aa" sha1="7ee29b80716176fdd8aa587a300dd137448d6a0d"/> -->
	<software name="supaplex">
		<description>Supaplex (Europe)</description>
		<year>1995</year>
		<publisher>Action Sixteen</publisher>
		<part name="cdrom" interface="cdrom">
			<diskarea name="cdrom">
				<disk name="Supaplex (Europe)" sha1="24aae2c6eb6aed18550a8d86803c1e122c26bf12" />
			</diskarea>
		</part>
	</software>

	<!-- DOS -->
	<!-- Created from original media. size="1230848" crc="71FF88DB" sha1="5AA5CB751B6236892CF74AB37A8A7E3953E866E0" -->
	<!-- Originally released on one PC Booter 5.25" floppy disk. Reprinted on CD by GT Interactive as a -->
	<!-- standalone release, and as part of "Arcade Favorites CD-Rom 5 Pak. Game can be run straight from the CD." -->
	<software name="tagteamcd">
		<description>Tag Team Wrestling (Arcade Favorites CD-ROM 5 Pak release)</description>
		<year>1995</year>
		<publisher>GT Interactive</publisher>
		<info name="language" value="English" />
		<sharedfeat name="platform" value="DOS" />

		<part name="cdrom" interface="cdrom">
			<diskarea name="cdrom">
				<disk name="tagteam_cd" sha1="33eaebcca48c8a4382dc3ac87e346e393f47b2d8" />
			</diskarea>
		</part>
	</software>

	<!-- Source: http://redump.org/disc/34461/ -->
	<!-- <rom name="10 Game CD ROM (Europe).cue" size="112" crc="1d4f23a1" sha1="5eeee536fd8a8a2f146c5ac99c01610497875122"/> -->
	<!-- <rom name="10 Game CD ROM (Europe).bin" size="9066960" crc="fdba9775" sha1="b96b29c2bcfcae073c07eb52f24b8eb7d6d2a208"/> -->
	<software name="telstar10">
		<description>Telstar 10 CD ROM Box Set</description>
		<year>1993</year>
		<publisher>Telstar Fun &amp; Games</publisher>
		<notes><![CDATA[
Battlestorm
The Blues Brothers
The Blues Brothers: Jukebox Adventure
Crazy Cars III
Fire & Forget II
Prehistorik
Prehistorik 2
Super Cauldron
Titan
Titus the Fox: To Marrakech and Back
]]></notes>
		<info name="alt_title" value="10 Game CD ROM" />
		<info name="language" value="English" />
		<info name="region" value="Europe" />
		<sharedfeat name="platform" value="DOS" />

		<part name="cdrom" interface="cdrom">
			<diskarea name="cdrom">
				<disk name="10 Game CD ROM (Europe)" sha1="1bfe41e2d2b59c8aa640b52ef5ee2aa38e62282d" />
			</diskarea>
		</part>
	</software>

	<!-- DOS -->
	<!-- Low budget CD release of both games. Each can be installed separately. Also contains video demos for -->
	<!-- Discoveries of the Deep, Eternam, Terminator 2: Chess Wars, Trolls and Wayne's World. -->
	<software name="t2gmchess" supported="partial">
		<description>Terminator 2: Judgment Day - Chess Wars / Grandmaster Chess</description>
		<year>1993</year>
		<publisher>Capstone Software</publisher>

		<part name="cdrom" interface="cdrom">
			<diskarea name="cdrom">
				<disk name="t2_cdrom" sha1="9bbb9362fe6a4895c7b1e3e34c179fdd7436c070" />
			</diskarea>
		</part>
	</software>

	<!-- DOS -->
	<!-- Also contains demos for NCAA: Road to the Final Four 2 and Delta V. -->
	<software name="term2029dx" supported="partial">
		<description>The Terminator: 2029 - Deluxe CD Edition</description>
		<year>1994</year>
		<publisher>Bethesda Softworks</publisher>

		<part name="cdrom" interface="cdrom">
			<diskarea name="cdrom">
				<disk name="2029_cd" sha1="8bcadedb9f8f24b699a0847edcb1bc1fa1222b7a" />
			</diskarea>
		</part>
	</software>

	<!-- DOS -->
	<!-- Also contains demos for The Elder Scrolls: Daggerfall, Xcar, and PBA Bowling. -->
	<software name="termfs" supported="partial">
		<description>The Terminator: Future Shock</description>
		<year>1995</year>
		<publisher>Bethesda Softworks</publisher>

		<part name="cdrom" interface="cdrom">
			<diskarea name="cdrom">
				<disk name="future_shock" sha1="db390639f1c7ae57f1aa43083bdd37c08c3e3e10" />
			</diskarea>
		</part>
	</software>

	<!-- DOS -->
	<!-- Also contains video demos for The Elder Scrolls: Arena and Delta V. -->
	<software name="termramp" supported="partial">
		<description>The Terminator: Rampage</description>
		<year>1997</year>
		<publisher>Bethesda Softworks</publisher>

		<part name="cdrom" interface="cdrom">
			<diskarea name="cdrom">
				<disk name="rampage" sha1="cb91ee2e34e3b7391169079d6787c75712b1d97f" />
			</diskarea>
		</part>
	</software>

	<!-- Windows 95 -->
	<!-- Pentium class 90 MHz -->
	<!-- DirectX 3.0 (VESA 2.0)  -->
	<software name="tplay98" supported="no">
		<description>Triple Play '98</description>
		<year>1997</year>
		<publisher>Electronic Arts</publisher>
		<notes><![CDATA[
Has serious [8514] issues on main menu
Has serious geometry issues during gameplay
[SB16] has clicking noises thru the DAC
Unemulated optional [Gravis Gamepad], [Gravis Gamepad Pro], [Gravis Grip 4-player adapter]
]]></notes>
		<part name="cdrom" interface="cdrom">
			<diskarea name="cdrom">
				<disk name="ea-tripleplay98-win95" sha1="304492fab8e65add0ae3516633fcbd4ed7755902"/>
			</diskarea>
		</part>
	</software>

	<software name="turricn2">
		<description>Turrican II - The Final Fight</description>
		<year>1996</year>
		<publisher>Factor 5</publisher>
		<part name="cdrom" interface="cdrom">
			<diskarea name="cdrom">
				<disk name="turricn2" sha1="7efd6bd06b9c05ea1be1d2f2f7538954e044b5c9" />
			</diskarea>
		</part>
	</software>

	<!-- Windows 95 -->
	<!-- Doesn't work in non-Japanese OS -->
	<software name="twinbeep" supported="no">
		<description>Twinbee Paradise In Donburi Shima (Japan)</description>
		<year>1998</year>
		<publisher>Konami</publisher>
		<info name="alt_title" value="ツインビー Paradise in どんぶり島" />
		<part name="cdrom1" interface="cdrom">
			<diskarea name="cdrom">
				<disk name="twinbee_p" sha1="a8b07f5cbbef3f88e4c17a5ec323a0a5bff6a961" />
			</diskarea>
		</part>
		<part name="cdrom2" interface="cdrom">
			<diskarea name="cdrom">
				<disk name="twinscr" sha1="2597aef2821200fd218a1ae86d38122d4b9b049b" />
			</diskarea>
		</part>
	</software>

	<!-- DOS 3.30 -->
	<software name="ultima7">
		<description>The Complete Ultima VII</description>
		<year>1995</year>
		<publisher>Electronic Arts</publisher>

		<part name="cdrom" interface="cdrom">
			<diskarea name="cdrom">
				<disk name="complete ultima vii, the (1995)(electronic arts)" sha1="f4b80a35d8a1c395a13f5fa7bd6da7076313fd08" />
			</diskarea>
		</part>
	</software>

	<software name="ultima7b" cloneof="ultima7">
		<description>The Complete Ultima VII (Multi 3, Budget)</description>
		<year>1995</year>
		<publisher>Electronic Arts</publisher>

		<part name="cdrom" interface="cdrom">
			<diskarea name="cdrom">
				<disk name="complete ultima vii, the (1995)(electronic arts)(m3)[budget cd-rom classics]" sha1="240b3a30d288bf1c51b054bb27187f0457d5a012" />
			</diskarea>
		</part>
	</software>

	<software name="ultdoom">
		<description>The Ultimate Doom (DOS + Windows)</description>
		<year>1995</year>
		<publisher>GT Interactive</publisher>
		<info name="developer" value="id Software" />
		<info name="language" value="English" />
		<part name="cdrom" interface="cdrom">
			<diskarea name="cdrom">
				<disk name="ulimate doom dos+win95" sha1="bb3b648f11025f5d435377165ab4b0c324ae9e43" />
			</diskarea>
		</part>
	</software>

	<software name="ultdoomdos" cloneof="ultdoom">
		<description>The Ultimate Doom (DOS)</description>
		<year>1995</year>
		<publisher>GT Interactive</publisher>
		<info name="developer" value="id Software" />
		<info name="language" value="English" />
		<part name="cdrom" interface="cdrom">
			<diskarea name="cdrom">
				<disk name="ulimate doom dos" sha1="8bcf07b1e86b3005e786cccdd4601c4ea1664e9a" />
			</diskarea>
		</part>
	</software>

	<software name="doom_sw" cloneof="ultdoom">
		<description>Doom Shareware</description>
		<year>1995</year>
		<publisher>GT Interactive</publisher>
		<info name="developer" value="id Software" />
		<info name="language" value="English" />
		<info name="version" value="1.8" />
		<part name="cdrom" interface="cdrom">
			<diskarea name="cdrom">
				<disk name="doom shareware" sha1="9a6048f924df4289b9f51e5925f1ef2a9b985095" />
			</diskarea>
		</part>
	</software>

	<!-- Windows 95/98 -->
	<software name="ultsolitaire">
		<description>Ultimate Solitaire</description>
		<year>2003</year>
		<publisher>ValuSoft</publisher>
		<info name="developer" value="ValuSoft" />
		<part name="cdrom" interface="cdrom">
			<diskarea name="cdrom">
				<disk name="ultimate solitaire" sha1="fb3b20a6cefabd2f11ca799de7f43aa9bfab439f" />
			</diskarea>
		</part>
	</software>

	<!-- Windows 3.1 -->
	<!-- Disc label: Cyberplasm_ -->
	<!-- TODO: gfx shift issue on 256 color mode -->
	<software name="vcyondo" supported="partial">
		<description>Awesome Adventures of Victor Vector &amp; Yondo, The - The Cyberplasm Formula</description>
		<year>1994</year>
		<publisher>Sanctuary Woods</publisher>

		<part name="cdrom" interface="cdrom">
			<diskarea name="cdrom">
				<disk name="awesome adventures of victor vector &amp; yondo, the - the cyberplasm formula (1994)(sanctuary woods)" sha1="e359d345ec6657122b50f5904d5c4324c32a2658" />
			</diskarea>
		</part>
	</software>

	<!-- Windows 95/98/ME/XP and Mac OS supported -->
	<!-- Requires 256 colors minimum otherwise they crashes at boot -->
	<software name="v16imagine" supported="partial">
		<description>Viper -V16- Imagine (International)</description>
		<year>2001</year>
		<publisher>Sogna / Hobibox Europe</publisher>
		<notes><![CDATA[
Has [8514] icon glitch
]]></notes>
		<part name="cdrom" interface="cdrom">
			<diskarea name="cdrom">
				<disk name="GX" sha1="5de4abf4a883a56ec389bb255d176b5a39a63420" />
			</diskarea>
		</part>
	</software>

	<software name="v16rise" supported="partial">
		<description>Viper -V16- RISE (International)</description>
		<year>2001</year>
		<publisher>Sogna / Hobibox Europe</publisher>
		<notes><![CDATA[
Has [8514] icon glitch
]]></notes>
		<part name="cdrom" interface="cdrom">
			<diskarea name="cdrom">
				<disk name="GX4" sha1="a600a961b5127d3a5ee368c20d9f54e6ede23b81" />
			</diskarea>
		</part>
	</software>

	<!-- Windows 95 -->
	<!-- Pentium class 90 MHz -->
	<software name="vf" supported="no">
		<!-- alias for Virtua Fighter Remix -->
		<description>Virtua Fighter PC</description>
		<year>1996</year>
		<publisher>Sega / Expert Software</publisher>
		<notes><![CDATA[
Unsupported [NV1] video card
Does not recognize [pc_joy] joystick in
Offset [CDDA] audio
https://www.pcgamingwiki.com/wiki/Virtua_Fighter_PC
]]></notes>
		<part name="cdrom" interface="cdrom">
			<diskarea name="cdrom">
				<disk name="virtua_fighter_pc" sha1="bfba831a59114475082953ff189b957e8ca1ca96"/>
			</diskarea>
		</part>
	</software>

	<!-- Source: http://redump.org/disc/35166/ -->
	<!-- <rom name="Where in Space Is Carmen Sandiego (USA) (Deluxe Edition).cue" size="145" crc="fa8af9cf" sha1="bed8b58da81ae157f76cf5626e2a818194118a8c"/> -->
	<!-- <rom name="Where in Space Is Carmen Sandiego (USA) (Deluxe Edition).bin" size="7070112" crc="6045e7a1" sha1="c7c4d75b9db6b7d09bd3743997e98d431c3affa7"/> -->
	<software name="carmnspc">
		<description>Where in Space is Carmen Sandiego? (USA, Deluxe Edition)</description>
		<year>1996</year>
		<publisher>Brøderbund Software</publisher>
		<info name="language" value="English" />
		<info name="region" value="USA" />
		<info name="version" value="v1.1" />
		<sharedfeat name="platform" value="DOS" />

		<part name="cdrom" interface="cdrom">
			<diskarea name="cdrom">
				<disk name="Where in Space Is Carmen Sandiego (USA) (Deluxe Edition)" sha1="72999bcaaa96b970010855e18c6c400742e88d34" />
			</diskarea>
		</part>
	</software>

	<!-- DOS -->
	<!-- TODO: playback doesn't work properly, needs mouse left button user pressed? Eventually hangs anyway. -->
	<software name="whoshoti" supported="no">
		<description>Who Shot Johnny Rock (Italy)</description>
		<year>1993</year>
		<publisher>American Laser Games</publisher>

		<part name="cdrom" interface="cdrom">
			<diskarea name="cdrom">
				<disk name="who shot johnny rock [DOS IT]" sha1="eb68c0469a43bd16d412180dc0022cb260a31773" />
			</diskarea>
		</part>
	</software>

	<!-- Source: http://redump.org/disc/2888/ -->
	<!-- <rom name="Wrath of the Demon (USA).cue" size="90" crc="0d833f61" sha1="1e7b9d5efb813a0bce13407eb1a7db57e51fd05a"/> -->
	<!-- <rom name="Wrath of the Demon (USA).bin" size="6453888" crc="a98a6604" sha1="0db14b73805c4e120744d8dfb5c4f5d42d28b300"/> -->
	<software name="wrathdem">
		<description>Wrath of the Demon (USA)</description>
		<year>1992</year>
		<publisher>ReadySoft</publisher>
		<info name="developer" value="Abstrax" />
		<info name="language" value="English" />
		<info name="region" value="USA" />
		<info name="version" value="V1.02 CD-ROM" />
		<sharedfeat name="platform" value="DOS" />

		<part name="cdrom" interface="cdrom">
			<diskarea name="cdrom">
				<disk name="Wrath of the Demon (USA)" sha1="60bf39c525e4be184bbb4658cf8c84679f26b516" />
			</diskarea>
		</part>
	</software>

	<!-- Windows 95 -->
	<!-- Contains Pressure Drop and Under Pressure games -->
	<software name="wpressure">
		<description>W.Pressure (Japan)</description>
		<year>1995</year>
		<publisher>Millenium Interactive / Efecto Caos / Starhill Productions</publisher>
		<part name="cdrom" interface="cdrom">
			<diskarea name="cdrom">
				<disk name="wpressure" sha1="77b464665b1d827551a3bcd09b4f32c7cb621d17" />
			</diskarea>
		</part>
	</software>

	<!-- Windows required -->
	<!-- TODO: Pressing F12 in-game supposedly should switch to full screen mode but instead it hardlocks OS by switching to a DOS text mode -->
	<software name="zombiewrj" supported="partial">
		<description>Halloween Harry in Zombie Wars (Japan ver 1.0R)</description>
		<year>1996</year>
		<publisher>Gee Whiz! Entertainment / G.A.M. Corporation</publisher>
		<info name="version" value="1.0R" />
		<part name="cdrom" interface="cdrom">
			<diskarea name="cdrom">
				<disk name="zwgam01" sha1="5b79550e2b5f4f1342c1bad105712e3e5c01d925" />
			</diskarea>
		</part>
	</software>

	<!-- Source: http://redump.org/disc/36034/ -->
	<!-- <rom name="Zool - Ninja of the Nth Dimension (Europe).cue" size="131" crc="84bb26c9" sha1="86f539941279a5f00c5e26ea5af7666968f0081b"/> -->
	<!-- <rom name="Zool - Ninja of the Nth Dimension (Europe).bin" size="15431472" crc="96336177" sha1="5881217a5704d7864282a0524f679cd87d6f6e2e"/> -->
	<software name="zool">
		<description>Zool: Ninja of the "Nth" Dimension</description>
		<year>1996</year>
		<publisher>Gremlin Interactive</publisher>
		<info name="language" value="English" />
		<info name="region" value="Europe" />
		<info name="version" value="24/02/94" />
		<sharedfeat name="platform" value="DOS" />

		<part name="cdrom" interface="cdrom">
			<diskarea name="cdrom">
				<disk name="Zool - Ninja of the Nth Dimension (Europe)" sha1="eaf97c3fbf6f78a55fabf316c258f14201bf4be1" />
			</diskarea>
		</part>
	</software>

	<!-- Source: http://redump.org/disc/17972/ -->
	<!-- <rom name="Zool 2 (Europe).cue" size="81" crc="952d4ced" sha1="e6e7dd8241ae01f1d02530a3584fd6a39c4374a0"/> -->
	<!-- <rom name="Zool 2 (Europe).bin" size="42731136" crc="7369b7e2" sha1="c6dd4cba9cdaa8c240109252a5356b9dc6ff1707"/> -->
	<software name="zool2">
		<description>Zool 2</description>
		<year>1994</year>
		<publisher>Gremlin Interactive</publisher>
		<info name="language" value="English" />
		<info name="region" value="Europe" />
		<sharedfeat name="platform" value="DOS" />

		<part name="cdrom" interface="cdrom">
			<diskarea name="cdrom">
				<disk name="Zool 2 (Europe)" sha1="7609f9de95f75227849b307b590063a9d34f3d31" />
			</diskarea>
		</part>
	</software>

	<software name="zorknem">
		<description>Zork Nemesis: The Forbidden Lands</description>
		<year>1996</year>
		<publisher>Activision</publisher>
		<info name="language" value="English" />
		<part name="cdrom1" interface="cdrom">
			<feature name="part_id" value="I" />
			<diskarea name="cdrom">
				<disk name="zork nemesis i" sha1="85a6cac392f3648ba02320455690df1196b0bd79" />
			</diskarea>
		</part>
		<part name="cdrom2" interface="cdrom">
			<feature name="part_id" value="II" />
			<diskarea name="cdrom">
				<disk name="zork nemesis ii" sha1="566903d9419cb929ed6fd4f230b71bbfb608245a" />
			</diskarea>
		</part>
		<part name="cdrom3" interface="cdrom">
			<feature name="part_id" value="III" />
			<diskarea name="cdrom">
				<disk name="zork nemesis iii" sha1="356fcaef31915484cb444529159cb9b69caefef5" />
			</diskarea>
		</part>
	</software>

	<!-- DOS -->
	<!-- Crashes in Windows 95 -->
	<software name="zyclunt" supported="partial">
		<description>Zyclunt</description>
		<year>1995</year>
		<publisher>Phantagram</publisher>
		<notes><![CDATA[
No [soundblaster] BGMs no matter the setting set in CONFIG.EXE
Shows Phantagram logo with bottom red strip (DOS 6.22)
]]></notes>
		<part name="cdrom" interface="cdrom">
			<diskarea name="cdrom">
				<disk name="zyclunt" sha1="cc6e69cdd5bdda70361778c3515571114a97b662" />
			</diskarea>
		</part>
	</software>

	<!--                                         -->
	<!--               Applications              -->
	<!--                                         -->

	<!-- Windows 95 -->
	<software name="cdraw6" supported="no">
		<description>Corel DRAW! 6</description>
		<year>1995</year>
		<publisher>Corel Corporation</publisher>
		<notes><![CDATA[
Install screen blanks out the background in several places [8514]
Don't display icons in help, font master, probably others [8514]
Draw: forgets fill colors on canvas when moving or zooming, leaves trails when moving toolkit panes, curves don't seem very accurate [8514]
Draw: cannot color fill a bezier shape (verify)
Photo Paint: cannot fill shapes, has artifacts with drawing [8514]
Other stuff untested
]]></notes>
		<part name="cdrom1" interface="cdrom">
			<diskarea name="cdrom">
				<disk name="corel_draw_6_cd1" sha1="db1f485ff98d9e80bd3c0d4b61945c7f6290ae1f" />
			</diskarea>
		</part>
		<part name="cdrom2" interface="cdrom">
			<diskarea name="cdrom">
				<disk name="corel_draw_6_cd2" sha1="bcee744ad708dcf1b25c56a6e5b0be1709d1389b" />
			</diskarea>
		</part>
		<part name="cdrom3" interface="cdrom">
			<diskarea name="cdrom">
				<disk name="corel_draw_6_cd3" sha1="cccb1d014ed22aa60ae1af9f43f979e630c0f3a0" />
			</diskarea>
		</part>
		<part name="cdrom4" interface="cdrom">
			<diskarea name="cdrom">
				<disk name="corel_draw_6_cd4" sha1="7e88e8537ee0587554e60a77aeb4b2ecaad62f71" />
			</diskarea>
		</part>
	</software>

	<!--                                         -->
	<!--                Multimedia               -->
	<!--                                         -->

	<!-- DOS 5.0+, Windows 3.1+ -->
	<software name="uffvmus" supported="no">
		<description>Uffizi Virtual Museums</description>
		<year>1995</year>
		<!-- also on credited on disk: -->
		<!-- "Scala" (for photographs) -->
		<!-- "Le Scienze" (text?) -->
		<publisher>Opera Multimedia</publisher>
		<notes><![CDATA[
Crashes on Windows 95 with Mtb30run general protection fault
Has setup menu glitch with text [8514]
]]></notes>
		<part name="cdrom" interface="cdrom">
			<diskarea name="cdrom">
				<disk name="uffizi_e1_09" sha1="5121f95753bdf9ffdc5e564259d153088953ac67" />
			</diskarea>
		</part>
	</software>

	<!--                                         -->
	<!-- x86 Operating Systems                   -->
	<!--                                         -->

	<software name="beos45" supported="partial">
		<!-- Kernel: Jun 6 1999 -->
		<description>BeOS 4.5</description>
		<year>1999</year>
		<publisher>Be Inc</publisher>
		<notes><![CDATA[
Untested on anything beyond pcipc
Has [ViRGE] GFX bugs with Life and Dominos demos
Incredibly slow in tearing down even on pcipcs7 (bypass with fast forward)
]]></notes>
		<part name="flop1" interface="floppy_3_5">
			<dataarea name="flop" size="1474560">
				<rom name="beos 4_5 installation disk for x86.ima" size="1474560" crc="a96de788" sha1="acffbfceec2d53ce47b8f32fa48d11764b89734c" />
			</dataarea>
		</part>
		<!-- Generated by manually correcting PREGAP in cuesheet -->
		<!-- cfr. https://github.com/mamedev/mame/issues/11978#issuecomment-2028814302 -->
		<part name="cdrom" interface="cdrom">
			<diskarea name="cdrom">
				<disk name="beos_be_operating_system_4_5" sha1="d3331402b036b0dd2f4ca99dfa67cecfc8bee393"/>
			</diskarea>
		</part>
	</software>

	<software name="corellindx" supported="partial">
		<description>Corel Linux Deluxe</description>
		<year>1999</year>
		<publisher>Corel</publisher>
		<notes><![CDATA[
RTM date: November 15, 1999
Linux Kernel: 2.2.12 + Base Packages
CHDs generated from retail CDs
Installation and Open Circulation CDs are bootable.
]]></notes>
		<part name="cdrom1" interface="cdrom">
			<feature name="part_id" value="Installation CD-ROM"/>
			<feature name="part_number" value="JB#44675"/>
			<diskarea name="cdrom">
				<disk name="corel_linux_os_deluxe_install" sha1="dc70d14ee57d2c78a419d7422de8f9ffd498a4a9" />
			</diskarea>
		</part>
		<part name="cdrom2" interface="cdrom">
			<feature name="part_id" value="Application CD-ROM"/>
			<feature name="part_number" value="JB#44675"/>
			<diskarea name="cdrom">
				<disk name="corel_linux_os_deluxe_applications" sha1="89e7862346f3a0db5b877c4732b6311cad50f11c" />
			</diskarea>
		</part>
		<part name="cdrom3" interface="cdrom">
			<feature name="part_id" value="Open Circulation CD-ROM"/>
			<feature name="part_number" value="JB#44150"/>
			<diskarea name="cdrom">
				<disk name="corel_linux_os_deluxe_open_circulation" sha1="99d02e94329115568afef4cc2c9e9583a34729f5" />
			</diskarea>
		</part>
		<part name="cdrom4" interface="cdrom">
			<feature name="part_id" value="Open Circulation CD-ROM (Alt)"/>
			<feature name="part_number" value="JB#44150"/>
			<diskarea name="cdrom">
				<disk name="corel_linux_os_deluxe_open_circulation_alt" sha1="e66def04fb73155594a946cbee131aea35b79767" />
			</diskarea>
		</part>
		<part name="cdrom5" interface="cdrom">
			<feature name="part_id" value="Source Code CD-ROM"/>
			<feature name="part_number" value="JB#44150"/>
			<diskarea name="cdrom">
				<disk name="corel_linux_os_deluxe_source_code" sha1="f435e52979b833c3ac00aaa05ddfdaf41bee5d8a"/>
			</diskarea>
		</part>
		<part name="flop1" interface="floppy_3_5">
		<!-- Package included a boot floppy for non El-Torito systems, but could not be dumped. This image was extracted from the Installation CD-ROM, located in BOOT\BOOT1440.IMG -->
			<dataarea name="flop" size="1474560">
				<rom name="corel_linux_boot_floppy.img" size="1474560" crc="4ac616ea" sha1="2f7999a3fd24b59b6939b94af47cf6cc599f3da0" status="baddump" />
			</dataarea>
		</part>
	</software>

	<software name="freedos10">
		<description>FreeDOS 1.0</description>
		<year>2006</year>
		<publisher>The FreeDOS Project</publisher>
		<info name="version" value="1.0" />
		<part name="cdrom1" interface="cdrom">
			<feature name="part_id" value="FreeDOS 1.0 base CD"/>
			<diskarea name="cdrom">
				<disk name="fd10basecd" sha1="4adf8033c7d02f30e9ef9caf68d90b8d131d1759"/>
			</diskarea>
		</part>
		<part name="cdrom2" interface="cdrom">
			<feature name="part_id" value="FreeDOS 1.0 base WS"/>
			<diskarea name="cdrom">
				<disk name="fd10basews" sha1="a34535fd4d2c719bf5c0de46b0174ff3e0726924"/>
			</diskarea>
		</part>
		<part name="cdrom3" interface="cdrom">
			<feature name="part_id" value="FreeDOS 1.0 full CD"/>
			<diskarea name="cdrom">
				<disk name="fd10fullcd" sha1="c61303fb65f22c5d4731b921677e11b69c7cfbd5"/>
			</diskarea>
		</part>
		<part name="cdrom4" interface="cdrom">
			<feature name="part_id" value="FreeDOS 1.0 full WS"/>
			<diskarea name="cdrom">
				<disk name="fd10fullws" sha1="bfdfe1b9e3c4d697e69ea47dd436b6d291bee5bd"/>
			</diskarea>
		</part>
		<part name="flop1" interface="floppy_3_5">
			<feature name="part_id" value="Boot Floppy" />
			<dataarea name="flop" size = "1474560">
				<rom name="fdboot.img" size="1474560" crc="5160c4c9" sha1="813fa09f2278b0b83b67c6d2bda68a46cd83234d"/>
			</dataarea>
		</part>
	</software>

	<software name="freedos10a" cloneof="freedos10">
		<description>FreeDOS 1.0 (updated)</description>
		<year>2007</year>
		<publisher>The FreeDOS Project</publisher>
		<info name="version" value="1.0"/>
		<part name="cdrom1" interface="cdrom">
			<feature name="part_id" value="FreeDOS 1.0 Base CD"/>
			<diskarea name="cdrom">
				<disk name="fd10abasecd" sha1="dd786f321046514e5f24abbf340b63dd4dadb30c"/>
			</diskarea>
		</part>
		<part name="cdrom2" interface="cdrom">
			<feature name="part_id" value="FreeDOS 1.0 Base CD with source"/>
			<diskarea name="cdrom">
				<disk name="fd10abasews" sha1="ac6941c1322c74df58093305f7bc9aed8180c4cd"/>
			</diskarea>
		</part>
		<part name="cdrom3" interface="cdrom">
			<feature name="part_id" value="FreeDOS 1.0 Full CD"/>
			<diskarea name="cdrom">
				<disk name="fd10afullcd" sha1="7ee77df8277da136a7b19eb57afba106dd654233"/>
			</diskarea>
		</part>
		<part name="cdrom4" interface="cdrom">
			<feature name="part_id" value="FreeDOS 1.0 Full CD with source"/>
			<diskarea name="cdrom">
				<disk name="fd10afullws" sha1="0868559412de4d35b8d5081a6dec87d665ed9c1f"/>
			</diskarea>
		</part>
	</software>

	<software name="freedos11">
		<description>FreeDOS 1.1</description>
		<year>2012</year>
		<publisher>The FreeDOS Project</publisher>
		<info name="version" value="1.1"/>
		<part name="cdrom" interface="cdrom">
			<diskarea name="cdrom">
				<disk name="fd11src" sha1="3e81da055507f4dd3f906d08f2b21fa47553cf92"/>
			</diskarea>
		</part>
	</software>

	<software name="freedos12">
		<description>FreeDOS 1.2</description>
		<year>2016</year>
		<publisher>The FreeDOS Project</publisher>
		<info name="version" value="1.2"/>
		<part name="cdrom1" interface="cdrom">
			<feature name="part_id" value="Standard installer"/>
			<diskarea name="cdrom">
				<disk name="fd12cd" sha1="6241ffcfcbd119c09a71622a31ef73d110542716"/>
			</diskarea>
		</part>
		<part name="cdrom2" interface="cdrom">
			<feature name="part_id" value="Legacy installer"/>
			<diskarea name="cdrom">
				<disk name="fd12lgcy" sha1="86ff1e0c49029c68ad24a0110e32929ec26b2760"/>
			</diskarea>
		</part>
		<part name="flop" interface="floppy_3_5">
			<feature name="part_id" value="Boot Floppy" />
			<dataarea name="flop" size="1474560">
				<rom name="FLOPPY.img" size="1474560" crc="e8b32691" sha1="2dd8bb9751176533dd7d00160a5eed0d8cbb4725"/>
			</dataarea>
		</part>
	</software>

	<software name="freedos13">
		<description>FreeDOS 1.3</description>
		<year>2022</year>
		<publisher>The FreeDOS Project</publisher>
		<info name="version" value="1.3" />
		<part name="cdrom1" interface="cdrom">
			<feature name="part_id" value="LiveCD" />
			<diskarea name="cdrom">
				<disk name="fd13live" sha1="ada640e575887a8088cb159067d2c746a9c8968a" />
			</diskarea>
		</part>
		<part name="cdrom2" interface="cdrom">
			<feature name="part_id" value="Legacy CD" />
			<diskarea name="cdrom">
				<disk name="fd13lgcy" sha1="4d9faeb8bbc76b0bffb8e834ec156345e069c861" />
			</diskarea>
		</part>
		<part name="cdrom3" interface="cdrom">
			<feature name="part_id" value="Bonus CD" />
			<diskarea name="cdrom">
				<disk name="fd13bns" sha1="46d858e5f98ea166d8137fbd86b9939d7b7250cd" />
			</diskarea>
		</part>
		<part name="flop1" interface="floppy_3_5">
			<feature name="part_id" value="Boot Floppy" />
			<dataarea name="flop" size="1474560">
				<rom name="FD13BOOT.img" size="1474560" crc="5c647576" sha1="ec08f57f36b0bbc4d2b7613dc0857f0b43fd08e5" />
			</dataarea>
		</part>
	</software>

	<software name="nasfdu12">
		<description>NASLite NAS Server Operating System (v1.x)</description>
		<year>2004</year>
		<publisher>Server Elements</publisher>

		<part name="cdrom" interface="cdrom">
			<diskarea name="cdrom">
				<disk name="naslite-fdu-v1.2" sha1="cb996013c327fd6d5c323fd03f8e9c8061cb4820" />
			</diskarea>
		</part>
	</software>

	<!-- OS/2 -->
	<software name="os2special">
		<description>OS/2 Warp Special CD - november 1995</description>
		<year>1995</year>
		<publisher>IBM</publisher>
		<part name="cdrom" interface="cdrom">
			<!-- Origin: archive.org -->
			<!-- Reconstructed from a ZIP archive, needs redump -->
			<diskarea name="cdrom">
				<disk name="os2_warp_special_cd" sha1="0959b6949fc7baab26df6c162ddbd22856701db7" status="baddump"/>
			</diskarea>
		</part>
	</software>

	<software name="os2warp3">
		<description>OS/2 Warp</description>
		<year>1994</year>
		<publisher>IBM</publisher>
		<!-- Internal revision 8.162 (94/09/19), XR03000 -->
		<info name="version" value="3.00"/>
		<part name="cdrom1" interface="cdrom">
			<!-- Origin: archive.org -->
			<feature name="part_id" value="OS/2 Warp"/>
			<feature name="part_number" value="83G8450"/>
			<diskarea name="cdrom">
				<disk name="os2cdrom" sha1="e316dd95d88d6e63da84b3751dbf9521f87a6bc8"/>
			</diskarea>
		</part>
		<part name="cdrom2" interface="cdrom">
			<!-- Origin: archive.org -->
			<feature name="part_id" value="BonusPak for OS/2 version 3"/>
			<feature name="part_number" value="19H6166"/>
			<diskarea name="cdrom">
				<disk name="bonuspak" sha1="8c874361fd00458a9bdf730fe6b57cc56b2d840e"/>
			</diskarea>
		</part>
	</software>

	<software name="os2warp3b" cloneof="os2warp3">
		<description>OS/2 Warp with Win-OS/2</description>
		<year>1995</year>
		<publisher>IBM</publisher>
		<!-- Internal revision 8.200 (94/11/09), XR03001 -->
		<part name="cdrom1" interface="cdrom">
			<feature name="part_id" value="OS/2 Warp with Win-OS/2"/>
			<diskarea name="cdrom">
				<disk name="os2_cd_rom" sha1="8337e382b724ed398e98e881df91ef5d17fab237"/>
			</diskarea>
		</part>
		<part name="cdrom2" interface="cdrom">
			<!-- Missing -->
			<feature name="part_id" value="BonusPak for OS/2 version 3"/>
			<diskarea name="cdrom">
				<disk name="bonus_pak" status="nodump"/>
			</diskarea>
		</part>
	</software>

	<software name="os2warp3cb">
		<description>OS/2 Warp Connect with Win-OS/2</description>
		<year>1995</year>
		<publisher>IBM</publisher>
		<info name="version" value="3.00"/>
		<info name="serial" value="07H9798"/>
		<part name="cdrom1" interface="cdrom">
			<!-- Origin: archive.org -->
			<feature name="part_id" value="OS/2 Warp Connect with Win-OS/2"/>
			<feature name="part_number" value="28H5357"/>
			<diskarea name="cdrom">
				<disk name="lanclnt" sha1="594cc9ce2788b51c43686eede95676100715773a"/>
			</diskarea>
		</part>
		<part name="cdrom2" interface="cdrom">
			<!-- Origin: archive.org -->
			<feature name="part_id" value="BonusPak for OS/2 version 3"/>
			<feature name="part_number" value="59H1710"/>
			<diskarea name="cdrom">
				<disk name="bpcdrom" sha1="d1bee4f3b18368fb9e811959e16f851460f143e2"/>
			</diskarea>
		</part>
		<part name="cdrom3" interface="cdrom">
			<!-- Missing -->
			<feature name="part_id" value="Lotus Notes Express release 3.30"/>
			<feature name="part_number" value="28H5358"/>
			<diskarea name="cdrom">
				<disk name="lotusexpress" status="nodump"/>
			</diskarea>
		</part>
	</software>

	<software name="os2warp4" supported="partial">
		<description>OS/2 Warp 4</description>
		<year>1996</year>
		<publisher>IBM</publisher>
		<!-- Internal revision 9.023, XR04000 -->
		<info name="version" value="4.00" />

		<part name="cdrom" interface="cdrom">
			<diskarea name="cdrom">
				<disk name="ibm_os2_warp_4" sha1="4f296b68748882cd1207a555866cf509e01fdb38" />
			</diskarea>
		</part>
	</software>

	<software name="pcdos7">
		<description>PC DOS 7</description>
		<year>1995</year>
		<publisher>IBM</publisher>
		<part name="cdrom" interface="cdrom">
			<feature name="part_number" value="25H7021"/>
			<diskarea name="cdrom">
				<disk name="pcdos70" sha1="38004dc0ee6142ec0498034b09b493d2ca8c1e19"/>
			</diskarea>
		</part>
	</software>


	<software name="pcdos2k">
		<description>PC DOS 2000</description>
		<year>1998</year>
		<publisher>IBM</publisher>

		<part name="cdrom" interface="cdrom">
			<diskarea name="cdrom">
				<disk name="pcdos2k" sha1="ae69e305e82f24d908296ba9f45a1321a1c9dd58" />
			</diskarea>
		</part>
	</software>

	<software name="win95">
		<description>Windows 95 (en 4.00.950)</description>
		<year>1995</year>
		<publisher>Microsoft</publisher>

		<part name="cdrom" interface="cdrom">
			<diskarea name="cdrom">
				<disk name="win95_4.00.950_en" sha1="ef1b482b5f6e746b673def87724d9e7ff833ac43" />
			</diskarea>
		</part>
	</software>

	<software name="win95a">
		<description>Windows 95 OSR1 (en 4.00.950.osr1)</description>
		<year>1996</year>
		<publisher>Microsoft</publisher>
		<info name="alt_title" value="Windows 95A" />

		<part name="cdrom" interface="cdrom">
			<diskarea name="cdrom">
				<disk name="win95_4.00.950_osr1_en" sha1="bc43d85ea8d0ee65b6102ac7cd425c57398c09ce" />
			</diskarea>
		</part>
	</software>

	<software name="win95b">
		<description>Windows 95 OSR2 (en 4.00.1111.osr2)</description>
		<year>1996</year>
		<publisher>Microsoft</publisher>
		<info name="alt_title" value="Windows 95B" />

		<part name="cdrom" interface="cdrom">
			<diskarea name="cdrom">
				<disk name="win95_4.00.1111_osr2_en" sha1="e15bd9a4e2c930bd4913996a2d9d11d1567635f5" />
			</diskarea>
		</part>
	</software>

	<software name="win95c">
		<description>Windows 95 OSR2.5 (en 4.03.1216.osr2.5)</description> <!-- aka Windows 95C -->
		<year>1997</year>
		<publisher>Microsoft</publisher>

		<part name="cdrom" interface="cdrom">
			<diskarea name="cdrom">
				<disk name="win95_4.03.1216_osr2_5_en" sha1="b000931531cedcbb3f9a00d13d315406cf7c2d52" />
			</diskarea>
		</part>
	</software>

	<software name="win98">
		<description>Windows 98 (en 4.10.1998) (Retail Full)</description> <!-- aka Windows 98 First Edition -->
		<year>1998</year>
		<publisher>Microsoft</publisher>

		<part name="cdrom" interface="cdrom">
			<diskarea name="cdrom">
				<disk name="windows 98 (en 4.10.1998 retail full)" sha1="1e725b0a7ea471e2b91500d09f242d05330b4f50" />
			</diskarea>
		</part>
	</software>

	<software name="win98se">
		<description>Windows 98 Second Edition (en 4.10.2222) (Retail Full)</description>
		<year>1999</year>
		<publisher>Microsoft</publisher>

		<part name="cdrom" interface="cdrom">
			<diskarea name="cdrom">
				<disk name="windows 98 se (en 4.10.2222 retail full)" sha1="3d9b3e69d03aef2ed5e54c3c73702d1e9b53255c" />
			</diskarea>
		</part>
	</software>

	<!-- Supports IBM PC-AT and PC-98 architectures -->
	<software name="win98sejp">
		<!--
		Origin: Neo Kobe Collection
		CCD converted to CUE with GNU ccd2cue
		<rom name="Microsoft Windows 98SE.ccd" size="772" crc="65e992be" sha1="b869a3e83459f562966739caa22b46b5204e20cb"/>
		<rom name="Microsoft Windows 98SE.cue" size="84" crc="a529c2b7" sha1="050dc1be1c9aeafd7e4d7ce7235285b8296f9eee"/>
		<rom name="Microsoft Windows 98SE.img" size="546019152" crc="cbaea25b" sha1="6b1689232640632a7cc6e5de4967b922637c055d"/>
		<rom name="Microsoft Windows 98SE.sub" size="22286496" crc="6dec77e2" sha1="41843630fb1a58131b5ecf6dd187884fb29e6685"/>
		-->
		<description>Windows 98 Second Edition (jp 4.10.2222) (Retail Full)</description>
		<year>1999</year>
		<publisher>Microsoft</publisher>
		<info name="alt_title" value="マイクロソフト ウィンドウズ 98 オペレイティング システム SECOND EDITION" />
		<info name="serial" value="X04-67430"/>

		<part name="cdrom" interface="cdrom">
			<diskarea name="cdrom">
				<disk name="microsoft windows 98se" sha1="eb0bdd209334b3709fa31043f390838351127bc0" />
			</diskarea>
		</part>
	</software>

	<software name="winme">
		<description>Windows ME (en 4.90.3000) (Retail Full)</description> <!-- aka Millennium Edition -->
		<year>2000</year>
		<publisher>Microsoft</publisher>

		<part name="cdrom" interface="cdrom">
			<diskarea name="cdrom">
				<disk name="windows me (en 4.90.3000 retail full)" sha1="3bb9b89f2b5918b7dbe393d250a8f1a530a175ef" />
			</diskarea>
		</part>
	</software>

	<software name="winnt31w">
		<description>Windows NT 3.1 Workstation (3.10.511.1)</description>
		<year>1993</year>
		<publisher>Microsoft</publisher>
		<part name="cdrom" interface="cdrom">
			<!-- Origin: WinWorld -->
			<diskarea name="cdrom">
				<disk name="en_winnt_3_1_wks" sha1="0a542add03b6c9ab130421d24f94731c4992e0a7"/>
			</diskarea>
		</part>
	</software>

	<software name="winnt351w">
		<description>Windows NT 3.51 Workstation (3.51.1057.1)</description>
		<year>1995</year>
		<publisher>Microsoft</publisher>
		<part name="cdrom" interface="cdrom">
			<!-- Origin: WinWorld -->
			<diskarea name="cdrom">
				<disk name="en_winnt_3_51_wks" sha1="5a5d3cf9d244b6b24b007271be478b94a9c349f4"/>
			</diskarea>
		</part>
	</software>

	<software name="win2kps4">
		<description>Windows 2000 Professional (with Service Pack 4) (en 5.00.2195.6717)</description>
		<year>1999</year>
		<publisher>Microsoft</publisher>

		<part name="cdrom" interface="cdrom">
			<diskarea name="cdrom">
				<disk name="en_win2000_pro_sp4" sha1="9344cce041f092f0194944bdc690af7df7185cf6" />
			</diskarea>
		</part>
	</software>

	<!--                                         -->
	<!-- Drivers / Utilities                     -->
	<!--                                         -->

	<software name="acercpr" supported="no">
		<!-- Floppy dumped via Kryoflux, three tracks show as modified -->
		<description>Acer CPR</description>
		<year>1995</year>
		<publisher>Acer America Corporation</publisher>
		<info name="version" value="1.2a" />    <!-- floppy version 1.2a, CD version 1.2 -->

		<part name="flop1" interface="floppy_3_5">
			<feature name="disk_label" value="Hard Drive Recovery Start-Up Diskette" />
			<dataarea name="flop" size="1474560">
				<rom name="acer cpr.img" size="1474560" crc="6f88a82a" sha1="a0afd6dcddbf6ae67d5c28c068af2fa9843dcb5f" status="baddump" />
			</dataarea>
		</part>
		<part name="cdrom" interface="cdrom">
			<feature name="disk_label" value="Hard Drive Recovery" />
			<diskarea name="cdrom">
				<disk name="acercpr" sha1="a0f073387e661318eae2d1fdd30dfb116d1295ae" />
			</diskarea>
		</part>
	</software>

	<!-- DOS -->
	<software name="div103b" supported="partial">
		<description>DIV Games Studio (English, v1.03b)</description>
		<year>1998</year>
		<publisher>Hammer Technologies</publisher>
		<notes><![CDATA[
Games packages all boots in ct486 but frameskips a lot, presumably needs Pentium 1 or 2 class machine
Has [VESA] video mode options
CDiv Player doesn't output any [redbook] sound (verify if access to CD is real)
IDE not extensively tested
v2 is OSS at https://github.com/DIVGAMES/DIV-Games-Studio
]]></notes>
		<info name="usage" value="Requires a VESA driver"/>
		<part name="cdrom" interface="cdrom">
			<diskarea name="cdrom">
				<disk name="divgamestudio" sha1="8fe4e601ca118bca1e45e61adcbbc9f49daa371e"/>
			</diskarea>
		</part>
	</software>

	<software name="div103b_fr" cloneof="div103b" supported="partial">
		<description>DIV Games Studio (French, v1.03b)</description>
		<year>2000</year>
		<publisher>Hammer Technologies</publisher>
		<notes><![CDATA[
French version with extra examples compared to English one
]]></notes>
		<part name="cdrom" interface="cdrom">
			<diskarea name="cdrom">
				<disk name="div_games_studio_fr" sha1="cc3f10a85ca645ab2bf55f4864383cb78c493c98"/>
			</diskarea>
		</part>
	</software>

	<software name="ezscsi401a" supported="no">
		<description>Adaptec EZ-SCSI 4.01 (Rev A)</description>
		<year>1996</year>
		<publisher>Adaptec</publisher>
		<notes><![CDATA[
Support disk driver for Adaptec based SCSI controller cfr. [aha2940au] emulation, Windows 3.1/95 based
ACAP folder has Adaptec Directory Listing in .hlp file (catalogue of supported products)
SCSITUTR folder has a tutorial about SCSI in .hlp file
]]></notes>
		<part name="cdrom" interface="cdrom">
			<diskarea name="cdrom">
				<disk name="ezscsi_401" sha1="c090b80f703d89c257c6d32b2fca693f25903442"/>
			</diskarea>
		</part>
	</software>

	<software name="ezscsi50dx" supported="no">
		<description>Adaptec EZ-SCSI 5.0 Deluxe Edition (Rev B)</description>
		<!-- 1998 on disk print, '99 on back cover sleeve -->
		<year>1999</year>
		<publisher>Adaptec</publisher>
		<notes><![CDATA[
Support disk driver for Adaptec based SCSI controller, Windows 95/NT based
Compatibility with [aha2940au] thru AHA-2940 driver to be verified.
EZCDLITE Contains Easy CD Creator Lite ASPI setup
]]></notes>
		<part name="cdrom" interface="cdrom">
			<diskarea name="cdrom">
				<disk name="ezscsi_50dx" sha1="309f0b310812ecab2b242cd5df4e3dd19c7e7745"/>
			</diskarea>
		</part>
	</software>

	<!-- DOS -->
	<!-- Rereleased software, apparently identical to the floppy counterpart -->
	<software name="keycad">
		<description>Key CAD Complete Creations (v6.0)</description>
		<year>1996</year>
		<publisher>SoftKey</publisher>
		<info name="version" value="6.0" />

		<part name="cdrom" interface="cdrom">
			<diskarea name="cdrom">
				<disk name="cad creations (1996)(softkey)" sha1="15586355d3cdb4aac612dac765e88cc682324fb2" />
			</diskarea>
		</part>
	</software>

	<software name="lexz22z32">
		<description>Lexmark Z22 / Z32 Color Jetprinter</description>
		<year>2000</year>
		<publisher>Lexmark</publisher>
		<part name="cdrom" interface="cdrom">
			<diskarea name="cdrom">
				<disk name="Lexmark Z22 Z32" sha1="e8e39d2a15ffb1c7d675b98d06fb7c8bad5892e5" />
			</diskarea>
		</part>
	</software>

	<software name="mgamil1" supported="no">
		<description>The Matrox Millennium Multimedia SuperPack (v1.60)</description>
		<year>1996</year>
		<publisher>Matrox</publisher>
		<notes><![CDATA[
cfr. [mga2064w] emulation
Anything beyond Windows 3.1 is untested
]]></notes>
		<part name="cdrom" interface="cdrom">
			<diskarea name="cdrom">
				<disk name="matroxmil1" sha1="f3d826066dafb3e9eb3a0a7f5eaabc97642dd714"/>
			</diskarea>
		</part>
	</software>

	<!-- Win 3.1 / 95 -->
	<!-- Mac OS with System 7.0 -->
	<software name="muscan" supported="no">
		<description>Mustek Power of Scanning</description>
		<year>1997</year>
		<publisher>Mustek</publisher>
		<notes><![CDATA[
Contains software drivers for a ScanExpress 6000SP Flatbed Scanner, SCSI i/f
]]></notes>
		<part name="cdrom" interface="cdrom">
			<diskarea name="cdrom">
				<disk name="mustek_scanner" sha1="5f708270ed5885c07a49fadc79ab3ffed420af52" />
			</diskarea>
		</part>
	</software>

	<!-- OS/2 -->
	<software name="notes33exp_os2">
		<description>Lotus Notes Express v3.30 for OS2, Special Promotion Copy NFR</description>
		<year>1995</year>
		<publisher>Lotus Development Corporation</publisher>
		<part name="cdrom" interface="cdrom">
			<!-- Origin: archive.org -->
			<feature name="part_number" value="27H9175"/>
			<diskarea name="cdrom">
				<disk name="lotus_notes_express_v3_30_for_os2_special_promotion_copy_nfr_27h9175_lotus_development_corporation_1995" sha1="00b6e6eb8132065c967ba4a967ea403fb3cec14d"/>
			</diskarea>
		</part>
	</software>

	<software name="odosmrs701">
		<description>Caldera OpenDOS Machine Readable Source Kit (M.R.S) 7.01</description>
		<year>1997</year>
		<publisher>Caldera</publisher>
		<part name="cdrom" interface="cdrom">
			<!-- Origin: archive.org -->
			<!-- Reconstructed from a ZIP archive, needs redump -->
			<diskarea name="cdrom">
				<disk name="opendosmrs" sha1="f2fb6ad42d42aed26f54e2494ca92ba779458ace" status="baddump"/>
			</diskarea>
		</part>
	</software>

	<!-- OS/2 -->
	<software name="os2demopkg">
		<description>IBM DEMOpkg for OS2 - First Edition 99Q3</description>
		<year>1999</year>
		<publisher>IBM</publisher>
		<part name="cdrom1" interface="cdrom">
			<diskarea name="cdrom">
				<disk name="cd1_setup_installation" sha1="1ac98794670346b1fb0fb866f8060f61500fabf6"/>
			</diskarea>
		</part>
		<part name="cdrom2" interface="cdrom">
			<!-- Origin: archive.org -->
			<diskarea name="cdrom">
				<disk name="cd2_data_management" sha1="caf7a162e7ebcb8ec822b6ec44caf400628ba2d7"/>
			</diskarea>
		</part>
		<part name="cdrom3" interface="cdrom">
			<!-- Origin: archive.org -->
			<diskarea name="cdrom">
				<disk name="cd3_java" sha1="9b4d9fa06f682395ef6198a0a22b5269cf1e93ac"/>
			</diskarea>
		</part>
		<part name="cdrom4" interface="cdrom">
			<!-- Origin: archive.org -->
			<diskarea name="cdrom">
				<disk name="cd4_lotus_products" sha1="997e98788ac69a5a3d6e0d972ca3eee225552a7e"/>
			</diskarea>
		</part>
		<part name="cdrom5" interface="cdrom">
			<!-- Origin: archive.org -->
			<diskarea name="cdrom">
				<disk name="cd5_miscellaneous" sha1="92a4a37d96f064eeee3c4601cc64255d552fe3ac"/>
			</diskarea>
		</part>
		<part name="cdrom6" interface="cdrom">
			<!-- Origin: archive.org -->
			<diskarea name="cdrom">
				<disk name="cd6_networking" sha1="f0bcc3c1b75d14effe4656a8bde7ce62e1b94052"/>
			</diskarea>
		</part>
		<part name="cdrom7" interface="cdrom">
			<!-- Origin: archive.org -->
			<diskarea name="cdrom">
				<disk name="cd7_warp_server" sha1="4561f06b8c56a523e0e2b45cdc3c09aafd7f0b87"/>
			</diskarea>
		</part>
		<part name="cdrom8" interface="cdrom">
			<!-- Origin: archive.org -->
			<diskarea name="cdrom">
				<disk name="cd8_warp_server_installation" sha1="4dba7d9093a76fedb7a37b94c397c591db189bf5"/>
			</diskarea>
		</part>
		<part name="cdrom9" interface="cdrom">
			<!-- Origin: archive.org -->
			<diskarea name="cdrom">
				<disk name="cd9_workspace_on_demand" sha1="6a7906230637d67cff6560e61dbec6a336965a81"/>
			</diskarea>
		</part>
	</software>

	<software name="paranasalibm">
		<!--
		Origin: Gaming Alexandria
		<rom name="Paranasal Sinuses & Anterior Skull Base.bin" size="725312112" crc="ddeb9c15" md5="883b0e0122e688d067ae6f96001bdc73"/>
		<rom name="Paranasal Sinuses & Anterior Skull Base.cue" size="128" crc="6dbd3a2c" md5="8de5a6d9098ba9629e0f14a673f63aa2"/>

		This disc was sold in a package with the CD-i version. This requires Windows 3.1 and Video for Windows to be installed.
		-->
		<description>Paranasal Sinuses &amp; Anterior Skull Base</description>
		<year>1993</year>
		<publisher>Elsevier Science B.V.</publisher>
		<part name="cdrom" interface="cdi_cdrom">
			<diskarea name="cdrom">
				<disk name="paranasal sinuses &amp; anterior skull base (1993)(elsevier science b.v.)(windows 3.1 disc)" sha1="fddedb4f78bc5687d65f11fd4e18463e1fc4edda"/>
			</diskarea>
		</part>
	</software>

	<software name="s3drv21" supported="no">
		<description>S3 Drivers Collection 1998 (Rev 2.1)</description>
		<year>1998</year>
		<publisher>S3</publisher>
		<notes><![CDATA[
Provided with an OEM S3 ViRGE/DX, this CD is dated March 1998 and contains the following:
- 3D Demos (and 2D)
- DirectX (versions 3.0, 3.0A, and 5)
- Galileo
- S3 86CM65 Drivers (Windows 3.1, 95, NT4, AutoCAD)
- S3 SonicVibes Drivers (Windows 95, NT4, DOS) (plus DLS demo files, DLS manager, Voyetra S3 AudioStation)
- S3 Trio32 Drivers (Windows 3.1, 95, NT4, OS/2, AutoCAD, MicroStation)
- S3 Trio3D Drivers (Windows 95)
- S3 Trio64 Drivers (Windows 3.1, 95, NT4, OS/2, AutoCAD, MicroStation)
- S3 Trio64UV+ Drivers (Windows 3.1, 95, AutoCAD)
- S3 Trio64/V2 Drivers (Windows 3.1, 95, NT4, OS/2)
- S3 Trio64V+ Drivers (Windows 3.1, 95, NT4, OS/2, AutoCAD, MicroStation)
- Assorted S3 Utilites (S3 Refresh, S3 VBE, S3ID, SMODE)
- S3 ViRGE Drivers (Windows 3.1, 95, NT4, OS/2, AutoCAD, MicroStation)
- S3 ViRGE VX/DX/GX Drivers (Windows 3.1, 95, NT4, OS/2, AutoCAD) (plus S3RUN patch to run older ViRGE games)
- S3 ViRGE GX/2 Drivers (Windows 3.1, 95, NT4)
]]></notes>
		<part name="cdrom" interface="cdrom">
			<diskarea name="cdrom">
				<disk name="s3drv21" sha1="78a64306e1b9ffb29eb9a50d1a3a010ebc2365e3"/>
			</diskarea>
		</part>
	</software>

	<!-- <rom name="Sound Blaster 16 CD.cue" size="475" crc="dd9e3752" sha1="bbf49ed1b322ba873a9befcf42d72e86368c76e0"/> -->
	<!-- <rom name="Sound Blaster 16 CD.bin" size="310741536" crc="295cb2d2" sha1="f09805b982a17b756626e9702d8e2b8f6da68e60"/> -->
	<software name="sb16cd">
		<description>Sound Blaster 16 CD (Europe)</description>
		<year>1996</year>
		<publisher>Creative Labs</publisher>
		<notes><![CDATA[
CD-ROM includes those Creative's audio tools:
Creative CD v2.03
Creative MIDI v2.03
Creative Mixer
Creative Remote v2.03
Creative Wave v2.03
TextAssist Dictionary v1.30
Singing Text
Soundo'LE v3.11
Text Reader
Texto'LE v1.2
Wave Studio v3.12
]]></notes>
		<info name="language" value="Dutch/English/French/German/Italian/Spanish" />
		<sharedfeat name="platform" value="Windows 3.x/Windows 95" />

		<part name="cdrom" interface="cdrom">
			<diskarea name="cdrom">
				<disk name="Sound Blaster 16 CD" sha1="7e91bd013f18a9a9d5b5459280e3a075b49309f6" />
			</diskarea>
		</part>
	</software>

	<!-- DOS / Windows 3.1 / 95 -->
	<software name="sb16cda" cloneof="sb16cd">
		<description>Sound Blaster 16 CD (USA?)</description>
		<year>1996</year>
		<publisher>Creative Labs</publisher>
		<info name="language" value="English" />

		<part name="cdrom" interface="cdrom">
			<diskarea name="cdrom">
				<disk name="sb16" sha1="c87097c58d1c3fcea03e5e4b50d2cafdcb870f16" />
			</diskarea>
		</part>
	</software>

	<!-- OS/2 -->
	<software name="ssuite_os2">
		<description>Lotus SmartSuite for OS/2 Warp 4</description>
		<year>1998</year>
		<publisher>Lotus Development Corporation</publisher>
		<part name="cdrom" interface="cdrom">
			<!-- Origin: archive.org -->
			<feature name="part_number" value="T14970"/>
			<diskarea name="cdrom">
				<disk name="ssuiteos2" sha1="0cd1718ee6ce9876c57e5c700122f1209d5ea2ae"/>
			</diskarea>
		</part>
	</software>

	<software name="karatvst">
		<description>Karaoke Manager Installation CD - Karaoke Manager Version 1.4 (bundled with KaraokeTV Star)</description>
		<year>2002</year>
		<publisher>IVL Technologies</publisher>
		<part name="cdrom" interface="cdrom">
			<diskarea name="cdrom">
				<disk name="karaokemanager_uscd1_4" sha1="83125d35a375496f3bce70072b7d47e24b4da130"/>
			</diskarea>
		</part>
	</software>

	<software name="ultrasnd" supported="partial">
		<!-- includes Gravis UltraSound (GUS) Installation - V4.11 -->
		<description>The UltraSound CD</description>
		<year>1995</year>
		<publisher>Advanced Gravis</publisher>
		<info name="version" value="1.1" />

		<part name="cdrom" interface="cdrom">
			<feature name="disk_serial" value="490-0028-XX" />
			<diskarea name="cdrom">
				<disk name="ultrasnd_cd" sha1="3fe3d683131e5f94bebf25a69c0cd4e496d4891e" />
			</diskarea>
		</part>
	</software>

	<software name="ultraexp" supported="partial">
		<!-- includes Gravis UltraSound (GUS) Installation - V3.59 -->
		<description>The UltraSound Experience</description>
		<year>1994</year>
		<publisher>Advanced Gravis</publisher>
		<info name="version" value="1.0e" />

		<part name="cdrom" interface="cdrom">
			<diskarea name="cdrom">
				<disk name="ultraexp" sha1="145027e33e8ed4f342209ec41f9f13e7b8d5ba26" />
			</diskarea>
		</part>
	</software>

	<software name="win31ddk">
		<description>Windows Device Development Kit Version 3.1</description>
		<year>1992</year>
		<publisher>Microsoft</publisher>

		<part name="cdrom" interface="cdrom">
			<diskarea name="cdrom">
				<disk name="win31ddk" sha1="0208c3299cb206ea8b9b7d99e75131661898bae2" />
			</diskarea>
		</part>
	</software>

	<software name="win30me">
		<description>Windows Multimedia Extensions 1.0</description>
		<year>1992</year>
		<publisher>Microsoft</publisher>

		<part name="cdrom" interface="cdrom">
			<diskarea name="cdrom">
				<disk name="win30me" sha1="0ef02709c3ed3544fc01983921eaace878cf5d80" />
			</diskarea>
		</part>
	</software>

	<software name="win31rk">
		<description>Windows Resource Kit for Operating System Version 3.1</description>
		<year>1992</year>
		<publisher>Microsoft</publisher>

		<part name="cdrom" interface="cdrom">
			<diskarea name="cdrom">
				<disk name="win31rk" sha1="0813d90cf00e296676ecd0259cd425ab50670e8a" />
			</diskarea>
		</part>
	</software>

	<software name="win31sdk">
		<description>Windows Software Development Kit Version 3.1</description>
		<year>1992</year>
		<publisher>Microsoft</publisher>

		<part name="cdrom" interface="cdrom">
			<diskarea name="cdrom">
				<disk name="050-151-320" sha1="4840cb3624e4032456434e099cd0362bc278e680" />
			</diskarea>
		</part>
	</software>

<<<<<<< HEAD
=======
	<!-- various Windows CDROMs
	   so far the listed discs should all be full english language retail discs, this can be expanded later -->

	<software name="win95">
		<description>Windows 95 (en 4.00.950)</description>
		<year>1995</year>
		<publisher>Microsoft</publisher>

		<part name="cdrom" interface="cdrom">
			<diskarea name="cdrom">
				<disk name="win95_4.00.950_en" sha1="ef1b482b5f6e746b673def87724d9e7ff833ac43" />
			</diskarea>
		</part>
	</software>

	<software name="win95a">
		<description>Windows 95 OSR1 (en 4.00.950.osr1)</description> <!-- aka Windows 95A -->
		<year>1996</year>
		<publisher>Microsoft</publisher>

		<part name="cdrom" interface="cdrom">
			<diskarea name="cdrom">
				<disk name="win95_4.00.950_osr1_en" sha1="bc43d85ea8d0ee65b6102ac7cd425c57398c09ce" />
			</diskarea>
		</part>
	</software>

	<software name="win95b">
		<description>Windows 95 OSR2 (en 4.00.1111.osr2)</description> <!-- aka Windows 95B -->
		<year>1996</year>
		<publisher>Microsoft</publisher>

		<part name="cdrom" interface="cdrom">
			<diskarea name="cdrom">
				<disk name="win95_4.00.1111_osr2_en" sha1="e15bd9a4e2c930bd4913996a2d9d11d1567635f5" />
			</diskarea>
		</part>
	</software>

	<software name="win95c">
		<description>Windows 95 OSR2.5 (en 4.03.1216.osr2.5)</description> <!-- aka Windows 95C -->
		<year>1997</year>
		<publisher>Microsoft</publisher>

		<part name="cdrom" interface="cdrom">
			<diskarea name="cdrom">
				<disk name="win95_4.03.1216_osr2_5_en" sha1="b000931531cedcbb3f9a00d13d315406cf7c2d52" />
			</diskarea>
		</part>
	</software>

	<software name="win98">
		<description>Windows 98 (en 4.10.1998) (Retail Full)</description> <!-- aka Windows 98 First Edition -->
		<year>1998</year>
		<publisher>Microsoft</publisher>

		<part name="cdrom" interface="cdrom">
			<diskarea name="cdrom">
				<disk name="windows 98 (en 4.10.1998 retail full)" sha1="1e725b0a7ea471e2b91500d09f242d05330b4f50" />
			</diskarea>
		</part>
	</software>

	<software name="win98se">
		<description>Windows 98 Second Edition (en 4.10.2222) (Retail Full)</description>
		<year>1999</year>
		<publisher>Microsoft</publisher>

		<part name="cdrom" interface="cdrom">
			<diskarea name="cdrom">
				<disk name="windows 98 se (en 4.10.2222 retail full)" sha1="3d9b3e69d03aef2ed5e54c3c73702d1e9b53255c" />
			</diskarea>
		</part>
	</software>

	<!-- Supports IBM PC-AT and PC-98 architectures -->
	<software name="win98sejp">
		<!--
		Origin: Neo Kobe Collection
		CCD converted to CUE with GNU ccd2cue
		<rom name="Microsoft Windows 98SE.ccd" size="772" crc="65e992be" sha1="b869a3e83459f562966739caa22b46b5204e20cb"/>
		<rom name="Microsoft Windows 98SE.cue" size="84" crc="a529c2b7" sha1="050dc1be1c9aeafd7e4d7ce7235285b8296f9eee"/>
		<rom name="Microsoft Windows 98SE.img" size="546019152" crc="cbaea25b" sha1="6b1689232640632a7cc6e5de4967b922637c055d"/>
		<rom name="Microsoft Windows 98SE.sub" size="22286496" crc="6dec77e2" sha1="41843630fb1a58131b5ecf6dd187884fb29e6685"/>
		-->
		<description>Windows 98 Second Edition (jp 4.10.2222) (Retail Full)</description>
		<year>1999</year>
		<publisher>Microsoft</publisher>
		<info name="alt_title" value="マイクロソフト ウィンドウズ 98 オペレイティング システム SECOND EDITION" />
		<info name="serial" value="X04-67430"/>

		<part name="cdrom" interface="cdrom">
			<diskarea name="cdrom">
				<disk name="microsoft windows 98se" sha1="eb0bdd209334b3709fa31043f390838351127bc0" />
			</diskarea>
		</part>
	</software>

	<software name="winme">
		<description>Windows ME (en 4.90.3000) (Retail Full)</description> <!-- aka Millennium Edition -->
		<year>2000</year>
		<publisher>Microsoft</publisher>

		<part name="cdrom" interface="cdrom">
			<diskarea name="cdrom">
				<disk name="windows me (en 4.90.3000 retail full)" sha1="3bb9b89f2b5918b7dbe393d250a8f1a530a175ef" />
			</diskarea>
		</part>
	</software>

	<software name="winnt31w">
		<description>Windows NT 3.1 Workstation (3.10.511.1)</description>
		<year>1993</year>
		<publisher>Microsoft</publisher>
		<part name="cdrom" interface="cdrom">
			<!-- Origin: WinWorld -->
			<diskarea name="cdrom">
				<disk name="en_winnt_3_1_wks" sha1="0a542add03b6c9ab130421d24f94731c4992e0a7"/>
			</diskarea>
		</part>
	</software>

	<software name="winnt351w">
		<description>Windows NT 3.51 Workstation (3.51.1057.1)</description>
		<year>1995</year>
		<publisher>Microsoft</publisher>
		<part name="cdrom" interface="cdrom">
			<!-- Origin: WinWorld -->
			<diskarea name="cdrom">
				<disk name="en_winnt_3_51_wks" sha1="5a5d3cf9d244b6b24b007271be478b94a9c349f4"/>
			</diskarea>
		</part>
	</software>

	<software name="winnt40w">
		<description>Windows NT 4.0 Workstation</description>
		<year>1996</year>
		<publisher>Microsoft</publisher>
		<part name="cdrom" interface="cdrom">
			<!-- Origin: archive.org -->
			<diskarea name="cdrom">
				<disk name="Microsoft Windows NT Workstation 4.0 [69401]" sha1="a3a8528c34fa8120ca6945320051052744a1c121"/>
			</diskarea>
		</part>
	</software>

	<software name="winnt40s">
		<description>Windows NT 4.0 Server</description>
		<year>1996</year>
		<publisher>Microsoft</publisher>
		<part name="cdrom" interface="cdrom">
			<!-- Origin: archive.org -->
			<diskarea name="cdrom">
				<disk name="NTSRV40A" sha1="7b3c4480f32f6d0e4b030c02123c9fee28b1a6f2"/>
			</diskarea>
		</part>
	</software>
	
	<software name="winxpps3">
		<description>Windows XP Professional (with Service Pack 3)</description>
		<year>2001</year>
		<publisher>Microsoft</publisher>
		<part name="cdrom" interface="cdrom">
			<!-- Origin: archive.org -->
			<diskarea name="cdrom">
				<disk name="en_windows_xp_professional_with_service_pack_3_x86_cd_vl_x14-73974" sha1="66ac289ae27724c5ae17139227cbe78c01eefe40"/>
			</diskarea>
		</part>
	</software>

	<software name="win2kps4">
		<description>Windows 2000 Professional (with Service Pack 4) (en 5.00.2195.6717)</description>
		<year>1999</year>
		<publisher>Microsoft</publisher>

		<part name="cdrom" interface="cdrom">
			<diskarea name="cdrom">
				<disk name="en_win2000_pro_sp4" sha1="9344cce041f092f0194944bdc690af7df7185cf6" />
			</diskarea>
		</part>
	</software>

>>>>>>> 3d2515dd
</softwarelist><|MERGE_RESOLUTION|>--- conflicted
+++ resolved
@@ -7500,6 +7500,42 @@
 		</part>
 	</software>
 
+	<software name="winnt40w">
+		<description>Windows NT 4.0 Workstation</description>
+		<year>1996</year>
+		<publisher>Microsoft</publisher>
+		<part name="cdrom" interface="cdrom">
+			<!-- Origin: archive.org -->
+			<diskarea name="cdrom">
+				<disk name="Microsoft Windows NT Workstation 4.0 [69401]" sha1="a3a8528c34fa8120ca6945320051052744a1c121"/>
+			</diskarea>
+		</part>
+	</software>
+
+	<software name="winnt40s">
+		<description>Windows NT 4.0 Server</description>
+		<year>1996</year>
+		<publisher>Microsoft</publisher>
+		<part name="cdrom" interface="cdrom">
+			<!-- Origin: archive.org -->
+			<diskarea name="cdrom">
+				<disk name="NTSRV40A" sha1="7b3c4480f32f6d0e4b030c02123c9fee28b1a6f2"/>
+			</diskarea>
+		</part>
+	</software>
+	
+	<software name="winxpps3">
+		<description>Windows XP Professional (with Service Pack 3)</description>
+		<year>2001</year>
+		<publisher>Microsoft</publisher>
+		<part name="cdrom" interface="cdrom">
+			<!-- Origin: archive.org -->
+			<diskarea name="cdrom">
+				<disk name="en_windows_xp_professional_with_service_pack_3_x86_cd_vl_x14-73974" sha1="66ac289ae27724c5ae17139227cbe78c01eefe40"/>
+			</diskarea>
+		</part>
+	</software>
+
 	<software name="win2kps4">
 		<description>Windows 2000 Professional (with Service Pack 4) (en 5.00.2195.6717)</description>
 		<year>1999</year>
@@ -7941,189 +7977,4 @@
 		</part>
 	</software>
 
-<<<<<<< HEAD
-=======
-	<!-- various Windows CDROMs
-	   so far the listed discs should all be full english language retail discs, this can be expanded later -->
-
-	<software name="win95">
-		<description>Windows 95 (en 4.00.950)</description>
-		<year>1995</year>
-		<publisher>Microsoft</publisher>
-
-		<part name="cdrom" interface="cdrom">
-			<diskarea name="cdrom">
-				<disk name="win95_4.00.950_en" sha1="ef1b482b5f6e746b673def87724d9e7ff833ac43" />
-			</diskarea>
-		</part>
-	</software>
-
-	<software name="win95a">
-		<description>Windows 95 OSR1 (en 4.00.950.osr1)</description> <!-- aka Windows 95A -->
-		<year>1996</year>
-		<publisher>Microsoft</publisher>
-
-		<part name="cdrom" interface="cdrom">
-			<diskarea name="cdrom">
-				<disk name="win95_4.00.950_osr1_en" sha1="bc43d85ea8d0ee65b6102ac7cd425c57398c09ce" />
-			</diskarea>
-		</part>
-	</software>
-
-	<software name="win95b">
-		<description>Windows 95 OSR2 (en 4.00.1111.osr2)</description> <!-- aka Windows 95B -->
-		<year>1996</year>
-		<publisher>Microsoft</publisher>
-
-		<part name="cdrom" interface="cdrom">
-			<diskarea name="cdrom">
-				<disk name="win95_4.00.1111_osr2_en" sha1="e15bd9a4e2c930bd4913996a2d9d11d1567635f5" />
-			</diskarea>
-		</part>
-	</software>
-
-	<software name="win95c">
-		<description>Windows 95 OSR2.5 (en 4.03.1216.osr2.5)</description> <!-- aka Windows 95C -->
-		<year>1997</year>
-		<publisher>Microsoft</publisher>
-
-		<part name="cdrom" interface="cdrom">
-			<diskarea name="cdrom">
-				<disk name="win95_4.03.1216_osr2_5_en" sha1="b000931531cedcbb3f9a00d13d315406cf7c2d52" />
-			</diskarea>
-		</part>
-	</software>
-
-	<software name="win98">
-		<description>Windows 98 (en 4.10.1998) (Retail Full)</description> <!-- aka Windows 98 First Edition -->
-		<year>1998</year>
-		<publisher>Microsoft</publisher>
-
-		<part name="cdrom" interface="cdrom">
-			<diskarea name="cdrom">
-				<disk name="windows 98 (en 4.10.1998 retail full)" sha1="1e725b0a7ea471e2b91500d09f242d05330b4f50" />
-			</diskarea>
-		</part>
-	</software>
-
-	<software name="win98se">
-		<description>Windows 98 Second Edition (en 4.10.2222) (Retail Full)</description>
-		<year>1999</year>
-		<publisher>Microsoft</publisher>
-
-		<part name="cdrom" interface="cdrom">
-			<diskarea name="cdrom">
-				<disk name="windows 98 se (en 4.10.2222 retail full)" sha1="3d9b3e69d03aef2ed5e54c3c73702d1e9b53255c" />
-			</diskarea>
-		</part>
-	</software>
-
-	<!-- Supports IBM PC-AT and PC-98 architectures -->
-	<software name="win98sejp">
-		<!--
-		Origin: Neo Kobe Collection
-		CCD converted to CUE with GNU ccd2cue
-		<rom name="Microsoft Windows 98SE.ccd" size="772" crc="65e992be" sha1="b869a3e83459f562966739caa22b46b5204e20cb"/>
-		<rom name="Microsoft Windows 98SE.cue" size="84" crc="a529c2b7" sha1="050dc1be1c9aeafd7e4d7ce7235285b8296f9eee"/>
-		<rom name="Microsoft Windows 98SE.img" size="546019152" crc="cbaea25b" sha1="6b1689232640632a7cc6e5de4967b922637c055d"/>
-		<rom name="Microsoft Windows 98SE.sub" size="22286496" crc="6dec77e2" sha1="41843630fb1a58131b5ecf6dd187884fb29e6685"/>
-		-->
-		<description>Windows 98 Second Edition (jp 4.10.2222) (Retail Full)</description>
-		<year>1999</year>
-		<publisher>Microsoft</publisher>
-		<info name="alt_title" value="マイクロソフト ウィンドウズ 98 オペレイティング システム SECOND EDITION" />
-		<info name="serial" value="X04-67430"/>
-
-		<part name="cdrom" interface="cdrom">
-			<diskarea name="cdrom">
-				<disk name="microsoft windows 98se" sha1="eb0bdd209334b3709fa31043f390838351127bc0" />
-			</diskarea>
-		</part>
-	</software>
-
-	<software name="winme">
-		<description>Windows ME (en 4.90.3000) (Retail Full)</description> <!-- aka Millennium Edition -->
-		<year>2000</year>
-		<publisher>Microsoft</publisher>
-
-		<part name="cdrom" interface="cdrom">
-			<diskarea name="cdrom">
-				<disk name="windows me (en 4.90.3000 retail full)" sha1="3bb9b89f2b5918b7dbe393d250a8f1a530a175ef" />
-			</diskarea>
-		</part>
-	</software>
-
-	<software name="winnt31w">
-		<description>Windows NT 3.1 Workstation (3.10.511.1)</description>
-		<year>1993</year>
-		<publisher>Microsoft</publisher>
-		<part name="cdrom" interface="cdrom">
-			<!-- Origin: WinWorld -->
-			<diskarea name="cdrom">
-				<disk name="en_winnt_3_1_wks" sha1="0a542add03b6c9ab130421d24f94731c4992e0a7"/>
-			</diskarea>
-		</part>
-	</software>
-
-	<software name="winnt351w">
-		<description>Windows NT 3.51 Workstation (3.51.1057.1)</description>
-		<year>1995</year>
-		<publisher>Microsoft</publisher>
-		<part name="cdrom" interface="cdrom">
-			<!-- Origin: WinWorld -->
-			<diskarea name="cdrom">
-				<disk name="en_winnt_3_51_wks" sha1="5a5d3cf9d244b6b24b007271be478b94a9c349f4"/>
-			</diskarea>
-		</part>
-	</software>
-
-	<software name="winnt40w">
-		<description>Windows NT 4.0 Workstation</description>
-		<year>1996</year>
-		<publisher>Microsoft</publisher>
-		<part name="cdrom" interface="cdrom">
-			<!-- Origin: archive.org -->
-			<diskarea name="cdrom">
-				<disk name="Microsoft Windows NT Workstation 4.0 [69401]" sha1="a3a8528c34fa8120ca6945320051052744a1c121"/>
-			</diskarea>
-		</part>
-	</software>
-
-	<software name="winnt40s">
-		<description>Windows NT 4.0 Server</description>
-		<year>1996</year>
-		<publisher>Microsoft</publisher>
-		<part name="cdrom" interface="cdrom">
-			<!-- Origin: archive.org -->
-			<diskarea name="cdrom">
-				<disk name="NTSRV40A" sha1="7b3c4480f32f6d0e4b030c02123c9fee28b1a6f2"/>
-			</diskarea>
-		</part>
-	</software>
-	
-	<software name="winxpps3">
-		<description>Windows XP Professional (with Service Pack 3)</description>
-		<year>2001</year>
-		<publisher>Microsoft</publisher>
-		<part name="cdrom" interface="cdrom">
-			<!-- Origin: archive.org -->
-			<diskarea name="cdrom">
-				<disk name="en_windows_xp_professional_with_service_pack_3_x86_cd_vl_x14-73974" sha1="66ac289ae27724c5ae17139227cbe78c01eefe40"/>
-			</diskarea>
-		</part>
-	</software>
-
-	<software name="win2kps4">
-		<description>Windows 2000 Professional (with Service Pack 4) (en 5.00.2195.6717)</description>
-		<year>1999</year>
-		<publisher>Microsoft</publisher>
-
-		<part name="cdrom" interface="cdrom">
-			<diskarea name="cdrom">
-				<disk name="en_win2000_pro_sp4" sha1="9344cce041f092f0194944bdc690af7df7185cf6" />
-			</diskarea>
-		</part>
-	</software>
-
->>>>>>> 3d2515dd
 </softwarelist>