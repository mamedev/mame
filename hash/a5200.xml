--- conflicted
+++ resolved
@@ -733,13 +733,8 @@
 		</part>
 	</software>
 
-<<<<<<< HEAD
 	<software name="meebzork" supported="partial">
-		<description>Meebzork (Prototype)</description>
-=======
-	<software name="meebzork">
 		<description>Meebzork (prototype)</description>
->>>>>>> 8f969395
 		<year>1983</year>
 		<publisher>Atari</publisher>
 		<notes><![CDATA[
@@ -1409,13 +1404,8 @@
 		</part>
 	</software>
 
-<<<<<<< HEAD
 	<software name="xari" supported="no">
-		<description>Xari Arena (Prototype)</description>
-=======
-	<software name="xari">
 		<description>Xari Arena (prototype)</description>
->>>>>>> 8f969395
 		<year>1983</year>
 		<publisher>Atari</publisher>
 		<notes><![CDATA[
@@ -1520,13 +1510,8 @@
 		</part>
 	</software>
 
-<<<<<<< HEAD
 	<software name="pamdg23" supported="partial">
-		<description>Atari PAM Diagnostics (Rev 2.3)</description>
-=======
-	<software name="pamdg23">
 		<description>Atari PAM Diagnostics (rev 2.3)</description>
->>>>>>> 8f969395
 		<year>1983</year>
 		<publisher>Atari</publisher>
 		<notes><![CDATA[
