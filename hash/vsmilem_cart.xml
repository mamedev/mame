<?xml version="1.0"?>
<!DOCTYPE softwarelist SYSTEM "softwarelist.dtd">
<!--
license:CC0

V.Smile Motion:               80-08****  (Smartridges are orange)
V.Smile Smartbook Software:   80-089***  (Smartridges are red)
V.Smile:                      80-09****  (Smartridges are purple, some are gray because of plastic defects)
V.Smile Baby                  80-099***  (Smartridges are yellow, incompatible with TV based V.Smile consoles)
V.Baby                        80-22****  (Smartridges are orange, incompatible with other V.Smile consoles, including V.Smile Baby)

Language:
********0 = US                (White labels on back)
********1 = Italy             Apparently distributed by company 'Giochi Preziosi'
********2 = Netherlands       (Red or White labels on back)
********3 = UK                (Red labels on back)
********4 = Germany           (Blue labels on back)
********5 = France            (Yellow labels on back, also for NTSC French-Canadian)
********6 = Portugal          Apparently distributed by company 'Concentra' (White labels on back)
********7 = Spain             (Green labels on back)
*******13 = Denmark           Distributed by the company 'Top Toy A/S'
*******14 = Sweden            Distributed by the company 'Top Toy A/S'
*******15 = Norway
*******?? = Finland

+========+===================+===========================================================================================+
|   XX   | 80-084000(US)     | Action Mania (Rev, 4?)                                                                    |
|   XX   | 80-084000(US)     | Action Mania (Rev, 6?)                                                                    |
|        |          (IT)     | ?????                                                                                     |
|   XX   | 80-084002(NL)     | Sports Games                                                                              |
|        | 80-084003(UK)     | Action Mania                                                                              |
|   XX   | 80-084004(GE)     | Sportskanone                                                                              |
|        | 80-084005(FR)     | Sporti Folies                                                                             |
|        | 80-084006(PT)     | Action Mania (84016 on cart)                                                              |
|   XX   | 80-084007(SP)     | Action Manía                                                                              |
+========+===================+===========================================================================================+
|   XX   | 80-084020(US)     | Dora the Explorer: Dora's Fix It Adventure                                                |
|   **   | 80-084021(US)     | Dora the Explorer: Dora's Fix It Adventure (pocket version, same ROM as 80-084020(US))    |
|   XX   | 80-084022(NL)     | Dora: Dora's Reparatie Avontuur                                                           |
|        | 80-084023(UK)     | Dora the Explorer: Dora's Fix It Adventure                                                |
|   XX   | 80-084024(GE)     | Dora: Doras Reparatur-Abenteuer                                                           |
|   XX   | 80-084024(GE)     | Dora: Doras Reparatur-Abenteuer (Rev. 2)                                                  |
|        | 80-084025(FR)     | Dora L'Exploratrice : Les Adventures De Dora Apprentie Mecano                             |
|        | 80-084026(PT)     | Dora : em busca das pecas perdidas                                                        |
|        | 80-084027(SP)     | Dora : La Aventura arregla-todo de Dora                                                   |
+========+===================+===========================================================================================+
|        | 80-084040(US)     | Scooby-Doo! - Funland Frenzy                                                              |
|        | 80-084043(UK)     | Scooby-Doo! - Funland Frenzy                                                              |
|        | 80-084044(GE)     | Scooby-Doo! - Im Lernpark                                                                 |
|   XX   | 80-084045(FR)     | Scooby-Doo! - Panique à Funland                                                            |
|   XX   | 80-084047(SP)     | ¡¡Scooby-Doo!! - Misterio en el Parque                                                    |
+========+===================+===========================================================================================+
|        | 80-084060(US)     | Thomas and Friends - Engines Working Together                                             |
|        | 80-084063(UK)     | Thomas and Friends - Engines Working Together                                             |
|   XX   | 80-084064(GE)     | Thomas - Freunde halten zusammen                                                          |
+========+===================+===========================================================================================+
|   XX   | 80-084080(US)     | Wall-E                                                                                    |
|        | 80-084083(UK)     | Wall-E                                                                                    |
|   XX   | 80-084084(GE)     | Wall-E                                                                                    |
|   XX   | 80-084085(FR)     | Wall-E                                                                                    |
|   XX   | 80-084087(SP)     | Wall-E                                                                                    |
+========+===================+===========================================================================================+
|        | 80-084100(US)     | Wonder Pets - Save the Animals!                                                           |
|   XX   | 80-084103(UK)     | Wonder Pets - Save the Animals!                                                           |
+========+===================+===========================================================================================+
|        | 80-084120(US)     | Kung Fu Panda - Path of the Panda                                                         |
|        | 80-084123(UK)     | Kung Fu Panda - Path of the Panda                                                         |
|   XX   | 80-084124(GE)     | Kung Fu Panda - Der Weg des Panda                                                         |
|        | 80-084125(FR)     | Kung Fu Panda - La mission de Po                                                          |
+========+===================+===========================================================================================+
|        | 80-084140(US)     | Spider-Man & Friends - Secret Missions (AKA Professor V's Secret Missions with diff label)|
|        | 80-084143(UK)     | Spider-Man & Friends - Secret Missions                                                    |
|   XX   | 80-084144(GE)     | Spider-Man & Freunde - Geheime Missionen                                                  |
|   XX   | 80-084145(FR)     | Spider-Man & ses amis - Missions Secrètes                                                 |
|        | 80-084147(SP)     | Spider-Man y Amigos: Misiones Secretas (no # on label)                                    |
+========+===================+===========================================================================================+
|   XX   | 80-084160(US)     | Disney's Little Einsteins: The Glass Slipper Ball (Rev. 2?)                               |
|   XX   | 80-084160(US)     | Disney's Little Einsteins: The Glass Slipper Ball (Rev. 5?)                               |
|        | 80-084163(UK)     | Disney's Little Einsteins: The Glass Slipper Ball                                         |
|   XX   | 80-084164(GE)     | Disney's Kleine Einsteins: Der Glaspantoffel-Ball                                         |
|   XX   | 80-084164(GE)     | Disney's Kleine Einsteins: Der Glaspantoffel-Ball (Rev. 2?)                               |
|        | 80-084167(SP)     | Little Einsteins de Disney: El Baile del Zapatito de Cristal                              |
+========+===================+===========================================================================================+
|   XX   | 80-084180(US)     | Mickey Mouse Clubhouse                                                                    |
|        | 80-084182(NL)     | Mickey Mouse Clubhouse                                                                    |
|        | 80-084183(UK)     | Mickey Mouse Clubhouse                                                                    |
|   XX   | 80-084184(GE)     | Micky Maus Wunderhaus                                                                     |
|        | 80-084185(FR)     | La Maison de Mickey (ever released?)                                                      |
|   XX   | 80-084185-005(FR) | La Maison de Mickey                                                                       |
|        | 80-084186(PT)     | A Casa do Mickey Mouse (84196 on cart)                                                    |
|   XX   | 80-084187(SP)     | La Casa de Mickey Mouse                                                                   |
+========+===================+===========================================================================================+
|   XX   | 80-084200(US)     | Nascar Academy - Race Car Superstar                                                       |
+========+===================+===========================================================================================+
|        | 80-084220(US)     | Snow Park Challenge                                                                       |
|        | 80-084222(NL)     | Wintersport Games                                                                         |
|        | 80-084223(UK)     | Snow Park Challenge                                                                       |
|   XX   | 80-084224(GE)     | Wintersport                                                                               |
|        | 80-084225(FR)     | ?????? picture too fuzzy for positive confirm                                             |
+========+===================+===========================================================================================+
|   XX   | 80-084240(US)     | Ni Hao Kai Lan                                                                            |
|   XX   | 80-084245(FR)     | Ni Hao Kai Lan - Joyeux Nouvel an chinois!                                                |
+========+===================+===========================================================================================+
|        | 80-084260(US)     | My Pet Puppy (unreleased in USA? UK version plays OK on NTSC console)                     |
|   XX   | 80-084262(NL)     | Mijn Puppy!                                                                               |
|        | 80-084263(UK)     | My Pet Puppy                                                                              |
|   XX   | 80-084264(GE)     | Mein erster Hund                                                                          |
|   XX   | 80-084265(FR)     | Mon Toutou tout fou!                                                                      |
|        | 80-084267(SP)     | Dakota y su Mascota                                                                       |
+========+===================+===========================================================================================+
|        | 80-084280(US)     | Wild Waves                                                                                |
|        | 80-084282(NL)     | Water-sport Games                                                                         |
|        | 80-084283(UJ)     | Wild Waves                                                                                |
|        | 80-084284(GE)     | Dolphis Wasser-abenteuer                                                                  |
|        | 80-084285(FR)     | Martin le Dauphin                                                                         |
+========+===================+===========================================================================================+
|        | 80-084300(US)     | Soccer Challenge                                                                          |
|        | 80-084303(UK)     | Football Challenge                                                                        |
|   XX   | 80-084304(GE)     | Fussball Meisterschaft                                                                    |
|        | 80-084305(FR)     | Football Challenge                                                                        |
|        | 80-084306(PT)     | Football Challenge  (cart#??)                                                             |
|        | 80-084307(SP)     | Campeonato de Fútbol                                                                      |
+========+===================+===========================================================================================+
|        | 80-084320(US)     | Disney Fairies: TinkerBell                                                                |
|        | 80-084321(US)     | Disney Fairies: TinkerBell (pocket version)                                               |
|        | 80-084322(NL)     | TinkerBell                                                                                |
|        | 80-084323(UK)     | TinkerBell                                                                                |
|   XX   | 80-084324(GE)     | TinkerBell                                                                                |
|   XX   | 80-084325(FR)     | La fée Clochette                                                                          |
|        | 80-084326(PT)     | Sininho (84336 on cart)                                                                   |
|        | 80-084327(SP)     | Campanilla                                                                                |
+========+===================+===========================================================================================+
|        | 80-084340(US)     | Up!                                                                                       |
|        | 80-084342(NL)     | Up!                                                                                       |
|        | 80-084344(GE)     | Oben                                                                                      |
|   XX   | 80-084345(FR)     | Là-Haut                                                                                   |
|   XX   | 80-084347(SP)     | Up!                                                                                       |
|        | 80-084347-022(SP) | Up!  (-022 is odd for SP)                                                                 |
+========+===================+===========================================================================================+
|   XX   | 80-084360(US)     | Handy Manny                                                                               |
|        | 80-084362(NL)     | Handy Manny                                                                               |
|        | 80-084363(UK)     | Handy Manny                                                                               |
|   XX   | 80-084364(GE)     | Meister Manny's Werkzeugkiste                                                             |
|   XX   | 80-084365(FR)     | Manny et ses outils                                                                       |
|        | 80-084366(PT)     | Manny Maozinhas (84376 on cart)                                                           |
|        | 80-084367(SP)     | Manny Manitas                                                                             |
+========+===================+===========================================================================================+
|        | 80-084380(US)     | Winnie the Pooh - The Honey Hunt                                                          |
|        |          (IT)     | Winnie the Pooh - e la caccia al miele  ???                                               |
|        | 80-084383(UK)     | Winnie the Pooh - The Honey Hunt                                                          |
|   XX   | 80-084384(GE)     | Winnie Puuh - Die Honigjagd                                                               |
|   XX   | 80-084385(FR)     | Winnie L'ourson - La Chasse au miel de Winnie                                             |
|        | 80-084386(PT)     | Winnie - Em Busca do Mel (84396 on cart)                                                  |
|   XX   | 80-084387(SP)     | Winnie the Pooh - En Busca de la Miel                                                     |
+========+===================+===========================================================================================+
|        | 80-084400(US)     | Cars - Rev It Up in Radiator Springs                                                       |
|        | 80-084402(NL)     | Cars - Spektakel in Radiator Springs                                                       |
|        | 80-084403(UK)     | Cars - Rev it up in Radiator Springs                                                       |
|   XX   | 80-084404(GE)     | Cars - Vollgas in Radiator Springs                                                         |
|   XX   | 80-084405(FR)     | Cars - Quatre Roues                                                                        |
|        | 80-084406(PT)     | Cars - Aventura Em Radiator Springs (84416 on cart)                                        |
|   XX   | 80-084407(SP)     | Cars - Acelera el Motor en Radiador Springs                                                |
+========+===================+===========================================================================================+
|        | 80-084420(US)     | Toy Story 3                                                                               |
|        | 80-084421(US)     | Toy Story 3 (pocket version)                                                              |
|        |          (IT)     | Toy Story 3 (EAN 8033836704196, GP470419?)                                                |
|        | 80-084422(NL)     | Toy Story 3                                                                               |
|        | 80-084423(UK)     | Toy Story 3                                                                               |
|   XX   | 80-084424(GE)     | Toy Story 3                                                                               |
|        | 80-084425(FR)     | Toy Story 3                                                                               |
|   XX   | 80-084427(SP)     | Toy Story 3                                                                               |
+========+===================+===========================================================================================+
|   XX   | 80-084440(US)     | Monsters vs. Aliens                                                                       |
|        | 80-084442(NL)     | Monsters vs. Aliens                                                                       |
|        | 80-084443(UK)     | Monsters vs. Aliens                                                                       |
|   XX   | 80-084444(GE)     | Monsters vs. Aliens                                                                       |
|   XX   | 80-084445(FR)     | Monstres contre Aliens                                                                    |
|   XX   | 80-084447(SP)     | Monstruos contra Alienígenas                                                              |
+========+===================+===========================================================================================+
|        | 80-084460(US)     | Noddy - Detective for a Day (unreleased in USA??) see 80-092540                           |
|        | 80-084463(UK)     | Noddy - Detective for a Day                                                               |
|   XX   | 80-084465(FR)     | Oui-Oui - Détective d'un jour                                                             |
|        | 80-084467(SP)     | Noddy - Detective por un día                                                              |
+========+===================+===========================================================================================+
|        | 80-084480(US)     | The Princess and the Frog  (motion version)                                               |
|        | 80-084481(US)     | The Princess and the Frog  (pocket version)                                               |
|        | 80-084482(NL)     | Prinses en de Kikker (label in english)                                                   |
|   XX   | 80-084483(UK)     | The Princess and the Frog                                                                 |
|   XX   | 80-084484(GE)     | Kuess den Frosch                                                                          |
|   XX   | 80-084485(FR)     | La Princesse Et La Grenouille - Le grand rêve de Tiana                                    |
|        | 80-084487(SP)     | Tiana y el Sapo - El gran sueño de Tiana                                                  |
+========+===================+===========================================================================================+
|   XX   | 80-084500(US)     | Shrek Forever After                                                                       |
|        | 80-084502(NL)     | Sjrek voor eeuwig en altijd                                                               |
|        | 80-084503(UK)     | Shrek Forever After                                                                       |
|   XX   | 80-084504(GE)     | Fuer immer Shrek                                                                          |
|   XX   | 80-084505(FR)     | Shrek 4 - Il était une fin                                                                |
|        | 80-084507(SP)     | Shrek Felices para siempre                                                                |
+========+===================+===========================================================================================+
|        | 80-084520(US)     | <Unknown>                                                                                 |
+========+===================+===========================================================================================+
|        | 80-084540(US)     | Super Why to the Rescue! The Beach Day Mystery                                            |
|        | 80-084541(US)     | Super Why to the Rescue! The Beach Day Mystery (pocket version)                           |
+========+===================+===========================================================================================+
|        | 80-084560(US)     | <Unknown>                                                                                 |
+========+===================+===========================================================================================+
|        | 80-084580(US)     | Cars 2  (motion version)                                                                  |
|        | 80-084581(US)     | Cars 2  (pocket version)                                                                  |
|        | 80-084583(UK)     | Cars 2                                                                                    |
|   XX   | 80-084584(GE)     | Cars 2                                                                                    |
|        | 80-084585(FR)     | Cars 2                                                                                    |
|        | 80-084587(SP)     | Cars 2                                                                                    |
+========+===================+===========================================================================================+
|        | 80-084600(US)     | <Unknown> (Should be Orange colored Cinderella - Cinderella's Magic Wishes)               |
|        | 80-084603(UK)     | Cinderella - Cinderella's Magic Wishes                                                    |
|   XX   | 80-084604(GE)     | Cinderella - Lernen im Maerchenland                                                       |
|   XX   | 80-084604(GE)     | Cinderella - Lernen im Maerchenland (Rev. 2?)                                             |
|   XX   | 80-084605(FR)     | Cendrillon - Le rêve enchanté de Cendrillon                                               |
+========+===================+===========================================================================================+
|        | 80-084620(US)     | <Unknown> (Should be Orange colored Finding Nemo)                                         |
|        | 80-084624(GE)     | Findet Nemo - Nemos Unterwasserabenteuer                                                  |
|   XX   | 80-084625(FR)     | Le Monde de Nemo - Nemo à la decourverte de l'océan                                       |
|        | 80-084627(SP)     | Buscando a Nemo - Los Descubrimientos de Nemo                                             |
+========+===================+===========================================================================================+
|        | 80-084640(US)     | <Unknown> (Should be Orange colored Spongebob)                                            |
|   XX   | 80-084644(GE)     | Spongebob Schwammkopf - Der Tag des Schwamms                                              |
|        | 80-084647(SP)     | Bob Esponja - Un día en la vida de una esponja                                            |
+========+===================+===========================================================================================+

-->

<softwarelist name="vsmilem_cart" description="VTech V.Smile Motion cartridges">

	<software name="actnmniam" supported="no">
		<description>Action Mania (USA, Rev. 4?)</description>
		<year>201?</year>
		<publisher>VTech</publisher>
		<info name="serial" value="80-084000(US)" />
		<part name="cart" interface="vsmile_cart">
			<feature name="pcb" value="708201" />
			<feature name="pcb_model" value="708201-4" />
			<feature name="u1" value="" /> <!-- EPOXY BLOB ROM -->
			<dataarea name="rom" size="8388608">
				<rom name="vsmile84000-4.bin" size="8388608" crc="9732d6c4" sha1="6973e473fc9b274fe8e1151a27bdd02df67a23eb" />
			</dataarea>
		</part>
	</software>

	<software name="actnmniama" cloneof="actnmniam" supported="no">
		<description>Action Mania (USA, Rev. 6?)</description>
		<year>201?</year>
		<publisher>VTech</publisher>
		<info name="serial" value="80-084000(US)" />
		<part name="cart" interface="vsmile_cart">
			<feature name="u1" value="" /> <!-- EPOXY BLOB ROM -->
			<dataarea name="rom" size="8388608">
				<rom name="vsmile84000-6.bin" size="8388608" crc="ea4aeb1a" sha1="74807f9306ccc691735acdca66588a80467bebbd" />
			</dataarea>
		</part>
	</software>

	<software name="actnmniamnl" cloneof="actnmniam" supported="no">
		<description>Sport Games (Netherlands)</description>
		<year>201?</year>
		<publisher>VTech</publisher>
		<info name="serial" value="80-084002(NL)" />
		<part name="cart" interface="vsmile_cart">
			<feature name="pcb" value="708201" />
			<feature name="pcb_model" value="708201-6" />
			<feature name="u1" value="" /> <!-- EPOXY BLOB ROM -->
			<dataarea name="rom" size="8388608">
				<rom name="80-084002 - Sport Games (NL) (Motion).bin" size="8388608" crc="d7e6412b" sha1="01296d41ce277573688bec470241ca75449ba61a" />
			</dataarea>
		</part>
	</software>

	<software name="actnmniamg" cloneof="actnmniam" supported="no">
		<description>Sportskanone (Germany)</description>
		<year>201?</year>
		<publisher>VTech</publisher>
		<info name="serial" value="80-084007(SP)" />
		<part name="cart" interface="vsmile_cart">
			<feature name="pcb" value="708201" />
			<feature name="pcb_model" value="708201-4" />
			<feature name="u1" value="" /> <!-- EPOXY BLOB ROM -->
			<dataarea name="rom" size="8388608">
				<rom name="80-084004 - Sportskanone (GER) (Motion).bin" size="8388608" crc="004ad4e5" sha1="7cbc9e5a27fac455ea2b03cebad7f1694937f790" />
			</dataarea>
		</part>
	</software>

	<software name="actnmniams" cloneof="actnmniam" supported="no">
		<description>Action Manía (Spain)</description>
		<year>201?</year>
		<publisher>VTech</publisher>
		<info name="serial" value="80-084007(SP)" />
		<part name="cart" interface="vsmile_cart">
			<feature name="pcb" value="708201" />
			<feature name="pcb_model" value="708201-4" />
			<feature name="u1" value="" /> <!-- EPOXY BLOB ROM -->
			<dataarea name="rom" size="8388608">
				<rom name="84007 G.u1" size="8388608" crc="c14a04d2" sha1="6db09fd90f88773aafd5d95c4ea403dacddc9e58" />
			</dataarea>
		</part>
	</software>

	<software name="carsmg" supported="no">
		<description>Disney/Pixar Cars - Vollgas in Radiator Springs (Germany)</description>
		<year>2009</year>
		<publisher>VTech</publisher>
		<info name="serial" value="80-084404(GE)" />
		<part name="cart" interface="vsmile_cart">
			<feature name="pcb" value="708106" />
			<feature name="pcb_model" value="708106-3" />
			<feature name="u1" value="" /> <!-- EPOXY BLOB ROM -->
			<dataarea name="rom" size="8388608">
				<rom name="A84404(2).u1" size="8388608" crc="beaa1b6a" sha1="c6e68da7935642035e13cc7922b0193cc6e5272c" />
			</dataarea>
		</part>
	</software>

	<software name="carsmf" cloneof="carsmg" supported="no">
		<description>Disney/Pixar Cars - Quatre Roues (France)</description>
		<year>2009?</year>
		<publisher>VTech</publisher>
		<info name="serial" value="80-084405(FR)" />
		<part name="cart" interface="vsmile_cart">
			<feature name="u1" value="" />
			<dataarea name="rom" size="8388608">
				<rom name="084405 - Cars (MOTION) (FR).bin" size="8388608" crc="9a206452" sha1="f76538de9b6c730e0b9dec7dd35b37e6ed3c94d2" />
			</dataarea>
		</part>
	</software>

	<software name="carsms" cloneof="carsmg" supported="no">
		<description>Disney/Pixar Cars - Acelera el Motor en Radiador Springs (Spain)</description>
		<year>20??</year>
		<publisher>VTech</publisher>
		<info name="serial" value="80-084407(SP)" />
		<part name="cart" interface="vsmile_cart">
			<feature name="pcb" value="708201" />
			<feature name="pcb_model" value="708201-7" />
			<feature name="u1" value="" /> <!-- EPOXY BLOB ROM -->
			<dataarea name="rom" size="8388608">
				<rom name="80-084407 - Cars - Acelera el Motor en Radiador Springs (SP) (Motion).bin" size="8388608" crc="0adff74e" sha1="7110d97905c955467d2c1529b91b83633f963086" />
			</dataarea>
		</part>
	</software>

	<software name="cars2mg" supported="no">
		<description>Disney/Pixar Cars 2 (Germany)</description>
		<year>2011</year>
		<publisher>VTech</publisher>
		<info name="serial" value="80-084404(GE)" />
		<part name="cart" interface="vsmile_cart">
			<feature name="pcb" value="708106" />
			<feature name="pcb_model" value="708106-3" />
			<feature name="u1" value="" /> <!-- EPOXY BLOB ROM -->
			<dataarea name="rom" size="0x1000000">
				<rom name="cars2_low.bin" size="0x0800000" crc="8d5eeb71" sha1="f53867b360464c12d905ca90aaf03855ca5fa455" offset="0x0000000" />
				<rom name="cars2_high.bin" size="0x0800000" crc="7a5b9ead" sha1="8c01a52ed392b50f2a7e91ae628ae4f6f06a5fc3" offset="0x0800000" />
			</dataarea>
		</part>
	</software>

	<software name="cinderlamg" supported="no">
		<description>Disneys Princess Cinderella - Lernen im Märchenland (Germany)</description>
		<year>2010?</year>
		<publisher>VTech</publisher>
		<info name="serial" value="80-084604(GE)" />
		<part name="cart" interface="vsmile_cart">
			<feature name="pcb" value="708201" />
			<feature name="pcb_model" value="708201-7" />
			<feature name="u1" value="" /> <!-- EPOXY BLOB ROM -->
			<dataarea name="rom" size="8388608">
				<rom name="C84604.u1" size="8388608" crc="0229cf3a" sha1="9c08e6370ecf08992924f067b64dd1950e3a2c6c" />
			</dataarea>
		</part>
	</software>

	<software name="cinderlam2g" cloneof="cinderlamg" supported="no">
		<description>Disneys Princess Cinderella - Lernen im Märchenland (Germany, Rev. 2?)</description>
		<year>2010</year>
		<publisher>VTech</publisher>
		<info name="serial" value="80-084604(GE)" />
		<part name="cart" interface="vsmile_cart">
			<dataarea name="rom" size="8388608">
				<rom name="80-084604.bin" size="8388608" crc="9170597a" sha1="2c3235e7e8986b1c62af6b218a8ba49bb3571345" />
			</dataarea>
		</part>
	</software>

	<software name="cinderlamf" cloneof="cinderlamg" supported="no">
		<description>Walt Disney Cendrillon - Le rêve enchanté de Cendrillon (France)</description>
		<year>2010</year>
		<publisher>VTech</publisher>
		<info name="serial" value="80-084605(FR)" />
		<part name="cart" interface="vsmile_cart">
			<dataarea name="rom" size="8388608">
				<rom name="084605 - Cendrillon (Motion) (FR).bin" size="8388608" crc="d594cf40" sha1="69350029a2382b1849efd73c7a4429da5564d28f" />
			</dataarea>
		</part>
	</software>

	<software name="doram" supported="no">
		<description>Nickelodeon Dora the Explorer: Dora's Fix It Adventure (USA, Rev. 3?)</description>
		<year>2008</year>
		<publisher>VTech</publisher>
		<info name="serial" value="80-084020(US)" /> <!-- Same ROM as 084021(US) -->
		<part name="cart" interface="vsmile_cart">
			<feature name="u1" value="" /> <!-- EPOXY BLOB ROM -->
			<dataarea name="rom" size="8388608">
				<rom name="vsmile84020-3.bin" size="8388608" crc="73a3c852" sha1="8ca7255ab3e45ef670d09cfb4959bc8769415dc2" />
			</dataarea>
		</part>
	</software>

	<software name="doramnl" cloneof="doram" supported="no">
		<description>Nick Jr Dora - Dora's Reparatie Avontuur (Netherlands)</description>
		<year>2009</year>
		<publisher>VTech</publisher>
		<info name="serial" value="80-084022(NL)" />
		<part name="cart" interface="vsmile_cart">
			<feature name="pcb" value="708201" />
			<feature name="pcb_model" value="708201-4" />
			<feature name="u1" value="" /> <!-- EPOXY BLOB ROM -->
			<dataarea name="rom" size="8388608">
				<rom name="80-084022 - Dora's Reparatie Avontuur (NL) (Motion).bin" size="8388608" crc="0ed6ba5e" sha1="48adad64724a57ee231d01129099e8419b75c083" />
			</dataarea>
		</part>
	</software>

	<software name="doramg" cloneof="doram" supported="no">
		<description>Nick Dora - Doras Reparatur-Abenteuer (Germany)</description>
		<year>2009</year>
		<publisher>VTech</publisher>
		<info name="serial" value="80-084024(GE)" />
		<part name="cart" interface="vsmile_cart">
			<feature name="pcb" value="708201" />
			<feature name="pcb_model" value="708201-4" />
			<feature name="u1" value="" /> <!-- EPOXY BLOB ROM -->
			<dataarea name="rom" size="8388608">
				<rom name="84024 OK.u1" size="8388608" crc="6769cb8b" sha1="615177d959983cdb67acdb8f3be063b3d09cb5db" />  <!-- sldh -->
			</dataarea>
		</part>
	</software>

	<software name="doramg2" cloneof="doram" supported="no">
		<description>Nick Dora - Doras Reparatur-Abenteuer (Germany, Rev. 2)</description>
		<year>2009?</year>
		<publisher>VTech</publisher>
		<info name="serial" value="80-084024(GE)" />
		<part name="cart" interface="vsmile_cart">
			<feature name="pcb" value="708201" />
			<feature name="pcb_model" value="708201-4" />
			<feature name="u1" value="" /> <!-- EPOXY BLOB ROM -->
			<dataarea name="rom" size="8388608">
				<rom name="84024 OK.u1" size="8388608" crc="7848fa93" sha1="567a337f27cc5ff0ce832afa903efafc8a305f17" />  <!-- sldh -->
			</dataarea>
		</part>
	</software>

	<software name="findnemomf" supported="no">
		<description>Le Monde de Nemo - Nemo à la decourverte de l'océan (France)</description>
		<year>2010</year>
		<publisher>VTech</publisher>
		<info name="serial" value="80-084625(FR)" />
		<part name="cart" interface="vsmile_cart">
			<feature name="u1" value="" />
			<dataarea name="rom" size="8388608">
				<rom name="084625 - Nemo (MOTION) (FR).bin" size="8388608" crc="9c0074ff" sha1="1541117ae29196b797976a8ebf47c5099a4feb08" />
			</dataarea>
		</part>
	</software>

<<<<<<< HEAD
	<software name="findnemomf" supported="no">
		<description>Le Monde de Nemo - Nemo à la decourverte de l'océan (France)</description>
		<year>2010</year>
		<publisher>VTech</publisher>
		<info name="serial" value="80-084625(FR)" />
		<part name="cart" interface="vsmile_cart">
			<feature name="u1" value="" />
			<dataarea name="rom" size="8388608">
				<rom name="084625 - Nemo (MOTION) (FR).bin" size="8388608" crc="9c0074ff" sha1="1541117ae29196b797976a8ebf47c5099a4feb08" />
			</dataarea>
		</part>
	</software>

	<software name="hmannym" cloneof="doram" supported="no">
=======
	<software name="hmannym" supported="no">
>>>>>>> 6d50d60a
		<description>Disney Handy Manny (USA, Rev. 2?)</description>
		<year>2009</year>
		<publisher>VTech</publisher>
		<info name="serial" value="80-084360(US)" />
		<part name="cart" interface="vsmile_cart">
			<feature name="u1" value="" /> <!-- EPOXY BLOB ROM -->
			<dataarea name="rom" size="8388608">
				<rom name="vsmile84360-2.bin" size="8388608" crc="a6ee705b" sha1="50a94ca17efbeb3a69decab948c945df272f9c69" />
			</dataarea>
		</part>
	</software>

	<!-- From a multi-game cart found on a on-store demo console -->
	<software name="hmannymg" cloneof="hmannym" supported="no">
		<description>Disney Meister Manny's Werkzeugkiste (Germany)</description>
		<year>2009</year>
		<publisher>VTech</publisher>
		<info name="serial" value="80-084364(GE)" />
		<part name="cart" interface="vsmile_cart">
			<feature name="u1" value="" />
			<dataarea name="rom" size="8388608">
				<rom name="Meister Mannys Werkzeugkiste (Motion) (GER).bin" size="8388608" crc="e7832bf7" sha1="e0a0d1158dabc6b9fed07b28e697e1877ed7eda0" />
			</dataarea>
		</part>
	</software>

	<software name="hmannymf" cloneof="hmannym" supported="no">
		<description>Disney Manny et ses outils (France)</description>
		<year>2009</year>
		<publisher>VTech</publisher>
		<info name="serial" value="80-084365(FR)" />
		<part name="cart" interface="vsmile_cart">
			<feature name="u1" value="" />
			<dataarea name="rom" size="8388608">
				<rom name="084365 - MannyEtSesOutils (MOTION) (FR).bin" size="8388608" crc="a664071e" sha1="6900419492aa7424290b3db4b37c47b14a17ab61" />
			</dataarea>
		</part>
	</software>

	<software name="kfpandamg" supported="no">
		<description>DreamWorks Kung Fu Panda - Der Weg des Panda (Germany)</description>
		<year>2008?</year>
		<publisher>VTech</publisher>
		<info name="serial" value="80-084124(GE)" />
		<part name="cart" interface="vsmile_cart">
			<feature name="pcb" value="708201" />
			<feature name="pcb_model" value="708201-4" />
			<feature name="u1" value="" /> <!-- EPOXY BLOB ROM -->
			<dataarea name="rom" size="8388608">
				<rom name="84124 OK.u1" size="8388608" crc="16493095" sha1="07c75e46c294901ee9309d98c925a39dc1b5e384" />
			</dataarea>
		</part>
	</software>

	<software name="ltleinstnm" supported="no">
		<description>Disney's Little Einsteins (USA, Rev. 2?)</description>
		<year>2009</year>
		<publisher>VTech</publisher>
		<info name="serial" value="80-084160(US)" />
		<part name="cart" interface="vsmile_cart">
			<dataarea name="rom" size="8388608">
				<rom name="vsmile84160-2.bin" size="8388608" crc="add7cc23" sha1="561e496ecbbc1e387ec343069ac19ae9aa2f234e" />
			</dataarea>
		</part>
	</software>

	<software name="ltleinstnma" cloneof="ltleinstnm" supported="no">
		<description>Disney's Little Einsteins (USA, Rev. 5?)</description>
		<year>2009</year>
		<publisher>VTech</publisher>
		<info name="serial" value="80-084160(US)" />
		<part name="cart" interface="vsmile_cart">
			<dataarea name="rom" size="8388608">
				<rom name="vsmile84160-5.bin" size="8388608" crc="e81159c9" sha1="dc96120d27de83e37edae6620ac40ab11b56d871" />
			</dataarea>
		</part>
	</software>

	<software name="ltleinstnmg" cloneof="ltleinstnm" supported="no">
		<description>Disney's Kleine Einsteins (Germany)</description>
		<year>200?</year>
		<publisher>VTech</publisher>
		<info name="serial" value="80-084164(GE)" />
		<part name="cart" interface="vsmile_cart">
			<dataarea name="rom" size="8388608">
				<rom name="80-084164.bin" size="8388608" crc="b0ec807e" sha1="e947c84efd3f061cbf10f73e412d4cfdd474bade" />  <!-- sldh -->
			</dataarea>
		</part>
	</software>

	<software name="ltleinstnm2g" cloneof="ltleinstnm" supported="no">
		<description>Disney's Kleine Einsteins (Germany, Rev. 2?)</description>
		<year>2009</year>
		<publisher>VTech</publisher>
		<info name="serial" value="80-084164(GE)" />
		<part name="cart" interface="vsmile_cart">
			<dataarea name="rom" size="8388608">
				<rom name="80-084164.bin" size="8388608" crc="6bb78a9b" sha1="341d773b774af3153e2490605d8d3d9d88fb6903" />  <!-- sldh -->
			</dataarea>
		</part>
	</software>

	<software name="mickeychm" supported="no">
		<description>Disney Mickey Mouse Clubhouse (USA)</description>
		<year>2008</year>
		<publisher>VTech</publisher>
		<info name="serial" value="80-084180(US)" />
		<part name="cart" interface="vsmile_cart">
			<feature name="u1" value="" /> <!-- EPOXY BLOB ROM -->
			<dataarea name="rom" size="8388608">
				<rom name="vsmile84180.bin" size="8388608" crc="2538c1d2" sha1="481af1fe5de995854068329aabf08ae9c197d175" />
			</dataarea>
		</part>
	</software>

	<software name="mickeychmg" cloneof="mickeychm" supported="no">
		<description>Disney Micky Maus Wunderhaus (Germany)</description>
		<year>2009</year>
		<publisher>VTech</publisher>
		<info name="serial" value="80-084184(GER)" />
		<part name="cart" interface="vsmile_cart">
			<feature name="pcb" value="708201" />
			<feature name="pcb_model" value="708201-7" />
			<feature name="u1" value="" /> <!-- EPOXY BLOB ROM -->
			<dataarea name="rom" size="8388608">
				<rom name="80-084184 - Micky Maus Wunderhaus (GER) (Motion).bin" size="8388608" crc="64dcc828" sha1="5759bf07ba4b79d58baec9418e3cd9b9f5f9fa7f" />
			</dataarea>
		</part>
	</software>

	<software name="mickeychmfr005" cloneof="mickeychm" supported="no">
		<description>Disney La Maison de Mickey (France, Rev. 005)</description>
		<year>2009?</year>
		<publisher>VTech</publisher>
		<info name="serial" value="084185-005(FR)" />
		<part name="cart" interface="vsmile_cart">
			<feature name="u1" value="" />
			<dataarea name="rom" size="8388608">
				<rom name="084185-005 - LaMaisonDeMickey (MOTION) (FR).bin" size="8388608" crc="7d77f657" sha1="90cea293ebd539ac22baa343a1efb771d91ffe4d" />
			</dataarea>
		</part>
	</software>

	<software name="mickeychms" cloneof="mickeychm" supported="no">
		<description>Disney La Casa de Mickey Mouse (Spain)</description>
		<year>2009</year>
		<publisher>VTech</publisher>
		<info name="serial" value="80-084187(SP)" />
		<part name="cart" interface="vsmile_cart">
			<feature name="pcb" value="708201" />
			<feature name="pcb_model" value="708201-7" />
			<feature name="u1" value="" /> <!-- EPOXY BLOB ROM -->
			<dataarea name="rom" size="8388608">
				<rom name="80-084187 - La Casa de Mickey Mouse (SP) (Motion).bin" size="8388608" crc="d0acb307" sha1="ff777127884649e62413aac03228a60b073f23c4" />
			</dataarea>
		</part>
	</software>

	<software name="monvsalienm" supported="no">
		<description>DreamWorks Monsters vs. Aliens (USA, Rev. 3?)</description>
		<year>2009</year>
		<publisher>VTech</publisher>
		<info name="serial" value="80-084440(US)" />
		<part name="cart" interface="vsmile_cart">
			<feature name="u1" value="" /> <!-- EPOXY BLOB ROM -->
			<dataarea name="rom" size="8388608">
				<rom name="vsmile84440-3.bin" size="8388608" crc="81f7affb" sha1="3208b5f2d6616396b2bd3a5446bd4e3ee277dc9a" />
			</dataarea>
		</part>
	</software>

	<software name="monvsalienmg" supported="no" cloneof="monvsalienm">
		<description>DreamWorks Monsters vs. Aliens (Germany)</description>
		<year>2009</year>
		<publisher>VTech</publisher>
		<info name="serial" value="80-084444(GER)" />
		<part name="cart" interface="vsmile_cart">
			<feature name="pcb" value="708201" />
			<feature name="pcb_model" value="708201-6" />
			<feature name="u1" value="" /> <!-- EPOXY BLOB ROM -->
			<dataarea name="rom" size="8388608">
				<rom name="80-084444 - Monsters vs Aliens (GER) (Motion).bin" size="8388608" crc="25760320" sha1="6cddb7a2b733b366609e33e1ebec3385e10a834e" />
			</dataarea>
		</part>
	</software>

	<software name="monvsalienmf" supported="no" cloneof="monvsalienm">
		<description>DreamWorks Monstres contre Aliens (France)</description>
		<year>2009?</year>
		<publisher>VTech</publisher>
		<info name="serial" value="80-084445(FR)" />
		<part name="cart" interface="vsmile_cart">
			<feature name="u1" value="" />
			<dataarea name="rom" size="8388608">
				<rom name="084445 - Monstres Contre Aliens (MOTION) (FR).bin" size="8388608" crc="62b63a0a" sha1="0012b363e643b386908d912df74b38d276cdc4c5" />
			</dataarea>
		</part>
	</software>

	<software name="monvsalienms" supported="no" cloneof="monvsalienm">
		<description>DreamWorks Monstruos contra Alienígenas (Spain)</description>
		<year>2009</year>
		<publisher>VTech</publisher>
		<info name="serial" value="80-084447(SP)" />
		<part name="cart" interface="vsmile_cart">
			<feature name="pcb" value="708201" />
			<feature name="pcb_model" value="708201-4" />
			<feature name="u1" value="" /> <!-- EPOXY BLOB ROM -->
			<dataarea name="rom" size="8388608">
				<rom name="80-084447 - Monstruos contra Alienigenas (SP) (Motion).bin" size="8388608" crc="f82735b3" sha1="86e1b7fea38ecce40f526163d3f7557c15604484" />
			</dataarea>
		</part>
	</software>

	<software name="mypuppymnl" supported="no">
		<description>Mijn Puppy! (Netherlands)</description>
		<year>200?</year>
		<publisher>VTech</publisher>
		<info name="serial" value="80-084262(NL)" />
		<part name="cart" interface="vsmile_cart">
			<feature name="pcb" value="708201" />
			<feature name="pcb_model" value="708201-4" />
			<feature name="u1" value="" /> <!-- EPOXY BLOB ROM -->
			<dataarea name="rom" size="8388608">
				<rom name="80-084262 - Mijn Puppy (NL) (Motion).bin" size="8388608" crc="1a2b6da1" sha1="ca346f0b8e9d4cdea83b57e66b86ddc4c0eca88a" />
			</dataarea>
		</part>
	</software>

	<software name="mypuppymg" cloneof="mypuppymnl" supported="no">
		<description>Mein erster Hund (Germany)</description>
		<year>200?</year>
		<publisher>VTech</publisher>
		<info name="serial" value="80-084264(GE)" />
		<part name="cart" interface="vsmile_cart">
			<feature name="pcb" value="708201" />
			<feature name="pcb_model" value="708201-7" />
			<feature name="u1" value="" /> <!-- EPOXY BLOB ROM -->
			<dataarea name="rom" size="8388608">
				<rom name="C84264.u1" size="8388608" crc="ca98e437" sha1="8c4964a671c6c3d3c8bd5859b14143b901d54021" />
			</dataarea>
		</part>
	</software>

	<software name="mypuppymf" cloneof="mypuppymnl" supported="no">
		<description>Mon Youtou tout fou! (France)</description>
		<year>200?</year>
		<publisher>VTech</publisher>
		<info name="serial" value="80-084265(FR)" />
		<part name="cart" interface="vsmile_cart">
			<feature name="u1" value="" />
			<dataarea name="rom" size="8388608">
				<rom name="084265 - MonToutouToutFou (MOTION) (FR).bin" size="8388608" crc="d4bf54aa" sha1="2a411d6bf8c46e67ed29c308ede2b0c740a9d083" />
			</dataarea>
		</part>
	</software>

	<software name="nascarm" supported="no">
		<description>NASCAR Academy - Race Car Superstar (USA)</description>
		<year>2009?</year>
		<publisher>VTech</publisher>
		<info name="serial" value="80-084200(US)" />
		<part name="cart" interface="vsmile_cart">
			<feature name="u1" value="" /> <!-- EPOXY BLOB ROM -->
			<dataarea name="rom" size="8388608">
				<rom name="vsmile84200.bin" size="8388608" crc="55db5a32" sha1="8345985019ceaeb26bad1d0fa1236807ba054fac" />
			</dataarea>
		</part>
	</software>

	<software name="nihaoklm" supported="no">
		<description>Nickelodeon Ni Hao Kai Lan - Happy Chinese New Year! (USA)</description>
		<year>2009</year>
		<publisher>VTech</publisher>
		<info name="serial" value="80-084240(US)" />
		<part name="cart" interface="vsmile_cart">
			<feature name="u1" value="" /> <!-- EPOXY BLOB ROM -->
			<dataarea name="rom" size="8388608">
				<rom name="vsmile84240.bin" size="8388608" crc="3c3ddb1a" sha1="1a37f28f8893e130f55e6cae964490a9b3a60528" />
			</dataarea>
		</part>
	</software>

	<software name="nihaoklmf" cloneof="nihaoklm" supported="no">
		<description>Nickelodeon Ni Hao Kai Lan - Joyeux Nouvel an chinois! (France)</description>
		<year>2009</year>
		<publisher>VTech</publisher>
		<info name="serial" value="80-084245(FR)" />
		<part name="cart" interface="vsmile_cart">
			<feature name="u1" value="" />
			<dataarea name="rom" size="8388608">
				<rom name="084245 - Ni Hao Kai Lan (MOTION) (FR).bin" size="8388608" crc="2e0596e1" sha1="b55e6f7c3eab9636cf12da29e0a8c3cd77916fe7" />
			</dataarea>
		</part>
	</software>

	<software name="noddymf" supported="no">
		<description>Oui-Oui - Détective d'un Jour (France)</description>
		<year>2009</year>
		<publisher>VTech</publisher>
		<info name="serial" value="80-084465(FR)" />
		<part name="cart" interface="vsmile_cart">
			<feature name="u1" value="" />
			<dataarea name="rom" size="8388608">
				<rom name="084465 - OuiOui (MOTION) (FR).bin" size="8388608" crc="f60bd69b" sha1="3f80d4bce478b57efcd3da965963d5374042f288" />
			</dataarea>
		</part>
	</software>

	<software name="poohmg" supported="no">
		<description>Winnie Puuh - Die Honigjagd (Germany)</description>
		<year>2009?</year>
		<publisher>VTech</publisher>
		<info name="serial" value="80-084384(GE)" />
		<part name="cart" interface="vsmile_cart">
			<feature name="pcb" value="708201" />
			<feature name="pcb_model" value="708201-4" />
			<feature name="u1" value="" /> <!-- EPOXY BLOB ROM -->
			<dataarea name="rom" size="8388608">
				<rom name="84384.u1" size="8388608" crc="60649955" sha1="2eda79cbf138e25ffb33281987cc885ec98e9b04" />
			</dataarea>
		</part>
	</software>

	<software name="poohmf" cloneof="poohmg" supported="no">
		<description>Disney Winnie L'ourson - La Chasse au miel de Winnie (France)</description>
		<year>2009</year>
		<publisher>VTech</publisher>
		<info name="serial" value="80-084385(FR)" />
		<part name="cart" interface="vsmile_cart">
			<feature name="u1" value="" />
			<dataarea name="rom" size="8388608">
				<rom name="084385 - Winnie L Ourson (MOTION) (FR).bin" size="8388608" crc="c71c2280" sha1="f59a96402eadba3f937e13a4569c4b309fdec7b8" />
			</dataarea>
		</part>
	</software>

	<software name="poohms" cloneof="poohmg" supported="no">
		<description>Disney Winnie the Pooh - En busca de la miel (Spain)</description>
		<year>2010</year>
		<publisher>VTech</publisher>
		<info name="serial" value="80-084387(SP)" />
		<part name="cart" interface="vsmile_cart">
			<feature name="pcb" value="708201" />
			<feature name="pcb_model" value="708201-7" />
			<feature name="u1" value="" /> <!-- EPOXY BLOB ROM -->
			<dataarea name="rom" size="8388608">
				<rom name="80-084387 - Winnie the Pooh - En busca de la miel (SP) (Motion).bin" size="8388608" crc="4e6da62d" sha1="be1021edc2106dc3db1c783258a414b387196ce1" />
			</dataarea>
		</part>
	</software>

	<software name="prinfrogm" supported="no">
		<description>Disney Princess - The Princess and the Frog - Tiana's Big Dream (UK)</description>
		<year>2010</year>
		<publisher>VTech</publisher>
		<info name="serial" value="80-084483(UK)" />
		<part name="cart" interface="vsmile_cart">
			<feature name="pcb" value="708201" />
			<feature name="pcb_model" value="708201-7" />
			<feature name="u1" value="" /> <!-- EPOXY BLOB ROM -->
			<dataarea name="rom" size="8388608">
				<rom name="80-084483 - Disney Princess - The Princess and the Frog (UK) (Motion).bin" size="8388608" crc="b4405317" sha1="9d016ece3cb62b2ca6c5fd7d2e3717fddf0d7034" />
			</dataarea>
		</part>
	</software>

	<software name="prinfrogmg" cloneof="prinfrogm" supported="no">
		<description>Küss den Frosch - Tianas großer Traum (Germany)</description>
		<year>2010</year>
		<publisher>VTech</publisher>
		<info name="serial" value="80-084484(GE)" />
		<part name="cart" interface="vsmile_cart">
			<dataarea name="rom" size="8388608">
				<rom name="C84484.bin" size="8388608" crc="8abc088c" sha1="3637de0af0371a4bb473ae28b35141b10bbb047f" />
			</dataarea>
		</part>
	</software>

	<software name="prinfrogmf" cloneof="prinfrogm" supported="no">
		<description>Disney La Princesse Et La Grenouille - Le grand rêve de Tiana (France)</description>
		<year>2010</year>
		<publisher>VTech</publisher>
		<info name="serial" value="80-084485(FR)" />
		<part name="cart" interface="vsmile_cart">
			<dataarea name="rom" size="8388608">
				<rom name="084485 - LaPrincesseEtLaGrenouille (MOTION) (FR).bin" size="8388608" crc="1e1e84a2" sha1="01543d05122809e6bb5e8bdac213eedc22f442bd" />
			</dataarea>
		</part>
	</software>

	<software name="scoobyffmf" supported="no">
		<description>Scooby-Doo! - Panique à Funland (France)</description>
		<year>2008</year> <!-- (s08) -->
		<publisher>VTech</publisher>
		<info name="serial" value="80-084045(FR)" />
		<part name="cart" interface="vsmile_cart">
			<feature name="u1" value="" />
			<dataarea name="rom" size="8388608">
				<rom name="084045 - Scooby Doo (MOTION) (FR).bin" size="8388608" crc="7531dda5" sha1="8e9bbf17219df98bcad56241d367ebe35f3cc5a8" />
			</dataarea>
		</part>
	</software>

	<software name="scoobyffms" cloneof="scoobyffmf" supported="no">
		<description>¡¡Scooby-Doo!! - Misterio en el parque (Spain)</description>
		<year>2009</year> <!-- (s09) -->
		<publisher>VTech</publisher>
		<info name="serial" value="80-084047(SP)" />
		<part name="cart" interface="vsmile_cart">
			<feature name="pcb" value="708201" />
			<feature name="pcb_model" value="708201-4" />
			<feature name="u1" value="" /> <!-- EPOXY BLOB ROM -->
			<dataarea name="rom" size="8388608">
				<rom name="80-084047 - Scooby-Doo - Misterio en el parque (SP) (Motion).bin" size="8388608" crc="154c4c55" sha1="8826480a9771c432671d849f920fb009dd733519" />
			</dataarea>
		</part>
	</software>

	<software name="shrekfam" supported="no">
		<description>Shrek Forever After (USA)</description>
		<year>200?</year>
		<publisher>VTech</publisher>
		<info name="serial" value="80-084500(US)" />
		<part name="cart" interface="vsmile_cart">
			<feature name="pcb" value="84500 E" />
			<feature name="u1" value="" /> <!-- EPOXY BLOB ROM --> <!-- 2 globs, uses /CS2 for 2nd glob -->
			<feature name="u2" value="" /> <!-- EPOXY BLOB ROM -->
			<dataarea name="rom" size="0x1000000">
				<rom name="vsmile84500.blob1.bin" size="0x0800000" crc="175117f1" sha1="48231caf853e27856eb033d14937b7eb7e74198c" offset="0x0000000" />
				<rom name="vsmile84500.blob2.bin" size="0x0800000" crc="5dc681ea" sha1="1a3a2ff08bd52ad74183b09059082b492000e571" offset="0x0800000" />
			</dataarea>
		</part>
	</software>

	<software name="shrekfamg" cloneof="shrekfam" supported="no">
		<description>Für immer Shrek (Germany)</description>
		<year>2010</year>
		<publisher>VTech</publisher>
		<info name="serial" value="80-084504(GE)" />
		<part name="cart" interface="vsmile_cart">
			<feature name="pcb" value="710654-1" />
			<feature name="u1" value="" /> <!-- EPOXY BLOB ROM --> <!-- 2 globs, uses /CS2 for 2nd glob -->
			<feature name="u2" value="" /> <!-- EPOXY BLOB ROM -->
			<dataarea name="rom" size="0x1000000">
				<rom name="vsmile84504.blob1.bin" size="0x0800000" crc="3f1c79e2" sha1="1b12b9b379dd942356e6ee6594c8b80dbb9db781" offset="0x0000000" />
				<rom name="vsmile84504.blob2.bin" size="0x0800000" crc="78cf731b" sha1="9b1d1eed7bd216f4feca3160c31912b7c81e4efd" offset="0x0800000" />
			</dataarea>
		</part>
	</software>

	<!-- Does not boot, just loops on the intro -->
	<software name="shrekfamf" cloneof="shrekfam" supported="no">
		<description>Shrek 4 - Il était une fin (France)</description>
		<year>2010?</year>
		<publisher>VTech</publisher>
		<info name="serial" value="80-084505(FR)" />
		<part name="cart" interface="vsmile_cart">
			<dataarea name="rom" size="0x1000000">
				<rom name="084505 - Shrek 4 (MOTION) (FR)_blob1.bin" size="0x0800000" crc="bb3d3e09" sha1="539f0948ec1dad3b2465990fcf053f2cacc7e766" offset="0x0000000" />
				<rom name="084505 - Shrek 4 (MOTION) (FR)_blob2.bin" size="0x0800000" crc="7c633e07" sha1="a07b2439473be97bc1a785ae4050297ae0e5244a" offset="0x0800000" />
			</dataarea>
		</part>
	</software>

	<!-- Soccer Challenge -->
	<software name="soccerchmg" supported="no">
		<description>Fussball Meisterschaft (Germany)</description>
		<year>20??</year>
		<publisher>VTech</publisher>
		<info name="serial" value="80-084304(GE)" />
		<part name="cart" interface="vsmile_cart">
			<feature name="pcb" value="708201" />
			<feature name="pcb_model" value="708201-7" />
			<feature name="u1" value="" /> <!-- EPOXY BLOB ROM -->
			<dataarea name="rom" size="8388608">
				<rom name="80-084304 - Fussball Meisterschaft (GER) (Motion).bin" size="8388608" crc="17ff1dd6" sha1="2a071d6bc43c9b2922ec82739ba4b3b661c7cf57" />
			</dataarea>
		</part>
	</software>

	<software name="spidermnmg" supported="no">
		<description>Marvel Spider-Man &amp; Freunde - Geheime Missionen (Germany)</description>
		<year>2010</year>
		<publisher>VTech</publisher>
		<info name="serial" value="80-084144(GE)" />
		<part name="cart" interface="vsmile_cart">
			<feature name="pcb" value="708201" />
			<feature name="pcb_model" value="708201-7" />
			<feature name="u1" value="" /> <!-- EPOXY BLOB ROM -->
			<dataarea name="rom" size="8388608">
				<rom name="C84144.u1" size="8388608" crc="93d129ef" sha1="8e67e2ad36104c34b6fd944e25bbfbf0313a1d7c" />
			</dataarea>
		</part>
	</software>

	<software name="spidermnmf" cloneof="spidermnmg" supported="no">
		<description>Marvel Spider-Man &amp; ses amis - Missions Secrètes (France)</description>
		<year>2008</year>
		<publisher>VTech</publisher>
		<info name="serial" value="80-084145(FR)" />
		<part name="cart" interface="vsmile_cart">
			<feature name="u1" value="" />
			<dataarea name="rom" size="8388608">
				<rom name="084145 - SpidermanMissionsSecretes (MOTION) (FR).bin" size="8388608" crc="e5bf01a9" sha1="0216559867626205a8c00c6d64cf64eb239be641" />
			</dataarea>
		</part>
	</software>

	<software name="spongebmg" supported="no">
		<description>Nickelodeon Spongebob Schwammkopf - Der Tag des Schwamms (Germany)</description>
		<year>2011</year>
		<publisher>VTech</publisher>
		<info name="serial" value="80-084644(GE)" />
		<part name="cart" interface="vsmile_cart">
			<feature name="pcb" value="708201" />
			<feature name="pcb_model" value="708201-7" />
			<feature name="u1" value="" /> <!-- EPOXY BLOB ROM -->
			<dataarea name="rom" size="8388608">
				<rom name="C84644.u1" size="8388608" crc="c89d9c51" sha1="11836295ebfd0a8c62e0d5f482a3c7dc18b71d1f" />
			</dataarea>
		</part>
	</software>

	<software name="thomasmg" supported="no">
		<description>Thomas - Freunde halten zusammen (Germany)</description>
		<year>2007?</year>
		<publisher>VTech</publisher>
		<info name="serial" value="80-084064(GE)" />
		<part name="cart" interface="vsmile_cart">
			<dataarea name="rom" size="8388608">
				<rom name="80-084064.bin" size="8388608" crc="40b28ac8" sha1="ed67e92e25dbc64c78a6e0d28c9632e9b57bd60b" />
			</dataarea>
		</part>
	</software>

	<software name="tinkerm" supported="no">
		<description>TinkerBell (USA, Rev. 2?)</description>
		<year>2009</year>
		<publisher>VTech</publisher>
		<info name="serial" value="80-084320(GE)" />
		<part name="cart" interface="vsmile_cart">
			<feature name="u1" value="" /> <!-- EPOXY BLOB ROM -->
			<dataarea name="rom" size="8388608">
				<rom name="vsmile84320-2.bin" size="8388608" crc="fa8d9640" sha1="23a69fbc2b70658b827f1b8196ee55e3efd85ef5" />
			</dataarea>
		</part>
	</software>

	<software name="tinkermg" cloneof="tinkerm" supported="no">
		<description>TinkerBell (Germany)</description>
		<year>2009?</year>
		<publisher>VTech</publisher>
		<info name="serial" value="80-084324(GE)" />
		<part name="cart" interface="vsmile_cart">
			<feature name="pcb" value="708201" />
			<feature name="pcb_model" value="708201-7" />
			<feature name="u1" value="" /> <!-- EPOXY BLOB ROM -->
			<dataarea name="rom" size="8388608">
				<rom name="C84324.u1" size="8388608" crc="9e207566" sha1="bb3e180a2c69306b56f08909a05dc83309be0f09" />
			</dataarea>
		</part>
	</software>

	<software name="tinkermf" cloneof="tinkerm" supported="no">
		<description>La fée Clochette (France)</description>
		<year>2009</year>
		<publisher>VTech</publisher>
		<info name="serial" value="80-084325(FR)" />
		<part name="cart" interface="vsmile_cart">
			<feature name="u1" value="" />
			<dataarea name="rom" size="8388608">
				<rom name="084325 - La Fee Clochette (Motion) (FR).bin" size="8388608" crc="0b2645fd" sha1="8ad3b1f8082852c947c1c5a22a82e954861a0cc5" />
			</dataarea>
		</part>
	</software>

	<software name="toystor3mg" supported="no">
		<description>Toy Story 3 (Germany)</description>
		<year>2010</year>
		<publisher>VTech</publisher>
		<info name="serial" value="80-084424(GE)" />
		<part name="cart" interface="vsmile_cart">
			<feature name="pcb" value="710654" />
			<feature name="pcb_model" value="710654" />
			<feature name="u1" value="" /> <!-- EPOXY BLOB ROM --> <!-- 2 globs, uses /CS2 for 2nd glob -->
			<feature name="u2" value="" /> <!-- EPOXY BLOB ROM -->
			<dataarea name="rom" size="0x1000000">
				<rom name="vsmile84424.blob1.bin" size="0x0800000" crc="845bbb46" sha1="1b11bb1a119715073560b40d65b77894043dd67a" offset="0x0000000" />
				<rom name="vsmile84424.blob2.bin" size="0x0800000" crc="c006e9b6" sha1="2f4b32ba578117caa53bb0bf9db717d8d9dd8a13" offset="0x0800000" />
			</dataarea>
		</part>
	</software>

	<software name="toystor3ms" cloneof="toystor3mg" supported="no">
		<description>Disney/Pixar Toy Story 3 (Spain)</description>
		<year>2010</year>
		<publisher>VTech</publisher>
		<info name="serial" value="80-084427(SP)" />
		<part name="cart" interface="vsmile_cart">
			<feature name="pcb" value="710654" />
			<feature name="pcb_model" value="710654-1" />
			<feature name="u1" value="" /> <!-- EPOXY BLOB ROM --> <!-- 2 globs, uses /CS2 for 2nd glob -->
			<feature name="u2" value="" /> <!-- EPOXY BLOB ROM -->
			<dataarea name="rom" size="0x1000000">
				<rom name="80-084427 - Toy Story 3 (SP) (Motion).u1" size="0x0800000" crc="a26c152a" sha1="ba5d3557787ed77cd1cae491d64201a2e7f52952" offset="0x0000000" />
				<rom name="80-084427 - Toy Story 3 (SP) (Motion).u2" size="0x0800000" crc="8ab8e24b" sha1="eaa28b3e7f36c3e85abd7dceeeda382d70047742" offset="0x0800000" />
			</dataarea>
		</part>
	</software>

	<software name="upmf" supported="no">
		<description>Disney/Pixar Là-Haut (France)</description>
		<year>2009</year>
		<publisher>VTech</publisher>
		<info name="serial" value="80-084345(FR)" />
		<part name="cart" interface="vsmile_cart">
			<feature name="u1" value="" />
			<dataarea name="rom" size="0x0800000">
				<rom name="084345 - La-Haut (MOTION) (FR).bin" size="0x0800000" crc="57bf92d0" sha1="4fb3f99392bb2c9c45c0b64041a766156d1a2292" />
			</dataarea>
		</part>
	</software>

	<software name="upms" cloneof="upmf" supported="no">
		<description>Disney/Pixar UP (Spain)</description>
		<year>2009</year>
		<publisher>VTech</publisher>
		<info name="serial" value="80-084347(SP)" />
		<part name="cart" interface="vsmile_cart">
			<feature name="pcb" value="708201" />
			<feature name="pcb_model" value="708201-6" />
			<feature name="u1" value="" /> <!-- EPOXY BLOB ROM -->
			<dataarea name="rom" size="0x0800000">
				<rom name="80-084347 - UP (SP) (Motion).bin" size="0x0800000" crc="781b9e60" sha1="b16b7ffbb7828313fdbdbe1b60f016e1572cb79e" />
			</dataarea>
		</part>
	</software>

	<software name="wallem" supported="no">
		<description>Disney/Pixar Wall-E (USA, Rev. 2?)</description>
		<year>2008</year>
		<publisher>VTech</publisher>
		<info name="serial" value="80-084080(US)" />
		<part name="cart" interface="vsmile_cart">
			<feature name="pcb" value="708106" />
			<feature name="pcb_model" value="708106-3" />
			<feature name="u1" value="" /> <!-- EPOXY BLOB ROM -->
			<dataarea name="rom" size="0x0800000">
				<rom name="vsmile84080-2.bin" size="0x0800000" crc="63b0ae95" sha1="0ae362c743e690175d07b61822f897fc16094eb9" />
			</dataarea>
		</part>
	</software>

	<software name="wallemg" cloneof="wallem" supported="no">
		<description>Disney/Pixar Wall-E (Germany)</description>
		<year>2008</year>
		<publisher>VTech</publisher>
		<info name="serial" value="80-084084(GE)" />
		<part name="cart" interface="vsmile_cart">
			<feature name="pcb" value="708201" />
			<feature name="pcb_model" value="708201-4" />
			<feature name="u1" value="" /> <!-- EPOXY BLOB ROM -->
			<dataarea name="rom" size="0x0800000">
				<rom name="80-084084 - Wall-E (Ger) (Motion).bin" size="0x0800000" crc="038dd57c" sha1="698bbe384d9019217b58efefe927262e40d34e1b" />
			</dataarea>
		</part>
	</software>

	<software name="wallemf" cloneof="wallem" supported="no">
		<description>Disney/Pixar Wall-E (France)</description>
		<year>2008</year>
		<publisher>VTech</publisher>
		<info name="serial" value="80-084085(FR)" />
		<part name="cart" interface="vsmile_cart">
			<feature name="u1" value="" />
			<dataarea name="rom" size="0x0800000">
				<rom name="084085 - Wall E (MOTION) (FR).bin" size="0x0800000" crc="7f9f5395" sha1="4af7cbd4807c818b6c56aa09447c16c4643178c1" />
			</dataarea>
		</part>
	</software>

	<software name="wallems" cloneof="wallem" supported="no">
		<description>Disney/Pixar Wall-E (Spain)</description>
		<year>2009</year>
		<publisher>VTech</publisher>
		<info name="serial" value="80-084087(SP)" />
		<part name="cart" interface="vsmile_cart">
			<feature name="pcb" value="708201" />
			<feature name="pcb_model" value="708201-4" />
			<feature name="u1" value="" /> <!-- EPOXY BLOB ROM -->
			<dataarea name="rom" size="0x0800000">
				<rom name="80-084087 - Wall-E (SP) (Motion).bin" size="0x0800000" crc="f2782e64" sha1="09ccd0f5184b47ae730f1803c3a4373bca571b85" />
			</dataarea>
		</part>
	</software>

	<software name="wintrsptmg" supported="no">
		<description>Wintersport (Germany)</description>
		<year>2009?</year>
		<publisher>VTech</publisher>
		<info name="serial" value="80-084224(GE)" />
		<part name="cart" interface="vsmile_cart">
			<dataarea name="rom" size="8388608">
				<rom name="80-84224.bin" size="8388608" crc="76e0952f" sha1="fd4bed2303a0e98af85645a477edb34281a5d17d" />
			</dataarea>
		</part>
	</software>

	<software name="wonderpetm" supported="no">
		<description>Nickelodeon Wonder Pets! - Save the Animals! (UK)</description>
		<year>2009</year>
		<publisher>VTech</publisher>
		<info name="serial" value="80-084103(UK)" />
		<part name="cart" interface="vsmile_cart">
			<feature name="pcb" value="708106" />
			<feature name="pcb_model" value="708106-3" />
			<feature name="u1" value="" /> <!-- EPOXY BLOB ROM -->
			<dataarea name="rom" size="0x0800000">
				<rom name="80-084103 - Wonder Pets - Save the Animals (UK) (Motion).bin" size="0x0800000" crc="29650608" sha1="66ec3ce1316265dec08f91dcca5709b57ee554cc" />
			</dataarea>
		</part>
	</software>

</softwarelist><|MERGE_RESOLUTION|>--- conflicted
+++ resolved
@@ -473,24 +473,7 @@
 		</part>
 	</software>
 
-<<<<<<< HEAD
-	<software name="findnemomf" supported="no">
-		<description>Le Monde de Nemo - Nemo à la decourverte de l'océan (France)</description>
-		<year>2010</year>
-		<publisher>VTech</publisher>
-		<info name="serial" value="80-084625(FR)" />
-		<part name="cart" interface="vsmile_cart">
-			<feature name="u1" value="" />
-			<dataarea name="rom" size="8388608">
-				<rom name="084625 - Nemo (MOTION) (FR).bin" size="8388608" crc="9c0074ff" sha1="1541117ae29196b797976a8ebf47c5099a4feb08" />
-			</dataarea>
-		</part>
-	</software>
-
-	<software name="hmannym" cloneof="doram" supported="no">
-=======
 	<software name="hmannym" supported="no">
->>>>>>> 6d50d60a
 		<description>Disney Handy Manny (USA, Rev. 2?)</description>
 		<year>2009</year>
 		<publisher>VTech</publisher>
