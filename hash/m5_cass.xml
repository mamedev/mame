--- conflicted
+++ resolved
@@ -53,15 +53,10 @@
 	<software name="baseball">
 		<description>Baseball</description>
 		<year>19??</year>
-<<<<<<< HEAD
-		<publisher>&lt;unknown&gt;</publisher>
-		<info name="usage" value="Mount together with &quot;BASIC-I&quot; and load with TAPE"/>
-=======
 		<publisher>Takara</publisher>
 		<info name="usage" value="Mount together with &quot;BASIC-I&quot; and load with TAPE"/>
 		<info name="alt_title" value="野球 ゲーム" />
 		<sharedfeat name="requirement" value="m5_cart:basici"/>
->>>>>>> 245f25ff
 		<part name="cass1" interface="m5_cass">
 			<dataarea name="cass" size="11221">
 				<rom name="baseball.cas" size="11221" crc="91ba7884" sha1="5b15b6f9d1ec625c5fd12dbaa1108c0645a3c543"/>
@@ -114,10 +109,7 @@
 		<year>19??</year>
 		<publisher>&lt;unknown&gt;</publisher>
 		<info name="usage" value="Mount together with &quot;BASIC-I&quot; and load with TAPE"/>
-<<<<<<< HEAD
-=======
-		<sharedfeat name="requirement" value="m5_cart:basici"/>
->>>>>>> 245f25ff
+		<sharedfeat name="requirement" value="m5_cart:basici"/>
 		<part name="cass1" interface="m5_cass">
 			<dataarea name="cass" size="3417">
 				<rom name="p-editor.cas" size="3417" crc="c57f6d10" sha1="e6774256941073e7d46472bfec1a1a47fb8d20fd"/>
@@ -399,12 +391,8 @@
 		<description>TV Adjust</description>
 		<year>19??</year>
 		<publisher>&lt;unknown&gt;</publisher>
-<<<<<<< HEAD
-		<info name="usage" value="Mount together with &quot;BASIC-I&quot; and load with TAPE"/>
-=======
-		<info name="usage" value="Mount together with &quot;BASIC-I&quot; and load with CHAIN"/>
-		<sharedfeat name="requirement" value="m5_cart:basici"/>	
->>>>>>> 245f25ff
+		<info name="usage" value="Mount together with &quot;BASIC-I&quot; and load with CHAIN"/>
+		<sharedfeat name="requirement" value="m5_cart:basici"/>	
 		<part name="cass1" interface="m5_cass">
 			<dataarea name="cass" size="1345">
 				<rom name="tvadjust.cas" size="1345" crc="6b2980fc" sha1="88490185fae07f8ef848b2153fbd954c12066fcd"/>
@@ -430,10 +418,7 @@
 		<year>19??</year>
 		<publisher>&lt;unknown&gt;</publisher>
 		<info name="usage" value="Mount together with &quot;BASIC-I&quot; and load with TAPE"/>
-<<<<<<< HEAD
-=======
-		<sharedfeat name="requirement" value="m5_cart:basici"/>	
->>>>>>> 245f25ff
+		<sharedfeat name="requirement" value="m5_cart:basici"/>	
 		<part name="cass1" interface="m5_cass">
 			<dataarea name="cass" size="4746">
 				<rom name="zacbanic.cas" size="4746" crc="05026a99" sha1="463bdea30de9e67db98f7c2a2c5bb7e3799ef96d"/>
