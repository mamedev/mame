--- conflicted
+++ resolved
@@ -1779,7 +1779,6 @@
 		MAME_DIR .. "src/devices/video/st7626.cpp",
 		MAME_DIR .. "src/devices/video/st7626.h",
 	}
-<<<<<<< HEAD
 end
 
 --------------------------------------------------
@@ -1792,6 +1791,4 @@
 		MAME_DIR .. "src/devices/video/serialvfd.cpp",
 		MAME_DIR .. "src/devices/video/serialvfd.h",
 	}
-=======
->>>>>>> 4e591c20
 end