-- license:BSD-3-Clause
-- copyright-holders:MAMEdev Team

---------------------------------------------------------------------------
--
--   main.lua
--
--   Rules for building main binary
--
---------------------------------------------------------------------------

function mainProject(_target, _subtarget)
if (_OPTIONS["SOURCES"] == nil) then
	if (_target == _subtarget) then
		project (_target)
	else
		if (_subtarget=="mess") then
			project (_subtarget)
		else
			project (_target .. _subtarget)
		end
	end
else
	project (_subtarget)
end
	uuid (os.uuid(_target .."_" .. _subtarget))
	kind "ConsoleApp"

	configuration { "android*" }
if _OPTIONS["osd"] == "retro" then
		linkoptions {
			"-shared",
		}
else
		targetprefix "lib"
		targetname "main"
		targetextension ".so"
		linkoptions {
			"-shared",
			"-Wl,-soname,libmain.so"
		}
end
		links {
			"EGL",
			"GLESv1_CM",
			"GLESv2",
-- RETRO HACK no sdl for libretro android
--			"SDL2",
		}
if _OPTIONS["osd"] == "retro" then

else
               links {
                        "SDL2",
                }
end
-- RETRO HACK END no sdl for libretro android
	configuration { "pnacl" }
		kind "ConsoleApp"
		targetextension ".pexe"
		links {
			"ppapi",
			"ppapi_gles2",
			"pthread",
		}

	configuration { "winstore*" }
		kind "WindowedApp"

	configuration {  }

	addprojectflags()
	flags {
		"NoManifest",
		"Symbols", -- always include minimum symbols for executables
	}

	if _OPTIONS["SYMBOLS"] then
		configuration { "mingw*" }
			postbuildcommands {
				"$(SILENT) echo Dumping symbols.",
				"$(SILENT) objdump --section=.text --line-numbers --syms --demangle $(TARGET) >$(subst .exe,.sym,$(TARGET))"
			}
	end

<<<<<<< HEAD
	configuration { "vs*" }
		flags {
			"Unicode",
		}

=======
>>>>>>> f57574c2
	configuration { "winstore*" }
		-- Windows Required Files
		files {
			-- Manifest file
			MAME_DIR .. "scripts/resources/uwp/Package.appxmanifest",
		}

	configuration { "winstore*" }
		files {
			MAME_DIR .. "scripts/resources/uwp/assets/*.png"
		}
		configuration "**/scripts/resources/uwp/assets/*.png"
			flags { "DeploymentContent" }

	-- Effects and Shaders
	configuration { "winstore*" }
		files {
			MAME_DIR .. "artwork/*",
			MAME_DIR .. "artwork/**/*",
			MAME_DIR .. "bgfx/*",
			MAME_DIR .. "bgfx/**/*",
			MAME_DIR .. "hash/*",
			MAME_DIR .. "language/*",
			MAME_DIR .. "language/**/*",
			MAME_DIR .. "plugins/*",
			MAME_DIR .. "plugins/**/*",
		}
		configuration "**/*"
			flags { "DeploymentContent" }

	configuration { "x64", "Release" }
		targetsuffix "64"
		if _OPTIONS["PROFILE"] then
			targetsuffix "64p"
		end

	configuration { "x64", "Debug" }
		targetsuffix "64d"
		if _OPTIONS["PROFILE"] then
			targetsuffix "64dp"
		end

	configuration { "x32", "Release" }
		targetsuffix ""
		if _OPTIONS["PROFILE"] then
			targetsuffix "p"
		end

	configuration { "x32", "Debug" }
		targetsuffix "d"
		if _OPTIONS["PROFILE"] then
			targetsuffix "dp"
		end

	configuration { "Native", "Release" }
		targetsuffix ""
		if _OPTIONS["PROFILE"] then
			targetsuffix "p"
		end

	configuration { "Native", "Debug" }
		targetsuffix "d"
		if _OPTIONS["PROFILE"] then
			targetsuffix "dp"
		end

	configuration { "mingw*" or "vs*" }
		targetextension ".exe"

	configuration { "rpi" }
		targetextension ""

	configuration { "asmjs" }
		targetextension ".bc"
-- RETRO HACK no sdl for libretro android
if _OPTIONS["osd"] == "retro" then


else
		if os.getenv("EMSCRIPTEN") then
			local emccopts = ""
				.. " -O" .. _OPTIONS["OPTIMIZE"]
				.. " -s USE_SDL=2"
				.. " -s USE_SDL_TTF=2"
				.. " --memory-init-file 0"
				.. " -s ALLOW_MEMORY_GROWTH=0"
				.. " -s TOTAL_MEMORY=268435456"
				.. " -s DISABLE_EXCEPTION_CATCHING=2"
				.. " -s EXCEPTION_CATCHING_WHITELIST='[\"__ZN15running_machine17start_all_devicesEv\",\"__ZN12cli_frontend7executeEiPPc\"]'"
				.. " -s EXPORTED_FUNCTIONS=\"['_main', '_malloc', '__ZN15running_machine30emscripten_get_running_machineEv', '__ZN15running_machine17emscripten_get_uiEv', '__ZN15running_machine20emscripten_get_soundEv', '__ZN15mame_ui_manager12set_show_fpsEb', '__ZNK15mame_ui_manager8show_fpsEv', '__ZN13sound_manager4muteEbh', '_SDL_PauseAudio', '_SDL_SendKeyboardKey', '__ZN15running_machine15emscripten_saveEPKc', '__ZN15running_machine15emscripten_loadEPKc', '__ZN15running_machine21emscripten_hard_resetEv', '__ZN15running_machine21emscripten_soft_resetEv', '__ZN15running_machine15emscripten_exitEv']\""
				.. " --pre-js " .. _MAKE.esc(MAME_DIR) .. "src/osd/modules/sound/js_sound.js"
				.. " --post-js " .. _MAKE.esc(MAME_DIR) .. "scripts/resources/emscripten/emscripten_post.js"
				.. " --embed-file " .. _MAKE.esc(MAME_DIR) .. "bgfx/chains@bgfx/chains"
				.. " --embed-file " .. _MAKE.esc(MAME_DIR) .. "bgfx/effects@bgfx/effects"
				.. " --embed-file " .. _MAKE.esc(MAME_DIR) .. "bgfx/shaders/essl@bgfx/shaders/essl"
				.. " --embed-file " .. _MAKE.esc(MAME_DIR) .. "artwork/slot-mask.png@artwork/slot-mask.png"

			if _OPTIONS["SYMBOLS"]~=nil and _OPTIONS["SYMBOLS"]~="0" then
				emccopts = emccopts
					.. " -g" .. _OPTIONS["SYMLEVEL"]
					.. " -s DEMANGLE_SUPPORT=1"
			end

			if _OPTIONS["WEBASSEMBLY"] then
				emccopts = emccopts
					.. " -s BINARYEN=1"
			end

			if _OPTIONS["ARCHOPTS"] then
				emccopts = emccopts .. " " .. _OPTIONS["ARCHOPTS"]
			end

			postbuildcommands {
				os.getenv("EMSCRIPTEN") .. "/emcc " .. emccopts .. " $(TARGET) -o " .. _MAKE.esc(MAME_DIR) .. _OPTIONS["target"] .. _OPTIONS["subtarget"] .. ".js",
			}
		end
end
	-- BEGIN libretro overrides to MAME's GENie build
	configuration { "libretro*" }
		kind "SharedLib"	
		targetsuffix "_libretro"
		if _OPTIONS["targetos"]=="android" then
			targetsuffix "_libretro_android"
			defines {
 				"SDLMAME_ARM=1",
			}
		elseif _OPTIONS["targetos"]=="asmjs" then
			targetsuffix "_libretro_emscripten"
			linkoptions {
				 "-s DISABLE_EXCEPTION_CATCHING=2",
				 "-s EXCEPTION_CATCHING_WHITELIST='[\"__ZN15running_machine17start_all_devicesEv\",\"__ZN12cli_frontend7executeEiPPc\"]'",			}
		elseif _OPTIONS["targetos"]=="ios-arm" then
			targetsuffix "_libretro_ios"
			targetextension ".dylib"
		elseif _OPTIONS["targetos"]=="windows" then
			targetextension ".dll"
			flags {
				"NoImportLib",
			}
		elseif _OPTIONS["targetos"]=="osx" then
			targetextension ".dylib"
		else
			targetsuffix "_libretro"
		end

		targetprefix ""

		includedirs {
			MAME_DIR .. "src/osd/libretro/libretro-internal",
		}

		files {
			MAME_DIR .. "src/osd/libretro/libretro-internal/libretro.cpp"
		}

		-- Ensure the public API is made public with GNU ld
		if _OPTIONS["targetos"]=="linux" then
			linkoptions {
				"-Wl,--version-script=" .. MAME_DIR .. "src/osd/libretro/libretro-internal/link.T",
			}
		end

	-- END libretro overrides to MAME's GENie build
	configuration { }

	if _OPTIONS["targetos"]=="android" then
-- RETRO HACK no sdl for libretro android
if _OPTIONS["osd"] == "retro" then

		if _OPTIONS["SEPARATE_BIN"]~="1" then
			targetdir(MAME_DIR)
		end
else
		includedirs {
			MAME_DIR .. "3rdparty/SDL2/include",
		}

		files {
			MAME_DIR .. "3rdparty/SDL2/src/main/android/SDL_android_main.c",
		}

		targetsuffix ""
		if _OPTIONS["SEPARATE_BIN"]~="1" then
			if _OPTIONS["PLATFORM"]=="arm" then
				targetdir(MAME_DIR .. "android-project/app/src/main/libs/armeabi-v7a")
			end
			if _OPTIONS["PLATFORM"]=="arm64" then
				targetdir(MAME_DIR .. "android-project/app/src/main/libs/arm64-v8a")
			end
			if _OPTIONS["PLATFORM"]=="mips" then
				targetdir(MAME_DIR .. "android-project/app/src/main/libs/mips")
			end
			if _OPTIONS["PLATFORM"]=="mips64" then
				targetdir(MAME_DIR .. "android-project/app/src/main/libs/mips64")
			end
			if _OPTIONS["PLATFORM"]=="x86" then
				targetdir(MAME_DIR .. "android-project/app/src/main/libs/x86")
			end
			if _OPTIONS["PLATFORM"]=="x64" then
				targetdir(MAME_DIR .. "android-project/app/src/main/libs/x86_64")
			end
		end
end
-- RETRO HACK END no sdl for libretro android
	else
		if _OPTIONS["SEPARATE_BIN"]~="1" then
			targetdir(MAME_DIR)
		end
	end

if (STANDALONE~=true) then
	findfunction("linkProjects_" .. _OPTIONS["target"] .. "_" .. _OPTIONS["subtarget"])(_OPTIONS["target"], _OPTIONS["subtarget"])
end
	links {
		"osd_" .. _OPTIONS["osd"],
	}
-- RETRO HACK no qt
if _OPTIONS["osd"]=="retro" then

else
	links {
		"qtdbg_" .. _OPTIONS["osd"],
	}
end
-- RETRO HACK END
if (STANDALONE~=true) then
	links {
		"frontend",
	}
end
if (MACHINES["NETLIST"]~=null) then
	links {
		"netlist",
	}
end
	links {
		"optional",
		"emu",
	}
--if (STANDALONE~=true) then
	links {
		"formats",
	}
--end
if #disasm_files > 0 then
	links {
		"dasm",
	}
end
	links {
		"utils",
		ext_lib("expat"),
		"softfloat",
		ext_lib("jpeg"),
		"7z",
	}
if (STANDALONE~=true) then
	links {
		ext_lib("lua"),
		"lualibs",
	}
if (_OPTIONS["osd"] ~= "uwp") then
	links {
		"linenoise",
	}
end
end
	links {
		ext_lib("zlib"),
		ext_lib("flac"),
		ext_lib("utf8proc"),
	}
if (STANDALONE~=true) then
	links {
		ext_lib("sqlite3"),
	}
end

	if _OPTIONS["NO_USE_PORTAUDIO"]~="1" then
		links {
			ext_lib("portaudio"),
		}
		if _OPTIONS["targetos"]=="windows" then
			links {
				"setupapi",
			}
		end
	end
	if _OPTIONS["NO_USE_MIDI"]~="1" then
		links {
			ext_lib("portmidi"),
		}
	end
	links {
		"bgfx",
		"bx",
		"ocore_" .. _OPTIONS["osd"],
	}

	override_resources = false;

	maintargetosdoptions(_target,_subtarget)

	includedirs {
		MAME_DIR .. "src/osd",
		MAME_DIR .. "src/emu",
		MAME_DIR .. "src/devices",
		MAME_DIR .. "src/" .. _target,
		MAME_DIR .. "src/lib",
		MAME_DIR .. "src/lib/util",
		MAME_DIR .. "3rdparty",
		GEN_DIR  .. _target .. "/layout",
		GEN_DIR  .. "resource",
		ext_includedir("zlib"),
		ext_includedir("flac"),
	}

-- RETRO HACK
	if _OPTIONS["osd"]=="retro" then
 
       forcedincludes {
			MAME_DIR .. "src/osd/libretro/retroprefix.h"
		}

		includedirs {
			MAME_DIR .. "src/emu",
			MAME_DIR .. "src/osd",
			MAME_DIR .. "src/lib",
			MAME_DIR .. "src/lib/util",
			MAME_DIR .. "src/osd/libretro",
			MAME_DIR .. "src/osd/modules/render",
			MAME_DIR .. "3rdparty",
			MAME_DIR .. "3rdparty/winpcap/Include",
			MAME_DIR .. "3rdparty/bgfx/include",
			MAME_DIR .. "3rdparty/bx/include",
			MAME_DIR .. "src/osd/libretro/libretro-internal",
		}

		files {
			MAME_DIR .. "src/osd/libretro/retromain.cpp",
			MAME_DIR .. "src/osd/libretro/libretro-internal/libretro.cpp",
		}
	end
-- RETRO HACK
if (STANDALONE==true) then
	standalone();
end

if (STANDALONE~=true) then
	if _OPTIONS["targetos"]=="macosx" and (not override_resources) then
		linkoptions {
			"-sectcreate __TEXT __info_plist " .. _MAKE.esc(GEN_DIR) .. "resource/" .. _subtarget .. "-Info.plist"
		}
		custombuildtask {
			{ GEN_DIR .. "version.cpp" ,  GEN_DIR .. "resource/" .. _subtarget .. "-Info.plist",    {  MAME_DIR .. "scripts/build/verinfo.py" }, {"@echo Emitting " .. _subtarget .. "-Info.plist" .. "...",    PYTHON .. " $(1)  -p -b " .. _subtarget .. " $(<) > $(@)" }},
		}
		dependency {
			{ "$(TARGET)" ,  GEN_DIR  .. "resource/" .. _subtarget .. "-Info.plist", true  },
		}

	end
	local rctarget = _subtarget

	if _OPTIONS["targetos"]=="windows" and (not override_resources) then
		rcfile = MAME_DIR .. "scripts/resources/windows/" .. _subtarget .. "/" .. rctarget ..".rc"
		if os.isfile(rcfile) then
			files {
				rcfile,
			}
			dependency {
				{ "$(OBJDIR)/".._subtarget ..".res" ,  GEN_DIR  .. "resource/" .. rctarget .. "vers.rc", true  },
			}
		else
			rctarget = "mame"
			files {
				MAME_DIR .. "scripts/resources/windows/mame/mame.rc",
			}
			dependency {
				{ "$(OBJDIR)/mame.res" ,  GEN_DIR  .. "resource/" .. rctarget .. "vers.rc", true  },
			}
		end
	end

	local mainfile = MAME_DIR .. "src/".._target .."/" .. _subtarget ..".cpp"
	if not os.isfile(mainfile) then
		mainfile = MAME_DIR .. "src/".._target .."/" .. _target ..".cpp"
	end
	files {
		mainfile,
		GEN_DIR .. "version.cpp",
		GEN_DIR  .. _target .. "/" .. _subtarget .."/drivlist.cpp",
	}

	if (_OPTIONS["SOURCES"] == nil) then

		if os.isfile(MAME_DIR .. "src/".._target .."/" .. _subtarget ..".flt") then
			dependency {
			{
				GEN_DIR  .. _target .. "/" .. _subtarget .."/drivlist.cpp",  MAME_DIR .. "src/".._target .."/" .. _target ..".lst", true },
			}
			custombuildtask {
				{ MAME_DIR .. "src/".._target .."/" .. _subtarget ..".flt" ,  GEN_DIR  .. _target .. "/" .. _subtarget .."/drivlist.cpp",    {  MAME_DIR .. "scripts/build/makelist.py", MAME_DIR .. "src/".._target .."/" .. _target ..".lst"  }, {"@echo Building driver list...",    PYTHON .. " $(1) $(2) $(<) > $(@)" }},
			}
		else
			if os.isfile(MAME_DIR .. "src/".._target .."/" .. _subtarget ..".lst") then
				custombuildtask {
					{ MAME_DIR .. "src/".._target .."/" .. _subtarget ..".lst" ,  GEN_DIR  .. _target .. "/" .. _subtarget .."/drivlist.cpp",    {  MAME_DIR .. "scripts/build/makelist.py" }, {"@echo Building driver list...",    PYTHON .. " $(1) $(<) > $(@)" }},
				}
			else
				dependency {
				{
					GEN_DIR  .. _target .. "/" .. _target .."/drivlist.cpp",  MAME_DIR .. "src/".._target .."/" .. _target ..".lst", true },
				}
				custombuildtask {
					{ MAME_DIR .. "src/".._target .."/" .. _target ..".lst" ,  GEN_DIR  .. _target .. "/" .. _target .."/drivlist.cpp",    {  MAME_DIR .. "scripts/build/makelist.py" }, {"@echo Building driver list...",    PYTHON .. " $(1) $(<) > $(@)" }},
				}
			end
		end
	end

	if (_OPTIONS["SOURCES"] ~= nil) then
			dependency {
			{
				GEN_DIR  .. _target .. "/" .. _subtarget .."/drivlist.cpp",  MAME_DIR .. "src/".._target .."/" .. _target ..".lst", true },
			}
			custombuildtask {
				{ GEN_DIR .. _target .."/" .. _subtarget ..".flt" ,  GEN_DIR  .. _target .. "/" .. _subtarget .."/drivlist.cpp",    {  MAME_DIR .. "scripts/build/makelist.py", MAME_DIR .. "src/".._target .."/" .. _target ..".lst"  }, {"@echo Building driver list...",    PYTHON .. " $(1) $(2) $(<) > $(@)" }},
			}
	end

	configuration { "mingw*" }
		custombuildtask {
			{ GEN_DIR .. "version.cpp" ,  GEN_DIR  .. "resource/" .. rctarget .. "vers.rc",    {  MAME_DIR .. "scripts/build/verinfo.py" }, {"@echo Emitting " .. rctarget .. "vers.rc" .. "...",    PYTHON .. " $(1)  -r -b " .. rctarget .. " $(<) > $(@)" }},
		}

	configuration { "vs*" }
		prebuildcommands {
			"mkdir " .. path.translate(GEN_DIR  .. "resource/","\\") .. " 2>NUL",
			"@echo Emitting ".. rctarget .. "vers.rc...",
			PYTHON .. " " .. path.translate(MAME_DIR .. "scripts/build/verinfo.py","\\") .. " -r -b " .. rctarget .. " " .. path.translate(GEN_DIR .. "version.cpp","\\") .. " > " .. path.translate(GEN_DIR  .. "resource/" .. rctarget .. "vers.rc", "\\") ,
		}
end

	configuration { }

	if _OPTIONS["DEBUG_DIR"]~=nil then
		debugdir(_OPTIONS["DEBUG_DIR"])
	else
		debugdir (MAME_DIR)
	end
	if _OPTIONS["DEBUG_ARGS"]~=nil then
		debugargs (_OPTIONS["DEBUG_ARGS"])
	else
		debugargs ("-window")
	end

end<|MERGE_RESOLUTION|>--- conflicted
+++ resolved
@@ -83,14 +83,7 @@
 			}
 	end
 
-<<<<<<< HEAD
-	configuration { "vs*" }
-		flags {
-			"Unicode",
-		}
-
-=======
->>>>>>> f57574c2
+
 	configuration { "winstore*" }
 		-- Windows Required Files
 		files {
