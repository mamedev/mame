-- license:BSD-3-Clause
-- copyright-holders:MAMEdev Team

project ("emu")
targetsubdir(_OPTIONS["target"] .."_" .. _OPTIONS["subtarget"])
uuid ("e6fa15e4-a354-4526-acef-13c8e80fcacf")
kind (LIBTYPE)
options {
	"ForceCPP",
}

-- MEWUI
dofile("mewui.lua")
includedirs {
	MAME_DIR .. "src/osd",
	MAME_DIR .. "src/emu",
	MAME_DIR .. "src/lib",
	MAME_DIR .. "src/lib/util",
	MAME_DIR .. "3rdparty",
	GEN_DIR  .. "emu",
	GEN_DIR  .. "emu/layout",
}
if _OPTIONS["with-bundled-expat"] then
	includedirs {
		MAME_DIR .. "3rdparty/expat/lib",
	}
end
if _OPTIONS["with-bundled-zlib"] then
	includedirs {
		MAME_DIR .. "3rdparty/zlib",
	}
end
if _OPTIONS["with-bundled-lua"] then
	includedirs {
		MAME_DIR .. "3rdparty/lua/src",
	}
end

files {
	MAME_DIR .. "src/emu/emu.h",
	MAME_DIR .. "src/emu/gamedrv.h",
	MAME_DIR .. "src/emu/hashfile.c",
	MAME_DIR .. "src/emu/hashfile.h",
	MAME_DIR .. "src/emu/addrmap.c",
	MAME_DIR .. "src/emu/addrmap.h",
	MAME_DIR .. "src/emu/attotime.c",
	MAME_DIR .. "src/emu/attotime.h",
	MAME_DIR .. "src/emu/audit.c",
	MAME_DIR .. "src/emu/audit.h",
	MAME_DIR .. "src/emu/cheat.c",
	MAME_DIR .. "src/emu/cheat.h",
	MAME_DIR .. "src/emu/clifront.c",
	MAME_DIR .. "src/emu/clifront.h",
	MAME_DIR .. "src/emu/cliopts.c",
	MAME_DIR .. "src/emu/cliopts.h",
	MAME_DIR .. "src/emu/config.c",
	MAME_DIR .. "src/emu/config.h",
	MAME_DIR .. "src/emu/crsshair.c",
	MAME_DIR .. "src/emu/crsshair.h",
	MAME_DIR .. "src/emu/debugger.c",
	MAME_DIR .. "src/emu/debugger.h",
	MAME_DIR .. "src/emu/devdelegate.c",
	MAME_DIR .. "src/emu/devdelegate.h",
	MAME_DIR .. "src/emu/devcb.c",
	MAME_DIR .. "src/emu/devcb.h",
	MAME_DIR .. "src/emu/devcpu.c",
	MAME_DIR .. "src/emu/devcpu.h",
	MAME_DIR .. "src/emu/devfind.c",
	MAME_DIR .. "src/emu/devfind.h",
	MAME_DIR .. "src/emu/device.c",
	MAME_DIR .. "src/emu/device.h",
	MAME_DIR .. "src/emu/didisasm.c",
	MAME_DIR .. "src/emu/didisasm.h",
	MAME_DIR .. "src/emu/diexec.c",
	MAME_DIR .. "src/emu/diexec.h",
	MAME_DIR .. "src/emu/digfx.c",
	MAME_DIR .. "src/emu/digfx.h",
	MAME_DIR .. "src/emu/diimage.c",
	MAME_DIR .. "src/emu/diimage.h",
	MAME_DIR .. "src/emu/dimemory.c",
	MAME_DIR .. "src/emu/dimemory.h",
	MAME_DIR .. "src/emu/dinetwork.c",
	MAME_DIR .. "src/emu/dinetwork.h",
	MAME_DIR .. "src/emu/dinvram.c",
	MAME_DIR .. "src/emu/dinvram.h",
	MAME_DIR .. "src/emu/dioutput.c",
	MAME_DIR .. "src/emu/dioutput.h",
	MAME_DIR .. "src/emu/dirtc.c",
	MAME_DIR .. "src/emu/dirtc.h",
	MAME_DIR .. "src/emu/diserial.c",
	MAME_DIR .. "src/emu/diserial.h",
	MAME_DIR .. "src/emu/dislot.c",
	MAME_DIR .. "src/emu/dislot.h",
	MAME_DIR .. "src/emu/disound.c",
	MAME_DIR .. "src/emu/disound.h",
	MAME_DIR .. "src/emu/dispatch.c",
	MAME_DIR .. "src/emu/dispatch.h",
	MAME_DIR .. "src/emu/distate.c",
	MAME_DIR .. "src/emu/distate.h",
	MAME_DIR .. "src/emu/divideo.c",
	MAME_DIR .. "src/emu/divideo.h",
	MAME_DIR .. "src/emu/drawgfx.c",
	MAME_DIR .. "src/emu/drawgfx.h",
	MAME_DIR .. "src/emu/drawgfxm.h",
	MAME_DIR .. "src/emu/driver.c",
	MAME_DIR .. "src/emu/driver.h",
	MAME_DIR .. "src/emu/drivenum.c",
	MAME_DIR .. "src/emu/drivenum.h",
	MAME_DIR .. "src/emu/emualloc.c",
	MAME_DIR .. "src/emu/emualloc.h",
	MAME_DIR .. "src/emu/emucore.c",
	MAME_DIR .. "src/emu/emucore.h",
	MAME_DIR .. "src/emu/emuopts.c",
	MAME_DIR .. "src/emu/emuopts.h",
	MAME_DIR .. "src/emu/emupal.c",
	MAME_DIR .. "src/emu/emupal.h",
	MAME_DIR .. "src/emu/fileio.c",
	MAME_DIR .. "src/emu/fileio.h",
	MAME_DIR .. "src/emu/hash.c",
	MAME_DIR .. "src/emu/hash.h",
	MAME_DIR .. "src/emu/image.c",
	MAME_DIR .. "src/emu/image.h",
	MAME_DIR .. "src/emu/info.c",
	MAME_DIR .. "src/emu/info.h",
	MAME_DIR .. "src/emu/input.c",
	MAME_DIR .. "src/emu/input.h",
	MAME_DIR .. "src/emu/ioport.c",
	MAME_DIR .. "src/emu/ioport.h",
	MAME_DIR .. "src/emu/inpttype.h",
	MAME_DIR .. "src/emu/luaengine.c",
	MAME_DIR .. "src/emu/luaengine.h",
	MAME_DIR .. "src/emu/mame.c",
	MAME_DIR .. "src/emu/mame.h",
	MAME_DIR .. "src/emu/machine.c",
	MAME_DIR .. "src/emu/machine.h",
	MAME_DIR .. "src/emu/mconfig.c",
	MAME_DIR .. "src/emu/mconfig.h",
	MAME_DIR .. "src/emu/memarray.c",
	MAME_DIR .. "src/emu/memarray.h",
	MAME_DIR .. "src/emu/memory.c",
	MAME_DIR .. "src/emu/memory.h",
	MAME_DIR .. "src/emu/network.c",
	MAME_DIR .. "src/emu/network.h",
	MAME_DIR .. "src/emu/parameters.c",
	MAME_DIR .. "src/emu/parameters.h",
	MAME_DIR .. "src/emu/output.c",
	MAME_DIR .. "src/emu/output.h",
	MAME_DIR .. "src/emu/render.c",
	MAME_DIR .. "src/emu/render.h",
	MAME_DIR .. "src/emu/rendfont.c",
	MAME_DIR .. "src/emu/rendfont.h",
	MAME_DIR .. "src/emu/rendlay.c",
	MAME_DIR .. "src/emu/rendlay.h",
	MAME_DIR .. "src/emu/rendutil.c",
	MAME_DIR .. "src/emu/rendutil.h",
	MAME_DIR .. "src/emu/romload.c",
	MAME_DIR .. "src/emu/romload.h",
	MAME_DIR .. "src/emu/save.c",
	MAME_DIR .. "src/emu/save.h",
	MAME_DIR .. "src/emu/schedule.c",
	MAME_DIR .. "src/emu/schedule.h",
	MAME_DIR .. "src/emu/screen.c",
	MAME_DIR .. "src/emu/screen.h",
	MAME_DIR .. "src/emu/softlist.c",
	MAME_DIR .. "src/emu/softlist.h",
	MAME_DIR .. "src/emu/sound.c",
	MAME_DIR .. "src/emu/sound.h",
	MAME_DIR .. "src/emu/speaker.c",
	MAME_DIR .. "src/emu/speaker.h",
	MAME_DIR .. "src/emu/sprite.c",
	MAME_DIR .. "src/emu/sprite.h",
	MAME_DIR .. "src/emu/tilemap.c",
	MAME_DIR .. "src/emu/tilemap.h",
	MAME_DIR .. "src/emu/timer.c",
	MAME_DIR .. "src/emu/timer.h",
	MAME_DIR .. "src/emu/uiinput.c",
	MAME_DIR .. "src/emu/uiinput.h",
	MAME_DIR .. "src/emu/ui/ui.c",
	MAME_DIR .. "src/emu/ui/ui.h",
	MAME_DIR .. "src/emu/ui/devctrl.h",
	MAME_DIR .. "src/emu/ui/menu.c",
	MAME_DIR .. "src/emu/ui/menu.h",
	MAME_DIR .. "src/emu/ui/mainmenu.c",
	MAME_DIR .. "src/emu/ui/mainmenu.h",
	MAME_DIR .. "src/emu/ui/miscmenu.c",
	MAME_DIR .. "src/emu/ui/miscmenu.h",
	MAME_DIR .. "src/emu/ui/barcode.c",
	MAME_DIR .. "src/emu/ui/barcode.h",
	MAME_DIR .. "src/emu/ui/cheatopt.c",
	MAME_DIR .. "src/emu/ui/cheatopt.h",
	MAME_DIR .. "src/emu/ui/devopt.c",
	MAME_DIR .. "src/emu/ui/devopt.h",
	MAME_DIR .. "src/emu/ui/filemngr.c",
	MAME_DIR .. "src/emu/ui/filemngr.h",
	MAME_DIR .. "src/emu/ui/filesel.c",
	MAME_DIR .. "src/emu/ui/filesel.h",
	MAME_DIR .. "src/emu/ui/imgcntrl.c",
	MAME_DIR .. "src/emu/ui/imgcntrl.h",
	MAME_DIR .. "src/emu/ui/info.c",
	MAME_DIR .. "src/emu/ui/info.h",
	MAME_DIR .. "src/emu/ui/inputmap.c",
	MAME_DIR .. "src/emu/ui/inputmap.h",
	MAME_DIR .. "src/emu/ui/selgame.c",
	MAME_DIR .. "src/emu/ui/selgame.h",
	MAME_DIR .. "src/emu/ui/sliders.c",
	MAME_DIR .. "src/emu/ui/sliders.h",
	MAME_DIR .. "src/emu/ui/slotopt.c",
	MAME_DIR .. "src/emu/ui/slotopt.h",
	MAME_DIR .. "src/emu/ui/swlist.c",
	MAME_DIR .. "src/emu/ui/swlist.h",
	MAME_DIR .. "src/emu/ui/tapectrl.c",
	MAME_DIR .. "src/emu/ui/tapectrl.h",
	MAME_DIR .. "src/emu/ui/videoopt.c",
	MAME_DIR .. "src/emu/ui/videoopt.h",
	MAME_DIR .. "src/emu/ui/viewgfx.c",
	MAME_DIR .. "src/emu/ui/viewgfx.h",
	MAME_DIR .. "src/emu/validity.c",
	MAME_DIR .. "src/emu/validity.h",
	MAME_DIR .. "src/emu/video.c",
	MAME_DIR .. "src/emu/video.h",
	MAME_DIR .. "src/emu/rendersw.inc",
	MAME_DIR .. "src/emu/debug/debugcmd.c",
	MAME_DIR .. "src/emu/debug/debugcmd.h",
	MAME_DIR .. "src/emu/debug/debugcon.c",
	MAME_DIR .. "src/emu/debug/debugcon.h",
	MAME_DIR .. "src/emu/debug/debugcpu.c",
	MAME_DIR .. "src/emu/debug/debugcpu.h",
	MAME_DIR .. "src/emu/debug/debughlp.c",
	MAME_DIR .. "src/emu/debug/debughlp.h",
	MAME_DIR .. "src/emu/debug/debugvw.c",
	MAME_DIR .. "src/emu/debug/debugvw.h",
	MAME_DIR .. "src/emu/debug/dvdisasm.c",
	MAME_DIR .. "src/emu/debug/dvdisasm.h",
	MAME_DIR .. "src/emu/debug/dvmemory.c",
	MAME_DIR .. "src/emu/debug/dvmemory.h",
	MAME_DIR .. "src/emu/debug/dvbpoints.c",
	MAME_DIR .. "src/emu/debug/dvbpoints.h",
	MAME_DIR .. "src/emu/debug/dvwpoints.c",
	MAME_DIR .. "src/emu/debug/dvwpoints.h",
	MAME_DIR .. "src/emu/debug/dvstate.c",
	MAME_DIR .. "src/emu/debug/dvstate.h",
	MAME_DIR .. "src/emu/debug/dvtext.c",
	MAME_DIR .. "src/emu/debug/dvtext.h",
	MAME_DIR .. "src/emu/debug/express.c",
	MAME_DIR .. "src/emu/debug/express.h",
	MAME_DIR .. "src/emu/debug/textbuf.c",
	MAME_DIR .. "src/emu/debug/textbuf.h",
	MAME_DIR .. "src/emu/profiler.c",
	MAME_DIR .. "src/emu/profiler.h",
	MAME_DIR .. "src/emu/webengine.c",
	MAME_DIR .. "src/emu/webengine.h",
	MAME_DIR .. "src/emu/sound/filter.c",
	MAME_DIR .. "src/emu/sound/filter.h",
	MAME_DIR .. "src/emu/sound/flt_vol.c",
	MAME_DIR .. "src/emu/sound/flt_vol.h",
	MAME_DIR .. "src/emu/sound/flt_rc.c",
	MAME_DIR .. "src/emu/sound/flt_rc.h",
	MAME_DIR .. "src/emu/sound/wavwrite.c",
	MAME_DIR .. "src/emu/sound/wavwrite.h",
	MAME_DIR .. "src/emu/sound/samples.c",
	MAME_DIR .. "src/emu/sound/samples.h",
	MAME_DIR .. "src/emu/drivers/empty.c",
	MAME_DIR .. "src/emu/drivers/testcpu.c",
	MAME_DIR .. "src/emu/drivers/xtal.h",
	MAME_DIR .. "src/emu/machine/bcreader.c",
	MAME_DIR .. "src/emu/machine/bcreader.h",
	MAME_DIR .. "src/emu/machine/buffer.c",
	MAME_DIR .. "src/emu/machine/buffer.h",
	MAME_DIR .. "src/emu/machine/clock.c",
	MAME_DIR .. "src/emu/machine/clock.h",
	MAME_DIR .. "src/emu/machine/generic.c",
	MAME_DIR .. "src/emu/machine/generic.h",
	MAME_DIR .. "src/emu/machine/keyboard.c",
	MAME_DIR .. "src/emu/machine/keyboard.h",
	MAME_DIR .. "src/emu/machine/laserdsc.c",
	MAME_DIR .. "src/emu/machine/laserdsc.h",
	MAME_DIR .. "src/emu/machine/latch.c",
	MAME_DIR .. "src/emu/machine/latch.h",
	MAME_DIR .. "src/emu/machine/nvram.c",
	MAME_DIR .. "src/emu/machine/nvram.h",
	MAME_DIR .. "src/emu/machine/ram.c",
	MAME_DIR .. "src/emu/machine/ram.h",
	MAME_DIR .. "src/emu/machine/legscsi.c",
	MAME_DIR .. "src/emu/machine/legscsi.h",
	MAME_DIR .. "src/emu/machine/terminal.c",
	MAME_DIR .. "src/emu/machine/terminal.h",
	MAME_DIR .. "src/emu/imagedev/bitbngr.c",
	MAME_DIR .. "src/emu/imagedev/bitbngr.h",
	MAME_DIR .. "src/emu/imagedev/cassette.c",
	MAME_DIR .. "src/emu/imagedev/cassette.h",
	MAME_DIR .. "src/emu/imagedev/chd_cd.c",
	MAME_DIR .. "src/emu/imagedev/chd_cd.h",
	MAME_DIR .. "src/emu/imagedev/diablo.c",
	MAME_DIR .. "src/emu/imagedev/diablo.h",
	MAME_DIR .. "src/emu/imagedev/flopdrv.c",
	MAME_DIR .. "src/emu/imagedev/flopdrv.h",
	MAME_DIR .. "src/emu/imagedev/floppy.c",
	MAME_DIR .. "src/emu/imagedev/floppy.h",
	MAME_DIR .. "src/emu/imagedev/harddriv.c",
	MAME_DIR .. "src/emu/imagedev/harddriv.h",
	MAME_DIR .. "src/emu/imagedev/mfmhd.c",
	MAME_DIR .. "src/emu/imagedev/mfmhd.h",
	MAME_DIR .. "src/emu/imagedev/midiin.c",
	MAME_DIR .. "src/emu/imagedev/midiin.h",
	MAME_DIR .. "src/emu/imagedev/midiout.c",
	MAME_DIR .. "src/emu/imagedev/midiout.h",
	MAME_DIR .. "src/emu/imagedev/printer.c",
	MAME_DIR .. "src/emu/imagedev/printer.h",
	MAME_DIR .. "src/emu/imagedev/snapquik.c",
	MAME_DIR .. "src/emu/imagedev/snapquik.h",
	MAME_DIR .. "src/emu/video/generic.c",
	MAME_DIR .. "src/emu/video/generic.h",
	MAME_DIR .. "src/emu/video/resnet.c",
	MAME_DIR .. "src/emu/video/resnet.h",
	MAME_DIR .. "src/emu/video/rgbutil.h",
	MAME_DIR .. "src/emu/video/rgbgen.c",
	MAME_DIR .. "src/emu/video/rgbgen.h",
	MAME_DIR .. "src/emu/video/rgbsse.c",
	MAME_DIR .. "src/emu/video/rgbsse.h",
	MAME_DIR .. "src/emu/video/rgbvmx.c",
	MAME_DIR .. "src/emu/video/rgbvmx.h",
	MAME_DIR .. "src/emu/video/vector.c",
	MAME_DIR .. "src/emu/video/vector.h",
	MAME_DIR .. "src/emu/video/poly.h",
}

dependency {
	--------------------------------------------------
	-- additional dependencies
	--------------------------------------------------
	{ MAME_DIR .. "src/emu/rendfont.c", GEN_DIR .. "emu/uismall.fh" },
	-------------------------------------------------
	-- core layouts
	--------------------------------------------------
	{ MAME_DIR .. "src/emu/rendlay.c", GEN_DIR .. "emu/layout/dualhovu.lh" },
	{ MAME_DIR .. "src/emu/rendlay.c", GEN_DIR .. "emu/layout/dualhsxs.lh" },
	{ MAME_DIR .. "src/emu/rendlay.c", GEN_DIR .. "emu/layout/dualhuov.lh" },
	{ MAME_DIR .. "src/emu/rendlay.c", GEN_DIR .. "emu/layout/horizont.lh" },
	{ MAME_DIR .. "src/emu/rendlay.c", GEN_DIR .. "emu/layout/triphsxs.lh" },
	{ MAME_DIR .. "src/emu/rendlay.c", GEN_DIR .. "emu/layout/quadhsxs.lh" },
	{ MAME_DIR .. "src/emu/rendlay.c", GEN_DIR .. "emu/layout/vertical.lh" },
	{ MAME_DIR .. "src/emu/rendlay.c", GEN_DIR .. "emu/layout/lcd.lh" },
	{ MAME_DIR .. "src/emu/rendlay.c", GEN_DIR .. "emu/layout/lcd_rot.lh" },
	{ MAME_DIR .. "src/emu/rendlay.c", GEN_DIR .. "emu/layout/noscreens.lh" },

	{ MAME_DIR .. "src/emu/video.c",   GEN_DIR .. "emu/layout/snap.lh" },

}

custombuildtask {
	{ MAME_DIR .. "src/emu/uismall.png"         , GEN_DIR .. "emu/uismall.fh",  {  MAME_DIR.. "src/build/png2bdc.py",  MAME_DIR .. "src/build/file2str.py" }, {"@echo Converting uismall.png...", PYTHON .. " $(1) $(<) temp.bdc", PYTHON .. " $(2) temp.bdc $(@) font_uismall UINT8" }},

	layoutbuildtask("emu/layout", "dualhovu"),
	layoutbuildtask("emu/layout", "dualhsxs"),
	layoutbuildtask("emu/layout", "dualhuov"),
	layoutbuildtask("emu/layout", "horizont"),
	layoutbuildtask("emu/layout", "triphsxs"),
	layoutbuildtask("emu/layout", "quadhsxs"),
	layoutbuildtask("emu/layout", "vertical"),
	layoutbuildtask("emu/layout", "lcd"),
	layoutbuildtask("emu/layout", "lcd_rot"),
	layoutbuildtask("emu/layout", "noscreens"),
	layoutbuildtask("emu/layout", "snap"),
}

function emuProject(_target, _subtarget)

	disasm_files = { }
	disasm_dependency = { }
	disasm_custombuildtask = { }

	project ("optional")
	uuid (os.uuid("optional-" .. _target .."_" .. _subtarget))
	kind (LIBTYPE)
	targetsubdir(_target .."_" .. _subtarget)
	options {
		"ForceCPP",
		"ArchiveSplit",
	}

	includedirs {
		MAME_DIR .. "src/osd",
		MAME_DIR .. "src/emu",
		MAME_DIR .. "src/mame", -- used for sound amiga
		MAME_DIR .. "src/lib",
		MAME_DIR .. "src/lib/util",
		MAME_DIR .. "3rdparty",
		GEN_DIR  .. "emu",
		GEN_DIR  .. "emu/layout",
		MAME_DIR .. "src/emu/cpu/m68000",
	}
	if _OPTIONS["with-bundled-expat"] then
		includedirs {
			MAME_DIR .. "3rdparty/expat/lib",
		}
	end

	if _OPTIONS["with-bundled-zlib"] then
		includedirs {
			MAME_DIR .. "3rdparty/zlib",
		}
	end
	if _OPTIONS["with-bundled-lua"] then
		includedirs {
			MAME_DIR .. "3rdparty/lua/src",
		}
	end

	dofile(path.join("src", "cpu.lua"))

	dofile(path.join("src", "sound.lua"))

<<<<<<< HEAD
=======

>>>>>>> e225cdbd
	dofile(path.join("src", "video.lua"))

	dofile(path.join("src", "machine.lua"))

if (_OPTIONS["DRIVERS"] == nil) then
	project ("bus")
	uuid ("5d782c89-cf7e-4cfe-8f9f-0d4bfc16c91d")
	kind (LIBTYPE)
	targetsubdir(_target .."_" .. _subtarget)
	options {
		"ForceCPP",
		"ArchiveSplit",
	}

	includedirs {
		MAME_DIR .. "src/osd",
		MAME_DIR .. "src/emu",
		MAME_DIR .. "src/lib",
		MAME_DIR .. "src/lib/util",
		MAME_DIR .. "3rdparty",
		MAME_DIR .. "src/mess", -- some mess bus devices need this
		MAME_DIR .. "src/mame", -- used for nes bus devices
		GEN_DIR  .. "emu",
		GEN_DIR  .. "emu/layout",
	}
	if _OPTIONS["with-bundled-expat"] then
		includedirs {
			MAME_DIR .. "3rdparty/expat/lib",
		}
	end
	if _OPTIONS["with-bundled-zlib"] then
		includedirs {
			MAME_DIR .. "3rdparty/zlib",
		}
	end
	if _OPTIONS["with-bundled-lua"] then
		includedirs {
			MAME_DIR .. "3rdparty/lua/src",
		}
	end

	dofile(path.join("src", "bus.lua"))
else
	dofile(path.join("src", "bus.lua"))
end

	--  netlist now defines a project
	dofile(path.join("src", "netlist.lua"))


	project ("dasm")
	uuid ("f2d28b0a-6da5-4f78-b629-d834aa00429d")
	kind (LIBTYPE)
	targetsubdir(_target .."_" .. _subtarget)
	options {
		"ForceCPP",
	}

	includedirs {
		MAME_DIR .. "src/osd",
		MAME_DIR .. "src/emu",
		MAME_DIR .. "src/lib",
		MAME_DIR .. "src/lib/util",
		MAME_DIR .. "3rdparty",
		GEN_DIR  .. "emu",
	}
	if _OPTIONS["with-bundled-expat"] then
		includedirs {
			MAME_DIR .. "3rdparty/expat/lib",
		}
	end

	if _OPTIONS["with-bundled-zlib"] then
		includedirs {
			MAME_DIR .. "3rdparty/zlib",
		}
	end
	if _OPTIONS["with-bundled-lua"] then
		includedirs {
			MAME_DIR .. "3rdparty/lua/src",
		}
	end

	files {
		disasm_files
	}

	if #disasm_dependency > 0 then
		dependency {
			disasm_dependency[1]
		}
	end

	if #disasm_custombuildtask > 0 then
		custombuildtask {
			disasm_custombuildtask[1]
		}
	end
end<|MERGE_RESOLUTION|>--- conflicted
+++ resolved
@@ -410,10 +410,7 @@
 
 	dofile(path.join("src", "sound.lua"))
 
-<<<<<<< HEAD
-=======
-
->>>>>>> e225cdbd
+
 	dofile(path.join("src", "video.lua"))
 
 	dofile(path.join("src", "machine.lua"))
