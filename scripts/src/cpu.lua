-- license:BSD-3-Clause
-- copyright-holders:MAMEdev Team

---------------------------------------------------------------------------
--
--   cpu.lua
--
--   Rules for building CPU cores
--
---------------------------------------------------------------------------

--------------------------------------------------
-- Dynamic recompiler objects
--------------------------------------------------

DRC_CPUS = { "E1", "SH", "MIPS3", "POWERPC", "ARM7", "ADSP21062", "MB86235", "DSP16", "UNSP" }
CPU_INCLUDE_DRC = false
for i, v in ipairs(DRC_CPUS) do
	if (CPUS[v]~=null) then
		CPU_INCLUDE_DRC = true
		break
	end
end


if (CPU_INCLUDE_DRC) then
	files {
		MAME_DIR .. "src/devices/cpu/drcbec.cpp",
		MAME_DIR .. "src/devices/cpu/drcbec.h",
		MAME_DIR .. "src/devices/cpu/drcbeut.cpp",
		MAME_DIR .. "src/devices/cpu/drcbeut.h",
		MAME_DIR .. "src/devices/cpu/drccache.cpp",
		MAME_DIR .. "src/devices/cpu/drccache.h",
		MAME_DIR .. "src/devices/cpu/drcfe.cpp",
		MAME_DIR .. "src/devices/cpu/drcfe.h",
		MAME_DIR .. "src/devices/cpu/drcuml.cpp",
		MAME_DIR .. "src/devices/cpu/drcuml.h",
		MAME_DIR .. "src/devices/cpu/uml.cpp",
		MAME_DIR .. "src/devices/cpu/uml.h",
		MAME_DIR .. "src/devices/cpu/x86log.cpp",
		MAME_DIR .. "src/devices/cpu/x86log.h",
		MAME_DIR .. "src/devices/cpu/drcumlsh.h",
	}
	if not _OPTIONS["FORCE_DRC_C_BACKEND"] then
		files {
			MAME_DIR .. "src/devices/cpu/drcbex64.cpp",
			MAME_DIR .. "src/devices/cpu/drcbex64.h",
			MAME_DIR .. "src/devices/cpu/drcbex86.cpp",
			MAME_DIR .. "src/devices/cpu/drcbex86.h",
		}
	end

	if _OPTIONS["targetos"]=="macosx" and _OPTIONS["gcc"]~=nil then
		if string.find(_OPTIONS["gcc"], "clang") and (str_to_version(_OPTIONS["gcc_version"]) < 80000) then
			defines {
				"TARGET_OS_OSX=1",
			}
		end
	end
end

--------------------------------------------------
-- Signetics 8X300 / Scientific Micro Systems SMS300
--@src/devices/cpu/8x300/8x300.h,CPUS["8X300"] = true
--------------------------------------------------

if CPUS["8X300"] then
	files {
		MAME_DIR .. "src/devices/cpu/8x300/8x300.cpp",
		MAME_DIR .. "src/devices/cpu/8x300/8x300.h",
	}
end

if opt_tool(CPUS, "8X300") then
	table.insert(disasm_files , MAME_DIR .. "src/devices/cpu/8x300/8x300dasm.h")
	table.insert(disasm_files , MAME_DIR .. "src/devices/cpu/8x300/8x300dasm.cpp")
end

--------------------------------------------------
-- 3DO Don's Super Performing Processor (DSPP)
--@src/devices/cpu/dspp/dspp.h,CPUS["DSPP"] = true
--------------------------------------------------

if CPUS["DSPP"] then
	files {
		MAME_DIR .. "src/devices/cpu/dspp/dspp.cpp",
		MAME_DIR .. "src/devices/cpu/dspp/dspp.h",
		MAME_DIR .. "src/devices/cpu/dspp/dsppdrc.cpp",
		MAME_DIR .. "src/devices/cpu/dspp/dsppfe.cpp",
		MAME_DIR .. "src/devices/cpu/dspp/dsppfe.h",
	}
end

if opt_tool(CPUS, "DSPP") then
	table.insert(disasm_files , MAME_DIR .. "src/devices/cpu/dspp/dsppdasm.cpp")
	table.insert(disasm_files , MAME_DIR .. "src/devices/cpu/dspp/dsppdasm.h")
end

--------------------------------------------------
-- ARCangent A4
--@src/devices/cpu/arc/arc.h,CPUS["ARC"] = true
--------------------------------------------------

if CPUS["ARC"] then
	files {
		MAME_DIR .. "src/devices/cpu/arc/arc.cpp",
		MAME_DIR .. "src/devices/cpu/arc/arc.h",
	}
end

if opt_tool(CPUS, "ARC") then
	table.insert(disasm_files , MAME_DIR .. "src/devices/cpu/arc/arcdasm.h")
	table.insert(disasm_files , MAME_DIR .. "src/devices/cpu/arc/arcdasm.cpp")
end

--------------------------------------------------
-- ARcompact (ARCtangent-A5, ARC 600, ARC 700)
--@src/devices/cpu/arcompact/arcompact.h,CPUS["ARCOMPACT"] = true
--------------------------------------------------

if CPUS["ARCOMPACT"] then
	files {
		MAME_DIR .. "src/devices/cpu/arcompact/arcompact.cpp",
		MAME_DIR .. "src/devices/cpu/arcompact/arcompact.h",
		MAME_DIR .. "src/devices/cpu/arcompact/arcompact_execute.cpp",
		MAME_DIR .. "src/devices/cpu/arcompact/arcompact_execute_ops_00to01.cpp",
		MAME_DIR .. "src/devices/cpu/arcompact/arcompact_execute_ops_02to03.cpp",
		MAME_DIR .. "src/devices/cpu/arcompact/arcompact_execute_ops_04.cpp",
		MAME_DIR .. "src/devices/cpu/arcompact/arcompact_execute_ops_04_jumps.cpp",
		MAME_DIR .. "src/devices/cpu/arcompact/arcompact_execute_ops_04_loop.cpp",
		MAME_DIR .. "src/devices/cpu/arcompact/arcompact_execute_ops_04_aux.cpp",
		MAME_DIR .. "src/devices/cpu/arcompact/arcompact_execute_ops_04_2f_sop.cpp",
		MAME_DIR .. "src/devices/cpu/arcompact/arcompact_execute_ops_04_2f_3f_zop.cpp",
		MAME_DIR .. "src/devices/cpu/arcompact/arcompact_execute_ops_04_3x.cpp",
		MAME_DIR .. "src/devices/cpu/arcompact/arcompact_execute_ops_05.cpp",
		MAME_DIR .. "src/devices/cpu/arcompact/arcompact_execute_ops_05_2f_sop.cpp",
		MAME_DIR .. "src/devices/cpu/arcompact/arcompact_execute_ops_06to0b.cpp",
		MAME_DIR .. "src/devices/cpu/arcompact/arcompact_execute_ops_0c_16bit.cpp",
		MAME_DIR .. "src/devices/cpu/arcompact/arcompact_execute_ops_0d_16bit.cpp",
		MAME_DIR .. "src/devices/cpu/arcompact/arcompact_execute_ops_0e_16bit.cpp",
		MAME_DIR .. "src/devices/cpu/arcompact/arcompact_execute_ops_0f_16bit.cpp",
		MAME_DIR .. "src/devices/cpu/arcompact/arcompact_execute_ops_0f_00_16bit.cpp",
		MAME_DIR .. "src/devices/cpu/arcompact/arcompact_execute_ops_0f_00_07_16bit.cpp",
		MAME_DIR .. "src/devices/cpu/arcompact/arcompact_execute_ops_12to16_16bit.cpp",
		MAME_DIR .. "src/devices/cpu/arcompact/arcompact_execute_ops_17_16bit.cpp",
		MAME_DIR .. "src/devices/cpu/arcompact/arcompact_execute_ops_18_16bit.cpp",
		MAME_DIR .. "src/devices/cpu/arcompact/arcompact_execute_ops_19_16bit.cpp",
		MAME_DIR .. "src/devices/cpu/arcompact/arcompact_execute_ops_1ato1c_16bit.cpp",
		MAME_DIR .. "src/devices/cpu/arcompact/arcompact_execute_ops_1dto1f_16bit.cpp",
		MAME_DIR .. "src/devices/cpu/arcompact/arcompact_helper.ipp",
	}
end

if opt_tool(CPUS, "ARCOMPACT") then
	table.insert(disasm_files , MAME_DIR .. "src/devices/cpu/arcompact/arcompact_common.h")
	table.insert(disasm_files , MAME_DIR .. "src/devices/cpu/arcompact/arcompactdasm.h")
	table.insert(disasm_files , MAME_DIR .. "src/devices/cpu/arcompact/arcompactdasm.cpp")
	table.insert(disasm_files , MAME_DIR .. "src/devices/cpu/arcompact/arcompactdasm_internal.h")
	table.insert(disasm_files , MAME_DIR .. "src/devices/cpu/arcompact/arcompactdasm_ops.cpp")
	table.insert(disasm_files , MAME_DIR .. "src/devices/cpu/arcompact/arcompactdasm_ops_00to01.cpp")
	table.insert(disasm_files , MAME_DIR .. "src/devices/cpu/arcompact/arcompactdasm_ops_02to03.cpp")
	table.insert(disasm_files , MAME_DIR .. "src/devices/cpu/arcompact/arcompactdasm_ops_04.cpp")
	table.insert(disasm_files , MAME_DIR .. "src/devices/cpu/arcompact/arcompactdasm_ops_04_2f_sop.cpp")
	table.insert(disasm_files , MAME_DIR .. "src/devices/cpu/arcompact/arcompactdasm_ops_04_2f_3f_zop.cpp")
	table.insert(disasm_files , MAME_DIR .. "src/devices/cpu/arcompact/arcompactdasm_ops_04_3x.cpp")
	table.insert(disasm_files , MAME_DIR .. "src/devices/cpu/arcompact/arcompactdasm_ops_05.cpp")
	table.insert(disasm_files , MAME_DIR .. "src/devices/cpu/arcompact/arcompactdasm_ops_05_2f_sop.cpp")
	table.insert(disasm_files , MAME_DIR .. "src/devices/cpu/arcompact/arcompactdasm_ops_06to0b.cpp")
	table.insert(disasm_files , MAME_DIR .. "src/devices/cpu/arcompact/arcompactdasm_ops_16bit.cpp")
end

--------------------------------------------------
-- Acorn ARM series
--
--@src/devices/cpu/arm/arm.h,CPUS["ARM"] = true
--@src/devices/cpu/arm7/arm7.h,CPUS["ARM7"] = true
--------------------------------------------------

if CPUS["ARM"] then
	files {
		MAME_DIR .. "src/devices/cpu/arm/arm.cpp",
		MAME_DIR .. "src/devices/cpu/arm/arm.h",
	}
end

if opt_tool(CPUS, "ARM") then
	table.insert(disasm_files , MAME_DIR .. "src/devices/cpu/arm/armdasm.cpp")
	table.insert(disasm_files , MAME_DIR .. "src/devices/cpu/arm/armdasm.h")
end

if CPUS["ARM7"] then
	files {
		MAME_DIR .. "src/devices/cpu/arm7/arm7.cpp",
		MAME_DIR .. "src/devices/cpu/arm7/arm7.h",
		MAME_DIR .. "src/devices/cpu/arm7/arm7thmb.cpp",
		MAME_DIR .. "src/devices/cpu/arm7/arm7ops.cpp",
		MAME_DIR .. "src/devices/cpu/arm7/ap2010cpu.cpp",
		MAME_DIR .. "src/devices/cpu/arm7/ap2010cpu.h",
		MAME_DIR .. "src/devices/cpu/arm7/lpc210x.cpp",
		MAME_DIR .. "src/devices/cpu/arm7/lpc210x.h",
		MAME_DIR .. "src/devices/cpu/arm7/upd800468.cpp",
		MAME_DIR .. "src/devices/cpu/arm7/upd800468.h",
		MAME_DIR .. "src/devices/cpu/arm7/arm7core.h",
		MAME_DIR .. "src/devices/cpu/arm7/arm7core.hxx",
		MAME_DIR .. "src/devices/cpu/arm7/arm7drc.hxx",
		MAME_DIR .. "src/devices/cpu/arm7/arm7help.h",
		MAME_DIR .. "src/devices/cpu/arm7/arm7tdrc.hxx",
		MAME_DIR .. "src/devices/cpu/arm7/cecalls.hxx",
	}
end

if opt_tool(CPUS, "ARM7") then
	table.insert(disasm_files , MAME_DIR .. "src/devices/cpu/arm7/arm7dasm.cpp")
	table.insert(disasm_files , MAME_DIR .. "src/devices/cpu/arm7/arm7dasm.h")
end

--------------------------------------------------
-- Advanced Digital Chips SE3208
--@src/devices/cpu/se3208/se3208.h,CPUS["SE3208"] = true
--------------------------------------------------

if CPUS["SE3208"] then
	files {
		MAME_DIR .. "src/devices/cpu/se3208/se3208.cpp",
		MAME_DIR .. "src/devices/cpu/se3208/se3208.h",
	}
end

if opt_tool(CPUS, "SE3208") then
	table.insert(disasm_files , MAME_DIR .. "src/devices/cpu/se3208/se3208dis.cpp")
	table.insert(disasm_files , MAME_DIR .. "src/devices/cpu/se3208/se3208dis.h")
end

--------------------------------------------------
-- American Microsystems, Inc.(AMI) S2000 series
--@src/devices/cpu/amis2000/amis2000.h,CPUS["AMIS2000"] = true
--------------------------------------------------

if CPUS["AMIS2000"] then
	files {
		MAME_DIR .. "src/devices/cpu/amis2000/amis2000.cpp",
		MAME_DIR .. "src/devices/cpu/amis2000/amis2000.h",
		MAME_DIR .. "src/devices/cpu/amis2000/amis2000op.cpp",
	}
end

if opt_tool(CPUS, "AMIS2000") then
	table.insert(disasm_files , MAME_DIR .. "src/devices/cpu/amis2000/amis2000d.cpp")
	table.insert(disasm_files , MAME_DIR .. "src/devices/cpu/amis2000/amis2000d.h")
end

--------------------------------------------------
-- Analog Devices ADSP21xx series
--@src/devices/cpu/adsp2100/adsp2100.h,CPUS["ADSP21XX"] = true
--------------------------------------------------

if CPUS["ADSP21XX"] then
	files {
		MAME_DIR .. "src/devices/cpu/adsp2100/adsp2100.cpp",
		MAME_DIR .. "src/devices/cpu/adsp2100/adsp2100.h",
		MAME_DIR .. "src/devices/cpu/adsp2100/2100ops.hxx",
	}
end

if opt_tool(CPUS, "ADSP21XX") then
	table.insert(disasm_files , MAME_DIR .. "src/devices/cpu/adsp2100/2100dasm.cpp")
	table.insert(disasm_files , MAME_DIR .. "src/devices/cpu/adsp2100/2100dasm.h")
end

--------------------------------------------------
-- Analog Devices "Sharc" ADSP21062
--@src/devices/cpu/sharc/sharc.h,CPUS["ADSP21062"] = true
--------------------------------------------------

if CPUS["ADSP21062"] then
	files {
		MAME_DIR .. "src/devices/cpu/sharc/sharc.cpp",
		MAME_DIR .. "src/devices/cpu/sharc/sharc.h",
		MAME_DIR .. "src/devices/cpu/sharc/compute.hxx",
		MAME_DIR .. "src/devices/cpu/sharc/sharcdma.hxx",
		MAME_DIR .. "src/devices/cpu/sharc/sharcmem.hxx",
		MAME_DIR .. "src/devices/cpu/sharc/sharcops.h",
		MAME_DIR .. "src/devices/cpu/sharc/sharcops.hxx",
		MAME_DIR .. "src/devices/cpu/sharc/sharcdrc.cpp",
		MAME_DIR .. "src/devices/cpu/sharc/sharcfe.cpp",
		MAME_DIR .. "src/devices/cpu/sharc/sharcfe.h",
	}
end

if opt_tool(CPUS, "ADSP21062") then
	table.insert(disasm_files , MAME_DIR .. "src/devices/cpu/sharc/sharcdsm.cpp")
	table.insert(disasm_files , MAME_DIR .. "src/devices/cpu/sharc/sharcdsm.h")
end

--------------------------------------------------
-- APEXC
--@src/devices/cpu/apexc/apexc.h,CPUS["APEXC"] = true
--------------------------------------------------

if CPUS["APEXC"] then
	files {
		MAME_DIR .. "src/devices/cpu/apexc/apexc.cpp",
		MAME_DIR .. "src/devices/cpu/apexc/apexc.h",
	}
end

if opt_tool(CPUS, "APEXC") then
	table.insert(disasm_files , MAME_DIR .. "src/devices/cpu/apexc/apexcdsm.cpp")
	table.insert(disasm_files , MAME_DIR .. "src/devices/cpu/apexc/apexcdsm.h")
end

--------------------------------------------------
-- WE|AT&T DSP16
--@src/devices/cpu/dsp16/dsp16.h,CPUS["DSP16"] = true
--------------------------------------------------

if CPUS["DSP16"] then
	files {
		MAME_DIR .. "src/devices/cpu/dsp16/dsp16.cpp",
		MAME_DIR .. "src/devices/cpu/dsp16/dsp16.h",
		MAME_DIR .. "src/devices/cpu/dsp16/dsp16core.cpp",
		MAME_DIR .. "src/devices/cpu/dsp16/dsp16core.h",
		MAME_DIR .. "src/devices/cpu/dsp16/dsp16core.ipp",
		MAME_DIR .. "src/devices/cpu/dsp16/dsp16fe.cpp",
		MAME_DIR .. "src/devices/cpu/dsp16/dsp16fe.h",
		MAME_DIR .. "src/devices/cpu/dsp16/dsp16rc.cpp",
		MAME_DIR .. "src/devices/cpu/dsp16/dsp16rc.h",
	}
end

if opt_tool(CPUS, "DSP16") then
	table.insert(disasm_files , MAME_DIR .. "src/devices/cpu/dsp16/dsp16dis.cpp")
	table.insert(disasm_files , MAME_DIR .. "src/devices/cpu/dsp16/dsp16dis.h")
end

--------------------------------------------------
-- AT&T DSP32C
--@src/devices/cpu/dsp32/dsp32.h,CPUS["DSP32C"] = true
--------------------------------------------------

if CPUS["DSP32C"] then
	files {
		MAME_DIR .. "src/devices/cpu/dsp32/dsp32.cpp",
		MAME_DIR .. "src/devices/cpu/dsp32/dsp32.h",
		MAME_DIR .. "src/devices/cpu/dsp32/dsp32ops.hxx",
	}
end

if opt_tool(CPUS, "DSP32C") then
	table.insert(disasm_files , MAME_DIR .. "src/devices/cpu/dsp32/dsp32dis.cpp")
	table.insert(disasm_files , MAME_DIR .. "src/devices/cpu/dsp32/dsp32dis.h")
end

--------------------------------------------------
-- Atari custom RISC processor
--@src/devices/cpu/asap/asap.h,CPUS["ASAP"] = true
--------------------------------------------------

if CPUS["ASAP"] then
	files {
		MAME_DIR .. "src/devices/cpu/asap/asap.cpp",
		MAME_DIR .. "src/devices/cpu/asap/asap.h",
	}
end

if opt_tool(CPUS, "ASAP") then
	table.insert(disasm_files , MAME_DIR .. "src/devices/cpu/asap/asapdasm.cpp")
	table.insert(disasm_files , MAME_DIR .. "src/devices/cpu/asap/asapdasm.h")
end

--------------------------------------------------
-- AMD Am29000
--@src/devices/cpu/am29000/am29000.h,CPUS["AM29000"] = true
--------------------------------------------------

if CPUS["AM29000"] then
	files {
		MAME_DIR .. "src/devices/cpu/am29000/am29000.cpp",
		MAME_DIR .. "src/devices/cpu/am29000/am29000.h",
		MAME_DIR .. "src/devices/cpu/am29000/am29ops.h",
	}
end

if opt_tool(CPUS, "AM29000") then
	table.insert(disasm_files , MAME_DIR .. "src/devices/cpu/am29000/am29dasm.h")
	table.insert(disasm_files , MAME_DIR .. "src/devices/cpu/am29000/am29dasm.cpp")
end

--------------------------------------------------
-- Atari Jaguar custom DSPs
--@src/devices/cpu/jaguar/jaguar.h,CPUS["JAGUAR"] = true
--------------------------------------------------

if CPUS["JAGUAR"] then
	files {
		MAME_DIR .. "src/devices/cpu/jaguar/jaguar.cpp",
		MAME_DIR .. "src/devices/cpu/jaguar/jaguar.h",
	}
end

if opt_tool(CPUS, "JAGUAR") then
	table.insert(disasm_files , MAME_DIR .. "src/devices/cpu/jaguar/jagdasm.cpp")
	table.insert(disasm_files , MAME_DIR .. "src/devices/cpu/jaguar/jagdasm.h")
end

--------------------------------------------------
-- Simutrek Cube Quest bit-sliced CPUs
--@src/devices/cpu/cubeqcpu/cubeqcpu.h,CPUS["CUBEQCPU"] = true
--------------------------------------------------

if CPUS["CUBEQCPU"] then
	files {
		MAME_DIR .. "src/devices/cpu/cubeqcpu/cubeqcpu.cpp",
		MAME_DIR .. "src/devices/cpu/cubeqcpu/cubeqcpu.h",
	}
end

if opt_tool(CPUS, "CUBEQCPU") then
	table.insert(disasm_files , MAME_DIR .. "src/devices/cpu/cubeqcpu/cubedasm.cpp")
	table.insert(disasm_files , MAME_DIR .. "src/devices/cpu/cubeqcpu/cubedasm.h")
end

--------------------------------------------------
-- Ensoniq ES5510 ('ESP') DSP
--@src/devices/cpu/es5510/es5510.h,CPUS["ES5510"] = true
--------------------------------------------------

if CPUS["ES5510"] then
	files {
		MAME_DIR .. "src/devices/cpu/es5510/es5510.cpp",
		MAME_DIR .. "src/devices/cpu/es5510/es5510.h",
	}
end

if opt_tool(CPUS, "ES5510") then
	table.insert(disasm_files , MAME_DIR .. "src/devices/cpu/es5510/es5510d.cpp")
	table.insert(disasm_files , MAME_DIR .. "src/devices/cpu/es5510/es5510d.h")
end

--------------------------------------------------
-- Entertainment Sciences AM29116-based RIP
--@src/devices/cpu/esrip/esrip.h,CPUS["ESRIP"] = true
--------------------------------------------------

if CPUS["ESRIP"] then
	files {
		MAME_DIR .. "src/devices/cpu/esrip/esrip.cpp",
		MAME_DIR .. "src/devices/cpu/esrip/esrip.h",
	}
end

if opt_tool(CPUS, "ESRIP") then
	table.insert(disasm_files , MAME_DIR .. "src/devices/cpu/esrip/esripdsm.cpp")
	table.insert(disasm_files , MAME_DIR .. "src/devices/cpu/esrip/esripdsm.h")
end

--------------------------------------------------
-- Seiko Epson E0C6200 series
--@src/devices/cpu/e0c6200/e0c6200.h,CPUS["E0C6200"] = true
--------------------------------------------------

if CPUS["E0C6200"] then
	files {
		MAME_DIR .. "src/devices/cpu/e0c6200/e0c6200.cpp",
		MAME_DIR .. "src/devices/cpu/e0c6200/e0c6200.h",
		MAME_DIR .. "src/devices/cpu/e0c6200/e0c6s46.cpp",
		MAME_DIR .. "src/devices/cpu/e0c6200/e0c6s46.h",
		MAME_DIR .. "src/devices/cpu/e0c6200/e0c6200op.cpp",
	}
end

if opt_tool(CPUS, "E0C6200") then
	table.insert(disasm_files , MAME_DIR .. "src/devices/cpu/e0c6200/e0c6200d.cpp")
	table.insert(disasm_files , MAME_DIR .. "src/devices/cpu/e0c6200/e0c6200d.h")
end

--------------------------------------------------
-- RCA COSMAC
--@src/devices/cpu/cosmac/cosmac.h,CPUS["COSMAC"] = true
--------------------------------------------------

if CPUS["COSMAC"] then
	files {
		MAME_DIR .. "src/devices/cpu/cosmac/cosmac.cpp",
		MAME_DIR .. "src/devices/cpu/cosmac/cosmac.h",
	}
end

if opt_tool(CPUS, "COSMAC") then
	table.insert(disasm_files , MAME_DIR .. "src/devices/cpu/cosmac/cosdasm.cpp")
	table.insert(disasm_files , MAME_DIR .. "src/devices/cpu/cosmac/cosdasm.h")
end

--------------------------------------------------
-- National Semiconductor COPS(MM57) family
--@src/devices/cpu/cops1/mm5799.h,CPUS["COPS1"] = true
--------------------------------------------------

if CPUS["COPS1"] then
	files {
		MAME_DIR .. "src/devices/cpu/cops1/cops1base.cpp",
		MAME_DIR .. "src/devices/cpu/cops1/cops1base.h",
		MAME_DIR .. "src/devices/cpu/cops1/mm5799.cpp",
		MAME_DIR .. "src/devices/cpu/cops1/mm5799.h",
		MAME_DIR .. "src/devices/cpu/cops1/mm5799op.cpp",
	}
end

if opt_tool(CPUS, "COPS1") then
	table.insert(disasm_files , MAME_DIR .. "src/devices/cpu/cops1/cops1d.cpp")
	table.insert(disasm_files , MAME_DIR .. "src/devices/cpu/cops1/cops1d.h")
end

--------------------------------------------------
-- National Semiconductor COPS(COP400) family
--@src/devices/cpu/cop400/cop400.h,CPUS["COP400"] = true
--------------------------------------------------

if CPUS["COP400"] then
	files {
		MAME_DIR .. "src/devices/cpu/cop400/cop400.cpp",
		MAME_DIR .. "src/devices/cpu/cop400/cop400.h",
		MAME_DIR .. "src/devices/cpu/cop400/cop400op.hxx",
	}
end

if opt_tool(CPUS, "COP400") then
	table.insert(disasm_files , MAME_DIR .. "src/devices/cpu/cop400/cop410ds.cpp")
	table.insert(disasm_files , MAME_DIR .. "src/devices/cpu/cop400/cop410ds.h")
	table.insert(disasm_files , MAME_DIR .. "src/devices/cpu/cop400/cop420ds.cpp")
	table.insert(disasm_files , MAME_DIR .. "src/devices/cpu/cop400/cop420ds.h")
	table.insert(disasm_files , MAME_DIR .. "src/devices/cpu/cop400/cop444ds.cpp")
	table.insert(disasm_files , MAME_DIR .. "src/devices/cpu/cop400/cop444ds.h")
	table.insert(disasm_files , MAME_DIR .. "src/devices/cpu/cop400/cop424ds.cpp")
	table.insert(disasm_files , MAME_DIR .. "src/devices/cpu/cop400/cop424ds.h")
end

--------------------------------------------------
-- CP1610
--@src/devices/cpu/cp1610/cp1610.h,CPUS["CP1610"] = true
--------------------------------------------------

if CPUS["CP1610"] then
	files {
		MAME_DIR .. "src/devices/cpu/cp1610/cp1610.cpp",
		MAME_DIR .. "src/devices/cpu/cp1610/cp1610.h",
	}
end

if opt_tool(CPUS, "CP1610") then
	table.insert(disasm_files , MAME_DIR .. "src/devices/cpu/cp1610/1610dasm.cpp")
	table.insert(disasm_files , MAME_DIR .. "src/devices/cpu/cp1610/1610dasm.h")
end

--------------------------------------------------
-- Cinematronics vector "CPU"
--@src/devices/cpu/ccpu/ccpu.h,CPUS["CCPU"] = true
--------------------------------------------------

if CPUS["CCPU"] then
	files {
		MAME_DIR .. "src/devices/cpu/ccpu/ccpu.cpp",
		MAME_DIR .. "src/devices/cpu/ccpu/ccpu.h",
	}
end

if opt_tool(CPUS, "CCPU") then
	table.insert(disasm_files , MAME_DIR .. "src/devices/cpu/ccpu/ccpudasm.h")
	table.insert(disasm_files , MAME_DIR .. "src/devices/cpu/ccpu/ccpudasm.cpp")
end

--------------------------------------------------
-- DEC T-11
--@src/devices/cpu/t11/t11.h,CPUS["T11"] = true
--------------------------------------------------

if CPUS["T11"] then
	files {
		MAME_DIR .. "src/devices/cpu/t11/t11.cpp",
		MAME_DIR .. "src/devices/cpu/t11/t11.h",
		MAME_DIR .. "src/devices/cpu/t11/t11ops.hxx",
		MAME_DIR .. "src/devices/cpu/t11/t11table.hxx",
	}
end

if opt_tool(CPUS, "T11") then
	table.insert(disasm_files , MAME_DIR .. "src/devices/cpu/t11/t11dasm.cpp")
	table.insert(disasm_files , MAME_DIR .. "src/devices/cpu/t11/t11dasm.h")
end

--------------------------------------------------
-- DEC PDP-8
--@src/devices/cpu/pdp8/pdp8.h,CPUS["PDP8"] = true
--@src/devices/cpu/pdp8/hd6120.h,CPUS["PDP8"] = true
--------------------------------------------------

if CPUS["PDP8"] then
	files {
		MAME_DIR .. "src/devices/cpu/pdp8/hd6120.cpp",
		MAME_DIR .. "src/devices/cpu/pdp8/hd6120.h",
		MAME_DIR .. "src/devices/cpu/pdp8/pdp8.cpp",
		MAME_DIR .. "src/devices/cpu/pdp8/pdp8.h",
	}
end

if opt_tool(CPUS, "PDP8") then
	table.insert(disasm_files , MAME_DIR .. "src/devices/cpu/pdp8/pdp8dasm.cpp")
	table.insert(disasm_files , MAME_DIR .. "src/devices/cpu/pdp8/pdp8dasm.h")
end

--------------------------------------------------
-- F8
--@src/devices/cpu/f8/f8.h,CPUS["F8"] = true
--------------------------------------------------

if CPUS["F8"] then
	files {
		MAME_DIR .. "src/devices/cpu/f8/f8.cpp",
		MAME_DIR .. "src/devices/cpu/f8/f8.h",
	}
end

if opt_tool(CPUS, "F8") then
	table.insert(disasm_files , MAME_DIR .. "src/devices/cpu/f8/f8dasm.cpp")
	table.insert(disasm_files , MAME_DIR .. "src/devices/cpu/f8/f8dasm.h")
end

--------------------------------------------------
-- Fujitsu FR
--@src/devices/cpu/fr/fr.h,CPUS["FR"] = true
--------------------------------------------------

if CPUS["FR"] then
	files {
		MAME_DIR .. "src/devices/cpu/fr/fr.cpp",
		MAME_DIR .. "src/devices/cpu/fr/fr.h",
	}
end

if opt_tool(CPUS, "FR") then
	table.insert(disasm_files , MAME_DIR .. "src/devices/cpu/fr/frdasm.cpp")
	table.insert(disasm_files , MAME_DIR .. "src/devices/cpu/fr/frdasm.h")
end

--------------------------------------------------
-- G65816
--@src/devices/cpu/g65816/g65816.h,CPUS["G65816"] = true
--------------------------------------------------

if CPUS["G65816"] then
	files {
		MAME_DIR .. "src/devices/cpu/g65816/g65816.cpp",
		MAME_DIR .. "src/devices/cpu/g65816/g65816.h",
		MAME_DIR .. "src/devices/cpu/g65816/g65816cm.h",
		MAME_DIR .. "src/devices/cpu/g65816/g65816ds.h",
		MAME_DIR .. "src/devices/cpu/g65816/g65816o0.cpp",
		MAME_DIR .. "src/devices/cpu/g65816/g65816o1.cpp",
		MAME_DIR .. "src/devices/cpu/g65816/g65816o2.cpp",
		MAME_DIR .. "src/devices/cpu/g65816/g65816o3.cpp",
		MAME_DIR .. "src/devices/cpu/g65816/g65816o4.cpp",
		MAME_DIR .. "src/devices/cpu/g65816/g65816op.ipp",
	}
end

if opt_tool(CPUS, "G65816") then
	table.insert(disasm_files , MAME_DIR .. "src/devices/cpu/g65816/g65816ds.cpp")
	table.insert(disasm_files , MAME_DIR .. "src/devices/cpu/g65816/g65816ds.h")
end

--------------------------------------------------
-- Hitachi H16
--@src/devices/cpu/h16/hd641016.h,CPUS["H16"] = true
--------------------------------------------------

if CPUS["H16"] then
	files {
		MAME_DIR .. "src/devices/cpu/h16/hd641016.cpp",
		MAME_DIR .. "src/devices/cpu/h16/hd641016.h",
	}
end

if opt_tool(CPUS, "H16") then
	table.insert(disasm_files , MAME_DIR .. "src/devices/cpu/h16/h16dasm.cpp")
	table.insert(disasm_files , MAME_DIR .. "src/devices/cpu/h16/h16dasm.h")
end

--------------------------------------------------
-- Hitachi H8 (16/32-bit H8/300, H8/300H, H8S2000 and H8S2600 series)
--@src/devices/cpu/h8/h8.h,CPUS["H8"] = true
--------------------------------------------------

if CPUS["H8"] then
	files {
		MAME_DIR .. "src/devices/cpu/h8/h8.cpp",
		MAME_DIR .. "src/devices/cpu/h8/h8.h",
		MAME_DIR .. "src/devices/cpu/h8/h8h.cpp",
		MAME_DIR .. "src/devices/cpu/h8/h8h.h",
		MAME_DIR .. "src/devices/cpu/h8/h8s2000.cpp",
		MAME_DIR .. "src/devices/cpu/h8/h8s2000.h",
		MAME_DIR .. "src/devices/cpu/h8/h8s2600.cpp",
		MAME_DIR .. "src/devices/cpu/h8/h8s2600.h",
		MAME_DIR .. "src/devices/cpu/h8/h8325.cpp",
		MAME_DIR .. "src/devices/cpu/h8/h8325.h",
		MAME_DIR .. "src/devices/cpu/h8/h83002.cpp",
		MAME_DIR .. "src/devices/cpu/h8/h83002.h",
		MAME_DIR .. "src/devices/cpu/h8/h83003.cpp",
		MAME_DIR .. "src/devices/cpu/h8/h83003.h",
		MAME_DIR .. "src/devices/cpu/h8/h83006.cpp",
		MAME_DIR .. "src/devices/cpu/h8/h83006.h",
		MAME_DIR .. "src/devices/cpu/h8/h83008.cpp",
		MAME_DIR .. "src/devices/cpu/h8/h83008.h",
		MAME_DIR .. "src/devices/cpu/h8/h83032.cpp",
		MAME_DIR .. "src/devices/cpu/h8/h83032.h",
		MAME_DIR .. "src/devices/cpu/h8/h83042.cpp",
		MAME_DIR .. "src/devices/cpu/h8/h83042.h",
		MAME_DIR .. "src/devices/cpu/h8/h83048.cpp",
		MAME_DIR .. "src/devices/cpu/h8/h83048.h",
		MAME_DIR .. "src/devices/cpu/h8/h83217.cpp",
		MAME_DIR .. "src/devices/cpu/h8/h83217.h",
		MAME_DIR .. "src/devices/cpu/h8/h83337.cpp",
		MAME_DIR .. "src/devices/cpu/h8/h83337.h",
		MAME_DIR .. "src/devices/cpu/h8/h8s2245.cpp",
		MAME_DIR .. "src/devices/cpu/h8/h8s2245.h",
		MAME_DIR .. "src/devices/cpu/h8/h8s2319.cpp",
		MAME_DIR .. "src/devices/cpu/h8/h8s2319.h",
		MAME_DIR .. "src/devices/cpu/h8/h8s2329.cpp",
		MAME_DIR .. "src/devices/cpu/h8/h8s2329.h",
		MAME_DIR .. "src/devices/cpu/h8/h8s2357.cpp",
		MAME_DIR .. "src/devices/cpu/h8/h8s2357.h",
		MAME_DIR .. "src/devices/cpu/h8/h8s2655.cpp",
		MAME_DIR .. "src/devices/cpu/h8/h8s2655.h",
		MAME_DIR .. "src/devices/cpu/h8/h8_adc.cpp",
		MAME_DIR .. "src/devices/cpu/h8/h8_adc.h",
		MAME_DIR .. "src/devices/cpu/h8/h8_dma.cpp",
		MAME_DIR .. "src/devices/cpu/h8/h8_dma.h",
		MAME_DIR .. "src/devices/cpu/h8/h8_dtc.cpp",
		MAME_DIR .. "src/devices/cpu/h8/h8_dtc.h",
		MAME_DIR .. "src/devices/cpu/h8/h8_intc.cpp",
		MAME_DIR .. "src/devices/cpu/h8/h8_intc.h",
		MAME_DIR .. "src/devices/cpu/h8/h8_port.cpp",
		MAME_DIR .. "src/devices/cpu/h8/h8_port.h",
		MAME_DIR .. "src/devices/cpu/h8/h8_timer8.cpp",
		MAME_DIR .. "src/devices/cpu/h8/h8_timer8.h",
		MAME_DIR .. "src/devices/cpu/h8/h8_timer16.cpp",
		MAME_DIR .. "src/devices/cpu/h8/h8_timer16.h",
		MAME_DIR .. "src/devices/cpu/h8/h8_sci.cpp",
		MAME_DIR .. "src/devices/cpu/h8/h8_sci.h",
		MAME_DIR .. "src/devices/cpu/h8/h8_watchdog.cpp",
		MAME_DIR .. "src/devices/cpu/h8/h8_watchdog.h",
		MAME_DIR .. "src/devices/cpu/h8/gt913.cpp",
		MAME_DIR .. "src/devices/cpu/h8/gt913.h",
		MAME_DIR .. "src/devices/cpu/h8/swx00.cpp",
		MAME_DIR .. "src/devices/cpu/h8/swx00.h",
	}

	dependency {
		{ MAME_DIR .. "src/devices/cpu/h8/h8.cpp",       GEN_DIR .. "emu/cpu/h8/h8.hxx" },
		{ MAME_DIR .. "src/devices/cpu/h8/h8h.cpp",      GEN_DIR .. "emu/cpu/h8/h8h.hxx" },
		{ MAME_DIR .. "src/devices/cpu/h8/h8s2000.cpp",  GEN_DIR .. "emu/cpu/h8/h8s2000.hxx" },
		{ MAME_DIR .. "src/devices/cpu/h8/h8s2600.cpp",  GEN_DIR .. "emu/cpu/h8/h8s2600.hxx" },
		{ MAME_DIR .. "src/devices/cpu/h8/gt913.cpp",    GEN_DIR .. "emu/cpu/h8/gt913.hxx" },
	}

	custombuildtask {
		{ MAME_DIR .. "src/devices/cpu/h8/h8.lst" , GEN_DIR .. "emu/cpu/h8/h8.hxx",       { MAME_DIR .. "src/devices/cpu/h8/h8make.py" }, {"@echo Generating H8-300 source file...",   PYTHON .. " $(1) $(<) s o   $(@)" }},
		{ MAME_DIR .. "src/devices/cpu/h8/h8.lst" , GEN_DIR .. "emu/cpu/h8/h8h.hxx",      { MAME_DIR .. "src/devices/cpu/h8/h8make.py" }, {"@echo Generating H8-300H source file...",  PYTHON .. " $(1) $(<) s h   $(@)" }},
		{ MAME_DIR .. "src/devices/cpu/h8/h8.lst" , GEN_DIR .. "emu/cpu/h8/h8s2000.hxx",  { MAME_DIR .. "src/devices/cpu/h8/h8make.py" }, {"@echo Generating H8S/2000 source file...", PYTHON .. " $(1) $(<) s s20 $(@)" }},
		{ MAME_DIR .. "src/devices/cpu/h8/h8.lst" , GEN_DIR .. "emu/cpu/h8/h8s2600.hxx",  { MAME_DIR .. "src/devices/cpu/h8/h8make.py" }, {"@echo Generating H8S/2600 source file...", PYTHON .. " $(1) $(<) s s26 $(@)" }},
		{ MAME_DIR .. "src/devices/cpu/h8/gt913.lst" , GEN_DIR .. "emu/cpu/h8/gt913.hxx", { MAME_DIR .. "src/devices/cpu/h8/h8make.py" }, {"@echo Generating GT913 source file...",    PYTHON .. " $(1) $(<) s g   $(@)" }},
	}
end

if opt_tool(CPUS, "H8") then
	table.insert(disasm_custombuildtask, { MAME_DIR .. "src/devices/cpu/h8/h8.lst" ,    GEN_DIR .. "emu/cpu/h8/h8d.hxx",      { MAME_DIR .. "src/devices/cpu/h8/h8make.py" }, {"@echo Generating H8-300 disassembler source file...",   PYTHON .. " $(1) $(<) d o   $(@)" }})
	table.insert(disasm_custombuildtask, { MAME_DIR .. "src/devices/cpu/h8/h8.lst" ,    GEN_DIR .. "emu/cpu/h8/h8hd.hxx",     { MAME_DIR .. "src/devices/cpu/h8/h8make.py" }, {"@echo Generating H8-300H disassembler source file...",  PYTHON .. " $(1) $(<) d h   $(@)" }})
	table.insert(disasm_custombuildtask, { MAME_DIR .. "src/devices/cpu/h8/h8.lst" ,    GEN_DIR .. "emu/cpu/h8/h8s2000d.hxx", { MAME_DIR .. "src/devices/cpu/h8/h8make.py" }, {"@echo Generating H8S/2000 disassembler source file...", PYTHON .. " $(1) $(<) d s20 $(@)" }})
	table.insert(disasm_custombuildtask, { MAME_DIR .. "src/devices/cpu/h8/h8.lst" ,    GEN_DIR .. "emu/cpu/h8/h8s2600d.hxx", { MAME_DIR .. "src/devices/cpu/h8/h8make.py" }, {"@echo Generating H8S/2600 disassembler source file...", PYTHON .. " $(1) $(<) d s26 $(@)" }})
	table.insert(disasm_custombuildtask, { MAME_DIR .. "src/devices/cpu/h8/gt913.lst" , GEN_DIR .. "emu/cpu/h8/gt913d.hxx",   { MAME_DIR .. "src/devices/cpu/h8/h8make.py" }, {"@echo Generating GT913 disassembler source file...",    PYTHON .. " $(1) $(<) d g   $(@)" }})

	table.insert(disasm_dependency, { MAME_DIR .. "src/devices/cpu/h8/h8d.cpp",       GEN_DIR .. "emu/cpu/h8/h8d.hxx" })
	table.insert(disasm_dependency, { MAME_DIR .. "src/devices/cpu/h8/h8hd.cpp",      GEN_DIR .. "emu/cpu/h8/h8hd.hxx" })
	table.insert(disasm_dependency, { MAME_DIR .. "src/devices/cpu/h8/h8s2000d.cpp",  GEN_DIR .. "emu/cpu/h8/h8s2000d.hxx" })
	table.insert(disasm_dependency, { MAME_DIR .. "src/devices/cpu/h8/h8s2600d.cpp",  GEN_DIR .. "emu/cpu/h8/h8s2600d.hxx" })
	table.insert(disasm_dependency, { MAME_DIR .. "src/devices/cpu/h8/gt913d.cpp",    GEN_DIR .. "emu/cpu/h8/gt913d.hxx" })

	table.insert(disasm_files, MAME_DIR .. "src/devices/cpu/h8/h8d.cpp")
	table.insert(disasm_files, MAME_DIR .. "src/devices/cpu/h8/h8d.h")
	table.insert(disasm_files, MAME_DIR .. "src/devices/cpu/h8/h8hd.cpp")
	table.insert(disasm_files, MAME_DIR .. "src/devices/cpu/h8/h8hd.h")
	table.insert(disasm_files, MAME_DIR .. "src/devices/cpu/h8/h8s2000d.cpp")
	table.insert(disasm_files, MAME_DIR .. "src/devices/cpu/h8/h8s2000d.h")
	table.insert(disasm_files, MAME_DIR .. "src/devices/cpu/h8/h8s2600d.cpp")
	table.insert(disasm_files, MAME_DIR .. "src/devices/cpu/h8/h8s2600d.h")
	table.insert(disasm_files, MAME_DIR .. "src/devices/cpu/h8/gt913d.cpp")
	table.insert(disasm_files, MAME_DIR .. "src/devices/cpu/h8/gt913d.h")
end

--------------------------------------------------
-- Hitachi H8/500 series
--@src/devices/cpu/h8500/h8500.h,CPUS["H8500"] = true
--------------------------------------------------

if CPUS["H8500"] then
	files {
		MAME_DIR .. "src/devices/cpu/h8500/h8500.cpp",
		MAME_DIR .. "src/devices/cpu/h8500/h8500.h",
		MAME_DIR .. "src/devices/cpu/h8500/h8510.cpp",
		MAME_DIR .. "src/devices/cpu/h8500/h8510.h",
		MAME_DIR .. "src/devices/cpu/h8500/h8520.cpp",
		MAME_DIR .. "src/devices/cpu/h8500/h8520.h",
		MAME_DIR .. "src/devices/cpu/h8500/h8532.cpp",
		MAME_DIR .. "src/devices/cpu/h8500/h8532.h",
		MAME_DIR .. "src/devices/cpu/h8500/h8534.cpp",
		MAME_DIR .. "src/devices/cpu/h8500/h8534.h",
	}
end

if opt_tool(CPUS, "H8500") then
	table.insert(disasm_files , MAME_DIR .. "src/devices/cpu/h8500/h8500dasm.cpp")
	table.insert(disasm_files , MAME_DIR .. "src/devices/cpu/h8500/h8500dasm.h")
end

--------------------------------------------------
-- Hitachi HCD62121
--@src/devices/cpu/hcd62121/hcd62121.h,CPUS["HCD62121"] = true
--------------------------------------------------

if CPUS["HCD62121"] then
	files {
		MAME_DIR .. "src/devices/cpu/hcd62121/hcd62121.cpp",
		MAME_DIR .. "src/devices/cpu/hcd62121/hcd62121.h",
	}
end

if opt_tool(CPUS, "HCD62121") then
	table.insert(disasm_files , MAME_DIR .. "src/devices/cpu/hcd62121/hcd62121d.cpp")
	table.insert(disasm_files , MAME_DIR .. "src/devices/cpu/hcd62121/hcd62121d.h")
end

--------------------------------------------------
-- Hitachi HMCS40 series
--@src/devices/cpu/hmcs40/hmcs40.h,CPUS["HMCS40"] = true
--------------------------------------------------

if CPUS["HMCS40"] then
	files {
		MAME_DIR .. "src/devices/cpu/hmcs40/hmcs40.cpp",
		MAME_DIR .. "src/devices/cpu/hmcs40/hmcs40.h",
		MAME_DIR .. "src/devices/cpu/hmcs40/hmcs40op.cpp",
	}
end

if opt_tool(CPUS, "HMCS40") then
	table.insert(disasm_files , MAME_DIR .. "src/devices/cpu/hmcs40/hmcs40d.cpp")
	table.insert(disasm_files , MAME_DIR .. "src/devices/cpu/hmcs40/hmcs40d.h")
end

--------------------------------------------------
-- Hitachi SuperH series (SH1/SH2/SH3/SH4)
--@src/devices/cpu/sh/sh2.h,CPUS["SH"] = true
--@src/devices/cpu/sh/sh4.h,CPUS["SH"] = true
--------------------------------------------------

if CPUS["SH"] then
	files {
		MAME_DIR .. "src/devices/cpu/sh/sh_fe.cpp",
		MAME_DIR .. "src/devices/cpu/sh/sh.cpp",
		MAME_DIR .. "src/devices/cpu/sh/sh.h",
		MAME_DIR .. "src/devices/cpu/sh/sh2.cpp",
		MAME_DIR .. "src/devices/cpu/sh/sh2.h",
		MAME_DIR .. "src/devices/cpu/sh/sh2fe.cpp",
		MAME_DIR .. "src/devices/cpu/sh/sh3comn.cpp",
		MAME_DIR .. "src/devices/cpu/sh/sh3comn.h",
		MAME_DIR .. "src/devices/cpu/sh/sh4.cpp",
		MAME_DIR .. "src/devices/cpu/sh/sh4.h",
		MAME_DIR .. "src/devices/cpu/sh/sh4comn.cpp",
		MAME_DIR .. "src/devices/cpu/sh/sh4comn.h",
		MAME_DIR .. "src/devices/cpu/sh/sh4dmac.cpp",
		MAME_DIR .. "src/devices/cpu/sh/sh4dmac.h",
		MAME_DIR .. "src/devices/cpu/sh/sh4fe.cpp",
		MAME_DIR .. "src/devices/cpu/sh/sh4regs.h",
		MAME_DIR .. "src/devices/cpu/sh/sh4tmu.cpp",
		MAME_DIR .. "src/devices/cpu/sh/sh4tmu.h",
		MAME_DIR .. "src/devices/cpu/sh/sh7014_bsc.cpp",
		MAME_DIR .. "src/devices/cpu/sh/sh7014_bsc.h",
		MAME_DIR .. "src/devices/cpu/sh/sh7014_dmac.cpp",
		MAME_DIR .. "src/devices/cpu/sh/sh7014_dmac.h",
		MAME_DIR .. "src/devices/cpu/sh/sh7014_intc.cpp",
		MAME_DIR .. "src/devices/cpu/sh/sh7014_intc.h",
		MAME_DIR .. "src/devices/cpu/sh/sh7014_mtu.cpp",
		MAME_DIR .. "src/devices/cpu/sh/sh7014_mtu.h",
		MAME_DIR .. "src/devices/cpu/sh/sh7014_port.cpp",
		MAME_DIR .. "src/devices/cpu/sh/sh7014_port.h",
		MAME_DIR .. "src/devices/cpu/sh/sh7014_sci.cpp",
		MAME_DIR .. "src/devices/cpu/sh/sh7014_sci.h",
		MAME_DIR .. "src/devices/cpu/sh/sh7014.cpp",
		MAME_DIR .. "src/devices/cpu/sh/sh7014.h",
		MAME_DIR .. "src/devices/cpu/sh/sh7021.cpp",
		MAME_DIR .. "src/devices/cpu/sh/sh7021.h",
		MAME_DIR .. "src/devices/cpu/sh/sh7032.cpp",
		MAME_DIR .. "src/devices/cpu/sh/sh7032.h",
		MAME_DIR .. "src/devices/cpu/sh/sh7042.cpp",
		MAME_DIR .. "src/devices/cpu/sh/sh7042.h",
		MAME_DIR .. "src/devices/cpu/sh/sh_adc.cpp",
		MAME_DIR .. "src/devices/cpu/sh/sh_adc.h",
		MAME_DIR .. "src/devices/cpu/sh/sh_bsc.cpp",
		MAME_DIR .. "src/devices/cpu/sh/sh_bsc.h",
		MAME_DIR .. "src/devices/cpu/sh/sh_cmt.cpp",
		MAME_DIR .. "src/devices/cpu/sh/sh_cmt.h",
		MAME_DIR .. "src/devices/cpu/sh/sh_dmac.cpp",
		MAME_DIR .. "src/devices/cpu/sh/sh_dmac.h",
		MAME_DIR .. "src/devices/cpu/sh/sh_intc.cpp",
		MAME_DIR .. "src/devices/cpu/sh/sh_intc.h",
		MAME_DIR .. "src/devices/cpu/sh/sh_mtu.cpp",
		MAME_DIR .. "src/devices/cpu/sh/sh_mtu.h",
		MAME_DIR .. "src/devices/cpu/sh/sh_port.cpp",
		MAME_DIR .. "src/devices/cpu/sh/sh_port.h",
		MAME_DIR .. "src/devices/cpu/sh/sh_sci.cpp",
		MAME_DIR .. "src/devices/cpu/sh/sh_sci.h",
		MAME_DIR .. "src/devices/cpu/sh/sh7604_bus.cpp",
		MAME_DIR .. "src/devices/cpu/sh/sh7604_bus.h",
		MAME_DIR .. "src/devices/cpu/sh/sh7604_sci.cpp",
		MAME_DIR .. "src/devices/cpu/sh/sh7604_sci.h",
		MAME_DIR .. "src/devices/cpu/sh/sh7604_wdt.cpp",
		MAME_DIR .. "src/devices/cpu/sh/sh7604_wdt.h",
		MAME_DIR .. "src/devices/cpu/sh/sh7604.cpp",
		MAME_DIR .. "src/devices/cpu/sh/sh7604.h",
	}
end

if opt_tool(CPUS, "SH") then
	table.insert(disasm_files , MAME_DIR .. "src/devices/cpu/sh/sh_dasm.cpp")
	table.insert(disasm_files , MAME_DIR .. "src/devices/cpu/sh/sh_dasm.h")
end

--------------------------------------------------
-- STmicro ST62xx
--@src/devices/cpu/st62xx/st62xx.h,CPUS["ST62XX"] = true
--------------------------------------------------

if CPUS["ST62XX"] then
	files {
		MAME_DIR .. "src/devices/cpu/st62xx/st62xx.cpp",
		MAME_DIR .. "src/devices/cpu/st62xx/st62xx.h",
	}
end

if opt_tool(CPUS, "ST62XX") then
	table.insert(disasm_files , MAME_DIR .. "src/devices/cpu/st62xx/st62xx_dasm.cpp")
	table.insert(disasm_files , MAME_DIR .. "src/devices/cpu/st62xx/st62xx_dasm.h")
end

--------------------------------------------------
-- HP Hybrid processor
--@src/devices/cpu/hphybrid/hphybrid.h,CPUS["HPHYBRID"] = true
--------------------------------------------------

if CPUS["HPHYBRID"] then
	files {
		MAME_DIR .. "src/devices/cpu/hphybrid/hphybrid.cpp",
		MAME_DIR .. "src/devices/cpu/hphybrid/hphybrid.h",
	}
end

if opt_tool(CPUS, "HPHYBRID") then
	table.insert(disasm_files , MAME_DIR .. "src/devices/cpu/hphybrid/hphybrid_dasm.cpp")
	table.insert(disasm_files , MAME_DIR .. "src/devices/cpu/hphybrid/hphybrid_dasm.h")
	table.insert(disasm_files , MAME_DIR .. "src/devices/cpu/hphybrid/hphybrid_defs.h")
end

--------------------------------------------------
-- HP Nanoprocessor
--@src/devices/cpu/nanoprocessor/nanoprocessor.h,CPUS["NANOPROCESSOR"] = true
--------------------------------------------------

if CPUS["NANOPROCESSOR"] then
	files {
		MAME_DIR .. "src/devices/cpu/nanoprocessor/nanoprocessor.cpp",
		MAME_DIR .. "src/devices/cpu/nanoprocessor/nanoprocessor.h",
	}
end

if opt_tool(CPUS, "NANOPROCESSOR") then
	table.insert(disasm_files , MAME_DIR .. "src/devices/cpu/nanoprocessor/nanoprocessor_dasm.cpp")
	table.insert(disasm_files , MAME_DIR .. "src/devices/cpu/nanoprocessor/nanoprocessor_dasm.h")
end

--------------------------------------------------
-- HP Capricorn
--@src/devices/cpu/capricorn/capricorn.h,CPUS["CAPRICORN"] = true
--------------------------------------------------

if CPUS["CAPRICORN"] then
	files {
		MAME_DIR .. "src/devices/cpu/capricorn/capricorn.cpp",
		MAME_DIR .. "src/devices/cpu/capricorn/capricorn.h",
	}
end

if opt_tool(CPUS, "CAPRICORN") then
	table.insert(disasm_files , MAME_DIR .. "src/devices/cpu/capricorn/capricorn_dasm.cpp")
	table.insert(disasm_files , MAME_DIR .. "src/devices/cpu/capricorn/capricorn_dasm.h")
end

--------------------------------------------------
-- Hudsonsoft 6280
--@src/devices/cpu/h6280/h6280.h,CPUS["H6280"] = true
--------------------------------------------------

if CPUS["H6280"] then
	files {
		MAME_DIR .. "src/devices/cpu/h6280/h6280.cpp",
		MAME_DIR .. "src/devices/cpu/h6280/h6280.h",
	}
end

if opt_tool(CPUS, "H6280") then
	table.insert(disasm_files , MAME_DIR .. "src/devices/cpu/h6280/6280dasm.cpp")
	table.insert(disasm_files , MAME_DIR .. "src/devices/cpu/h6280/6280dasm.h")
end

--------------------------------------------------
-- Hyperstone E1 series
--@src/devices/cpu/e132xs/e132xs.h,CPUS["E1"] = true
--------------------------------------------------

if CPUS["E1"] then
	files {
		MAME_DIR .. "src/devices/cpu/e132xs/e132xs.cpp",
		MAME_DIR .. "src/devices/cpu/e132xs/e132xs.h",
		MAME_DIR .. "src/devices/cpu/e132xs/32xsdefs.h",
		MAME_DIR .. "src/devices/cpu/e132xs/e132xsop.hxx",
		MAME_DIR .. "src/devices/cpu/e132xs/e132xsfe.cpp",
		MAME_DIR .. "src/devices/cpu/e132xs/e132xsdrc.cpp",
		MAME_DIR .. "src/devices/cpu/e132xs/e132xsdrc_ops.hxx",
	}
end

if opt_tool(CPUS, "E1") then
	table.insert(disasm_files , MAME_DIR .. "src/devices/cpu/e132xs/32xsdasm.cpp")
	table.insert(disasm_files , MAME_DIR .. "src/devices/cpu/e132xs/32xsdasm.h")
end

--------------------------------------------------
-- 15IE-00-013 CPU ("Microprogrammed Control Device")
--@src/devices/cpu/ie15/ie15.h,CPUS["IE15"] = true
--------------------------------------------------

if CPUS["IE15"] then
	files {
		MAME_DIR .. "src/devices/cpu/ie15/ie15.cpp",
		MAME_DIR .. "src/devices/cpu/ie15/ie15.h",
	}
end

if opt_tool(CPUS, "IE15") then
	table.insert(disasm_files , MAME_DIR .. "src/devices/cpu/ie15/ie15dasm.cpp")
	table.insert(disasm_files , MAME_DIR .. "src/devices/cpu/ie15/ie15dasm.h")
end

--------------------------------------------------
-- Intel MCS-40
--@src/devices/cpu/mcs40/mcs40.h,CPUS["MCS40"] = true
--------------------------------------------------

if CPUS["MCS40"] then
	files {
		MAME_DIR .. "src/devices/cpu/mcs40/mcs40.cpp",
		MAME_DIR .. "src/devices/cpu/mcs40/mcs40.h",
	}
end

if opt_tool(CPUS, "MCS40") then
	table.insert(disasm_files , MAME_DIR .. "src/devices/cpu/mcs40/mcs40dasm.cpp")
	table.insert(disasm_files , MAME_DIR .. "src/devices/cpu/mcs40/mcs40dasm.h")
end

--------------------------------------------------
-- Intel 8008
--@src/devices/cpu/i8008/i8008.h,CPUS["I8008"] = true
--------------------------------------------------

if CPUS["I8008"] then
	files {
		MAME_DIR .. "src/devices/cpu/i8008/i8008.cpp",
		MAME_DIR .. "src/devices/cpu/i8008/i8008.h",
	}
end

if opt_tool(CPUS, "I8008") then
	table.insert(disasm_files , MAME_DIR .. "src/devices/cpu/i8008/8008dasm.cpp")
	table.insert(disasm_files , MAME_DIR .. "src/devices/cpu/i8008/8008dasm.h")
end

--------------------------------------------------
--  National Semiconductor SC/MP
--@src/devices/cpu/scmp/scmp.h,CPUS["SCMP"] = true
--------------------------------------------------

if CPUS["SCMP"] then
	files {
		MAME_DIR .. "src/devices/cpu/scmp/scmp.cpp",
		MAME_DIR .. "src/devices/cpu/scmp/scmp.h",
	}
end

if opt_tool(CPUS, "SCMP") then
	table.insert(disasm_files , MAME_DIR .. "src/devices/cpu/scmp/scmpdasm.cpp")
	table.insert(disasm_files , MAME_DIR .. "src/devices/cpu/scmp/scmpdasm.h")
end

--------------------------------------------------
-- Intel 8080/8085A
--@src/devices/cpu/i8085/i8085.h,CPUS["I8085"] = true
--------------------------------------------------

if CPUS["I8085"] then
	files {
		MAME_DIR .. "src/devices/cpu/i8085/i8085.cpp",
		MAME_DIR .. "src/devices/cpu/i8085/i8085.h",
	}
end

if opt_tool(CPUS, "I8085") then
	table.insert(disasm_files , MAME_DIR .. "src/devices/cpu/i8085/8085dasm.cpp")
	table.insert(disasm_files , MAME_DIR .. "src/devices/cpu/i8085/8085dasm.h")
end

--------------------------------------------------
-- Intel 8089
--@src/devices/cpu/i8089/i8089.h,CPUS["I8089"] = true
--------------------------------------------------

if CPUS["I8089"] then
	files {
		MAME_DIR .. "src/devices/cpu/i8089/i8089.cpp",
		MAME_DIR .. "src/devices/cpu/i8089/i8089.h",
		MAME_DIR .. "src/devices/cpu/i8089/i8089_channel.cpp",
		MAME_DIR .. "src/devices/cpu/i8089/i8089_channel.h",
		MAME_DIR .. "src/devices/cpu/i8089/i8089_ops.cpp",
	}
end

if opt_tool(CPUS, "I8089") then
	table.insert(disasm_files , MAME_DIR .. "src/devices/cpu/i8089/i8089_dasm.cpp")
	table.insert(disasm_files , MAME_DIR .. "src/devices/cpu/i8089/i8089_dasm.h")
end

--------------------------------------------------
-- Intel MCS-48 (8039 and derivatives)
--@src/devices/cpu/mcs48/mcs48.h,CPUS["MCS48"] = true
--------------------------------------------------

if CPUS["MCS48"] then
	files {
		MAME_DIR .. "src/devices/cpu/mcs48/mcs48.cpp",
		MAME_DIR .. "src/devices/cpu/mcs48/mcs48.h",
	}
end

if opt_tool(CPUS, "MCS48") then
	table.insert(disasm_files , MAME_DIR .. "src/devices/cpu/mcs48/mcs48dsm.cpp")
	table.insert(disasm_files , MAME_DIR .. "src/devices/cpu/mcs48/mcs48dsm.h")
end

--------------------------------------------------
-- Intel 8051 and derivatives
--@src/devices/cpu/mcs51/mcs51.h,CPUS["MCS51"] = true
--------------------------------------------------

if CPUS["MCS51"] then
	files {
		MAME_DIR .. "src/devices/cpu/mcs51/mcs51.cpp",
		MAME_DIR .. "src/devices/cpu/mcs51/mcs51.h",
		MAME_DIR .. "src/devices/cpu/mcs51/mcs51ops.hxx",
	}
end

if opt_tool(CPUS, "MCS51") then
	table.insert(disasm_files , MAME_DIR .. "src/devices/cpu/mcs51/mcs51dasm.cpp")
	table.insert(disasm_files , MAME_DIR .. "src/devices/cpu/mcs51/mcs51dasm.h")
end

--------------------------------------------------
-- Appotech AXC-51 (extended Intel 8051)
--@src/devices/cpu/axc51/axc51.h,CPUS["AXC51"] = true
--------------------------------------------------

if CPUS["AXC51"] then
	files {
		MAME_DIR .. "src/devices/cpu/axc51/axc51.cpp",
		MAME_DIR .. "src/devices/cpu/axc51/axc51.h",
		MAME_DIR .. "src/devices/cpu/axc51/axc51ops.hxx",
		MAME_DIR .. "src/devices/cpu/axc51/axc51extops.hxx",
	}
end

if opt_tool(CPUS, "AXC51") then
	table.insert(disasm_files , MAME_DIR .. "src/devices/cpu/axc51/axc51dasm.cpp")
	table.insert(disasm_files , MAME_DIR .. "src/devices/cpu/acx51/axc51dasm.h")
end

--------------------------------------------------
-- Intel MCS-96
--@src/devices/cpu/mcs96/mcs96.h,CPUS["MCS96"] = true
--------------------------------------------------

if CPUS["MCS96"] then
	files {
		MAME_DIR .. "src/devices/cpu/mcs96/mcs96.cpp",
		MAME_DIR .. "src/devices/cpu/mcs96/mcs96.h",
		MAME_DIR .. "src/devices/cpu/mcs96/i8x9x.cpp",
		MAME_DIR .. "src/devices/cpu/mcs96/i8x9x.h",
		MAME_DIR .. "src/devices/cpu/mcs96/i8xc196.cpp",
		MAME_DIR .. "src/devices/cpu/mcs96/i8xc196.h",
	}
	dependency {
		{ MAME_DIR .. "src/devices/cpu/mcs96/mcs96.cpp",   GEN_DIR .. "emu/cpu/mcs96/mcs96.hxx" },
		{ MAME_DIR .. "src/devices/cpu/mcs96/i8x9x.cpp",   GEN_DIR .. "emu/cpu/mcs96/i8x9x.hxx" },
		{ MAME_DIR .. "src/devices/cpu/mcs96/i8xc196.cpp", GEN_DIR .. "emu/cpu/mcs96/i8xc196.hxx" },
	}

	custombuildtask {
		{ MAME_DIR .. "src/devices/cpu/mcs96/mcs96ops.lst" , GEN_DIR .. "emu/cpu/mcs96/mcs96.hxx",   { MAME_DIR .. "src/devices/cpu/mcs96/mcs96make.py" }, {"@echo Generating mcs96 source file...", PYTHON .. " $(1) s mcs96 $(<) $(@)" }},
		{ MAME_DIR .. "src/devices/cpu/mcs96/mcs96ops.lst" , GEN_DIR .. "emu/cpu/mcs96/i8x9x.hxx",   { MAME_DIR .. "src/devices/cpu/mcs96/mcs96make.py" }, {"@echo Generating i8x9x source file...", PYTHON .. " $(1) s i8x9x $(<) $(@)" }},
		{ MAME_DIR .. "src/devices/cpu/mcs96/mcs96ops.lst" , GEN_DIR .. "emu/cpu/mcs96/i8xc196.hxx", { MAME_DIR .. "src/devices/cpu/mcs96/mcs96make.py" }, {"@echo Generating i8xc196 source file...", PYTHON .. " $(1) s i8xc196 $(<) $(@)" }},
	}
end

if opt_tool(CPUS, "MCS96") then
	table.insert(disasm_custombuildtask, { MAME_DIR .. "src/devices/cpu/mcs96/mcs96ops.lst",  GEN_DIR .. "emu/cpu/mcs96/i8x9xd.hxx",   { MAME_DIR .. "src/devices/cpu/mcs96/mcs96make.py" }, {"@echo Generating i8x9x disassembler source file...", PYTHON .. " $(1) d i8x9x $(<) $(2) $(@)" }})
	table.insert(disasm_custombuildtask, { MAME_DIR .. "src/devices/cpu/mcs96/mcs96ops.lst",  GEN_DIR .. "emu/cpu/mcs96/i8xc196d.hxx", { MAME_DIR .. "src/devices/cpu/mcs96/mcs96make.py" }, {"@echo Generating i8xc196 disassembler source file...", PYTHON .. " $(1) d i8xc196 $(<) $(2) $(@)" }})

	table.insert(disasm_dependency, { MAME_DIR .. "src/devices/cpu/mcs96/i8x9xd.cpp",   GEN_DIR .. "emu/cpu/mcs96/i8x9xd.hxx" })
	table.insert(disasm_dependency, { MAME_DIR .. "src/devices/cpu/mcs96/i8xc196d.cpp", GEN_DIR .. "emu/cpu/mcs96/i8xc196d.hxx" })

	table.insert(disasm_files, MAME_DIR .. "src/devices/cpu/mcs96/mcs96d.cpp")
	table.insert(disasm_files, MAME_DIR .. "src/devices/cpu/mcs96/i8x9xd.cpp")
	table.insert(disasm_files, MAME_DIR .. "src/devices/cpu/mcs96/i8xc196d.cpp")
 end

--------------------------------------------------
-- Intel 80x86 series (also a dynamic recompiler target)
--@src/devices/cpu/i86/i86.h,CPUS["I86"] = true
--@src/devices/cpu/i86/i286.h,CPUS["I86"] = true
--@src/devices/cpu/i386/i386.h,CPUS["I386"] = true
--------------------------------------------------

if CPUS["I86"] then
	files {
		MAME_DIR .. "src/devices/cpu/i86/i86.cpp",
		MAME_DIR .. "src/devices/cpu/i86/i86.h",
		MAME_DIR .. "src/devices/cpu/i86/i186.cpp",
		MAME_DIR .. "src/devices/cpu/i86/i186.h",
		MAME_DIR .. "src/devices/cpu/i86/i286.cpp",
		MAME_DIR .. "src/devices/cpu/i86/i286.h",
		MAME_DIR .. "src/devices/cpu/i86/i86inline.h",
	}
end

-- Beware that opt_tool can set the value, so we want both to be executed always
local want_disasm_i86  = opt_tool(CPUS, "I86")
local want_disasm_i386 = opt_tool(CPUS, "I386")
if want_disasm_i86 or want_disasm_i386 or CPU_INCLUDE_DRC then
	table.insert(disasm_files , MAME_DIR .. "src/devices/cpu/i386/i386dasm.cpp")
	table.insert(disasm_files , MAME_DIR .. "src/devices/cpu/i386/i386dasm.h")
end

if CPUS["I386"] then
	files {
		MAME_DIR .. "src/devices/cpu/i386/i386.cpp",
		MAME_DIR .. "src/devices/cpu/i386/i386.h",
		MAME_DIR .. "src/devices/cpu/i386/athlon.cpp",
		MAME_DIR .. "src/devices/cpu/i386/athlon.h",
		MAME_DIR .. "src/devices/cpu/i386/cache.h",
		MAME_DIR .. "src/devices/cpu/i386/cycles.h",
		MAME_DIR .. "src/devices/cpu/i386/i386op16.hxx",
		MAME_DIR .. "src/devices/cpu/i386/i386op32.hxx",
		MAME_DIR .. "src/devices/cpu/i386/i386ops.h",
		MAME_DIR .. "src/devices/cpu/i386/i386ops.hxx",
		MAME_DIR .. "src/devices/cpu/i386/i386priv.h",
		MAME_DIR .. "src/devices/cpu/i386/i386segs.hxx",
		MAME_DIR .. "src/devices/cpu/i386/i486ops.hxx",
		MAME_DIR .. "src/devices/cpu/i386/pentops.hxx",
		MAME_DIR .. "src/devices/cpu/i386/x87ops.hxx",
		MAME_DIR .. "src/devices/cpu/i386/x87priv.h",
		MAME_DIR .. "src/devices/cpu/i386/cpuidmsrs.hxx",
	}
end

--------------------------------------------------
-- Intel i860
--@src/devices/cpu/i860/i860.h,CPUS["I860"] = true
--------------------------------------------------

if CPUS["I860"] then
	files {
		MAME_DIR .. "src/devices/cpu/i860/i860.cpp",
		MAME_DIR .. "src/devices/cpu/i860/i860.h",
		MAME_DIR .. "src/devices/cpu/i860/i860dec.hxx",
	}
end

if opt_tool(CPUS, "I860") then
	table.insert(disasm_files , MAME_DIR .. "src/devices/cpu/i860/i860dis.cpp")
	table.insert(disasm_files , MAME_DIR .. "src/devices/cpu/i860/i860dis.h")
end

--------------------------------------------------
-- Intel i960
--@src/devices/cpu/i960/i960.h,CPUS["I960"] = true
--------------------------------------------------

if CPUS["I960"] then
	files {
		MAME_DIR .. "src/devices/cpu/i960/i960.cpp",
		MAME_DIR .. "src/devices/cpu/i960/i960.h",
	}
end

if opt_tool(CPUS, "I960") then
	table.insert(disasm_files , MAME_DIR .. "src/devices/cpu/i960/i960dis.cpp")
	table.insert(disasm_files , MAME_DIR .. "src/devices/cpu/i960/i960dis.h")
end

--------------------------------------------------
-- LH5801
--@src/devices/cpu/lh5801/lh5801.h,CPUS["LH5801"] = true
--------------------------------------------------

if CPUS["LH5801"] then
	files {
		MAME_DIR .. "src/devices/cpu/lh5801/lh5801.cpp",
		MAME_DIR .. "src/devices/cpu/lh5801/lh5801.h",
		MAME_DIR .. "src/devices/cpu/lh5801/5801tbl.hxx",
	}
end

if opt_tool(CPUS, "LH5801") then
	table.insert(disasm_files , MAME_DIR .. "src/devices/cpu/lh5801/5801dasm.cpp")
	table.insert(disasm_files , MAME_DIR .. "src/devices/cpu/lh5801/5801dasm.h")
end
--------
------------------------------------------
-- Manchester Small-Scale Experimental Machine
--@src/devices/cpu/ssem/ssem.h,CPUS["SSEM"] = true
--------------------------------------------------

if CPUS["SSEM"] then
	files {
		MAME_DIR .. "src/devices/cpu/ssem/ssem.cpp",
		MAME_DIR .. "src/devices/cpu/ssem/ssem.h",
	}
end

if opt_tool(CPUS, "SSEM") then
	table.insert(disasm_files , MAME_DIR .. "src/devices/cpu/ssem/ssemdasm.cpp")
	table.insert(disasm_files , MAME_DIR .. "src/devices/cpu/ssem/ssemdasm.h")
end

------------------------------------------
-- Diablo Systems printer CPU
--@src/devices/cpu/diablo/diablo1300.h,CPUS["DIABLO"] = true
--------------------------------------------------

if CPUS["DIABLO"] then
	files {
		MAME_DIR .. "src/devices/cpu/diablo/diablo1300.cpp",
		MAME_DIR .. "src/devices/cpu/diablo/diablo1300.h",
	}
end

if opt_tool(CPUS, "DIABLO") then
	table.insert(disasm_files , MAME_DIR .. "src/devices/cpu/diablo/diablo1300dasm.cpp")
	table.insert(disasm_files , MAME_DIR .. "src/devices/cpu/diablo/diablo1300dasm.h")
end

--------------------------------------------------
-- Fujitsu MB88xx
--@src/devices/cpu/mb88xx/mb88xx.h,CPUS["MB88XX"] = true
--------------------------------------------------

if CPUS["MB88XX"] then
	files {
		MAME_DIR .. "src/devices/cpu/mb88xx/mb88xx.cpp",
		MAME_DIR .. "src/devices/cpu/mb88xx/mb88xx.h",
	}
end

if opt_tool(CPUS, "MB88XX") then
	table.insert(disasm_files , MAME_DIR .. "src/devices/cpu/mb88xx/mb88dasm.cpp")
	table.insert(disasm_files , MAME_DIR .. "src/devices/cpu/mb88xx/mb88dasm.h")
end

--------------------------------------------------
-- Fujitsu MB86233
--@src/devices/cpu/mb86233/mb86233.h,CPUS["MB86233"] = true
--------------------------------------------------

if CPUS["MB86233"] then
	files {
		MAME_DIR .. "src/devices/cpu/mb86233/mb86233.cpp",
		MAME_DIR .. "src/devices/cpu/mb86233/mb86233.h",
	}
end

if opt_tool(CPUS, "MB86233") then
	table.insert(disasm_files , MAME_DIR .. "src/devices/cpu/mb86233/mb86233d.cpp")
	table.insert(disasm_files , MAME_DIR .. "src/devices/cpu/mb86233/mb86233d.h")
end

--------------------------------------------------
-- Fujitsu MB86235
--@src/devices/cpu/mb86235/mb86235.h,CPUS["MB86235"] = true
--------------------------------------------------

if CPUS["MB86235"] then
	files {
		MAME_DIR .. "src/devices/cpu/mb86235/mb86235.cpp",
		MAME_DIR .. "src/devices/cpu/mb86235/mb86235.h",
		MAME_DIR .. "src/devices/cpu/mb86235/mb86235drc.cpp",
		MAME_DIR .. "src/devices/cpu/mb86235/mb86235fe.cpp",
		MAME_DIR .. "src/devices/cpu/mb86235/mb86235fe.h",
		MAME_DIR .. "src/devices/cpu/mb86235/mb86235ops.cpp",
	}
end

if opt_tool(CPUS, "MB86235") then
	table.insert(disasm_files , MAME_DIR .. "src/devices/cpu/mb86235/mb86235d.cpp")
	table.insert(disasm_files , MAME_DIR .. "src/devices/cpu/mb86235/mb86235d.h")
end

--------------------------------------------------
-- Microchip PIC16C5x
--@src/devices/cpu/pic16c5x/pic16c5x.h,CPUS["PIC16C5X"] = true
--------------------------------------------------

if CPUS["PIC16C5X"] then
	files {
		MAME_DIR .. "src/devices/cpu/pic16c5x/pic16c5x.cpp",
		MAME_DIR .. "src/devices/cpu/pic16c5x/pic16c5x.h",
	}
end

if opt_tool(CPUS, "PIC16C5X") then
	table.insert(disasm_files , MAME_DIR .. "src/devices/cpu/pic16c5x/16c5xdsm.cpp")
	table.insert(disasm_files , MAME_DIR .. "src/devices/cpu/pic16c5x/16c5xdsm.h")
end

--------------------------------------------------
-- PIC1670 - Disassembler only temporarily
--@src/devices/cpu/pic1670/pic1670.h,CPUS["PIC1670"] = true
--------------------------------------------------

if opt_tool(CPUS, "PIC1670") then
	table.insert(disasm_files , MAME_DIR .. "src/devices/cpu/pic1670/pic1670d.cpp")
	table.insert(disasm_files , MAME_DIR .. "src/devices/cpu/pic1670/pic1670d.h")
end

--------------------------------------------------
-- Microchip PIC16C62x
--@src/devices/cpu/pic16c62x/pic16c62x.h,CPUS["PIC16C62X"] = true
--------------------------------------------------

if CPUS["PIC16C62X"] then
	files {
		MAME_DIR .. "src/devices/cpu/pic16c62x/pic16c62x.cpp",
		MAME_DIR .. "src/devices/cpu/pic16c62x/pic16c62x.h",
	}
end

if opt_tool(CPUS, "PIC16C62X") then
	table.insert(disasm_files , MAME_DIR .. "src/devices/cpu/pic16c62x/16c62xdsm.cpp")
	table.insert(disasm_files , MAME_DIR .. "src/devices/cpu/pic16c62x/16c62xdsm.h")
end

--------------------------------------------------
-- Microchip PIC16x8x
--@src/devices/cpu/pic16x8x/pic16x8x.h,CPUS["PIC16X8X"] = true
--------------------------------------------------

if CPUS["PIC16X8X"] then
	files {
		MAME_DIR .. "src/devices/cpu/pic16x8x/pic16x8x.cpp",
		MAME_DIR .. "src/devices/cpu/pic16x8x/pic16x8x.h",
	}
end

if opt_tool(CPUS, "PIC16X8X") then
	table.insert(disasm_files , MAME_DIR .. "src/devices/cpu/pic16x8x/16x8xdsm.cpp")
	table.insert(disasm_files , MAME_DIR .. "src/devices/cpu/pic16x8x/16x8xdsm.h")
end

--------------------------------------------------
-- Generic PIC16 - Disassembler only
--@src/devices/cpu/pic16/pic16.h,CPUS["PIC16"] = true
--------------------------------------------------

if opt_tool(CPUS, "PIC16") then
	table.insert(disasm_files , MAME_DIR .. "src/devices/cpu/pic16/pic16d.cpp")
	table.insert(disasm_files , MAME_DIR .. "src/devices/cpu/pic16/pic16d.h")
end

--------------------------------------------------
-- Microchip PIC17
--@src/devices/cpu/pic17/pic17.h,CPUS["PIC17"] = true
--------------------------------------------------

if CPUS["PIC17"] then
	files {
		MAME_DIR .. "src/devices/cpu/pic17/pic17.cpp",
		MAME_DIR .. "src/devices/cpu/pic17/pic17.h",
		MAME_DIR .. "src/devices/cpu/pic17/pic17c4x.cpp",
		MAME_DIR .. "src/devices/cpu/pic17/pic17c4x.h",
	}
end

if opt_tool(CPUS, "PIC17") then
	table.insert(disasm_files , MAME_DIR .. "src/devices/cpu/pic17/pic17d.cpp")
	table.insert(disasm_files , MAME_DIR .. "src/devices/cpu/pic17/pic17d.h")
end

--------------------------------------------------
-- MIPS R3000 (MIPS I/II) series
--@src/devices/cpu/mips/mips1.h,CPUS["MIPS1"] = true
--------------------------------------------------

if CPUS["MIPS1"] then
	files {
		MAME_DIR .. "src/devices/cpu/mips/mips1.cpp",
		MAME_DIR .. "src/devices/cpu/mips/mips1.h",
	}
end

if opt_tool(CPUS, "MIPS1") then
	table.insert(disasm_files , MAME_DIR .. "src/devices/cpu/mips/mips1dsm.cpp")
	table.insert(disasm_files , MAME_DIR .. "src/devices/cpu/mips/mips1dsm.h")
end

--------------------------------------------------
-- MIPS R4000 (MIPS III/IV) series
--@src/devices/cpu/mips/mips3.h,CPUS["MIPS3"] = true
--@src/devices/cpu/mips/r4000.h,CPUS["MIPS3"] = true
--------------------------------------------------

if CPUS["MIPS3"] then
	files {
		MAME_DIR .. "src/devices/cpu/mips/mips3com.cpp",
		MAME_DIR .. "src/devices/cpu/mips/mips3com.h",
		MAME_DIR .. "src/devices/cpu/mips/mips3.cpp",
		MAME_DIR .. "src/devices/cpu/mips/mips3.h",
		MAME_DIR .. "src/devices/cpu/mips/mips3fe.cpp",
		MAME_DIR .. "src/devices/cpu/mips/mips3fe.h",
		MAME_DIR .. "src/devices/cpu/mips/mips3drc.cpp",
		MAME_DIR .. "src/devices/cpu/mips/o2dprintf.hxx",
		MAME_DIR .. "src/devices/cpu/mips/ps2vu.cpp",
		MAME_DIR .. "src/devices/cpu/mips/ps2vu.h",
		MAME_DIR .. "src/devices/cpu/mips/ps2vif1.cpp",
		MAME_DIR .. "src/devices/cpu/mips/ps2vif1.h",
		MAME_DIR .. "src/devices/cpu/mips/r4000.cpp",
		MAME_DIR .. "src/devices/cpu/mips/r4000.h",
	}
end

if opt_tool(CPUS, "MIPS3") then
	table.insert(disasm_files , MAME_DIR .. "src/devices/cpu/mips/mips3dsm.cpp")
	table.insert(disasm_files , MAME_DIR .. "src/devices/cpu/mips/mips3dsm.h")
	table.insert(disasm_files , MAME_DIR .. "src/devices/cpu/mips/vudasm.cpp")
	table.insert(disasm_files , MAME_DIR .. "src/devices/cpu/mips/vudasm.h")
end

--------------------------------------------------
-- Sony PlayStation CPU (R3000-based + GTE)
--@src/devices/cpu/psx/psx.h,CPUS["PSX"] = true
--------------------------------------------------

if CPUS["PSX"] then
	files {
		MAME_DIR .. "src/devices/cpu/psx/psx.cpp",
		MAME_DIR .. "src/devices/cpu/psx/psx.h",
		MAME_DIR .. "src/devices/cpu/psx/psxdefs.h",
		MAME_DIR .. "src/devices/cpu/psx/gte.cpp",
		MAME_DIR .. "src/devices/cpu/psx/gte.h",
		MAME_DIR .. "src/devices/cpu/psx/dma.cpp",
		MAME_DIR .. "src/devices/cpu/psx/dma.h",
		MAME_DIR .. "src/devices/cpu/psx/irq.cpp",
		MAME_DIR .. "src/devices/cpu/psx/irq.h",
		MAME_DIR .. "src/devices/cpu/psx/mdec.cpp",
		MAME_DIR .. "src/devices/cpu/psx/mdec.h",
		MAME_DIR .. "src/devices/cpu/psx/rcnt.cpp",
		MAME_DIR .. "src/devices/cpu/psx/rcnt.h",
		MAME_DIR .. "src/devices/cpu/psx/sio.cpp",
		MAME_DIR .. "src/devices/cpu/psx/sio.h",
	}
end

if opt_tool(CPUS, "PSX") then
	table.insert(disasm_files , MAME_DIR .. "src/devices/cpu/psx/psxdasm.cpp")
	table.insert(disasm_files , MAME_DIR .. "src/devices/cpu/psx/psxdasm.h")
end

--------------------------------------------------
-- MIPS-X
--@src/devices/cpu/mipsx/mipsx.h,CPUS["MIPSX"] = true
--------------------------------------------------

if CPUS["MIPSX"] then
	files {
		MAME_DIR .. "src/devices/cpu/mipsx/mipsx.cpp",
		MAME_DIR .. "src/devices/cpu/mipsx/mipsx.h",
	}
end

if opt_tool(CPUS, "MIPSX") then
	table.insert(disasm_files , MAME_DIR .. "src/devices/cpu/mipsx/mipsxdasm.cpp")
	table.insert(disasm_files , MAME_DIR .. "src/devices/cpu/mipsx/mipsxdasm.h")
end

--------------------------------------------------
-- Mitsubishi MELPS 4 series
--@src/devices/cpu/melps4/melps4.h,CPUS["MELPS4"] = true
--------------------------------------------------

if CPUS["MELPS4"] then
	files {
		MAME_DIR .. "src/devices/cpu/melps4/melps4.cpp",
		MAME_DIR .. "src/devices/cpu/melps4/melps4.h",
		MAME_DIR .. "src/devices/cpu/melps4/melps4op.cpp",
		MAME_DIR .. "src/devices/cpu/melps4/m58846.cpp",
		MAME_DIR .. "src/devices/cpu/melps4/m58846.h",
	}
end

if opt_tool(CPUS, "MELPS4") then
	table.insert(disasm_files , MAME_DIR .. "src/devices/cpu/melps4/melps4d.cpp")
	table.insert(disasm_files , MAME_DIR .. "src/devices/cpu/melps4/melps4d.h")
end

--------------------------------------------------
-- Mitsubishi M16C, disassembler only
--------------------------------------------------

if opt_tool(CPUS, "M16C") then
	table.insert(disasm_files , MAME_DIR .. "src/devices/cpu/m16c/m16cdasm.cpp")
	table.insert(disasm_files , MAME_DIR .. "src/devices/cpu/m16c/m16cdasm.h")
end

--------------------------------------------------
-- Mitsubishi M32C, disassembler only
--------------------------------------------------

if opt_tool(CPUS, "M32C") then
	table.insert(disasm_files , MAME_DIR .. "src/devices/cpu/m32c/m32cdasm.cpp")
	table.insert(disasm_files , MAME_DIR .. "src/devices/cpu/m32c/m32cdasm.h")
end

--------------------------------------------------
-- Mitsubishi M37702 and M37710 (based on 65C816)
--@src/devices/cpu/m37710/m37710.h,CPUS["M37710"] = true
--------------------------------------------------

if CPUS["M37710"] then
	files {
		MAME_DIR .. "src/devices/cpu/m37710/m37710.cpp",
		MAME_DIR .. "src/devices/cpu/m37710/m37710.h",
		MAME_DIR .. "src/devices/cpu/m37710/m37710o0.cpp",
		MAME_DIR .. "src/devices/cpu/m37710/m37710o1.cpp",
		MAME_DIR .. "src/devices/cpu/m37710/m37710o2.cpp",
		MAME_DIR .. "src/devices/cpu/m37710/m37710o3.cpp",
		MAME_DIR .. "src/devices/cpu/m37710/m37710cm.h",
		MAME_DIR .. "src/devices/cpu/m37710/m37710il.h",
		MAME_DIR .. "src/devices/cpu/m37710/m37710op.h",
	}
end

if opt_tool(CPUS, "M37710") then
	table.insert(disasm_files , MAME_DIR .. "src/devices/cpu/m37710/m7700ds.cpp")
	table.insert(disasm_files , MAME_DIR .. "src/devices/cpu/m37710/m7700ds.h")
end

--------------------------------------------------
-- MOS Technology 6502 and its many derivatives
--@src/devices/cpu/m6502/deco16.h,CPUS["M6502"] = true
--@src/devices/cpu/m6502/gew7.h,CPUS["M6502"] = true
--@src/devices/cpu/m6502/gew12.h,CPUS["M6502"] = true
--@src/devices/cpu/m6502/m3745x.h,CPUS["M6502"] = true
--@src/devices/cpu/m6502/m37640.h,CPUS["M6502"] = true
--@src/devices/cpu/m6502/m4510.h,CPUS["M6502"] = true
--@src/devices/cpu/m6502/m50734.h,CPUS["M6502"] = true
--@src/devices/cpu/m6502/m5074x.h,CPUS["M6502"] = true
--@src/devices/cpu/m6502/m6500_1.h,CPUS["M6502"] = true
--@src/devices/cpu/m6502/m6502.h,CPUS["M6502"] = true
--@src/devices/cpu/m6502/m6503.h,CPUS["M6502"] = true
--@src/devices/cpu/m6502/m6504.h,CPUS["M6502"] = true
--@src/devices/cpu/m6502/m6507.h,CPUS["M6502"] = true
--@src/devices/cpu/m6502/m6509.h,CPUS["M6502"] = true
--@src/devices/cpu/m6502/m6510.h,CPUS["M6502"] = true
--@src/devices/cpu/m6502/m6510t.h,CPUS["M6502"] = true
--@src/devices/cpu/m6502/m65ce02.h,CPUS["M6502"] = true
--@src/devices/cpu/m6502/m65c02.h,CPUS["M6502"] = true
--@src/devices/cpu/m6502/m65sc02.h,CPUS["M6502"] = true
--@src/devices/cpu/m6502/m740.h,CPUS["M6502"] = true
--@src/devices/cpu/m6502/m7501.h,CPUS["M6502"] = true
--@src/devices/cpu/m6502/m8502.h,CPUS["M6502"] = true
--@src/devices/cpu/m6502/r65c02.h,CPUS["M6502"] = true
--@src/devices/cpu/m6502/r65c19.h,CPUS["M6502"] = true
--@src/devices/cpu/m6502/rp2a03.h,CPUS["M6502"] = true
--@src/devices/cpu/m6502/st2xxx.h,CPUS["ST2XXX"] = true
--@src/devices/cpu/m6502/st2204.h,CPUS["ST2XXX"] = true
--@src/devices/cpu/m6502/st2205u.h,CPUS["ST2XXX"] = true
--@src/devices/cpu/m6502/w65c02s.h,CPUS["M6502"] = true
--@src/devices/cpu/m6502/xavix.h,CPUS["XAVIX"] = true
--@src/devices/cpu/m6502/xavix.h,CPUS["XAVIX2000"] = true

--------------------------------------------------

if CPUS["M6502"] then
	files {
		MAME_DIR .. "src/devices/cpu/m6502/deco16.cpp",
		MAME_DIR .. "src/devices/cpu/m6502/deco16.h",
		MAME_DIR .. "src/devices/cpu/m6502/gew7.cpp",
		MAME_DIR .. "src/devices/cpu/m6502/gew7.h",
		MAME_DIR .. "src/devices/cpu/m6502/gew12.cpp",
		MAME_DIR .. "src/devices/cpu/m6502/gew12.h",
		MAME_DIR .. "src/devices/cpu/m6502/m3745x.cpp",
		MAME_DIR .. "src/devices/cpu/m6502/m3745x.h",
		MAME_DIR .. "src/devices/cpu/m6502/m37640.cpp",
		MAME_DIR .. "src/devices/cpu/m6502/m37640.h",
		MAME_DIR .. "src/devices/cpu/m6502/m4510.cpp",
		MAME_DIR .. "src/devices/cpu/m6502/m4510.h",
		MAME_DIR .. "src/devices/cpu/m6502/m50734.cpp",
		MAME_DIR .. "src/devices/cpu/m6502/m50734.h",
		MAME_DIR .. "src/devices/cpu/m6502/m5074x.cpp",
		MAME_DIR .. "src/devices/cpu/m6502/m5074x.h",
		MAME_DIR .. "src/devices/cpu/m6502/m6500_1.cpp",
		MAME_DIR .. "src/devices/cpu/m6502/m6500_1.h",
		MAME_DIR .. "src/devices/cpu/m6502/m6502.cpp",
		MAME_DIR .. "src/devices/cpu/m6502/m6502.h",
		MAME_DIR .. "src/devices/cpu/m6502/m6502mcu.h",
		MAME_DIR .. "src/devices/cpu/m6502/m6502mcu.ipp",
		MAME_DIR .. "src/devices/cpu/m6502/m6503.cpp",
		MAME_DIR .. "src/devices/cpu/m6502/m6503.h",
		MAME_DIR .. "src/devices/cpu/m6502/m6504.cpp",
		MAME_DIR .. "src/devices/cpu/m6502/m6504.h",
		MAME_DIR .. "src/devices/cpu/m6502/m6507.cpp",
		MAME_DIR .. "src/devices/cpu/m6502/m6507.h",
		MAME_DIR .. "src/devices/cpu/m6502/m6509.cpp",
		MAME_DIR .. "src/devices/cpu/m6502/m6509.h",
		MAME_DIR .. "src/devices/cpu/m6502/m6510.cpp",
		MAME_DIR .. "src/devices/cpu/m6502/m6510.h",
		MAME_DIR .. "src/devices/cpu/m6502/m6510t.cpp",
		MAME_DIR .. "src/devices/cpu/m6502/m6510t.h",
		MAME_DIR .. "src/devices/cpu/m6502/m65c02.cpp",
		MAME_DIR .. "src/devices/cpu/m6502/m65c02.h",
		MAME_DIR .. "src/devices/cpu/m6502/m65ce02.cpp",
		MAME_DIR .. "src/devices/cpu/m6502/m65ce02.h",
		MAME_DIR .. "src/devices/cpu/m6502/m65sc02.cpp",
		MAME_DIR .. "src/devices/cpu/m6502/m65sc02.h",
		MAME_DIR .. "src/devices/cpu/m6502/m740.cpp",
		MAME_DIR .. "src/devices/cpu/m6502/m740.h",
		MAME_DIR .. "src/devices/cpu/m6502/m7501.cpp",
		MAME_DIR .. "src/devices/cpu/m6502/m7501.h",
		MAME_DIR .. "src/devices/cpu/m6502/m8502.cpp",
		MAME_DIR .. "src/devices/cpu/m6502/m8502.h",
		MAME_DIR .. "src/devices/cpu/m6502/r65c02.cpp",
		MAME_DIR .. "src/devices/cpu/m6502/r65c02.h",
		MAME_DIR .. "src/devices/cpu/m6502/r65c19.cpp",
		MAME_DIR .. "src/devices/cpu/m6502/r65c19.h",
		MAME_DIR .. "src/devices/cpu/m6502/rp2a03.cpp",
		MAME_DIR .. "src/devices/cpu/m6502/rp2a03.h",
		MAME_DIR .. "src/devices/cpu/m6502/w65c02s.cpp",
		MAME_DIR .. "src/devices/cpu/m6502/w65c02s.h",
	}

	custombuildtask {
		{ MAME_DIR .. "src/devices/cpu/m6502/odeco16.lst",  GEN_DIR .. "emu/cpu/m6502/deco16.hxx",  { MAME_DIR .. "src/devices/cpu/m6502/m6502make.py",   MAME_DIR  .. "src/devices/cpu/m6502/ddeco16.lst"  }, {"@echo Generating deco16 instruction source file...", PYTHON .. " $(1) s deco16 $(<) $(2) $(@)" }},
		{ MAME_DIR .. "src/devices/cpu/m6502/om4510.lst",   GEN_DIR .. "emu/cpu/m6502/m4510.hxx",   { MAME_DIR .. "src/devices/cpu/m6502/m6502make.py",   MAME_DIR  .. "src/devices/cpu/m6502/dm4510.lst"   }, {"@echo Generating m4510 instruction source file...", PYTHON .. " $(1) s m4510 $(<) $(2) $(@)" }},
		{ MAME_DIR .. "src/devices/cpu/m6502/om6502.lst",   GEN_DIR .. "emu/cpu/m6502/m6502.hxx",   { MAME_DIR .. "src/devices/cpu/m6502/m6502make.py",   MAME_DIR  .. "src/devices/cpu/m6502/dm6502.lst"   }, {"@echo Generating m6502 instruction source file...", PYTHON .. " $(1) s m6502 $(<) $(2) $(@)" }},
		{ MAME_DIR .. "src/devices/cpu/m6502/om65c02.lst",  GEN_DIR .. "emu/cpu/m6502/m65c02.hxx",  { MAME_DIR .. "src/devices/cpu/m6502/m6502make.py",   MAME_DIR  .. "src/devices/cpu/m6502/dm65c02.lst"  }, {"@echo Generating m65c02 instruction source file...", PYTHON .. " $(1) s m65c02 $(<) $(2) $(@)" }},
		{ MAME_DIR .. "src/devices/cpu/m6502/om65ce02.lst", GEN_DIR .. "emu/cpu/m6502/m65ce02.hxx", { MAME_DIR .. "src/devices/cpu/m6502/m6502make.py",   MAME_DIR  .. "src/devices/cpu/m6502/dm65ce02.lst" }, {"@echo Generating m65ce02 instruction source file...", PYTHON .. " $(1) s m65ce02 $(<) $(2) $(@)" }},
		{ MAME_DIR .. "src/devices/cpu/m6502/om6509.lst",   GEN_DIR .. "emu/cpu/m6502/m6509.hxx",   { MAME_DIR .. "src/devices/cpu/m6502/m6502make.py",   MAME_DIR  .. "src/devices/cpu/m6502/dm6509.lst"   }, {"@echo Generating m6509 instruction source file...", PYTHON .. " $(1) s m6509 $(<) $(2) $(@)" }},
		{ MAME_DIR .. "src/devices/cpu/m6502/om6510.lst",   GEN_DIR .. "emu/cpu/m6502/m6510.hxx",   { MAME_DIR .. "src/devices/cpu/m6502/m6502make.py",   MAME_DIR  .. "src/devices/cpu/m6502/dm6510.lst"   }, {"@echo Generating m6510 instruction source file...", PYTHON .. " $(1) s m6510 $(<) $(2) $(@)" }},
		{ MAME_DIR .. "src/devices/cpu/m6502/om740.lst" ,   GEN_DIR .. "emu/cpu/m6502/m740.hxx",    { MAME_DIR .. "src/devices/cpu/m6502/m6502make.py",   MAME_DIR  .. "src/devices/cpu/m6502/dm740.lst"    }, {"@echo Generating m740 instruction source file...", PYTHON .. " $(1) s m740 $(<) $(2) $(@)" }},
		{ MAME_DIR .. "src/devices/cpu/m6502/dr65c02.lst",  GEN_DIR .. "emu/cpu/m6502/r65c02.hxx",  { MAME_DIR .. "src/devices/cpu/m6502/m6502make.py",                                                     }, {"@echo Generating r65c02 instruction source file...", PYTHON .. " $(1) s r65c02 - $(<) $(@)" }},
		{ MAME_DIR .. "src/devices/cpu/m6502/or65c19.lst",  GEN_DIR .. "emu/cpu/m6502/r65c19.hxx",  { MAME_DIR .. "src/devices/cpu/m6502/m6502make.py",   MAME_DIR  .. "src/devices/cpu/m6502/dr65c19.lst"  }, {"@echo Generating r65c19 instruction source file...", PYTHON .. " $(1) s r65c19 $(<) $(2) $(@)" }},
		{ MAME_DIR .. "src/devices/cpu/m6502/orp2a03.lst",  GEN_DIR .. "emu/cpu/m6502/rp2a03.hxx",  { MAME_DIR .. "src/devices/cpu/m6502/m6502make.py",   MAME_DIR  .. "src/devices/cpu/m6502/drp2a03.lst"  }, {"@echo Generating rp2a03 instruction source file...", PYTHON .. " $(1) s rp2a03_core $(<) $(2) $(@)" }},
		{ MAME_DIR .. "src/devices/cpu/m6502/ow65c02s.lst", GEN_DIR .. "emu/cpu/m6502/w65c02s.hxx", { MAME_DIR .. "src/devices/cpu/m6502/m6502make.py",   MAME_DIR  .. "src/devices/cpu/m6502/dw65c02s.lst" }, {"@echo Generating w65c02s instruction source file...", PYTHON .. " $(1) s w65c02s $(<) $(2) $(@)" }},
	}

	dependency {
		{ MAME_DIR .. "src/devices/cpu/m6502/deco16.cpp",   GEN_DIR .. "emu/cpu/m6502/deco16.hxx" },
		{ MAME_DIR .. "src/devices/cpu/m6502/m4510.cpp",    GEN_DIR .. "emu/cpu/m6502/m4510.hxx" },
		{ MAME_DIR .. "src/devices/cpu/m6502/m6502.cpp",    GEN_DIR .. "emu/cpu/m6502/m6502.hxx" },
		{ MAME_DIR .. "src/devices/cpu/m6502/m6509.cpp",    GEN_DIR .. "emu/cpu/m6502/m6509.hxx" },
		{ MAME_DIR .. "src/devices/cpu/m6502/m6510.cpp",    GEN_DIR .. "emu/cpu/m6502/m6510.hxx" },
		{ MAME_DIR .. "src/devices/cpu/m6502/m65c02.cpp",   GEN_DIR .. "emu/cpu/m6502/m65c02.hxx" },
		{ MAME_DIR .. "src/devices/cpu/m6502/m65ce02.cpp",  GEN_DIR .. "emu/cpu/m6502/m65ce02.hxx" },
		{ MAME_DIR .. "src/devices/cpu/m6502/m740.cpp",     GEN_DIR .. "emu/cpu/m6502/m740.hxx" },
		{ MAME_DIR .. "src/devices/cpu/m6502/r65c02.cpp",   GEN_DIR .. "emu/cpu/m6502/r65c02.hxx" },
		{ MAME_DIR .. "src/devices/cpu/m6502/r65c19.cpp",   GEN_DIR .. "emu/cpu/m6502/r65c19.hxx" },
		{ MAME_DIR .. "src/devices/cpu/m6502/rp2a03.cpp",   GEN_DIR .. "emu/cpu/m6502/rp2a03.hxx" },
		{ MAME_DIR .. "src/devices/cpu/m6502/w65c02s.cpp",  GEN_DIR .. "emu/cpu/m6502/w65c02s.hxx" },
	}
end

if CPUS["ST2XXX"] then
	files {
		MAME_DIR .. "src/devices/cpu/m6502/st2xxx.cpp",
		MAME_DIR .. "src/devices/cpu/m6502/st2xxx.h",
		MAME_DIR .. "src/devices/cpu/m6502/st2204.cpp",
		MAME_DIR .. "src/devices/cpu/m6502/st2204.h",
		MAME_DIR .. "src/devices/cpu/m6502/st2205u.cpp",
		MAME_DIR .. "src/devices/cpu/m6502/st2205u.h",
	}
end

if CPUS["XAVIX"] then
	files {
		MAME_DIR .. "src/devices/cpu/m6502/xavix.cpp",
		MAME_DIR .. "src/devices/cpu/m6502/xavix.h",
	}

	custombuildtask {
		{ MAME_DIR .. "src/devices/cpu/m6502/oxavix.lst",   GEN_DIR .. "emu/cpu/m6502/xavix.hxx",   { MAME_DIR .. "src/devices/cpu/m6502/m6502make.py",   MAME_DIR  .. "src/devices/cpu/m6502/dxavix.lst"   }, {"@echo Generating xavix instruction source file...", PYTHON .. " $(1) s xavix $(<) $(2) $(@)" }},
	}

	dependency {
		{ MAME_DIR .. "src/devices/cpu/m6502/xavix.cpp",    GEN_DIR .. "emu/cpu/m6502/xavix.hxx" },
	}
end

if CPUS["XAVIX2000"] then
	files {
		MAME_DIR .. "src/devices/cpu/m6502/xavix2000.cpp",
		MAME_DIR .. "src/devices/cpu/m6502/xavix2000.h",
	}

	custombuildtask {
		{ MAME_DIR .. "src/devices/cpu/m6502/oxavix2000.lst",   GEN_DIR .. "emu/cpu/m6502/xavix2000.hxx",   { MAME_DIR .. "src/devices/cpu/m6502/m6502make.py",   MAME_DIR  .. "src/devices/cpu/m6502/dxavix2000.lst"   }, {"@echo Generating xavix2000 instruction source file...", PYTHON .. " $(1) s xavix2000 $(<) $(2) $(@)" }},
	}

	dependency {
		{ MAME_DIR .. "src/devices/cpu/m6502/xavix2000.cpp",    GEN_DIR .. "emu/cpu/m6502/xavix2000.hxx" },
	}
end

if opt_tool(CPUS, "M6502") then
	table.insert(disasm_custombuildtask, { MAME_DIR .. "src/devices/cpu/m6502/odeco16.lst",  GEN_DIR .. "emu/cpu/m6502/deco16d.hxx",  { MAME_DIR .. "src/devices/cpu/m6502/m6502make.py",   MAME_DIR  .. "src/devices/cpu/m6502/ddeco16.lst"  }, {"@echo Generating deco16 disassembler source file...", PYTHON .. " $(1) d deco16 $(<) $(2) $(@)" }})
	table.insert(disasm_custombuildtask, { MAME_DIR .. "src/devices/cpu/m6502/om4510.lst",   GEN_DIR .. "emu/cpu/m6502/m4510d.hxx",   { MAME_DIR .. "src/devices/cpu/m6502/m6502make.py",   MAME_DIR  .. "src/devices/cpu/m6502/dm4510.lst"   }, {"@echo Generating m4510 disassembler source file...", PYTHON .. " $(1) d m4510 $(<) $(2) $(@)" }})
	table.insert(disasm_custombuildtask, { MAME_DIR .. "src/devices/cpu/m6502/om6502.lst",   GEN_DIR .. "emu/cpu/m6502/m6502d.hxx",   { MAME_DIR .. "src/devices/cpu/m6502/m6502make.py",   MAME_DIR  .. "src/devices/cpu/m6502/dm6502.lst"   }, {"@echo Generating m6502 disassembler source file...", PYTHON .. " $(1) d m6502 $(<) $(2) $(@)" }})
	table.insert(disasm_custombuildtask, { MAME_DIR .. "src/devices/cpu/m6502/om65c02.lst",  GEN_DIR .. "emu/cpu/m6502/m65c02d.hxx",  { MAME_DIR .. "src/devices/cpu/m6502/m6502make.py",   MAME_DIR  .. "src/devices/cpu/m6502/dm65c02.lst"  }, {"@echo Generating m65c02 disassembler source file...", PYTHON .. " $(1) d m65c02 $(<) $(2) $(@)" }})
	table.insert(disasm_custombuildtask, { MAME_DIR .. "src/devices/cpu/m6502/om65ce02.lst", GEN_DIR .. "emu/cpu/m6502/m65ce02d.hxx", { MAME_DIR .. "src/devices/cpu/m6502/m6502make.py",   MAME_DIR  .. "src/devices/cpu/m6502/dm65ce02.lst" }, {"@echo Generating m65ce02 disassembler source file...", PYTHON .. " $(1) d m65ce02 $(<) $(2) $(@)" }})
	table.insert(disasm_custombuildtask, { MAME_DIR .. "src/devices/cpu/m6502/om6509.lst",   GEN_DIR .. "emu/cpu/m6502/m6509d.hxx",   { MAME_DIR .. "src/devices/cpu/m6502/m6502make.py",   MAME_DIR  .. "src/devices/cpu/m6502/dm6509.lst"   }, {"@echo Generating m6509 disassembler source file...", PYTHON .. " $(1) d m6509 $(<) $(2) $(@)" }})
	table.insert(disasm_custombuildtask, { MAME_DIR .. "src/devices/cpu/m6502/om6510.lst",   GEN_DIR .. "emu/cpu/m6502/m6510d.hxx",   { MAME_DIR .. "src/devices/cpu/m6502/m6502make.py",   MAME_DIR  .. "src/devices/cpu/m6502/dm6510.lst"   }, {"@echo Generating m6510 disassembler source file...", PYTHON .. " $(1) d m6510 $(<) $(2) $(@)" }})
	table.insert(disasm_custombuildtask, { MAME_DIR .. "src/devices/cpu/m6502/om740.lst" ,   GEN_DIR .. "emu/cpu/m6502/m740d.hxx",    { MAME_DIR .. "src/devices/cpu/m6502/m6502make.py",   MAME_DIR  .. "src/devices/cpu/m6502/dm740.lst"    }, {"@echo Generating m740 disassembler source file...", PYTHON .. " $(1) d m740 $(<) $(2) $(@)" }})
	table.insert(disasm_custombuildtask, { MAME_DIR .. "src/devices/cpu/m6502/dr65c02.lst",  GEN_DIR .. "emu/cpu/m6502/r65c02d.hxx",  { MAME_DIR .. "src/devices/cpu/m6502/m6502make.py",                                                     }, {"@echo Generating r65c02 disassembler source file...", PYTHON .. " $(1) d r65c02 - $(<) $(@)" }})
	table.insert(disasm_custombuildtask, { MAME_DIR .. "src/devices/cpu/m6502/or65c19.lst",  GEN_DIR .. "emu/cpu/m6502/r65c19d.hxx",  { MAME_DIR .. "src/devices/cpu/m6502/m6502make.py",   MAME_DIR  .. "src/devices/cpu/m6502/dr65c19.lst"  }, {"@echo Generating r65c19 disassembler source file...", PYTHON .. " $(1) d r65c19 $(<) $(2) $(@)" }})
	table.insert(disasm_custombuildtask, { MAME_DIR .. "src/devices/cpu/m6502/orp2a03.lst",  GEN_DIR .. "emu/cpu/m6502/rp2a03d.hxx",  { MAME_DIR .. "src/devices/cpu/m6502/m6502make.py",   MAME_DIR  .. "src/devices/cpu/m6502/drp2a03.lst"  }, {"@echo Generating rp2a03 disassembler source file...", PYTHON .. " $(1) d rp2a03 $(<) $(2) $(@)" }})

	table.insert(disasm_dependency, { MAME_DIR .. "src/devices/cpu/m6502/deco16d.cpp",   GEN_DIR .. "emu/cpu/m6502/deco16d.hxx" })
	table.insert(disasm_dependency, { MAME_DIR .. "src/devices/cpu/m6502/m4510d.cpp",    GEN_DIR .. "emu/cpu/m6502/m4510d.hxx" })
	table.insert(disasm_dependency, { MAME_DIR .. "src/devices/cpu/m6502/m6502d.cpp",    GEN_DIR .. "emu/cpu/m6502/m6502d.hxx" })
	table.insert(disasm_dependency, { MAME_DIR .. "src/devices/cpu/m6502/m6509d.cpp",    GEN_DIR .. "emu/cpu/m6502/m6509d.hxx" })
	table.insert(disasm_dependency, { MAME_DIR .. "src/devices/cpu/m6502/m6510d.cpp",    GEN_DIR .. "emu/cpu/m6502/m6510d.hxx" })
	table.insert(disasm_dependency, { MAME_DIR .. "src/devices/cpu/m6502/m65c02d.cpp",   GEN_DIR .. "emu/cpu/m6502/m65c02d.hxx" })
	table.insert(disasm_dependency, { MAME_DIR .. "src/devices/cpu/m6502/m65ce02d.cpp",  GEN_DIR .. "emu/cpu/m6502/m65ce02d.hxx" })
	table.insert(disasm_dependency, { MAME_DIR .. "src/devices/cpu/m6502/m740d.cpp",     GEN_DIR .. "emu/cpu/m6502/m740d.hxx" })
	table.insert(disasm_dependency, { MAME_DIR .. "src/devices/cpu/m6502/r65c02d.cpp",   GEN_DIR .. "emu/cpu/m6502/r65c02d.hxx" })
	table.insert(disasm_dependency, { MAME_DIR .. "src/devices/cpu/m6502/r65c19d.cpp",   GEN_DIR .. "emu/cpu/m6502/r65c19d.hxx" })
	table.insert(disasm_dependency, { MAME_DIR .. "src/devices/cpu/m6502/rp2a03d.cpp",   GEN_DIR .. "emu/cpu/m6502/rp2a03d.hxx" })

	table.insert(disasm_files, MAME_DIR .. "src/devices/cpu/m6502/deco16d.cpp")
	table.insert(disasm_files, MAME_DIR .. "src/devices/cpu/m6502/deco16d.h")
	table.insert(disasm_files, MAME_DIR .. "src/devices/cpu/m6502/m4510d.cpp")
	table.insert(disasm_files, MAME_DIR .. "src/devices/cpu/m6502/m4510d.h")
	table.insert(disasm_files, MAME_DIR .. "src/devices/cpu/m6502/m6502d.cpp")
	table.insert(disasm_files, MAME_DIR .. "src/devices/cpu/m6502/m6502d.h")
	table.insert(disasm_files, MAME_DIR .. "src/devices/cpu/m6502/m6509d.cpp")
	table.insert(disasm_files, MAME_DIR .. "src/devices/cpu/m6502/m6509d.h")
	table.insert(disasm_files, MAME_DIR .. "src/devices/cpu/m6502/m6510d.cpp")
	table.insert(disasm_files, MAME_DIR .. "src/devices/cpu/m6502/m6510d.h")
	table.insert(disasm_files, MAME_DIR .. "src/devices/cpu/m6502/m65c02d.cpp")
	table.insert(disasm_files, MAME_DIR .. "src/devices/cpu/m6502/m65c02d.h")
	table.insert(disasm_files, MAME_DIR .. "src/devices/cpu/m6502/m65ce02d.cpp")
	table.insert(disasm_files, MAME_DIR .. "src/devices/cpu/m6502/m65ce02d.h")
	table.insert(disasm_files, MAME_DIR .. "src/devices/cpu/m6502/m740d.cpp")
	table.insert(disasm_files, MAME_DIR .. "src/devices/cpu/m6502/m740d.h")
	table.insert(disasm_files, MAME_DIR .. "src/devices/cpu/m6502/r65c02d.cpp")
	table.insert(disasm_files, MAME_DIR .. "src/devices/cpu/m6502/r65c02d.h")
	table.insert(disasm_files, MAME_DIR .. "src/devices/cpu/m6502/r65c19d.cpp")
	table.insert(disasm_files, MAME_DIR .. "src/devices/cpu/m6502/r65c19d.h")
	table.insert(disasm_files, MAME_DIR .. "src/devices/cpu/m6502/rp2a03d.cpp")
	table.insert(disasm_files, MAME_DIR .. "src/devices/cpu/m6502/rp2a03d.h")
end

if opt_tool(CPUS, "XAVIX") then
	table.insert(disasm_custombuildtask, { MAME_DIR .. "src/devices/cpu/m6502/oxavix.lst",   GEN_DIR .. "emu/cpu/m6502/xavixd.hxx",   { MAME_DIR .. "src/devices/cpu/m6502/m6502make.py",   MAME_DIR  .. "src/devices/cpu/m6502/dxavix.lst"   }, {"@echo Generating xavix disassembler source file...", PYTHON .. " $(1) d xavix $(<) $(2) $(@)" }})

	table.insert(disasm_dependency, { MAME_DIR .. "src/devices/cpu/m6502/xavixd.cpp",    GEN_DIR .. "emu/cpu/m6502/xavixd.hxx" })

	table.insert(disasm_files, MAME_DIR .. "src/devices/cpu/m6502/xavixd.cpp")
	table.insert(disasm_files, MAME_DIR .. "src/devices/cpu/m6502/xavixd.h")
end

if opt_tool(CPUS, "XAVIX2000") then
	table.insert(disasm_custombuildtask, { MAME_DIR .. "src/devices/cpu/m6502/oxavix2000.lst",   GEN_DIR .. "emu/cpu/m6502/xavix2000d.hxx",   { MAME_DIR .. "src/devices/cpu/m6502/m6502make.py",   MAME_DIR  .. "src/devices/cpu/m6502/dxavix2000.lst"   }, {"@echo Generating xavix2000 disassembler source file...", PYTHON .. " $(1) d xavix2000 $(<) $(2) $(@)" }})

	table.insert(disasm_dependency, { MAME_DIR .. "src/devices/cpu/m6502/xavix2000d.cpp",    GEN_DIR .. "emu/cpu/m6502/xavix2000d.hxx" })

	table.insert(disasm_files, MAME_DIR .. "src/devices/cpu/m6502/xavix2000d.cpp")
	table.insert(disasm_files, MAME_DIR .. "src/devices/cpu/m6502/xavix2000d.h")
end

--------------------------------------------------
-- Motorola 680x
--@src/devices/cpu/m6800/m6800.h,CPUS["M6800"] = true
--@src/devices/cpu/m6800/m6801.h,CPUS["M6800"] = true
--------------------------------------------------

if CPUS["M6800"] then
	files {
		MAME_DIR .. "src/devices/cpu/m6800/m6800.cpp",
		MAME_DIR .. "src/devices/cpu/m6800/m6800.h",
		MAME_DIR .. "src/devices/cpu/m6800/m6801.cpp",
		MAME_DIR .. "src/devices/cpu/m6800/m6801.h",
		MAME_DIR .. "src/devices/cpu/m6800/6800ops.hxx",
	}
end

if opt_tool(CPUS, "M6800") then
	table.insert(disasm_files , MAME_DIR .. "src/devices/cpu/m6800/6800dasm.cpp")
	table.insert(disasm_files , MAME_DIR .. "src/devices/cpu/m6800/6800dasm.h")
end

--------------------------------------------------
-- Motorola 6805
--@src/devices/cpu/m6805/m6805.h,CPUS["M6805"] = true
--------------------------------------------------

if CPUS["M6805"] then
	files {
		MAME_DIR .. "src/devices/cpu/m6805/m6805.cpp",
		MAME_DIR .. "src/devices/cpu/m6805/m6805.h",
		MAME_DIR .. "src/devices/cpu/m6805/m6805defs.h",
		MAME_DIR .. "src/devices/cpu/m6805/6805ops.hxx",
		MAME_DIR .. "src/devices/cpu/m6805/m68705.cpp",
		MAME_DIR .. "src/devices/cpu/m6805/m68705.h",
		MAME_DIR .. "src/devices/cpu/m6805/m68hc05.cpp",
		MAME_DIR .. "src/devices/cpu/m6805/m68hc05.h",
	}
end

if opt_tool(CPUS, "M6805") then
	table.insert(disasm_files , MAME_DIR .. "src/devices/cpu/m6805/6805dasm.cpp")
	table.insert(disasm_files , MAME_DIR .. "src/devices/cpu/m6805/6805dasm.h")
end

--------------------------------------------------
-- Motorola 6809
--@src/devices/cpu/m6809/m6809.h,CPUS["M6809"] = true
--@src/devices/cpu/m6809/hd6309.h,CPUS["M6809"] = true
--@src/devices/cpu/m6809/konami.h,CPUS["M6809"] = true
--------------------------------------------------

if CPUS["M6809"] then
	files {
		MAME_DIR .. "src/devices/cpu/m6809/m6809.cpp",
		MAME_DIR .. "src/devices/cpu/m6809/m6809.h",
		MAME_DIR .. "src/devices/cpu/m6809/hd6309.cpp",
		MAME_DIR .. "src/devices/cpu/m6809/hd6309.h",
		MAME_DIR .. "src/devices/cpu/m6809/konami.cpp",
		MAME_DIR .. "src/devices/cpu/m6809/konami.h",
		MAME_DIR .. "src/devices/cpu/m6809/m6809inl.h",
	}

	dependency {
		{ MAME_DIR .. "src/devices/cpu/m6809/m6809.cpp",   GEN_DIR .. "emu/cpu/m6809/m6809.hxx" },
		{ MAME_DIR .. "src/devices/cpu/m6809/hd6309.cpp",  GEN_DIR .. "emu/cpu/m6809/hd6309.hxx" },
		{ MAME_DIR .. "src/devices/cpu/m6809/konami.cpp",  GEN_DIR .. "emu/cpu/m6809/konami.hxx" },
	}

	custombuildtask {
		{ MAME_DIR .. "src/devices/cpu/m6809/m6809.lst"  , GEN_DIR .. "emu/cpu/m6809/m6809.hxx",   { MAME_DIR .. "src/devices/cpu/m6809/m6809make.py"  , MAME_DIR .. "src/devices/cpu/m6809/base6x09.lst"  }, {"@echo Generating m6809 source file...", PYTHON .. " $(1) $(<) > $(@)" }},
		{ MAME_DIR .. "src/devices/cpu/m6809/hd6309.lst" , GEN_DIR .. "emu/cpu/m6809/hd6309.hxx",  { MAME_DIR .. "src/devices/cpu/m6809/m6809make.py"  , MAME_DIR .. "src/devices/cpu/m6809/base6x09.lst"  }, {"@echo Generating hd6309 source file...", PYTHON .. " $(1) $(<) > $(@)" }},
		{ MAME_DIR .. "src/devices/cpu/m6809/konami.lst" , GEN_DIR .. "emu/cpu/m6809/konami.hxx",  { MAME_DIR .. "src/devices/cpu/m6809/m6809make.py"  , MAME_DIR .. "src/devices/cpu/m6809/base6x09.lst"  }, {"@echo Generating konami source file...", PYTHON .. " $(1) $(<) > $(@)" }},
	}
end

if opt_tool(CPUS, "M6809") then
	table.insert(disasm_files , MAME_DIR .. "src/devices/cpu/m6809/6x09dasm.cpp")
	table.insert(disasm_files , MAME_DIR .. "src/devices/cpu/m6809/6x09dasm.h")
end

--------------------------------------------------
-- Motorola 68HC11
--@src/devices/cpu/mc68hc11/mc68hc11.h,CPUS["MC68HC11"] = true
--------------------------------------------------

if CPUS["MC68HC11"] then
	files {
		MAME_DIR .. "src/devices/cpu/mc68hc11/mc68hc11.cpp",
		MAME_DIR .. "src/devices/cpu/mc68hc11/mc68hc11.h",
		MAME_DIR .. "src/devices/cpu/mc68hc11/hc11ops.h",
		MAME_DIR .. "src/devices/cpu/mc68hc11/hc11ops.hxx",
	}
end

if opt_tool(CPUS, "MC68HC11") then
	table.insert(disasm_files , MAME_DIR .. "src/devices/cpu/mc68hc11/hc11dasm.cpp")
	table.insert(disasm_files , MAME_DIR .. "src/devices/cpu/mc68hc11/hc11dasm.h")
end

--------------------------------------------------
-- Motorola 68000 series
--@src/devices/cpu/m68000/m68000.h,CPUS["M680X0"] = true
--@src/devices/cpu/m68000/m68008.h,CPUS["M680X0"] = true
--@src/devices/cpu/m68000/m68010.h,CPUS["M680X0"] = true
--@src/devices/cpu/m68000/m68020.h,CPUS["M680X0"] = true
--@src/devices/cpu/m68000/m68030.h,CPUS["M680X0"] = true
--@src/devices/cpu/m68000/m68040.h,CPUS["M680X0"] = true
--@src/devices/cpu/m68000/scc68070.h,CPUS["M680X0"] = true
--@src/devices/cpu/m68000/fscpu32.h,CPUS["M680X0"] = true
--@src/devices/cpu/m68000/mcf5206e.h,CPUS["M680X0"] = true
--@src/devices/cpu/m68000/tmp68301.h,CPUS["M680X0"] = true
--------------------------------------------------

if CPUS["M680X0"] then
	files {
		MAME_DIR .. "src/devices/cpu/m68000/m68kcpu.cpp",
		MAME_DIR .. "src/devices/cpu/m68000/m68kcpu.h",
		MAME_DIR .. "src/devices/cpu/m68000/m68kops.cpp",
		MAME_DIR .. "src/devices/cpu/m68000/m68kops.h",
		MAME_DIR .. "src/devices/cpu/m68000/m68kfpu.cpp",
		MAME_DIR .. "src/devices/cpu/m68000/m68kmmu.h",
		MAME_DIR .. "src/devices/cpu/m68000/m68kmusashi.h",
		MAME_DIR .. "src/devices/cpu/m68000/m68kcommon.h",
		MAME_DIR .. "src/devices/cpu/m68000/m68kcommon.cpp",
		MAME_DIR .. "src/devices/cpu/m68000/m68000.h",
		MAME_DIR .. "src/devices/cpu/m68000/m68000.cpp",
		MAME_DIR .. "src/devices/cpu/m68000/m68000.lst",
		MAME_DIR .. "src/devices/cpu/m68000/m68000gen.py",
		MAME_DIR .. "src/devices/cpu/m68000/m68000-decode.cpp",
		MAME_DIR .. "src/devices/cpu/m68000/m68000-head.h",
		MAME_DIR .. "src/devices/cpu/m68000/m68000-sdf.cpp",
		MAME_DIR .. "src/devices/cpu/m68000/m68000-sif.cpp",
		MAME_DIR .. "src/devices/cpu/m68000/m68000-sdp.cpp",
		MAME_DIR .. "src/devices/cpu/m68000/m68000-sip.cpp",
		MAME_DIR .. "src/devices/cpu/m68000/m68000mcu-head.h",
		MAME_DIR .. "src/devices/cpu/m68000/m68000mcu-sdfm.cpp",
		MAME_DIR .. "src/devices/cpu/m68000/m68000mcu-sifm.cpp",
		MAME_DIR .. "src/devices/cpu/m68000/m68000mcu-sdpm.cpp",
		MAME_DIR .. "src/devices/cpu/m68000/m68000mcu-sipm.cpp",
		MAME_DIR .. "src/devices/cpu/m68000/m68000mcu.h",
		MAME_DIR .. "src/devices/cpu/m68000/m68000mcu.cpp",
		MAME_DIR .. "src/devices/cpu/m68000/m68008-head.h",
		MAME_DIR .. "src/devices/cpu/m68000/m68008-sdf8.cpp",
		MAME_DIR .. "src/devices/cpu/m68000/m68008-sif8.cpp",
		MAME_DIR .. "src/devices/cpu/m68000/m68008-sdp8.cpp",
		MAME_DIR .. "src/devices/cpu/m68000/m68008-sip8.cpp",
		MAME_DIR .. "src/devices/cpu/m68000/m68008.h",
		MAME_DIR .. "src/devices/cpu/m68000/m68008.cpp",
		MAME_DIR .. "src/devices/cpu/m68000/m68000musashi.h",
		MAME_DIR .. "src/devices/cpu/m68000/m68000musashi.cpp",
		MAME_DIR .. "src/devices/cpu/m68000/m68010.h",
		MAME_DIR .. "src/devices/cpu/m68000/m68010.cpp",
		MAME_DIR .. "src/devices/cpu/m68000/m68020.h",
		MAME_DIR .. "src/devices/cpu/m68000/m68020.cpp",
		MAME_DIR .. "src/devices/cpu/m68000/m68030.h",
		MAME_DIR .. "src/devices/cpu/m68000/m68030.cpp",
		MAME_DIR .. "src/devices/cpu/m68000/m68040.h",
		MAME_DIR .. "src/devices/cpu/m68000/m68040.cpp",
		MAME_DIR .. "src/devices/cpu/m68000/scc68070.h",
		MAME_DIR .. "src/devices/cpu/m68000/scc68070.cpp",
		MAME_DIR .. "src/devices/cpu/m68000/fscpu32.h",
		MAME_DIR .. "src/devices/cpu/m68000/fscpu32.cpp",
		MAME_DIR .. "src/devices/cpu/m68000/mcf5206e.h",
		MAME_DIR .. "src/devices/cpu/m68000/mcf5206e.cpp",
		MAME_DIR .. "src/devices/cpu/m68000/tmp68301.h",
		MAME_DIR .. "src/devices/cpu/m68000/tmp68301.cpp",
	}
end

if opt_tool(CPUS, "M680X0") then
	table.insert(disasm_files , MAME_DIR .. "src/devices/cpu/m68000/m68kdasm.cpp")
	table.insert(disasm_files , MAME_DIR .. "src/devices/cpu/m68000/m68kdasm.h")
end

--------------------------------------------------
-- Motorola/Freescale DSP56156
--@src/devices/cpu/dsp56156/dsp56156.h,CPUS["DSP56156"] = true
--------------------------------------------------

if CPUS["DSP56156"] then
	files {
		MAME_DIR .. "src/devices/cpu/dsp56156/dsp56156.cpp",
		MAME_DIR .. "src/devices/cpu/dsp56156/dsp56156.h",
		MAME_DIR .. "src/devices/cpu/dsp56156/dsp56mem.cpp",
		MAME_DIR .. "src/devices/cpu/dsp56156/dsp56mem.h",
		MAME_DIR .. "src/devices/cpu/dsp56156/dsp56pcu.cpp",
		MAME_DIR .. "src/devices/cpu/dsp56156/dsp56pcu.h",
		MAME_DIR .. "src/devices/cpu/dsp56156/dsp56def.h",
		MAME_DIR .. "src/devices/cpu/dsp56156/dsp56ops.hxx",
	}
end

if opt_tool(CPUS, "DSP56156") then
	table.insert(disasm_files , MAME_DIR .. "src/devices/cpu/dsp56156/dsp56dsm.cpp")
	table.insert(disasm_files , MAME_DIR .. "src/devices/cpu/dsp56156/dsp56dsm.h")
	table.insert(disasm_files , MAME_DIR .. "src/devices/cpu/dsp56156/opcode.cpp")
	table.insert(disasm_files , MAME_DIR .. "src/devices/cpu/dsp56156/opcode.h")
	table.insert(disasm_files , MAME_DIR .. "src/devices/cpu/dsp56156/inst.cpp")
	table.insert(disasm_files , MAME_DIR .. "src/devices/cpu/dsp56156/inst.h")
	table.insert(disasm_files , MAME_DIR .. "src/devices/cpu/dsp56156/pmove.cpp")
	table.insert(disasm_files , MAME_DIR .. "src/devices/cpu/dsp56156/pmove.h")
	table.insert(disasm_files , MAME_DIR .. "src/devices/cpu/dsp56156/tables.cpp")
	table.insert(disasm_files , MAME_DIR .. "src/devices/cpu/dsp56156/tables.h")
end

--------------------------------------------------
-- PDP-1
--@src/devices/cpu/pdp1/pdp1.h,CPUS["PDP1"] = true
--------------------------------------------------

if CPUS["PDP1"] then
	files {
		MAME_DIR .. "src/devices/cpu/pdp1/pdp1.cpp",
		MAME_DIR .. "src/devices/cpu/pdp1/pdp1.h",
	}
end

if opt_tool(CPUS, "PDP1") then
	table.insert(disasm_files , MAME_DIR .. "src/devices/cpu/pdp1/pdp1dasm.cpp")
	table.insert(disasm_files , MAME_DIR .. "src/devices/cpu/pdp1/pdp1dasm.h")
end

--------------------------------------------------
-- PATINHO FEIO - Escola Politecnica - USP (Brazil)
--@src/devices/cpu/patinhofeio/patinhofeio_cpu.h,CPUS["PATINHOFEIO"] = true
--------------------------------------------------

if CPUS["PATINHOFEIO"] then
	files {
		MAME_DIR .. "src/devices/cpu/patinhofeio/patinho_feio.cpp",
		MAME_DIR .. "src/devices/cpu/patinhofeio/patinhofeio_cpu.h",
	}
end

if opt_tool(CPUS, "PATINHOFEIO") then
	table.insert(disasm_files , MAME_DIR .. "src/devices/cpu/patinhofeio/patinho_feio_dasm.cpp")
	table.insert(disasm_files , MAME_DIR .. "src/devices/cpu/patinhofeio/patinho_feio_dasm.h")
end

--------------------------------------------------
-- Motorola PowerPC series
--@src/devices/cpu/powerpc/ppc.h,CPUS["POWERPC"] = true
--------------------------------------------------

if CPUS["POWERPC"] then
	files {
		MAME_DIR .. "src/devices/cpu/powerpc/ppccom.cpp",
		MAME_DIR .. "src/devices/cpu/powerpc/ppccom.h",
		MAME_DIR .. "src/devices/cpu/powerpc/ppcfe.cpp",
		MAME_DIR .. "src/devices/cpu/powerpc/ppcfe.h",
		MAME_DIR .. "src/devices/cpu/powerpc/ppcdrc.cpp",
		MAME_DIR .. "src/devices/cpu/powerpc/ppc.h",
	}
end

if opt_tool(CPUS, "POWERPC") then
	table.insert(disasm_files , MAME_DIR .. "src/devices/cpu/powerpc/ppc_dasm.cpp")
	table.insert(disasm_files , MAME_DIR .. "src/devices/cpu/powerpc/ppc_dasm.h")
end

--------------------------------------------------
-- NEC V-series Intel-compatible
--@src/devices/cpu/nec/nec.h,CPUS["NEC"] = true
--@src/devices/cpu/nec/v25.h,CPUS["NEC"] = true
--@src/devices/cpu/nec/v5x.h,CPUS["NEC"] = true
--@src/devices/cpu/v30mz/v30mz.h,CPUS["V30MZ"] = true
--------------------------------------------------

if CPUS["NEC"] then
	files {
		MAME_DIR .. "src/devices/cpu/nec/nec.cpp",
		MAME_DIR .. "src/devices/cpu/nec/nec.h",
		MAME_DIR .. "src/devices/cpu/nec/necea.h",
		MAME_DIR .. "src/devices/cpu/nec/necinstr.h",
		MAME_DIR .. "src/devices/cpu/nec/necinstr.hxx",
		MAME_DIR .. "src/devices/cpu/nec/nec80inst.hxx",
		MAME_DIR .. "src/devices/cpu/nec/necmacro.h",
		MAME_DIR .. "src/devices/cpu/nec/necmodrm.h",
		MAME_DIR .. "src/devices/cpu/nec/necpriv.ipp",
		MAME_DIR .. "src/devices/cpu/nec/v25instr.h",
		MAME_DIR .. "src/devices/cpu/nec/v25instr.hxx",
		MAME_DIR .. "src/devices/cpu/nec/v25priv.ipp",
		MAME_DIR .. "src/devices/cpu/nec/v25.cpp",
		MAME_DIR .. "src/devices/cpu/nec/v25.h",
		MAME_DIR .. "src/devices/cpu/nec/v25sfr.cpp",
		MAME_DIR .. "src/devices/cpu/nec/v5x.cpp",
		MAME_DIR .. "src/devices/cpu/nec/v5x.h",
	}
end

if opt_tool(CPUS, "NEC") then
	table.insert(disasm_files , MAME_DIR .. "src/devices/cpu/nec/necdasm.cpp")
	table.insert(disasm_files , MAME_DIR .. "src/devices/cpu/nec/necdasm.h")
end

if CPUS["V30MZ"] then
	files {
		MAME_DIR .. "src/devices/cpu/v30mz/v30mz.cpp",
		MAME_DIR .. "src/devices/cpu/v30mz/v30mz.h",
	}
end

if opt_tool(CPUS, "V30MZ") then
	table.insert(disasm_files , MAME_DIR .. "src/devices/cpu/nec/necdasm.cpp")
	table.insert(disasm_files , MAME_DIR .. "src/devices/cpu/nec/necdasm.h")
end

--------------------------------------------------
-- NEC V60/V70
--@src/devices/cpu/v60/v60.h,CPUS["V60"] = true
--------------------------------------------------

if CPUS["V60"] then
	files {
		MAME_DIR .. "src/devices/cpu/v60/v60.cpp",
		MAME_DIR .. "src/devices/cpu/v60/v60.h",
		MAME_DIR .. "src/devices/cpu/v60/am.hxx",
		MAME_DIR .. "src/devices/cpu/v60/am1.hxx",
		MAME_DIR .. "src/devices/cpu/v60/am2.hxx",
		MAME_DIR .. "src/devices/cpu/v60/am3.hxx",
		MAME_DIR .. "src/devices/cpu/v60/op12.hxx",
		MAME_DIR .. "src/devices/cpu/v60/op2.hxx",
		MAME_DIR .. "src/devices/cpu/v60/op3.hxx",
		MAME_DIR .. "src/devices/cpu/v60/op4.hxx",
		MAME_DIR .. "src/devices/cpu/v60/op5.hxx",
		MAME_DIR .. "src/devices/cpu/v60/op6.hxx",
		MAME_DIR .. "src/devices/cpu/v60/op7a.hxx",
		MAME_DIR .. "src/devices/cpu/v60/optable.hxx",
	}
end

if opt_tool(CPUS, "V60") then
	table.insert(disasm_files , MAME_DIR .. "src/devices/cpu/v60/v60d.cpp")
	table.insert(disasm_files , MAME_DIR .. "src/devices/cpu/v60/v60d.h")
end

--------------------------------------------------
-- NEC V810 (uPD70732)
--@src/devices/cpu/v810/v810.h,CPUS["V810"] = true
--------------------------------------------------

if CPUS["V810"] then
	files {
		MAME_DIR .. "src/devices/cpu/v810/v810.cpp",
		MAME_DIR .. "src/devices/cpu/v810/v810.h",
	}
end

if opt_tool(CPUS, "V810") then
	table.insert(disasm_files , MAME_DIR .. "src/devices/cpu/v810/v810dasm.cpp")
	table.insert(disasm_files , MAME_DIR .. "src/devices/cpu/v810/v810dasm.h")
end

--------------------------------------------------
-- NEC V850, disassembler only
--------------------------------------------------

if opt_tool(CPUS, "V850") then
	table.insert(disasm_files , MAME_DIR .. "src/devices/cpu/v850/v850dasm.cpp")
	table.insert(disasm_files , MAME_DIR .. "src/devices/cpu/v850/v850dasm.h")
end

--------------------------------------------------
-- NEC uPD7725
--@src/devices/cpu/upd7725/upd7725.h,CPUS["UPD7725"] = true
--------------------------------------------------

if CPUS["UPD7725"] then
	files {
		MAME_DIR .. "src/devices/cpu/upd7725/upd7725.cpp",
		MAME_DIR .. "src/devices/cpu/upd7725/upd7725.h",
	}
end

if opt_tool(CPUS, "UPD7725") then
	table.insert(disasm_files , MAME_DIR .. "src/devices/cpu/upd7725/dasm7725.cpp")
	table.insert(disasm_files , MAME_DIR .. "src/devices/cpu/upd7725/dasm7725.h")
end

--------------------------------------------------
-- NEC uPD7810 series
--@src/devices/cpu/upd7810/upd7810.h,CPUS["UPD7810"] = true
--@src/devices/cpu/upd7810/upd7811.h,CPUS["UPD7810"] = true
--------------------------------------------------

if CPUS["UPD7810"] then
	files {
		MAME_DIR .. "src/devices/cpu/upd7810/upd7810.cpp",
		MAME_DIR .. "src/devices/cpu/upd7810/upd7810.h",
		MAME_DIR .. "src/devices/cpu/upd7810/upd7810_opcodes.cpp",
		MAME_DIR .. "src/devices/cpu/upd7810/upd7810_table.cpp",
		MAME_DIR .. "src/devices/cpu/upd7810/upd7810_macros.h",
	}
end

if opt_tool(CPUS, "UPD7810") then
	table.insert(disasm_files , MAME_DIR .. "src/devices/cpu/upd7810/upd7810_dasm.cpp")
	table.insert(disasm_files , MAME_DIR .. "src/devices/cpu/upd7810/upd7810_dasm.h")
end

--------------------------------------------------
-- NEC uCOM-4 series
--@src/devices/cpu/ucom4/ucom4.h,CPUS["UCOM4"] = true
--------------------------------------------------

if CPUS["UCOM4"] then
	files {
		MAME_DIR .. "src/devices/cpu/ucom4/ucom4.cpp",
		MAME_DIR .. "src/devices/cpu/ucom4/ucom4.h",
		MAME_DIR .. "src/devices/cpu/ucom4/ucom4op.cpp",
	}
end

if opt_tool(CPUS, "UCOM4") then
	table.insert(disasm_files , MAME_DIR .. "src/devices/cpu/ucom4/ucom4d.cpp")
	table.insert(disasm_files , MAME_DIR .. "src/devices/cpu/ucom4/ucom4d.h")
end

--------------------------------------------------
-- Nintendo Minx
--@src/devices/cpu/minx/minx.h,CPUS["MINX"] = true
--------------------------------------------------

if CPUS["MINX"] then
	files {
		MAME_DIR .. "src/devices/cpu/minx/minx.cpp",
		MAME_DIR .. "src/devices/cpu/minx/minx.h",
		MAME_DIR .. "src/devices/cpu/minx/minxfunc.h",
		MAME_DIR .. "src/devices/cpu/minx/minxopce.h",
		MAME_DIR .. "src/devices/cpu/minx/minxopcf.h",
		MAME_DIR .. "src/devices/cpu/minx/minxops.h",
	}
end

if opt_tool(CPUS, "MINX") then
	table.insert(disasm_files , MAME_DIR .. "src/devices/cpu/minx/minxd.cpp")
	table.insert(disasm_files , MAME_DIR .. "src/devices/cpu/minx/minxd.h")
end

--------------------------------------------------
-- Nintendo/SGI RSP (R3000-based + vector processing)
--@src/devices/cpu/rsp/rsp.h,CPUS["RSP"] = true
--------------------------------------------------

if CPUS["RSP"] then
	files {
		MAME_DIR .. "src/devices/cpu/rsp/rsp.cpp",
		MAME_DIR .. "src/devices/cpu/rsp/rsp.h",
		MAME_DIR .. "src/devices/cpu/rsp/rspdefs.h",
		MAME_DIR .. "src/devices/cpu/rsp/rspdiv.h",
	}
end

if opt_tool(CPUS, "RSP") then
	table.insert(disasm_files , MAME_DIR .. "src/devices/cpu/rsp/rsp_dasm.cpp")
	table.insert(disasm_files , MAME_DIR .. "src/devices/cpu/rsp/rsp_dasm.h")
end

--------------------------------------------------
-- Matsushita (Panasonic) MN1400
--@src/devices/cpu/mn1400/mn1400.h,CPUS["MN1400"] = true
--------------------------------------------------

if CPUS["MN1400"] then
	files {
		MAME_DIR .. "src/devices/cpu/mn1400/mn1400base.cpp",
		MAME_DIR .. "src/devices/cpu/mn1400/mn1400base.h",
		MAME_DIR .. "src/devices/cpu/mn1400/mn1400.cpp",
		MAME_DIR .. "src/devices/cpu/mn1400/mn1400.h",
		MAME_DIR .. "src/devices/cpu/mn1400/mn1400op.cpp",
	}
end

if opt_tool(CPUS, "MN1400") then
	table.insert(disasm_files , MAME_DIR .. "src/devices/cpu/mn1400/mn1400d.cpp")
	table.insert(disasm_files , MAME_DIR .. "src/devices/cpu/mn1400/mn1400d.h")
end

--------------------------------------------------
-- Panafacom MN1610, disassembler only
--@src/devices/cpu/mn1610/mn1610d.h,CPUS["MN1610"] = true
--------------------------------------------------

if opt_tool(CPUS, "MN1610") then
	table.insert(disasm_files , MAME_DIR .. "src/devices/cpu/mn1610/mn1610d.cpp")
	table.insert(disasm_files , MAME_DIR .. "src/devices/cpu/mn1610/mn1610d.h")
end

--------------------------------------------------
-- Panasonic MN1880
--@src/devices/cpu/mn1880/mn1880.h,CPUS["MN1880"] = true
--------------------------------------------------

if CPUS["MN1880"] then
	files {
		MAME_DIR .. "src/devices/cpu/mn1880/mn1880.cpp",
		MAME_DIR .. "src/devices/cpu/mn1880/mn1880.h",
	}
end

if opt_tool(CPUS, "MN1880") then
	table.insert(disasm_files , MAME_DIR .. "src/devices/cpu/mn1880/mn1880d.cpp")
	table.insert(disasm_files , MAME_DIR .. "src/devices/cpu/mn1880/mn1880d.h")
end

--------------------------------------------------
-- Panasonic MN10200
--@src/devices/cpu/mn10200/mn10200.h,CPUS["MN10200"] = true
--------------------------------------------------

if CPUS["MN10200"] then
	files {
		MAME_DIR .. "src/devices/cpu/mn10200/mn10200.cpp",
		MAME_DIR .. "src/devices/cpu/mn10200/mn10200.h",
	}
end

if opt_tool(CPUS, "MN10200") then
	table.insert(disasm_files , MAME_DIR .. "src/devices/cpu/mn10200/mn102dis.cpp")
	table.insert(disasm_files , MAME_DIR .. "src/devices/cpu/mn10200/mn102dis.h")
end

--------------------------------------------------
-- Saturn
--@src/devices/cpu/saturn/saturn.h,CPUS["SATURN"] = true
--------------------------------------------------

if CPUS["SATURN"] then
	files {
		MAME_DIR .. "src/devices/cpu/saturn/saturn.cpp",
		MAME_DIR .. "src/devices/cpu/saturn/saturn.h",
		MAME_DIR .. "src/devices/cpu/saturn/satops.ipp",
		MAME_DIR .. "src/devices/cpu/saturn/sattable.ipp",
	}
end

if opt_tool(CPUS, "SATURN") then
	table.insert(disasm_files , MAME_DIR .. "src/devices/cpu/saturn/saturnds.cpp")
	table.insert(disasm_files , MAME_DIR .. "src/devices/cpu/saturn/saturnds.h")
end

--------------------------------------------------
-- Sharp SM510 series
--@src/devices/cpu/sm510/sm510.h,CPUS["SM510"] = true
--@src/devices/cpu/sm510/sm511.h,CPUS["SM510"] = true
--@src/devices/cpu/sm510/sm530.h,CPUS["SM510"] = true
--@src/devices/cpu/sm510/sm590.h,CPUS["SM510"] = true
--@src/devices/cpu/sm510/sm5a.h,CPUS["SM510"] = true
--------------------------------------------------

if CPUS["SM510"] then
	files {
		MAME_DIR .. "src/devices/cpu/sm510/sm510base.cpp",
		MAME_DIR .. "src/devices/cpu/sm510/sm510base.h",
		MAME_DIR .. "src/devices/cpu/sm510/sm510.h",
		MAME_DIR .. "src/devices/cpu/sm510/sm510.cpp",
		MAME_DIR .. "src/devices/cpu/sm510/sm510op.cpp",
		MAME_DIR .. "src/devices/cpu/sm510/sm511.h",
		MAME_DIR .. "src/devices/cpu/sm510/sm511.cpp",
		MAME_DIR .. "src/devices/cpu/sm510/sm500.h",
		MAME_DIR .. "src/devices/cpu/sm510/sm500.cpp",
		MAME_DIR .. "src/devices/cpu/sm510/sm500op.cpp",
		MAME_DIR .. "src/devices/cpu/sm510/sm5a.h",
		MAME_DIR .. "src/devices/cpu/sm510/sm5a.cpp",
		MAME_DIR .. "src/devices/cpu/sm510/sm530.h",
		MAME_DIR .. "src/devices/cpu/sm510/sm530.cpp",
		MAME_DIR .. "src/devices/cpu/sm510/sm530op.cpp",
		MAME_DIR .. "src/devices/cpu/sm510/sm590.h",
		MAME_DIR .. "src/devices/cpu/sm510/sm590.cpp",
		MAME_DIR .. "src/devices/cpu/sm510/sm590op.cpp",
	}
end

if opt_tool(CPUS, "SM510") then
	table.insert(disasm_files , MAME_DIR .. "src/devices/cpu/sm510/sm510d.cpp")
	table.insert(disasm_files , MAME_DIR .. "src/devices/cpu/sm510/sm510d.h")
end

--------------------------------------------------
-- Sharp SM8500
--@src/devices/cpu/sm8500/sm8500.h,CPUS["SM8500"] = true
--------------------------------------------------

if CPUS["SM8500"] then
	files {
		MAME_DIR .. "src/devices/cpu/sm8500/sm8500.cpp",
		MAME_DIR .. "src/devices/cpu/sm8500/sm8500.h",
		MAME_DIR .. "src/devices/cpu/sm8500/sm85ops.h",
	}
end

if opt_tool(CPUS, "SM8500") then
	table.insert(disasm_files , MAME_DIR .. "src/devices/cpu/sm8500/sm8500d.cpp")
	table.insert(disasm_files , MAME_DIR .. "src/devices/cpu/sm8500/sm8500d.h")
end

--------------------------------------------------
-- Signetics 2650
--@src/devices/cpu/s2650/s2650.h,CPUS["S2650"] = true
--------------------------------------------------

if CPUS["S2650"] then
	files {
		MAME_DIR .. "src/devices/cpu/s2650/s2650.cpp",
		MAME_DIR .. "src/devices/cpu/s2650/s2650.h",
		MAME_DIR .. "src/devices/cpu/s2650/s2650cpu.h",
	}
end

if opt_tool(CPUS, "S2650") then
	table.insert(disasm_files , MAME_DIR .. "src/devices/cpu/s2650/2650dasm.cpp")
	table.insert(disasm_files , MAME_DIR .. "src/devices/cpu/s2650/2650dasm.h")
end

--------------------------------------------------
-- SC61860
--@src/devices/cpu/sc61860/sc61860.h,CPUS["SC61860"] = true
--------------------------------------------------

if CPUS["SC61860"] then
	files {
		MAME_DIR .. "src/devices/cpu/sc61860/sc61860.cpp",
		MAME_DIR .. "src/devices/cpu/sc61860/sc61860.h",
		--MAME_DIR .. "src/devices/cpu/sc61860/readpc.cpp",
		MAME_DIR .. "src/devices/cpu/sc61860/scops.hxx",
		MAME_DIR .. "src/devices/cpu/sc61860/sctable.hxx",
	}
end

if opt_tool(CPUS, "SC61860") then
	table.insert(disasm_files , MAME_DIR .. "src/devices/cpu/sc61860/scdasm.cpp")
	table.insert(disasm_files , MAME_DIR .. "src/devices/cpu/sc61860/scdasm.h")
end

--------------------------------------------------
-- Sony/Nintendo SPC700
--@src/devices/cpu/spc700/spc700.h,CPUS["SPC700"] = true
--------------------------------------------------

if CPUS["SPC700"] then
	files {
		MAME_DIR .. "src/devices/cpu/spc700/spc700.cpp",
		MAME_DIR .. "src/devices/cpu/spc700/spc700.h",
		MAME_DIR .. "src/devices/cpu/spc700/spc700ds.h",
	}
end

if opt_tool(CPUS, "SPC700") then
	table.insert(disasm_files , MAME_DIR .. "src/devices/cpu/spc700/spc700ds.cpp")
	table.insert(disasm_files , MAME_DIR .. "src/devices/cpu/spc700/spc700ds.h")
end

--------------------------------------------------
-- SSP1601
--@src/devices/cpu/ssp1601/ssp1601.h,CPUS["SSP1601"] = true
--------------------------------------------------

if CPUS["SSP1601"] then
	files {
		MAME_DIR .. "src/devices/cpu/ssp1601/ssp1601.cpp",
		MAME_DIR .. "src/devices/cpu/ssp1601/ssp1601.h",
	}
end

if opt_tool(CPUS, "SSP1601") then
	table.insert(disasm_files , MAME_DIR .. "src/devices/cpu/ssp1601/ssp1601d.cpp")
	table.insert(disasm_files , MAME_DIR .. "src/devices/cpu/ssp1601/ssp1601d.h")
end

--------------------------------------------------
-- SunPlus u'nSP
--@src/devices/cpu/unsp/unsp.h,CPUS["UNSP"] = true
--------------------------------------------------

if CPUS["UNSP"] then
	files {
		MAME_DIR .. "src/devices/cpu/unsp/unsp.cpp",
		MAME_DIR .. "src/devices/cpu/unsp/unsp.h",
		MAME_DIR .. "src/devices/cpu/unsp/unsp_extended.cpp",
		MAME_DIR .. "src/devices/cpu/unsp/unsp_jumps.cpp",
		MAME_DIR .. "src/devices/cpu/unsp/unsp_exxx.cpp",
		MAME_DIR .. "src/devices/cpu/unsp/unsp_fxxx.cpp",
		MAME_DIR .. "src/devices/cpu/unsp/unsp_other.cpp",
		MAME_DIR .. "src/devices/cpu/unsp/unspdefs.h",
		MAME_DIR .. "src/devices/cpu/unsp/unspdrc.cpp",
		MAME_DIR .. "src/devices/cpu/unsp/unspfe.cpp",
		MAME_DIR .. "src/devices/cpu/unsp/unspfe.h",
	}
end

if opt_tool(CPUS, "UNSP") then
	table.insert(disasm_files , MAME_DIR .. "src/devices/cpu/unsp/unspdasm.cpp")
	table.insert(disasm_files , MAME_DIR .. "src/devices/cpu/unsp/unspdasm.h")
	table.insert(disasm_files , MAME_DIR .. "src/devices/cpu/unsp/unspdasm_extended.cpp")
	table.insert(disasm_files , MAME_DIR .. "src/devices/cpu/unsp/unspdasm_jumps.cpp")
	table.insert(disasm_files , MAME_DIR .. "src/devices/cpu/unsp/unspdasm_exxx.cpp")
	table.insert(disasm_files , MAME_DIR .. "src/devices/cpu/unsp/unspdasm_fxxx.cpp")
	table.insert(disasm_files , MAME_DIR .. "src/devices/cpu/unsp/unspdasm_other.cpp")
end

--------------------------------------------------
-- Atmel 8-bit AVR
--@src/devices/cpu/avr8/avr8.h,CPUS["AVR8"] = true
--------------------------------------------------

if CPUS["AVR8"] then
	files {
		MAME_DIR .. "src/devices/cpu/avr8/avr8.cpp",
		MAME_DIR .. "src/devices/cpu/avr8/avr8.h",
	}
end

if opt_tool(CPUS, "AVR8") then
	table.insert(disasm_files , MAME_DIR .. "src/devices/cpu/avr8/avr8dasm.cpp")
	table.insert(disasm_files , MAME_DIR .. "src/devices/cpu/avr8/avr8dasm.h")
end

--------------------------------------------------
-- Texas Instruments TMS1000 series
--@src/devices/cpu/tms1000/tms1000.h,CPUS["TMS1000"] = true
--@src/devices/cpu/tms1000/tms1000c.h,CPUS["TMS1000"] = true
--@src/devices/cpu/tms1000/tms1100.h,CPUS["TMS1000"] = true
--@src/devices/cpu/tms1000/tms1400.h,CPUS["TMS1000"] = true
--@src/devices/cpu/tms1000/tms2100.h,CPUS["TMS1000"] = true
--@src/devices/cpu/tms1000/tms2400.h,CPUS["TMS1000"] = true
--@src/devices/cpu/tms1000/tms0970.h,CPUS["TMS1000"] = true
--@src/devices/cpu/tms1000/tms0980.h,CPUS["TMS1000"] = true
--@src/devices/cpu/tms1000/tms0270.h,CPUS["TMS1000"] = true
--@src/devices/cpu/tms1000/tp0320.h,CPUS["TMS1000"] = true
--@src/devices/cpu/tms1000/smc1102.h,CPUS["TMS1000"] = true
--------------------------------------------------

if CPUS["TMS1000"] then
	files {
		MAME_DIR .. "src/devices/cpu/tms1000/tms1k_base.cpp",
		MAME_DIR .. "src/devices/cpu/tms1000/tms1k_base.h",
		MAME_DIR .. "src/devices/cpu/tms1000/tms1000.cpp",
		MAME_DIR .. "src/devices/cpu/tms1000/tms1000.h",
		MAME_DIR .. "src/devices/cpu/tms1000/tms1000c.cpp",
		MAME_DIR .. "src/devices/cpu/tms1000/tms1000c.h",
		MAME_DIR .. "src/devices/cpu/tms1000/tms1100.cpp",
		MAME_DIR .. "src/devices/cpu/tms1000/tms1100.h",
		MAME_DIR .. "src/devices/cpu/tms1000/tms1400.cpp",
		MAME_DIR .. "src/devices/cpu/tms1000/tms1400.h",
		MAME_DIR .. "src/devices/cpu/tms1000/tms2100.cpp",
		MAME_DIR .. "src/devices/cpu/tms1000/tms2100.h",
		MAME_DIR .. "src/devices/cpu/tms1000/tms2400.cpp",
		MAME_DIR .. "src/devices/cpu/tms1000/tms2400.h",
		MAME_DIR .. "src/devices/cpu/tms1000/tms0970.cpp",
		MAME_DIR .. "src/devices/cpu/tms1000/tms0970.h",
		MAME_DIR .. "src/devices/cpu/tms1000/tms0980.cpp",
		MAME_DIR .. "src/devices/cpu/tms1000/tms0980.h",
		MAME_DIR .. "src/devices/cpu/tms1000/tms0270.cpp",
		MAME_DIR .. "src/devices/cpu/tms1000/tms0270.h",
		MAME_DIR .. "src/devices/cpu/tms1000/tp0320.cpp",
		MAME_DIR .. "src/devices/cpu/tms1000/tp0320.h",
		MAME_DIR .. "src/devices/cpu/tms1000/smc1102.cpp",
		MAME_DIR .. "src/devices/cpu/tms1000/smc1102.h",
	}
end

if opt_tool(CPUS, "TMS1000") then
	table.insert(disasm_files , MAME_DIR .. "src/devices/cpu/tms1000/tms1k_dasm.cpp")
	table.insert(disasm_files , MAME_DIR .. "src/devices/cpu/tms1000/tms1k_dasm.h")
end

--------------------------------------------------
-- Texas Instruments TMS7000 series
--@src/devices/cpu/tms7000/tms7000.h,CPUS["TMS7000"] = true
--------------------------------------------------

if CPUS["TMS7000"] then
	files {
		MAME_DIR .. "src/devices/cpu/tms7000/tms7000.cpp",
		MAME_DIR .. "src/devices/cpu/tms7000/tms7000.h",
		MAME_DIR .. "src/devices/cpu/tms7000/tms7000op.cpp",
	}
end

if opt_tool(CPUS, "TMS7000") then
	table.insert(disasm_files , MAME_DIR .. "src/devices/cpu/tms7000/7000dasm.cpp")
	table.insert(disasm_files , MAME_DIR .. "src/devices/cpu/tms7000/7000dasm.h")
end

--------------------------------------------------
-- Texas Instruments TMS99xx series
--@src/devices/cpu/tms9900/tms9900.h,CPUS["TMS9900"] = true
--@src/devices/cpu/tms9900/tms9980a.h,CPUS["TMS9900"] = true
--@src/devices/cpu/tms9900/tms9995.h,CPUS["TMS9900"] = true
--@src/devices/cpu/tms9900/ti990_10.h,CPUS["TMS9900"] = true
--------------------------------------------------

if CPUS["TMS9900"] then
	files {
		MAME_DIR .. "src/devices/cpu/tms9900/tms9900.cpp",
		MAME_DIR .. "src/devices/cpu/tms9900/tms9900.h",
		MAME_DIR .. "src/devices/cpu/tms9900/tms9980a.cpp",
		MAME_DIR .. "src/devices/cpu/tms9900/tms9980a.h",
		MAME_DIR .. "src/devices/cpu/tms9900/tms9995.cpp",
		MAME_DIR .. "src/devices/cpu/tms9900/tms9995.h",
		MAME_DIR .. "src/devices/cpu/tms9900/ti990_10.cpp",
		MAME_DIR .. "src/devices/cpu/tms9900/ti990_10.h",
		MAME_DIR .. "src/devices/cpu/tms9900/tms99com.h",
	}
end

if opt_tool(CPUS, "TMS9900") then
	table.insert(disasm_files , MAME_DIR .. "src/devices/cpu/tms9900/9900dasm.cpp")
	table.insert(disasm_files , MAME_DIR .. "src/devices/cpu/tms9900/9900dasm.h")
end

--------------------------------------------------
-- Texas Instruments TMS340x0 graphics controllers
--@src/devices/cpu/tms34010/tms34010.h,CPUS["TMS340X0"] = true
--------------------------------------------------

if CPUS["TMS340X0"] then
	files {
		MAME_DIR .. "src/devices/cpu/tms34010/tms34010.cpp",
		MAME_DIR .. "src/devices/cpu/tms34010/tms34010.h",
		MAME_DIR .. "src/devices/cpu/tms34010/34010fld.hxx",
		MAME_DIR .. "src/devices/cpu/tms34010/34010gfx.hxx",
		MAME_DIR .. "src/devices/cpu/tms34010/34010ops.h",
		MAME_DIR .. "src/devices/cpu/tms34010/34010ops.hxx",
		MAME_DIR .. "src/devices/cpu/tms34010/34010tbl.hxx",
	}
end

if opt_tool(CPUS, "TMS340X0") then
	table.insert(disasm_files , MAME_DIR .. "src/devices/cpu/tms34010/34010dsm.cpp")
	table.insert(disasm_files , MAME_DIR .. "src/devices/cpu/tms34010/34010dsm.h")
end

--------------------------------------------------
-- Texas Instruments TMS3201x DSP
--@src/devices/cpu/tms32010/tms32010.h,CPUS["TMS32010"] = true
--------------------------------------------------

if CPUS["TMS32010"] then
	files {
		MAME_DIR .. "src/devices/cpu/tms32010/tms32010.cpp",
		MAME_DIR .. "src/devices/cpu/tms32010/tms32010.h",
	}
end

if opt_tool(CPUS, "TMS32010") then
	table.insert(disasm_files , MAME_DIR .. "src/devices/cpu/tms32010/32010dsm.cpp")
	table.insert(disasm_files , MAME_DIR .. "src/devices/cpu/tms32010/32010dsm.h")
end

--------------------------------------------------
-- Texas Instruments TMS3202x DSP
--@src/devices/cpu/tms32025/tms32025.h,CPUS["TMS32025"] = true
--------------------------------------------------

if CPUS["TMS32025"] then
	files {
		MAME_DIR .. "src/devices/cpu/tms32025/tms32025.cpp",
		MAME_DIR .. "src/devices/cpu/tms32025/tms32025.h",
	}
end

if opt_tool(CPUS, "TMS32025") then
	table.insert(disasm_files , MAME_DIR .. "src/devices/cpu/tms32025/32025dsm.cpp")
	table.insert(disasm_files , MAME_DIR .. "src/devices/cpu/tms32025/32025dsm.h")
end

--------------------------------------------------
-- Texas Instruments TMS3203x DSP
--@src/devices/cpu/tms32031/tms32031.h,CPUS["TMS32031"] = true
--------------------------------------------------

if CPUS["TMS32031"] then
	files {
		MAME_DIR .. "src/devices/cpu/tms32031/tms32031.cpp",
		MAME_DIR .. "src/devices/cpu/tms32031/tms32031.h",
		MAME_DIR .. "src/devices/cpu/tms32031/32031ops.hxx",
	}
end

if opt_tool(CPUS, "TMS32031") then
	table.insert(disasm_files , MAME_DIR .. "src/devices/cpu/tms32031/dis32031.cpp")
	table.insert(disasm_files , MAME_DIR .. "src/devices/cpu/tms32031/dis32031.h")
end

--------------------------------------------------
-- Texas Instruments TMS3205x DSP
--@src/devices/cpu/tms32051/tms32051.h,CPUS["TMS32051"] = true
--------------------------------------------------

if CPUS["TMS32051"] then
	files {
		MAME_DIR .. "src/devices/cpu/tms32051/tms32051.cpp",
		MAME_DIR .. "src/devices/cpu/tms32051/tms32051.h",
		MAME_DIR .. "src/devices/cpu/tms32051/32051ops.h",
		MAME_DIR .. "src/devices/cpu/tms32051/32051ops.hxx",
	}
end

if opt_tool(CPUS, "TMS32051") then
	table.insert(disasm_files , MAME_DIR .. "src/devices/cpu/tms32051/dis32051.cpp")
	table.insert(disasm_files , MAME_DIR .. "src/devices/cpu/tms32051/dis32051.h")
end

--------------------------------------------------
-- Texas Instruments TMS3208x DSP
--@src/devices/cpu/tms32082/tms32082.h,CPUS["TMS32082"] = true
--------------------------------------------------

if CPUS["TMS32082"] then
	files {
		MAME_DIR .. "src/devices/cpu/tms32082/tms32082.cpp",
		MAME_DIR .. "src/devices/cpu/tms32082/tms32082.h",
		MAME_DIR .. "src/devices/cpu/tms32082/mp_ops.cpp",
	}
end

if opt_tool(CPUS, "TMS32082") then
	table.insert(disasm_files , MAME_DIR .. "src/devices/cpu/tms32082/dis_mp.cpp")
	table.insert(disasm_files , MAME_DIR .. "src/devices/cpu/tms32082/dis_mp.h")
	table.insert(disasm_files , MAME_DIR .. "src/devices/cpu/tms32082/dis_pp.cpp")
	table.insert(disasm_files , MAME_DIR .. "src/devices/cpu/tms32082/dis_pp.h")
end

--------------------------------------------------
-- Texas Instruments TMS57002 DSP
--@src/devices/cpu/tms57002/tms57002.h,CPUS["TMS57002"] = true
--------------------------------------------------

if CPUS["TMS57002"] then
	files {
		MAME_DIR .. "src/devices/cpu/tms57002/tms57002.cpp",
		MAME_DIR .. "src/devices/cpu/tms57002/tms57002.h",
		MAME_DIR .. "src/devices/cpu/tms57002/tmsops.cpp",
		MAME_DIR .. "src/devices/cpu/tms57002/tms57kdec.cpp",
	}
	dependency {
		{ MAME_DIR .. "src/devices/cpu/tms57002/tms57kdec.cpp", GEN_DIR .. "emu/cpu/tms57002/tms57002.hxx" },
		{ MAME_DIR .. "src/devices/cpu/tms57002/tms57002.cpp",  GEN_DIR .. "emu/cpu/tms57002/tms57002.hxx" },
		{ MAME_DIR .. "src/devices/cpu/tms57002/tmsops.cpp",  GEN_DIR .. "emu/cpu/tms57002/tms57002.hxx" },
	}
	custombuildtask {
		{ MAME_DIR .. "src/devices/cpu/tms57002/tmsinstr.lst" , GEN_DIR .. "emu/cpu/tms57002/tms57002.hxx",   { MAME_DIR .. "src/devices/cpu/tms57002/tmsmake.py" }, {"@echo Generating TMS57002 source file...", PYTHON .. " $(1) s $(<) $(@)" } }
	}
end

if opt_tool(CPUS, "TMS57002") then
	table.insert(disasm_files , MAME_DIR .. "src/devices/cpu/tms57002/57002dsm.cpp")
	table.insert(disasm_files , MAME_DIR .. "src/devices/cpu/tms57002/57002dsm.h")
	table.insert(disasm_dependency , { MAME_DIR .. "src/devices/cpu/tms57002/57002dsm.cpp",  GEN_DIR .. "emu/cpu/tms57002/tms57002d.hxx" } )
	table.insert(disasm_dependency , { MAME_DIR .. "src/devices/cpu/tms57002/57002dsm.cpp",  GEN_DIR .. "emu/cpu/tms57002/tms57002.hxx" } )
	table.insert(disasm_custombuildtask , { MAME_DIR .. "src/devices/cpu/tms57002/tmsinstr.lst" , GEN_DIR .. "emu/cpu/tms57002/tms57002d.hxx",   { MAME_DIR .. "src/devices/cpu/tms57002/tmsmake.py" }, {"@echo Generating TMS57002 source file...", PYTHON .. " $(1) d $(<) $(@)" }})
	table.insert(disasm_custombuildtask , { MAME_DIR .. "src/devices/cpu/tms57002/tmsinstr.lst" , GEN_DIR .. "emu/cpu/tms57002/tms57002.hxx",    { MAME_DIR .. "src/devices/cpu/tms57002/tmsmake.py" }, {"@echo Generating TMS57002 source file...", PYTHON .. " $(1) s $(<) $(@)" }})
end

--------------------------------------------------
-- Toshiba TLCS-90 Series
--@src/devices/cpu/tlcs90/tlcs90.h,CPUS["TLCS90"] = true
--------------------------------------------------

if CPUS["TLCS90"] then
	files {
		MAME_DIR .. "src/devices/cpu/tlcs90/tlcs90.cpp",
		MAME_DIR .. "src/devices/cpu/tlcs90/tlcs90.h",
	}
end

if opt_tool(CPUS, "TLCS90") then
	table.insert(disasm_files , MAME_DIR .. "src/devices/cpu/tlcs90/tlcs90d.cpp")
	table.insert(disasm_files , MAME_DIR .. "src/devices/cpu/tlcs90/tlcs90d.h")
end

--------------------------------------------------
-- Toshiba TLCS-870 Series
--@src/devices/cpu/tlcs870/tlcs870.h,CPUS["TLCS870"] = true
--------------------------------------------------

if CPUS["TLCS870"] then
	files {
		MAME_DIR .. "src/devices/cpu/tlcs870/tlcs870.cpp",
		MAME_DIR .. "src/devices/cpu/tlcs870/tlcs870_ops.cpp",
		MAME_DIR .. "src/devices/cpu/tlcs870/tlcs870_ops_reg.cpp",
		MAME_DIR .. "src/devices/cpu/tlcs870/tlcs870_ops_src.cpp",
		MAME_DIR .. "src/devices/cpu/tlcs870/tlcs870_ops_dst.cpp",
		MAME_DIR .. "src/devices/cpu/tlcs870/tlcs870_ops_helper.cpp",
		MAME_DIR .. "src/devices/cpu/tlcs870/tlcs870.h",
	}
end

if opt_tool(CPUS, "TLCS870") then
	table.insert(disasm_files , MAME_DIR .. "src/devices/cpu/tlcs870/tlcs870d.cpp")
	table.insert(disasm_files , MAME_DIR .. "src/devices/cpu/tlcs870/tlcs870d.h")
end

--------------------------------------------------
-- Toshiba TLCS-900 Series
--@src/devices/cpu/tlcs900/tlcs900.h,CPUS["TLCS900"] = true
--------------------------------------------------

if CPUS["TLCS900"] then
	files {
		MAME_DIR .. "src/devices/cpu/tlcs900/tlcs900.cpp",
		MAME_DIR .. "src/devices/cpu/tlcs900/tlcs900.h",
		MAME_DIR .. "src/devices/cpu/tlcs900/900tbl.hxx",
		MAME_DIR .. "src/devices/cpu/tlcs900/900htbl.hxx",
		MAME_DIR .. "src/devices/cpu/tlcs900/tmp95c061.cpp",
		MAME_DIR .. "src/devices/cpu/tlcs900/tmp95c061.h",
		MAME_DIR .. "src/devices/cpu/tlcs900/tmp95c063.cpp",
		MAME_DIR .. "src/devices/cpu/tlcs900/tmp95c063.h",
		MAME_DIR .. "src/devices/cpu/tlcs900/tmp96c141.cpp",
		MAME_DIR .. "src/devices/cpu/tlcs900/tmp96c141.h",
	}
end

if opt_tool(CPUS, "TLCS900") then
	table.insert(disasm_files , MAME_DIR .. "src/devices/cpu/tlcs900/dasm900.cpp")
	table.insert(disasm_files , MAME_DIR .. "src/devices/cpu/tlcs900/dasm900.h")
end

--------------------------------------------------
-- TX0
--@src/devices/cpu/tx0/tx0.h,CPUS["TX0"] = true
--------------------------------------------------

if CPUS["TX0"] then
	files {
		MAME_DIR .. "src/devices/cpu/tx0/tx0.cpp",
		MAME_DIR .. "src/devices/cpu/tx0/tx0.h",
	}
end

if opt_tool(CPUS, "TX0") then
	table.insert(disasm_files , MAME_DIR .. "src/devices/cpu/tx0/tx0dasm.cpp")
	table.insert(disasm_files , MAME_DIR .. "src/devices/cpu/tx0/tx0dasm.h")
end

--------------------------------------------------
-- Zilog Z80
--@src/devices/cpu/z80/z80.h,CPUS["Z80"] = true
--@src/devices/cpu/z80/kc82.h,CPUS["KC80"] = true
--@src/devices/cpu/z80/kl5c80a12.h,CPUS["KC80"] = true
--@src/devices/cpu/z80/kl5c80a16.h,CPUS["KC80"] = true
--@src/devices/cpu/z80/ky80.h,CPUS["KC80"] = true
--------------------------------------------------

if (CPUS["Z80"]~=null or CPUS["KC80"]~=null) then
	files {
		MAME_DIR .. "src/devices/cpu/z80/z80.cpp",
		MAME_DIR .. "src/devices/cpu/z80/z80.h",
		MAME_DIR .. "src/devices/cpu/z80/tmpz84c011.cpp",
		MAME_DIR .. "src/devices/cpu/z80/tmpz84c011.h",
		MAME_DIR .. "src/devices/cpu/z80/tmpz84c015.cpp",
		MAME_DIR .. "src/devices/cpu/z80/tmpz84c015.h",
		MAME_DIR .. "src/devices/cpu/z80/ez80.cpp",
		MAME_DIR .. "src/devices/cpu/z80/ez80.h",
		MAME_DIR .. "src/devices/cpu/z80/lz8420m.cpp",
		MAME_DIR .. "src/devices/cpu/z80/lz8420m.h",
		MAME_DIR .. "src/devices/cpu/z80/mc8123.cpp",
		MAME_DIR .. "src/devices/cpu/z80/mc8123.h",
		MAME_DIR .. "src/devices/cpu/z80/r800.cpp",
		MAME_DIR .. "src/devices/cpu/z80/r800.h",
		MAME_DIR .. "src/devices/cpu/z80/z84c015.cpp",
		MAME_DIR .. "src/devices/cpu/z80/z84c015.h",
	}

	dependency {
		{ MAME_DIR .. "src/devices/cpu/z80/z80.cpp", GEN_DIR .. "emu/cpu/z80/z80.hxx" },
<<<<<<< HEAD
		{ MAME_DIR .. "src/devices/cpu/z80/z80.cpp", GEN_DIR .. "emu/cpu/z80/z80_rop.hxx" },
		{ MAME_DIR .. "src/devices/cpu/z80/z80.cpp", GEN_DIR .. "emu/cpu/z80/z80_ncs800rop.hxx" },
		{ MAME_DIR .. "src/devices/cpu/z80/r800.cpp", GEN_DIR .. "emu/cpu/z80/r800.hxx" },
=======
		{ MAME_DIR .. "src/devices/cpu/z80/z80.cpp", GEN_DIR .. "emu/cpu/z80/z80_ncs800.hxx" },
>>>>>>> ccad8c4c
	}

	custombuildtask {
		{ MAME_DIR .. "src/devices/cpu/z80/z80.lst", GEN_DIR .. "emu/cpu/z80/z80.hxx", { MAME_DIR .. "src/devices/cpu/z80/z80make.py" }, { "@echo Generating Z80 source file...",   PYTHON .. "  $(1) $(<) $(@)" } },
<<<<<<< HEAD
		{ MAME_DIR .. "src/devices/cpu/z80/z80.lst", GEN_DIR .. "emu/cpu/z80/z80_rop.hxx", { MAME_DIR .. "src/devices/cpu/z80/z80make.py" }, { "@echo Generating Z80 \\(rop\\) source file...",   PYTHON .. " $(1) rop $(<) $(@)" } },
		{ MAME_DIR .. "src/devices/cpu/z80/z80.lst", GEN_DIR .. "emu/cpu/z80/z80_ncs800rop.hxx", { MAME_DIR .. "src/devices/cpu/z80/z80make.py" }, { "@echo Generating NSC800 \\(rop\\) source file...",   PYTHON .. " $(1) ncs800rop $(<) $(@)" } },
		{ MAME_DIR .. "src/devices/cpu/z80/z80.lst", GEN_DIR .. "emu/cpu/z80/r800.hxx", { MAME_DIR .. "src/devices/cpu/z80/z80make.py" }, { "@echo Generating R800 source file...",   PYTHON .. "  $(1) r800 $(<) $(@)" } },
=======
		{ MAME_DIR .. "src/devices/cpu/z80/z80.lst", GEN_DIR .. "emu/cpu/z80/z80_ncs800.hxx", { MAME_DIR .. "src/devices/cpu/z80/z80make.py" }, { "@echo Generating NSC800 source file...",   PYTHON .. " $(1) ncs800 $(<) $(@)" } },
>>>>>>> ccad8c4c
	}
end

if CPUS["KC80"] then
	files {
		MAME_DIR .. "src/devices/cpu/z80/kc82.cpp",
		MAME_DIR .. "src/devices/cpu/z80/kc82.h",
		MAME_DIR .. "src/devices/cpu/z80/kl5c80a12.cpp",
		MAME_DIR .. "src/devices/cpu/z80/kl5c80a12.h",
		MAME_DIR .. "src/devices/cpu/z80/kl5c80a16.cpp",
		MAME_DIR .. "src/devices/cpu/z80/kl5c80a16.h",
		MAME_DIR .. "src/devices/cpu/z80/kp63.cpp",
		MAME_DIR .. "src/devices/cpu/z80/kp63.h",
		MAME_DIR .. "src/devices/cpu/z80/kp64.cpp",
		MAME_DIR .. "src/devices/cpu/z80/kp64.h",
		MAME_DIR .. "src/devices/cpu/z80/kp69.cpp",
		MAME_DIR .. "src/devices/cpu/z80/kp69.h",
		MAME_DIR .. "src/devices/cpu/z80/ky80.cpp",
		MAME_DIR .. "src/devices/cpu/z80/ky80.h",
	}
end

local want_disasm_z80  = opt_tool(CPUS, "Z80")
local want_disasm_kc80 = opt_tool(CPUS, "KC80")

if want_disasm_z80 or want_disasm_kc80 then
	table.insert(disasm_files , MAME_DIR .. "src/devices/cpu/z80/r800dasm.cpp")
	table.insert(disasm_files , MAME_DIR .. "src/devices/cpu/z80/r800dasm.h")
	table.insert(disasm_files , MAME_DIR .. "src/devices/cpu/z80/z80dasm.cpp")
	table.insert(disasm_files , MAME_DIR .. "src/devices/cpu/z80/z80dasm.h")
end

--------------------------------------------------
-- Sharp LR35902 (Game Boy CPU)
--@src/devices/cpu/lr35902/lr35902.h,CPUS["LR35902"] = true
--@src/devices/cpu/lr35902/lr35902d.h,CPUS["LR35902"] = true
--------------------------------------------------

if CPUS["LR35902"] then
	files {
		MAME_DIR .. "src/devices/cpu/lr35902/lr35902.cpp",
		MAME_DIR .. "src/devices/cpu/lr35902/lr35902.h",
		MAME_DIR .. "src/devices/cpu/lr35902/opc_cb.hxx",
		MAME_DIR .. "src/devices/cpu/lr35902/opc_main.hxx",
	}
end

if opt_tool(CPUS, "LR35902") then
	table.insert(disasm_files , MAME_DIR .. "src/devices/cpu/lr35902/lr35902d.cpp")
	table.insert(disasm_files , MAME_DIR .. "src/devices/cpu/lr35902/lr35902d.h")
end

--------------------------------------------------
-- Zilog Z180
--@src/devices/cpu/z180/z180.h,CPUS["Z180"] = true
--------------------------------------------------

if CPUS["Z180"] then
	files {
		MAME_DIR .. "src/devices/cpu/z180/hd647180x.cpp",
		MAME_DIR .. "src/devices/cpu/z180/hd647180x.h",
		MAME_DIR .. "src/devices/cpu/z180/z180.cpp",
		MAME_DIR .. "src/devices/cpu/z180/z180.h",
		MAME_DIR .. "src/devices/cpu/z180/z180cb.hxx",
		MAME_DIR .. "src/devices/cpu/z180/z180dd.hxx",
		MAME_DIR .. "src/devices/cpu/z180/z180ed.hxx",
		MAME_DIR .. "src/devices/cpu/z180/z180fd.hxx",
		MAME_DIR .. "src/devices/cpu/z180/z180op.hxx",
		MAME_DIR .. "src/devices/cpu/z180/z180xy.hxx",
		MAME_DIR .. "src/devices/cpu/z180/z180ops.h",
		MAME_DIR .. "src/devices/cpu/z180/z180tbl.h",
		MAME_DIR .. "src/devices/cpu/z180/z180asci.cpp",
		MAME_DIR .. "src/devices/cpu/z180/z180asci.h",
		MAME_DIR .. "src/devices/cpu/z180/z180csio.cpp",
		MAME_DIR .. "src/devices/cpu/z180/z180csio.h",
	}
end

if opt_tool(CPUS, "Z180") then
	table.insert(disasm_files , MAME_DIR .. "src/devices/cpu/z180/z180dasm.cpp")
	table.insert(disasm_files , MAME_DIR .. "src/devices/cpu/z180/z180dasm.h")
end

--------------------------------------------------
-- Zilog Z8000
--@src/devices/cpu/z8000/z8000.h,CPUS["Z8000"] = true
--------------------------------------------------

if CPUS["Z8000"] then
	files {
		MAME_DIR .. "src/devices/cpu/z8000/z8000.cpp",
		MAME_DIR .. "src/devices/cpu/z8000/z8000.h",
		--MAME_DIR .. "src/devices/cpu/z8000/makedab.cpp",
		MAME_DIR .. "src/devices/cpu/z8000/z8000cpu.h",
		MAME_DIR .. "src/devices/cpu/z8000/z8000dab.h",
		MAME_DIR .. "src/devices/cpu/z8000/z8000ops.hxx",
		MAME_DIR .. "src/devices/cpu/z8000/z8000tbl.hxx",
	}
end

if opt_tool(CPUS, "Z8000") then
	table.insert(disasm_files , MAME_DIR .. "src/devices/cpu/z8000/8000dasm.cpp")
	table.insert(disasm_files , MAME_DIR .. "src/devices/cpu/z8000/8000dasm.h")
end

--------------------------------------------------
-- Zilog Z8
--@src/devices/cpu/z8/z8.h,CPUS["Z8"] = true
--------------------------------------------------

if CPUS["Z8"] then
	files {
		MAME_DIR .. "src/devices/cpu/z8/z8.cpp",
		MAME_DIR .. "src/devices/cpu/z8/z8.h",
		MAME_DIR .. "src/devices/cpu/z8/z8ops.hxx",
	}
end

if opt_tool(CPUS, "Z8") then
	table.insert(disasm_files , MAME_DIR .. "src/devices/cpu/z8/z8dasm.cpp")
	table.insert(disasm_files , MAME_DIR .. "src/devices/cpu/z8/z8dasm.h")
end

--------------------------------------------------
-- Argonaut SuperFX
--@src/devices/cpu/superfx/superfx.h,CPUS["SUPERFX"] = true
--------------------------------------------------

if CPUS["SUPERFX"] then
	files {
		MAME_DIR .. "src/devices/cpu/superfx/superfx.cpp",
		MAME_DIR .. "src/devices/cpu/superfx/superfx.h",
	}
end

if opt_tool(CPUS, "SUPERFX") then
	table.insert(disasm_files , MAME_DIR .. "src/devices/cpu/superfx/sfx_dasm.cpp")
	table.insert(disasm_files , MAME_DIR .. "src/devices/cpu/superfx/sfx_dasm.h")
end

--------------------------------------------------
-- Rockwell A/B5000 family
--@src/devices/cpu/rw5000/a5000.h,CPUS["RW5000"] = true
--@src/devices/cpu/rw5000/a5500.h,CPUS["RW5000"] = true
--@src/devices/cpu/rw5000/a5900.h,CPUS["RW5000"] = true
--@src/devices/cpu/rw5000/b5000.h,CPUS["RW5000"] = true
--@src/devices/cpu/rw5000/b5500.h,CPUS["RW5000"] = true
--@src/devices/cpu/rw5000/b6000.h,CPUS["RW5000"] = true
--@src/devices/cpu/rw5000/b6100.h,CPUS["RW5000"] = true
--------------------------------------------------

if CPUS["RW5000"] then
	files {
		MAME_DIR .. "src/devices/cpu/rw5000/rw5000base.cpp",
		MAME_DIR .. "src/devices/cpu/rw5000/rw5000base.h",
		MAME_DIR .. "src/devices/cpu/rw5000/b5000.cpp",
		MAME_DIR .. "src/devices/cpu/rw5000/b5000.h",
		MAME_DIR .. "src/devices/cpu/rw5000/b5000op.cpp",
		MAME_DIR .. "src/devices/cpu/rw5000/b5500.cpp",
		MAME_DIR .. "src/devices/cpu/rw5000/b5500.h",
		MAME_DIR .. "src/devices/cpu/rw5000/b6000.cpp",
		MAME_DIR .. "src/devices/cpu/rw5000/b6000.h",
		MAME_DIR .. "src/devices/cpu/rw5000/b6100.cpp",
		MAME_DIR .. "src/devices/cpu/rw5000/b6100.h",
		MAME_DIR .. "src/devices/cpu/rw5000/a5000.cpp",
		MAME_DIR .. "src/devices/cpu/rw5000/a5000.h",
		MAME_DIR .. "src/devices/cpu/rw5000/a5500.cpp",
		MAME_DIR .. "src/devices/cpu/rw5000/a5500.h",
		MAME_DIR .. "src/devices/cpu/rw5000/a5900.cpp",
		MAME_DIR .. "src/devices/cpu/rw5000/a5900.h",
	}
end

if opt_tool(CPUS, "RW5000") then
	table.insert(disasm_files , MAME_DIR .. "src/devices/cpu/rw5000/rw5000d.cpp")
	table.insert(disasm_files , MAME_DIR .. "src/devices/cpu/rw5000/rw5000d.h")
end

--------------------------------------------------
-- Rockwell PPS-4
--@src/devices/cpu/pps4/pps4.h,CPUS["PPS4"] = true
--------------------------------------------------

if CPUS["PPS4"] then
	files {
		MAME_DIR .. "src/devices/cpu/pps4/pps4.cpp",
		MAME_DIR .. "src/devices/cpu/pps4/pps4.h",
	}
end

if opt_tool(CPUS, "PPS4") then
	table.insert(disasm_files , MAME_DIR .. "src/devices/cpu/pps4/pps4dasm.cpp")
	table.insert(disasm_files , MAME_DIR .. "src/devices/cpu/pps4/pps4dasm.h")
end

--------------------------------------------------
-- Rockwell PPS-4/1
--@src/devices/cpu/pps41/mm75.h,CPUS["PPS41"] = true
--@src/devices/cpu/pps41/mm76.h,CPUS["PPS41"] = true
--@src/devices/cpu/pps41/mm78.h,CPUS["PPS41"] = true
--@src/devices/cpu/pps41/mm78la.h,CPUS["PPS41"] = true
--------------------------------------------------

if CPUS["PPS41"] then
	files {
		MAME_DIR .. "src/devices/cpu/pps41/pps41base.cpp",
		MAME_DIR .. "src/devices/cpu/pps41/pps41base.h",
		MAME_DIR .. "src/devices/cpu/pps41/mm75.cpp",
		MAME_DIR .. "src/devices/cpu/pps41/mm75.h",
		MAME_DIR .. "src/devices/cpu/pps41/mm75op.cpp",
		MAME_DIR .. "src/devices/cpu/pps41/mm76.cpp",
		MAME_DIR .. "src/devices/cpu/pps41/mm76.h",
		MAME_DIR .. "src/devices/cpu/pps41/mm76op.cpp",
		MAME_DIR .. "src/devices/cpu/pps41/mm78.cpp",
		MAME_DIR .. "src/devices/cpu/pps41/mm78.h",
		MAME_DIR .. "src/devices/cpu/pps41/mm78op.cpp",
		MAME_DIR .. "src/devices/cpu/pps41/mm78la.cpp",
		MAME_DIR .. "src/devices/cpu/pps41/mm78la.h",
		MAME_DIR .. "src/devices/cpu/pps41/mm78laop.cpp",
	}
end

if opt_tool(CPUS, "PPS41") then
	table.insert(disasm_files , MAME_DIR .. "src/devices/cpu/pps41/pps41d.cpp")
	table.insert(disasm_files , MAME_DIR .. "src/devices/cpu/pps41/pps41d.h")
end

--------------------------------------------------
-- Hitachi HD61700
--@src/devices/cpu/hd61700/hd61700.h,CPUS["HD61700"] = true
--------------------------------------------------

if CPUS["HD61700"] then
	files {
		MAME_DIR .. "src/devices/cpu/hd61700/hd61700.cpp",
		MAME_DIR .. "src/devices/cpu/hd61700/hd61700.h",
	}
end

if opt_tool(CPUS, "HD61700") then
	table.insert(disasm_files , MAME_DIR .. "src/devices/cpu/hd61700/hd61700d.cpp")
	table.insert(disasm_files , MAME_DIR .. "src/devices/cpu/hd61700/hd61700d.h")
end

--------------------------------------------------
-- Sanyo LC8670
--@src/devices/cpu/lc8670/lc8670.h,CPUS["LC8670"] = true
--------------------------------------------------

if CPUS["LC8670"] then
	files {
		MAME_DIR .. "src/devices/cpu/lc8670/lc8670.cpp",
		MAME_DIR .. "src/devices/cpu/lc8670/lc8670.h",
	}
end

if opt_tool(CPUS, "LC8670") then
	table.insert(disasm_files , MAME_DIR .. "src/devices/cpu/lc8670/lc8670dsm.cpp")
	table.insert(disasm_files , MAME_DIR .. "src/devices/cpu/lc8670/lc8670dsm.h")
end

--------------------------------------------------
-- Sega SCU DSP
--@src/devices/cpu/scudsp/scudsp.h,CPUS["SCUDSP"] = true
--------------------------------------------------

if CPUS["SCUDSP"] then
	files {
		MAME_DIR .. "src/devices/cpu/scudsp/scudsp.cpp",
		MAME_DIR .. "src/devices/cpu/scudsp/scudsp.h",
	}
end

if opt_tool(CPUS, "SCUDSP") then
	table.insert(disasm_files , MAME_DIR .. "src/devices/cpu/scudsp/scudspdasm.cpp")
	table.insert(disasm_files , MAME_DIR .. "src/devices/cpu/scudsp/scudspdasm.h")
end

--------------------------------------------------
-- Sunplus Technology S+core
--@src/devices/cpu/score/score.h,CPUS["SCORE"] = true
--------------------------------------------------

if CPUS["SCORE"] then
	files {
		MAME_DIR .. "src/devices/cpu/score/score.cpp",
		MAME_DIR .. "src/devices/cpu/score/score.h",
		MAME_DIR .. "src/devices/cpu/score/scorem.h",
	}
end

if opt_tool(CPUS, "SCORE") then
	table.insert(disasm_files , MAME_DIR .. "src/devices/cpu/score/scoredsm.cpp")
	table.insert(disasm_files , MAME_DIR .. "src/devices/cpu/score/scoredsm.h")
end

--------------------------------------------------
-- Xerox Alto-II
--@src/devices/cpu/alto2/alto2cpu.h,CPUS["ALTO2"] = true
--------------------------------------------------

if CPUS["ALTO2"] then
	files {
		MAME_DIR .. "src/devices/cpu/alto2/alto2cpu.cpp",
		MAME_DIR .. "src/devices/cpu/alto2/alto2cpu.h",
		MAME_DIR .. "src/devices/cpu/alto2/a2disk.cpp",
		MAME_DIR .. "src/devices/cpu/alto2/a2disk.h",
		MAME_DIR .. "src/devices/cpu/alto2/a2disp.cpp",
		MAME_DIR .. "src/devices/cpu/alto2/a2disp.h",
		MAME_DIR .. "src/devices/cpu/alto2/a2curt.cpp",
		MAME_DIR .. "src/devices/cpu/alto2/a2curt.h",
		MAME_DIR .. "src/devices/cpu/alto2/a2dht.cpp",
		MAME_DIR .. "src/devices/cpu/alto2/a2dht.h",
		MAME_DIR .. "src/devices/cpu/alto2/a2dvt.cpp",
		MAME_DIR .. "src/devices/cpu/alto2/a2dvt.h",
		MAME_DIR .. "src/devices/cpu/alto2/a2dwt.cpp",
		MAME_DIR .. "src/devices/cpu/alto2/a2dwt.h",
		MAME_DIR .. "src/devices/cpu/alto2/a2emu.cpp",
		MAME_DIR .. "src/devices/cpu/alto2/a2emu.h",
		MAME_DIR .. "src/devices/cpu/alto2/a2ether.cpp",
		MAME_DIR .. "src/devices/cpu/alto2/a2ether.h",
		MAME_DIR .. "src/devices/cpu/alto2/a2hw.cpp",
		MAME_DIR .. "src/devices/cpu/alto2/a2hw.h",
		MAME_DIR .. "src/devices/cpu/alto2/a2kbd.cpp",
		MAME_DIR .. "src/devices/cpu/alto2/a2kbd.h",
		MAME_DIR .. "src/devices/cpu/alto2/a2ksec.cpp",
		MAME_DIR .. "src/devices/cpu/alto2/a2ksec.h",
		MAME_DIR .. "src/devices/cpu/alto2/a2kwd.cpp",
		MAME_DIR .. "src/devices/cpu/alto2/a2kwd.h",
		MAME_DIR .. "src/devices/cpu/alto2/a2mem.cpp",
		MAME_DIR .. "src/devices/cpu/alto2/a2mem.h",
		MAME_DIR .. "src/devices/cpu/alto2/a2mouse.cpp",
		MAME_DIR .. "src/devices/cpu/alto2/a2mouse.h",
		MAME_DIR .. "src/devices/cpu/alto2/a2mrt.cpp",
		MAME_DIR .. "src/devices/cpu/alto2/a2mrt.h",
		MAME_DIR .. "src/devices/cpu/alto2/a2part.cpp",
		MAME_DIR .. "src/devices/cpu/alto2/a2part.h",
		MAME_DIR .. "src/devices/cpu/alto2/a2ram.cpp",
		MAME_DIR .. "src/devices/cpu/alto2/a2ram.h",
		MAME_DIR .. "src/devices/cpu/alto2/a2roms.cpp",
		MAME_DIR .. "src/devices/cpu/alto2/a2roms.h",
		MAME_DIR .. "src/devices/cpu/alto2/a2jkff.h",
	}
end

if opt_tool(CPUS, "ALTO2") then
	table.insert(disasm_files , MAME_DIR .. "src/devices/cpu/alto2/alto2dsm.cpp")
	table.insert(disasm_files , MAME_DIR .. "src/devices/cpu/alto2/alto2dsm.h")
end

------------------------------------------
-- Sun SPARCv7, SPARCv8 implementation
--@src/devices/cpu/sparc/sparc.h,CPUS["SPARC"] = true
--------------------------------------------------

if CPUS["SPARC"] then
	files {
		MAME_DIR .. "src/devices/cpu/sparc/sparc.cpp",
		MAME_DIR .. "src/devices/cpu/sparc/sparcdefs.h",
		MAME_DIR .. "src/devices/cpu/sparc/sparc_intf.h",
		MAME_DIR .. "src/devices/cpu/sparc/sparc.h",
	}
end

if opt_tool(CPUS, "SPARC") then
	table.insert(disasm_files , MAME_DIR .. "src/devices/cpu/sparc/sparcdasm.cpp")
	table.insert(disasm_files , MAME_DIR .. "src/devices/cpu/sparc/sparcdasm.h")
end

--------------------------------------------------
-- Intergraph CLIPPER (C100/C300/C400) series
--@src/devices/cpu/clipper/clipper.h,CPUS["CLIPPER"] = true
--------------------------------------------------

if CPUS["CLIPPER"] then
	files {
		MAME_DIR .. "src/devices/cpu/clipper/clipper.cpp",
		MAME_DIR .. "src/devices/cpu/clipper/clipper.h",
	}
end

if opt_tool(CPUS, "CLIPPER") then
	table.insert(disasm_files , MAME_DIR .. "src/devices/cpu/clipper/clipperd.cpp")
	table.insert(disasm_files , MAME_DIR .. "src/devices/cpu/clipper/clipperd.h")
end


--------------------------------------------------
-- VM Labs Nuon, disassembler only
--------------------------------------------------

if opt_tool(CPUS, "NUON") then
	table.insert(disasm_files , MAME_DIR .. "src/devices/cpu/nuon/nuondasm.cpp")
	table.insert(disasm_files , MAME_DIR .. "src/devices/cpu/nuon/nuondasm.h")
end

--------------------------------------------------
-- DEC Alpha (EV4/EV5/EV6/EV7) series
--@src/devices/cpu/alpha/alpha.h,CPUS["ALPHA"] = true
--------------------------------------------------

if CPUS["ALPHA"] then
	files {
		MAME_DIR .. "src/devices/cpu/alpha/alpha.cpp",
		MAME_DIR .. "src/devices/cpu/alpha/alpha.h",
	}
end

if opt_tool(CPUS, "ALPHA") then
	table.insert(disasm_files , MAME_DIR .. "src/devices/cpu/alpha/alphad.cpp")
	table.insert(disasm_files , MAME_DIR .. "src/devices/cpu/alpha/alphad.h")
end

--------------------------------------------------
-- Hewlett-Packard HP2100 (disassembler only)
--@src/devices/cpu/hp2100/hp2100.h,CPUS["HP2100"] = true
--------------------------------------------------

if opt_tool(CPUS, "HP2100") then
	table.insert(disasm_files , MAME_DIR .. "src/devices/cpu/hp2100/hp2100d.cpp")
	table.insert(disasm_files , MAME_DIR .. "src/devices/cpu/hp2100/hp2100d.h")
end

--------------------------------------------------
-- SDS Sigma 2 (disassembler only)
--@src/devices/cpu/sigma2/sigma2.h,CPUS["SIGMA2"] = true
--------------------------------------------------

if opt_tool(CPUS, "SIGMA2") then
	table.insert(disasm_files , MAME_DIR .. "src/devices/cpu/sigma2/sigma2d.cpp")
	table.insert(disasm_files , MAME_DIR .. "src/devices/cpu/sigma2/sigma2d.h")
end

--------------------------------------------------
-- Control Data Corporation 1700 (disassembler only)
--@src/devices/cpu/cdc1700/cdc1700.h,CPUS["CDC1700"] = true
--------------------------------------------------

if opt_tool(CPUS, "CDC1700") then
	table.insert(disasm_files , MAME_DIR .. "src/devices/cpu/cdc1700/cdc1700d.cpp")
	table.insert(disasm_files , MAME_DIR .. "src/devices/cpu/cdc1700/cdc1700d.h")
end

--------------------------------------------------
-- National Semiconductor HPC
--@src/devices/cpu/hpc/hpc.h,CPUS["HPC"] = true
--------------------------------------------------

if CPUS["HPC"] then
	files {
		MAME_DIR .. "src/devices/cpu/hpc/hpc.cpp",
		MAME_DIR .. "src/devices/cpu/hpc/hpc.h",
	}
end

if opt_tool(CPUS, "HPC") then
	table.insert(disasm_files , MAME_DIR .. "src/devices/cpu/hpc/hpcdasm.cpp")
	table.insert(disasm_files , MAME_DIR .. "src/devices/cpu/hpc/hpcdasm.h")
end

--------------------------------------------------
-- Yamaha SWP30
--@src/devices/sound/swp30.h,CPUS["SWP30"] = true
--------------------------------------------------

if CPUS["SWP30"] then
	files {
		MAME_DIR .. "src/devices/sound/swp30.cpp",
		MAME_DIR .. "src/devices/sound/swp30.h",
	}
end

if opt_tool(CPUS, "SWP30") then
	table.insert(disasm_files , MAME_DIR .. "src/devices/sound/swp30d.cpp")
	table.insert(disasm_files , MAME_DIR .. "src/devices/sound/swp30d.h")
end

--------------------------------------------------
-- Yamaha DSPV
--@src/devices/sound/dspv.h,CPUS["DSPV"] = true
--------------------------------------------------

if CPUS["DSPV"] then
	files {
		MAME_DIR .. "src/devices/sound/dspv.cpp",
		MAME_DIR .. "src/devices/sound/dspv.h",
	}
end

if opt_tool(CPUS, "DSPV") then
	table.insert(disasm_files , MAME_DIR .. "src/devices/sound/dspvd.cpp")
	table.insert(disasm_files , MAME_DIR .. "src/devices/sound/dspvd.h")
end

--------------------------------------------------
--  National Semiconductor NS32000 series
--@src/devices/cpu/ns32000/ns32000.h,CPUS["NS32000"] = true
--------------------------------------------------

if CPUS["NS32000"] then
	files {
		MAME_DIR .. "src/devices/cpu/ns32000/ns32000.cpp",
		MAME_DIR .. "src/devices/cpu/ns32000/ns32000.h",
		MAME_DIR .. "src/devices/cpu/ns32000/common.h",
	}
end

if opt_tool(CPUS, "NS32000") then
	table.insert(disasm_files , MAME_DIR .. "src/devices/cpu/ns32000/ns32000d.cpp")
	table.insert(disasm_files , MAME_DIR .. "src/devices/cpu/ns32000/ns32000d.h")
end

--------------------------------------------------
-- Elan RISC II series
--@src/devices/cpu/rii/riscii.h,CPUS["RII"] = true
--------------------------------------------------

if CPUS["RII"] then
	files {
		MAME_DIR .. "src/devices/cpu/rii/riscii.cpp",
		MAME_DIR .. "src/devices/cpu/rii/riscii.h",
	}
end

if opt_tool(CPUS, "RII") then
	table.insert(disasm_files , MAME_DIR .. "src/devices/cpu/rii/riidasm.cpp")
	table.insert(disasm_files , MAME_DIR .. "src/devices/cpu/rii/riidasm.h")
end

--------------------------------------------------
-- National Semiconductor BCP
--@src/devices/cpu/bcp/dp8344.h,CPUS["BCP"] = true
--------------------------------------------------

if CPUS["BCP"] then
	files {
		MAME_DIR .. "src/devices/cpu/bcp/dp8344.cpp",
		MAME_DIR .. "src/devices/cpu/bcp/dp8344.h",
	}
end

if opt_tool(CPUS, "BCP") then
	table.insert(disasm_files , MAME_DIR .. "src/devices/cpu/bcp/bcpdasm.cpp")
	table.insert(disasm_files , MAME_DIR .. "src/devices/cpu/bcp/bcpdasm.h")
end

--------------------------------------------------
-- Fujitsu F2MC-16 series
--@src/devices/cpu/f2mc16/f2mc16.h,CPUS["F2MC16"] = true
--------------------------------------------------

if CPUS["F2MC16"] then
	files {
		MAME_DIR .. "src/devices/cpu/f2mc16/f2mc16.cpp",
		MAME_DIR .. "src/devices/cpu/f2mc16/f2mc16.h",
		MAME_DIR .. "src/devices/cpu/f2mc16/mb9061x.cpp",
		MAME_DIR .. "src/devices/cpu/f2mc16/mb9061x.h",
	}
end

if opt_tool(CPUS, "F2MC16") then
	table.insert(disasm_files , MAME_DIR .. "src/devices/cpu/f2mc16/f2mc16d.cpp")
	table.insert(disasm_files , MAME_DIR .. "src/devices/cpu/f2mc16/f2mc16d.h")
end

--------------------------------------------------
-- National Semiconductor CR16B
--@src/devices/cpu/cr16b/cr16b.h,CPUS["CR16B"] = true
--------------------------------------------------

if CPUS["CR16B"] then
	files {
		MAME_DIR .. "src/devices/cpu/cr16b/cr16b.cpp",
		MAME_DIR .. "src/devices/cpu/cr16b/cr16b.h",
	}
end

if opt_tool(CPUS, "CR16B") then
	table.insert(disasm_files , MAME_DIR .. "src/devices/cpu/cr16b/cr16bdasm.cpp")
	table.insert(disasm_files , MAME_DIR .. "src/devices/cpu/cr16b/cr16bdasm.h")
end

--------------------------------------------------
-- National Semiconductor CR16C, disassembler only
--------------------------------------------------

if opt_tool(CPUS, "CR16C") then
	table.insert(disasm_files , MAME_DIR .. "src/devices/cpu/cr16c/cr16cdasm.cpp")
	table.insert(disasm_files , MAME_DIR .. "src/devices/cpu/cr16c/cr16cdasm.h")
end

--------------------------------------------------
-- Gigatron
--@src/devices/cpu/gigatron/gigatron.h,CPUS["GTRON"] = true
--------------------------------------------------

if CPUS["GTRON"] then
	files {
		MAME_DIR .. "src/devices/cpu/gigatron/gigatron.cpp",
		MAME_DIR .. "src/devices/cpu/gigatron/gigatron.h",
	}
end

if opt_tool(CPUS, "GTRON") then
	table.insert(disasm_files , MAME_DIR .. "src/devices/cpu/gigatron/gigatrondasm.cpp")
	table.insert(disasm_files , MAME_DIR .. "src/devices/cpu/gigatron/gigatrondasm.h")
end

--------------------------------------------------
-- Motorola DSP56000
--@src/devices/cpu/dsp56000/dsp56000.h,CPUS["DSP56000"] = true
--------------------------------------------------

if CPUS["DSP56000"] then
	files {
		MAME_DIR .. "src/devices/cpu/dsp56000/dsp56000.cpp",
		MAME_DIR .. "src/devices/cpu/dsp56000/dsp56000.h",
	}
end

if opt_tool(CPUS, "DSP56000") then
	table.insert(disasm_files , MAME_DIR .. "src/devices/cpu/dsp56000/dsp56000d.cpp")
	table.insert(disasm_files , MAME_DIR .. "src/devices/cpu/dsp56000/dsp56000d.h")
end

--------------------------------------------------
-- DEC VAX, disassembler only
--@src/devices/cpu/vax/vax.h,CPUS["VAX"] = true
--------------------------------------------------

if opt_tool(CPUS, "VAX") then
	table.insert(disasm_files , MAME_DIR .. "src/devices/cpu/vax/vaxdasm.cpp")
	table.insert(disasm_files , MAME_DIR .. "src/devices/cpu/vax/vaxdasm.h")
end

--------------------------------------------------
-- DEC VT50/VT52
--@src/devices/cpu/vt50/vt50.h,CPUS["VT50"] = true
--------------------------------------------------

if CPUS["VT50"] then
	files {
		MAME_DIR .. "src/devices/cpu/vt50/vt50.cpp",
		MAME_DIR .. "src/devices/cpu/vt50/vt50.h",
	}
end

if opt_tool(CPUS, "VT50") then
	table.insert(disasm_files , MAME_DIR .. "src/devices/cpu/vt50/vt50dasm.cpp")
	table.insert(disasm_files , MAME_DIR .. "src/devices/cpu/vt50/vt50dasm.h")
end

--------------------------------------------------
-- DEC VT61
--@src/devices/cpu/vt61/vt61.h,CPUS["VT61"] = true
--------------------------------------------------

if CPUS["VT61"] then
	files {
		MAME_DIR .. "src/devices/cpu/vt61/vt61.cpp",
		MAME_DIR .. "src/devices/cpu/vt61/vt61.h",
	}
end

if opt_tool(CPUS, "VT61") then
	table.insert(disasm_files , MAME_DIR .. "src/devices/cpu/vt61/vt61dasm.cpp")
	table.insert(disasm_files , MAME_DIR .. "src/devices/cpu/vt61/vt61dasm.h")
end

--------------------------------------------------
-- National Semiconductor PACE/INS8900
--@src/devices/cpu/pace/pace.h,CPUS["PACE"] = true
--------------------------------------------------

if CPUS["PACE"] then
	files {
		MAME_DIR .. "src/devices/cpu/pace/pace.cpp",
		MAME_DIR .. "src/devices/cpu/pace/pace.h",
	}
end

if opt_tool(CPUS, "PACE") then
	table.insert(disasm_files , MAME_DIR .. "src/devices/cpu/pace/pacedasm.cpp")
	table.insert(disasm_files , MAME_DIR .. "src/devices/cpu/pace/pacedasm.h")
end

--------------------------------------------------
-- AT&T WE32000/WE32100/WE32200
--@src/devices/cpu/we32000/we32100.h,CPUS["WE32000"] = true
--------------------------------------------------

if CPUS["WE32000"] then
	files {
		MAME_DIR .. "src/devices/cpu/we32000/we32100.cpp",
		MAME_DIR .. "src/devices/cpu/we32000/we32100.h",
	}
end

if opt_tool(CPUS, "WE32000") then
	table.insert(disasm_files , MAME_DIR .. "src/devices/cpu/we32000/we32100d.cpp")
	table.insert(disasm_files , MAME_DIR .. "src/devices/cpu/we32000/we32100d.h")
end

--------------------------------------------------
-- DEC RX01
--@src/devices/cpu/rx01/rx01.h,CPUS["RX01"] = true
--------------------------------------------------

if CPUS["RX01"] then
	files {
		MAME_DIR .. "src/devices/cpu/rx01/rx01.cpp",
		MAME_DIR .. "src/devices/cpu/rx01/rx01.h",
	}
end

if opt_tool(CPUS, "RX01") then
	table.insert(disasm_files , MAME_DIR .. "src/devices/cpu/rx01/rx01dasm.cpp")
	table.insert(disasm_files , MAME_DIR .. "src/devices/cpu/rx01/rx01dasm.h")
end

--------------------------------------------------
-- Motorola M88000
--@src/devices/cpu/m88000/m88000.h,CPUS["M88000"] = true
--------------------------------------------------

if CPUS["M88000"] then
	files {
		MAME_DIR .. "src/devices/cpu/m88000/m88000.cpp",
		MAME_DIR .. "src/devices/cpu/m88000/m88000.h",
	}
end

if opt_tool(CPUS, "M88000") then
	table.insert(disasm_files , MAME_DIR .. "src/devices/cpu/m88000/m88000d.cpp")
	table.insert(disasm_files , MAME_DIR .. "src/devices/cpu/m88000/m88000d.h")
end

--------------------------------------------------
-- XAVIX2
--@src/devices/cpu/xavix2/xavix2.h,CPUS["XAVIX2"] = true
--------------------------------------------------

if CPUS["XAVIX2"] then
	files {
		MAME_DIR .. "src/devices/cpu/xavix2/xavix2.cpp",
		MAME_DIR .. "src/devices/cpu/xavix2/xavix2.h",
	}
end

if opt_tool(CPUS, "XAVIX2") then
	table.insert(disasm_files , MAME_DIR .. "src/devices/cpu/xavix2/xavix2d.cpp")
	table.insert(disasm_files , MAME_DIR .. "src/devices/cpu/xavix2/xavix2d.h")
end

--------------------------------------------------
-- NEC 78K
--@src/devices/cpu/upd78k/upd78k0.h,CPUS["UPD78K"] = true
--@src/devices/cpu/upd78k/upd78k2.h,CPUS["UPD78K"] = true
--@src/devices/cpu/upd78k/upd78k3.h,CPUS["UPD78K"] = true
--@src/devices/cpu/upd78k/upd78k4.h,CPUS["UPD78K"] = true
--------------------------------------------------

if CPUS["UPD78K"] then
	files {
		MAME_DIR .. "src/devices/cpu/upd78k/upd78k0.cpp",
		MAME_DIR .. "src/devices/cpu/upd78k/upd78k0.h",
		MAME_DIR .. "src/devices/cpu/upd78k/upd78k2.cpp",
		MAME_DIR .. "src/devices/cpu/upd78k/upd78k2.h",
		MAME_DIR .. "src/devices/cpu/upd78k/upd78k3.cpp",
		MAME_DIR .. "src/devices/cpu/upd78k/upd78k3.h",
		MAME_DIR .. "src/devices/cpu/upd78k/upd78k4.cpp",
		MAME_DIR .. "src/devices/cpu/upd78k/upd78k4.h",
	}
end

if opt_tool(CPUS, "UPD78K") then
	table.insert(disasm_files , MAME_DIR .. "src/devices/cpu/upd78k/upd78kd.cpp")
	table.insert(disasm_files , MAME_DIR .. "src/devices/cpu/upd78k/upd78kd.h")
	table.insert(disasm_files , MAME_DIR .. "src/devices/cpu/upd78k/upd78k0d.cpp")
	table.insert(disasm_files , MAME_DIR .. "src/devices/cpu/upd78k/upd78k0d.h")
	table.insert(disasm_files , MAME_DIR .. "src/devices/cpu/upd78k/upd78k1d.cpp")
	table.insert(disasm_files , MAME_DIR .. "src/devices/cpu/upd78k/upd78k1d.h")
	table.insert(disasm_files , MAME_DIR .. "src/devices/cpu/upd78k/upd78k2d.cpp")
	table.insert(disasm_files , MAME_DIR .. "src/devices/cpu/upd78k/upd78k2d.h")
	table.insert(disasm_files , MAME_DIR .. "src/devices/cpu/upd78k/upd78k3d.cpp")
	table.insert(disasm_files , MAME_DIR .. "src/devices/cpu/upd78k/upd78k3d.h")
	table.insert(disasm_files , MAME_DIR .. "src/devices/cpu/upd78k/upd78k4d.cpp")
	table.insert(disasm_files , MAME_DIR .. "src/devices/cpu/upd78k/upd78k4d.h")
end

--------------------------------------------------
-- IBM ROMP
--@src/devices/cpu/romp/romp.h,CPUS["ROMP"] = true
--------------------------------------------------

if CPUS["ROMP"] then
	files {
		MAME_DIR .. "src/devices/cpu/romp/romp.cpp",
		MAME_DIR .. "src/devices/cpu/romp/romp.h",
		MAME_DIR .. "src/devices/cpu/romp/rsc.h",
	}
end

if opt_tool(CPUS, "ROMP") then
	table.insert(disasm_files , MAME_DIR .. "src/devices/cpu/romp/rompdasm.cpp")
	table.insert(disasm_files , MAME_DIR .. "src/devices/cpu/romp/rompdasm.h")
end

--------------------------------------------------
-- KS0164
--@src/devices/cpu/ks0164/ks0164.h,CPUS["KS0164"] = true
--------------------------------------------------

if CPUS["KS0164"] then
	files {
		MAME_DIR .. "src/devices/cpu/ks0164/ks0164.cpp",
		MAME_DIR .. "src/devices/cpu/ks0164/ks0164.h",
	}
end

if opt_tool(CPUS, "KS0164") then
	table.insert(disasm_files , MAME_DIR .. "src/devices/cpu/ks0164/ks0164d.cpp")
	table.insert(disasm_files , MAME_DIR .. "src/devices/cpu/ks0164/ks0164d.h")
end

--------------------------------------------------
-- uPD177x - Disassembler only
--@src/devices/cpu/upd177x/upd177x.h,CPUS["UPD177X"] = true
--------------------------------------------------

if opt_tool(CPUS, "UPD177X") then
	table.insert(disasm_files , MAME_DIR .. "src/devices/cpu/upd177x/upd177xd.cpp")
	table.insert(disasm_files , MAME_DIR .. "src/devices/cpu/upd177x/upd177xd.h")
end

--------------------------------------------------
-- Sanyo LC58 - Disassembler only
--@src/devices/cpu/lc58/lc58.h,CPUS["LC58"] = true
--------------------------------------------------

if opt_tool(CPUS, "LC58") then
	table.insert(disasm_files , MAME_DIR .. "src/devices/cpu/lc58/lc58d.cpp")
	table.insert(disasm_files , MAME_DIR .. "src/devices/cpu/lc58/lc58d.h")
end

--------------------------------------------------
-- OKI MSM6502/6512 - Disassembler only
--@src/devices/cpu/msm65x2/msm65x2.h,CPUS["MSM65X2"] = true
--------------------------------------------------

if opt_tool(CPUS, "MSM65X2") then
	table.insert(disasm_files , MAME_DIR .. "src/devices/cpu/msm65x2/msm65x2d.cpp")
	table.insert(disasm_files , MAME_DIR .. "src/devices/cpu/msm65x2/msm65x2d.h")
end

--------------------------------------------------
-- Sanyo LC57 - Disassembler only
--@src/devices/cpu/lc57/lc57.h,CPUS["LC57"] = true
--------------------------------------------------

if opt_tool(CPUS, "LC57") then
	table.insert(disasm_files , MAME_DIR .. "src/devices/cpu/lc57/lc57d.cpp")
	table.insert(disasm_files , MAME_DIR .. "src/devices/cpu/lc57/lc57d.h")
end

--------------------------------------------------
-- Mark I (Andrew Holme)
--@src/devices/cpu/mk1/mk1.h,CPUS["MK1"] = true
--------------------------------------------------

if CPUS["MK1"] then
	files {
		MAME_DIR .. "src/devices/cpu/mk1/mk1.cpp",
		MAME_DIR .. "src/devices/cpu/mk1/mk1.h",
	}
end

if opt_tool(CPUS, "MK1") then
	table.insert(disasm_files , MAME_DIR .. "src/devices/cpu/mk1/mk1dasm.cpp")
	table.insert(disasm_files , MAME_DIR .. "src/devices/cpu/mk1/mk1dasm.h")
end

--------------------------------------------------
-- Motorola M68HC16 (CPU16)
--@src/devices/cpu/m68hc16/cpu16.h,CPUS["M68HC16"] = true
--------------------------------------------------

if CPUS["M68HC16"] then
	files {
		MAME_DIR .. "src/devices/cpu/m68hc16/cpu16.cpp",
		MAME_DIR .. "src/devices/cpu/m68hc16/cpu16.h",
		MAME_DIR .. "src/devices/cpu/m68hc16/m68hc16z.cpp",
		MAME_DIR .. "src/devices/cpu/m68hc16/m68hc16z.h",
	}
end

if opt_tool(CPUS, "M68HC16") then
	table.insert(disasm_files , MAME_DIR .. "src/devices/cpu/m68hc16/cpu16dasm.cpp")
	table.insert(disasm_files , MAME_DIR .. "src/devices/cpu/m68hc16/cpu16dasm.h")
end

--------------------------------------------------
-- Varian 620, disassembler only
--------------------------------------------------

if opt_tool(CPUS, "V620") then
	table.insert(disasm_files , MAME_DIR .. "src/devices/cpu/v620/v620dasm.cpp")
	table.insert(disasm_files , MAME_DIR .. "src/devices/cpu/v620/v620dasm.h")
end

--------------------------------------------------
-- Altera Nios II
--@src/devices/cpu/nios2/nios2.h,CPUS["NIOS2"] = true
--------------------------------------------------

if CPUS["NIOS2"] then
	files {
		MAME_DIR .. "src/devices/cpu/nios2/nios2.cpp",
		MAME_DIR .. "src/devices/cpu/nios2/nios2.h",
	}
end

if opt_tool(CPUS, "NIOS2") then
	table.insert(disasm_files , MAME_DIR .. "src/devices/cpu/nios2/nios2dasm.cpp")
	table.insert(disasm_files , MAME_DIR .. "src/devices/cpu/nios2/nios2dasm.h")
end

--------------------------------------------------
-- IBM 1800, disassembler only
--@src/devices/cpu/ibm1800/ibm1800.h,CPUS["IBM1800"] = true
--------------------------------------------------

if opt_tool(CPUS, "IBM1800") then
	table.insert(disasm_files , MAME_DIR .. "src/devices/cpu/ibm1800/ibm1800d.cpp")
	table.insert(disasm_files , MAME_DIR .. "src/devices/cpu/ibm1800/ibm1800d.h")
end

--------------------------------------------------
-- Data General Nova, disassembler only
--@src/devices/cpu/nova/nova.h,CPUS["NOVA"] = true
--------------------------------------------------

if opt_tool(CPUS, "NOVA") then
	table.insert(disasm_files , MAME_DIR .. "src/devices/cpu/nova/novadasm.cpp")
	table.insert(disasm_files , MAME_DIR .. "src/devices/cpu/nova/novadasm.h")
end

--------------------------------------------------
-- Interdata Series 16, disassembler only
--@src/devices/cpu/interdata16/interdata16.h,CPUS["INTERDATA16"] = true
--------------------------------------------------

if opt_tool(CPUS, "INTERDATA16") then
	table.insert(disasm_files , MAME_DIR .. "src/devices/cpu/interdata16/dasm16.cpp")
	table.insert(disasm_files , MAME_DIR .. "src/devices/cpu/interdata16/dasm16.h")
end

--------------------------------------------------
-- SGS-Thomson ST9
--@src/devices/cpu/st9/st905x.h,CPUS["ST9"] = true
--------------------------------------------------

if CPUS["ST9"] then
	files {
		MAME_DIR .. "src/devices/cpu/st9/st905x.cpp",
		MAME_DIR .. "src/devices/cpu/st9/st905x.h",
	}
end

if opt_tool(CPUS, "ST9") then
	table.insert(disasm_files , MAME_DIR .. "src/devices/cpu/st9/st9dasm.cpp")
	table.insert(disasm_files , MAME_DIR .. "src/devices/cpu/st9/st9dasm.h")
end

--------------------------------------------------
-- 3C/Honeywell DDP-516, disassembler only
--@src/devices/cpu/ddp516/ddp516.h,CPUS["DDP516"] = true
--------------------------------------------------

if opt_tool(CPUS, "DDP516") then
	table.insert(disasm_files , MAME_DIR .. "src/devices/cpu/ddp516/ddp516d.cpp")
	table.insert(disasm_files , MAME_DIR .. "src/devices/cpu/ddp516/ddp516d.h")
end

--------------------------------------------------
-- Whatever is in the Evolution
--@src/devices/cpu/evolution/evo.h,CPUS["EVOLUTION"] = true
--------------------------------------------------

if CPUS["EVOLUTION"] then
	files {
		MAME_DIR .. "src/devices/cpu/evolution/evo.cpp",
		MAME_DIR .. "src/devices/cpu/evolution/evo.h",
	}
end

if opt_tool(CPUS, "EVOLUTION") then
	table.insert(disasm_files , MAME_DIR .. "src/devices/cpu/evolution/evod.cpp")
	table.insert(disasm_files , MAME_DIR .. "src/devices/cpu/evolution/evod.h")
end

--------------------------------------------------
-- Tensilica Xtensa
--@src/devices/cpu/xtensa/xtensa.h,CPUS["XTENSA"] = true
--------------------------------------------------

if CPUS["XTENSA"] then
	files {
		MAME_DIR .. "src/devices/cpu/xtensa/xtensa.cpp",
		MAME_DIR .. "src/devices/cpu/xtensa/xtensa.h",
		MAME_DIR .. "src/devices/cpu/xtensa/xtensa_helper.cpp",
		MAME_DIR .. "src/devices/cpu/xtensa/xtensa_helper.h",
	}
end

if opt_tool(CPUS, "XTENSA") then
	table.insert(disasm_files , MAME_DIR .. "src/devices/cpu/xtensa/xtensad.cpp")
	table.insert(disasm_files , MAME_DIR .. "src/devices/cpu/xtensa/xtensad.h")
	table.insert(disasm_files , MAME_DIR .. "src/devices/cpu/xtensa/xtensa_helper.cpp")
	table.insert(disasm_files , MAME_DIR .. "src/devices/cpu/xtensa/xtensa_helper.h")
end

--------------------------------------------------
-- Holtek HT1130
--@src/devices/cpu/ht1130/ht1130.h,CPUS["HT1130"] = true
--------------------------------------------------

if CPUS["HT1130"] then
	files {
		MAME_DIR .. "src/devices/cpu/ht1130/ht1130.cpp",
		MAME_DIR .. "src/devices/cpu/ht1130/ht1130.h",
	}
end

if opt_tool(CPUS, "HT1130") then
	table.insert(disasm_files , MAME_DIR .. "src/devices/cpu/ht1130/ht1130d.cpp")
	table.insert(disasm_files , MAME_DIR .. "src/devices/cpu/ht1130/ht1130d.h")
end

--------------------------------------------------
-- Epson C33 STD, C33 ADV, etc.
--@src/devices/cpu/c33/c33common.h,CPUS["C33"] = true
--------------------------------------------------

if CPUS["C33"] then
	files {
		MAME_DIR .. "src/devices/cpu/c33/c33common.h",
		MAME_DIR .. "src/devices/cpu/c33/c33helpers.ipp",
		MAME_DIR .. "src/devices/cpu/c33/c33std.cpp",
		MAME_DIR .. "src/devices/cpu/c33/c33std.h",
		MAME_DIR .. "src/devices/cpu/c33/s1c33209.cpp",
		MAME_DIR .. "src/devices/cpu/c33/s1c33209.h",
	}
end

if opt_tool(CPUS, "C33") then
	table.insert(disasm_files , MAME_DIR .. "src/devices/cpu/c33/c33dasm.cpp")
	table.insert(disasm_files , MAME_DIR .. "src/devices/cpu/c33/c33dasm.h")
end

--------------------------------------------------
-- IBM PALM
--@src/devices/cpu/palm/palm.h,CPUS["PALM"] = true
--------------------------------------------------

if CPUS["PALM"] then
	files {
		MAME_DIR .. "src/devices/cpu/palm/palm.cpp",
		MAME_DIR .. "src/devices/cpu/palm/palm.h",
	}
end

if opt_tool(CPUS, "PALM") then
	table.insert(disasm_files , MAME_DIR .. "src/devices/cpu/palm/palmd.cpp")
	table.insert(disasm_files , MAME_DIR .. "src/devices/cpu/palm/palmd.h")
end<|MERGE_RESOLUTION|>--- conflicted
+++ resolved
@@ -2978,24 +2978,14 @@
 
 	dependency {
 		{ MAME_DIR .. "src/devices/cpu/z80/z80.cpp", GEN_DIR .. "emu/cpu/z80/z80.hxx" },
-<<<<<<< HEAD
-		{ MAME_DIR .. "src/devices/cpu/z80/z80.cpp", GEN_DIR .. "emu/cpu/z80/z80_rop.hxx" },
-		{ MAME_DIR .. "src/devices/cpu/z80/z80.cpp", GEN_DIR .. "emu/cpu/z80/z80_ncs800rop.hxx" },
+		{ MAME_DIR .. "src/devices/cpu/z80/z80.cpp", GEN_DIR .. "emu/cpu/z80/z80_ncs800.hxx" },
 		{ MAME_DIR .. "src/devices/cpu/z80/r800.cpp", GEN_DIR .. "emu/cpu/z80/r800.hxx" },
-=======
-		{ MAME_DIR .. "src/devices/cpu/z80/z80.cpp", GEN_DIR .. "emu/cpu/z80/z80_ncs800.hxx" },
->>>>>>> ccad8c4c
 	}
 
 	custombuildtask {
 		{ MAME_DIR .. "src/devices/cpu/z80/z80.lst", GEN_DIR .. "emu/cpu/z80/z80.hxx", { MAME_DIR .. "src/devices/cpu/z80/z80make.py" }, { "@echo Generating Z80 source file...",   PYTHON .. "  $(1) $(<) $(@)" } },
-<<<<<<< HEAD
-		{ MAME_DIR .. "src/devices/cpu/z80/z80.lst", GEN_DIR .. "emu/cpu/z80/z80_rop.hxx", { MAME_DIR .. "src/devices/cpu/z80/z80make.py" }, { "@echo Generating Z80 \\(rop\\) source file...",   PYTHON .. " $(1) rop $(<) $(@)" } },
-		{ MAME_DIR .. "src/devices/cpu/z80/z80.lst", GEN_DIR .. "emu/cpu/z80/z80_ncs800rop.hxx", { MAME_DIR .. "src/devices/cpu/z80/z80make.py" }, { "@echo Generating NSC800 \\(rop\\) source file...",   PYTHON .. " $(1) ncs800rop $(<) $(@)" } },
+		{ MAME_DIR .. "src/devices/cpu/z80/z80.lst", GEN_DIR .. "emu/cpu/z80/z80_ncs800.hxx", { MAME_DIR .. "src/devices/cpu/z80/z80make.py" }, { "@echo Generating NSC800 source file...",   PYTHON .. " $(1) ncs800 $(<) $(@)" } },
 		{ MAME_DIR .. "src/devices/cpu/z80/z80.lst", GEN_DIR .. "emu/cpu/z80/r800.hxx", { MAME_DIR .. "src/devices/cpu/z80/z80make.py" }, { "@echo Generating R800 source file...",   PYTHON .. "  $(1) r800 $(<) $(@)" } },
-=======
-		{ MAME_DIR .. "src/devices/cpu/z80/z80.lst", GEN_DIR .. "emu/cpu/z80/z80_ncs800.hxx", { MAME_DIR .. "src/devices/cpu/z80/z80make.py" }, { "@echo Generating NSC800 source file...",   PYTHON .. " $(1) ncs800 $(<) $(@)" } },
->>>>>>> ccad8c4c
 	}
 end
 
