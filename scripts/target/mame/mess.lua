-- license:BSD-3-Clause
-- copyright-holders:MAMEdev Team

---------------------------------------------------------------------------
--
--   mess.lua
--
--   MESS target makefile
--
---------------------------------------------------------------------------

--------------------------------------------------
-- specify available CPU cores
--------------------------------------------------

CPUS["Z80"] = true
--CPUS["KC80"] = true
CPUS["Z180"] = true
CPUS["I8085"] = true
CPUS["I8089"] = true
CPUS["M6502"] = true
CPUS["ST2XXX"] = true
CPUS["XAVIX"] = true
CPUS["XAVIX2000"] = true
CPUS["H6280"] = true
CPUS["I86"] = true
CPUS["I386"] = true
CPUS["NEC"] = true
CPUS["V30MZ"] = true
CPUS["V60"] = true
CPUS["MCS48"] = true
CPUS["MCS51"] = true
CPUS["MCS96"] = true
CPUS["M6800"] = true
CPUS["M6805"] = true
CPUS["HD6309"] = true
CPUS["M6809"] = true
CPUS["KONAMI"] = true
CPUS["M680X0"] = true
CPUS["T11"] = true
CPUS["S2650"] = true
CPUS["TMS340X0"] = true
CPUS["TMS9900"] = true
CPUS["TMS9995"] = true
CPUS["TMS9900L"] = true
CPUS["Z8000"] = true
CPUS["Z8001"] = true
CPUS["TMS32010"] = true
CPUS["TMS32025"] = true
CPUS["TMS32031"] = true
CPUS["TMS32051"] = true
CPUS["TMS32082"] = true
CPUS["TMS57002"] = true
CPUS["CCPU"] = true
CPUS["ADSP21XX"] = true
CPUS["ASAP"] = true
CPUS["AM29000"] = true
CPUS["UPD7810"] = true
CPUS["ARM"] = true
CPUS["ARM7"] = true
CPUS["JAGUAR"] = true
CPUS["CUBEQCPU"] = true
CPUS["ESRIP"] = true
CPUS["MIPS1"] = true
CPUS["MIPS3"] = true
CPUS["PSX"] = true
CPUS["SH"] = true
CPUS["DSP16"] = true
CPUS["DSP32C"] = true
CPUS["PIC16C5X"] = true
CPUS["PIC16C62X"] = true
CPUS["PIC17"] = true
CPUS["G65816"] = true
CPUS["SPC700"] = true
CPUS["E1"] = true
CPUS["I860"] = true
CPUS["I960"] = true
CPUS["H16"] = true
CPUS["H8"] = true
CPUS["H8500"] = true
CPUS["V810"] = true
CPUS["M37710"] = true
CPUS["POWERPC"] = true
CPUS["SE3208"] = true
CPUS["MC68HC11"] = true
CPUS["ADSP21062"] = true
CPUS["DSP56156"] = true
CPUS["RSP"] = true
CPUS["COP400"] = true
CPUS["TLCS90"] = true
CPUS["TLCS900"] = true
CPUS["MB88XX"] = true
CPUS["MB86233"] = true
CPUS["MB86235"] = true
CPUS["SSP1601"] = true
CPUS["APEXC"] = true
CPUS["CP1610"] = true
CPUS["F8"] = true
CPUS["LH5801"] = true
CPUS["PATINHOFEIO"] = true
CPUS["PDP1"] = true
CPUS["PDP8"] = true
CPUS["TX0"] = true
CPUS["SATURN"] = true
CPUS["SC61860"] = true
CPUS["LR35902"] = true
CPUS["TMS7000"] = true
CPUS["SM8500"] = true
CPUS["MINX"] = true
CPUS["SSEM"] = true
CPUS["DIABLO"] = true
CPUS["AVR8"] = true
CPUS["TMS1000"] = true
CPUS["MCS40"] = true
CPUS["SUPERFX"] = true
CPUS["Z8"] = true
CPUS["I8008"] = true
CPUS["SCMP"] = true
CPUS["MN1880"] = true
--CPUS["MN10200"] = true
CPUS["COSMAC"] = true
CPUS["UNSP"] = true
CPUS["HCD62121"] = true
CPUS["PPS4"] = true
CPUS["PPS41"] = true
CPUS["UPD7725"] = true
CPUS["HD61700"] = true
CPUS["LC8670"] = true
CPUS["SCORE"] = true
CPUS["ES5510"] = true
CPUS["SCUDSP"] = true
CPUS["IE15"] = true
CPUS["8X300"] = true
CPUS["ALTO2"] = true
--CPUS["W65816"] = true
CPUS["ARC"] = true
CPUS["ARCOMPACT"] = true
CPUS["AMIS2000"] = true
CPUS["UCOM4"] = true
CPUS["HMCS40"] = true
CPUS["E0C6200"] = true
CPUS["MELPS4"] = true
CPUS["HPHYBRID"] = true
CPUS["SM510"] = true
CPUS["SPARC"] = true
CPUS["NANOPROCESSOR"] = true
CPUS["CLIPPER"] = true
CPUS["CAPRICORN"] = true
CPUS["ALPHA"] = true
CPUS["NS32000"] = true
--CPUS["DSPP"] = true
CPUS["HPC"] = true
CPUS["MEG"] = true
CPUS["DSPV"] = true
CPUS["RII"] = true
CPUS["BCP"] = true
CPUS["F2MC16"] = true
CPUS["CR16B"] = true
CPUS["FR"] = true
CPUS["DSP56000"] = true
CPUS["VT50"] = true
CPUS["VT61"] = true
CPUS["PACE"] = true
CPUS["WE32000"] = true
CPUS["RX01"] = true
CPUS["GTRON"] = true
CPUS["M88000"] = true
CPUS["XAVIX2"] = true
CPUS["UPD78K"] = true
CPUS["ROMP"] = true
CPUS["COPS1"] = true
CPUS["MK1"] = true

--------------------------------------------------
-- specify available sound cores; some of these are
-- only for MAME and so aren't included
--------------------------------------------------

--SOUNDS["SAMPLES"] = true
SOUNDS["DAC"] = true
SOUNDS["DMADAC"] = true
SOUNDS["SPEAKER"] = true
SOUNDS["BEEP"] = true
SOUNDS["DISCRETE"] = true
SOUNDS["AY8910"] = true
SOUNDS["YM2154"] = true
SOUNDS["YM2151"] = true
SOUNDS["YM2414"] = true
SOUNDS["YM3806"] = true
SOUNDS["YM2203"] = true
SOUNDS["YM2413"] = true
SOUNDS["YM2608"] = true
SOUNDS["YM2610"] = true
SOUNDS["YM2610B"] = true
SOUNDS["YM2612"] = true
--SOUNDS["YM3438"] = true
SOUNDS["YM3812"] = true
SOUNDS["YM3526"] = true
SOUNDS["Y8950"] = true
SOUNDS["YMF262"] = true
SOUNDS["YMF271"] = true
SOUNDS["YMF278B"] = true
SOUNDS["YMZ280B"] = true
SOUNDS["SN76477"] = true
SOUNDS["SN76496"] = true
SOUNDS["POKEY"] = true
SOUNDS["TIA"] = true
SOUNDS["NES_APU"] = true
SOUNDS["PAULA_8364"] = true
SOUNDS["ASTROCADE"] = true
--SOUNDS["NAMCO"] = true
--SOUNDS["NAMCO_15XX"] = true
--SOUNDS["NAMCO_CUS30"] = true
--SOUNDS["NAMCO_52XX"] = true
--SOUNDS["NAMCO_63701X"] = true
SOUNDS["NAMCO_163"] = true
SOUNDS["T6W28"] = true
--SOUNDS["SNKWAVE"] = true
--SOUNDS["C140"] = true
--SOUNDS["C352"] = true
--SOUNDS["TMS36XX"] = true
--SOUNDS["TMS3615"] = true
SOUNDS["TMS5110"] = true
SOUNDS["TMS5220"] = true
SOUNDS["VLM5030"] = true
--SOUNDS["ADPCM"] = true
SOUNDS["MSM5205"] = true
--SOUNDS["MSM5232"] = true
SOUNDS["OKIM6258"] = true
SOUNDS["OKIM6295"] = true
--SOUNDS["OKIM6376"] = true
--SOUNDS["OKIM9810"] = true
SOUNDS["UPD7752"] = true
SOUNDS["UPD7759"] = true
SOUNDS["HC55516"] = true
--SOUNDS["TC8830F"] = true
--SOUNDS["K005289"] = true
--SOUNDS["K007232"] = true
SOUNDS["K051649"] = true
--SOUNDS["K053260"] = true
--SOUNDS["K054539"] = true
--SOUNDS["K056800"] = true
--SOUNDS["SEGAPCM"] = true
SOUNDS["MULTIPCM"] = true
SOUNDS["SCSP"] = true
SOUNDS["AICA"] = true
SOUNDS["RF5C68"] = true
--SOUNDS["RF5C400"] = true
--SOUNDS["CEM3394"] = true
SOUNDS["QSOUND"] = true
--SOUNDS["QS1000"] = true
SOUNDS["SAA1099"] = true
--SOUNDS["IREMGA20"] = true
SOUNDS["ES5503"] = true
SOUNDS["ES5505"] = true
SOUNDS["ES5506"] = true
--SOUNDS["BSMT2000"] = true
--SOUNDS["GAELCO_CG1V"] = true
--SOUNDS["GAELCO_GAE1"] = true
SOUNDS["HUC6230"] = true
SOUNDS["C6280"] = true
SOUNDS["SP0250"] = true
SOUNDS["SPU"] = true
SOUNDS["CDDA"] = true
--SOUNDS["ICS2115"] = true
--SOUNDS["I5000_SND"] = true
--SOUNDS["ST0016"] = true
--SOUNDS["SETAPCM"] = true
--SOUNDS["X1_010"] = true
--SOUNDS["VRENDER0"] = true
SOUNDS["VOTRAX"] = true
--SOUNDS["ES8712"] = true
SOUNDS["CDP1869"] = true
SOUNDS["S14001A"] = true
SOUNDS["WAVE"] = true
SOUNDS["SID6581"] = true
SOUNDS["SID8580"] = true
SOUNDS["SP0256"] = true
--SOUNDS["DIGITALKER"] = true
SOUNDS["CDP1863"] = true
SOUNDS["CDP1864"] = true
--SOUNDS["ZSG2"] = true
SOUNDS["MOS656X"] = true
SOUNDS["ASC"] = true
--SOUNDS["MAS3507D"] = true
SOUNDS["SOCRATES"] = true
SOUNDS["TMC0285"] = true
SOUNDS["TMS5200"] = true
SOUNDS["CD2801"] = true
SOUNDS["CD2802"] = true
--SOUNDS["M58817"] = true
SOUNDS["TMC0281"] = true
SOUNDS["TMS5100"] = true
SOUNDS["TMS5110A"] = true
SOUNDS["LMC1992"] = true
SOUNDS["AWACS"] = true
--SOUNDS["YMZ770"] = true
--SOUNDS["MPEG_AUDIO"] = true
SOUNDS["T6721A"] = true
SOUNDS["MOS7360"] = true
SOUNDS["ESQPUMP"] = true
SOUNDS["VRC6"] = true
--SOUNDS["SB0400"] = true
--SOUNDS["AC97"] = true
--SOUNDS["ES1373"] = true
SOUNDS["L7A1045"] = true
--SOUNDS["AD1848"] = true
SOUNDS["UPD1771"] = true
SOUNDS["GB_SOUND"] = true
SOUNDS["PCD3311"] = true
SOUNDS["MEA8000"] = true
--SOUNDS["DAC76"] = true
--SOUNDS["MM5837"] = true
SOUNDS["DAVE"] = true
--SOUNDS["LC7535"] = true
SOUNDS["UPD934G"] = true
SOUNDS["IOPSPU"] = true
SOUNDS["SWP00"] = true
SOUNDS["SWP20"] = true
SOUNDS["SWP30"] = true
--SOUNDS["XT446"] = true
SOUNDS["S_DSP"] = true
SOUNDS["ROLANDPCM"] = true
--SOUNDS["TT5665"] = true
SOUNDS["RP2C33_SOUND"] = true
SOUNDS["UDA1344"] = true

--------------------------------------------------
-- specify available video cores
--------------------------------------------------

VIDEOS["SEGA315_5124"] = true
VIDEOS["SEGA315_5313"] = true
VIDEOS["AM8052"] = true
--VIDEOS["BUFSPRITE"] = true
VIDEOS["BT45X"] = true
VIDEOS["BT459"] = true
VIDEOS["BT47X"] = true
VIDEOS["CATSEYE"] = true
VIDEOS["CDP1861"] = true
VIDEOS["CDP1862"] = true
--VIDEOS["CESBLIT"] = true
VIDEOS["CRT9007"] = true
VIDEOS["CRT9021"] = true
VIDEOS["CRT9028"] = true
VIDEOS["CRT9212"] = true
VIDEOS["CRTC_EGA"] = true
VIDEOS["DL1416"] = true
VIDEOS["DM9368"] = true
VIDEOS["DP8350"] = true
VIDEOS["EF9340_1"] = true
VIDEOS["EF9345"] = true
VIDEOS["EF9364"] = true
VIDEOS["EF9365"] = true
--VIDEOS["EF9369"] = true
VIDEOS["FIXFREQ"] = true
VIDEOS["GF4500"] = true
--VIDEOS["EPIC12"] = true
VIDEOS["NT7534"] = true
VIDEOS["HD44102"] = true
VIDEOS["HD44352"] = true
VIDEOS["HD44780"] = true
VIDEOS["HD61202"] = true
VIDEOS["HD61603"] = true
VIDEOS["HD61830"] = true
--VIDEOS["HD63484"] = true
VIDEOS["HD66421"] = true
VIDEOS["HLCD0438"] = true
VIDEOS["HLCD0488"] = true
VIDEOS["HLCD0515"] = true
VIDEOS["HLCD0538"] = true
VIDEOS["HP1LL3"] = true
VIDEOS["HUC6202"] = true
VIDEOS["HUC6260"] = true
VIDEOS["HUC6261"] = true
VIDEOS["HUC6270"] = true
VIDEOS["HUC6271"] = true
VIDEOS["HUC6272"] = true
VIDEOS["I8244"] = true
VIDEOS["I82730"] = true
VIDEOS["I8275"] = true
VIDEOS["IMS_CVC"] = true
VIDEOS["LC7582"] = true
VIDEOS["LC7985"] = true
--VIDEOS["M50458"] = true
--VIDEOS["MB90082"] = true
--VIDEOS["MB_VCU"] = true
VIDEOS["MC6845"] = true
VIDEOS["MC6847"] = true
VIDEOS["MD4330B"] = true
VIDEOS["MM5445"] = true
VIDEOS["MSM6222B"] = true
VIDEOS["MSM6255"] = true
VIDEOS["MOS6566"] = true
VIDEOS["PC_VGA"] = true
VIDEOS["PCD8544"] = true
VIDEOS["PCF2100"] = true
--VIDEOS["POLY"] = true
VIDEOS["PSX"] = true
VIDEOS["RAMDAC"] = true
VIDEOS["S2636"] = true
VIDEOS["SAA5050"] = true
VIDEOS["SAA5240"] = true
VIDEOS["PWM_DISPLAY"] = true
VIDEOS["SDA5708"] = true
VIDEOS["SED1200"] = true
VIDEOS["SED1330"] = true
VIDEOS["SED1356"] = true
VIDEOS["SED1500"] = true
VIDEOS["SED1520"] = true
VIDEOS["SNES_PPU"] = true
VIDEOS["STVVDP"] = true
VIDEOS["T6963C"] = true
VIDEOS["T6A04"] = true
VIDEOS["TEA1002"] = true
--VIDEOS["TLC34076"] = true
--VIDEOS["TMS34061"] = true
VIDEOS["TMS3556"] = true
VIDEOS["TMS9927"] = true
VIDEOS["TMS9928A"] = true
VIDEOS["TOPCAT"] = true
VIDEOS["NEREID"] = true
VIDEOS["UPD3301"] = true
VIDEOS["UPD7220"] = true
VIDEOS["UPD7227"] = true
VIDEOS["V9938"] = true
VIDEOS["VIC4567"] = true
VIDEOS["VIRGE_PCI"] = true
--VIDEOS["VOODOO"] = true
VIDEOS["SCN2674"] = true
VIDEOS["GB_LCD"] = true
VIDEOS["GBA_LCD"] = true
VIDEOS["MGA2064W"] = true
VIDEOS["PPU2C0X"] = true
VIDEOS["DP8510"] = true
VIDEOS["MB88303"] = true
VIDEOS["PS2GS"] = true
VIDEOS["PS2GIF"] = true
VIDEOS["DECSFB"] = true
VIDEOS["BT431"] = true
--VIDEOS["VRENDER0"] = true

--------------------------------------------------
-- specify available machine cores
--------------------------------------------------

MACHINES["AKIKO"] = true
MACHINES["ALPHA_8921"] = true
MACHINES["AM2901B"] = true
MACHINES["AUTOCONFIG"] = true
MACHINES["BUSMOUSE"] = true
MACHINES["CR511B"] = true
MACHINES["DMAC"] = true
MACHINES["GAYLE"] = true
MACHINES["6522VIA"] = true
MACHINES["6821PIA"] = true
MACHINES["6840PTM"] = true
MACHINES["MPCC68561"] = true
MACHINES["68681"] = true
MACHINES["7200FIFO"] = true
MACHINES["8530SCC"] = true
MACHINES["ACIA6850"] = true
MACHINES["ACORN_IOC"] = true
MACHINES["ACORN_MEMC"] = true
MACHINES["ACORN_VIDC"] = true
MACHINES["ADC0804"] = true
MACHINES["ADC0808"] = true
MACHINES["ADC083X"] = true
MACHINES["ADC1038"] = true
MACHINES["ADC1213X"] = true
MACHINES["AICARTC"] = true
MACHINES["AM25S55X"] = true
MACHINES["AM2847"] = true
MACHINES["AM2910"] = true
MACHINES["AM53CF96"] = true
MACHINES["AM79C30"] = true
MACHINES["AM79C90"] = true
MACHINES["AM9513"] = true
MACHINES["AM9517A"] = true
MACHINES["AM9519"] = true
MACHINES["AMIGAFDC"] = true
MACHINES["ARM_IOMD"] = true
MACHINES["AT_KEYBC"] = true
MACHINES["AT28C16"] = true
MACHINES["AT28C64B"] = true
MACHINES["AT29X"] = true
MACHINES["AT45DBXX"] = true
MACHINES["ATAFLASH"] = true
MACHINES["AY31015"] = true
MACHINES["BANKDEV"] = true
MACHINES["BIM68153"] = true
MACHINES["BQ4847"] = true
MACHINES["BQ4852"] = true
MACHINES["CDP1852"] = true
MACHINES["CDP1871"] = true
MACHINES["CDP1879"] = true
--MACHINES["CDU76S"] = true
MACHINES["CH376"] = true
MACHINES["CHESSMACHINE"] = true
MACHINES["CMOS40105"] = true
MACHINES["COM52C50"] = true
MACHINES["COM8116"] = true
MACHINES["COP452"] = true
MACHINES["CR589"] = true
MACHINES["CS4031"] = true
MACHINES["CS8221"] = true
MACHINES["CS8900A"] = true
MACHINES["CXD1095"] = true
MACHINES["DP8390"] = true
MACHINES["DP83932C"] = true
MACHINES["DP8573"] = true
--MACHINES["DS1204"] = true
MACHINES["DS1302"] = true
MACHINES["DS1315"] = true
MACHINES["DS1386"] = true
MACHINES["DS17X85"] = true
MACHINES["DS2401"] = true
MACHINES["DS2404"] = true
MACHINES["DS6417"] = true
MACHINES["DS75160A"] = true
MACHINES["DS75161A"] = true
MACHINES["DS8874"] = true
MACHINES["E0516"] = true
MACHINES["E05A03"] = true
MACHINES["E05A30"] = true
MACHINES["EEPROMDEV"] = true
MACHINES["ER1400"] = true
MACHINES["ER2055"] = true
MACHINES["EXORTERM"] = true
MACHINES["F3853"] = true
MACHINES["F4702"] = true
MACHINES["HD63450"] = true
MACHINES["HD64610"] = true
MACHINES["HP_DC100_TAPE"] = true
MACHINES["HP_TACO"] = true
MACHINES["1MA6"] = true
MACHINES["1MB5"] = true
MACHINES["I2CMEM"] = true
MACHINES["I3001"] = true
MACHINES["I3002"] = true
MACHINES["I7220"] = true
MACHINES["I80130"] = true
MACHINES["I8087"] = true
MACHINES["I8155"] = true
MACHINES["I8212"] = true
MACHINES["I8214"] = true
MACHINES["I82355"] = true
MACHINES["I8243"] = true
MACHINES["I8251"] = true
MACHINES["I8255"] = true
MACHINES["I8257"] = true
MACHINES["I8271"] = true
MACHINES["I8279"] = true
MACHINES["I8291A"] = true
MACHINES["I8355"] = true
--MACHINES["IBM21S850"] = true
MACHINES["ICM7170"] = true
MACHINES["IDECTRL"] = true
MACHINES["IE15"] = true
MACHINES["IM6402"] = true
MACHINES["INS8154"] = true
MACHINES["INS8250"] = true
MACHINES["INTELFLASH"] = true
MACHINES["JVS"] = true
MACHINES["K033906"] = true
MACHINES["K053252"] = true
MACHINES["K056230"] = true
MACHINES["KB3600"] = true
MACHINES["KBDC8042"] = true
MACHINES["KR2376"] = true
MACHINES["LATCH8"] = true
MACHINES["LC89510"] = true
MACHINES["LDPR8210"] = true
MACHINES["LDSTUB"] = true
MACHINES["LDV1000"] = true
MACHINES["LDVP931"] = true
MACHINES["LH5810"] = true
MACHINES["LINFLASH"] = true
MACHINES["LOCOMO"] = true
MACHINES["LPCI"] = true
MACHINES["LSI53C810"] = true
MACHINES["M3002"] = true
MACHINES["M68307"] = true
MACHINES["M68340"] = true
MACHINES["M950X0"] = true
MACHINES["M68SFDC"] = true
MACHINES["M6M80011AP"] = true
MACHINES["MB14241"] = true
MACHINES["MB3773"] = true
MACHINES["MB8421"] = true
MACHINES["MB87030"] = true
MACHINES["MB87078"] = true
MACHINES["MB8795"] = true
MACHINES["MB89352"] = true
MACHINES["MB89371"] = true
MACHINES["MC14411"] = true
MACHINES["MC146818"] = true
MACHINES["MC6843"] = true
MACHINES["MC6844"] = true
MACHINES["MC6846"] = true
MACHINES["MC6852"] = true
MACHINES["MC6854"] = true
MACHINES["MC68328"] = true
MACHINES["MC68901"] = true
MACHINES["MCCS1850"] = true
MACHINES["MCF5206E"] = true
MACHINES["MICROTOUCH"] = true
MACHINES["MIOT6530"] = true
MACHINES["MM5307"] = true
MACHINES["MM58167"] = true
MACHINES["MM58174"] = true
MACHINES["MM58274C"] = true
MACHINES["MM74C922"] = true
MACHINES["MM5740"] = true
MACHINES["MOS6526"] = true
MACHINES["MOS6529"] = true
MACHINES["MOS6551"] = true
MACHINES["MOS6702"] = true
MACHINES["MOS8706"] = true
MACHINES["MOS8722"] = true
MACHINES["MOS8726"] = true
MACHINES["MPU401"] = true
MACHINES["MSM5832"] = true
MACHINES["MSM58321"] = true
MACHINES["MSM6242"] = true
--MACHINES["MSM6253"] = true
MACHINES["MYB3K_KEYBOARD"] = true
MACHINES["NCR5380N"] = true
MACHINES["NCR5385"] = true
MACHINES["NCR5390"] = true
MACHINES["NCR539x"] = true
MACHINES["NCR53C7XX"] = true
MACHINES["NETLIST"] = true
MACHINES["NMC9306"] = true
MACHINES["NSC810"] = true
MACHINES["NSCSI"] = true
MACHINES["OMTI5100"] = true
MACHINES["OUTPUT_LATCH"] = true
MACHINES["PC_FDC"] = true
MACHINES["PC_LPT"] = true
MACHINES["PCCARD"] = true
MACHINES["PCF8573"] = true
MACHINES["PCF8583"] = true
--MACHINES["PCF8584"] = true
MACHINES["PCF8593"] = true
MACHINES["PCI"] = true
MACHINES["PCKEYBRD"] = true
MACHINES["PDC"] = true
MACHINES["PHI"] = true
MACHINES["PIC8259"] = true
MACHINES["PIT68230"] = true
MACHINES["PIT8253"] = true
MACHINES["PLA"] = true
--MACHINES["PROFILE"] = true
MACHINES["PROM82S129"] = true
MACHINES["PXA255"] = true
MACHINES["R64H156"] = true
MACHINES["RF5C296"] = true
MACHINES["RIOT6532"] = true
MACHINES["RIPPLE_COUNTER"] = true
MACHINES["ROC10937"] = true
MACHINES["RP5C01"] = true
MACHINES["RP5C15"] = true
MACHINES["RP5H01"] = true
MACHINES["RSTBUF"] = true
MACHINES["RTC4543"] = true
MACHINES["RTC65271"] = true
MACHINES["RTC9701"] = true
MACHINES["S_SMP"] = true
--MACHINES["S2636"] = true
MACHINES["S3520CF"] = true
MACHINES["S3C24XX"] = true
MACHINES["S3C44B0"] = true
MACHINES["SA1110"] = true
MACHINES["SA1111"] = true
MACHINES["SAA1043"] = true
MACHINES["SATURN"] = true
MACHINES["SCC68070"] = true
--MACHINES["SCSI"] = true
MACHINES["SCC2698B"] = true
MACHINES["SCN_PCI"] = true
MACHINES["SCOOP"] = true
MACHINES["SCUDSP"] = true
MACHINES["SECFLASH"] = true
MACHINES["SEIBU_COP"] = true
MACHINES["SENSORBOARD"] = true
--MACHINES["SERFLASH"] = true
MACHINES["SMC91C9X"] = true
MACHINES["SMIOC"] = true
MACHINES["SEGA_SCU"] = true
MACHINES["SMPC"] = true
MACHINES["SPG2XX"] = true
MACHINES["SPG290"] = true
MACHINES["STVCD"] = true
MACHINES["SUN4C_MMU"] = true
MACHINES["SWTPC8212"] = true
MACHINES["TASC_SB30"] = true
MACHINES["TC0091LVC"] = true
MACHINES["TDC1008"] = true
--MACHINES["TE7750"] = true
MACHINES["TIMEKPR"] = true
MACHINES["TMC0430"] = true
MACHINES["TMC208K"] = true
MACHINES["TMP68301"] = true
MACHINES["TMS5501"] = true
MACHINES["TMS6100"] = true
MACHINES["TMS9901"] = true
MACHINES["TMS9902"] = true
MACHINES["TMS9914"] = true
MACHINES["TPI6525"] = true
MACHINES["TTL7400"] = true
MACHINES["TTL7404"] = true
--MACHINES["TSB12LV01A"] = true
MACHINES["TTL74123"] = true
MACHINES["TTL74145"] = true
MACHINES["TTL74148"] = true
MACHINES["TTL74153"] = true
--MACHINES["TTL74157"] = true
MACHINES["TTL74161"] = true
MACHINES["TTL74164"] = true
MACHINES["TTL74175"] = true
MACHINES["TTL74181"] = true
MACHINES["TTL74259"] = true
MACHINES["TTL74381"] = true
MACHINES["TTL74543"] = true
MACHINES["TTL7474"] = true
MACHINES["TUBE"] = true
MACHINES["UCB1200"] = true
MACHINES["UPD1990A"] = true
--MACHINES["UPD4992"] = true
MACHINES["UPD4701"] = true
MACHINES["UPD7001"] = true
MACHINES["UPD7002"] = true
MACHINES["UPD7004"] = true
MACHINES["UPD71071"] = true
MACHINES["UPD765"] = true
MACHINES["FDC_PLL"] = true
MACHINES["V3021"] = true
MACHINES["VIC_PL192"] = true
MACHINES["WD_FDC"] = true
MACHINES["WD1000"] = true
MACHINES["WD1010"] = true
MACHINES["WD11C00_17"] = true
MACHINES["WD2010"] = true
MACHINES["WD33C9X"] = true
MACHINES["WD7600"] = true
MACHINES["X2201"] = true
MACHINES["X2212"] = true
MACHINES["X76F041"] = true
MACHINES["X76F100"] = true
MACHINES["YM2148"] = true
MACHINES["YM3802"] = true
MACHINES["Z80CTC"] = true
MACHINES["Z80SIO"] = true
MACHINES["Z80SCC"] = true
MACHINES["Z80DMA"] = true
MACHINES["Z80PIO"] = true
MACHINES["Z80STI"] = true
MACHINES["Z8536"] = true
MACHINES["SMC92X4"] = true
MACHINES["HDC9234"] = true
MACHINES["TI99_HD"] = true
MACHINES["STRATA"] = true
MACHINES["STEPPERS"] = true
MACHINES["CORVUSHD"] = true
MACHINES["WOZFDC"] = true
MACHINES["APPLE_FDINTF"] = true
MACHINES["IWM"] = true
MACHINES["SWIM1"] = true
MACHINES["SWIM2"] = true
MACHINES["SWIM3"] = true
MACHINES["MAC_VIDEO_SONORA"] = true
MACHINES["DIABLO_HD"] = true
MACHINES["TMS1024"] = true
MACHINES["NSC810"] = true
MACHINES["VT82C496"] = true
MACHINES["FDC37C93X"] = true
MACHINES["GENPC"] = true
MACHINES["GEN_LATCH"] = true
MACHINES["WATCHDOG"] = true
MACHINES["SMARTMEDIA"] = true
MACHINES["APPLE_DRIVE"] = true
MACHINES["APPLE_FDC"] = true
MACHINES["SONY_DRIVE"] = true
MACHINES["SCNXX562"] = true
MACHINES["FGA002"] = true
MACHINES["I82586"] = true
MACHINES["INPUT_MERGER"] = true
-- MACHINES["K054321"] = true
MACHINES["ADC0844"] = true
MACHINES["28FXXX"] = true
-- MACHINES["GEN_FIFO"] = true
MACHINES["Z80DAISY"] = true
MACHINES["PS2DMAC"] = true
MACHINES["PS2INTC"] = true
MACHINES["PS2MC"] = true
MACHINES["PS2PAD"] = true
MACHINES["PS2SIF"] = true
MACHINES["PS2TIMER"] = true
MACHINES["IOPCDVD"] = true
MACHINES["IOPDMA"] = true
MACHINES["IOPINTC"] = true
MACHINES["IOPSIO2"] = true
MACHINES["IOPTIMER"] = true
MACHINES["Z8038"] = true
MACHINES["AIC565"] = true
MACHINES["AIC580"] = true
MACHINES["AIC6250"] = true
MACHINES["DC7085"] = true
MACHINES["I82357"] = true
MACHINES["XC1700E"] = true
MACHINES["EDLC"] = true
MACHINES["WTL3132"] = true
MACHINES["CXD1185"] = true
MACHINES["BL_HANDHELDS_MENUCONTROL"] = true
MACHINES["NS32081"] = true
MACHINES["NS32202"] = true
MACHINES["NS32082"] = true

--------------------------------------------------
-- specify available bus cores
--------------------------------------------------

BUSES["A1BUS"] = true
BUSES["A2BUS"] = true
BUSES["A2GAMEIO"] = true
BUSES["A7800"] = true
BUSES["A800"] = true
BUSES["ABCBUS"] = true
BUSES["ABCKB"] = true
BUSES["ACORN"] = true
BUSES["ADAM"] = true
BUSES["ADAMNET"] = true
BUSES["ADB"] = true
BUSES["AMIGA_KEYBOARD"] = true
BUSES["APF"] = true
BUSES["APRICOT_EXPANSION"] = true
BUSES["APRICOT_KEYBOARD"] = true
BUSES["AQUARIUS"] = true
BUSES["ARCADIA"] = true
BUSES["ASTROCADE"] = true
BUSES["ATA"] = true
BUSES["BBC_1MHZBUS"] = true
BUSES["BBC_ANALOGUE"] = true
BUSES["BBC_CART"] = true
BUSES["BBC_EXP"] = true
BUSES["BBC_FDC"] = true
BUSES["BBC_INTERNAL"] = true
BUSES["BBC_JOYPORT"] = true
BUSES["BBC_MODEM"] = true
BUSES["BBC_ROM"] = true
BUSES["BBC_TUBE"] = true
BUSES["BBC_USERPORT"] = true
BUSES["BML3"] = true
BUSES["BW2"] = true
BUSES["C64"] = true
BUSES["CBM2"] = true
BUSES["CBMIEC"] = true
BUSES["CBUS"] = true
BUSES["CENTRONICS"] = true
BUSES["CGENIE_EXPANSION"] = true
BUSES["CGENIE_PARALLEL"] = true
BUSES["CHANNELF"] = true
BUSES["COCO"] = true
BUSES["COLECO_CART"] = true
BUSES["COLECO_CONTROLLER"] = true
BUSES["COMPIS_GRAPHICS"] = true
BUSES["COMPUCOLOR"] = true
BUSES["COMX35"] = true
BUSES["CPC"] = true
BUSES["CRVISION"] = true
BUSES["DMV"] = true
BUSES["ECBBUS"] = true
BUSES["ECONET"] = true
BUSES["EINSTEIN_USERPORT"] = true
BUSES["EKARA"] = true
BUSES["ELECTRON_CART"] = true
BUSES["ELECTRON"] = true
BUSES["EP64"] = true
BUSES["EPSON_SIO"] = true
BUSES["FMT_SCSI"] = true
BUSES["GAMATE"] = true
BUSES["GAMEBOY"] = true
BUSES["GAMEGEAR"] = true
BUSES["GBA"] = true
BUSES["GENERIC"] = true
BUSES["GIO64"] = true
BUSES["HEXBUS"] = true
BUSES["HP_IPC_IO"] = true
BUSES["HP80_IO"] = true
BUSES["HP9845_IO"] = true
BUSES["HPDIO"] = true
BUSES["HPHIL"] = true
BUSES["IEEE488"] = true
BUSES["IMI7000"] = true
BUSES["INTELLEC4"] = true
BUSES["INTERPRO_KEYBOARD"] = true
BUSES["INTERPRO_MOUSE"] = true
BUSES["INTERPRO_SR"] = true
BUSES["INTV_CTRL"] = true
BUSES["INTV"] = true
BUSES["IQ151"] = true
BUSES["ISA"] = true
BUSES["ISBX"] = true
BUSES["JAKKS_GAMEKEY"] = true
BUSES["KC"] = true
BUSES["LPCI"] = true
BUSES["M5"] = true
BUSES["MACKBD"] = true
BUSES["MACPDS"] = true
BUSES["MC10"] = true
BUSES["MEGADRIVE"] = true
BUSES["MIDI"] = true
BUSES["MSX_SLOT"] = true
BUSES["MTX"] = true
BUSES["MULTIBUS"] = true
BUSES["NASBUS"] = true
BUSES["NEOGEO_CTRL"] = true
BUSES["NEOGEO"] = true
BUSES["NES_CTRL"] = true
BUSES["NES"] = true
BUSES["NEWBRAIN"] = true
BUSES["NSCSI"] = true
BUSES["NUBUS"] = true
BUSES["O2"] = true
BUSES["ORICEXT"] = true
BUSES["P2000"] = true
BUSES["PASOPIA"] = true
<<<<<<< HEAD
BUSES["PC1512"] = true
BUSES["PCE"] = true
BUSES["PCE_CTRL"] = true
=======
>>>>>>> 0610f1cc
BUSES["PC_JOY"] = true
BUSES["PC_KBD"] = true
BUSES["PC1512"] = true
BUSES["PCE"] = true
BUSES["PET"] = true
BUSES["PLUS4"] = true
BUSES["POFO"] = true
BUSES["PSI_KEYBOARD"] = true
BUSES["PSX_CONTROLLER"] = true
BUSES["PSX_PARALLEL"] = true
BUSES["QBUS"] = true
BUSES["QL"] = true
BUSES["RS232"] = true
BUSES["RTPC_KBD"] = true
BUSES["S100"] = true
BUSES["SAITEK_OSA"] = true
BUSES["SAMCOUPE_DRIVE_PORT"] = true
BUSES["SAMCOUPE_EXPANSION"] = true
BUSES["SAMCOUPE_MOUSE_PORT"] = true
BUSES["SAT_CTRL"] = true
BUSES["SATURN"] = true
BUSES["SBUS"] = true
BUSES["SCSI"] = true
BUSES["SCV"] = true
BUSES["SDK85"] = true
BUSES["SEGA8"] = true
BUSES["SG1000_EXP"] = true
BUSES["SGIKBD"] = true
BUSES["SMS_CTRL"] = true
BUSES["SMS_EXP"] = true
BUSES["SNES_CTRL"] = true
BUSES["SNES"] = true
BUSES["SPC1000"] = true
BUSES["SPECTRUM"] = true
BUSES["SS50"] = true
BUSES["SUNKBD"] = true
BUSES["SUNMOUSE"] = true
BUSES["SVI_EXPANDER"] = true
BUSES["SVI_SLOT"] = true
BUSES["TANBUS"] = true
BUSES["TATUNG_PIPE"] = true
BUSES["THOMSON"] = true
BUSES["TI8X"] = true
BUSES["TI99"] = true
BUSES["TI99X"] = true
BUSES["TIKI100"] = true
BUSES["TMC600"] = true
BUSES["TVC"] = true
BUSES["UTS_KBD"] = true
BUSES["VBOY"] = true
BUSES["VC4000"] = true
BUSES["VCS"] = true
BUSES["VCS_CTRL"] = true
BUSES["VECTREX"] = true
BUSES["VIC10"] = true
BUSES["VIC20"] = true
BUSES["VIDBRAIN"] = true
BUSES["VIP"] = true
BUSES["VME"] = true
BUSES["VSMILE"] = true
BUSES["VTECH_IOEXP"] = true
BUSES["VTECH_MEMEXP"] = true
BUSES["WANGPC"] = true
BUSES["WSWAN"] = true
BUSES["X68K"] = true
BUSES["Z29_KBD"] = true
BUSES["Z88"] = true
BUSES["ZORRO"] = true

--------------------------------------------------
-- specify used file formats
--------------------------------------------------

FORMATS["2D_DSK"] = true
FORMATS["A26_CAS"] = true
FORMATS["A5105_DSK"] = true
FORMATS["ABC800_DSK"] = true
FORMATS["ABCFD2_DSK"] = true
FORMATS["ACE_TAP"] = true
FORMATS["ACORN_DSK"] = true
FORMATS["ADAM_CAS"] = true
FORMATS["ADAM_DSK"] = true
FORMATS["AFS_DSK"] = true
FORMATS["AGAT840K_HLE_DSK"] = true
FORMATS["AIM_DSK"] = true
FORMATS["AMI_DSK"] = true
FORMATS["AP2_DSK"] = true
FORMATS["APD_DSK"] = true
FORMATS["APF_APT"] = true
FORMATS["APOLLO_DSK"] = true
FORMATS["APPLIX_DSK"] = true
FORMATS["APRIDISK"] = true
FORMATS["AP_DSK35"] = true
FORMATS["AQUARIUS_CAQ"] = true
FORMATS["ASST128_DSK"] = true
FORMATS["ASTROCADE_WAV"] = true
FORMATS["ATARI_DSK"] = true
FORMATS["ATOM_DSK"] = true
FORMATS["ATOM_TAP"] = true
FORMATS["BASICDSK"] = true
FORMATS["BW12_DSK"] = true
FORMATS["BW2_DSK"] = true
FORMATS["C3040_DSK"] = true
FORMATS["C4040_DSK"] = true
FORMATS["C8280_DSK"] = true
FORMATS["CAMPLYNX_CAS"] = true
FORMATS["CAMPLYNX_DSK"] = true
FORMATS["CBM_CRT"] = true
FORMATS["CBM_TAP"] = true
FORMATS["CCVF_DSK"] = true
FORMATS["CD90_640_DSK"] = true
FORMATS["CGENIE_DSK"] = true
FORMATS["CGEN_CAS"] = true
FORMATS["COCO_CAS"] = true
FORMATS["COMX35_DSK"] = true
FORMATS["CONCEPT_DSK"] = true
FORMATS["COUPEDSK"] = true
FORMATS["CPIS_DSK"] = true
FORMATS["CSW_CAS"] = true
FORMATS["D64_DSK"] = true
FORMATS["D71_DSK"] = true
FORMATS["D80_DSK"] = true
FORMATS["D81_DSK"] = true
FORMATS["D82_DSK"] = true
FORMATS["DCP_DSK"] = true
FORMATS["DIM_DSK"] = true
FORMATS["DIP_DSK"] = true
FORMATS["DMK_DSK"] = true
FORMATS["DS9_DSK"] = true
FORMATS["SDF_DSK"] = true
FORMATS["EP64_DSK"] = true
FORMATS["DMV_DSK"] = true
FORMATS["ESQ16_DSK"] = true
FORMATS["ESQ8_DSK"] = true
FORMATS["EXCALI64_DSK"] = true
FORMATS["FC100_CAS"] = true
FORMATS["FDD_DSK"] = true
FORMATS["FL1_DSK"] = true
FORMATS["FLEX_DSK"] = true
FORMATS["FM7_CAS"] = true
FORMATS["FMSX_CAS"] = true
FORMATS["FMTOWNS_DSK"] = true
FORMATS["FSD_DSK"] = true
FORMATS["G64_DSK"] = true
FORMATS["GTP_CAS"] = true
FORMATS["H8_CAS"] = true
FORMATS["HECTOR_MINIDISC"] = true
FORMATS["HECT_DSK"] = true
FORMATS["HECT_TAP"] = true
FORMATS["HPI_DSK"] = true
FORMATS["HP_IPC_DSK"] = true
FORMATS["HTI_TAP"] = true
FORMATS["IBMXDF_DSK"] = true
FORMATS["IMG_DSK"] = true
FORMATS["IPF_DSK"] = true
FORMATS["IQ151_DSK"] = true
FORMATS["ITT3030_DSK"] = true
FORMATS["JFD_DSK"] = true
FORMATS["JUKU_DSK"] = true
FORMATS["JVC_DSK"] = true
FORMATS["KAYPRO_DSK"] = true
FORMATS["KC85_DSK"] = true
FORMATS["KC_CAS"] = true
FORMATS["KIM1_CAS"] = true
FORMATS["LVIV_LVT"] = true
FORMATS["M20_DSK"] = true
FORMATS["M5_DSK"] = true
FORMATS["MBEE_CAS"] = true
FORMATS["MDOS_DSK"] = true
FORMATS["MFM_HD"] = true
FORMATS["MM_DSK"] = true
FORMATS["MS0515_DSK"] = true
FORMATS["MSX_DSK"] = true
FORMATS["MTX_DSK"] = true
FORMATS["MZ_CAS"] = true
FORMATS["NANOS_DSK"] = true
FORMATS["NASCOM_DSK"] = true
FORMATS["NASLITE_DSK"] = true
FORMATS["NES_DSK"] = true
FORMATS["NFD_DSK"] = true
FORMATS["OPD_DSK"] = true
FORMATS["ORAO_CAS"] = true
FORMATS["ORIC_DSK"] = true
FORMATS["ORIC_TAP"] = true
FORMATS["OS9_DSK"] = true
FORMATS["P2000T_CAS"] = true
FORMATS["P6001_CAS"] = true
FORMATS["PASTI_DSK"] = true
FORMATS["PC98FDI_DSK"] = true
FORMATS["PC98_DSK"] = true
FORMATS["PHC25_CAS"] = true
FORMATS["PK8020_DSK"] = true
FORMATS["PMD_CAS"] = true
FORMATS["POLY_DSK"] = true
FORMATS["PPG_DSK"] = true
FORMATS["PRIMOPTP"] = true
FORMATS["PYLDIN_DSK"] = true
FORMATS["QL_DSK"] = true
FORMATS["RC759_DSK"] = true
FORMATS["RK_CAS"] = true
FORMATS["RX50_DSK"] = true
FORMATS["SC3000_BIT"] = true
FORMATS["SDD_DSK"] = true
FORMATS["SF7000_DSK"] = true
FORMATS["SMX_DSK"] = true
FORMATS["SOL_CAS"] = true
FORMATS["SORC_CAS"] = true
FORMATS["SORC_DSK"] = true
FORMATS["SORD_CAS"] = true
FORMATS["SPC1000_CAS"] = true
FORMATS["ST_DSK"] = true
FORMATS["SVI_CAS"] = true
FORMATS["SVI_DSK"] = true
FORMATS["SWD_DSK"] = true
FORMATS["TANDY2K_DSK"] = true
FORMATS["THOM_CAS"] = true
FORMATS["THOM_DSK"] = true
FORMATS["TI99_DSK"] = true
FORMATS["TIKI100_DSK"] = true
FORMATS["TRD_DSK"] = true
FORMATS["TRS80_DSK"] = true
FORMATS["TRS_CAS"] = true
FORMATS["TVC_CAS"] = true
FORMATS["TVC_DSK"] = true
FORMATS["TZX_CAS"] = true
FORMATS["UEF_CAS"] = true
FORMATS["UNIFLEX_DSK"] = true
FORMATS["VDK_DSK"] = true
FORMATS["VECTOR06_DSK"] = true
FORMATS["VG5K_CAS"] = true
FORMATS["VICTOR9K_DSK"] = true
FORMATS["VT_CAS"] = true
FORMATS["VT_DSK"] = true
FORMATS["FS_VTECH"] = true
FORMATS["WD177X_DSK"] = true
FORMATS["X07_CAS"] = true
FORMATS["X1_TAP"] = true
FORMATS["XDF_DSK"] = true
FORMATS["ZX81_P"] = true
FORMATS["FS_PRODOS"] = true
FORMATS["FS_ORIC_JASMIN"] = true

--------------------------------------------------
-- this is the list of driver libraries that
-- comprise MESS plus messdriv.*", which contains
-- the list of drivers
--------------------------------------------------
function linkProjects_mame_mess(_target, _subtarget)
	links {
		"access",
		"aci",
		"acorn",
		"act",
		"adc",
		"agat",
		"akai",
		"alesis",
		"altos",
		"ami",
		"amirix",
		"amiga",
		"ampro",
		"amstrad",
		"apf",
		"apollo",
		"apple",
		"applied",
		"arcadia",
		"ascii",
		"at",
		"atari",
		"att",
		"ave",
		"aviion",
		"bally",
		"bandai",
		"banctec",
		"be",
		"beehive",
		"bitcorp",
		"bnpo",
		"bondwell",
		"booth",
		"camputers",
		"canon",
		"cantab",
		"casio",
		"cbm",
		"cccp",
		"cce",
		"ccs",
		"ceres",
		"chessking",
		"chromatics",
		"chrysler",
		"citoh",
		"coleco",
		"compugraphic",
		"conic",
		"consumenta",
		"cromemco",
		"comx",
		"concept",
		"conitec",
		"cxg",
		"cybiko",
		"dai",
		"dcs",
		"ddr",
		"dec",
		"dicksmth",
		"dms",
		"dragon",
		"drc",
		"dulmont",
		"eaca",
		"einis",
		"elektor",
		"elektrka",
		"elektron",
		"emusys",
		"ensoniq",
		"enterprise",
		"entex",
		"epoch",
		"epson",
		"ericsson",
		"exidy",
		"exorterm",
		"fairch",
		"fairlight",
		"fidelity",
		"force",
		"francedr",
		"fujitsu",
		"funtech",
		"galaxy",
		"gamepark",
		"gi",
		"gridcomp",
		"grundy",
		"h01x",
		"hartung",
		"heathkit",
		"hec2hrp",
		"hegener",
		"heurikon",
		"hitachi",
		"homebrew",
		"homelab",
		"hp",
		"husky",
		"ibm6580",
		"ie15",
		"imp",
		"informer",
		"intel",
		"interpro",
		"interton",
		"intv",
		"isc",
		"jazz",
		"kawai",
		"kaypro",
		"koei",
		"kontron",
		"korg",
		"kurzweil",
		"kyber",
		"kyocera",
		"leapfrog",
		"learsiegler",
		"lsi",
		"luxor",
		"magnavox",
		"makerbot",
		"matsushi",
		"mattel",
		"mb",
		"mchester",
		"memotech",
		"mera",
		"mg1",
		"mgu",
		"microkey",
		"microsoft",
		"microterm",
		"mips",
		"mit",
		"mits",
		"mitsubishi",
		"mizar",
		"morrow",
		"mos",
		"motorola",
		"multitch",
		"mupid",
		"nakajima",
		"nascom",
		"natsemi",
		"ncd",
		"ne",
		"nec",
		"netronic",
		"next",
		"nintendo",
		"nokia",
		"northstar",
		"novag",
		"novation",
		"olivetti",
		"olympia",
		"omnibyte",
		"openuni",
		"orion",
		"osborne",
		"osi",
		"palm",
		"parker",
		"pc",
		"pdp1",
		"pel",
		"philips",
		"pitronic",
		"poly",
		"poly88",
		"psion",
		"quantel",
		"qume",
		"radio",
		"rca",
		"regnecentralen",
		"ritam",
		"rm",
		"robotron",
		"rockwell",
		"roland",
		"rolm",
		"rtpc",
		"sage",
		"saitek",
		"samcoupe",
		"samsung",
		"sanyo",
		"saturn",
		"segacons",
		"sequential",
		"sgi",
		"sharp",
		"siemens",
		"sinclair",
		"skeleton",
		"slicer",
		"snk",
		"sony",
		"sony_news",
		"sord",
		"special",
		"stm",
		"sun",
		"svi",
		"svision",
		"swtpc",
		"synertek",
		"ta",
		"tab",
		"tandberg",
		"tangerin",
		"tasc",
		"tatung",
		"teamconc",
		"tectoy",
		"tektroni",
		"telenova",
		"telercas",
		"televideo",
		"tesla",
		"thomson",
		"ti",
		"tiger",
		"tigertel",
		"tiki",
		"tomy",
		"toshiba",
		"trainer",
		"trs",
		"tvgames",
		"ultimachine",
		"ultratec",
		"unicard",
		"unisonic",
		"unisys",
		"usp",
		"veb",
		"verifone",
		"vidbrain",
		"videoton",
		"visual",
		"votrax",
		"vtech",
		"wang",
		"wavemate",
		"wyse",
		"westinghouse",
		"xerox",
		"xussrpc",
		"yamaha",
		"zenith",
		"zpa",
		"zvt",
		"messshared",
	}
	if (_subtarget=="mess") then
	links {
		"mameshared",
	}
	end
end

function createMESSProjects(_target, _subtarget, _name)
	project (_name)
	targetsubdir(_target .."_" .. _subtarget)
	kind (LIBTYPE)
	uuid (os.uuid("drv-" .. _target .."_" .. _subtarget .. "_" .._name))
	addprojectflags()
	precompiledheaders_novs()

	includedirs {
		MAME_DIR .. "src/osd",
		MAME_DIR .. "src/emu",
		MAME_DIR .. "src/devices",
		MAME_DIR .. "src/mame",
		MAME_DIR .. "src/lib",
		MAME_DIR .. "src/lib/util",
		MAME_DIR .. "3rdparty",
		GEN_DIR  .. "mame/layout",
	}

	includedirs {
		ext_includedir("zlib")
	}
end

function createProjects_mame_mess(_target, _subtarget)
--------------------------------------------------
-- the following files are MAME components and
-- shared across a number of drivers
--
-- aa310.c (MESS), aristmk5.c, ertictac.c (MAME)
-- amiga.c (MESS), alg.c, arcadia.c, cubo.c, mquake.c, upscope.c (MAME)
-- a2600.c (MESS), tourtabl.c (MAME)
-- atari400.c (MESS), bartop52.c, maxaflex.c (MAME)
-- jaguar.c (MAME)
-- astrocde.c (MAME+MESS), g627.c
-- cps1.c (MAME + MESS), cbaseball.c, mitchell.c (MAME)
-- pk8000.c (MESS), photon.c (MAME)
-- nes.c (MESS), cham23.c, famibox.c, multigam.c, playch10.c, vsnes.c (MAME)
-- snes.c (MESS), nss.c, sfcbox.c, snesb.c (MAME)
-- n64.c (MESS), aleck64.c (MAME)
-- megadriv.c, segapico.c (MESS), hshavoc.c, megadrvb.c, megaplay.c, megatech.c, puckpkmn.c, segac2.c, segas18.c (MAME)
-- dccons.c (MESS), naomi.c (MAME)
-- neogeocd.c (MESS), midas.c, neogeo.c, neoprint.c (MAME)
-- cdi.c (MESS + MAME)
-- 3do.c (MESS + MAME), konamim2.c (MAME)
-- vectrex.c (MESS + MAME)
-- cps1.c (MESS + MAME)
--------------------------------------------------
if (_subtarget=="mess") then
createMESSProjects(_target, _subtarget, "mameshared")
files {
	MAME_DIR .. "src/mame/machine/amiga.cpp",
	MAME_DIR .. "src/mame/video/amiga.cpp",
	MAME_DIR .. "src/mame/video/amigaaga.cpp",
	MAME_DIR .. "src/mame/video/amigaaga.h",
	MAME_DIR .. "src/mame/video/tia.cpp",
	MAME_DIR .. "src/mame/video/tia.h",
	MAME_DIR .. "src/mame/machine/atari400.cpp",
	MAME_DIR .. "src/mame/video/atari400.cpp",
	MAME_DIR .. "src/mame/includes/atari400.h",
	MAME_DIR .. "src/mame/video/antic.cpp",
	MAME_DIR .. "src/mame/video/antic.h",
	MAME_DIR .. "src/mame/video/gtia.cpp",
	MAME_DIR .. "src/mame/video/gtia.h",
	MAME_DIR .. "src/mame/drivers/jaguar.cpp",
	MAME_DIR .. "src/mame/includes/jaguar.h",
	MAME_DIR .. "src/mame/video/jag_blitter.cpp",
	MAME_DIR .. "src/mame/video/jag_blitter.h",
	MAME_DIR .. "src/mame/audio/jaguar.cpp",
	MAME_DIR .. "src/mame/video/jaguar.cpp",
	MAME_DIR .. "src/mame/video/jagblit.h",
	MAME_DIR .. "src/mame/video/jagblit.hxx",
	MAME_DIR .. "src/mame/video/jagobj.hxx",
	MAME_DIR .. "src/mame/drivers/astrocde.cpp",
	MAME_DIR .. "src/mame/includes/astrocde.h",
	MAME_DIR .. "src/mame/video/astrocde.cpp",
	MAME_DIR .. "src/mame/machine/kabuki.cpp",
	MAME_DIR .. "src/mame/machine/kabuki.h",
	MAME_DIR .. "src/mame/video/pk8000.cpp",
	MAME_DIR .. "src/mame/machine/snes.cpp",
	MAME_DIR .. "src/mame/machine/n64.cpp",
	MAME_DIR .. "src/mame/video/n64.cpp",
	MAME_DIR .. "src/mame/video/n64types.h",
	MAME_DIR .. "src/mame/video/rdpfiltr.hxx",
	MAME_DIR .. "src/mame/video/n64.h",
	MAME_DIR .. "src/mame/video/rdpblend.cpp",
	MAME_DIR .. "src/mame/video/rdpblend.h",
	MAME_DIR .. "src/mame/video/rdptpipe.cpp",
	MAME_DIR .. "src/mame/video/rdptpipe.h",
	MAME_DIR .. "src/mame/video/pin64.cpp",
	MAME_DIR .. "src/mame/video/pin64.h",
	MAME_DIR .. "src/mame/machine/megadriv.cpp",
	MAME_DIR .. "src/mame/drivers/naomi.cpp",
	MAME_DIR .. "src/mame/includes/naomi.h",
	MAME_DIR .. "src/mame/includes/dc.h",
	MAME_DIR .. "src/mame/machine/awboard.cpp",
	MAME_DIR .. "src/mame/machine/awboard.h",
	MAME_DIR .. "src/mame/machine/dc.cpp",
	MAME_DIR .. "src/mame/machine/dc-ctrl.cpp",
	MAME_DIR .. "src/mame/machine/dc-ctrl.h",
	MAME_DIR .. "src/mame/machine/jvs13551.cpp",
	MAME_DIR .. "src/mame/machine/jvs13551.h",
	MAME_DIR .. "src/mame/machine/maple-dc.cpp",
	MAME_DIR .. "src/mame/machine/maple-dc.h",
	MAME_DIR .. "src/mame/machine/mapledev.cpp",
	MAME_DIR .. "src/mame/machine/mapledev.h",
	MAME_DIR .. "src/mame/machine/mie.cpp",
	MAME_DIR .. "src/mame/machine/mie.h",
	MAME_DIR .. "src/mame/machine/naomi.cpp",
	MAME_DIR .. "src/mame/machine/naomibd.cpp",
	MAME_DIR .. "src/mame/machine/naomibd.h",
	MAME_DIR .. "src/mame/machine/naomig1.cpp",
	MAME_DIR .. "src/mame/machine/naomig1.h",
	MAME_DIR .. "src/mame/machine/naomigd.cpp",
	MAME_DIR .. "src/mame/machine/naomigd.h",
	MAME_DIR .. "src/mame/machine/naomim1.cpp",
	MAME_DIR .. "src/mame/machine/naomim1.h",
	MAME_DIR .. "src/mame/machine/naomim2.cpp",
	MAME_DIR .. "src/mame/machine/naomim2.h",
	MAME_DIR .. "src/mame/machine/naomim4.cpp",
	MAME_DIR .. "src/mame/machine/naomim4.h",
	MAME_DIR .. "src/mame/machine/naomirom.cpp",
	MAME_DIR .. "src/mame/machine/naomirom.h",
	MAME_DIR .. "src/mame/machine/315-5881_crypt.cpp",
	MAME_DIR .. "src/mame/machine/315-5881_crypt.h",
	MAME_DIR .. "src/mame/machine/315-6154.cpp",
	MAME_DIR .. "src/mame/machine/315-6154.h",
	MAME_DIR .. "src/mame/machine/segashiobd.cpp",
	MAME_DIR .. "src/mame/machine/segashiobd.h",
	MAME_DIR .. "src/mame/video/powervr2.cpp",
	MAME_DIR .. "src/mame/video/powervr2.h",
	MAME_DIR .. "src/mame/drivers/neogeo.cpp",
	MAME_DIR .. "src/mame/includes/neogeo.h",
	MAME_DIR .. "src/mame/machine/ng_memcard.cpp",
	MAME_DIR .. "src/mame/machine/ng_memcard.h",
	MAME_DIR .. "src/mame/video/neogeo.cpp",
	MAME_DIR .. "src/mame/video/neogeo_spr.cpp",
	MAME_DIR .. "src/mame/video/neogeo_spr.h",
	MAME_DIR .. "src/mame/drivers/cdi.cpp",
	MAME_DIR .. "src/mame/includes/cdi.h",
	MAME_DIR .. "src/mame/machine/cdicdic.cpp",
	MAME_DIR .. "src/mame/machine/cdicdic.h",
	MAME_DIR .. "src/mame/machine/cdislavehle.cpp",
	MAME_DIR .. "src/mame/machine/cdislavehle.h",
	MAME_DIR .. "src/mame/video/mcd212.cpp",
	MAME_DIR .. "src/mame/video/mcd212.h",
	MAME_DIR .. "src/mame/drivers/3do.cpp",
	MAME_DIR .. "src/mame/includes/3do.h",
	MAME_DIR .. "src/mame/machine/3do.cpp",
	MAME_DIR .. "src/mame/drivers/konamim2.cpp",
	MAME_DIR .. "src/mame/drivers/vectrex.cpp",
	MAME_DIR .. "src/mame/includes/vectrex.h",
	MAME_DIR .. "src/mame/machine/vectrex.cpp",
	MAME_DIR .. "src/mame/video/vectrex.cpp",
	MAME_DIR .. "src/mame/drivers/cps1.cpp",
	MAME_DIR .. "src/mame/includes/cps1.h",
	MAME_DIR .. "src/mame/video/cps1.cpp",
	MAME_DIR .. "src/mame/drivers/fcrash.cpp",
	MAME_DIR .. "src/mame/video/xbox_nv2a.cpp",
	MAME_DIR .. "src/mame/machine/xbox.cpp",
	MAME_DIR .. "src/mame/machine/xbox_usb.cpp",
	MAME_DIR .. "src/mame/machine/xbox_pci.cpp",
	MAME_DIR .. "src/mame/includes/saturn.h",
	MAME_DIR .. "src/mame/drivers/saturn.cpp",
	MAME_DIR .. "src/mame/machine/saturn.cpp",
	MAME_DIR .. "src/mame/machine/saturn_cdb.cpp",
	MAME_DIR .. "src/mame/machine/saturn_cdb.h",
}
end
--------------------------------------------------
-- the following files are general components and
-- shared across a number of drivers
--------------------------------------------------
createMESSProjects(_target, _subtarget, "messshared")
files {
	MAME_DIR .. "src/mame/machine/teleprinter.cpp",
	MAME_DIR .. "src/mame/machine/teleprinter.h",
	MAME_DIR .. "src/mame/machine/z80bin.cpp",
	MAME_DIR .. "src/mame/machine/z80bin.h",
}
--------------------------------------------------
-- manufacturer-specific groupings for drivers
--------------------------------------------------

createMESSProjects(_target, _subtarget, "access")
files {
	MAME_DIR .. "src/mame/drivers/acvirus.cpp",
}

createMESSProjects(_target, _subtarget, "aci")
files {
	MAME_DIR .. "src/mame/drivers/aci_boris.cpp",
	MAME_DIR .. "src/mame/drivers/aci_borisdpl.cpp",
	MAME_DIR .. "src/mame/drivers/aci_ggm.cpp",
	MAME_DIR .. "src/mame/drivers/aci_prodigy.cpp",
}

createMESSProjects(_target, _subtarget, "acorn")
files {
	MAME_DIR .. "src/mame/drivers/aa310.cpp",
	MAME_DIR .. "src/mame/machine/archimedes_keyb.cpp",
	MAME_DIR .. "src/mame/machine/archimedes_keyb.h",
	MAME_DIR .. "src/mame/drivers/accomm.cpp",
	MAME_DIR .. "src/mame/drivers/acrnsys1.cpp",
	MAME_DIR .. "src/mame/drivers/acrnsys.cpp",
	MAME_DIR .. "src/mame/drivers/atom.cpp",
	MAME_DIR .. "src/mame/includes/atom.h",
	MAME_DIR .. "src/mame/drivers/bbc.cpp",
	MAME_DIR .. "src/mame/includes/bbc.h",
	MAME_DIR .. "src/mame/machine/bbc.cpp",
	MAME_DIR .. "src/mame/video/bbc.cpp",
	MAME_DIR .. "src/mame/drivers/cms.cpp",
	MAME_DIR .. "src/mame/drivers/electron.cpp",
	MAME_DIR .. "src/mame/includes/electron.h",
	MAME_DIR .. "src/mame/machine/electron.cpp",
	MAME_DIR .. "src/mame/video/electron.cpp",
	MAME_DIR .. "src/mame/drivers/riscpc.cpp",
	MAME_DIR .. "src/mame/drivers/z88.cpp",
	MAME_DIR .. "src/mame/includes/z88.h",
	MAME_DIR .. "src/mame/machine/upd65031.cpp",
	MAME_DIR .. "src/mame/machine/upd65031.h",
	MAME_DIR .. "src/mame/video/z88.cpp",
}

createMESSProjects(_target, _subtarget, "act")
files {
	MAME_DIR .. "src/mame/drivers/apricot.cpp",
	MAME_DIR .. "src/mame/drivers/apricotf.cpp",
	MAME_DIR .. "src/mame/drivers/apricotp.cpp",
	MAME_DIR .. "src/mame/machine/apricotkb.cpp",
	MAME_DIR .. "src/mame/machine/apricotkb.h",
	MAME_DIR .. "src/mame/drivers/victor9k.cpp",
	MAME_DIR .. "src/mame/machine/victor9k_kb.cpp",
	MAME_DIR .. "src/mame/machine/victor9k_kb.h",
	MAME_DIR .. "src/mame/machine/victor9k_fdc.cpp",
	MAME_DIR .. "src/mame/machine/victor9k_fdc.h",
}

createMESSProjects(_target, _subtarget, "adc")
files {
	MAME_DIR .. "src/mame/drivers/super6.cpp",
	MAME_DIR .. "src/mame/includes/super6.h",
	MAME_DIR .. "src/mame/drivers/superslave.cpp",
}

createMESSProjects(_target, _subtarget, "agat")
files {
	MAME_DIR .. "src/mame/drivers/agat.cpp",
	MAME_DIR .. "src/mame/machine/agatkeyb.cpp",
	MAME_DIR .. "src/mame/machine/agatkeyb.h",
	MAME_DIR .. "src/mame/video/agat7.cpp",
	MAME_DIR .. "src/mame/video/agat7.h",
	MAME_DIR .. "src/mame/video/agat9.cpp",
	MAME_DIR .. "src/mame/video/agat9.h",
}

createMESSProjects(_target, _subtarget, "akai")
files {
	MAME_DIR .. "src/mame/drivers/akaiax80.cpp",
	MAME_DIR .. "src/mame/drivers/akaivx600.cpp",
	MAME_DIR .. "src/mame/drivers/mpc3000.cpp",
	MAME_DIR .. "src/mame/drivers/mpc60.cpp",
}

createMESSProjects(_target, _subtarget, "alesis")
files {
	MAME_DIR .. "src/mame/drivers/alesis.cpp",
	MAME_DIR .. "src/mame/includes/alesis.h",
	MAME_DIR .. "src/mame/audio/alesis.cpp",
	MAME_DIR .. "src/mame/video/alesis.cpp",
}

createMESSProjects(_target, _subtarget, "altos")
files {
	MAME_DIR .. "src/mame/drivers/altos2.cpp",
	MAME_DIR .. "src/mame/drivers/altos5.cpp",
	MAME_DIR .. "src/mame/drivers/altos486.cpp",
	MAME_DIR .. "src/mame/drivers/altos8600.cpp",
	MAME_DIR .. "src/mame/machine/acs8600_ics.cpp",
}

createMESSProjects(_target, _subtarget, "ami")
files {
	MAME_DIR .. "src/mame/drivers/hh_amis2k.cpp",
}

createMESSProjects(_target, _subtarget, "amirix")
files {
	MAME_DIR .. "src/mame/drivers/wxstar4000.cpp",
}

createMESSProjects(_target, _subtarget, "amiga")
files {
	MAME_DIR .. "src/mame/drivers/amiga.cpp",
	MAME_DIR .. "src/mame/includes/amiga.h",
}

createMESSProjects(_target, _subtarget, "ampro")
files {
	MAME_DIR .. "src/mame/drivers/ampro.cpp",
	MAME_DIR .. "src/mame/drivers/lb186.cpp",
	MAME_DIR .. "src/mame/drivers/lbpc.cpp",
}

createMESSProjects(_target, _subtarget, "amstrad")
files {
	MAME_DIR .. "src/mame/drivers/amstrad.cpp",
	MAME_DIR .. "src/mame/includes/amstrad.h",
	MAME_DIR .. "src/mame/machine/amstrad.cpp",
	MAME_DIR .. "src/mame/drivers/amstr_pc.cpp",
	MAME_DIR .. "src/mame/drivers/nc.cpp",
	MAME_DIR .. "src/mame/includes/nc.h",
	MAME_DIR .. "src/mame/machine/nc.cpp",
	MAME_DIR .. "src/mame/video/nc.cpp",
	MAME_DIR .. "src/mame/drivers/pc1512.cpp",
	MAME_DIR .. "src/mame/includes/pc1512.h",
	MAME_DIR .. "src/mame/machine/pc1512kb.cpp",
	MAME_DIR .. "src/mame/machine/pc1512kb.h",
	MAME_DIR .. "src/mame/video/ams40041.cpp",
	MAME_DIR .. "src/mame/video/ams40041.h",
	MAME_DIR .. "src/mame/drivers/pcw.cpp",
	MAME_DIR .. "src/mame/includes/pcw.h",
	MAME_DIR .. "src/mame/video/pcw.cpp",
	MAME_DIR .. "src/mame/drivers/pcw16.cpp",
	MAME_DIR .. "src/mame/includes/pcw16.h",
	MAME_DIR .. "src/mame/video/pcw16.cpp",
	MAME_DIR .. "src/mame/drivers/pda600.cpp",
}

createMESSProjects(_target, _subtarget, "apf")
files {
	MAME_DIR .. "src/mame/drivers/apf.cpp",
}

createMESSProjects(_target, _subtarget, "apollo")
files {
	MAME_DIR .. "src/mame/drivers/apollo.cpp",
	MAME_DIR .. "src/mame/includes/apollo.h",
	MAME_DIR .. "src/mame/machine/apollo.cpp",
	MAME_DIR .. "src/mame/machine/apollo_kbd.cpp",
	MAME_DIR .. "src/mame/machine/apollo_kbd.h",
	MAME_DIR .. "src/mame/video/apollo.cpp",
}

createMESSProjects(_target, _subtarget, "apple")
files {
	MAME_DIR .. "src/mame/drivers/apple1.cpp",
	MAME_DIR .. "src/mame/drivers/apple2.cpp",
	MAME_DIR .. "src/mame/drivers/apple2e.cpp",
	MAME_DIR .. "src/mame/includes/apple2e.h",
	MAME_DIR .. "src/mame/video/apple2.cpp",
	MAME_DIR .. "src/mame/video/apple2.h",
	MAME_DIR .. "src/mame/drivers/tk2000.cpp",
	MAME_DIR .. "src/mame/drivers/apple2gs.cpp",
	MAME_DIR .. "src/mame/machine/apple2common.cpp",
	MAME_DIR .. "src/mame/machine/apple2common.h",
	MAME_DIR .. "src/mame/drivers/apple3.cpp",
	MAME_DIR .. "src/mame/includes/apple3.h",
	MAME_DIR .. "src/mame/machine/apple3.cpp",
	MAME_DIR .. "src/mame/video/apple3.cpp",
	MAME_DIR .. "src/mame/drivers/lisa.cpp",
	MAME_DIR .. "src/mame/includes/lisa.h",
	MAME_DIR .. "src/mame/machine/lisa.cpp",
	MAME_DIR .. "src/mame/drivers/lwriter.cpp",
	MAME_DIR .. "src/mame/drivers/mac128.cpp",
	MAME_DIR .. "src/mame/drivers/macquadra700.cpp",
	MAME_DIR .. "src/mame/drivers/macpdm.cpp",
	MAME_DIR .. "src/mame/drivers/macprtb.cpp",
	MAME_DIR .. "src/mame/drivers/macpwrbk030.cpp",
	MAME_DIR .. "src/mame/drivers/mac.cpp",
	MAME_DIR .. "src/mame/includes/mac.h",
	MAME_DIR .. "src/mame/machine/egret.cpp",
	MAME_DIR .. "src/mame/machine/egret.h",
	MAME_DIR .. "src/mame/machine/mac.cpp",
	MAME_DIR .. "src/mame/machine/macadb.cpp",
	MAME_DIR .. "src/mame/machine/macadb.h",
	MAME_DIR .. "src/mame/machine/macrtc.cpp",
	MAME_DIR .. "src/mame/machine/macrtc.h",
	MAME_DIR .. "src/mame/machine/swim.cpp",
	MAME_DIR .. "src/mame/machine/swim.h",
	MAME_DIR .. "src/mame/video/mac.cpp",
	MAME_DIR .. "src/mame/drivers/macpci.cpp",
	MAME_DIR .. "src/mame/includes/macpci.h",
	MAME_DIR .. "src/mame/machine/macpci.cpp",
	MAME_DIR .. "src/mame/machine/cuda.cpp",
	MAME_DIR .. "src/mame/machine/cuda.h",
	MAME_DIR .. "src/mame/machine/macscsi.cpp",
	MAME_DIR .. "src/mame/machine/macscsi.h",
	MAME_DIR .. "src/mame/drivers/iphone2g.cpp",
	MAME_DIR .. "src/mame/drivers/superga2.cpp",
}

createMESSProjects(_target, _subtarget, "applied")
files {
	MAME_DIR .. "src/mame/drivers/mbee.cpp",
	MAME_DIR .. "src/mame/includes/mbee.h",
	MAME_DIR .. "src/mame/machine/mbee.cpp",
	MAME_DIR .. "src/mame/video/mbee.cpp",
}

createMESSProjects(_target, _subtarget, "arcadia")
files {
	MAME_DIR .. "src/mame/drivers/arcadia.cpp",
	MAME_DIR .. "src/mame/includes/arcadia.h",
	MAME_DIR .. "src/mame/audio/arcadia.cpp",
	MAME_DIR .. "src/mame/audio/arcadia.h",
	MAME_DIR .. "src/mame/video/arcadia.cpp",
}

createMESSProjects(_target, _subtarget, "ascii")
files {
	MAME_DIR .. "src/mame/drivers/msx.cpp",
	MAME_DIR .. "src/mame/includes/msx.h",
	MAME_DIR .. "src/mame/machine/msx.cpp",
	MAME_DIR .. "src/mame/machine/msx_matsushita.cpp",
	MAME_DIR .. "src/mame/machine/msx_matsushita.h",
	MAME_DIR .. "src/mame/machine/msx_s1985.cpp",
	MAME_DIR .. "src/mame/machine/msx_s1985.h",
	MAME_DIR .. "src/mame/machine/msx_switched.h",
	MAME_DIR .. "src/mame/machine/msx_systemflags.cpp",
	MAME_DIR .. "src/mame/machine/msx_systemflags.h",
}

createMESSProjects(_target, _subtarget, "at")
files {
	MAME_DIR .. "src/mame/drivers/at.cpp",
	MAME_DIR .. "src/mame/drivers/atpci.cpp",
	MAME_DIR .. "src/mame/drivers/ps2.cpp",
	MAME_DIR .. "src/mame/machine/at.h",
	MAME_DIR .. "src/mame/machine/at.cpp",
	MAME_DIR .. "src/mame/drivers/ct486.cpp",
}

createMESSProjects(_target, _subtarget, "atari")
files {
	MAME_DIR .. "src/mame/includes/a2600.h",
	MAME_DIR .. "src/mame/drivers/a2600.cpp",
	MAME_DIR .. "src/mame/drivers/a7800.cpp",
	MAME_DIR .. "src/mame/video/maria.cpp",
	MAME_DIR .. "src/mame/video/maria.h",
	MAME_DIR .. "src/mame/drivers/atari400.cpp",
	MAME_DIR .. "src/mame/machine/atarifdc.cpp",
	MAME_DIR .. "src/mame/machine/atarifdc.h",
	MAME_DIR .. "src/mame/drivers/atarist.cpp",
	MAME_DIR .. "src/mame/includes/atarist.h",
	MAME_DIR .. "src/mame/video/atarist.cpp",
	MAME_DIR .. "src/mame/video/atarist.h",
	MAME_DIR .. "src/mame/drivers/lynx.cpp",
	MAME_DIR .. "src/mame/includes/lynx.h",
	MAME_DIR .. "src/mame/audio/lynx.cpp",
	MAME_DIR .. "src/mame/audio/lynx.h",
	MAME_DIR .. "src/mame/machine/lynx.cpp",
	MAME_DIR .. "src/mame/drivers/pofo.cpp",
	MAME_DIR .. "src/mame/machine/pofo_kbd.cpp",
	MAME_DIR .. "src/mame/drivers/tvboy.cpp",
}

createMESSProjects(_target, _subtarget, "att")
files {
	MAME_DIR .. "src/mame/drivers/att3b2.cpp",
	MAME_DIR .. "src/mame/drivers/att4425.cpp",
	MAME_DIR .. "src/mame/drivers/att610.cpp",
	MAME_DIR .. "src/mame/drivers/att630.cpp",
	MAME_DIR .. "src/mame/drivers/unixpc.cpp",
}

createMESSProjects(_target, _subtarget, "ave")
files {
	MAME_DIR .. "src/mame/drivers/ave_arb.cpp",
}

createMESSProjects(_target, _subtarget, "aviion")
files {
	MAME_DIR .. "src/mame/drivers/aviion88k.cpp",
}

createMESSProjects(_target, _subtarget, "bally")
files {
	MAME_DIR .. "src/mame/drivers/astrohome.cpp",
}

createMESSProjects(_target, _subtarget, "banctec")
files {
	MAME_DIR .. "src/mame/drivers/banctec.cpp",
}

createMESSProjects(_target, _subtarget, "bandai")
files {
	MAME_DIR .. "src/mame/drivers/sv8000.cpp",
	MAME_DIR .. "src/mame/drivers/rx78.cpp",
	MAME_DIR .. "src/mame/drivers/tamag1.cpp",
	MAME_DIR .. "src/mame/drivers/wswan.cpp",
	MAME_DIR .. "src/mame/audio/wswan.cpp",
	MAME_DIR .. "src/mame/audio/wswan.h",
	MAME_DIR .. "src/mame/video/wswan.cpp",
	MAME_DIR .. "src/mame/video/wswan.h",
	MAME_DIR .. "src/mame/drivers/bandai_design_master.cpp",
}

createMESSProjects(_target, _subtarget, "be")
files {
	MAME_DIR .. "src/mame/drivers/bebox.cpp",
	MAME_DIR .. "src/mame/includes/bebox.h",
	MAME_DIR .. "src/mame/machine/bebox.cpp",
}

createMESSProjects(_target, _subtarget, "beehive")
files {
	MAME_DIR .. "src/mame/drivers/microb.cpp",
}

createMESSProjects(_target, _subtarget, "bitcorp")
files {
	MAME_DIR .. "src/mame/drivers/gamate.cpp",
	MAME_DIR .. "src/mame/video/gamate.cpp",
	MAME_DIR .. "src/mame/video/gamate.h",
}

createMESSProjects(_target, _subtarget, "bnpo")
files {
	MAME_DIR .. "src/mame/drivers/b2m.cpp",
	MAME_DIR .. "src/mame/includes/b2m.h",
	MAME_DIR .. "src/mame/machine/b2m.cpp",
}

createMESSProjects(_target, _subtarget, "bondwell")
files {
	MAME_DIR .. "src/mame/drivers/bw12.cpp",
	MAME_DIR .. "src/mame/includes/bw12.h",
	MAME_DIR .. "src/mame/drivers/bw2.cpp",
	MAME_DIR .. "src/mame/includes/bw2.h",
}

createMESSProjects(_target, _subtarget, "booth")
files {
	MAME_DIR .. "src/mame/drivers/apexc.cpp",
	MAME_DIR .. "src/mame/includes/apexc.h",
	MAME_DIR .. "src/mame/machine/apexc.h",
	MAME_DIR .. "src/mame/machine/apexc.cpp",
	MAME_DIR .. "src/mame/video/apexc.cpp",
}

createMESSProjects(_target, _subtarget, "camputers")
files {
	MAME_DIR .. "src/mame/drivers/camplynx.cpp",
}

createMESSProjects(_target, _subtarget, "canon")
files {
	MAME_DIR .. "src/mame/drivers/cat.cpp",
	MAME_DIR .. "src/mame/drivers/x07.cpp",
	MAME_DIR .. "src/mame/includes/x07.h",
	MAME_DIR .. "src/mame/drivers/canon_s80.cpp",
}

createMESSProjects(_target, _subtarget, "cantab")
files {
	MAME_DIR .. "src/mame/drivers/jupace.cpp",
}

createMESSProjects(_target, _subtarget, "casio")
files {
	MAME_DIR .. "src/mame/drivers/casloopy.cpp",
	MAME_DIR .. "src/mame/drivers/cfx9850.cpp",
	MAME_DIR .. "src/mame/drivers/cz101.cpp",
	MAME_DIR .. "src/mame/drivers/fp200.cpp",
	MAME_DIR .. "src/mame/drivers/fp1100.cpp",
	MAME_DIR .. "src/mame/drivers/fp6000.cpp",
	MAME_DIR .. "src/mame/machine/fp6000_kbd.cpp",
	MAME_DIR .. "src/mame/machine/fp6000_kbd.h",
	MAME_DIR .. "src/mame/drivers/ht6000.cpp",
	MAME_DIR .. "src/mame/drivers/pb1000.cpp",
	MAME_DIR .. "src/mame/drivers/pv1000.cpp",
	MAME_DIR .. "src/mame/drivers/pv2000.cpp",
	MAME_DIR .. "src/mame/drivers/sk1.cpp",
	MAME_DIR .. "src/mame/drivers/rz1.cpp",
	MAME_DIR .. "src/mame/drivers/casio_rompack.cpp",
}

createMESSProjects(_target, _subtarget, "cbm")
files {
	MAME_DIR .. "src/mame/drivers/c128.cpp",
	MAME_DIR .. "src/mame/drivers/c64.cpp",
	MAME_DIR .. "src/mame/drivers/c64dtv.cpp",
	MAME_DIR .. "src/mame/drivers/c65.cpp",
	MAME_DIR .. "src/mame/includes/c65.h",
	MAME_DIR .. "src/mame/drivers/c900.cpp",
	MAME_DIR .. "src/mame/drivers/cbm2.cpp",
	MAME_DIR .. "src/mame/drivers/chessmate.cpp",
	MAME_DIR .. "src/mame/drivers/clcd.cpp",
	MAME_DIR .. "src/mame/drivers/pet.cpp",
	MAME_DIR .. "src/mame/drivers/plus4.cpp",
	MAME_DIR .. "src/mame/drivers/vic10.cpp",
	MAME_DIR .. "src/mame/drivers/vic20.cpp",
	MAME_DIR .. "src/mame/machine/cbm_snqk.cpp",
	MAME_DIR .. "src/mame/machine/cbm_snqk.h",
	MAME_DIR .. "src/mame/drivers/mps1230.cpp",
}

createMESSProjects(_target, _subtarget, "cccp")
files {
	MAME_DIR .. "src/mame/drivers/argo.cpp",
	MAME_DIR .. "src/mame/drivers/cm1800.cpp",
	MAME_DIR .. "src/mame/drivers/debut.cpp",
	MAME_DIR .. "src/mame/drivers/intellect02.cpp",
	MAME_DIR .. "src/mame/drivers/lviv.cpp",
	MAME_DIR .. "src/mame/includes/lviv.h",
	MAME_DIR .. "src/mame/machine/lviv.cpp",
	MAME_DIR .. "src/mame/video/lviv.cpp",
	MAME_DIR .. "src/mame/drivers/mikro80.cpp",
	MAME_DIR .. "src/mame/includes/mikro80.h",
	MAME_DIR .. "src/mame/machine/mikro80.cpp",
	MAME_DIR .. "src/mame/drivers/okean240.cpp",
	MAME_DIR .. "src/mame/drivers/pk8000.cpp",
	MAME_DIR .. "src/mame/includes/pk8000.h",
	MAME_DIR .. "src/mame/drivers/pk8020.cpp",
	MAME_DIR .. "src/mame/includes/pk8020.h",
	MAME_DIR .. "src/mame/machine/pk8020.cpp",
	MAME_DIR .. "src/mame/video/pk8020.cpp",
	MAME_DIR .. "src/mame/drivers/pyl601.cpp",
	MAME_DIR .. "src/mame/drivers/sm1800.cpp",
	MAME_DIR .. "src/mame/drivers/sm7238.cpp",
	MAME_DIR .. "src/mame/machine/km035.cpp",
	MAME_DIR .. "src/mame/machine/km035.h",
	MAME_DIR .. "src/mame/drivers/uknc.cpp",
	MAME_DIR .. "src/mame/drivers/unior.cpp",
	MAME_DIR .. "src/mame/drivers/ut88.cpp",
	MAME_DIR .. "src/mame/includes/ut88.h",
	MAME_DIR .. "src/mame/machine/ut88.cpp",
	MAME_DIR .. "src/mame/drivers/vector06.cpp",
	MAME_DIR .. "src/mame/includes/vector06.h",
	MAME_DIR .. "src/mame/machine/vector06.cpp",
	MAME_DIR .. "src/mame/video/vector06.cpp",
	MAME_DIR .. "src/mame/drivers/vta2000.cpp",
}

createMESSProjects(_target, _subtarget, "cce")
files {
	MAME_DIR .. "src/mame/drivers/mc1000.cpp",
}

createMESSProjects(_target, _subtarget, "ccs")
files {
	MAME_DIR .. "src/mame/drivers/ccs2810.cpp",
}

createMESSProjects(_target, _subtarget, "ceres")
files {
	MAME_DIR .. "src/mame/drivers/ceres.cpp",
}

createMESSProjects(_target, _subtarget, "chessking")
files {
	MAME_DIR .. "src/mame/drivers/cking_master.cpp",
}

createMESSProjects(_target, _subtarget, "chromatics")
files {
	MAME_DIR .. "src/mame/drivers/cgc7900.cpp",
	MAME_DIR .. "src/mame/includes/cgc7900.h",
	MAME_DIR .. "src/mame/video/cgc7900.cpp",
}

createMESSProjects(_target, _subtarget, "chrysler")
files {
	MAME_DIR .. "src/mame/drivers/eva.cpp",
}

createMESSProjects(_target, _subtarget, "citoh")
files {
	MAME_DIR .. "src/mame/drivers/cit101.cpp",
	MAME_DIR .. "src/mame/machine/cit101_kbd.cpp",
	MAME_DIR .. "src/mame/machine/cit101_kbd.h",
	MAME_DIR .. "src/mame/drivers/cit101xl.cpp",
	MAME_DIR .. "src/mame/drivers/cit220.cpp",
	MAME_DIR .. "src/mame/machine/cit220_kbd.cpp",
	MAME_DIR .. "src/mame/machine/cit220_kbd.h",
}

createMESSProjects(_target, _subtarget, "coleco")
files {
	MAME_DIR .. "src/mame/drivers/adam.cpp",
	MAME_DIR .. "src/mame/includes/adam.h",
	MAME_DIR .. "src/mame/drivers/coleco.cpp",
	MAME_DIR .. "src/mame/includes/coleco.h",
	MAME_DIR .. "src/mame/machine/coleco.cpp",
	MAME_DIR .. "src/mame/machine/coleco.h",
	MAME_DIR .. "src/mame/drivers/wrinkles.cpp",
}

createMESSProjects(_target, _subtarget, "compugraphic")
files {
	MAME_DIR .. "src/mame/drivers/pwrview.cpp",
}

createMESSProjects(_target, _subtarget, "conic")
files {
	MAME_DIR .. "src/mame/drivers/conic_cchess2.cpp",
}

createMESSProjects(_target, _subtarget, "consumenta")
files {
	MAME_DIR .. "src/mame/drivers/conchess.cpp",
}

createMESSProjects(_target, _subtarget, "cromemco")
files {
	MAME_DIR .. "src/mame/drivers/c10.cpp",
	MAME_DIR .. "src/mame/drivers/mcb216.cpp",
}

createMESSProjects(_target, _subtarget, "comx")
files {
	MAME_DIR .. "src/mame/drivers/comx35.cpp",
	MAME_DIR .. "src/mame/includes/comx35.h",
	MAME_DIR .. "src/mame/video/comx35.cpp",
}

createMESSProjects(_target, _subtarget, "concept")
files {
	MAME_DIR .. "src/mame/drivers/concept.cpp",
	MAME_DIR .. "src/mame/includes/concept.h",
	MAME_DIR .. "src/mame/machine/concept.cpp",
}

createMESSProjects(_target, _subtarget, "conitec")
files {
	MAME_DIR .. "src/mame/drivers/prof180x.cpp",
	MAME_DIR .. "src/mame/includes/prof180x.h",
	MAME_DIR .. "src/mame/drivers/prof80.cpp",
	MAME_DIR .. "src/mame/includes/prof80.h",
	MAME_DIR .. "src/mame/machine/prof80mmu.cpp",
	MAME_DIR .. "src/mame/machine/prof80mmu.h",
}

createMESSProjects(_target, _subtarget, "cxg")
files {
	MAME_DIR .. "src/mame/drivers/cxg_ch2001.cpp",
	MAME_DIR .. "src/mame/drivers/cxg_dominator.cpp",
	MAME_DIR .. "src/mame/drivers/cxg_scptchess.cpp",
	MAME_DIR .. "src/mame/drivers/cxg_sphinx40.cpp",
}

createMESSProjects(_target, _subtarget, "cybiko")
files {
	MAME_DIR .. "src/mame/drivers/cybiko.cpp",
	MAME_DIR .. "src/mame/includes/cybiko.h",
	MAME_DIR .. "src/mame/machine/cybiko.cpp",
}

createMESSProjects(_target, _subtarget, "dai")
files {
	MAME_DIR .. "src/mame/drivers/dai.cpp",
	MAME_DIR .. "src/mame/includes/dai.h",
	MAME_DIR .. "src/mame/audio/dai_snd.cpp",
	MAME_DIR .. "src/mame/audio/dai_snd.h",
	MAME_DIR .. "src/mame/machine/dai.cpp",
	MAME_DIR .. "src/mame/video/dai.cpp",
}

createMESSProjects(_target, _subtarget, "dcs")
files {
	MAME_DIR .. "src/mame/drivers/compuchess.cpp",
}

createMESSProjects(_target, _subtarget, "ddr")
files {
	MAME_DIR .. "src/mame/drivers/ac1.cpp",
	MAME_DIR .. "src/mame/drivers/bcs3.cpp",
	MAME_DIR .. "src/mame/drivers/c80.cpp",
	MAME_DIR .. "src/mame/includes/c80.h",
	MAME_DIR .. "src/mame/drivers/huebler.cpp",
	MAME_DIR .. "src/mame/includes/huebler.h",
	MAME_DIR .. "src/mame/drivers/jtc.cpp",
	MAME_DIR .. "src/mame/drivers/kramermc.cpp",
	MAME_DIR .. "src/mame/drivers/llc1.cpp",
	MAME_DIR .. "src/mame/drivers/llc2.cpp",
	MAME_DIR .. "src/mame/drivers/nanos.cpp",
	MAME_DIR .. "src/mame/drivers/pcm.cpp",
	MAME_DIR .. "src/mame/drivers/vcs80.cpp",
	MAME_DIR .. "src/mame/machine/k7659kb.cpp",
	MAME_DIR .. "src/mame/machine/k7659kb.h",
}

createMESSProjects(_target, _subtarget, "dec")
files {
	MAME_DIR .. "src/mame/drivers/dct11em.cpp",
	MAME_DIR .. "src/mame/drivers/decmate2.cpp",
	MAME_DIR .. "src/mame/drivers/decstation.cpp",
	MAME_DIR .. "src/mame/machine/decioga.cpp",
	MAME_DIR .. "src/mame/machine/decioga.h",
	MAME_DIR .. "src/mame/drivers/dectalk.cpp",
	MAME_DIR .. "src/mame/drivers/decwritr.cpp",
	MAME_DIR .. "src/mame/machine/dc305.cpp",
	MAME_DIR .. "src/mame/machine/dc305.h",
	MAME_DIR .. "src/mame/drivers/jensen.cpp",
	MAME_DIR .. "src/mame/drivers/pdp11.cpp",
	MAME_DIR .. "src/mame/drivers/vax11.cpp",
	MAME_DIR .. "src/mame/drivers/rainbow.cpp",
	MAME_DIR .. "src/mame/drivers/vk100.cpp",
	MAME_DIR .. "src/mame/drivers/vt52.cpp",
	MAME_DIR .. "src/mame/drivers/vt62.cpp",
	MAME_DIR .. "src/mame/drivers/vt100.cpp",
	MAME_DIR .. "src/mame/drivers/vt220.cpp",
	MAME_DIR .. "src/mame/drivers/vt240.cpp",
	MAME_DIR .. "src/mame/drivers/vt320.cpp",
	MAME_DIR .. "src/mame/drivers/vt520.cpp",
	MAME_DIR .. "src/mame/machine/dec_lk201.cpp",
	MAME_DIR .. "src/mame/machine/dec_lk201.h",
	MAME_DIR .. "src/mame/machine/rx01.cpp",
	MAME_DIR .. "src/mame/machine/rx01.h",
	MAME_DIR .. "src/mame/machine/vt100_kbd.cpp",
	MAME_DIR .. "src/mame/machine/vt100_kbd.h",
	MAME_DIR .. "src/mame/video/vtvideo.cpp",
	MAME_DIR .. "src/mame/video/vtvideo.h",
}

createMESSProjects(_target, _subtarget, "dicksmth")
files {
	MAME_DIR .. "src/mame/drivers/super80.cpp",
	MAME_DIR .. "src/mame/includes/super80.h",
	MAME_DIR .. "src/mame/machine/super80.cpp",
	MAME_DIR .. "src/mame/video/super80.cpp",
}

createMESSProjects(_target, _subtarget, "dms")
files {
	MAME_DIR .. "src/mame/drivers/dms5000.cpp",
	MAME_DIR .. "src/mame/drivers/dms86.cpp",
	MAME_DIR .. "src/mame/drivers/zsbc3.cpp",
}

createMESSProjects(_target, _subtarget, "dragon")
files {
	MAME_DIR .. "src/mame/drivers/dgn_beta.cpp",
	MAME_DIR .. "src/mame/includes/dgn_beta.h",
	MAME_DIR .. "src/mame/machine/dgn_beta.cpp",
	MAME_DIR .. "src/mame/video/dgn_beta.cpp",
}

createMESSProjects(_target, _subtarget, "drc")
files {
	MAME_DIR .. "src/mame/drivers/zrt80.cpp",
}

createMESSProjects(_target, _subtarget, "dulmont")
files {
	MAME_DIR .. "src/mame/drivers/magnum.cpp",
}

createMESSProjects(_target, _subtarget, "eaca")
files {
	MAME_DIR .. "src/mame/drivers/cgenie.cpp",
}

createMESSProjects(_target, _subtarget, "einis")
files {
	MAME_DIR .. "src/mame/drivers/pecom.cpp",
	MAME_DIR .. "src/mame/includes/pecom.h",
	MAME_DIR .. "src/mame/machine/pecom.cpp",
	MAME_DIR .. "src/mame/video/pecom.cpp",
}

createMESSProjects(_target, _subtarget, "elektrka")
files {
	MAME_DIR .. "src/mame/drivers/bk.cpp",
	MAME_DIR .. "src/mame/includes/bk.h",
	MAME_DIR .. "src/mame/machine/bk.cpp",
	MAME_DIR .. "src/mame/drivers/dvk_kcgd.cpp",
	MAME_DIR .. "src/mame/drivers/dvk_ksm.cpp",
	MAME_DIR .. "src/mame/machine/ms7004.cpp",
	MAME_DIR .. "src/mame/machine/ms7004.h",
	MAME_DIR .. "src/mame/drivers/mk85.cpp",
	MAME_DIR .. "src/mame/drivers/mk90.cpp",
	MAME_DIR .. "src/mame/drivers/ms6102.cpp",
	MAME_DIR .. "src/mame/machine/kr1601rr1.cpp",
	MAME_DIR .. "src/mame/machine/kr1601rr1.h",
}

createMESSProjects(_target, _subtarget, "elektor")
files {
	MAME_DIR .. "src/mame/drivers/avrmax.cpp",
	MAME_DIR .. "src/mame/drivers/ec65.cpp",
	MAME_DIR .. "src/mame/drivers/elekscmp.cpp",
	MAME_DIR .. "src/mame/drivers/junior.cpp",
}

createMESSProjects(_target, _subtarget, "elektron")
files {
	MAME_DIR .. "src/mame/drivers/elektronmono.cpp",
}

createMESSProjects(_target, _subtarget, "emusys")
files {
	MAME_DIR .. "src/mame/drivers/emax.cpp",
	MAME_DIR .. "src/mame/drivers/emu2.cpp",
	MAME_DIR .. "src/mame/drivers/emu3.cpp",
	MAME_DIR .. "src/mame/drivers/emu68k.cpp",
}

createMESSProjects(_target, _subtarget, "ensoniq")
files {
	MAME_DIR .. "src/mame/drivers/esq1.cpp",
	MAME_DIR .. "src/mame/drivers/esq5505.cpp",
	MAME_DIR .. "src/mame/drivers/esqasr.cpp",
	MAME_DIR .. "src/mame/drivers/esqkt.cpp",
	MAME_DIR .. "src/mame/drivers/esqmr.cpp",
	MAME_DIR .. "src/mame/drivers/enmirage.cpp",
	MAME_DIR .. "src/mame/machine/esqpanel.cpp",
	MAME_DIR .. "src/mame/machine/esqpanel.h",
	MAME_DIR .. "src/mame/machine/esqvfd.cpp",
	MAME_DIR .. "src/mame/machine/esqvfd.h",
	MAME_DIR .. "src/mame/machine/esqlcd.cpp",
	MAME_DIR .. "src/mame/machine/esqlcd.h",
}

createMESSProjects(_target, _subtarget, "enterprise")
files {
	MAME_DIR .. "src/mame/drivers/ep64.cpp",
	MAME_DIR .. "src/mame/video/nick.cpp",
	MAME_DIR .. "src/mame/video/nick.h",
}

createMESSProjects(_target, _subtarget, "entex")
files {
	MAME_DIR .. "src/mame/drivers/advision.cpp",
	MAME_DIR .. "src/mame/includes/advision.h",
	MAME_DIR .. "src/mame/machine/advision.cpp",
	MAME_DIR .. "src/mame/video/advision.cpp",
	MAME_DIR .. "src/mame/drivers/sag.cpp",
}

createMESSProjects(_target, _subtarget, "epoch")
files {
	MAME_DIR .. "src/mame/drivers/gamepock.cpp",
	MAME_DIR .. "src/mame/includes/gamepock.h",
	MAME_DIR .. "src/mame/machine/gamepock.cpp",
	MAME_DIR .. "src/mame/drivers/scv.cpp",
}

createMESSProjects(_target, _subtarget, "epson")
files {
	MAME_DIR .. "src/mame/drivers/hx20.cpp",
	MAME_DIR .. "src/mame/includes/hx20.h",
	MAME_DIR .. "src/mame/drivers/px4.cpp",
	MAME_DIR .. "src/mame/drivers/px8.cpp",
	MAME_DIR .. "src/mame/includes/px8.h",
	MAME_DIR .. "src/mame/drivers/qx10.cpp",
	MAME_DIR .. "src/mame/machine/qx10kbd.cpp",
	MAME_DIR .. "src/mame/machine/qx10kbd.h",
}

createMESSProjects(_target, _subtarget, "ericsson")
files {
	MAME_DIR .. "src/mame/drivers/e9161.cpp",
	MAME_DIR .. "src/mame/drivers/eispc.cpp",
	MAME_DIR .. "src/mame/machine/eispc_kb.cpp",
	MAME_DIR .. "src/mame/machine/eispc_kb.h",
}

createMESSProjects(_target, _subtarget, "exidy")
files {
	MAME_DIR .. "src/mame/machine/sorcerer.cpp",
	MAME_DIR .. "src/mame/drivers/sorcerer.cpp",
	MAME_DIR .. "src/mame/includes/sorcerer.h",
	MAME_DIR .. "src/mame/machine/micropolis.cpp",
	MAME_DIR .. "src/mame/machine/micropolis.h",
}

createMESSProjects(_target, _subtarget, "exorterm")
files {
	MAME_DIR .. "src/mame/drivers/exorterm.cpp",
}

createMESSProjects(_target, _subtarget, "fairch")
files {
	MAME_DIR .. "src/mame/drivers/channelf.cpp",
	MAME_DIR .. "src/mame/includes/channelf.h",
	MAME_DIR .. "src/mame/audio/channelf.cpp",
	MAME_DIR .. "src/mame/audio/channelf.h",
	MAME_DIR .. "src/mame/video/channelf.cpp",
}

createMESSProjects(_target, _subtarget, "fairlight")
files {
	MAME_DIR .. "src/mame/drivers/cmi.cpp",
	MAME_DIR .. "src/mame/audio/cmi01a.cpp",
	MAME_DIR .. "src/mame/audio/cmi01a.h",
	MAME_DIR .. "src/mame/machine/cmi_ankbd.cpp",
	MAME_DIR .. "src/mame/machine/cmi_ankbd.h",
	MAME_DIR .. "src/mame/machine/cmi_mkbd.cpp",
	MAME_DIR .. "src/mame/machine/cmi_mkbd.h",
}

createMESSProjects(_target, _subtarget, "fidelity")
files {
	MAME_DIR .. "src/mame/machine/fidel_clockdiv.cpp",
	MAME_DIR .. "src/mame/machine/fidel_clockdiv.h",
	MAME_DIR .. "src/mame/drivers/fidel_as12.cpp",
	MAME_DIR .. "src/mame/drivers/fidel_card.cpp",
	MAME_DIR .. "src/mame/drivers/fidel_cc1.cpp",
	MAME_DIR .. "src/mame/drivers/fidel_cc10.cpp",
	MAME_DIR .. "src/mame/drivers/fidel_cc7.cpp",
	MAME_DIR .. "src/mame/drivers/fidel_chesster.cpp",
	MAME_DIR .. "src/mame/drivers/fidel_csc.cpp",
	MAME_DIR .. "src/mame/drivers/fidel_dames.cpp",
	MAME_DIR .. "src/mame/drivers/fidel_desdis.cpp",
	MAME_DIR .. "src/mame/drivers/fidel_eag68k.cpp",
	MAME_DIR .. "src/mame/drivers/fidel_elite.cpp",
	MAME_DIR .. "src/mame/drivers/fidel_excel.cpp",
	MAME_DIR .. "src/mame/drivers/fidel_msc.cpp",
	MAME_DIR .. "src/mame/drivers/fidel_phantom.cpp",
	MAME_DIR .. "src/mame/drivers/fidel_sc12.cpp",
	MAME_DIR .. "src/mame/drivers/fidel_sc6.cpp",
	MAME_DIR .. "src/mame/drivers/fidel_sc8.cpp",
	MAME_DIR .. "src/mame/drivers/fidel_sc9.cpp",
	MAME_DIR .. "src/mame/drivers/fidel_vcc.cpp",
	MAME_DIR .. "src/mame/drivers/fidel_vsc.cpp",
}

createMESSProjects(_target, _subtarget, "force")
files {
	MAME_DIR .. "src/mame/drivers/miniforce.cpp",
	MAME_DIR .. "src/mame/drivers/fccpu20.cpp",
	MAME_DIR .. "src/mame/drivers/fccpu30.cpp",
	MAME_DIR .. "src/mame/drivers/force68k.cpp",
}

createMESSProjects(_target, _subtarget, "francedr")
files {
	MAME_DIR .. "src/mame/drivers/regence.cpp",
}

createMESSProjects(_target, _subtarget, "fujitsu")
files {
	MAME_DIR .. "src/mame/drivers/fmtowns.cpp",
	MAME_DIR .. "src/mame/includes/fmtowns.h",
	MAME_DIR .. "src/mame/video/fmtowns.cpp",
	MAME_DIR .. "src/mame/machine/fm_scsi.cpp",
	MAME_DIR .. "src/mame/machine/fm_scsi.h",
	MAME_DIR .. "src/mame/machine/fmt_icmem.cpp",
	MAME_DIR .. "src/mame/machine/fmt_icmem.h",
	MAME_DIR .. "src/mame/drivers/fm7.cpp",
	MAME_DIR .. "src/mame/includes/fm7.h",
	MAME_DIR .. "src/mame/video/fm7.cpp",
}

createMESSProjects(_target, _subtarget, "funtech")
files {
	MAME_DIR .. "src/mame/drivers/supracan.cpp",
	MAME_DIR .. "src/mame/audio/acan.cpp",
	MAME_DIR .. "src/mame/audio/acan.h",
}

createMESSProjects(_target, _subtarget, "galaxy")
files {
	MAME_DIR .. "src/mame/drivers/galaxy.cpp",
	MAME_DIR .. "src/mame/includes/galaxy.h",
	MAME_DIR .. "src/mame/machine/galaxy.cpp",
	MAME_DIR .. "src/mame/video/galaxy.cpp",
}

createMESSProjects(_target, _subtarget, "gamepark")
files {
	MAME_DIR .. "src/mame/drivers/gp2x.cpp",
	MAME_DIR .. "src/mame/drivers/gp32.cpp",
	MAME_DIR .. "src/mame/includes/gp32.h",
}

createMESSProjects(_target, _subtarget, "gi")
files {
	MAME_DIR .. "src/mame/drivers/hh_pic16.cpp",
}

createMESSProjects(_target, _subtarget, "gridcomp")
files {
	MAME_DIR .. "src/mame/drivers/gridcomp.cpp",
	MAME_DIR .. "src/mame/machine/gridkeyb.cpp",
	MAME_DIR .. "src/mame/machine/gridkeyb.h",
}

createMESSProjects(_target, _subtarget, "grundy")
files {
	MAME_DIR .. "src/mame/drivers/newbrain.cpp",
	MAME_DIR .. "src/mame/includes/newbrain.h",
	MAME_DIR .. "src/mame/video/newbrain.cpp",
}

createMESSProjects(_target, _subtarget, "h01x")
files {
	MAME_DIR .. "src/mame/drivers/h01x.cpp",
}

createMESSProjects(_target, _subtarget, "hartung")
files {
	MAME_DIR .. "src/mame/drivers/gmaster.cpp",
}

createMESSProjects(_target, _subtarget, "heathkit")
files {
	MAME_DIR .. "src/mame/drivers/et3400.cpp",
	MAME_DIR .. "src/mame/drivers/h8.cpp",
	MAME_DIR .. "src/mame/drivers/h19.cpp",
	MAME_DIR .. "src/mame/drivers/h89.cpp",
}

createMESSProjects(_target, _subtarget, "hegener")
files {
	MAME_DIR .. "src/mame/drivers/mephisto_academy.cpp",
	MAME_DIR .. "src/mame/drivers/mephisto_amsterdam.cpp",
	MAME_DIR .. "src/mame/drivers/mephisto_berlin.cpp",
	MAME_DIR .. "src/mame/drivers/mephisto_brikett.cpp",
	MAME_DIR .. "src/mame/drivers/mephisto_glasgow.cpp",
	MAME_DIR .. "src/mame/drivers/mephisto_milano.cpp",
	MAME_DIR .. "src/mame/drivers/mephisto_mm1.cpp",
	MAME_DIR .. "src/mame/drivers/mephisto_mm2.cpp",
	MAME_DIR .. "src/mame/drivers/mephisto_modena.cpp",
	MAME_DIR .. "src/mame/drivers/mephisto_modular.cpp",
	MAME_DIR .. "src/mame/drivers/mephisto_modular_tm.cpp",
	MAME_DIR .. "src/mame/drivers/mephisto_mondial.cpp",
	MAME_DIR .. "src/mame/drivers/mephisto_mondial2.cpp",
	MAME_DIR .. "src/mame/drivers/mephisto_mondial68k.cpp",
	MAME_DIR .. "src/mame/drivers/mephisto_montec.cpp",
	MAME_DIR .. "src/mame/drivers/mephisto_polgar.cpp",
	MAME_DIR .. "src/mame/drivers/mephisto_risc.cpp",
	MAME_DIR .. "src/mame/drivers/mephisto_smondial.cpp",
	MAME_DIR .. "src/mame/machine/mmboard.cpp",
	MAME_DIR .. "src/mame/machine/mmboard.h",
	MAME_DIR .. "src/mame/video/mmdisplay1.cpp",
	MAME_DIR .. "src/mame/video/mmdisplay1.h",
	MAME_DIR .. "src/mame/video/mmdisplay2.cpp",
	MAME_DIR .. "src/mame/video/mmdisplay2.h",
}

createMESSProjects(_target, _subtarget, "hitachi")
files {
	MAME_DIR .. "src/mame/drivers/b16.cpp",
	MAME_DIR .. "src/mame/drivers/bmjr.cpp",
	MAME_DIR .. "src/mame/drivers/bml3.cpp",
	MAME_DIR .. "src/mame/drivers/hh_hmcs40.cpp",
}

createMESSProjects(_target, _subtarget, "homebrew")
files {
	MAME_DIR .. "src/mame/drivers/4004clk.cpp",
	MAME_DIR .. "src/mame/drivers/68ksbc.cpp",
	MAME_DIR .. "src/mame/drivers/lft_chiptune.cpp",
	MAME_DIR .. "src/mame/drivers/lft_craft.cpp",
	MAME_DIR .. "src/mame/drivers/lft_phasor.cpp",
	MAME_DIR .. "src/mame/drivers/dcebridge.cpp",
	MAME_DIR .. "src/mame/drivers/homez80.cpp",
	MAME_DIR .. "src/mame/drivers/mk1forth.cpp",
	MAME_DIR .. "src/mame/drivers/p112.cpp",
	MAME_DIR .. "src/mame/drivers/phunsy.cpp",
	MAME_DIR .. "src/mame/drivers/pimps.cpp",
	MAME_DIR .. "src/mame/drivers/ravens.cpp",
	MAME_DIR .. "src/mame/drivers/sbc6510.cpp",
	MAME_DIR .. "src/mame/drivers/sitcom.cpp",
	MAME_DIR .. "src/mame/drivers/slc1.cpp",
	MAME_DIR .. "src/mame/drivers/test_t400.cpp",
	MAME_DIR .. "src/mame/drivers/uzebox.cpp",
	MAME_DIR .. "src/mame/drivers/z80dev.cpp",
	MAME_DIR .. "src/mame/drivers/zexall.cpp",
}

createMESSProjects(_target, _subtarget, "homelab")
files {
	MAME_DIR .. "src/mame/drivers/braiplus.cpp",
	MAME_DIR .. "src/mame/drivers/homelab.cpp",
}

createMESSProjects(_target, _subtarget, "hp")
files {
	MAME_DIR .. "src/mame/drivers/hp16500.cpp",
	MAME_DIR .. "src/mame/drivers/hp48.cpp",
	MAME_DIR .. "src/mame/includes/hp48.h",
	MAME_DIR .. "src/mame/machine/hp48.cpp",
	MAME_DIR .. "src/mame/machine/hp48_port.cpp",
	MAME_DIR .. "src/mame/machine/hp48_port.h",
	MAME_DIR .. "src/mame/machine/hp80_optrom.cpp",
	MAME_DIR .. "src/mame/machine/hp80_optrom.h",
	MAME_DIR .. "src/mame/machine/hp9825_optrom.cpp",
	MAME_DIR .. "src/mame/machine/hp9825_optrom.h",
	MAME_DIR .. "src/mame/machine/hp9825_tape.cpp",
	MAME_DIR .. "src/mame/machine/hp9825_tape.h",
	MAME_DIR .. "src/mame/machine/hp9845_optrom.cpp",
	MAME_DIR .. "src/mame/machine/hp9845_optrom.h",
	MAME_DIR .. "src/mame/machine/hp9845_printer.cpp",
	MAME_DIR .. "src/mame/machine/hp9845_printer.h",
	MAME_DIR .. "src/mame/machine/hp98x5_io_sys.cpp",
	MAME_DIR .. "src/mame/machine/hp98x5_io_sys.h",
	MAME_DIR .. "src/mame/machine/hp_ipc_optrom.cpp",
	MAME_DIR .. "src/mame/machine/hp_ipc_optrom.h",
	MAME_DIR .. "src/mame/video/hp48.cpp",
	MAME_DIR .. "src/mame/drivers/hp49gp.cpp",
	MAME_DIR .. "src/mame/drivers/hp9845.cpp",
	MAME_DIR .. "src/mame/drivers/hp9k.cpp",
	MAME_DIR .. "src/mame/drivers/hp9k_3xx.cpp",
	MAME_DIR .. "src/mame/drivers/hp64k.cpp",
	MAME_DIR .. "src/mame/drivers/hp_ipc.cpp",
	MAME_DIR .. "src/mame/drivers/hp80.cpp",
	MAME_DIR .. "src/mame/drivers/hp2100.cpp",
	MAME_DIR .. "src/mame/drivers/hp2620.cpp",
	MAME_DIR .. "src/mame/drivers/hp700.cpp",
	MAME_DIR .. "src/mame/machine/hp2640_tape.cpp",
	MAME_DIR .. "src/mame/machine/hp2640_tape.h",
	MAME_DIR .. "src/mame/drivers/hp2640.cpp",
	MAME_DIR .. "src/mame/drivers/hp95lx.cpp",
	MAME_DIR .. "src/mame/drivers/hp9825.cpp",
	MAME_DIR .. "src/mame/drivers/jornada.cpp",
}

createMESSProjects(_target, _subtarget, "hec2hrp")
files {
	MAME_DIR .. "src/mame/drivers/hec2hrp.cpp",
	MAME_DIR .. "src/mame/includes/hec2hrp.h",
	MAME_DIR .. "src/mame/machine/hec2hrp.cpp",
	MAME_DIR .. "src/mame/video/hec2hrp.cpp",
}

createMESSProjects(_target, _subtarget, "heurikon")
files {
	MAME_DIR .. "src/mame/drivers/hk68v10.cpp",
}

createMESSProjects(_target, _subtarget, "husky")
files {
	MAME_DIR .. "src/mame/drivers/hawk.cpp",
	MAME_DIR .. "src/mame/drivers/hunter2.cpp",
	MAME_DIR .. "src/mame/drivers/hunter16.cpp",
	MAME_DIR .. "src/mame/drivers/husky.cpp",
}

createMESSProjects(_target, _subtarget, "ibm6580")
files {
	MAME_DIR .. "src/mame/drivers/ibm6580.cpp",
	MAME_DIR .. "src/mame/machine/ibm6580_kbd.cpp",
	MAME_DIR .. "src/mame/machine/ibm6580_kbd.h",
	MAME_DIR .. "src/mame/machine/ibm6580_fdc.cpp",
	MAME_DIR .. "src/mame/machine/ibm6580_fdc.h",
}

createMESSProjects(_target, _subtarget, "ie15")
files {
	MAME_DIR .. "src/mame/drivers/ie15.cpp",
}

createMESSProjects(_target, _subtarget, "informer")
files {
	MAME_DIR .. "src/mame/drivers/informer_207_100.cpp",
	MAME_DIR .. "src/mame/drivers/informer_207_376.cpp",
	MAME_DIR .. "src/mame/drivers/informer_213.cpp",
	MAME_DIR .. "src/mame/machine/informer_207_376_kbd.cpp",
	MAME_DIR .. "src/mame/machine/informer_207_376_kbd.h",
	MAME_DIR .. "src/mame/machine/informer_213_kbd.cpp",
	MAME_DIR .. "src/mame/machine/informer_213_kbd.h",
}

createMESSProjects(_target, _subtarget, "intel")
files {
	MAME_DIR .. "src/mame/drivers/basic52.cpp",
	MAME_DIR .. "src/mame/drivers/imds2.cpp",
	MAME_DIR .. "src/mame/drivers/intellec4.cpp",
	MAME_DIR .. "src/mame/drivers/intellec8.cpp",
	MAME_DIR .. "src/mame/drivers/ipc.cpp",
	MAME_DIR .. "src/mame/drivers/ipds.cpp",
	MAME_DIR .. "src/mame/drivers/isbc.cpp",
	MAME_DIR .. "src/mame/drivers/isbc8010.cpp",
	MAME_DIR .. "src/mame/drivers/isbc8030.cpp",
	MAME_DIR .. "src/mame/machine/imm6_76.cpp",
	MAME_DIR .. "src/mame/machine/imm6_76.h",
	MAME_DIR .. "src/mame/machine/isbc_215g.cpp",
	MAME_DIR .. "src/mame/machine/isbc_215g.h",
	MAME_DIR .. "src/mame/machine/isbc_208.cpp",
	MAME_DIR .. "src/mame/machine/isbc_208.h",
	MAME_DIR .. "src/mame/drivers/rex6000.cpp",
	MAME_DIR .. "src/mame/drivers/sdk51.cpp",
	MAME_DIR .. "src/mame/drivers/sdk80.cpp",
	MAME_DIR .. "src/mame/drivers/sdk85.cpp",
	MAME_DIR .. "src/mame/drivers/sdk86.cpp",
	MAME_DIR .. "src/mame/machine/imds2ioc.cpp",
	MAME_DIR .. "src/mame/machine/imds2ioc.h",
}

createMESSProjects(_target, _subtarget, "imp")
files {
	MAME_DIR .. "src/mame/drivers/tim011.cpp",
	MAME_DIR .. "src/mame/drivers/tim100.cpp",
}

createMESSProjects(_target, _subtarget, "interpro")
files {
	MAME_DIR .. "src/mame/drivers/interpro.cpp",
	MAME_DIR .. "src/mame/machine/cammu.h",
	MAME_DIR .. "src/mame/machine/cammu.cpp",
	MAME_DIR .. "src/mame/machine/interpro_ioga.h",
	MAME_DIR .. "src/mame/machine/interpro_ioga.cpp",
	MAME_DIR .. "src/mame/machine/interpro_mcga.h",
	MAME_DIR .. "src/mame/machine/interpro_mcga.cpp",
	MAME_DIR .. "src/mame/machine/interpro_sga.h",
	MAME_DIR .. "src/mame/machine/interpro_sga.cpp",
	MAME_DIR .. "src/mame/machine/interpro_arbga.h",
	MAME_DIR .. "src/mame/machine/interpro_arbga.cpp",
}

createMESSProjects(_target, _subtarget, "interton")
files {
	MAME_DIR .. "src/mame/drivers/vc4000.cpp",
	MAME_DIR .. "src/mame/includes/vc4000.h",
	MAME_DIR .. "src/mame/audio/vc4000.cpp",
	MAME_DIR .. "src/mame/audio/vc4000.h",
	MAME_DIR .. "src/mame/video/vc4000.cpp",
}

createMESSProjects(_target, _subtarget, "intv")
files {
	MAME_DIR .. "src/mame/drivers/intv.cpp",
	MAME_DIR .. "src/mame/includes/intv.h",
	MAME_DIR .. "src/mame/machine/intv.cpp",
	MAME_DIR .. "src/mame/video/intv.cpp",
	MAME_DIR .. "src/mame/video/stic.cpp",
	MAME_DIR .. "src/mame/video/stic.h",
}

createMESSProjects(_target, _subtarget, "isc")
files {
	MAME_DIR .. "src/mame/drivers/compucolor.cpp",
}

createMESSProjects(_target, _subtarget, "jazz")
files {
	MAME_DIR .. "src/mame/drivers/jazz.cpp",
	MAME_DIR .. "src/mame/machine/mct_adr.cpp",
	MAME_DIR .. "src/mame/machine/mct_adr.h",
}

createMESSProjects(_target, _subtarget, "kawai")
files {
	MAME_DIR .. "src/mame/drivers/kawai_k1.cpp",
	MAME_DIR .. "src/mame/drivers/kawai_k4.cpp",
	MAME_DIR .. "src/mame/drivers/kawai_k5.cpp",
	MAME_DIR .. "src/mame/drivers/kawai_ksp10.cpp",
	MAME_DIR .. "src/mame/drivers/kawai_r100.cpp",
	MAME_DIR .. "src/mame/drivers/kawai_sx240.cpp",
}

createMESSProjects(_target, _subtarget, "kaypro")
files {
	MAME_DIR .. "src/mame/drivers/kaypro.cpp",
	MAME_DIR .. "src/mame/includes/kaypro.h",
	MAME_DIR .. "src/mame/machine/kaypro.cpp",
	MAME_DIR .. "src/mame/machine/kay_kbd.cpp",
	MAME_DIR .. "src/mame/machine/kay_kbd.h",
	MAME_DIR .. "src/mame/video/kaypro.cpp",
}

createMESSProjects(_target, _subtarget, "koei")
files {
	MAME_DIR .. "src/mame/drivers/pasogo.cpp",
}

createMESSProjects(_target, _subtarget, "kontron")
files {
	MAME_DIR .. "src/mame/drivers/kdt6.cpp",
}

createMESSProjects(_target, _subtarget, "korg")
files {
	MAME_DIR .. "src/mame/drivers/korgds8.cpp",
	MAME_DIR .. "src/mame/drivers/korgdss1.cpp",
	MAME_DIR .. "src/mame/drivers/korgdvp1.cpp",
	MAME_DIR .. "src/mame/drivers/korgdw8k.cpp",
	MAME_DIR .. "src/mame/drivers/korgm1.cpp",
	MAME_DIR .. "src/mame/drivers/korgws.cpp",
	MAME_DIR .. "src/mame/drivers/korgz3.cpp",
	MAME_DIR .. "src/mame/drivers/microkorg.cpp",
	MAME_DIR .. "src/mame/drivers/poly800.cpp",
	MAME_DIR .. "src/mame/drivers/polysix.cpp",
}

createMESSProjects(_target, _subtarget, "kurzweil")
files {
	MAME_DIR .. "src/mame/drivers/krz2000.cpp",
}

createMESSProjects(_target, _subtarget, "kyber")
files {
	MAME_DIR .. "src/mame/drivers/kminus.cpp",
}

createMESSProjects(_target, _subtarget, "kyocera")
files {
	MAME_DIR .. "src/mame/drivers/kyocera.cpp",
	MAME_DIR .. "src/mame/includes/kyocera.h",
	MAME_DIR .. "src/mame/video/kyocera.cpp",
}

createMESSProjects(_target, _subtarget, "leapfrog")
files {
	MAME_DIR .. "src/mame/drivers/leapster.cpp",
	MAME_DIR .. "src/mame/drivers/leapfrog_leappad.cpp",
	MAME_DIR .. "src/mame/drivers/leapfrog_leapster_explorer.cpp",
	MAME_DIR .. "src/mame/drivers/leapfrog_iquest.cpp",
}

createMESSProjects(_target, _subtarget, "learsiegler")
files {
	MAME_DIR .. "src/mame/drivers/adm11.cpp",
	MAME_DIR .. "src/mame/drivers/adm23.cpp",
	MAME_DIR .. "src/mame/drivers/adm31.cpp",
	MAME_DIR .. "src/mame/drivers/adm36.cpp",
}

createMESSProjects(_target, _subtarget, "lsi")
files {
	MAME_DIR .. "src/mame/drivers/m3.cpp",
	MAME_DIR .. "src/mame/drivers/octopus.cpp",
	MAME_DIR .. "src/mame/machine/octo_kbd.cpp",
	MAME_DIR .. "src/mame/machine/octo_kbd.h",
}

createMESSProjects(_target, _subtarget, "luxor")
files {
	MAME_DIR .. "src/mame/drivers/abc80.cpp",
	MAME_DIR .. "src/mame/includes/abc80.h",
	MAME_DIR .. "src/mame/machine/abc80kb.cpp",
	MAME_DIR .. "src/mame/machine/abc80kb.h",
	MAME_DIR .. "src/mame/video/abc80.cpp",
	MAME_DIR .. "src/mame/drivers/abc80x.cpp",
	MAME_DIR .. "src/mame/includes/abc80x.h",
	MAME_DIR .. "src/mame/video/abc800.cpp",
	MAME_DIR .. "src/mame/video/abc802.cpp",
	MAME_DIR .. "src/mame/video/abc806.cpp",
	MAME_DIR .. "src/mame/drivers/abc1600.cpp",
	MAME_DIR .. "src/mame/includes/abc1600.h",
	MAME_DIR .. "src/mame/machine/abc1600mac.cpp",
	MAME_DIR .. "src/mame/machine/abc1600mac.h",
	MAME_DIR .. "src/mame/video/abc1600.cpp",
	MAME_DIR .. "src/mame/video/abc1600.h",
}

createMESSProjects(_target, _subtarget, "magnavox")
files {
	MAME_DIR .. "src/mame/drivers/odyssey2.cpp",
}

createMESSProjects(_target, _subtarget, "makerbot")
files {
	MAME_DIR .. "src/mame/drivers/replicator.cpp",
}

createMESSProjects(_target, _subtarget, "mattel")
files {
	MAME_DIR .. "src/mame/drivers/aquarius.cpp",
	MAME_DIR .. "src/mame/includes/aquarius.h",
	MAME_DIR .. "src/mame/video/aquarius.cpp",
	MAME_DIR .. "src/mame/drivers/juicebox.cpp",
	MAME_DIR .. "src/mame/drivers/mattelchess.cpp",
}

createMESSProjects(_target, _subtarget, "matsushi")
files {
	MAME_DIR .. "src/mame/drivers/jr100.cpp",
	MAME_DIR .. "src/mame/drivers/jr200.cpp",
	MAME_DIR .. "src/mame/drivers/myb3k.cpp",
	MAME_DIR .. "src/mame/drivers/duet16.cpp",
}

createMESSProjects(_target, _subtarget, "mb")
files {
	MAME_DIR .. "src/mame/drivers/microvsn.cpp",
	MAME_DIR .. "src/mame/drivers/milton6805.cpp",
}

createMESSProjects(_target, _subtarget, "mchester")
files {
	MAME_DIR .. "src/mame/drivers/ssem.cpp",
}

createMESSProjects(_target, _subtarget, "memotech")
files {
	MAME_DIR .. "src/mame/drivers/mtx.cpp",
	MAME_DIR .. "src/mame/includes/mtx.h",
	MAME_DIR .. "src/mame/machine/mtx.cpp",
}

createMESSProjects(_target, _subtarget, "mera")
files {
	MAME_DIR .. "src/mame/drivers/ec7915.cpp",
	MAME_DIR .. "src/mame/drivers/konin.cpp",
	MAME_DIR .. "src/mame/drivers/m79152pc.cpp",
	MAME_DIR .. "src/mame/drivers/meritum.cpp",
	MAME_DIR .. "src/mame/drivers/vdm7932x.cpp",
}

createMESSProjects(_target, _subtarget, "mg1")
files {
	MAME_DIR .. "src/mame/drivers/mg1.cpp",
}

createMESSProjects(_target, _subtarget, "mgu")
files {
	MAME_DIR .. "src/mame/drivers/irisha.cpp",
}

createMESSProjects(_target, _subtarget, "microkey")
files {
	MAME_DIR .. "src/mame/drivers/primo.cpp",
	MAME_DIR .. "src/mame/includes/primo.h",
	MAME_DIR .. "src/mame/machine/primo.cpp",
}

createMESSProjects(_target, _subtarget, "microsoft")
files {
	MAME_DIR .. "src/mame/drivers/xbox.cpp",
	MAME_DIR .. "src/mame/includes/xbox.h",
	MAME_DIR .. "src/mame/includes/xbox_usb.h",
	MAME_DIR .. "src/mame/includes/xbox_pci.h",
}

createMESSProjects(_target, _subtarget, "microterm")
files {
	MAME_DIR .. "src/mame/drivers/ergo201.cpp",
	MAME_DIR .. "src/mame/drivers/microterm.cpp",
	MAME_DIR .. "src/mame/drivers/microterm_f8.cpp",
}

createMESSProjects(_target, _subtarget, "mips")
files {
	MAME_DIR .. "src/mame/drivers/mips.cpp",
	MAME_DIR .. "src/mame/machine/mips_rambo.h",
	MAME_DIR .. "src/mame/machine/mips_rambo.cpp",
}

createMESSProjects(_target, _subtarget, "mit")
files {
	MAME_DIR .. "src/mame/drivers/tx0.cpp",
	MAME_DIR .. "src/mame/includes/tx0.h",
	MAME_DIR .. "src/mame/video/crt.cpp",
	MAME_DIR .. "src/mame/video/crt.h",
	MAME_DIR .. "src/mame/video/tx0.cpp",
}

createMESSProjects(_target, _subtarget, "mits")
files {
	MAME_DIR .. "src/mame/drivers/altair.cpp",
	MAME_DIR .. "src/mame/drivers/mits680b.cpp",
}

createMESSProjects(_target, _subtarget, "mitsubishi")
files {
	MAME_DIR .. "src/mame/drivers/hh_melps4.cpp",
	MAME_DIR .. "src/mame/drivers/multi8.cpp",
	MAME_DIR .. "src/mame/drivers/multi16.cpp",
}

createMESSProjects(_target, _subtarget, "mizar")
files {
	MAME_DIR .. "src/mame/drivers/mzr8105.cpp",
}

createMESSProjects(_target, _subtarget, "morrow")
files {
	MAME_DIR .. "src/mame/drivers/microdec.cpp",
	MAME_DIR .. "src/mame/drivers/mpz80.cpp",
	MAME_DIR .. "src/mame/includes/mpz80.h",
	MAME_DIR .. "src/mame/drivers/tricep.cpp",
}

createMESSProjects(_target, _subtarget, "mos")
files {
	MAME_DIR .. "src/mame/drivers/kim1.cpp",
}

createMESSProjects(_target, _subtarget, "motorola")
files {
	MAME_DIR .. "src/mame/drivers/exorciser.cpp",
	MAME_DIR .. "src/mame/drivers/m6805evs.cpp",
	MAME_DIR .. "src/mame/drivers/m68705prg.cpp",
	MAME_DIR .. "src/mame/drivers/mekd1.cpp",
	MAME_DIR .. "src/mame/drivers/mekd2.cpp",
	MAME_DIR .. "src/mame/drivers/mekd3.cpp",
	MAME_DIR .. "src/mame/drivers/mekd4.cpp",
	MAME_DIR .. "src/mame/drivers/mekd5.cpp",
	MAME_DIR .. "src/mame/drivers/mvme147.cpp",
	MAME_DIR .. "src/mame/drivers/mvme162.cpp",
	MAME_DIR .. "src/mame/drivers/uchroma68.cpp",
}

createMESSProjects(_target, _subtarget, "multitch")
files {
	MAME_DIR .. "src/mame/drivers/mkit09.cpp",
	MAME_DIR .. "src/mame/drivers/mpf1.cpp",
	MAME_DIR .. "src/mame/includes/mpf1.h",
}

createMESSProjects(_target, _subtarget, "mupid")
files {
	MAME_DIR .. "src/mame/drivers/mdisk.cpp",
	MAME_DIR .. "src/mame/drivers/mupid2.cpp",
}

createMESSProjects(_target, _subtarget, "nakajima")
files {
	MAME_DIR .. "src/mame/drivers/nakajies.cpp",
}

createMESSProjects(_target, _subtarget, "nascom")
files {
	MAME_DIR .. "src/mame/drivers/nascom1.cpp",
}

createMESSProjects(_target, _subtarget, "natsemi")
files {
	MAME_DIR .. "src/mame/drivers/hh_cop400.cpp",
	MAME_DIR .. "src/mame/drivers/hh_cops1.cpp",
	MAME_DIR .. "src/mame/drivers/ns5652.cpp",
}

createMESSProjects(_target, _subtarget, "ncd")
files {
	MAME_DIR .. "src/mame/drivers/ncd68k.cpp",
	MAME_DIR .. "src/mame/drivers/ncd88k.cpp",
	MAME_DIR .. "src/mame/drivers/ncdmips.cpp",
	MAME_DIR .. "src/mame/drivers/ncdppc.cpp",
	MAME_DIR .. "src/mame/machine/bert.cpp",
}

createMESSProjects(_target, _subtarget, "ne")
files {
	MAME_DIR .. "src/mame/drivers/z80ne.cpp",
	MAME_DIR .. "src/mame/includes/z80ne.h",
	MAME_DIR .. "src/mame/machine/z80ne.cpp",
}

createMESSProjects(_target, _subtarget, "nec")
files {
	MAME_DIR .. "src/mame/drivers/apc.cpp",
	MAME_DIR .. "src/mame/drivers/ews4800.cpp",
	MAME_DIR .. "src/mame/drivers/hh_ucom4.cpp",
	MAME_DIR .. "src/mame/drivers/pce.cpp",
	MAME_DIR .. "src/mame/includes/pce.h",
	MAME_DIR .. "src/mame/machine/pce.cpp",
	MAME_DIR .. "src/mame/machine/pce_cd.cpp",
	MAME_DIR .. "src/mame/machine/pce_cd.h",
	MAME_DIR .. "src/mame/drivers/pcfx.cpp",
	MAME_DIR .. "src/mame/drivers/pc6001.cpp",
	MAME_DIR .. "src/mame/includes/pc6001.h",
	MAME_DIR .. "src/mame/video/pc6001.cpp",
	MAME_DIR .. "src/mame/drivers/pc8401a.cpp",
	MAME_DIR .. "src/mame/includes/pc8401a.h",
	MAME_DIR .. "src/mame/video/pc8401a.cpp",
	MAME_DIR .. "src/mame/drivers/pc8001.cpp",
	MAME_DIR .. "src/mame/includes/pc8001.h",
	MAME_DIR .. "src/mame/drivers/pc8801.cpp",
	MAME_DIR .. "src/mame/includes/pc8801.h",
	MAME_DIR .. "src/mame/drivers/pc88va.cpp",
	MAME_DIR .. "src/mame/includes/pc88va.h",
	MAME_DIR .. "src/mame/drivers/pc100.cpp",
	MAME_DIR .. "src/mame/drivers/pc9801.cpp",
	MAME_DIR .. "src/mame/includes/pc9801.h",
	MAME_DIR .. "src/mame/video/pc9801.cpp",
	MAME_DIR .. "src/mame/machine/pc9801_kbd.cpp",
	MAME_DIR .. "src/mame/machine/pc9801_kbd.h",
	MAME_DIR .. "src/mame/machine/pc9801_cd.cpp",
	MAME_DIR .. "src/mame/machine/pc9801_cd.h",
	MAME_DIR .. "src/mame/machine/pc9801_memsw.cpp",
	MAME_DIR .. "src/mame/machine/pc9801_memsw.h",
	MAME_DIR .. "src/mame/drivers/tk80bs.cpp",
}

createMESSProjects(_target, _subtarget, "netronic")
files {
	MAME_DIR .. "src/mame/drivers/elf.cpp",
	MAME_DIR .. "src/mame/includes/elf.h",
	MAME_DIR .. "src/mame/drivers/exp85.cpp",
	MAME_DIR .. "src/mame/includes/exp85.h",
}

createMESSProjects(_target, _subtarget, "next")
files {
	MAME_DIR .. "src/mame/drivers/next.cpp",
	MAME_DIR .. "src/mame/includes/next.h",
	MAME_DIR .. "src/mame/machine/nextkbd.cpp",
	MAME_DIR .. "src/mame/machine/nextkbd.h",
	MAME_DIR .. "src/mame/machine/nextmo.cpp",
	MAME_DIR .. "src/mame/machine/nextmo.h",
}

createMESSProjects(_target, _subtarget, "nintendo")
files {
	MAME_DIR .. "src/mame/drivers/gb.cpp",
	MAME_DIR .. "src/mame/includes/gb.h",
	MAME_DIR .. "src/mame/machine/gb.cpp",
	MAME_DIR .. "src/mame/drivers/gba.cpp",
	MAME_DIR .. "src/mame/includes/gba.h",
	MAME_DIR .. "src/mame/drivers/n64.cpp",
	MAME_DIR .. "src/mame/includes/n64.h",
	MAME_DIR .. "src/mame/drivers/nds.cpp",
	MAME_DIR .. "src/mame/includes/nds.h",
	MAME_DIR .. "src/mame/drivers/nes.cpp",
	MAME_DIR .. "src/mame/includes/nes.h",
	MAME_DIR .. "src/mame/machine/nes.cpp",
	MAME_DIR .. "src/mame/video/nes.cpp",
	MAME_DIR .. "src/mame/drivers/nes_vt02_vt03.cpp",
	MAME_DIR .. "src/mame/drivers/nes_vt09.cpp",
	MAME_DIR .. "src/mame/drivers/nes_vt32.cpp",
	MAME_DIR .. "src/mame/drivers/nes_vt369_vtunknown.cpp",
	MAME_DIR .. "src/mame/machine/nes_vt_soc.cpp",
	MAME_DIR .. "src/mame/machine/nes_vt_soc.h",
	MAME_DIR .. "src/mame/machine/nes_vt09_soc.cpp",
	MAME_DIR .. "src/mame/machine/nes_vt09_soc.h",
	MAME_DIR .. "src/mame/machine/nes_vt32_soc.cpp",
	MAME_DIR .. "src/mame/machine/nes_vt32_soc.h",
	MAME_DIR .. "src/mame/machine/nes_vt369_vtunknown_soc.cpp",
	MAME_DIR .. "src/mame/machine/nes_vt369_vtunknown_soc.h",
	MAME_DIR .. "src/mame/drivers/nes_sh6578.cpp",
	MAME_DIR .. "src/mame/drivers/nes_clone.cpp",
	MAME_DIR .. "src/mame/drivers/pokemini.cpp",
	MAME_DIR .. "src/mame/drivers/snes.cpp",
	MAME_DIR .. "src/mame/includes/snes.h",
	MAME_DIR .. "src/mame/machine/snescx4.cpp",
	MAME_DIR .. "src/mame/machine/snescx4.h",
	MAME_DIR .. "src/mame/machine/cx4data.hxx",
	MAME_DIR .. "src/mame/machine/cx4fn.hxx",
	MAME_DIR .. "src/mame/machine/cx4oam.hxx",
	MAME_DIR .. "src/mame/machine/cx4ops.hxx",
	MAME_DIR .. "src/mame/drivers/vboy.cpp",
	MAME_DIR .. "src/mame/audio/vboy.cpp",
	MAME_DIR .. "src/mame/audio/vboy.h",
	MAME_DIR .. "src/mame/drivers/gamecube.cpp",
	MAME_DIR .. "src/mame/machine/m6502_vtscr.cpp",
	MAME_DIR .. "src/mame/machine/m6502_vtscr.h",
	MAME_DIR .. "src/mame/machine/m6502_swap_op_d5_d6.cpp",
	MAME_DIR .. "src/mame/machine/m6502_swap_op_d5_d6.h",
	MAME_DIR .. "src/mame/machine/m6502_swap_op_d2_d7.cpp",
	MAME_DIR .. "src/mame/machine/m6502_swap_op_d2_d7.h",
	MAME_DIR .. "src/mame/drivers/vt1682.cpp",
	MAME_DIR .. "src/mame/machine/vt1682_io.h",
	MAME_DIR .. "src/mame/machine/vt1682_io.cpp",
	MAME_DIR .. "src/mame/machine/vt1682_uio.h",
	MAME_DIR .. "src/mame/machine/vt1682_uio.cpp",
	MAME_DIR .. "src/mame/machine/vt1682_alu.h",
	MAME_DIR .. "src/mame/machine/vt1682_alu.cpp",
	MAME_DIR .. "src/mame/machine/vt1682_timer.h",
	MAME_DIR .. "src/mame/machine/vt1682_timer.cpp",
	MAME_DIR .. "src/mame/drivers/vt_unknown.cpp",
	MAME_DIR .. "src/mame/drivers/compmahj.cpp",
}

createMESSProjects(_target, _subtarget, "nokia")
files {
	MAME_DIR .. "src/mame/drivers/dbox.cpp",
	MAME_DIR .. "src/mame/drivers/mikromik.cpp",
	MAME_DIR .. "src/mame/includes/mikromik.h",
	MAME_DIR .. "src/mame/machine/mm1kb.cpp",
	MAME_DIR .. "src/mame/machine/mm1kb.h",
	MAME_DIR .. "src/mame/video/mikromik.cpp",
	MAME_DIR .. "src/mame/drivers/nokia_3310.cpp",
}

createMESSProjects(_target, _subtarget, "northstar")
files {
	MAME_DIR .. "src/mame/drivers/horizon.cpp",
}

createMESSProjects(_target, _subtarget, "novag")
files {
	MAME_DIR .. "src/mame/drivers/novag_cexpert.cpp",
	MAME_DIR .. "src/mame/drivers/novag_cforte.cpp",
	MAME_DIR .. "src/mame/drivers/novag_const.cpp",
	MAME_DIR .. "src/mame/drivers/novag_diablo.cpp",
	MAME_DIR .. "src/mame/drivers/novag_micro.cpp",
	MAME_DIR .. "src/mame/drivers/novag_micro2.cpp",
	MAME_DIR .. "src/mame/drivers/novag_savant.cpp",
	MAME_DIR .. "src/mame/drivers/novag_sexpert.cpp",
	MAME_DIR .. "src/mame/drivers/novag_snova.cpp",
}

createMESSProjects(_target, _subtarget, "novation")
files {
	MAME_DIR .. "src/mame/drivers/basssta.cpp",
	MAME_DIR .. "src/mame/drivers/drumsta.cpp",
}

createMESSProjects(_target, _subtarget, "olivetti")
files {
	MAME_DIR .. "src/mame/drivers/m20.cpp",
	MAME_DIR .. "src/mame/machine/m20_kbd.cpp",
	MAME_DIR .. "src/mame/machine/m20_kbd.h",
	MAME_DIR .. "src/mame/machine/m20_8086.cpp",
	MAME_DIR .. "src/mame/machine/m20_8086.h",
	MAME_DIR .. "src/mame/drivers/m24.cpp",
	MAME_DIR .. "src/mame/machine/m24_kbd.cpp",
	MAME_DIR .. "src/mame/machine/m24_kbd.h",
	MAME_DIR .. "src/mame/machine/m24_z8000.cpp",
	MAME_DIR .. "src/mame/machine/m24_z8000.h",
	MAME_DIR .. "src/mame/drivers/olivpc1.cpp",
}

createMESSProjects(_target, _subtarget, "olympia")
files {
	MAME_DIR .. "src/mame/drivers/olyboss.cpp",
	MAME_DIR .. "src/mame/drivers/olytext.cpp",
	MAME_DIR .. "src/mame/drivers/peoplepc.cpp",
}

createMESSProjects(_target, _subtarget, "omnibyte")
files {
	MAME_DIR .. "src/mame/drivers/msbc1.cpp",
	MAME_DIR .. "src/mame/drivers/ob68k1a.cpp",
	MAME_DIR .. "src/mame/includes/ob68k1a.h",
}

createMESSProjects(_target, _subtarget, "openuni")
files {
	MAME_DIR .. "src/mame/drivers/hektor.cpp",
}

createMESSProjects(_target, _subtarget, "orion")
files {
	MAME_DIR .. "src/mame/drivers/orion.cpp",
	MAME_DIR .. "src/mame/includes/orion.h",
	MAME_DIR .. "src/mame/machine/orion.cpp",
	MAME_DIR .. "src/mame/video/orion.cpp",
}

createMESSProjects(_target, _subtarget, "osborne")
files {
	MAME_DIR .. "src/mame/drivers/osborne1.cpp",
	MAME_DIR .. "src/mame/includes/osborne1.h",
	MAME_DIR .. "src/mame/machine/osborne1.cpp",
	MAME_DIR .. "src/mame/drivers/osbexec.cpp",
	MAME_DIR .. "src/mame/drivers/vixen.cpp",
	MAME_DIR .. "src/mame/includes/vixen.h",
}

createMESSProjects(_target, _subtarget, "osi")
files {
	MAME_DIR .. "src/mame/drivers/osi.cpp",
	MAME_DIR .. "src/mame/includes/osi.h",
	MAME_DIR .. "src/mame/video/osi.cpp",
}

createMESSProjects(_target, _subtarget, "palm")
files {
	MAME_DIR .. "src/mame/drivers/palm.cpp",
	MAME_DIR .. "src/mame/drivers/palm_dbg.hxx",
	MAME_DIR .. "src/mame/drivers/palmz22.cpp",
}

createMESSProjects(_target, _subtarget, "parker")
files {
	MAME_DIR .. "src/mame/drivers/talkingbb.cpp",
	MAME_DIR .. "src/mame/drivers/talkingfb.cpp",
}

createMESSProjects(_target, _subtarget, "pitronic")
files {
	MAME_DIR .. "src/mame/drivers/beta.cpp",
}

createMESSProjects(_target, _subtarget, "pc")
files {
	MAME_DIR .. "src/mame/drivers/asst128.cpp",
	MAME_DIR .. "src/mame/drivers/europc.cpp",
	MAME_DIR .. "src/mame/drivers/genpc.cpp",
	MAME_DIR .. "src/mame/drivers/ibmpc.cpp",
	MAME_DIR .. "src/mame/drivers/ibmpcjr.cpp",
	MAME_DIR .. "src/mame/drivers/nforcepc.cpp",
	MAME_DIR .. "src/mame/drivers/pc.cpp",
	MAME_DIR .. "src/mame/drivers/pcipc.cpp",
	MAME_DIR .. "src/mame/drivers/tandy1t.cpp",
	MAME_DIR .. "src/mame/drivers/tosh1000.cpp",
	MAME_DIR .. "src/mame/machine/tosh1000_bram.cpp",
	MAME_DIR .. "src/mame/machine/tosh1000_bram.h",
	MAME_DIR .. "src/mame/drivers/compc.cpp",
	MAME_DIR .. "src/mame/video/pc_t1t.cpp",
	MAME_DIR .. "src/mame/video/pc_t1t.h",
}

createMESSProjects(_target, _subtarget, "pdp1")
files {
	MAME_DIR .. "src/mame/drivers/pdp1.cpp",
	MAME_DIR .. "src/mame/includes/pdp1.h",
	MAME_DIR .. "src/mame/video/pdp1.cpp",
}

createMESSProjects(_target, _subtarget, "pel")
files {
	MAME_DIR .. "src/mame/drivers/galeb.cpp",
	MAME_DIR .. "src/mame/drivers/orao.cpp",
}

createMESSProjects(_target, _subtarget, "philips")
files {
	MAME_DIR .. "src/mame/drivers/p2000t.cpp",
	MAME_DIR .. "src/mame/includes/p2000t.h",
	MAME_DIR .. "src/mame/machine/p2000t.cpp",
	MAME_DIR .. "src/mame/machine/p2000t_mdcr.cpp",
	MAME_DIR .. "src/mame/video/p2000t.cpp",
	MAME_DIR .. "src/mame/drivers/vg5k.cpp",
	MAME_DIR .. "src/mame/drivers/yes.cpp",
}

createMESSProjects(_target, _subtarget, "poly")
files {
	MAME_DIR .. "src/mame/drivers/poly.cpp",
	MAME_DIR .. "src/mame/includes/poly.h",
	MAME_DIR .. "src/mame/machine/poly.cpp",
	MAME_DIR .. "src/mame/drivers/proteus.cpp",
}

createMESSProjects(_target, _subtarget, "poly88")
files {
	MAME_DIR .. "src/mame/drivers/poly88.cpp",
	MAME_DIR .. "src/mame/includes/poly88.h",
	MAME_DIR .. "src/mame/machine/poly88.cpp",
}

createMESSProjects(_target, _subtarget, "psion")
files {
	MAME_DIR .. "src/mame/drivers/psion.cpp",
	MAME_DIR .. "src/mame/includes/psion.h",
	MAME_DIR .. "src/mame/drivers/psion5.cpp",
	MAME_DIR .. "src/mame/includes/psion5.h",
	MAME_DIR .. "src/mame/machine/etna.cpp",
	MAME_DIR .. "src/mame/machine/etna.h",
	MAME_DIR .. "src/mame/machine/psion_pack.cpp",
	MAME_DIR .. "src/mame/machine/psion_pack.h",
}

createMESSProjects(_target, _subtarget, "quantel")
files {
	MAME_DIR .. "src/mame/drivers/dpb7000.cpp",
	MAME_DIR .. "src/mame/drivers/harriet.cpp",
}

createMESSProjects(_target, _subtarget, "qume")
files {
	MAME_DIR .. "src/mame/drivers/qvt70.cpp",
	MAME_DIR .. "src/mame/drivers/qvt102.cpp",
	MAME_DIR .. "src/mame/drivers/qvt103.cpp",
	MAME_DIR .. "src/mame/drivers/qvt190.cpp",
	MAME_DIR .. "src/mame/drivers/qvt201.cpp",
}

createMESSProjects(_target, _subtarget, "radio")
files {
	MAME_DIR .. "src/mame/drivers/apogee.cpp",
	MAME_DIR .. "src/mame/drivers/mikrosha.cpp",
	MAME_DIR .. "src/mame/drivers/partner.cpp",
	MAME_DIR .. "src/mame/includes/partner.h",
	MAME_DIR .. "src/mame/machine/partner.cpp",
	MAME_DIR .. "src/mame/drivers/radio86.cpp",
	MAME_DIR .. "src/mame/includes/radio86.h",
	MAME_DIR .. "src/mame/machine/radio86.cpp",
}

createMESSProjects(_target, _subtarget, "rca")
files {
	MAME_DIR .. "src/mame/drivers/microkit.cpp",
	MAME_DIR .. "src/mame/drivers/studio2.cpp",
	MAME_DIR .. "src/mame/drivers/vip.cpp",
	MAME_DIR .. "src/mame/includes/vip.h",
}

createMESSProjects(_target, _subtarget, "regnecentralen")
files {
	MAME_DIR .. "src/mame/drivers/rc702.cpp",
	MAME_DIR .. "src/mame/drivers/rc759.cpp",
	MAME_DIR .. "src/mame/machine/rc759_kbd.cpp",
	MAME_DIR .. "src/mame/machine/rc759_kbd.h",
}

createMESSProjects(_target, _subtarget, "ritam")
files {
	MAME_DIR .. "src/mame/drivers/monty.cpp",
}

createMESSProjects(_target, _subtarget, "rm")
files {
	MAME_DIR .. "src/mame/drivers/rm380z.cpp",
	MAME_DIR .. "src/mame/includes/rm380z.h",
	MAME_DIR .. "src/mame/machine/rm380z.cpp",
	MAME_DIR .. "src/mame/video/rm380z.cpp",
	MAME_DIR .. "src/mame/drivers/rmnimbus.cpp",
	MAME_DIR .. "src/mame/includes/rmnimbus.h",
	MAME_DIR .. "src/mame/machine/rmnimbus.cpp",
	MAME_DIR .. "src/mame/video/rmnimbus.cpp",
	MAME_DIR .. "src/mame/machine/rmnkbd.cpp",
	MAME_DIR .. "src/mame/machine/rmnkbd.h",
}

createMESSProjects(_target, _subtarget, "robotron")
files {
	MAME_DIR .. "src/mame/drivers/a5105.cpp",
	MAME_DIR .. "src/mame/drivers/a51xx.cpp",
	MAME_DIR .. "src/mame/drivers/a7150.cpp",
	MAME_DIR .. "src/mame/drivers/k1003.cpp",
	MAME_DIR .. "src/mame/drivers/k8915.cpp",
	MAME_DIR .. "src/mame/drivers/rt1715.cpp",
	MAME_DIR .. "src/mame/drivers/z1013.cpp",
	MAME_DIR .. "src/mame/drivers/z9001.cpp",
}

createMESSProjects(_target, _subtarget, "roland")
files {
	MAME_DIR .. "src/mame/drivers/alphajuno.cpp",
	MAME_DIR .. "src/mame/drivers/boss_se70.cpp",
	MAME_DIR .. "src/mame/drivers/boss_sx700.cpp",
	MAME_DIR .. "src/mame/drivers/juno106.cpp",
	MAME_DIR .. "src/mame/drivers/juno6.cpp",
	MAME_DIR .. "src/mame/drivers/roland_cm32p.cpp",
	MAME_DIR .. "src/mame/drivers/roland_d10.cpp",
	MAME_DIR .. "src/mame/drivers/roland_d50.cpp",
	MAME_DIR .. "src/mame/drivers/roland_jd800.cpp",
	MAME_DIR .. "src/mame/drivers/roland_jv80.cpp",
	MAME_DIR .. "src/mame/drivers/roland_jx3p.cpp",
	MAME_DIR .. "src/mame/drivers/roland_jx8p.cpp",
	MAME_DIR .. "src/mame/drivers/roland_mc50.cpp",
	MAME_DIR .. "src/mame/drivers/roland_mt32.cpp",
	MAME_DIR .. "src/mame/drivers/roland_pr100.cpp",
	MAME_DIR .. "src/mame/drivers/roland_r8.cpp",
	MAME_DIR .. "src/mame/drivers/roland_ra30.cpp",
	MAME_DIR .. "src/mame/drivers/roland_s10.cpp",
	MAME_DIR .. "src/mame/drivers/roland_s50.cpp",
	MAME_DIR .. "src/mame/drivers/roland_sc55.cpp",
	MAME_DIR .. "src/mame/drivers/roland_sc88.cpp",
	MAME_DIR .. "src/mame/drivers/roland_tb303.cpp",
	MAME_DIR .. "src/mame/drivers/roland_tr505.cpp",
	MAME_DIR .. "src/mame/drivers/roland_tr606.cpp",
	MAME_DIR .. "src/mame/drivers/roland_tr707.cpp",
	MAME_DIR .. "src/mame/drivers/roland_tr909.cpp",
	MAME_DIR .. "src/mame/drivers/roland_u20.cpp",
	MAME_DIR .. "src/mame/audio/bu3905.cpp",
	MAME_DIR .. "src/mame/audio/bu3905.h",
	MAME_DIR .. "src/mame/audio/jx8p_synth.cpp",
	MAME_DIR .. "src/mame/audio/jx8p_synth.h",
	MAME_DIR .. "src/mame/audio/mb63h114.cpp",
	MAME_DIR .. "src/mame/audio/mb63h114.h",
	MAME_DIR .. "src/mame/audio/sa16.cpp",
	MAME_DIR .. "src/mame/audio/sa16.h",
	MAME_DIR .. "src/mame/machine/mb62h195.cpp",
	MAME_DIR .. "src/mame/machine/mb62h195.h",
	MAME_DIR .. "src/mame/machine/mb63h149.cpp",
	MAME_DIR .. "src/mame/machine/mb63h149.h",
	MAME_DIR .. "src/mame/machine/mb87013.cpp",
	MAME_DIR .. "src/mame/machine/mb87013.h",
	MAME_DIR .. "src/mame/machine/pg200.cpp",
	MAME_DIR .. "src/mame/machine/pg200.h",
}

createMESSProjects(_target, _subtarget, "rolm")
files {
	MAME_DIR .. "src/mame/drivers/r9751.cpp",
}

createMESSProjects(_target, _subtarget, "rockwell")
files {
	MAME_DIR .. "src/mame/drivers/aim65.cpp",
	MAME_DIR .. "src/mame/includes/aim65.h",
	MAME_DIR .. "src/mame/machine/aim65.cpp",
	MAME_DIR .. "src/mame/drivers/aim65_40.cpp",
	MAME_DIR .. "src/mame/drivers/hh_pps41.cpp",
}

createMESSProjects(_target, _subtarget, "rtpc")
files {
	MAME_DIR .. "src/mame/drivers/rtpc.cpp",
	MAME_DIR .. "src/mame/machine/rosetta.cpp",
	MAME_DIR .. "src/mame/machine/rosetta.h",
	MAME_DIR .. "src/mame/machine/rtpc_iocc.cpp",
	MAME_DIR .. "src/mame/machine/rtpc_iocc.h",
}

createMESSProjects(_target, _subtarget, "sage")
files {
	MAME_DIR .. "src/mame/drivers/sage2.cpp",
	MAME_DIR .. "src/mame/includes/sage2.h",
}

createMESSProjects(_target, _subtarget, "saitek")
files {
	MAME_DIR .. "src/mame/drivers/saitek_ccompan.cpp",
	MAME_DIR .. "src/mame/drivers/saitek_chesstrv.cpp",
	MAME_DIR .. "src/mame/drivers/saitek_cp2000.cpp",
	MAME_DIR .. "src/mame/drivers/saitek_delta1.cpp",
	MAME_DIR .. "src/mame/drivers/saitek_exchess.cpp",
	MAME_DIR .. "src/mame/drivers/saitek_intchess.cpp",
	MAME_DIR .. "src/mame/drivers/saitek_leonardo.cpp",
	MAME_DIR .. "src/mame/drivers/saitek_mark5.cpp",
	MAME_DIR .. "src/mame/drivers/saitek_minichess.cpp",
	MAME_DIR .. "src/mame/drivers/saitek_prschess.cpp",
	MAME_DIR .. "src/mame/drivers/saitek_renaissance.cpp",
	MAME_DIR .. "src/mame/drivers/saitek_risc2500.cpp",
	MAME_DIR .. "src/mame/drivers/saitek_schess.cpp",
	MAME_DIR .. "src/mame/drivers/saitek_simultano.cpp",
	MAME_DIR .. "src/mame/drivers/saitek_ssystem3.cpp",
	MAME_DIR .. "src/mame/includes/saitek_stratos.h",
	MAME_DIR .. "src/mame/drivers/saitek_stratos.cpp",
	MAME_DIR .. "src/mame/drivers/saitek_corona.cpp", -- subdriver of saitek_stratos
	MAME_DIR .. "src/mame/drivers/saitek_superstar.cpp",
}

createMESSProjects(_target, _subtarget, "samcoupe")
files {
	MAME_DIR .. "src/mame/drivers/samcoupe.cpp",
}

createMESSProjects(_target, _subtarget, "samsung")
files {
	MAME_DIR .. "src/mame/drivers/spc1000.cpp",
	MAME_DIR .. "src/mame/drivers/spc1500.cpp",
}

createMESSProjects(_target, _subtarget, "sanyo")
files {
	MAME_DIR .. "src/mame/drivers/mbc200.cpp",
	MAME_DIR .. "src/mame/drivers/mbc55x.cpp",
	MAME_DIR .. "src/mame/includes/mbc55x.h",
	MAME_DIR .. "src/mame/video/mbc55x.cpp",
	MAME_DIR .. "src/mame/drivers/phc25.cpp",
	MAME_DIR .. "src/mame/includes/phc25.h",
	MAME_DIR .. "src/mame/machine/mbc55x_kbd.cpp",
	MAME_DIR .. "src/mame/machine/mbc55x_kbd.h",
}

createMESSProjects(_target, _subtarget, "saturn")
files {
	MAME_DIR .. "src/mame/drivers/st17xx.cpp",
}

-- Don't call this project "sega" or it collides with the arcade one
-- and merges with it, which ends up with libsega.a linked after
-- libshared.a.  The link then fails on linux because SEGAM1AUDIO and RAX
-- are in shared while model* and stv are in sega.
createMESSProjects(_target, _subtarget, "segacons")
files {
	MAME_DIR .. "src/mame/drivers/dccons.cpp",
	MAME_DIR .. "src/mame/includes/dccons.h",
	MAME_DIR .. "src/mame/machine/dccons.cpp",
	MAME_DIR .. "src/mame/machine/gdrom.cpp",
	MAME_DIR .. "src/mame/machine/gdrom.h",
	MAME_DIR .. "src/mame/drivers/megadriv.cpp",
	MAME_DIR .. "src/mame/includes/megadriv.h",
	MAME_DIR .. "src/mame/drivers/megadriv_rad.cpp",
	MAME_DIR .. "src/mame/includes/megadriv_rad.h",
	MAME_DIR .. "src/mame/drivers/megadriv_vt_hybrid.cpp",
	MAME_DIR .. "src/mame/drivers/megadriv_sunplus_hybrid.cpp",
	MAME_DIR .. "src/mame/drivers/segapico.cpp",
	MAME_DIR .. "src/mame/drivers/sega_sawatte.cpp",
	MAME_DIR .. "src/mame/drivers/sega_beena.cpp",
	MAME_DIR .. "src/mame/drivers/segapm.cpp",
	MAME_DIR .. "src/mame/drivers/sg1000.cpp",
	MAME_DIR .. "src/mame/includes/sg1000.h",
	MAME_DIR .. "src/mame/drivers/sms.cpp",
	MAME_DIR .. "src/mame/includes/sms.h",
	MAME_DIR .. "src/mame/machine/sms.cpp",
	MAME_DIR .. "src/mame/drivers/svmu.cpp",
	MAME_DIR .. "src/mame/machine/mega32x.cpp",
	MAME_DIR .. "src/mame/machine/mega32x.h",
	MAME_DIR .. "src/mame/machine/megacd.cpp",
	MAME_DIR .. "src/mame/machine/megacd.h",
	MAME_DIR .. "src/mame/machine/megacdcd.cpp",
	MAME_DIR .. "src/mame/machine/megacdcd.h",
}

createMESSProjects(_target, _subtarget, "sequential")
files {
	MAME_DIR .. "src/mame/drivers/prophet600.cpp",
}

createMESSProjects(_target, _subtarget, "sgi")
files {
	MAME_DIR .. "src/mame/drivers/iris_power.cpp",
	MAME_DIR .. "src/mame/drivers/crimson.cpp",
	MAME_DIR .. "src/mame/drivers/o2.cpp",
	MAME_DIR .. "src/mame/drivers/octane.cpp",
	MAME_DIR .. "src/mame/machine/vino.cpp",
	MAME_DIR .. "src/mame/machine/vino.h",
	MAME_DIR .. "src/mame/machine/saa7191.cpp",
	MAME_DIR .. "src/mame/machine/saa7191.h",
	MAME_DIR .. "src/mame/machine/sgi.cpp",
	MAME_DIR .. "src/mame/machine/sgi.h",
	MAME_DIR .. "src/mame/machine/hal2.cpp",
	MAME_DIR .. "src/mame/machine/hal2.h",
	MAME_DIR .. "src/mame/machine/hpc1.cpp",
	MAME_DIR .. "src/mame/machine/hpc1.h",
	MAME_DIR .. "src/mame/machine/hpc3.cpp",
	MAME_DIR .. "src/mame/machine/hpc3.h",
	MAME_DIR .. "src/mame/machine/ioc2.cpp",
	MAME_DIR .. "src/mame/machine/ioc2.h",
	MAME_DIR .. "src/mame/machine/mace.cpp",
	MAME_DIR .. "src/mame/machine/mace.h",
	MAME_DIR .. "src/mame/drivers/iris3130.cpp",
	MAME_DIR .. "src/mame/drivers/4dpi.cpp",
	MAME_DIR .. "src/mame/drivers/indigo.cpp",
	MAME_DIR .. "src/mame/drivers/indy_indigo2.cpp",
	MAME_DIR .. "src/mame/video/light.cpp",
	MAME_DIR .. "src/mame/video/light.h",
	MAME_DIR .. "src/mame/video/crime.cpp",
	MAME_DIR .. "src/mame/video/crime.h",
	MAME_DIR .. "src/mame/video/sgi_gr1.cpp",
	MAME_DIR .. "src/mame/video/sgi_gr1.h",
	MAME_DIR .. "src/mame/video/sgi_ge5.cpp",
	MAME_DIR .. "src/mame/video/sgi_ge5.h",
	MAME_DIR .. "src/mame/video/sgi_re2.cpp",
	MAME_DIR .. "src/mame/video/sgi_re2.h",
	MAME_DIR .. "src/mame/video/sgi_xmap2.cpp",
	MAME_DIR .. "src/mame/video/sgi_xmap2.h",
}

createMESSProjects(_target, _subtarget, "sharp")
files {
	MAME_DIR .. "src/mame/drivers/hh_sm510.cpp",
	MAME_DIR .. "src/mame/includes/hh_sm510.h",
	MAME_DIR .. "src/mame/drivers/rzone.cpp", -- subdriver of hh_sm510
	MAME_DIR .. "src/mame/video/mz700.cpp",
	MAME_DIR .. "src/mame/drivers/mz700.cpp",
	MAME_DIR .. "src/mame/includes/mz700.h",
	MAME_DIR .. "src/mame/drivers/pc1500.cpp",
	MAME_DIR .. "src/mame/drivers/pocketc.cpp",
	MAME_DIR .. "src/mame/machine/pocketc.cpp",
	MAME_DIR .. "src/mame/includes/pocketc.h",
	MAME_DIR .. "src/mame/video/pc1401.cpp",
	MAME_DIR .. "src/mame/machine/pc1401.cpp",
	MAME_DIR .. "src/mame/includes/pc1401.h",
	MAME_DIR .. "src/mame/video/pc1403.cpp",
	MAME_DIR .. "src/mame/machine/pc1403.cpp",
	MAME_DIR .. "src/mame/includes/pc1403.h",
	MAME_DIR .. "src/mame/video/pc1350.cpp",
	MAME_DIR .. "src/mame/machine/pc1350.cpp",
	MAME_DIR .. "src/mame/includes/pc1350.h",
	MAME_DIR .. "src/mame/video/pc1251.cpp",
	MAME_DIR .. "src/mame/machine/pc1251.cpp",
	MAME_DIR .. "src/mame/includes/pc1251.h",
	MAME_DIR .. "src/mame/video/pocketc.cpp",
	MAME_DIR .. "src/mame/machine/mz700.cpp",
	MAME_DIR .. "src/mame/drivers/x68k.cpp",
	MAME_DIR .. "src/mame/includes/x68k.h",
	MAME_DIR .. "src/mame/video/x68k.cpp",
	MAME_DIR .. "src/mame/machine/x68k_hdc.cpp",
	MAME_DIR .. "src/mame/machine/x68k_hdc.h",
	MAME_DIR .. "src/mame/machine/x68k_kbd.cpp",
	MAME_DIR .. "src/mame/machine/x68k_kbd.h",
	MAME_DIR .. "src/mame/video/x68k_crtc.cpp",
	MAME_DIR .. "src/mame/video/x68k_crtc.h",
	MAME_DIR .. "src/mame/drivers/mz80.cpp",
	MAME_DIR .. "src/mame/includes/mz80.h",
	MAME_DIR .. "src/mame/video/mz80.cpp",
	MAME_DIR .. "src/mame/machine/mz80.cpp",
	MAME_DIR .. "src/mame/drivers/mz2000.cpp",
	MAME_DIR .. "src/mame/drivers/wizard.cpp",
	MAME_DIR .. "src/mame/drivers/x1.cpp",
	MAME_DIR .. "src/mame/includes/x1.h",
	MAME_DIR .. "src/mame/machine/x1.cpp",
	MAME_DIR .. "src/mame/video/x1.cpp",
	MAME_DIR .. "src/mame/drivers/x1twin.cpp",
	MAME_DIR .. "src/mame/drivers/mz2500.cpp",
	MAME_DIR .. "src/mame/includes/mz2500.h",
	MAME_DIR .. "src/mame/drivers/mz3500.cpp",
	MAME_DIR .. "src/mame/drivers/pce220.cpp",
	MAME_DIR .. "src/mame/machine/pce220_ser.cpp",
	MAME_DIR .. "src/mame/machine/pce220_ser.h",
	MAME_DIR .. "src/mame/drivers/mz6500.cpp",
	MAME_DIR .. "src/mame/drivers/zaurus.cpp",
	MAME_DIR .. "src/mame/drivers/fontwriter.cpp",
}

createMESSProjects(_target, _subtarget, "sinclair")
files {
	MAME_DIR .. "src/mame/video/spectrum.cpp",
	MAME_DIR .. "src/mame/video/timex.cpp",
	MAME_DIR .. "src/mame/video/zx.cpp",
	MAME_DIR .. "src/mame/drivers/zx.cpp",
	MAME_DIR .. "src/mame/includes/zx.h",
	MAME_DIR .. "src/mame/machine/zx.cpp",
	MAME_DIR .. "src/mame/drivers/spectrum.cpp",
	MAME_DIR .. "src/mame/includes/spectrum.h",
	MAME_DIR .. "src/mame/drivers/spec128.cpp",
	MAME_DIR .. "src/mame/includes/spec128.h",
	MAME_DIR .. "src/mame/drivers/timex.cpp",
	MAME_DIR .. "src/mame/includes/timex.h",
	MAME_DIR .. "src/mame/drivers/specpls3.cpp",
	MAME_DIR .. "src/mame/includes/specpls3.h",
	MAME_DIR .. "src/mame/drivers/scorpion.cpp",
	MAME_DIR .. "src/mame/drivers/atm.cpp",
	MAME_DIR .. "src/mame/drivers/pentagon.cpp",
	MAME_DIR .. "src/mame/machine/beta.cpp",
	MAME_DIR .. "src/mame/machine/beta.h",
	MAME_DIR .. "src/mame/machine/spec_snqk.cpp",
	MAME_DIR .. "src/mame/machine/spec_snqk.h",
	MAME_DIR .. "src/mame/drivers/ql.cpp",
	MAME_DIR .. "src/mame/machine/qimi.cpp",
	MAME_DIR .. "src/mame/machine/qimi.h",
	MAME_DIR .. "src/mame/video/zx8301.cpp",
	MAME_DIR .. "src/mame/video/zx8301.h",
	MAME_DIR .. "src/mame/machine/zx8302.cpp",
	MAME_DIR .. "src/mame/machine/zx8302.h",
}

createMESSProjects(_target, _subtarget, "siemens")
files {
	MAME_DIR .. "src/mame/drivers/bitel.cpp",
	MAME_DIR .. "src/mame/drivers/pcd.cpp",
	MAME_DIR .. "src/mame/machine/pcd_kbd.cpp",
	MAME_DIR .. "src/mame/machine/pcd_kbd.h",
	MAME_DIR .. "src/mame/video/pcd.cpp",
	MAME_DIR .. "src/mame/video/pcd.h",
	MAME_DIR .. "src/mame/drivers/pg685.cpp",
}

createMESSProjects(_target, _subtarget, "slicer")
files {
	MAME_DIR .. "src/mame/drivers/slicer.cpp",
}

createMESSProjects(_target, _subtarget, "snk")
files {
	MAME_DIR .. "src/mame/drivers/neogeocd.cpp",
	MAME_DIR .. "src/mame/drivers/ngp.cpp",
	MAME_DIR .. "src/mame/video/k1ge.cpp",
	MAME_DIR .. "src/mame/video/k1ge.h",
}

createMESSProjects(_target, _subtarget, "sony")
files {
	MAME_DIR .. "src/mame/drivers/betacam.cpp",
	MAME_DIR .. "src/mame/drivers/bvm.cpp",
	MAME_DIR .. "src/mame/drivers/dfs500.cpp",
	MAME_DIR .. "src/mame/drivers/pockstat.cpp",
	MAME_DIR .. "src/mame/drivers/psx.cpp",
	MAME_DIR .. "src/mame/machine/psxcd.cpp",
	MAME_DIR .. "src/mame/machine/psxcd.h",
	MAME_DIR .. "src/mame/drivers/pve500.cpp",
	MAME_DIR .. "src/mame/drivers/smc777.cpp",
	MAME_DIR .. "src/mame/drivers/ps2sony.cpp",
	MAME_DIR .. "src/mame/drivers/umatic.cpp",
}

createMESSProjects(_target, _subtarget, "sony_news")
files {
	MAME_DIR .. "src/mame/drivers/news_68k.cpp",
	MAME_DIR .. "src/mame/drivers/news_r3k.cpp",
	MAME_DIR .. "src/mame/drivers/news_38xx.cpp",
	MAME_DIR .. "src/mame/machine/dmac_0448.cpp",
	MAME_DIR .. "src/mame/machine/dmac_0448.h",
	MAME_DIR .. "src/mame/machine/dmac_0266.cpp",
	MAME_DIR .. "src/mame/machine/dmac_0266.h",
	MAME_DIR .. "src/mame/machine/news_hid.cpp",
	MAME_DIR .. "src/mame/machine/news_hid.h",
}

createMESSProjects(_target, _subtarget, "sord")
files {
	MAME_DIR .. "src/mame/drivers/m5.cpp",
}

createMESSProjects(_target, _subtarget, "special")
files {
	MAME_DIR .. "src/mame/drivers/special.cpp",
	MAME_DIR .. "src/mame/includes/special.h",
	MAME_DIR .. "src/mame/audio/special.cpp",
	MAME_DIR .. "src/mame/audio/special.h",
	MAME_DIR .. "src/mame/machine/special.cpp",
	MAME_DIR .. "src/mame/video/special.cpp",
}

createMESSProjects(_target, _subtarget, "stm")
files {
	MAME_DIR .. "src/mame/drivers/pp.cpp",
}

createMESSProjects(_target, _subtarget, "sun")
files {
	MAME_DIR .. "src/mame/drivers/sun1.cpp",
	MAME_DIR .. "src/mame/drivers/sun2.cpp",
	MAME_DIR .. "src/mame/drivers/sun3.cpp",
	MAME_DIR .. "src/mame/drivers/sun3x.cpp",
	MAME_DIR .. "src/mame/drivers/sun4.cpp",
}

createMESSProjects(_target, _subtarget, "svi")
files {
	MAME_DIR .. "src/mame/drivers/svi318.cpp",
}

createMESSProjects(_target, _subtarget, "svision")
files {
	MAME_DIR .. "src/mame/drivers/svision.cpp",
	MAME_DIR .. "src/mame/includes/svision.h",
	MAME_DIR .. "src/mame/audio/svis_snd.cpp",
	MAME_DIR .. "src/mame/audio/svis_snd.h",
}

createMESSProjects(_target, _subtarget, "swtpc")
files {
	MAME_DIR .. "src/mame/drivers/swtpc.cpp",
	MAME_DIR .. "src/mame/drivers/swtpc09.cpp",
	MAME_DIR .. "src/mame/includes/swtpc09.h",
	MAME_DIR .. "src/mame/machine/swtpc09.cpp",
	MAME_DIR .. "src/mame/drivers/swtpc8212.cpp",
}

createMESSProjects(_target, _subtarget, "synertek")
files {
	MAME_DIR .. "src/mame/drivers/ktm3.cpp",
	MAME_DIR .. "src/mame/drivers/mbc020.cpp",
	MAME_DIR .. "src/mame/drivers/sym1.cpp",
}

createMESSProjects(_target, _subtarget, "ta")
files {
	MAME_DIR .. "src/mame/drivers/alphatpx.cpp",
	MAME_DIR .. "src/mame/drivers/alphatpc16.cpp",
	MAME_DIR .. "src/mame/drivers/alphatro.cpp",
}

createMESSProjects(_target, _subtarget, "tab")
files {
	MAME_DIR .. "src/mame/drivers/tabe22.cpp",
	MAME_DIR .. "src/mame/machine/e22_kbd.cpp",
	MAME_DIR .. "src/mame/machine/e22_kbd.h",
}

createMESSProjects(_target, _subtarget, "tandberg")
files {
	MAME_DIR .. "src/mame/drivers/tdv2324.cpp",
	MAME_DIR .. "src/mame/includes/tdv2324.h",
}

createMESSProjects(_target, _subtarget, "tangerin")
files {
	MAME_DIR .. "src/mame/drivers/alphatan.cpp",
	MAME_DIR .. "src/mame/drivers/hhtiger.cpp",
	MAME_DIR .. "src/mame/drivers/microtan.cpp",
	MAME_DIR .. "src/mame/includes/microtan.h",
	MAME_DIR .. "src/mame/machine/microtan.cpp",
	MAME_DIR .. "src/mame/video/microtan.cpp",
	MAME_DIR .. "src/mame/drivers/oric.cpp",
}

createMESSProjects(_target, _subtarget, "tasc")
files {
	MAME_DIR .. "src/mame/drivers/tasc.cpp",
}

createMESSProjects(_target, _subtarget, "tatung")
files {
	MAME_DIR .. "src/mame/drivers/einstein.cpp",
}

createMESSProjects(_target, _subtarget, "teamconc")
files {
	MAME_DIR .. "src/mame/drivers/comquest.cpp",
	MAME_DIR .. "src/mame/includes/comquest.h",
	MAME_DIR .. "src/mame/video/comquest.cpp",
}

createMESSProjects(_target, _subtarget, "tectoy")
files {
	MAME_DIR .. "src/mame/drivers/pensebem.cpp",
}

createMESSProjects(_target, _subtarget, "tektroni")
files {
	MAME_DIR .. "src/mame/drivers/tek405x.cpp",
	MAME_DIR .. "src/mame/includes/tek405x.h",
	MAME_DIR .. "src/mame/drivers/tek410x.cpp",
	MAME_DIR .. "src/mame/drivers/tek440x.cpp",
	MAME_DIR .. "src/mame/drivers/tekigw.cpp",
	MAME_DIR .. "src/mame/drivers/tekxp33x.cpp",
	MAME_DIR .. "src/mame/machine/tek410x_kbd.cpp",
	MAME_DIR .. "src/mame/machine/tek410x_kbd.h",
}

createMESSProjects(_target, _subtarget, "telenova")
files {
	MAME_DIR .. "src/mame/drivers/compis.cpp",
	MAME_DIR .. "src/mame/machine/compiskb.cpp",
	MAME_DIR .. "src/mame/machine/compiskb.h",
}

createMESSProjects(_target, _subtarget, "telercas")
files {
	MAME_DIR .. "src/mame/drivers/tmc1800.cpp",
	MAME_DIR .. "src/mame/includes/tmc1800.h",
	MAME_DIR .. "src/mame/video/tmc1800.cpp",
	MAME_DIR .. "src/mame/drivers/tmc600.cpp",
	MAME_DIR .. "src/mame/includes/tmc600.h",
	MAME_DIR .. "src/mame/video/tmc600.cpp",
	MAME_DIR .. "src/mame/drivers/tmc2000e.cpp",
	MAME_DIR .. "src/mame/includes/tmc2000e.h",
}

createMESSProjects(_target, _subtarget, "televideo")
files {
	MAME_DIR .. "src/mame/drivers/ts802.cpp",
	MAME_DIR .. "src/mame/drivers/ts803.cpp",
	MAME_DIR .. "src/mame/drivers/ts816.cpp",
	MAME_DIR .. "src/mame/drivers/tv910.cpp",
	MAME_DIR .. "src/mame/drivers/tv912.cpp",
	MAME_DIR .. "src/mame/drivers/tv924.cpp",
	MAME_DIR .. "src/mame/drivers/tv950.cpp",
	MAME_DIR .. "src/mame/drivers/tv955.cpp",
	MAME_DIR .. "src/mame/drivers/tv965.cpp",
	MAME_DIR .. "src/mame/drivers/tv990.cpp",
	MAME_DIR .. "src/mame/drivers/ts3000.cpp",
	MAME_DIR .. "src/mame/machine/tv950kb.cpp",
	MAME_DIR .. "src/mame/machine/tv950kb.h",
	MAME_DIR .. "src/mame/machine/tv955kb.cpp",
	MAME_DIR .. "src/mame/machine/tv955kb.h",
}

createMESSProjects(_target, _subtarget, "tesla")
files {
	MAME_DIR .. "src/mame/drivers/ondra.cpp",
	MAME_DIR .. "src/mame/includes/ondra.h",
	MAME_DIR .. "src/mame/machine/ondra.cpp",
	MAME_DIR .. "src/mame/drivers/pmd85.cpp",
	MAME_DIR .. "src/mame/includes/pmd85.h",
	MAME_DIR .. "src/mame/machine/pmd85.cpp",
	MAME_DIR .. "src/mame/drivers/pmi80.cpp",
	MAME_DIR .. "src/mame/drivers/sapi1.cpp",
}

createMESSProjects(_target, _subtarget, "thomson")
files {
	MAME_DIR .. "src/mame/drivers/thomson.cpp",
	MAME_DIR .. "src/mame/includes/thomson.h",
	MAME_DIR .. "src/mame/machine/thomson.cpp",
	MAME_DIR .. "src/mame/video/thomson.cpp",
}

createMESSProjects(_target, _subtarget, "ti")
files {
	MAME_DIR .. "src/mame/drivers/avigo.cpp",
	MAME_DIR .. "src/mame/includes/avigo.h",
	MAME_DIR .. "src/mame/video/avigo.cpp",
	MAME_DIR .. "src/mame/drivers/cc40.cpp",
	MAME_DIR .. "src/mame/drivers/evmbug.cpp",
	MAME_DIR .. "src/mame/drivers/exelv.cpp",
	MAME_DIR .. "src/mame/drivers/geneve.cpp",
	MAME_DIR .. "src/mame/drivers/hh_tms1k.cpp",
	MAME_DIR .. "src/mame/includes/hh_tms1k.h",
	MAME_DIR .. "src/mame/drivers/tispeak.cpp",  -- subdriver of hh_tms1k
	MAME_DIR .. "src/mame/drivers/tispellb.cpp", -- "
	MAME_DIR .. "src/mame/drivers/ti74.cpp",
	MAME_DIR .. "src/mame/drivers/ti85.cpp",
	MAME_DIR .. "src/mame/includes/ti85.h",
	MAME_DIR .. "src/mame/machine/ti85.cpp",
	MAME_DIR .. "src/mame/video/ti85.cpp",
	MAME_DIR .. "src/mame/drivers/ti89.cpp",
	MAME_DIR .. "src/mame/includes/ti89.h",
	MAME_DIR .. "src/mame/drivers/ti931.cpp",
	MAME_DIR .. "src/mame/drivers/ti99_2.cpp",
	MAME_DIR .. "src/mame/drivers/ti99_4x.cpp",
	MAME_DIR .. "src/mame/drivers/ti99_4p.cpp",
	MAME_DIR .. "src/mame/drivers/ti99_8.cpp",
	MAME_DIR .. "src/mame/drivers/ti990_4.cpp",
	MAME_DIR .. "src/mame/drivers/ti990_10.cpp",
	MAME_DIR .. "src/mame/drivers/tm990189.cpp",
	MAME_DIR .. "src/mame/video/733_asr.cpp",
	MAME_DIR .. "src/mame/video/733_asr.h",
	MAME_DIR .. "src/mame/video/911_vdt.cpp",
	MAME_DIR .. "src/mame/video/911_vdt.h",
	MAME_DIR .. "src/mame/video/911_chr.h",
	MAME_DIR .. "src/mame/video/911_key.h",
}

createMESSProjects(_target, _subtarget, "tiger")
files {
	MAME_DIR .. "src/mame/drivers/gamecom.cpp",
	MAME_DIR .. "src/mame/includes/gamecom.h",
	MAME_DIR .. "src/mame/machine/gamecom.cpp",
	MAME_DIR .. "src/mame/video/gamecom.cpp",
	MAME_DIR .. "src/mame/drivers/k28.cpp",
}

createMESSProjects(_target, _subtarget, "tigertel")
files {
	MAME_DIR .. "src/mame/drivers/gizmondo.cpp",
	MAME_DIR .. "src/mame/machine/docg3.cpp",
	MAME_DIR .. "src/mame/machine/docg3.h",
}

createMESSProjects(_target, _subtarget, "tiki")
files {
	MAME_DIR .. "src/mame/drivers/tiki100.cpp",
	MAME_DIR .. "src/mame/includes/tiki100.h",
}

createMESSProjects(_target, _subtarget, "tomy")
files {
	MAME_DIR .. "src/mame/drivers/tutor.cpp",
	MAME_DIR .. "src/mame/drivers/tomy_princ.cpp",
}

createMESSProjects(_target, _subtarget, "toshiba")
files {
	MAME_DIR .. "src/mame/drivers/pasopia.cpp",
	MAME_DIR .. "src/mame/drivers/pasopia7.cpp",
	MAME_DIR .. "src/mame/drivers/paso1600.cpp",
}

createMESSProjects(_target, _subtarget, "trainer")
files {
	MAME_DIR .. "src/mame/drivers/amico2k.cpp",
	MAME_DIR .. "src/mame/drivers/babbage.cpp",
	MAME_DIR .. "src/mame/drivers/bob85.cpp",
	MAME_DIR .. "src/mame/drivers/crei680.cpp",
	MAME_DIR .. "src/mame/drivers/cvicny.cpp",
	MAME_DIR .. "src/mame/drivers/datum.cpp",
	MAME_DIR .. "src/mame/drivers/dolphunk.cpp",
	MAME_DIR .. "src/mame/drivers/emma2.cpp",
	MAME_DIR .. "src/mame/drivers/instruct.cpp",
	MAME_DIR .. "src/mame/drivers/mk14.cpp",
	MAME_DIR .. "src/mame/drivers/pro80.cpp",
	MAME_DIR .. "src/mame/drivers/savia84.cpp",
	MAME_DIR .. "src/mame/drivers/selz80.cpp",
	MAME_DIR .. "src/mame/drivers/tec1.cpp",
	MAME_DIR .. "src/mame/drivers/tk80.cpp",
	MAME_DIR .. "src/mame/drivers/zapcomputer.cpp",
}

createMESSProjects(_target, _subtarget, "trs")
files {
	MAME_DIR .. "src/mame/drivers/coco12.cpp",
	MAME_DIR .. "src/mame/includes/coco12.h",
	MAME_DIR .. "src/mame/drivers/coco3.cpp",
	MAME_DIR .. "src/mame/includes/coco3.h",
	MAME_DIR .. "src/mame/drivers/dragon.cpp",
	MAME_DIR .. "src/mame/includes/dragon.h",
	MAME_DIR .. "src/mame/drivers/mc10.cpp",
	MAME_DIR .. "src/mame/machine/6883sam.cpp",
	MAME_DIR .. "src/mame/machine/6883sam.h",
	MAME_DIR .. "src/mame/machine/coco.cpp",
	MAME_DIR .. "src/mame/includes/coco.h",
	MAME_DIR .. "src/mame/machine/coco12.cpp",
	MAME_DIR .. "src/mame/machine/coco3.cpp",
	MAME_DIR .. "src/mame/machine/coco_vhd.cpp",
	MAME_DIR .. "src/mame/machine/coco_vhd.h",
	MAME_DIR .. "src/mame/machine/dragon.cpp",
	MAME_DIR .. "src/mame/machine/dgnalpha.cpp",
	MAME_DIR .. "src/mame/includes/dgnalpha.h",
	MAME_DIR .. "src/mame/video/gime.cpp",
	MAME_DIR .. "src/mame/video/gime.h",
	MAME_DIR .. "src/mame/drivers/lnw80.cpp",
	MAME_DIR .. "src/mame/drivers/max80.cpp",
	MAME_DIR .. "src/mame/drivers/radionic.cpp",
	MAME_DIR .. "src/mame/drivers/trs80.cpp",
	MAME_DIR .. "src/mame/includes/trs80.h",
	MAME_DIR .. "src/mame/machine/trs80.cpp",
	MAME_DIR .. "src/mame/video/trs80.cpp",
	MAME_DIR .. "src/mame/drivers/trs80m2.cpp",
	MAME_DIR .. "src/mame/includes/trs80m2.h",
	MAME_DIR .. "src/mame/machine/trs80m2kb.cpp",
	MAME_DIR .. "src/mame/machine/trs80m2kb.h",
	MAME_DIR .. "src/mame/drivers/trs80m3.cpp",
	MAME_DIR .. "src/mame/includes/trs80m3.h",
	MAME_DIR .. "src/mame/machine/trs80m3.cpp",
	MAME_DIR .. "src/mame/video/trs80m3.cpp",
	MAME_DIR .. "src/mame/drivers/tandy2k.cpp",
	MAME_DIR .. "src/mame/includes/tandy2k.h",
	MAME_DIR .. "src/mame/machine/tandy2kb.cpp",
	MAME_DIR .. "src/mame/machine/tandy2kb.h",
	MAME_DIR .. "src/mame/drivers/vis.cpp",
}

createMESSProjects(_target, _subtarget, "tvgames")
files {
	MAME_DIR .. "src/mame/drivers/elan_ep3a19a.cpp",
	MAME_DIR .. "src/mame/drivers/elan_eu3a14.cpp",
	MAME_DIR .. "src/mame/drivers/elan_eu3a05.cpp",
	MAME_DIR .. "src/mame/audio/elan_eu3a05.cpp",
	MAME_DIR .. "src/mame/audio/elan_eu3a05.h",
	MAME_DIR .. "src/mame/machine/elan_eu3a05gpio.cpp",
	MAME_DIR .. "src/mame/machine/elan_eu3a05gpio.h",
	MAME_DIR .. "src/mame/machine/elan_eu3a05commonsys.cpp",
	MAME_DIR .. "src/mame/machine/elan_eu3a05commonsys.h",
	MAME_DIR .. "src/mame/machine/elan_ep3a19asys.cpp",
	MAME_DIR .. "src/mame/machine/elan_ep3a19asys.h",
	MAME_DIR .. "src/mame/machine/elan_eu3a05sys.cpp",
	MAME_DIR .. "src/mame/machine/elan_eu3a05sys.h",
	MAME_DIR .. "src/mame/machine/elan_eu3a14sys.cpp",
	MAME_DIR .. "src/mame/machine/elan_eu3a14sys.h",
	MAME_DIR .. "src/mame/video/elan_eu3a05commonvid.cpp",
	MAME_DIR .. "src/mame/video/elan_eu3a05commonvid.h",
	MAME_DIR .. "src/mame/video/elan_eu3a05vid.cpp",
	MAME_DIR .. "src/mame/video/elan_eu3a05vid.h",
	MAME_DIR .. "src/mame/video/elan_eu3a14vid.cpp",
	MAME_DIR .. "src/mame/video/elan_eu3a14vid.h",
	MAME_DIR .. "src/mame/drivers/trkfldch.cpp",
	MAME_DIR .. "src/mame/drivers/tvgame.cpp",
	MAME_DIR .. "src/mame/drivers/spg110.cpp",
	MAME_DIR .. "src/mame/drivers/spg2xx.cpp",
	MAME_DIR .. "src/mame/drivers/spg2xx_skannerztv.cpp",
	MAME_DIR .. "src/mame/drivers/spg2xx_digimake.cpp",
	MAME_DIR .. "src/mame/drivers/spg2xx_jakks.cpp",
	MAME_DIR .. "src/mame/drivers/spg2xx_jakks_gkr.cpp",
	MAME_DIR .. "src/mame/drivers/spg2xx_jakks_sharp.cpp",
	MAME_DIR .. "src/mame/drivers/spg2xx_jakks_tvtouch.cpp",
	MAME_DIR .. "src/mame/drivers/spg2xx_zone.cpp",
	MAME_DIR .. "src/mame/drivers/spg2xx_senca.cpp",
	MAME_DIR .. "src/mame/drivers/spg2xx_senario.cpp",
	MAME_DIR .. "src/mame/drivers/spg2xx_senario_poker.cpp",
	MAME_DIR .. "src/mame/drivers/spg2xx_mysprtch.cpp",
	MAME_DIR .. "src/mame/drivers/spg2xx_vii.cpp",
	MAME_DIR .. "src/mame/drivers/spg2xx_wiwi.cpp",
	MAME_DIR .. "src/mame/drivers/spg2xx_ican.cpp",
	MAME_DIR .. "src/mame/drivers/spg2xx_playvision.cpp",
	MAME_DIR .. "src/mame/drivers/spg2xx_shredmjr.cpp",
	MAME_DIR .. "src/mame/drivers/spg2xx_telestory.cpp",
	MAME_DIR .. "src/mame/drivers/spg2xx_tvgogo.cpp",
	MAME_DIR .. "src/mame/drivers/spg2xx_pdc.cpp",
	MAME_DIR .. "src/mame/drivers/spg2xx_dreamlife.cpp",
	MAME_DIR .. "src/mame/drivers/spg2xx_lexibook.cpp",
	MAME_DIR .. "src/mame/drivers/spg2xx_smarttv.cpp",
	MAME_DIR .. "src/mame/includes/spg2xx.h",
	MAME_DIR .. "src/mame/drivers/spg29x.cpp",
	MAME_DIR .. "src/mame/machine/hyperscan_card.cpp",
	MAME_DIR .. "src/mame/machine/hyperscan_card.h",
	MAME_DIR .. "src/mame/machine/hyperscan_ctrl.cpp",
	MAME_DIR .. "src/mame/machine/hyperscan_ctrl.h",
	MAME_DIR .. "src/mame/drivers/spg29x_lexibook_jg7425.cpp",
	MAME_DIR .. "src/mame/drivers/generalplus_gpl16250.cpp",
	MAME_DIR .. "src/mame/drivers/generalplus_gpl16250_rom.cpp",
	MAME_DIR .. "src/mame/drivers/generalplus_gpl16250_romram.cpp",
	MAME_DIR .. "src/mame/drivers/generalplus_gpl16250_nand.cpp",
	MAME_DIR .. "src/mame/drivers/generalplus_gpl16250_mobigo.cpp",
	MAME_DIR .. "src/mame/drivers/generalplus_gpl16250_spi.cpp",
	MAME_DIR .. "src/mame/drivers/generalplus_gpl16250_spi_direct.cpp",
	MAME_DIR .. "src/mame/includes/generalplus_gpl16250.h",
	MAME_DIR .. "src/mame/includes/generalplus_gpl16250_romram.h",
	MAME_DIR .. "src/mame/includes/generalplus_gpl16250_nand.h",
	MAME_DIR .. "src/mame/machine/generalplus_gpl16250.cpp",
	MAME_DIR .. "src/mame/machine/generalplus_gpl16250.h",
	MAME_DIR .. "src/mame/drivers/generalplus_gpl32612.cpp",
	MAME_DIR .. "src/mame/drivers/generalplus_gpl162xx_lcdtype.cpp",
	MAME_DIR .. "src/mame/drivers/generalplus_gpl_unknown.cpp",
	MAME_DIR .. "src/mame/drivers/xavix.cpp",
	MAME_DIR .. "src/mame/includes/xavix.h",
	MAME_DIR .. "src/mame/drivers/xavix_2000.cpp",
	MAME_DIR .. "src/mame/includes/xavix_2000.h",
	MAME_DIR .. "src/mame/drivers/xavix_2002.cpp",
	MAME_DIR .. "src/mame/includes/xavix_2002.h",
	MAME_DIR .. "src/mame/video/xavix.cpp",
	MAME_DIR .. "src/mame/machine/xavix.cpp",
	MAME_DIR .. "src/mame/audio/xavix.cpp",
	MAME_DIR .. "src/mame/machine/xavix_mtrk_wheel.cpp",
	MAME_DIR .. "src/mame/machine/xavix_mtrk_wheel.h",
	MAME_DIR .. "src/mame/machine/xavix_madfb_ball.cpp",
	MAME_DIR .. "src/mame/machine/xavix_madfb_ball.h",
	MAME_DIR .. "src/mame/machine/xavix_io.cpp",
	MAME_DIR .. "src/mame/machine/xavix_io.h",
	MAME_DIR .. "src/mame/machine/xavix_adc.cpp",
	MAME_DIR .. "src/mame/machine/xavix_adc.h",
	MAME_DIR .. "src/mame/machine/xavix_anport.h",
	MAME_DIR .. "src/mame/machine/xavix_anport.cpp",
	MAME_DIR .. "src/mame/machine/xavix_math.h",
	MAME_DIR .. "src/mame/machine/xavix_math.cpp",
	MAME_DIR .. "src/mame/machine/xavix2002_io.cpp",
	MAME_DIR .. "src/mame/machine/xavix2002_io.h",
	MAME_DIR .. "src/mame/drivers/xavix2.cpp",
	MAME_DIR .. "src/mame/drivers/titan_soc.cpp",
	MAME_DIR .. "src/mame/drivers/st2302u_bbl_rom.cpp",
	MAME_DIR .. "src/mame/drivers/st2302u_bbl_spi.cpp",
	MAME_DIR .. "src/mame/video/bl_handhelds_lcdc.cpp",
	MAME_DIR .. "src/mame/video/bl_handhelds_lcdc.h",
	MAME_DIR .. "src/mame/drivers/actions_atj2279b.cpp",
	MAME_DIR .. "src/mame/drivers/pubint_storyreader.cpp",
	MAME_DIR .. "src/mame/drivers/magiceyes_pollux_vr3520f.cpp",
	MAME_DIR .. "src/mame/drivers/monkey_king_3b.cpp",
}

createMESSProjects(_target, _subtarget, "ultimachine")
files {
	MAME_DIR .. "src/mame/drivers/rambo.cpp",
}

createMESSProjects(_target, _subtarget, "ultratec")
files {
	MAME_DIR .. "src/mame/drivers/minicom.cpp",
}

createMESSProjects(_target, _subtarget, "unicard")
files {
	MAME_DIR .. "src/mame/drivers/bbcbc.cpp",
}

createMESSProjects(_target, _subtarget, "unisonic")
files {
	MAME_DIR .. "src/mame/drivers/unichamp.cpp",
	MAME_DIR .. "src/mame/video/gic.cpp",
	MAME_DIR .. "src/mame/video/gic.h",
}

createMESSProjects(_target, _subtarget, "unisys")
files {
	MAME_DIR .. "src/mame/drivers/univac.cpp",
}

createMESSProjects(_target, _subtarget, "usp")
files {
	MAME_DIR .. "src/mame/drivers/patinho_feio.cpp",
	MAME_DIR .. "src/mame/includes/patinhofeio.h",
}

createMESSProjects(_target, _subtarget, "veb")
files {
	MAME_DIR .. "src/mame/drivers/chessmst.cpp",
	MAME_DIR .. "src/mame/drivers/chessmstdm.cpp",
	MAME_DIR .. "src/mame/drivers/kc.cpp",
	MAME_DIR .. "src/mame/includes/kc.h",
	MAME_DIR .. "src/mame/machine/kc.cpp",
	MAME_DIR .. "src/mame/machine/kc_keyb.cpp",
	MAME_DIR .. "src/mame/machine/kc_keyb.h",
	MAME_DIR .. "src/mame/video/kc.cpp",
	MAME_DIR .. "src/mame/drivers/lc80.cpp",
	MAME_DIR .. "src/mame/drivers/mc8020.cpp",
	MAME_DIR .. "src/mame/drivers/mc8030.cpp",
	MAME_DIR .. "src/mame/drivers/poly880.cpp",
	MAME_DIR .. "src/mame/drivers/sc2.cpp",
}

createMESSProjects(_target, _subtarget, "verifone")
files {
	MAME_DIR .. "src/mame/drivers/tranz330.cpp",
	MAME_DIR .. "src/mame/includes/tranz330.h"
}

createMESSProjects(_target, _subtarget, "vidbrain")
files {
	MAME_DIR .. "src/mame/drivers/vidbrain.cpp",
	MAME_DIR .. "src/mame/includes/vidbrain.h",
	MAME_DIR .. "src/mame/video/uv201.cpp",
	MAME_DIR .. "src/mame/video/uv201.h",
}

createMESSProjects(_target, _subtarget, "videoton")
files {
	MAME_DIR .. "src/mame/drivers/tvc.cpp",
	MAME_DIR .. "src/mame/audio/tvc.cpp",
	MAME_DIR .. "src/mame/audio/tvc.h",
}

createMESSProjects(_target, _subtarget, "visual")
files {
	MAME_DIR .. "src/mame/drivers/v100.cpp",
	MAME_DIR .. "src/mame/drivers/v102.cpp",
	MAME_DIR .. "src/mame/machine/v102_kbd.cpp",
	MAME_DIR .. "src/mame/machine/v102_kbd.h",
	MAME_DIR .. "src/mame/drivers/v550.cpp",
	MAME_DIR .. "src/mame/drivers/v1050.cpp",
	MAME_DIR .. "src/mame/includes/v1050.h",
	MAME_DIR .. "src/mame/machine/v1050kb.cpp",
	MAME_DIR .. "src/mame/machine/v1050kb.h",
	MAME_DIR .. "src/mame/video/v1050.cpp",
}

createMESSProjects(_target, _subtarget, "votrax")
files {
	MAME_DIR .. "src/mame/drivers/votrhv.cpp",
	MAME_DIR .. "src/mame/drivers/votrpss.cpp",
	MAME_DIR .. "src/mame/drivers/votrtnt.cpp",
}

createMESSProjects(_target, _subtarget, "vtech")
files {
	MAME_DIR .. "src/mame/drivers/clickstart.cpp",
	MAME_DIR .. "src/mame/drivers/crvision.cpp",
	MAME_DIR .. "src/mame/includes/crvision.h",
	MAME_DIR .. "src/mame/drivers/gamemachine.cpp",
	MAME_DIR .. "src/mame/audio/nl_gamemachine.cpp",
	MAME_DIR .. "src/mame/audio/nl_gamemachine.h",
	MAME_DIR .. "src/mame/drivers/geniusiq.cpp",
	MAME_DIR .. "src/mame/drivers/geniusjr.cpp",
	MAME_DIR .. "src/mame/drivers/gkidabc.cpp",
	MAME_DIR .. "src/mame/drivers/glcx.cpp",
	MAME_DIR .. "src/mame/drivers/innotv_innotabmax.cpp",
	MAME_DIR .. "src/mame/drivers/inteladv.cpp",
	MAME_DIR .. "src/mame/drivers/iqunlim.cpp",
	MAME_DIR .. "src/mame/drivers/laser3k.cpp",
	MAME_DIR .. "src/mame/drivers/lcmate2.cpp",
	MAME_DIR .. "src/mame/drivers/pc2000.cpp",
	MAME_DIR .. "src/mame/drivers/pc4.cpp",
	MAME_DIR .. "src/mame/includes/pc4.h",
	MAME_DIR .. "src/mame/video/pc4.cpp",
	MAME_DIR .. "src/mame/drivers/prestige.cpp",
	MAME_DIR .. "src/mame/drivers/socrates.cpp",
	MAME_DIR .. "src/mame/audio/socrates.cpp",
	MAME_DIR .. "src/mame/audio/socrates.h",
	MAME_DIR .. "src/mame/drivers/storio.cpp",
	MAME_DIR .. "src/mame/drivers/vsmile.cpp",
	MAME_DIR .. "src/mame/includes/vsmile.h",
	MAME_DIR .. "src/mame/drivers/vsmileb.cpp",
	MAME_DIR .. "src/mame/drivers/vtech1.cpp",
	MAME_DIR .. "src/mame/drivers/vtech2.cpp",
	MAME_DIR .. "src/mame/includes/vtech2.h",
	MAME_DIR .. "src/mame/video/vtech2.cpp",
	MAME_DIR .. "src/mame/machine/vtech2.cpp",
	MAME_DIR .. "src/mame/drivers/vtech_eu3a12.cpp",
	MAME_DIR .. "src/mame/drivers/vtech_innotab.cpp",
}

createMESSProjects(_target, _subtarget, "wang")
files {
	MAME_DIR .. "src/mame/drivers/wangpc.cpp",
	MAME_DIR .. "src/devices/bus/wangpc/wangpc.h",
	MAME_DIR .. "src/mame/machine/wangpckb.cpp",
	MAME_DIR .. "src/mame/machine/wangpckb.h",
}

createMESSProjects(_target, _subtarget, "westinghouse")
files {
	MAME_DIR .. "src/mame/drivers/testconsole.cpp",
}

createMESSProjects(_target, _subtarget, "wavemate")
files {
	MAME_DIR .. "src/mame/drivers/bullet.cpp",
	MAME_DIR .. "src/mame/includes/bullet.h",
	MAME_DIR .. "src/mame/drivers/jupiter.cpp",
}

createMESSProjects(_target, _subtarget, "wyse")
files {
	MAME_DIR .. "src/mame/drivers/wy100.cpp",
	MAME_DIR .. "src/mame/drivers/wy150.cpp",
	MAME_DIR .. "src/mame/drivers/wy30p.cpp",
	MAME_DIR .. "src/mame/drivers/wy50.cpp",
	MAME_DIR .. "src/mame/drivers/wy55.cpp",
	MAME_DIR .. "src/mame/drivers/wy60.cpp",
	MAME_DIR .. "src/mame/drivers/wy85.cpp",
	MAME_DIR .. "src/mame/machine/wy50kb.cpp",
	MAME_DIR .. "src/mame/machine/wy50kb.h",
}

createMESSProjects(_target, _subtarget, "xerox")
files {
	MAME_DIR .. "src/mame/drivers/xerox820.cpp",
	MAME_DIR .. "src/mame/includes/xerox820.h",
	MAME_DIR .. "src/mame/machine/x820kb.cpp",
	MAME_DIR .. "src/mame/machine/x820kb.h",
	MAME_DIR .. "src/mame/drivers/bigbord2.cpp",
	MAME_DIR .. "src/mame/drivers/alto1.cpp",
	MAME_DIR .. "src/mame/drivers/alto2.cpp",
}

createMESSProjects(_target, _subtarget, "xussrpc")
files {
	MAME_DIR .. "src/mame/drivers/ec184x.cpp",
	MAME_DIR .. "src/mame/drivers/iskr103x.cpp",
	MAME_DIR .. "src/mame/drivers/mc1502.cpp",
	MAME_DIR .. "src/mame/machine/kb_7007_3.h",
	MAME_DIR .. "src/mame/includes/mc1502.h",
	MAME_DIR .. "src/mame/drivers/poisk1.cpp",
	MAME_DIR .. "src/mame/machine/kb_poisk1.h",
}

createMESSProjects(_target, _subtarget, "yamaha")
files {
	MAME_DIR .. "src/mame/machine/mulcd.cpp",
	MAME_DIR .. "src/mame/drivers/yman1x.cpp",
	MAME_DIR .. "src/mame/drivers/ymdx100.cpp",
	MAME_DIR .. "src/mame/drivers/ymdx11.cpp",
	MAME_DIR .. "src/mame/drivers/ymmu5.cpp",
	MAME_DIR .. "src/mame/drivers/ymmu50.cpp",
	MAME_DIR .. "src/mame/drivers/ymmu80.cpp",
	MAME_DIR .. "src/mame/drivers/ymmu100.cpp",
	MAME_DIR .. "src/mame/drivers/ympsr60.cpp",
	MAME_DIR .. "src/mame/drivers/ympsr340.cpp",
	MAME_DIR .. "src/mame/drivers/ymsy35.cpp",
	MAME_DIR .. "src/mame/drivers/ymtx81z.cpp",
	MAME_DIR .. "src/mame/drivers/ymvl70.cpp",
	MAME_DIR .. "src/mame/drivers/fb01.cpp",
	MAME_DIR .. "src/mame/drivers/tg100.cpp",
}

createMESSProjects(_target, _subtarget, "zenith")
files {
	MAME_DIR .. "src/mame/drivers/mdt60.cpp",
	MAME_DIR .. "src/mame/drivers/z100.cpp",
	MAME_DIR .. "src/mame/drivers/z22.cpp",
	MAME_DIR .. "src/mame/drivers/z29.cpp",
}

createMESSProjects(_target, _subtarget, "zpa")
files {
	MAME_DIR .. "src/mame/drivers/iq151.cpp",
}

createMESSProjects(_target, _subtarget, "zvt")
files {
	MAME_DIR .. "src/mame/drivers/pp01.cpp",
	MAME_DIR .. "src/mame/includes/pp01.h",
	MAME_DIR .. "src/mame/machine/pp01.cpp",
	MAME_DIR .. "src/mame/video/pp01.cpp",
}

createMESSProjects(_target, _subtarget, "skeleton")
files {
	MAME_DIR .. "src/mame/drivers/aaa.cpp",
	MAME_DIR .. "src/mame/drivers/acd.cpp",
	MAME_DIR .. "src/mame/drivers/aceex.cpp",
	MAME_DIR .. "src/mame/drivers/adacp150.cpp",
	MAME_DIR .. "src/mame/drivers/aid80f.cpp",
	MAME_DIR .. "src/mame/drivers/alcat7100.cpp",
	MAME_DIR .. "src/mame/drivers/alesis_qs.cpp",
	MAME_DIR .. "src/mame/drivers/alfaskop41xx.cpp",
	MAME_DIR .. "src/mame/drivers/alphasma.cpp",
	MAME_DIR .. "src/mame/drivers/alphasma3k.cpp",
	MAME_DIR .. "src/mame/drivers/am1000.cpp",
	MAME_DIR .. "src/mame/drivers/ampex.cpp",
	MAME_DIR .. "src/mame/drivers/ampex210.cpp",
	MAME_DIR .. "src/mame/machine/ampex210_kbd.cpp",
	MAME_DIR .. "src/mame/machine/ampex210_kbd.h",
	MAME_DIR .. "src/mame/drivers/ampscarp.cpp",
	MAME_DIR .. "src/mame/drivers/amust.cpp",
	MAME_DIR .. "src/mame/drivers/anzterm.cpp",
	MAME_DIR .. "src/mame/drivers/applix.cpp",
	MAME_DIR .. "src/mame/drivers/argox.cpp",
	MAME_DIR .. "src/mame/drivers/attache.cpp",
	MAME_DIR .. "src/mame/drivers/aussiebyte.cpp",
	MAME_DIR .. "src/mame/includes/aussiebyte.h",
	MAME_DIR .. "src/mame/video/aussiebyte.cpp",
	MAME_DIR .. "src/mame/drivers/ax20.cpp",
	MAME_DIR .. "src/mame/drivers/basf7100.cpp",
	MAME_DIR .. "src/mame/machine/basf7100_kbd.cpp",
	MAME_DIR .. "src/mame/machine/basf7100_kbd.h",
	MAME_DIR .. "src/mame/drivers/binbug.cpp",
	MAME_DIR .. "src/mame/drivers/bert.cpp",
	MAME_DIR .. "src/mame/drivers/besta.cpp",
	MAME_DIR .. "src/mame/drivers/bitgraph.cpp",
	MAME_DIR .. "src/mame/drivers/blit.cpp",
	MAME_DIR .. "src/mame/drivers/bpmmicro.cpp",
	MAME_DIR .. "src/mame/drivers/blw700i.cpp",
	MAME_DIR .. "src/mame/drivers/br8641.cpp",
	MAME_DIR .. "src/mame/drivers/busicom.cpp",
	MAME_DIR .. "src/mame/includes/busicom.h",
	MAME_DIR .. "src/mame/video/busicom.cpp",
	MAME_DIR .. "src/mame/drivers/c2color.cpp",
	MAME_DIR .. "src/mame/drivers/candela.cpp",
	MAME_DIR .. "src/mame/drivers/cardinal.cpp",
	MAME_DIR .. "src/mame/drivers/cbnt2039.cpp",
	MAME_DIR .. "src/mame/drivers/cdsys5.cpp",
	MAME_DIR .. "src/mame/drivers/chaos.cpp",
	MAME_DIR .. "src/mame/drivers/cd100.cpp",
	MAME_DIR .. "src/mame/drivers/cd2650.cpp",
	MAME_DIR .. "src/mame/drivers/cdc721.cpp",
	MAME_DIR .. "src/mame/drivers/cit1500.cpp",
	MAME_DIR .. "src/mame/drivers/clxvme186.cpp",
	MAME_DIR .. "src/mame/drivers/codata.cpp",
	MAME_DIR .. "src/mame/drivers/consola_emt.cpp",
	MAME_DIR .. "src/mame/drivers/controlid.cpp",
	MAME_DIR .. "src/mame/drivers/cortex.cpp",
	MAME_DIR .. "src/mame/drivers/cosmicos.cpp",
	MAME_DIR .. "src/mame/includes/cosmicos.h",
	MAME_DIR .. "src/mame/drivers/cp1.cpp",
	MAME_DIR .. "src/mame/drivers/cxhumax.cpp",
	MAME_DIR .. "src/mame/includes/cxhumax.h",
	MAME_DIR .. "src/mame/drivers/ckz80.cpp",
	MAME_DIR .. "src/mame/drivers/d400.cpp",
	MAME_DIR .. "src/mame/drivers/d6800.cpp",
	MAME_DIR .. "src/mame/drivers/d6809.cpp",
	MAME_DIR .. "src/mame/drivers/daruma.cpp",
	MAME_DIR .. "src/mame/drivers/datacast.cpp",
	MAME_DIR .. "src/mame/drivers/design.cpp",
	MAME_DIR .. "src/mame/drivers/dg680.cpp",
	MAME_DIR .. "src/mame/drivers/diablo1300.cpp",
	MAME_DIR .. "src/mame/drivers/didact.cpp",
	MAME_DIR .. "src/mame/drivers/digel804.cpp",
	MAME_DIR .. "src/mame/drivers/digijet.cpp",
	MAME_DIR .. "src/mame/drivers/dim68k.cpp",
	MAME_DIR .. "src/mame/drivers/dm7000.cpp",
	MAME_DIR .. "src/mame/includes/dm7000.h",
	MAME_DIR .. "src/mame/drivers/dmax8000.cpp",
	MAME_DIR .. "src/mame/drivers/dmv.cpp",
	MAME_DIR .. "src/mame/machine/dmv_keyb.cpp",
	MAME_DIR .. "src/mame/machine/dmv_keyb.h",
	MAME_DIR .. "src/mame/drivers/dps1.cpp",
	MAME_DIR .. "src/mame/drivers/dsb46.cpp",
	MAME_DIR .. "src/mame/drivers/dual68.cpp",
	MAME_DIR .. "src/mame/drivers/e100.cpp",
	MAME_DIR .. "src/mame/drivers/eacc.cpp",
	MAME_DIR .. "src/mame/drivers/easy_karaoke.cpp",
	MAME_DIR .. "src/mame/drivers/elwro800.cpp",
	MAME_DIR .. "src/mame/drivers/elzet80.cpp",
	MAME_DIR .. "src/mame/drivers/epic14e.cpp",
	MAME_DIR .. "src/mame/drivers/esprit.cpp",
	MAME_DIR .. "src/mame/drivers/eti660.cpp",
	MAME_DIR .. "src/mame/drivers/eurit.cpp",
	MAME_DIR .. "src/mame/drivers/eurocom2.cpp",
	MAME_DIR .. "src/mame/drivers/excali64.cpp",
	MAME_DIR .. "src/mame/drivers/facit4440.cpp",
	MAME_DIR .. "src/mame/drivers/falco5220.cpp",
	MAME_DIR .. "src/mame/drivers/falcots.cpp",
	MAME_DIR .. "src/mame/drivers/fanucs15.cpp",
	MAME_DIR .. "src/mame/drivers/fanucspmg.cpp",
	MAME_DIR .. "src/mame/drivers/fc100.cpp",
	MAME_DIR .. "src/mame/drivers/fk1.cpp",
	MAME_DIR .. "src/mame/drivers/fs3216.cpp",
	MAME_DIR .. "src/mame/drivers/ft68m.cpp",
	MAME_DIR .. "src/mame/drivers/gameking.cpp",
	MAME_DIR .. "src/mame/drivers/gem_rp.cpp",
	MAME_DIR .. "src/mame/drivers/gigatron.cpp",
	MAME_DIR .. "src/mame/drivers/gimix.cpp",
	MAME_DIR .. "src/mame/drivers/gnat10.cpp",
	MAME_DIR .. "src/mame/drivers/goupil.cpp",
	MAME_DIR .. "src/mame/drivers/grfd2301.cpp",
	MAME_DIR .. "src/mame/drivers/hazeltin.cpp",
	MAME_DIR .. "src/mame/drivers/hazl1420.cpp",
	MAME_DIR .. "src/mame/drivers/hohnadam.cpp",
	MAME_DIR .. "src/mame/drivers/hp3478a.cpp",
	MAME_DIR .. "src/mame/drivers/hprot1.cpp",
	MAME_DIR .. "src/mame/drivers/hpz80unk.cpp",
	MAME_DIR .. "src/mame/drivers/ht68k.cpp",
	MAME_DIR .. "src/mame/drivers/i7000.cpp",
	MAME_DIR .. "src/mame/drivers/ibm3153.cpp",
	MAME_DIR .. "src/mame/drivers/icatel.cpp",
	MAME_DIR .. "src/mame/drivers/icebox.cpp",
	MAME_DIR .. "src/mame/drivers/iez80.cpp",
	MAME_DIR .. "src/mame/drivers/if800.cpp",
	MAME_DIR .. "src/mame/drivers/ikt5a.cpp",
	MAME_DIR .. "src/mame/drivers/imsai.cpp",
	MAME_DIR .. "src/mame/drivers/indiana.cpp",
	MAME_DIR .. "src/mame/drivers/is48x.cpp",
	MAME_DIR .. "src/mame/drivers/itc4.cpp",
	MAME_DIR .. "src/mame/drivers/itt1700.cpp",
	MAME_DIR .. "src/mame/machine/itt1700_kbd.cpp",
	MAME_DIR .. "src/mame/machine/itt1700_kbd.h",
	MAME_DIR .. "src/mame/drivers/itt3030.cpp",
	MAME_DIR .. "src/mame/drivers/itt9216.cpp",
	MAME_DIR .. "src/mame/drivers/jade.cpp",
	MAME_DIR .. "src/mame/drivers/jonos.cpp",
	MAME_DIR .. "src/mame/drivers/juku.cpp",
	MAME_DIR .. "src/mame/drivers/junior80.cpp",
	MAME_DIR .. "src/mame/drivers/krokha.cpp",
	MAME_DIR .. "src/mame/drivers/kron.cpp",
	MAME_DIR .. "src/mame/drivers/lee1214.cpp",
	MAME_DIR .. "src/mame/drivers/lee1220.cpp",
	MAME_DIR .. "src/mame/drivers/learnwin.cpp",
	MAME_DIR .. "src/mame/drivers/lft.cpp",
	MAME_DIR .. "src/mame/drivers/lg-dvd.cpp",
	MAME_DIR .. "src/mame/drivers/lk3000.cpp",
	MAME_DIR .. "src/mame/drivers/lms46.cpp",
	MAME_DIR .. "src/mame/drivers/lola8a.cpp",
	MAME_DIR .. "src/mame/drivers/lilith.cpp",
	MAME_DIR .. "src/mame/drivers/mccpm.cpp",
	MAME_DIR .. "src/mame/drivers/mes.cpp",
	MAME_DIR .. "src/mame/drivers/mfabfz.cpp",
	MAME_DIR .. "src/mame/drivers/mice.cpp",
	MAME_DIR .. "src/mame/drivers/micral.cpp",
	MAME_DIR .. "src/mame/drivers/micro20.cpp",
	MAME_DIR .. "src/mame/drivers/micromon.cpp",
	MAME_DIR .. "src/mame/drivers/micronic.cpp",
	MAME_DIR .. "src/mame/includes/micronic.h",
	MAME_DIR .. "src/mame/drivers/mightyframe.cpp",
	MAME_DIR .. "src/mame/drivers/milwaukee.cpp",
	MAME_DIR .. "src/mame/drivers/mini2440.cpp",
	MAME_DIR .. "src/mame/drivers/miniframe.cpp",
	MAME_DIR .. "src/mame/drivers/minitel_2_rpic.cpp",
	MAME_DIR .. "src/mame/drivers/miuchiz.cpp",
	MAME_DIR .. "src/mame/drivers/ml20.cpp",
	MAME_DIR .. "src/mame/drivers/mmd1.cpp",
	MAME_DIR .. "src/mame/drivers/mmd2.cpp",
	MAME_DIR .. "src/mame/drivers/mod8.cpp",
	MAME_DIR .. "src/mame/drivers/modellot.cpp",
	MAME_DIR .. "src/mame/drivers/molecular.cpp",
	MAME_DIR .. "src/mame/drivers/monon_color.cpp",
	MAME_DIR .. "src/mame/drivers/ms0515.cpp",
	MAME_DIR .. "src/mame/drivers/ms9540.cpp",
	MAME_DIR .. "src/mame/drivers/mstation.cpp",
	MAME_DIR .. "src/mame/drivers/mt735.cpp",
	MAME_DIR .. "src/mame/drivers/mtd1256.cpp",
	MAME_DIR .. "src/mame/drivers/mx2178.cpp",
	MAME_DIR .. "src/mame/drivers/mycom.cpp",
	MAME_DIR .. "src/mame/drivers/myvision.cpp",
	MAME_DIR .. "src/mame/drivers/newton.cpp",
	MAME_DIR .. "src/mame/machine/nl_hazelvid.cpp",
	MAME_DIR .. "src/mame/machine/nl_hazelvid.h",
	MAME_DIR .. "src/mame/drivers/notetaker.cpp",
	MAME_DIR .. "src/mame/drivers/ngen.cpp",
	MAME_DIR .. "src/mame/machine/ngen_kb.cpp",
	MAME_DIR .. "src/mame/machine/ngen_kb.h",
	MAME_DIR .. "src/mame/drivers/onyx.cpp",
	MAME_DIR .. "src/mame/drivers/p8k.cpp",
	MAME_DIR .. "src/mame/drivers/pdt3100.cpp",
	MAME_DIR .. "src/mame/drivers/pegasus.cpp",
	MAME_DIR .. "src/mame/drivers/pencil2.cpp",
	MAME_DIR .. "src/mame/drivers/perq.cpp",
	MAME_DIR .. "src/mame/drivers/pes.cpp",
	MAME_DIR .. "src/mame/drivers/picno.cpp",
	MAME_DIR .. "src/mame/drivers/pipbug.cpp",
	MAME_DIR .. "src/mame/drivers/plan80.cpp",
	MAME_DIR .. "src/mame/drivers/pm68k.cpp",
	MAME_DIR .. "src/mame/drivers/pockchal.cpp",
	MAME_DIR .. "src/mame/drivers/powerstack.cpp",
	MAME_DIR .. "src/mame/drivers/proteus3.cpp",
	MAME_DIR .. "src/mame/drivers/pt68k4.cpp",
	MAME_DIR .. "src/mame/drivers/ptcsol.cpp",
	MAME_DIR .. "src/mame/drivers/pulsar.cpp",
	MAME_DIR .. "src/mame/drivers/pv9234.cpp",
	MAME_DIR .. "src/mame/drivers/qtsbc.cpp",
	MAME_DIR .. "src/mame/drivers/rd100.cpp",
	MAME_DIR .. "src/mame/drivers/rvoice.cpp",
	MAME_DIR .. "src/mame/drivers/sacstate.cpp",
	MAME_DIR .. "src/mame/drivers/sartorius.cpp",
	MAME_DIR .. "src/mame/drivers/sb8085.cpp",
	MAME_DIR .. "src/mame/drivers/sbrain.cpp",
	MAME_DIR .. "src/mame/drivers/seattlecmp.cpp",
	MAME_DIR .. "src/mame/drivers/sh4robot.cpp",
	MAME_DIR .. "src/mame/drivers/sansa_fuze.cpp",
	MAME_DIR .. "src/mame/drivers/scopus.cpp",
	MAME_DIR .. "src/mame/drivers/shine.cpp",
	MAME_DIR .. "src/mame/drivers/si5500.cpp",
	MAME_DIR .. "src/mame/drivers/sk101bl.cpp",
	MAME_DIR .. "src/mame/drivers/slsstars.cpp",
	MAME_DIR .. "src/mame/drivers/softbox.cpp",
	MAME_DIR .. "src/mame/includes/softbox.h",
	MAME_DIR .. "src/mame/drivers/squale.cpp",
	MAME_DIR .. "src/mame/drivers/solbourne.cpp",
	MAME_DIR .. "src/mame/drivers/swyft.cpp",
	MAME_DIR .. "src/mame/drivers/symbolics.cpp",
	MAME_DIR .. "src/mame/drivers/synthex.cpp",
	MAME_DIR .. "src/mame/drivers/sys2900.cpp",
	MAME_DIR .. "src/mame/drivers/sys9002.cpp",
	MAME_DIR .. "src/mame/drivers/systec.cpp",
	MAME_DIR .. "src/mame/drivers/systel1.cpp",
	MAME_DIR .. "src/mame/drivers/tavernie.cpp",
	MAME_DIR .. "src/mame/drivers/tecnbras.cpp",
	MAME_DIR .. "src/mame/drivers/teleray10.cpp",
	MAME_DIR .. "src/mame/drivers/telex1192.cpp",
	MAME_DIR .. "src/mame/drivers/telex274.cpp",
	MAME_DIR .. "src/mame/drivers/telex277d.cpp",
	MAME_DIR .. "src/mame/drivers/terak.cpp",
	MAME_DIR .. "src/mame/drivers/terco.cpp",
	MAME_DIR .. "src/mame/drivers/terminal.cpp",
	MAME_DIR .. "src/mame/drivers/textelcomp.cpp",
	MAME_DIR .. "src/mame/drivers/ti630.cpp",
	MAME_DIR .. "src/mame/drivers/tk635.cpp",
	MAME_DIR .. "src/mame/drivers/tr175.cpp",
	MAME_DIR .. "src/mame/drivers/trs80dt1.cpp",
	MAME_DIR .. "src/mame/drivers/tsispch.cpp",
	MAME_DIR .. "src/mame/drivers/tulip1.cpp",
	MAME_DIR .. "src/mame/drivers/unistar.cpp",
	MAME_DIR .. "src/mame/drivers/v6809.cpp",
	MAME_DIR .. "src/mame/drivers/vanguardmk1.cpp",
	MAME_DIR .. "src/mame/drivers/vd56sp.cpp",
	MAME_DIR .. "src/mame/drivers/vector4.cpp",
	MAME_DIR .. "src/mame/drivers/vectrix.cpp",
	MAME_DIR .. "src/mame/drivers/vp60.cpp",
	MAME_DIR .. "src/mame/includes/vp415.h",
	MAME_DIR .. "src/mame/drivers/vp415.cpp",
	MAME_DIR .. "src/mame/drivers/vsmilepro.cpp",
	MAME_DIR .. "src/mame/drivers/wicat.cpp",
	MAME_DIR .. "src/mame/drivers/xbase09.cpp",
	MAME_DIR .. "src/mame/drivers/xor100.cpp",
	MAME_DIR .. "src/mame/includes/xor100.h",
	MAME_DIR .. "src/mame/drivers/zms8085.cpp",
	MAME_DIR .. "src/mame/drivers/zorba.cpp",
	MAME_DIR .. "src/mame/includes/zorba.h",
	MAME_DIR .. "src/mame/machine/zorbakbd.cpp",
	MAME_DIR .. "src/mame/machine/zorbakbd.h",
	MAME_DIR .. "src/mame/drivers/zt8802.cpp",
	MAME_DIR .. "src/mame/drivers/testpat.cpp",
	MAME_DIR .. "src/mame/machine/nl_tp1983.cpp",
	MAME_DIR .. "src/mame/machine/nl_tp1985.cpp",
	MAME_DIR .. "src/mame/drivers/palestra.cpp",
	MAME_DIR .. "src/mame/machine/nl_palestra.cpp",
	MAME_DIR .. "src/mame/drivers/philipsbo.cpp",
	MAME_DIR .. "src/mame/drivers/mindset.cpp",
	MAME_DIR .. "src/mame/drivers/gs6502.cpp",
	MAME_DIR .. "src/mame/drivers/gs6809.cpp",
	MAME_DIR .. "src/mame/drivers/gscpm.cpp",
	MAME_DIR .. "src/mame/drivers/gsz80.cpp",
	MAME_DIR .. "src/mame/drivers/ultim809.cpp",
	MAME_DIR .. "src/mame/drivers/zeebo_qualcomm_adreno130.cpp",
}

end<|MERGE_RESOLUTION|>--- conflicted
+++ resolved
@@ -926,16 +926,11 @@
 BUSES["ORICEXT"] = true
 BUSES["P2000"] = true
 BUSES["PASOPIA"] = true
-<<<<<<< HEAD
-BUSES["PC1512"] = true
-BUSES["PCE"] = true
-BUSES["PCE_CTRL"] = true
-=======
->>>>>>> 0610f1cc
 BUSES["PC_JOY"] = true
 BUSES["PC_KBD"] = true
 BUSES["PC1512"] = true
 BUSES["PCE"] = true
+BUSES["PCE_CTRL"] = true
 BUSES["PET"] = true
 BUSES["PLUS4"] = true
 BUSES["POFO"] = true
