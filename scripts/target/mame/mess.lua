--- conflicted
+++ resolved
@@ -318,11 +318,8 @@
 SOUNDS["ROLANDPCM"] = true
 --SOUNDS["TT5665"] = true
 SOUNDS["RP2C33_SOUND"] = true
-<<<<<<< HEAD
 SOUNDS["NDS_SOUND"] = true
-=======
 SOUNDS["UDA1344"] = true
->>>>>>> e1d4138d
 
 --------------------------------------------------
 -- specify available video cores
