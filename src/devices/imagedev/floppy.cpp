--- conflicted
+++ resolved
@@ -1339,13 +1339,9 @@
 			return a < (b & floppy_image::TIME_MASK);
 		}
 	);
-<<<<<<< HEAD
-=======
 
 	int index = int(it - buf.begin()) - 1;
->>>>>>> 7aa95bec
-
-	int index = int(it - buf.begin()) - 1;
+
 	if(index == -1) {
 		base -= m_rev_time;
 		index = buf.size() - 1;
