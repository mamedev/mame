--- conflicted
+++ resolved
@@ -1530,19 +1530,11 @@
 	return m_image ? m_image->get_variant() : 0;
 }
 
-<<<<<<< HEAD
 uint32_t floppy_image_device::get_disk_sectoring() const
 {
 	return m_sectoring_type;
 }
 
-std::vector<uint32_t> &floppy_image_device::get_buffer()
-{
-	return m_image->get_buffer(m_cyl, m_ss, m_subcyl);
-}
-
-=======
->>>>>>> 2fbfd20f
 //===================================================================
 //   Floppy sound
 //
