--- conflicted
+++ resolved
@@ -269,18 +269,8 @@
 /*
     Floppy drive sound
 */
-<<<<<<< HEAD
-enum
-{
-	FLOPPY_MOTOR_START = 0,
-	FLOPPY_MOTOR_LOOP,
-	FLOPPY_MOTOR_END,
-	FLOPPY_STEP_SOUNDS = 5
-};
-=======
 
 #define MAX_STEP_SAMPLES 5
->>>>>>> 05dde3d1
 
 class floppy_sound_device : public samples_device
 {
@@ -300,27 +290,15 @@
 
 	sound_stream*   m_sound;
 	bool            m_loaded;
-<<<<<<< HEAD
-
-=======
 	bool			m_is525; // true if this is a 5.25" floppy drive
 
 	int				m_sampleindex_motor_start;
 	int				m_sampleindex_motor_loop;
 	int				m_sampleindex_motor_end;
->>>>>>> 05dde3d1
 	int             m_samplesize_motor_start;
 	int             m_samplesize_motor_loop;
 	int             m_samplesize_motor_end;
 	int             m_samplepos_motor;
-<<<<<<< HEAD
-	int             m_motor_playback;
-	bool            m_motor_on;
-
-	int             m_samplesize_step[FLOPPY_STEP_SOUNDS];
-	int             m_samplepos_step;
-	int             m_step_playback;
-=======
 	int             m_motor_playback_state;
 	bool            m_motor_on;
 
@@ -329,7 +307,6 @@
 	int             m_samplesize_step[MAX_STEP_SAMPLES];
 	int             m_samplepos_step;
 	int             m_step_playback_state;
->>>>>>> 05dde3d1
 };
 
 
