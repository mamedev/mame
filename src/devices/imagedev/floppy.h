// license:BSD-3-Clause
// copyright-holders:Nathan Woods, Olivier Galibert, Miodrag Milanovic
/*********************************************************************

    floppy.h

*********************************************************************/

#ifndef MAME_DEVICES_IMAGEDEV_FLOPPY_H
#define MAME_DEVICES_IMAGEDEV_FLOPPY_H

#pragma once

#include "sound/samples.h"
#include "screen.h"

class floppy_image;
class floppy_image_format_t;

namespace fs {
	class manager_t;
	class meta_data;
};

class floppy_sound_device;

/***************************************************************************
    TYPE DEFINITIONS
***************************************************************************/

class format_registration {
public:
	format_registration();

	void add(const floppy_image_format_t &format);
	void add(const fs::manager_t &fs);

	void add_fm_containers();
	void add_mfm_containers();
	void add_pc_formats();

	std::vector<const floppy_image_format_t *> m_formats;
	std::vector<const fs::manager_t *> m_fs;
};

class floppy_image_device : public device_t,
							public device_image_interface
{
public:
	typedef delegate<void (floppy_image_device *)> load_cb;
	typedef delegate<void (floppy_image_device *)> unload_cb;
	typedef delegate<void (floppy_image_device *, int)> index_pulse_cb;
	typedef delegate<void (floppy_image_device *, int)> sector_pulse_cb;
	typedef delegate<void (floppy_image_device *, int)> ready_cb;
	typedef delegate<void (floppy_image_device *, int)> wpt_cb;
	typedef delegate<void (floppy_image_device *, int)> led_cb;

	struct fs_info {
		const fs::manager_t *m_manager;
		const floppy_image_format_t *m_type;
		u32 m_image_size;
		const char *m_name;
		u32 m_key;
		const char *m_description;

		fs_info(const fs::manager_t *manager, const floppy_image_format_t *type, u32 image_size, const char *name, const char *description) :
			m_manager(manager),
			m_type(type),
			m_image_size(image_size),
			m_name(name),
			m_key(0),
			m_description(description)
		{}

		fs_info(const char *name, u32 key, const char *description) :
			m_manager(nullptr),
			m_type(nullptr),
			m_image_size(0),
			m_name(name),
			m_key(key),
			m_description(description)
		{}
	};

	// construction/destruction
	virtual ~floppy_image_device();

	void set_formats(std::function<void (format_registration &fr)> formats);
	const std::vector<const floppy_image_format_t *> &get_formats() const;
	const std::vector<fs_info> &get_fs() const { return m_fs; }
	const floppy_image_format_t *get_load_format() const;
	std::pair<std::error_condition, const floppy_image_format_t *> identify(std::string_view filename);
	void set_rpm(float rpm);

	void init_fs(const fs_info *fs, const fs::meta_data &meta);

	// device_image_interface implementation
	virtual std::pair<std::error_condition, std::string> call_load() override;
	virtual void call_unload() override;
	virtual std::pair<std::error_condition, std::string> call_create(int format_type, util::option_resolution *format_options) override;
	virtual const char *image_interface() const noexcept override = 0;

	virtual bool is_readable()  const noexcept override { return true; }
	virtual bool is_writeable() const noexcept override { return true; }
	virtual bool is_creatable() const noexcept override { return true; }
	virtual bool is_reset_on_load() const noexcept override { return false; }
	virtual const char *file_extensions() const noexcept override { return m_extension_list; }
	virtual const char *image_type_name() const noexcept override { return "floppydisk"; }
	virtual const char *image_brief_type_name() const noexcept override { return "flop"; }
	void setup_write(const floppy_image_format_t *output_format);

	void setup_load_cb(load_cb cb);
	void setup_unload_cb(unload_cb cb);
	void setup_index_pulse_cb(index_pulse_cb cb);
	void setup_sector_pulse_cb(sector_pulse_cb cb);
	void setup_ready_cb(ready_cb cb);
	void setup_wpt_cb(wpt_cb cb);
	void setup_led_cb(led_cb cb);

	std::vector<uint32_t> &get_buffer();
	int get_cyl() const { return m_cyl; }
	bool on_track() const { return !m_subcyl; }

	virtual void mon_w(int state);
	bool ready_r();
	void set_ready(bool state);
	double get_pos();
	virtual void tfsel_w(int state) { }    // 35SEL line for Apple Sony drives

	virtual bool wpt_r(); // Mac sony drives using this for various reporting
<<<<<<< HEAD
	int dskchg_r() { return dskchg; }
	bool trk00_r() { return (has_trk00_sensor ? (cyl != 0) : 1); }
	int idx_r() { return idx || sector_hole; }
	int mon_r() { return mon; }
	bool ss_r() { return ss; }
=======
	int dskchg_r() { return m_dskchg; }
	bool trk00_r() { return (m_has_trk00_sensor ? (m_cyl != 0) : 1); }
	int idx_r() { return m_idx; }
	int mon_r() { return m_mon; }
	bool ss_r() { return m_ss; }
>>>>>>> 43e00590
	bool twosid_r();

	virtual bool writing_disabled() const;

	virtual void seek_phase_w(int phases);
	void stp_w(int state);
	void dir_w(int state) { m_dir = state; }
	void ss_w(int state) { m_actual_ss = state; if (m_sides > 1) m_ss = state; }
	void inuse_w(int state) { }
	void dskchg_w(int state) { if (m_dskchg_writable) m_dskchg = state; }
	void ds_w(int state) { m_ds = state; check_led(); }

	attotime time_next_index();
	attotime get_next_transition(const attotime &from_when);
	void write_flux(const attotime &start, const attotime &end, int transition_count, const attotime *transitions);
	void set_write_splice(const attotime &when);
	int get_sides() { return m_sides; }
	uint32_t get_form_factor() const;
	uint32_t get_variant() const;
	uint32_t get_sectoring() const;

	static void default_fm_floppy_formats(format_registration &fr);
	static void default_mfm_floppy_formats(format_registration &fr);
	static void default_pc_floppy_formats(format_registration &fr);

	// Enable sound
	void    enable_sound(bool doit) { m_make_sound = doit; }

protected:
	struct fs_enum;

	floppy_image_device(const machine_config &mconfig, device_type type, const char *tag, device_t *owner, uint32_t clock);

	// device_t implementation
	virtual void device_start() override;
	virtual void device_reset() override;
	virtual void device_config_complete() override;
	virtual void device_add_mconfig(machine_config &config) override;

	// device_image_interface implementation
	virtual const software_list_loader &get_software_list_loader() const override;

	TIMER_CALLBACK_MEMBER(index_resync);
	TIMER_CALLBACK_MEMBER(sector_hole_resync);

	virtual void track_changed();
	virtual void setup_characteristics() = 0;

	void init_floppy_load(bool write_supported);

	std::function<void (format_registration &fr)> m_format_registration_cb;
	const floppy_image_format_t *m_input_format;
	const floppy_image_format_t *m_output_format;
	std::vector<uint32_t> m_variants;
	std::unique_ptr<floppy_image> m_image;
	char                  m_extension_list[256];
	std::vector<const floppy_image_format_t *> m_fif_list;
	std::vector<fs_info>  m_fs;
	std::vector<const fs::manager_t *> m_fs_managers;
<<<<<<< HEAD
	emu_timer             *index_timer;
	emu_timer             *sector_hole_timer;
=======
	emu_timer             *m_index_timer;
>>>>>>> 43e00590

	/* Physical characteristics, filled by setup_characteristics */
	int m_tracks; /* addressable tracks */
	int m_sides;  /* number of heads */
	uint32_t m_form_factor; /* 3"5, 5"25, etc */
	bool m_motor_always_on;
	bool m_dskchg_writable;
	bool m_has_trk00_sensor;

	int m_drive_index;

	/* state of input lines */
	int m_dir;  /* direction */
	int m_stp;  /* step */
	int m_wtg;  /* write gate */
	int m_mon;  /* motor on */
	int m_ss, m_actual_ss; /* side select (forced to 0 if single-sided drive / actual value) */
	int m_ds; /* drive select */

	int m_phases; /* phases lines, when they exist */

	/* state of output lines */
<<<<<<< HEAD
	int idx;  /* index pulse */
	int sector_hole; /* hard-sector hole pulse */
	int wpt;  /* write protect */
	int rdy;  /* ready */
	int dskchg;     /* disk changed */
	bool ready;
=======
	int m_idx;  /* index pulse */
	int m_wpt;  /* write protect */
	int m_rdy;  /* ready */
	int m_dskchg;     /* disk changed */
	bool m_ready;
>>>>>>> 43e00590

	/* rotation per minute => gives index pulse frequency */
	float m_rpm;
	/* angular speed, where a full circle is 2e8 */
	double m_angular_speed;

	attotime m_revolution_start_time, m_rev_time;
	uint32_t m_revolution_count;
	int m_cyl, m_subcyl;
	/* Current floppy zone cache */
<<<<<<< HEAD
	attotime cache_start_time, cache_end_time, cache_weak_start;
	attotime amplifier_freakout_time;
	int cache_index;
	u32 cache_entry;
	bool cache_weak;

	bool image_dirty, track_dirty;
	int ready_counter;

	load_cb cur_load_cb;
	unload_cb cur_unload_cb;
	index_pulse_cb cur_index_pulse_cb;
	sector_pulse_cb cur_sector_pulse_cb;
	ready_cb cur_ready_cb;
	wpt_cb cur_wpt_cb;
	led_cb cur_led_cb;
=======
	attotime m_cache_start_time, m_cache_end_time, m_cache_weak_start;
	attotime m_amplifier_freakout_time;
	int m_cache_index;
	u32 m_cache_entry;
	bool m_cache_weak;

	bool m_image_dirty, m_track_dirty;
	int m_ready_counter;

	load_cb m_cur_load_cb;
	unload_cb m_cur_unload_cb;
	index_pulse_cb m_cur_index_pulse_cb;
	ready_cb m_cur_ready_cb;
	wpt_cb m_cur_wpt_cb;
	led_cb m_cur_led_cb;
>>>>>>> 43e00590


	// Temporary structure storing a write span
	struct wspan {
		int start, end;
		std::vector<int> flux_change_positions;
	};

	static void wspan_split_on_wrap(std::vector<wspan> &wspans);
	static void wspan_remove_damaged(std::vector<wspan> &wspans, const std::vector<uint32_t> &track);
	static void wspan_write(const std::vector<wspan> &wspans, std::vector<uint32_t> &track);

	void register_formats();

	void check_led();
	uint32_t find_position(attotime &base, const attotime &when);
	int find_index(uint32_t position, const std::vector<uint32_t> &buf) const;
	attotime position_to_time(const attotime &base, int position) const;

	void commit_image();

	u32 hash32(u32 val) const;

	void cache_clear();
	void cache_fill_index(const std::vector<uint32_t> &buf, int &index, attotime &base);
	void cache_fill(const attotime &when);
	void cache_weakness_setup();

	// Sound
	bool    m_make_sound;
	floppy_sound_device* m_sound_out;

	// Flux visualization
	struct flux_per_pixel_info {
		uint32_t m_position;      // 0-199999999 Angular position in the track, 0xffffffff if not in the floppy image
		uint16_t m_r;             // Distance from the center
		uint8_t m_combined_track; // No need to store head, it's y >= flux_screen_sy/2
		uint8_t m_color;          // Computed gray level from the flux counts
	};

	struct flux_per_combined_track_info {
		std::vector<flux_per_pixel_info *> m_pixels[2];
		uint32_t m_span;
		uint8_t m_track;
		uint8_t m_subtrack;
	};

	std::vector<flux_per_pixel_info> m_flux_per_pixel_infos;
	std::vector<flux_per_combined_track_info> m_flux_per_combined_track_infos;

	optional_device<screen_device> m_flux_screen;

	static constexpr int flux_screen_sx = 501;
	static constexpr int flux_screen_sy = 1002;
	static constexpr int flux_min_r     = 100;
	static constexpr int flux_max_r     = 245;

	void flux_image_prepare();
	void flux_image_compute_for_track(int track, int head);
	uint32_t flux_screen_update(screen_device &device, bitmap_rgb32 &bitmap, const rectangle &cliprect);
};

#define DECLARE_FLOPPY_IMAGE_DEVICE(Type, Name, Interface) \
	class Name : public floppy_image_device { \
	public: \
		Name(const machine_config &mconfig, const char *tag, device_t *owner, uint32_t clock); \
		virtual ~Name(); \
		virtual const char *image_interface() const noexcept override { return Interface; } \
	protected: \
		virtual void setup_characteristics() override; \
	}; \
	DECLARE_DEVICE_TYPE(Type, Name)

DECLARE_FLOPPY_IMAGE_DEVICE(FLOPPY_3_SSDD,       floppy_3_ssdd,       "floppy_3")
DECLARE_FLOPPY_IMAGE_DEVICE(FLOPPY_3_DSDD,       floppy_3_dsdd,       "floppy_3")
DECLARE_FLOPPY_IMAGE_DEVICE(FLOPPY_35_SSDD,      floppy_35_ssdd,      "floppy_3_5")
DECLARE_FLOPPY_IMAGE_DEVICE(FLOPPY_35_DD,        floppy_35_dd,        "floppy_3_5")
DECLARE_FLOPPY_IMAGE_DEVICE(FLOPPY_35_HD,        floppy_35_hd,        "floppy_3_5")
DECLARE_FLOPPY_IMAGE_DEVICE(FLOPPY_35_ED,        floppy_35_ed,        "floppy_3_5")
DECLARE_FLOPPY_IMAGE_DEVICE(FLOPPY_525_SSSD_35T, floppy_525_sssd_35t, "floppy_5_25")
DECLARE_FLOPPY_IMAGE_DEVICE(FLOPPY_525_SD_35T,   floppy_525_sd_35t,   "floppy_5_25")
DECLARE_FLOPPY_IMAGE_DEVICE(FLOPPY_525_VTECH,    floppy_525_vtech,    "floppy_5_25")
DECLARE_FLOPPY_IMAGE_DEVICE(FLOPPY_525_SSSD,     floppy_525_sssd,     "floppy_5_25")
DECLARE_FLOPPY_IMAGE_DEVICE(FLOPPY_525_SD,       floppy_525_sd,       "floppy_5_25")
DECLARE_FLOPPY_IMAGE_DEVICE(FLOPPY_525_SSDD,     floppy_525_ssdd,     "floppy_5_25")
DECLARE_FLOPPY_IMAGE_DEVICE(FLOPPY_525_DD,       floppy_525_dd,       "floppy_5_25")
DECLARE_FLOPPY_IMAGE_DEVICE(FLOPPY_525_SSQD,     floppy_525_ssqd,     "floppy_5_25")
DECLARE_FLOPPY_IMAGE_DEVICE(FLOPPY_525_QD,       floppy_525_qd,       "floppy_5_25")
DECLARE_FLOPPY_IMAGE_DEVICE(FLOPPY_525_HD,       floppy_525_hd,       "floppy_5_25")
DECLARE_FLOPPY_IMAGE_DEVICE(FLOPPY_8_SSSD,       floppy_8_sssd,       "floppy_8")
DECLARE_FLOPPY_IMAGE_DEVICE(FLOPPY_8_DSSD,       floppy_8_dssd,       "floppy_8")
DECLARE_FLOPPY_IMAGE_DEVICE(FLOPPY_8_SSDD,       floppy_8_ssdd,       "floppy_8")
DECLARE_FLOPPY_IMAGE_DEVICE(FLOPPY_8_DSDD,       floppy_8_dsdd,       "floppy_8")
DECLARE_FLOPPY_IMAGE_DEVICE(EPSON_SMD_165,       epson_smd_165,       "floppy_3_5")
DECLARE_FLOPPY_IMAGE_DEVICE(EPSON_SD_320,        epson_sd_320,        "floppy_5_25")
DECLARE_FLOPPY_IMAGE_DEVICE(EPSON_SD_321,        epson_sd_321,        "floppy_5_25")
DECLARE_FLOPPY_IMAGE_DEVICE(PANA_JU_363,         pana_ju_363,         "floppy_3_5")
DECLARE_FLOPPY_IMAGE_DEVICE(SONY_OA_D31V,        sony_oa_d31v,        "floppy_3_5")
DECLARE_FLOPPY_IMAGE_DEVICE(SONY_OA_D32W,        sony_oa_d32w,        "floppy_3_5")
DECLARE_FLOPPY_IMAGE_DEVICE(SONY_OA_D32V,        sony_oa_d32v,        "floppy_3_5")
DECLARE_FLOPPY_IMAGE_DEVICE(TEAC_FD_30A,         teac_fd_30a,         "floppy_3")
DECLARE_FLOPPY_IMAGE_DEVICE(TEAC_FD_55A,         teac_fd_55a,         "floppy_5_25")
DECLARE_FLOPPY_IMAGE_DEVICE(TEAC_FD_55B,         teac_fd_55b,         "floppy_5_25")
DECLARE_FLOPPY_IMAGE_DEVICE(TEAC_FD_55E,         teac_fd_55e,         "floppy_5_25")
DECLARE_FLOPPY_IMAGE_DEVICE(TEAC_FD_55F,         teac_fd_55f,         "floppy_5_25")
DECLARE_FLOPPY_IMAGE_DEVICE(TEAC_FD_55G,         teac_fd_55g,         "floppy_5_25")
DECLARE_FLOPPY_IMAGE_DEVICE(ALPS_3255190X,       alps_3255190x,       "floppy_5_25")
DECLARE_FLOPPY_IMAGE_DEVICE(IBM_6360,            ibm_6360,            "floppy_8")

DECLARE_DEVICE_TYPE(FLOPPYSOUND, floppy_sound_device)

class mac_floppy_device : public floppy_image_device {
public:
	virtual ~mac_floppy_device() = default;

	virtual bool wpt_r() override;
	virtual void mon_w(int) override;
	virtual void tfsel_w(int state) override;
	virtual void seek_phase_w(int phases) override;
	virtual const char *image_interface() const noexcept override { return "floppy_3_5"; }
	virtual bool writing_disabled() const override;

protected:
	u8 m_reg;
	bool m_strb;
	bool m_mfm, m_has_mfm;

	mac_floppy_device(const machine_config &mconfig, device_type type, const char *tag, device_t *owner, uint32_t clock);

	virtual void device_start() override;
	virtual void device_reset() override;
	virtual void track_changed() override;

	virtual bool is_2m() const = 0;
};

// 400K GCR
class oa_d34v_device : public mac_floppy_device {
public:
	oa_d34v_device(const machine_config &mconfig, const char *tag, device_t *owner, uint32_t clock);
	virtual ~oa_d34v_device() = default;
protected:
	virtual void setup_characteristics() override;
	virtual void track_changed() override;

	virtual bool is_2m() const override;
};

// 400/800K GCR (e.g. dual-sided)
class mfd51w_device : public mac_floppy_device {
public:
	mfd51w_device(const machine_config &mconfig, const char *tag, device_t *owner, uint32_t clock);
	virtual ~mfd51w_device() = default;
protected:
	virtual void setup_characteristics() override;

	virtual bool is_2m() const override;
};

// 400/800K GCR + 1.44 MFM (Superdrive)
class mfd75w_device : public mac_floppy_device {
public:
	mfd75w_device(const machine_config &mconfig, const char *tag, device_t *owner, uint32_t clock);
	virtual ~mfd75w_device() = default;

protected:
	virtual void setup_characteristics() override;

	virtual bool is_2m() const override;
};

DECLARE_DEVICE_TYPE(OAD34V, oa_d34v_device)
DECLARE_DEVICE_TYPE(MFD51W, mfd51w_device)
DECLARE_DEVICE_TYPE(MFD75W, mfd75w_device)


/*
    Floppy drive sound
*/

class floppy_sound_device : public samples_device
{
public:
	floppy_sound_device(const machine_config &mconfig, const char *tag, device_t *owner, uint32_t clock);
	void motor(bool on, bool withdisk);
	void step(int track);
	bool samples_loaded() { return m_loaded; }
	void register_for_save_states();

protected:
	void device_start() override;

private:
	// device_sound_interface overrides
	virtual void sound_stream_update(sound_stream &stream, std::vector<read_stream_view> const &inputs, std::vector<write_stream_view> &outputs) override;
	sound_stream*   m_sound;

	int         m_step_base;
	int         m_spin_samples;
	int         m_step_samples;
	int         m_spin_samplepos;
	int         m_step_samplepos;
	int         m_seek_sound_timeout;
	int         m_zones;
	int         m_spin_playback_sample;
	int         m_step_playback_sample;
	int         m_seek_playback_sample;
	bool        m_motor_on;
	bool        m_with_disk;
	bool        m_loaded;
	double      m_seek_pitch;
	double      m_seek_samplepos;
};


class floppy_connector: public device_t,
						public device_slot_interface
{
public:

	template <typename T, typename U>
	floppy_connector(const machine_config &mconfig, const char *tag, device_t *owner, T &&opts, const char *dflt, U &&formats, bool fixed = false)
		: floppy_connector(mconfig, tag, owner, 0)
	{
		option_reset();
		opts(*this);
		set_default_option(dflt);
		set_fixed(fixed);
		set_formats(std::forward<U>(formats));
	}

	template <typename T>
	floppy_connector(const machine_config &mconfig, const char *tag, device_t *owner, const char *option, device_type drivetype, bool is_default, T &&formats)
		: floppy_connector(mconfig, tag, owner, 0)
	{
		option_reset();
		option_add(option, drivetype);
		if(is_default)
			set_default_option(option);
		set_fixed(false);
		set_formats(std::forward<T>(formats));
	}

	floppy_connector(const machine_config &mconfig, const char *tag, device_t *owner, uint32_t clock = 0);
	virtual ~floppy_connector();

	template <typename T> void set_formats(T &&_formats) { formats = std::forward<T>(_formats); }
	void enable_sound(bool doit) { m_enable_sound = doit; }

	floppy_image_device *get_device();

protected:
	virtual void device_start() override;
	virtual void device_config_complete() override;

private:
	std::function<void (format_registration &fr)> formats;
	bool m_enable_sound;
};


// device type definition
DECLARE_DEVICE_TYPE(FLOPPY_CONNECTOR, floppy_connector)

extern template class device_finder<floppy_connector, false>;
extern template class device_finder<floppy_connector, true>;

#endif // MAME_DEVICES_IMAGEDEV_FLOPPY_H<|MERGE_RESOLUTION|>--- conflicted
+++ resolved
@@ -128,19 +128,12 @@
 	virtual void tfsel_w(int state) { }    // 35SEL line for Apple Sony drives
 
 	virtual bool wpt_r(); // Mac sony drives using this for various reporting
-<<<<<<< HEAD
-	int dskchg_r() { return dskchg; }
-	bool trk00_r() { return (has_trk00_sensor ? (cyl != 0) : 1); }
-	int idx_r() { return idx || sector_hole; }
-	int mon_r() { return mon; }
-	bool ss_r() { return ss; }
-=======
+
 	int dskchg_r() { return m_dskchg; }
 	bool trk00_r() { return (m_has_trk00_sensor ? (m_cyl != 0) : 1); }
 	int idx_r() { return m_idx; }
 	int mon_r() { return m_mon; }
 	bool ss_r() { return m_ss; }
->>>>>>> 43e00590
 	bool twosid_r();
 
 	virtual bool writing_disabled() const;
@@ -200,12 +193,8 @@
 	std::vector<const floppy_image_format_t *> m_fif_list;
 	std::vector<fs_info>  m_fs;
 	std::vector<const fs::manager_t *> m_fs_managers;
-<<<<<<< HEAD
-	emu_timer             *index_timer;
-	emu_timer             *sector_hole_timer;
-=======
 	emu_timer             *m_index_timer;
->>>>>>> 43e00590
+	emu_timer             *m_sector_hole_timer;
 
 	/* Physical characteristics, filled by setup_characteristics */
 	int m_tracks; /* addressable tracks */
@@ -228,20 +217,12 @@
 	int m_phases; /* phases lines, when they exist */
 
 	/* state of output lines */
-<<<<<<< HEAD
-	int idx;  /* index pulse */
-	int sector_hole; /* hard-sector hole pulse */
-	int wpt;  /* write protect */
-	int rdy;  /* ready */
-	int dskchg;     /* disk changed */
-	bool ready;
-=======
 	int m_idx;  /* index pulse */
+	int m_sector_hole; /* hard-sector hole pulse */
 	int m_wpt;  /* write protect */
 	int m_rdy;  /* ready */
 	int m_dskchg;     /* disk changed */
 	bool m_ready;
->>>>>>> 43e00590
 
 	/* rotation per minute => gives index pulse frequency */
 	float m_rpm;
@@ -252,24 +233,6 @@
 	uint32_t m_revolution_count;
 	int m_cyl, m_subcyl;
 	/* Current floppy zone cache */
-<<<<<<< HEAD
-	attotime cache_start_time, cache_end_time, cache_weak_start;
-	attotime amplifier_freakout_time;
-	int cache_index;
-	u32 cache_entry;
-	bool cache_weak;
-
-	bool image_dirty, track_dirty;
-	int ready_counter;
-
-	load_cb cur_load_cb;
-	unload_cb cur_unload_cb;
-	index_pulse_cb cur_index_pulse_cb;
-	sector_pulse_cb cur_sector_pulse_cb;
-	ready_cb cur_ready_cb;
-	wpt_cb cur_wpt_cb;
-	led_cb cur_led_cb;
-=======
 	attotime m_cache_start_time, m_cache_end_time, m_cache_weak_start;
 	attotime m_amplifier_freakout_time;
 	int m_cache_index;
@@ -282,10 +245,10 @@
 	load_cb m_cur_load_cb;
 	unload_cb m_cur_unload_cb;
 	index_pulse_cb m_cur_index_pulse_cb;
+	sector_pulse_cb m_cur_sector_pulse_cb;
 	ready_cb m_cur_ready_cb;
 	wpt_cb m_cur_wpt_cb;
 	led_cb m_cur_led_cb;
->>>>>>> 43e00590
 
 
 	// Temporary structure storing a write span
