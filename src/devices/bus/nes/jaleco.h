--- conflicted
+++ resolved
@@ -138,28 +138,13 @@
 
 	TIMER_CALLBACK_MEMBER(irq_timer_tick);
 
-<<<<<<< HEAD
-	uint16_t m_irq_count, m_irq_count_latch;
-	uint8_t m_irq_mode;
-	int m_irq_enable;
-
-	emu_timer *irq_timer;
-
-	uint8_t m_mmc_prg_bank[3];
-	uint8_t m_mmc_vrom_bank[8];
-
-	uint8_t m_latch; // used for samples, in derived classes
-};
-=======
 	optional_device<samples_device> m_samples;
->>>>>>> cfabb199
 
 private:
 	u16 m_irq_count, m_irq_count_latch;
 	u8 m_irq_mode;
 	u8 m_irq_enable;
 
-	static constexpr device_timer_id TIMER_IRQ = 0;
 	emu_timer *irq_timer;
 
 	u8 m_mmc_prg_bank[3];
