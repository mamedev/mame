// license:BSD-3-Clause
// copyright-holders:Ramiro Polla, Felipe Sanches
/*
 * Epson LX-810L dot matrix printer emulation
 *
 * IC list:
 *   uPD7810HG (cpu)
 *   E05A30 (gate array)
 *   2064C (8k RAM)
 *   ER59256 (EEP-ROM - serial nvram)
 *   SLA7020M (step motor driver)
 *   uPC494C (pulse width modulation control)
 *
 * Devices boot and enter main input loop. Data is received through the
 * centronics bus and printed as expected in a separate screen.
 *
 * It is possible to run the printers' self test with this procedure:
 * - Turn on device;
 * - Toggle Line Feed button (press 'L');
 * - Reset device;
 * - Toggle Line Feed button again;
 * - Press Online button (press 'O');
 *
 * The printer's carriage will seek home and it will start printing
 * some test data. The Online LED will blink at each line.
 */

#include "emu.h"
#include "epson_lx810l.h"
#include "speaker.h"

//#define VERBOSE 1
#include "logmacro.h"

//extern const char layout_lx800[]; /* use layout from lx800 */


/* The printer starts printing at x offset 44 and stops printing at x
 * offset 1009, giving a total of 965 printable pixels. Supposedly, the
 * border at the far right would be at x offset 1053. I've chosen the
 * width for the paper as 1024, since it's a nicer number than 1053, so
 * an offset must be used to centralize the pixels.
 */
#define CR_OFFSET    (-14)

#define PAPER_WIDTH  1024    // 120 dpi * 8.5333 inches
#define PAPER_HEIGHT (11*72) // 72 dpi * 11 inches



//**************************************************************************
//  DEVICE DEFINITIONS
//**************************************************************************

DEFINE_DEVICE_TYPE(EPSON_LX810L, epson_lx810l_device, "lx810l", "Epson LX-810L")
DEFINE_DEVICE_TYPE(EPSON_AP2000, epson_ap2000_device, "ap2000", "Epson ActionPrinter 2000")


//-------------------------------------------------
//  ROM( lx810l )
//-------------------------------------------------

ROM_START( lx810l )
	ROM_REGION(0x8000, "maincpu", 0)
	ROM_LOAD("lx810l.ic3c", 0x0000, 0x8000, CRC(a66454e1) SHA1(8e6f2f98abcbd8af6e34b9ba746edf0d18aef843) )
	ROM_REGION16_BE(0x20, "eeprom", 0)
	ROM_LOAD( "at93c06", 0x00, 0x20, NO_DUMP )
ROM_END


//-------------------------------------------------
//  ROM( ap2000 )
//-------------------------------------------------

ROM_START( ap2000 )
	ROM_REGION(0x8000, "maincpu", 0)
	ROM_LOAD("ap2k.ic3c", 0x0000, 0x8000, CRC(ee7294b7) SHA1(219ffa6ff661ce95d5772c9fc1967093718f04e9) )
	ROM_REGION16_BE(0x20, "eeprom", 0)
	ROM_LOAD( "at93c06", 0x00, 0x20, NO_DUMP )
ROM_END


//-------------------------------------------------
//  rom_region - device-specific ROM region
//-------------------------------------------------

const tiny_rom_entry *epson_lx810l_device::device_rom_region() const
{
	return ROM_NAME( lx810l );
}


//-------------------------------------------------
//  rom_region - device-specific ROM region
//-------------------------------------------------

const tiny_rom_entry *epson_ap2000_device::device_rom_region() const
{
	return ROM_NAME( ap2000 );
}


//-------------------------------------------------
//  ADDRESS_MAP( lx810l_mem )
//-------------------------------------------------

void epson_lx810l_device::lx810l_mem(address_map &map)
{
	map(0x0000, 0x7fff).rom(); /* 32k firmware */
	map(0x8000, 0x9fff).ram(); /* 8k external RAM */
	map(0xa000, 0xbfff).rw(FUNC(epson_lx810l_device::fakemem_r), FUNC(epson_lx810l_device::fakemem_w)); /* fake memory, write one, set all */
	map(0xc000, 0xc00f).mirror(0x1ff0).rw("e05a30", FUNC(e05a30_device::read), FUNC(e05a30_device::write));
	map(0xe000, 0xfeff).noprw(); /* not used */
}


//-------------------------------------------------
//  device_add_mconfig - add device configuration
//-------------------------------------------------

void epson_lx810l_device::device_add_mconfig(machine_config &config)
{
	/* basic machine hardware */
	upd7810_device &upd(UPD7810(config, m_maincpu, 14.7456_MHz_XTAL));
	upd.set_addrmap(AS_PROGRAM, &epson_lx810l_device::lx810l_mem);
	upd.pa_in_cb().set(FUNC(epson_lx810l_device::porta_r));
	upd.pa_out_cb().set(FUNC(epson_lx810l_device::porta_w));
	upd.pb_in_cb().set(FUNC(epson_lx810l_device::portb_r));
	upd.pb_out_cb().set(FUNC(epson_lx810l_device::portb_w));
	upd.pc_in_cb().set(FUNC(epson_lx810l_device::portc_r));
	upd.pc_out_cb().set(FUNC(epson_lx810l_device::portc_w));
	upd.an0_func().set(FUNC(epson_lx810l_device::an0_r));
	upd.an1_func().set(FUNC(epson_lx810l_device::an1_r));
	upd.an2_func().set(FUNC(epson_lx810l_device::an2_r));
	upd.an3_func().set(FUNC(epson_lx810l_device::an3_r));
	upd.an4_func().set(FUNC(epson_lx810l_device::an4_r));
	upd.an5_func().set(FUNC(epson_lx810l_device::an5_r));
	upd.an6_func().set(FUNC(epson_lx810l_device::an6_r));
	upd.an7_func().set(FUNC(epson_lx810l_device::an7_r));
	upd.co0_func().set(FUNC(epson_lx810l_device::co0_w));
	upd.co1_func().set("dac", FUNC(dac_bit_interface::write));

//  config.set_default_layout(layout_lx800);

	/* audio hardware */
	SPEAKER(config, "speaker").front_center();
	DAC_1BIT(config, "dac", 0).add_route(ALL_OUTPUTS, "speaker", 0.25);

	/* gate array */
	e05a30_device &e05a30(E05A30(config, m_e05a30, 0));
	e05a30.printhead().set(FUNC(epson_lx810l_device::printhead));
	e05a30.pf_stepper().set(FUNC(epson_lx810l_device::pf_stepper));
	e05a30.cr_stepper().set(FUNC(epson_lx810l_device::cr_stepper));
	e05a30.ready().set(FUNC(epson_lx810l_device::e05a30_ready));
	e05a30.centronics_ack().set(FUNC(epson_lx810l_device::e05a30_centronics_ack));
	e05a30.centronics_busy().set(FUNC(epson_lx810l_device::e05a30_centronics_busy));
	e05a30.centronics_perror().set(FUNC(epson_lx810l_device::e05a30_centronics_perror));
	e05a30.centronics_fault().set(FUNC(epson_lx810l_device::e05a30_centronics_fault));
	e05a30.centronics_select().set(FUNC(epson_lx810l_device::e05a30_centronics_select));
	e05a30.cpu_reset().set(FUNC(epson_lx810l_device::e05a30_cpu_reset));

	/* 256-bit eeprom */
	EEPROM_93C06_16BIT(config, "eeprom");

	BITMAP_PRINTER(config, m_bitmap_printer, PAPER_WIDTH, PAPER_HEIGHT, 120, 72);  // do 72 dpi
	m_bitmap_printer->set_pf_stepper_ratio(1,6);  // pf stepper moves at 216 dpi so at 72dpi half steps
	m_bitmap_printer->set_cr_stepper_ratio(1,1);
}

/***************************************************************************
    INPUT PORTS
***************************************************************************/

<<<<<<< HEAD
static INPUT_PORTS_START( epson_lx810 )
=======
static INPUT_PORTS_START( epson_lx810l )
>>>>>>> 98d6fedb
	/* Buttons on printer */
	PORT_START("ONLINE")
	PORT_BIT(0x01, IP_ACTIVE_LOW, IPT_KEYBOARD) PORT_NAME("On Line") PORT_CODE(KEYCODE_0_PAD) PORT_CHANGED_MEMBER(DEVICE_SELF, epson_lx810l_device, online_sw, 0)
	PORT_START("FORMFEED")
	PORT_BIT(0x01, IP_ACTIVE_LOW, IPT_KEYBOARD) PORT_NAME("Form Feed") PORT_CODE(KEYCODE_7_PAD)
	PORT_START("LINEFEED")
	PORT_BIT(0x01, IP_ACTIVE_LOW, IPT_KEYBOARD) PORT_NAME("Line Feed") PORT_CODE(KEYCODE_9_PAD)
	PORT_START("LOADEJECT")
	PORT_BIT(0x01, IP_ACTIVE_LOW, IPT_KEYBOARD) PORT_NAME("Load/Eject") PORT_CODE(KEYCODE_1_PAD)
	PORT_START("PAPEREND")
	PORT_BIT(0x01, IP_ACTIVE_LOW, IPT_KEYBOARD) PORT_NAME("Paper End Sensor") PORT_CODE(KEYCODE_6_PAD)
	PORT_START("RESET")
	PORT_BIT(0x01, IP_ACTIVE_LOW, IPT_KEYBOARD) PORT_NAME("Reset Printer") PORT_CODE(KEYCODE_2_PAD) PORT_CHANGED_MEMBER(DEVICE_SELF, epson_lx810l_device, reset_printer, 0)

	PORT_START("DIPSW1")
	PORT_DIPNAME(0x01, 0x00, "Character spacing")             PORT_DIPLOCATION("SW 1:!1")
	PORT_DIPSETTING(   0x00, "10 cpi")
	PORT_DIPSETTING(   0x01, "12 cpi")
	PORT_DIPNAME(0x02, 0x00, "Shape of zero")                 PORT_DIPLOCATION("SW 1:!2")
	PORT_DIPSETTING(   0x00, "Not slashed")
	PORT_DIPSETTING(   0x02, "Slashed")
	PORT_DIPNAME(0x04, 0x00, "Character table")               PORT_DIPLOCATION("SW 1:!3")
	PORT_DIPSETTING(   0x00, "Italics")
	PORT_DIPSETTING(   0x04, "Graphics")
	PORT_DIPNAME(0x08, 0x08, "Short tear-off")                PORT_DIPLOCATION("SW 1:!4")
	PORT_DIPSETTING(   0x08, DEF_STR(Off))
	PORT_DIPSETTING(   0x00, DEF_STR(On))
	PORT_DIPNAME(0x10, 0x00, "Draft printing speed")          PORT_DIPLOCATION("SW 1:!6")
	PORT_DIPSETTING(   0x10, DEF_STR(Normal))
	PORT_DIPSETTING(   0x00, "High speed")
	PORT_DIPNAME(0xe0, 0xe0, "International character set")   PORT_DIPLOCATION("SW 1:!6,!7,!8")
	PORT_DIPSETTING(   0xe0, "USA (PC 437)")
	PORT_DIPSETTING(   0x60, "France (PC 850)")
	PORT_DIPSETTING(   0xa0, "Germany (PC 860)")
	PORT_DIPSETTING(   0x20, "UK (PC 863)")
	PORT_DIPSETTING(   0xc0, "Denmark (PC 865)")
	PORT_DIPSETTING(   0x40, "Sweden (PC 437)")
	PORT_DIPSETTING(   0x80, "Italy (PC 437)")
	PORT_DIPSETTING(   0x00, "Spain (PC 437)")

	PORT_START("DIPSW2")
	PORT_DIPNAME(0x01, 0x00, "Page length")                   PORT_DIPLOCATION("SW 2:!1")
	PORT_DIPSETTING(   0x00, "11\"")
	PORT_DIPSETTING(   0x01, "12\"")
	PORT_DIPNAME(0x02, 0x00, "Cut-sheet feeder mode")         PORT_DIPLOCATION("SW 2:!2")
	PORT_DIPSETTING(   0x00, DEF_STR(Off))
	PORT_DIPSETTING(   0x02, DEF_STR(On))
	PORT_DIPNAME(0x04, 0x00, "Skip over perforation")         PORT_DIPLOCATION("SW 2:!3")
	PORT_DIPSETTING(   0x00, DEF_STR(Off))
	PORT_DIPSETTING(   0x04, "1\"")
	PORT_DIPNAME(0x08, 0x00, "Auto line feed")                PORT_DIPLOCATION("SW 2:!4")
	PORT_DIPSETTING(   0x00, DEF_STR(Off))
	PORT_DIPSETTING(   0x08, DEF_STR(On))
<<<<<<< HEAD
INPUT_PORTS_END

static INPUT_PORTS_START( epson_lx810l )
	PORT_INCLUDE(epson_lx810)

	PORT_MODIFY("DIPSW1")
	PORT_DIPNAME(0x0c, 0x00, "Page length")                   PORT_DIPLOCATION("SW 1:!3,!4")
	PORT_DIPSETTING(   0x08, "8.5\"")
	PORT_DIPSETTING(   0x00, "11\"")
	PORT_DIPSETTING(   0x0c, "11.7\" (A4)")
	PORT_DIPSETTING(   0x04, "12\"")
	PORT_DIPNAME(0x10, 0x00, "Character table")               PORT_DIPLOCATION("SW 1:!5")
	PORT_DIPSETTING(   0x00, "Italics")
	PORT_DIPSETTING(   0x10, "Graphics")

	PORT_MODIFY("DIPSW2")
	PORT_DIPNAME(0x01, 0x01, "Short tear-off")                PORT_DIPLOCATION("SW 2:!1")
	PORT_DIPSETTING(   0x01, "Invalid")
	PORT_DIPSETTING(   0x00, "Valid")
INPUT_PORTS_END



=======
INPUT_PORTS_END

>>>>>>> 98d6fedb
//-------------------------------------------------
//  input_ports - device-specific input ports
//-------------------------------------------------

ioport_constructor epson_lx810l_device::device_input_ports() const
{
	return INPUT_PORTS_NAME(epson_lx810l);
}

INPUT_CHANGED_MEMBER(epson_lx810l_device::online_sw)
{
	m_maincpu->set_input_line(UPD7810_INTF2, newval ? CLEAR_LINE : ASSERT_LINE);
}

INPUT_CHANGED_MEMBER(epson_lx810l_device::reset_printer)
{
	if (newval)
	{
		m_maincpu->pulse_input_line(INPUT_LINE_RESET, attotime::zero);  // reset cpu
		m_e05a30->reset();  // this will generate an NMI interrupt when the e05a30 is ready (minimum 0.9 seconds after reset)
	}
}




//**************************************************************************
//  LIVE DEVICE
//**************************************************************************

//-------------------------------------------------
//  epson_lx810l_device - constructor
//-------------------------------------------------

epson_lx810l_device::epson_lx810l_device(const machine_config &mconfig, const char *tag, device_t *owner, uint32_t clock) :
	epson_lx810l_device(mconfig, EPSON_LX810L, tag, owner, clock)
{
}

epson_lx810l_device::epson_lx810l_device(const machine_config &mconfig, device_type type, const char *tag, device_t *owner, uint32_t clock) :
	device_t(mconfig, type, tag, owner, clock),
	device_centronics_peripheral_interface(mconfig, *this),
	m_maincpu(*this, "maincpu"),
	m_bitmap_printer(*this, "bitmap_printer"),
//  m_pf_stepper(*this, "pf_stepper"),
//  m_cr_stepper(*this, "cr_stepper"),
	m_eeprom(*this, "eeprom"),
	m_e05a30(*this, "e05a30"),
//  m_screen(*this, "screen"),
	m_online_led(*this, "online_led"),
	m_93c06_clk(0),
	m_93c06_cs(0),
	m_printhead(0),
	m_pf_pos_abs(1),
	m_cr_pos_abs(1),
	m_real_cr_pos(1),
	m_real_cr_steps(0),
	m_real_cr_dir(0), m_fakemem(0)
{
}

epson_ap2000_device::epson_ap2000_device(const machine_config &mconfig, const char *tag, device_t *owner, uint32_t clock)
	: epson_lx810l_device(mconfig, EPSON_AP2000, tag, owner, clock)
{ }


//-------------------------------------------------
//  device_start - device-specific startup
//-------------------------------------------------

void epson_lx810l_device::device_start()
{
	m_online_led.resolve();

	m_cr_timer = timer_alloc(TIMER_CR);
}


//-------------------------------------------------
//  device_reset - device-specific reset
//-------------------------------------------------

void epson_lx810l_device::device_reset()
{
}


//-------------------------------------------------
//  device_timer - device-specific timer
//-------------------------------------------------

void epson_lx810l_device::device_timer(emu_timer &timer, device_timer_id id, int param, void *ptr)
{
	switch (id) {
	case TIMER_CR:
		/* The firmware issues two half-steps in sequence, one immediately
		 * after the other. At full speed, the motor does two half-steps at
		 * each 833 microseconds. A timer fires the printhead twice, with
		 * the same period as each half-step (417 microseconds), but with
		 * a 356 microseconds delay relative to the motor steps.
		 */
		m_in_between_offset += param;

		m_real_cr_steps--;
		if (m_real_cr_steps)
			m_cr_timer->adjust(attotime::from_usec(400), m_bitmap_printer->m_cr_direction);
		break;
	}
}


/***************************************************************************
    FAKEMEM READ/WRITE
***************************************************************************/

uint8_t epson_lx810l_device::fakemem_r()
{
	return m_fakemem;
}

void epson_lx810l_device::fakemem_w(uint8_t data)
{
	m_fakemem = data;
}


/***************************************************************************
    I/O PORTS
***************************************************************************/

/*
 * PA0  R   CN7 sensor (Home Position, HP, active low)
 * PA1  R   CN6 sensor (Paper-End, PE, active low)
 * PA2  R   CN4 sensor (Release, low = tractor)
 * PA3   W  Stepper motor voltage reference (these 3 pins make up one voltage)
 * PA4   W  Stepper motor voltage reference (these 3 pins make up one voltage)
 * PA5   W  Stepper motor voltage reference (these 3 pins make up one voltage)
 * PA6  R   Line Feed SWITCH
 * PA7  R   Form Feed SWITCH
 */
uint8_t epson_lx810l_device::porta_r(offs_t offset)
{
	uint8_t result = 0;
<<<<<<< HEAD
	uint8_t hp_sensor = m_real_cr_pos <= 0 ? 0 : 1; // use m_real_cr_pos instead of m_cr_pos_abs (fixes walking carriage on mame soft reset)
=======
	uint8_t hp_sensor = m_bitmap_printer->m_xpos <= 0 ? 0 : 1;

>>>>>>> 98d6fedb
	//uint8_t pe_sensor = m_pf_pos_abs <= 0 ? 1 : 0;

	result |= hp_sensor; /* home position */
	//result |= pe_sensor << 1; /* paper end */
	result |= ioport("PAPEREND")->read() << 1;  // simulate a paper out error
	result |= ioport("LINEFEED")->read() << 6;
	result |= ioport("FORMFEED")->read() << 7;

	LOG("%s: lx810l_PA_r(%02x): result %02x\n", machine().describe_context(), offset, result);

	// Update the printhead display, only put this here since this routine gets called frequently
	m_bitmap_printer->set_printhead_color( m_e05a30->ready_led() ? 0x55ff55 : 0x337733, 0x0);

	return result;
}

void epson_lx810l_device::porta_w(offs_t offset, uint8_t data)
{
	LOG("%s: lx810l_PA_w(%02x): %02x: stepper vref %d\n", machine().describe_context(), offset, data, BIT(data, 3) | (BIT(data, 4)<<1) | (BIT(data, 5)<<2));
}

/*
 * PB0  R   DIP1.0 & 93C06.DO
 * PB1  RW  DIP1.1 & 93C06.DI
 * PB2  R   DIP1.2
 * PB3  R   DIP1.3
 * PB4  R   DIP1.4
 * PB5  R   DIP1.5
 * PB6  R   DIP1.6
 * PB7  R   DIP1.7
 */
uint8_t epson_lx810l_device::portb_r(offs_t offset)
{
	uint8_t result = ~ioport("DIPSW1")->read();

	/* if 93C06 is selected */
	if (m_93c06_cs) {
		uint8_t do_r = m_eeprom->do_read();
		result &= 0xfe;
		result |= do_r;
	}

	LOG("%s: lx810l_PB_r(%02x): result %02x\n", machine().describe_context(), offset, result);

	return result;
}

void epson_lx810l_device::portb_w(offs_t offset, uint8_t data)
{
	uint8_t data_in = BIT(data, 1);

	/* if 93C06 is selected */
	if (m_93c06_cs)
		m_eeprom->di_write(data_in);

	LOG("%s: lx810l_PB_w(%02x): %02x: 93c06 data %d\n", machine().describe_context(), offset, data, data_in);
}

/*
 * PC0   W  TXD        serial i/o txd, also TAMA.25
 * PC1  R   RXD        serial i/o rxd, also E05A30.28
 * PC2   W  ONLINE LP  online led
 * PC3  R   ONLINE SW  online switch
 * PC4   W  93C06.SK
 * PC5   W  93C06.CS
 * PC6   W  FIRE       drive pulse width signal, also E05A30.57
 * PC7   W  BUZZER     buzzer signal
 */
uint8_t epson_lx810l_device::portc_r(offs_t offset)
{
	uint8_t result = 0;

	/* result |= ioport("serial")->read() << 1; */
	result |= !ioport("ONLINE")->read() << 3;
	result |= m_93c06_clk << 4;
	result |= m_93c06_cs  << 5;

	LOG("%s: lx810l_PC_r(%02x): %02x\n", machine().describe_context(), offset, result);

	return result;
}

void epson_lx810l_device::portc_w(offs_t offset, uint8_t data)
{
	/* ioport("serial")->write(BIT(data, 0)); */

	m_93c06_clk =  BIT(data, 4);
	m_93c06_cs  = !BIT(data, 5);

	LOG("%s: PC_w(%02x): %02x 93c06 clk: %d cs: %d\n", machine().describe_context(), offset, data, m_93c06_clk, m_93c06_cs);

	m_eeprom->clk_write(m_93c06_clk ? ASSERT_LINE : CLEAR_LINE);
	m_eeprom->cs_write (m_93c06_cs  ? ASSERT_LINE : CLEAR_LINE);

	m_online_led = !BIT(data, 2);

}


/***************************************************************************
    GATE ARRAY
***************************************************************************/

void epson_lx810l_device::printhead(uint16_t data)
{
	m_printhead = data;
}

void epson_lx810l_device::pf_stepper(uint8_t data)
{
	m_bitmap_printer->update_pf_stepper(data);
}

void epson_lx810l_device::cr_stepper(uint8_t data)
{
	m_bitmap_printer->update_cr_stepper(bitswap<4>(data, 0, 1, 2, 3));  // reverse bits

	m_in_between_offset = 0;

	if (!m_real_cr_steps)
	{
		m_cr_timer->adjust(attotime::from_usec(400), m_bitmap_printer->m_cr_direction);
		m_real_cr_steps++;
	}
}

WRITE_LINE_MEMBER( epson_lx810l_device::e05a30_ready )
{
	// must be longer than attotime::zero - 0.09 is minimum to initialize properly
	m_maincpu->pulse_input_line(INPUT_LINE_NMI, attotime::from_double(0.09));
}


/***************************************************************************
    Extended Timer Output
***************************************************************************/

WRITE_LINE_MEMBER( epson_lx810l_device::co0_w )
{
	/* Printhead is being fired on !state. */
	if (!state) {
		/* The firmware expects a 300 microseconds delay between the fire
		 * signal and the impact of the printhead on the paper. This can be
		 * verified by the timings of the steps and fire signals for the
		 * same positions with different directions (left to right or right
		 * to left). We don't simulate this delay since it is smaller than
		 * the time it takes the printhead to travel one pixel (which would
		 * be 417 microseconds), so it makes no difference to us.
		 * It is interesting to note that the vertical alignment between
		 * lines which are being printed in different directions is
		 * noticeably off in the 20+ years old printer used for testing =).
		 */
		if (m_bitmap_printer->m_xpos < m_bitmap_printer->get_bitmap().width()) {
			for (int i = 0; i < 9; i++)
			{
				if ((m_printhead & (1<<(8-i))) != 0)
					m_bitmap_printer->pix(m_bitmap_printer->m_ypos + i * 1, // * 1 for no interleave at 72 vdpi
					m_bitmap_printer->m_xpos + CR_OFFSET + m_in_between_offset +
					(m_bitmap_printer->m_cr_direction > 0 ? m_rightward_offset : 0)) = 0x000000;
			}
		}
	}
}


/***************************************************************************
    ADC
***************************************************************************/

uint8_t epson_lx810l_device::an0_r()
{
	uint8_t res = !!(ioport("DIPSW2")->read() & 0x01);
	return res - 1; /* DIPSW2.1 */
}

uint8_t epson_lx810l_device::an1_r()
{
	uint8_t res = !!(ioport("DIPSW2")->read() & 0x02);
	return res - 1; /* DIPSW2.2 */
}

uint8_t epson_lx810l_device::an2_r()
{
	uint8_t res = !!(ioport("DIPSW2")->read() & 0x04);
	return res - 1; /* DIPSW2.3 */
}

uint8_t epson_lx810l_device::an3_r()
{
	uint8_t res = !!(ioport("DIPSW2")->read() & 0x08);
	return res - 1; /* DIPSW2.4 */
}

uint8_t epson_lx810l_device::an4_r()
{
	return 0xff;
}

uint8_t epson_lx810l_device::an5_r()
{
	return 0xCB; /* motor voltage, 0xcb = 24V */
}

uint8_t epson_lx810l_device::an6_r()
{
	uint8_t res = !ioport("LOADEJECT")->read();
	return res - 1;
}

uint8_t epson_lx810l_device::an7_r()
{
	return 0xff;
}<|MERGE_RESOLUTION|>--- conflicted
+++ resolved
@@ -171,11 +171,8 @@
     INPUT PORTS
 ***************************************************************************/
 
-<<<<<<< HEAD
+
 static INPUT_PORTS_START( epson_lx810 )
-=======
-static INPUT_PORTS_START( epson_lx810l )
->>>>>>> 98d6fedb
 	/* Buttons on printer */
 	PORT_START("ONLINE")
 	PORT_BIT(0x01, IP_ACTIVE_LOW, IPT_KEYBOARD) PORT_NAME("On Line") PORT_CODE(KEYCODE_0_PAD) PORT_CHANGED_MEMBER(DEVICE_SELF, epson_lx810l_device, online_sw, 0)
@@ -229,7 +226,6 @@
 	PORT_DIPNAME(0x08, 0x00, "Auto line feed")                PORT_DIPLOCATION("SW 2:!4")
 	PORT_DIPSETTING(   0x00, DEF_STR(Off))
 	PORT_DIPSETTING(   0x08, DEF_STR(On))
-<<<<<<< HEAD
 INPUT_PORTS_END
 
 static INPUT_PORTS_START( epson_lx810l )
@@ -253,10 +249,6 @@
 
 
 
-=======
-INPUT_PORTS_END
-
->>>>>>> 98d6fedb
 //-------------------------------------------------
 //  input_ports - device-specific input ports
 //-------------------------------------------------
@@ -400,12 +392,8 @@
 uint8_t epson_lx810l_device::porta_r(offs_t offset)
 {
 	uint8_t result = 0;
-<<<<<<< HEAD
-	uint8_t hp_sensor = m_real_cr_pos <= 0 ? 0 : 1; // use m_real_cr_pos instead of m_cr_pos_abs (fixes walking carriage on mame soft reset)
-=======
 	uint8_t hp_sensor = m_bitmap_printer->m_xpos <= 0 ? 0 : 1;
 
->>>>>>> 98d6fedb
 	//uint8_t pe_sensor = m_pf_pos_abs <= 0 ? 1 : 0;
 
 	result |= hp_sensor; /* home position */
@@ -558,7 +546,7 @@
 		 * lines which are being printed in different directions is
 		 * noticeably off in the 20+ years old printer used for testing =).
 		 */
-		if (m_bitmap_printer->m_xpos < m_bitmap_printer->get_bitmap().width()) {
+		if (m_bitmap_printer->m_xpos < m_bitmap_printer->m_page_bitmap.width()) {
 			for (int i = 0; i < 9; i++)
 			{
 				if ((m_printhead & (1<<(8-i))) != 0)
