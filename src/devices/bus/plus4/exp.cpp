// license:BSD-3-Clause
// copyright-holders:Curt Coder
/**********************************************************************

    Commodore Plus/4 Expansion Port emulation

**********************************************************************/

#include "emu.h"
#include "exp.h"



//**************************************************************************
//  MACROS/CONSTANTS
//**************************************************************************

#define LOG 0



//**************************************************************************
//  DEVICE DEFINITIONS
//**************************************************************************

DEFINE_DEVICE_TYPE(PLUS4_EXPANSION_SLOT, plus4_expansion_slot_device, "plus4_expansion_slot", "Plus/4 Expansion Port")



//**************************************************************************
//  DEVICE PLUS4_EXPANSION CARD INTERFACE
//**************************************************************************

//-------------------------------------------------
//  device_plus4_expansion_card_interface - constructor
//-------------------------------------------------

device_plus4_expansion_card_interface::device_plus4_expansion_card_interface(const machine_config &mconfig, device_t &device) :
	device_interface(device, "plus4exp"),
	m_c1l_size(0),
	m_c1h_size(0),
	m_c2l_size(0),
	m_c2h_size(0)
{
	m_slot = dynamic_cast<plus4_expansion_slot_device *>(device.owner());
}


//-------------------------------------------------
//  ~device_plus4_expansion_card_interface - destructor
//-------------------------------------------------

device_plus4_expansion_card_interface::~device_plus4_expansion_card_interface()
{
}



//**************************************************************************
//  LIVE DEVICE
//**************************************************************************

//-------------------------------------------------
//  plus4_expansion_slot_device - constructor
//-------------------------------------------------

plus4_expansion_slot_device::plus4_expansion_slot_device(const machine_config &mconfig, const char *tag, device_t *owner, uint32_t clock) :
	device_t(mconfig, PLUS4_EXPANSION_SLOT, tag, owner, clock),
	device_single_card_slot_interface<device_plus4_expansion_card_interface>(mconfig, *this),
	device_image_interface(mconfig, *this),
	m_write_irq(*this),
	m_read_dma_cd(*this),
	m_write_dma_cd(*this),
	m_write_aec(*this),
	m_card(nullptr)
{
}


//-------------------------------------------------
//  device_start - device-specific startup
//-------------------------------------------------

void plus4_expansion_slot_device::device_start()
{
	m_card = get_card_device();

	// resolve callbacks
	m_write_irq.resolve_safe();
	m_read_dma_cd.resolve_safe(0xff);
	m_write_dma_cd.resolve_safe();
	m_write_aec.resolve_safe();
<<<<<<< HEAD

	// inherit bus clock
	// FIXME: this should be unnecessary as slots pass DERIVED_CLOCK(1, 1) through by default
	if (clock() == 0)
	{
		plus4_expansion_slot_device *root = machine().root_device().subdevice<plus4_expansion_slot_device>(PLUS4_EXPANSION_SLOT_TAG);
		assert(root);
		set_unscaled_clock(root->clock());
	}
=======
>>>>>>> 2709c014
}


//-------------------------------------------------
//  call_load -
//-------------------------------------------------

image_init_result plus4_expansion_slot_device::call_load()
{
	if (m_card)
	{
		if (!loaded_through_softlist())
		{
			// TODO
		}
		else
		{
			load_software_region("c1l", m_card->m_c1l);
			load_software_region("c1h", m_card->m_c1h);
			load_software_region("c2l", m_card->m_c2l);
			load_software_region("c2h", m_card->m_c2h);
			m_card->m_c1l_size = get_software_region_length("c1l");
			m_card->m_c1h_size = get_software_region_length("c1h");
			m_card->m_c2l_size = get_software_region_length("c2l");
			m_card->m_c2h_size = get_software_region_length("c2h");

			if ((m_card->m_c1l_size & (m_card->m_c1l_size - 1)) || (m_card->m_c1h_size & (m_card->m_c1h_size - 1)) || (m_card->m_c2l_size & (m_card->m_c2l_size - 1)) || (m_card->m_c2h_size & (m_card->m_c2h_size - 1)))
			{
				seterror(IMAGE_ERROR_UNSPECIFIED, "ROM size must be power of 2");
				return image_init_result::FAIL;
			}
		}
	}

	return image_init_result::PASS;
}


//-------------------------------------------------
//  get_default_card_software -
//-------------------------------------------------

std::string plus4_expansion_slot_device::get_default_card_software(get_default_card_software_hook &hook) const
{
	return software_get_default_slot("standard");
}


//-------------------------------------------------
//  cd_r - cartridge data read
//-------------------------------------------------

uint8_t plus4_expansion_slot_device::cd_r(offs_t offset, uint8_t data, int ba, int cs0, int c1l, int c2l, int cs1, int c1h, int c2h)
{
	if (m_card != nullptr)
	{
		data = m_card->plus4_cd_r(offset, data, ba, cs0, c1l, c1h, cs1, c2l, c2h);
	}

	return data;
}


//-------------------------------------------------
//  cd_w - cartridge data write
//-------------------------------------------------

void plus4_expansion_slot_device::cd_w(offs_t offset, uint8_t data, int ba, int cs0, int c1l, int c2l, int cs1, int c1h, int c2h)
{
	if (m_card != nullptr)
	{
		m_card->plus4_cd_w(offset, data, ba, cs0, c1l, c1h, cs1, c2l, c2h);
	}
}


//-------------------------------------------------
//  SLOT_INTERFACE( plus4_expansion_cards )
//-------------------------------------------------

// slot devices
#include "c1551.h"
#include "sid.h"
#include "std.h"

void plus4_expansion_cards(device_slot_interface &device)
{
	device.option_add("c1551", C1551);
	device.option_add("sid", PLUS4_SID);

	// the following need ROMs from the software list
	device.option_add_internal("standard", PLUS4_STD);
}<|MERGE_RESOLUTION|>--- conflicted
+++ resolved
@@ -90,18 +90,6 @@
 	m_read_dma_cd.resolve_safe(0xff);
 	m_write_dma_cd.resolve_safe();
 	m_write_aec.resolve_safe();
-<<<<<<< HEAD
-
-	// inherit bus clock
-	// FIXME: this should be unnecessary as slots pass DERIVED_CLOCK(1, 1) through by default
-	if (clock() == 0)
-	{
-		plus4_expansion_slot_device *root = machine().root_device().subdevice<plus4_expansion_slot_device>(PLUS4_EXPANSION_SLOT_TAG);
-		assert(root);
-		set_unscaled_clock(root->clock());
-	}
-=======
->>>>>>> 2709c014
 }
 
 
