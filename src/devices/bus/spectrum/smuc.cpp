// license:BSD-3-Clause
// copyright-holders:Andrei I. Holub

#include "emu.h"
#include "smuc.h"

#include "bus/ata/ataintf.h"
#include "bus/ata/atapicdr.h"
#include "bus/ata/hdd.h"
#include "machine/ds17x85.h"
#include "machine/i2cmem.h"

namespace bus::spectrum::zxbus {

namespace {

class smuc_device : public device_t, public device_zxbus_card_interface
{
public:
	smuc_device(const machine_config &mconfig, const char *tag, device_t *owner, u32 clock)
		: device_t(mconfig, ZXBUS_SMUC, tag, owner, clock)
		, device_zxbus_card_interface(mconfig, *this)
		, m_rtc(*this, "rtc")
		, m_eeprom(*this, "eeprom")
		, m_ata(*this, "ata")
	{ }

<<<<<<< HEAD
	virtual void map_shadow_io(address_map &map) override ATTR_COLD;
=======
	virtual void shadow_io_map(address_map &map) override ATTR_COLD;
>>>>>>> 28a719e3

protected:
	virtual void device_add_mconfig(machine_config &config) override ATTR_COLD;
	virtual void device_start() override ATTR_COLD;
	virtual void device_reset() override ATTR_COLD;

private:
<<<<<<< HEAD
	void map_io(address_map &map) ATTR_COLD {}

=======
>>>>>>> 28a719e3
	void port_ffba_w(offs_t offset, u8 data);
	u8 ata_r(offs_t offset);
	void ata_w(offs_t offset, u8 data);

	required_device<ds17x85_device> m_rtc;   //cmos
	required_device<i2cmem_device> m_eeprom; //nvram
	required_device<ata_interface_device> m_ata;

	u8 m_port_ffba_data;
	u8 m_port_7fba_data;
	u8 m_ide_hi;
};

void smuc_device::port_ffba_w(offs_t offset, u8 data)
{
	if (!BIT(data, 0))
		m_ata->reset();

	m_eeprom->write_sda(BIT(data, 4));
	m_eeprom->write_wc(BIT(data, 5));
	m_eeprom->write_scl(BIT(data, 6));

	m_port_ffba_data = data;
}

u8 smuc_device::ata_r(offs_t offset)
{
	const u8 ata_offset = BIT(offset, 8, 3);
	const u16 data = BIT(m_port_ffba_data, 7)
		? m_ata->cs1_r(ata_offset)
		: m_ata->cs0_r(ata_offset);

	if (!machine().side_effects_disabled())
		m_ide_hi = data >> 8;

	return data & 0xff;
}

void smuc_device::ata_w(offs_t offset, u8 data)
{
	const u8 ata_offset = BIT(offset, 8, 3);
	const u16 ata_data = (m_ide_hi << 8) | data;
	if (BIT(m_port_ffba_data, 7))
		m_ata->cs1_w(ata_offset, ata_data);
	else
		m_ata->cs0_w(ata_offset, ata_data);
}

<<<<<<< HEAD
void smuc_device::map_shadow_io(address_map &map)
=======
void smuc_device::shadow_io_map(address_map &map)
>>>>>>> 28a719e3
{
	map(0x18a2, 0x18a2).mirror(0x4718) //     5fba | 0x011xxx101xx010 | Version: 2
		.lr8(NAME([]() { return 0x40; }));
	map(0x18a6, 0x18a6).mirror(0x4718) //     5fbe | 0x011xxx101xx110 | Revision: 0
		.lr8(NAME([]() { return 0x28; }));
	map(0x38a2, 0x38a2).mirror(0x4718) //     7fba | 0x111xxx101xx010 | VirtualFDD
		.lrw8(NAME([this]() { return m_port_7fba_data | 0x37; })
			, NAME([this](u8 data) { m_port_7fba_data = data; }));
	map(0x38a6, 0x38a6).mirror(0x4718) //  7[ef]be | 0x111xxN101xx110 | i8259 - absent in 2.0
		.lr8(NAME([]() { return 0x57; })).nopw();
	map(0x98a2, 0x98a2).mirror(0x4718) //     dfba | 1x011xxx101xx010 | DS1685RTC
		.lrw8(NAME([this]() { return m_rtc->data_r(); })
			, NAME([this](u8 data) { if (BIT(m_port_ffba_data, 7)) m_rtc->data_w(data); else m_rtc->address_w(data); }));
	map(0x98a6, 0x98a6).mirror(0x4718) //     d8be | 1x011xxx101xx110 | IDE-Hi
		.lrw8(NAME([this]() { return m_ide_hi; }), NAME([this](u8 data) { m_ide_hi = data; }));
	map(0xb8a2, 0xb8a2).mirror(0x4718) //     ffba | 1x111xxx101xx010 | SYS
		.lr8(NAME([this]() { return m_eeprom->read_sda() ? 0xff : 0xbf; })).w(FUNC(smuc_device::port_ffba_w));
	map(0xb8a6, 0xb8a6).select(0x4718) // f[8-f]be | 1x111NNN101xx110  | IDE#1Fx/#3F6
		.rw(FUNC(smuc_device::ata_r), FUNC(smuc_device::ata_w));
}

static void smuc_ata_devices(device_slot_interface &device)
{
	device.option_add("hdd", IDE_HARDDISK);
	device.option_add("cdrom", ATAPI_CDROM);
}

void smuc_device::device_add_mconfig(machine_config &config)
{
	DS1685(config, m_rtc, XTAL(32'768));
	I2C_24C16(config, m_eeprom);
	ATA_INTERFACE(config, m_ata).options(smuc_ata_devices, "hdd", "hdd", false);
}

void smuc_device::device_start()
{
	m_port_7fba_data = 0;

	save_item(NAME(m_port_7fba_data));
	save_item(NAME(m_port_ffba_data));
	save_item(NAME(m_ide_hi));
<<<<<<< HEAD

	m_zxbus->install_device(0x0000, 0xffff, *this, &smuc_device::map_io);
=======
>>>>>>> 28a719e3
}

void smuc_device::device_reset()
{
	m_port_ffba_data = 0;
}

} // anonymous namespace

} // namespace bus::spectrum::zxbus

DEFINE_DEVICE_TYPE_PRIVATE(ZXBUS_SMUC, device_zxbus_card_interface, bus::spectrum::zxbus::smuc_device, "zxbus_smuc", "SMUC")<|MERGE_RESOLUTION|>--- conflicted
+++ resolved
@@ -25,11 +25,7 @@
 		, m_ata(*this, "ata")
 	{ }
 
-<<<<<<< HEAD
-	virtual void map_shadow_io(address_map &map) override ATTR_COLD;
-=======
 	virtual void shadow_io_map(address_map &map) override ATTR_COLD;
->>>>>>> 28a719e3
 
 protected:
 	virtual void device_add_mconfig(machine_config &config) override ATTR_COLD;
@@ -37,11 +33,6 @@
 	virtual void device_reset() override ATTR_COLD;
 
 private:
-<<<<<<< HEAD
-	void map_io(address_map &map) ATTR_COLD {}
-
-=======
->>>>>>> 28a719e3
 	void port_ffba_w(offs_t offset, u8 data);
 	u8 ata_r(offs_t offset);
 	void ata_w(offs_t offset, u8 data);
@@ -90,11 +81,7 @@
 		m_ata->cs0_w(ata_offset, ata_data);
 }
 
-<<<<<<< HEAD
-void smuc_device::map_shadow_io(address_map &map)
-=======
 void smuc_device::shadow_io_map(address_map &map)
->>>>>>> 28a719e3
 {
 	map(0x18a2, 0x18a2).mirror(0x4718) //     5fba | 0x011xxx101xx010 | Version: 2
 		.lr8(NAME([]() { return 0x40; }));
@@ -136,11 +123,6 @@
 	save_item(NAME(m_port_7fba_data));
 	save_item(NAME(m_port_ffba_data));
 	save_item(NAME(m_ide_hi));
-<<<<<<< HEAD
-
-	m_zxbus->install_device(0x0000, 0xffff, *this, &smuc_device::map_io);
-=======
->>>>>>> 28a719e3
 }
 
 void smuc_device::device_reset()
