// license:BSD-3-Clause
// copyright-holders:Andrei I. Holub
/*******************************************************************************************

        ZXBUS device

                ┌──┬───┬──┐
                │ B│   │ A│
                │  │   │  │
    *5      A15 │ 1│   │ 1│ A14      *4
    *3      A13 │ 2│   │ 2│ A12      *2
    *13      D7 │ 3│   │ 3│ +5V  (guaranteed +5V only here ! )
     BLK (CSDS) │ 4│   │ 4│ DOS (DCDOS)
     -not-used- │ 5│   │ 5│ KAY = 14Mhz  / SCORPION = +12V
    *14      D0 │ 6│   │ 6│ GND
    *15      D1 │ 7│   │ 7│ GND
    *12      D2 │ 8│   │ 8│ CLK Z80 (SCORPION aka /RAS 3.5Mhz ONLY ! )
    *10      D6 │ 9│   │ 9│ A0      *30
    *9       D5 │10│   │10│ A1      *31
    *8       D3 │11│   │11│ A2
    *7       D4 │12│   │12│ A3
              - │13│   │13│ IOGE  (IORQCE)
    *17     NMI │14│   │14│ GND
              - │15│   │15│ RDR(RDROM)   (CSROMCE)
    *19    MREQ │16│   │16│ RS (BIT_4 OF #7FFD)
    *20    IORQ │17│   │17│ -not-used-
    *21      RD │18│   │18│ -not-used-
    *22      WR │19│   │19│ BUSRQ
     -not-used- │20│   │20│ RES     *26
    *24    WAIT │21│   │21│ A7      *37
     -not-used- │22│   │22│ A6      *36
     -not-used- │23│   │23│ A5      *35
    *27      M1 │24│   │24│ A4
          RFRSH │25│   │25│ CSR  (CSROM)
    *38      A8 │26│   │26│ BUSAK
    *40     A10 │27│   │27│ A9      *39
  KAY=+5V  n.u. │28│   │28│ A11     *1
  KAY=+12V n.u. │29│   │29│ n.u. KAY=+5V
            GND │30│   │30│ GND
                │  │   │  │
                │ B│   │A │
                └──┴───┴──┘
  '-' - not used
  '*' - Z80 CPU out

*******************************************************************************************/

#ifndef MAME_BUS_SPECTRUM_ZXBUS_H
#define MAME_BUS_SPECTRUM_ZXBUS_H

#pragma once

class zxbus_device;
class device_zxbus_card_interface;

class zxbus_slot_device : public device_t, public device_single_card_slot_interface<device_zxbus_card_interface>
{
public:
	zxbus_slot_device(machine_config const &mconfig, char const *tag, device_t *owner, u32 clock);

	template <typename T, typename U>
	zxbus_slot_device(machine_config const &mconfig, char const *tag, device_t *owner, u32 clock, T &&zxbus_tag, U &&slot_options, const char *dflt)
		: zxbus_slot_device(mconfig, tag, owner, clock)
	{
		option_reset();
		slot_options(*this);
		set_default_option(dflt);
		set_fixed(false);
		m_zxbus_bus.set_tag(std::forward<T>(zxbus_tag));
	}

protected:
	zxbus_slot_device(const machine_config &mconfig, device_type type, const char *tag, device_t *owner, u32 clock);

	virtual void device_start() override ATTR_COLD;

	required_device<zxbus_device> m_zxbus_bus;
};

DECLARE_DEVICE_TYPE(ZXBUS_SLOT, zxbus_slot_device)


class zxbus_device : public device_t
{
public:
	zxbus_device(const machine_config &mconfig, const char *tag, device_t *owner, u32 clock);

	void set_io_space(address_space_installer &io, address_space_installer &shadow_io)
	{
		m_io = &io;
		m_shadow_io = &shadow_io;
	}

	void add_slot(zxbus_slot_device &slot);
	void install_shadow_io(memory_view::memory_view_entry &io_view);

protected:
	zxbus_device(const machine_config &mconfig, device_type type, const char *tag, device_t *owner, u32 clock);

	virtual void device_start() override ATTR_COLD;

private:
<<<<<<< HEAD
	required_address_space m_iospace;
	memory_view::memory_view_entry *m_shadow_io_view;
=======
	address_space_installer *m_io;
	address_space_installer *m_shadow_io;
>>>>>>> 28a719e3

	std::forward_list<zxbus_slot_device *> m_slot_list;
};

DECLARE_DEVICE_TYPE(ZXBUS, zxbus_device)


class device_zxbus_card_interface : public device_interface
{
	friend class zxbus_slot_device;

public:
<<<<<<< HEAD
	virtual void map_shadow_io(address_map &map) ATTR_COLD {}
=======
	virtual void io_map(address_map &map) ATTR_COLD {}
	virtual void shadow_io_map(address_map &map) ATTR_COLD {}
>>>>>>> 28a719e3

protected:
	device_zxbus_card_interface(const machine_config &mconfig, device_t &device);

	virtual void interface_pre_start() override;

	void set_zxbusbus(zxbus_device &zxbus) { assert(!device().started()); m_zxbus = &zxbus; }

	zxbus_device *m_zxbus;
};


void zxbus_cards(device_slot_interface &device);
void zxbus_gmx_cards(device_slot_interface &device);

#endif // MAME_BUS_SPECTRUM_ZXBUS_H<|MERGE_RESOLUTION|>--- conflicted
+++ resolved
@@ -100,13 +100,8 @@
 	virtual void device_start() override ATTR_COLD;
 
 private:
-<<<<<<< HEAD
-	required_address_space m_iospace;
-	memory_view::memory_view_entry *m_shadow_io_view;
-=======
 	address_space_installer *m_io;
 	address_space_installer *m_shadow_io;
->>>>>>> 28a719e3
 
 	std::forward_list<zxbus_slot_device *> m_slot_list;
 };
@@ -119,12 +114,8 @@
 	friend class zxbus_slot_device;
 
 public:
-<<<<<<< HEAD
-	virtual void map_shadow_io(address_map &map) ATTR_COLD {}
-=======
 	virtual void io_map(address_map &map) ATTR_COLD {}
 	virtual void shadow_io_map(address_map &map) ATTR_COLD {}
->>>>>>> 28a719e3
 
 protected:
 	device_zxbus_card_interface(const machine_config &mconfig, device_t &device);
