--- conflicted
+++ resolved
@@ -414,18 +414,13 @@
 {
 	switch (offset)
 	{
-<<<<<<< HEAD
 		case 0x00 / 2:
 			// SRAM bank to select
 			if (ACCESSING_BITS_8_15)
 			{
 				m_nvram_base = ((data >> 8) * 0x10000) & (m_nvram.size() -  1);
 			}
-=======
-		case 0x01:  // SRAM bank to select
-			m_nvram_base = (data * 0x10000) & (m_nvram.size() -  1);
 			[[fallthrough]];
->>>>>>> 56152ea7
 		default:
 			ws_rom_device::write_io(offset, data, mem_mask);
 			break;
