// license:BSD-3-Clause
// copyright-holders:Fabio Priuli, Angelo Salese
#ifndef MAME_BUS_A800_A800_SLOT_H
#define MAME_BUS_A800_A800_SLOT_H

#pragma once

#include "imagedev/cartrom.h"


/***************************************************************************
 TYPE DEFINITIONS
 ***************************************************************************/

/* PCB */
// TODO: make this enum to actually follow up the .car specs, not the other way around
enum
{
	A800_8K = 0,
	A800_8K_RIGHT,
	A800_16K,
	A800_OSS034M,
	A800_OSS043M,
	A800_OSSM091,
	A800_OSS8K,
	A800_PHOENIX,
	A800_BLIZZARD,
	A800_XEGS,
	A800_BBSB,
	A800_DIAMOND,
	A800_WILLIAMS,
	A800_EXPRESS,
	A800_SPARTADOS,
	A800_SPARTADOS_128KB,
	A800_TURBO,
	A800_TELELINK2,
	A800_ULTRACART,
	A800_ADAWLIAH,
	A800_ATRAX,
	A800_CORINA,
	A800_CORINA_SRAM,
	ATARIMAX_MAXFLASH_128KB,
	ATARIMAX_MAXFLASH_1MB,
	SIC_128KB,
	SIC_256KB,
	SIC_512KB,
	A5200_4K,
	A5200_8K,
	A5200_16K,
	A5200_32K,
	A5200_16K_2CHIPS,
	A5200_BBSB
};

class a800_cart_slot_device;

class device_a800_cart_interface : public device_interface
{
public:
	// construction/destruction
	virtual ~device_a800_cart_interface();

	virtual void cart_map(address_map &map);
	virtual void cctl_map(address_map &map);

	// TODO: remove all of this
	void rom_alloc(uint32_t size);
	uint8_t* get_rom_base() { return m_rom; }
	uint32_t get_rom_size() { return m_rom_size; }

	///
	/// Carts can either init RD4/RD5 at startup or not, depending on if they have
	/// reset circuitry or not. Future expansion of this getter will return a third value,
	/// giving back the timing value where the initialization should happen.
	/// 
	/// \return RD4, RD5 initial state
	virtual std::tuple<int, int> get_initial_rd_state() { return std::make_tuple(0, 0); }

protected:
	device_a800_cart_interface(const machine_config &mconfig, device_t &device);

	virtual void interface_pre_start() override;
	virtual void interface_post_start() override;
	a800_cart_slot_device *m_slot;

	// internal state
	uint8_t *m_rom;
	uint32_t m_rom_size;
	// helpers
	int m_bank_mask;

	DECLARE_WRITE_LINE_MEMBER( rd4_w );
	DECLARE_WRITE_LINE_MEMBER( rd5_w );
	DECLARE_WRITE_LINE_MEMBER( rd_both_w );
};


// ======================> a800_cart_slot_device

class a800_cart_slot_device : public device_t,
								public device_memory_interface,
								public device_cartrom_image_interface,
								public device_single_card_slot_interface<device_a800_cart_interface>
{
	friend class device_a800_cart_interface;
public:
	// construction/destruction
	template <typename T>
	a800_cart_slot_device(machine_config const &mconfig, char const *tag, device_t *owner, T &&opts, char const *dflt)
		: a800_cart_slot_device(mconfig, tag, owner, (uint32_t)0)
	{
		option_reset();
		opts(*this);
		set_default_option(dflt);
		set_fixed(false);
	}
	a800_cart_slot_device(const machine_config &mconfig, const char *tag, device_t *owner, uint32_t clock = 0);
	virtual ~a800_cart_slot_device();

<<<<<<< HEAD
=======
	// device_image_interface implementation
	virtual std::pair<std::error_condition, std::string> call_load() override;
	virtual void call_unload() override;

>>>>>>> 8994dbb3
	virtual bool is_reset_on_load() const noexcept override { return true; }
	virtual const char *image_interface() const noexcept override { return "a8bit_cart"; }
	virtual const char *file_extensions() const noexcept override { return "bin,rom,car"; }

	// slot interface overrides
	virtual std::string get_default_card_software(get_default_card_software_hook &hook) const override;
	int identify_cart_type(const uint8_t *header) const;
	virtual image_init_result call_load() override;
	virtual void call_unload() override;

	bool has_cart() { return m_cart != nullptr; }
	auto rd4_callback() { return m_rd4_cb.bind(); }
	auto rd5_callback() { return m_rd5_cb.bind(); }
	void set_is_xegs(bool is_xegs) { m_is_xegs = is_xegs; }

	template <unsigned Bank> uint8_t read_cart(offs_t offset);
	template <unsigned Bank> void write_cart(offs_t offset, uint8_t data);
	uint8_t read_cctl(offs_t offset);
	void write_cctl(offs_t offset, uint8_t data);
	auto get_initial_rd_state() { return m_cart->get_initial_rd_state(); }

protected:
	//a800_cart_slot_device(const machine_config &mconfig, device_type type, const char *tag, device_t *owner, uint32_t clock);

	// device_t implementation
	virtual void device_start() override;
	virtual void device_resolve_objects() override;
	virtual space_config_vector memory_space_config() const override;

private:
<<<<<<< HEAD
	device_a800_cart_interface*       m_cart;

	devcb_write_line m_rd4_cb;
	devcb_write_line m_rd5_cb;

	address_space_config m_space_mem_config;
	address_space_config m_space_io_config;

	address_space *m_space_mem;
	address_space *m_space_io;

	int m_type = 0;
	bool m_is_xegs = false;
=======
	device_a800_cart_interface *m_cart;
	int m_type;
>>>>>>> 8994dbb3
};

class a5200_cart_slot_device;

class device_a5200_cart_interface : public device_interface
{
public:
	// construction/destruction
	virtual ~device_a5200_cart_interface();

	virtual void cart_map(address_map &map);

	// TODO: remove all of this
	void rom_alloc(uint32_t size);
	uint8_t* get_rom_base() { return m_rom; }
	uint32_t get_rom_size() { return m_rom_size; }

protected:
	device_a5200_cart_interface(const machine_config &mconfig, device_t &device);

	virtual void interface_pre_start() override;
	virtual void interface_post_start() override;
	a5200_cart_slot_device *m_slot;

	// internal state
	uint8_t *m_rom;
	uint32_t m_rom_size;
	// helpers
	int m_bank_mask;
};


class a5200_cart_slot_device : public device_t,
								public device_memory_interface,
								public device_cartrom_image_interface,
								public device_single_card_slot_interface<device_a5200_cart_interface>
{
	friend class device_a5200_cart_interface;
public:
	// construction/destruction
	template <typename T>
	a5200_cart_slot_device(machine_config const &mconfig, char const *tag, device_t *owner, T &&opts, char const *dflt)
		: a5200_cart_slot_device(mconfig, tag, owner, (uint32_t)0)
	{
		option_reset();
		opts(*this);
		set_default_option(dflt);
		set_fixed(false);
	}
	a5200_cart_slot_device(const machine_config &mconfig, const char *tag, device_t *owner, uint32_t clock);
	virtual ~a5200_cart_slot_device();

	virtual bool is_reset_on_load() const noexcept override { return true; }
	virtual const char *image_interface() const noexcept override { return "a8bit_cart"; }
	virtual const char *file_extensions() const noexcept override { return "bin,rom,car,a52"; }

	// slot interface overrides
	virtual std::string get_default_card_software(get_default_card_software_hook &hook) const override;
	int identify_cart_type(const uint8_t *header) const;
	virtual image_init_result call_load() override;
	virtual void call_unload() override;

	u8 read_cart(offs_t offset);
	void write_cart(offs_t offset, u8 data);

protected:
	virtual void device_start() override;
	virtual space_config_vector memory_space_config() const override;

private:
	device_a5200_cart_interface*       m_cart;
	address_space_config m_space_mem_config;

	address_space *m_space_mem;
	int m_type;
};

// device type definition
DECLARE_DEVICE_TYPE(A800_CART_SLOT,  a800_cart_slot_device)
DECLARE_DEVICE_TYPE(A5200_CART_SLOT, a5200_cart_slot_device)

#endif // MAME_BUS_A800_A800_SLOT_H<|MERGE_RESOLUTION|>--- conflicted
+++ resolved
@@ -117,13 +117,6 @@
 	a800_cart_slot_device(const machine_config &mconfig, const char *tag, device_t *owner, uint32_t clock = 0);
 	virtual ~a800_cart_slot_device();
 
-<<<<<<< HEAD
-=======
-	// device_image_interface implementation
-	virtual std::pair<std::error_condition, std::string> call_load() override;
-	virtual void call_unload() override;
-
->>>>>>> 8994dbb3
 	virtual bool is_reset_on_load() const noexcept override { return true; }
 	virtual const char *image_interface() const noexcept override { return "a8bit_cart"; }
 	virtual const char *file_extensions() const noexcept override { return "bin,rom,car"; }
@@ -131,7 +124,7 @@
 	// slot interface overrides
 	virtual std::string get_default_card_software(get_default_card_software_hook &hook) const override;
 	int identify_cart_type(const uint8_t *header) const;
-	virtual image_init_result call_load() override;
+	virtual std::pair<std::error_condition, std::string> call_load() override;
 	virtual void call_unload() override;
 
 	bool has_cart() { return m_cart != nullptr; }
@@ -154,7 +147,6 @@
 	virtual space_config_vector memory_space_config() const override;
 
 private:
-<<<<<<< HEAD
 	device_a800_cart_interface*       m_cart;
 
 	devcb_write_line m_rd4_cb;
@@ -168,10 +160,6 @@
 
 	int m_type = 0;
 	bool m_is_xegs = false;
-=======
-	device_a800_cart_interface *m_cart;
-	int m_type;
->>>>>>> 8994dbb3
 };
 
 class a5200_cart_slot_device;
@@ -231,7 +219,7 @@
 	// slot interface overrides
 	virtual std::string get_default_card_software(get_default_card_software_hook &hook) const override;
 	int identify_cart_type(const uint8_t *header) const;
-	virtual image_init_result call_load() override;
+	virtual std::pair<std::error_condition, std::string> call_load() override;
 	virtual void call_unload() override;
 
 	u8 read_cart(offs_t offset);
