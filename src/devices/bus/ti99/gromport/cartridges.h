--- conflicted
+++ resolved
@@ -11,12 +11,9 @@
 #include "gromport.h"
 
 #include "machine/tmc0430.h"
-<<<<<<< HEAD
 #include "formats/rpk.h"
-=======
 
 #include "emuopts.h"
->>>>>>> e8bbea1f
 #include "softlist_dev.h"
 
 #include "utilfwd.h"
@@ -80,44 +77,9 @@
 	class rpk_socket;
 	class rpk;
 
-<<<<<<< HEAD
 	static std::unique_ptr<rpk> rpk_open(emu_options &options, const char *filename, const char *system_name);
 	static std::unique_ptr<rpk_socket> rpk_load_rom_resource(const util::rpk_socket &socket);
 	static std::unique_ptr<rpk_socket> rpk_load_ram_resource(emu_options &options, const util::rpk_socket &socket, const char *system_name);
-=======
-	class rpk_exception
-	{
-	public:
-		rpk_exception(rpk_open_error value): m_err(value), m_detail(nullptr) { }
-		rpk_exception(rpk_open_error value, const char* detail) : m_err(value), m_detail(detail) { }
-
-		std::string to_string()
-		{
-			std::string errmsg(error_text[(int)m_err]);
-			if (m_detail==nullptr)
-				return errmsg;
-			return errmsg.append(": ").append(m_detail);
-		}
-
-	private:
-		rpk_open_error m_err;
-		const char* m_detail;
-	};
-
-	class rpk_reader
-	{
-	public:
-		rpk_reader(const pcb_type *types) : m_types(types) { }
-
-		rpk *open(emu_options &options, util::core_file &file, const char *system_name);
-
-	private:
-		int find_file(util::archive_file &zip, const char *filename, uint32_t crc);
-		std::unique_ptr<rpk_socket> load_rom_resource(util::archive_file &zip, util::xml::data_node const* rom_resource_node, const char* socketname);
-		std::unique_ptr<rpk_socket> load_ram_resource(emu_options &options, util::xml::data_node const* ram_resource_node, const char* socketname, const char* system_name);
-		const pcb_type* m_types;
-	};
->>>>>>> e8bbea1f
 
 	class rpk
 	{
