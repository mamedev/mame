// license:LGPL-2.1+
// copyright-holders:Michael Zapf
/****************************************************************************

    TI-99 Speech synthesizer

    We emulate the Speech Synthesizer plugged onto a P-Box adapter. The original
    Speech Synthesizer device was provided as a box to be plugged into the
    right side of the console. In order to be used with Geneve and SGCPU, the
    speech synthesizer must be moved into the Peripheral Box.

    The Speech Synthesizer used for the TI was the CD2501E, AKA TMS5200,
    (internal name TMC0285), a predecessor of the TMS5220 which was used in
    other commercial products.

    Note that this adapter also contains the speech roms.

    Michael Zapf

    February 2012: Rewritten as class

*****************************************************************************/

#include "emu.h"
#include "spchsyn.h"

#include "machine/spchrom.h"
#include "speaker.h"

#define LOG_WARN        (1U<<1)    // Warnings
#define LOG_CONFIG      (1U<<2)
#define LOG_MEM         (1U<<3)
#define LOG_ADDR        (1U<<4)
#define LOG_READY       (1U<<5)

#define VERBOSE ( LOG_CONFIG | LOG_WARN )
#include "logmacro.h"

DEFINE_DEVICE_TYPE_NS(TI99_SPEECH, bus::ti99::peb, ti_speech_synthesizer_device, "ti99_speech", "TI-99 Speech synthesizer (on adapter card)")

namespace bus { namespace ti99 { namespace peb {

/****************************************************************************/

ti_speech_synthesizer_device::ti_speech_synthesizer_device(const machine_config &mconfig, const char *tag, device_t *owner, uint32_t clock) :
	device_t(mconfig, TI99_SPEECH, tag, owner, clock),
	device_ti99_peribox_card_interface(mconfig, *this),
	m_vsp(*this, "vsp"),
	m_reading(false),
	m_sbe(false)
{
}

/*
    Memory read
*/

READ8Z_MEMBER( ti_speech_synthesizer_device::readz )
{
	if (machine().side_effects_disabled()) return;

	if (m_sbe)
	{
		*value = m_vsp->status_r() & 0xff;
		LOGMASKED(LOG_MEM, "read value = %02x\n", *value);
		// We should clear the lines at this point. The TI-99/4A clears the
		// lines by setting the address bus to a different value, but the
		// Geneve may behave differently. This may not 100% reflect the real
		// situation, but it ensures a safe processing.
<<<<<<< HEAD
		m_vsp->combined_rsq_wsq_w(~0);
=======
		m_vsp->combined_rsq_wsq_w(machine().dummy_space(), 0, ~0);
>>>>>>> 1d75370a
	}
}

/*
    Memory write
*/
void ti_speech_synthesizer_device::write(offs_t offset, uint8_t data)
{
	if (machine().side_effects_disabled()) return;

	if (m_sbe)
	{
		LOGMASKED(LOG_MEM, "write value = %02x\n", data);
		m_vsp->data_w(data);
		// Note that we must NOT clear the lines here. Find the lines in the
		// READY callback below.
	}
}

SETADDRESS_DBIN_MEMBER( ti_speech_synthesizer_device::setaddress_dbin )
{
	// 1001 00xx xxxx xxx0   DBIN=1
	// 1001 01xx xxxx xxx0   DBIN=0
	// 1111 1000 0000 0001    mask
	m_reading = (state==ASSERT_LINE);

	bool valid = (((offset & 0x0400)==0) == m_reading);
	m_sbe = ((offset & m_select_mask)==m_select_value) && valid;

	if (m_sbe)
	{
		LOGMASKED(LOG_ADDR, "set address = %04x, dbin = %d\n", offset, state);

		// Caution: In the current tms5220 emulation, care must be taken
		// to clear one line before asserting the other line, or otherwise
		// both RS* and WS* are active, which is illegal.
		// Alternatively, we'll use the combined settings method

<<<<<<< HEAD
		m_vsp->combined_rsq_wsq_w(m_reading ? ~tms5220_device::RS : ~tms5220_device::WS);
	}
	else
		// If other address, turn off RS* and WS* (negative logic!)
		m_vsp->combined_rsq_wsq_w(~0);
=======
		m_vsp->combined_rsq_wsq_w(machine().dummy_space(), 0, m_reading ? ~tms5220_device::RS : ~tms5220_device::WS);
	}
	else
		// If other address, turn off RS* and WS* (negative logic!)
		m_vsp->combined_rsq_wsq_w(machine().dummy_space(), 0, ~0);
>>>>>>> 1d75370a
}

/****************************************************************************/

WRITE_LINE_MEMBER( ti_speech_synthesizer_device::speech_ready )
{
	// The TMS5200 implementation uses true/false, not ASSERT/CLEAR semantics
	// and we have to adapt a /READY to a READY line.
	// The real synthesizer board uses a transistor for that purpose.
	m_slot->set_ready((state==0)? ASSERT_LINE : CLEAR_LINE);
	LOGMASKED(LOG_READY, "READY = %d\n", (state==0));

	if ((state==0) && !m_reading)
		// Clear the lines only when we are done with writing.
<<<<<<< HEAD
		m_vsp->combined_rsq_wsq_w(~0);
=======
		m_vsp->combined_rsq_wsq_w(machine().dummy_space(), 0, ~0);
>>>>>>> 1d75370a
}

void ti_speech_synthesizer_device::device_start()
{
	save_item(NAME(m_reading));
	save_item(NAME(m_sbe));
}

void ti_speech_synthesizer_device::device_reset()
{
	if (m_genmod)
	{
		m_select_mask = 0x1ff801;
		m_select_value = 0x179000;
	}
	else
	{
		m_select_mask = 0x7f801;
		m_select_value = 0x79000;
	}

	m_reading = false;
	m_sbe = false;
}

ROM_START( ti99_speech )
	ROM_REGION(0x8000, "vsm", 0)
	ROM_LOAD("cd2325a.u2a", 0x0000, 0x4000, CRC(1f58b571) SHA1(0ef4f178716b575a1c0c970c56af8a8d97561ffe)) // at location u2, bottom of stack
	ROM_LOAD("cd2326a.u2b", 0x4000, 0x4000, CRC(65d00401) SHA1(a367242c2c96cebf0e2bf21862f3f6734b2b3020)) // at location u2, top of stack
ROM_END

void ti_speech_synthesizer_device::device_add_mconfig(machine_config& config)
{
	SPEECHROM(config, "vsm", 0).set_reverse_bit_order(true);
	SPEAKER(config, "speech_out").front_center();
	CD2501E(config, m_vsp, 640000L);
	m_vsp->set_speechrom_tag("vsm");
	m_vsp->ready_cb().set(FUNC(ti_speech_synthesizer_device::speech_ready));
	m_vsp->add_route(ALL_OUTPUTS, "speech_out", 0.50);

/*
    // FIXME: Make it work. Guess we need two VSM circuits @16K.
    TMS6100(config, "vsm", 640_kHz_XTAL/4);
    m_vsp->m0_cb().set("vsm", FUNC(tms6100_device::m0_w));
    m_vsp->m1_cb().set("vsm", FUNC(tms6100_device::m1_w));
    m_vsp->addr_cb().set("vsm", FUNC(tms6100_device::add_w));
    m_vsp->data_cb().set("vsm", FUNC(tms6100_device::data_line_r));
    m_vsp->romclk_cb().set("vsm", FUNC(tms6100_device::clk_w));
*/
}

const tiny_rom_entry *ti_speech_synthesizer_device::device_rom_region() const
{
	return ROM_NAME( ti99_speech );
}

} } } // end namespace bus::ti99::peb
<|MERGE_RESOLUTION|>--- conflicted
+++ resolved
@@ -67,11 +67,7 @@
 		// lines by setting the address bus to a different value, but the
 		// Geneve may behave differently. This may not 100% reflect the real
 		// situation, but it ensures a safe processing.
-<<<<<<< HEAD
 		m_vsp->combined_rsq_wsq_w(~0);
-=======
-		m_vsp->combined_rsq_wsq_w(machine().dummy_space(), 0, ~0);
->>>>>>> 1d75370a
 	}
 }
 
@@ -110,19 +106,11 @@
 		// both RS* and WS* are active, which is illegal.
 		// Alternatively, we'll use the combined settings method
 
-<<<<<<< HEAD
 		m_vsp->combined_rsq_wsq_w(m_reading ? ~tms5220_device::RS : ~tms5220_device::WS);
 	}
 	else
 		// If other address, turn off RS* and WS* (negative logic!)
 		m_vsp->combined_rsq_wsq_w(~0);
-=======
-		m_vsp->combined_rsq_wsq_w(machine().dummy_space(), 0, m_reading ? ~tms5220_device::RS : ~tms5220_device::WS);
-	}
-	else
-		// If other address, turn off RS* and WS* (negative logic!)
-		m_vsp->combined_rsq_wsq_w(machine().dummy_space(), 0, ~0);
->>>>>>> 1d75370a
 }
 
 /****************************************************************************/
@@ -137,11 +125,7 @@
 
 	if ((state==0) && !m_reading)
 		// Clear the lines only when we are done with writing.
-<<<<<<< HEAD
 		m_vsp->combined_rsq_wsq_w(~0);
-=======
-		m_vsp->combined_rsq_wsq_w(machine().dummy_space(), 0, ~0);
->>>>>>> 1d75370a
 }
 
 void ti_speech_synthesizer_device::device_start()
