// license:BSD-3-Clause
// copyright-holders:David Haywood
/******************************************************************************

    VT video emulation

    The VT video is based on the ppu2c0x but with enhanced capabilities such
    as 16 colour sprites.

******************************************************************************/

#include "emu.h"
#include "video/ppu2c0x_vt.h"

/* constant definitions */
#define VISIBLE_SCREEN_WIDTH         (32*8) /* Visible screen width */

// devices
DEFINE_DEVICE_TYPE(PPU_VT03, ppu_vt03_device, "ppu_vt03", "VT03 PPU")


ppu_vt03_device::ppu_vt03_device(const machine_config &mconfig, const char *tag, device_t *owner, uint32_t clock)
	: ppu2c0x_device(mconfig, PPU_VT03, tag, owner, clock),
	m_read_bg(*this),
	m_read_sp(*this)
{
}

READ8_MEMBER(ppu_vt03_device::palette_read)
{
	if (m_201x_regs[0] & 0x80)
	{
		return m_newpal[offset];
	}
	else
	{
		return ppu2c0x_device::palette_read(space, offset);
	}
}

void ppu_vt03_device::set_new_pen(int i)
{
<<<<<<< HEAD
	if((i < 0x20) && ((i & 0x3) == 0)) {
		m_palette->set_pen_color(i & 0x7f, rgb_t(0, 0, 0));
	} else {
		if(m_pal_mode == PAL_MODE_NEW_RGB) {		
			uint16_t rgbval = (m_newpal[i&0x7f] & 0xff) | ((m_newpal[(i&0x7f)+0x80] & 0xff)<<8);
			uint8_t blue = (rgbval & 0x001f) << 3;
			uint8_t green = (rgbval & 0x3e0) >> 2;
			uint8_t red  = (rgbval & 0x7C00) >> 7;
			m_palette->set_pen_color(i & 0x7f, rgb_t(red, green, blue));
		} else if(m_pal_mode == PAL_MODE_NEW_RGB12) {
			uint16_t rgbval = (m_newpal[i&0x7f] & 0x3f) | ((m_newpal[(i&0x7f)+0x80] & 0x3f)<<6);
			uint8_t red = (rgbval & 0x000f) << 4;
			uint8_t green = (rgbval & 0x0f0);
			uint8_t blue  = (rgbval & 0xf00) >> 4;
			m_palette->set_pen_color(i & 0x7f, rgb_t(red, green, blue));
		} else {
			// TODO: should this be tidied up?
			uint16_t palval = (m_newpal[i&0x7f] & 0x3f) | ((m_newpal[(i&0x7f)+0x80] & 0x3f)<<6);
			
			uint8_t rhue = palval & 0x0F;
			uint8_t rlum = (palval >> 4) & 0x0F;
			uint8_t rsat = (palval >> 8) & 0x0F;
			//See http://wiki.nesdev.com/w/index.php/VT03%2B_Enhanced_Palette#Inverted_extended_color_numbers
			bool inverted = (rlum < ((rsat + 1) >> 1) || rlum > (15 - (rsat >>1)));
			if(inverted && (m_pal_mode != PAL_MODE_NEW_VG)) {
				rsat = 16 - rsat;
				rlum = (rlum - 8) & 0x0F;
				uint8_t hue_lut[16] = {0xD, 0x7, 0x8, 0x9, 0xA, 0xB, 0xC, 0x1, 0x2, 0x3, 0x4, 0x5, 0x6, 0x0, 0xE, 0xF};
				rhue = hue_lut[rhue];
			}
			
			// Get base color
			double hue = 287.0;

			double Kr = 0.2989;
			double Kb = 0.1145;
			double Ku = 2.029;
			double Kv = 1.140;
			
			double sat;
			double y, u, v;
			double rad;
			int R, G, B;
			switch (rhue)
			{
			case 0:
				sat = 0; rad = 0;
				y = 1.0;
				break;

			case 13:
				sat = 0; rad = 0;
				y = 0.77;
				break;

			case 14:
			case 15:
				sat = 0; rad = 0; y = 0;
				break;

			default:
				sat = (m_pal_mode == PAL_MODE_NEW_VG) ? 0.5 : 0.7;
				rad = M_PI * ((rhue * 30 + hue) / 180.0);
				y = (m_pal_mode == PAL_MODE_NEW_VG) ? 0.4 : 0.9;
				break;
			}
			
			sat *= (rsat / 15.0);
			y *= (rlum / 15.0);
			u = sat * cos(rad);
			v = sat * sin(rad);

			/* Transform to RGB */
			R = (y + Kv * v) * 255.0;
			G = (y - (Kb * Ku * u + Kr * Kv * v) / (1 - Kb - Kr)) * 255.0;
			B = (y + Ku * u) * 255.0;

			/* Clipping, in case of saturation */
			if (R < 0)
				R = 0;
			if (R > 255)
				R = 255;
			if (G < 0)
				G = 0;
			if (G > 255)
				G = 255;
			if (B < 0)
				B = 0;
			if (B > 255)
				B = 255;
			
			m_palette->set_pen_color(i & 0x7f, rgb_t(R, G ,B));
		}
=======
	if(m_pal_mode == PAL_MODE_NEW_RGB) {
		uint16_t rgbval = (m_newpal[i&0x7f] & 0xff) | ((m_newpal[(i&0x7f)+0x80] & 0xff)<<8);
		uint8_t blue = (rgbval & 0x001f) << 3;
		uint8_t green = (rgbval & 0x3e0) >> 2;
		uint8_t red  = (rgbval & 0x7C00) >> 7;
		m_palette->set_pen_color(i & 0x7f, rgb_t(red, green, blue));
	} else {
		// TODO: should this be tidied up?
		uint16_t palval = (m_newpal[i&0x7f] & 0x3f) | ((m_newpal[(i&0x7f)+0x80] & 0x3f)<<6);

		uint8_t rhue = palval & 0x0F;
		uint8_t rlum = (palval >> 4) & 0x0F;
		uint8_t rsat = (palval >> 8) & 0x0F;
		//See http://wiki.nesdev.com/w/index.php/VT03%2B_Enhanced_Palette#Inverted_extended_color_numbers
		bool inverted = (rlum < ((rsat + 1) >> 1) || rlum > (15 - (rsat >>1)));
		if(inverted && (m_pal_mode != PAL_MODE_NEW_VG)) {
			rsat = 16 - rsat;
			rlum = (rlum - 8) & 0x0F;
			uint8_t hue_lut[16] = {0xD, 0x7, 0x8, 0x9, 0xA, 0xB, 0xC, 0x1, 0x2, 0x3, 0x4, 0x5, 0x6, 0x0, 0xE, 0xF};
			rhue = hue_lut[rhue];
		}

		// Get base color
		double hue = 287.0;

		double Kr = 0.2989;
		double Kb = 0.1145;
		double Ku = 2.029;
		double Kv = 1.140;

		double sat;
		double y, u, v;
		double rad;
		int R, G, B;
		switch (rhue)
		{
		case 0:
			sat = 0; rad = 0;
			y = 1.0;
			break;

		case 13:
			sat = 0; rad = 0;
			y = 0.77;
			break;

		case 14:
		case 15:
			sat = 0; rad = 0; y = 0;
			break;

		default:
			sat = (m_pal_mode == PAL_MODE_NEW_VG) ? 0.5 : 0.7;
			rad = M_PI * ((rhue * 30 + hue) / 180.0);
			y = (m_pal_mode == PAL_MODE_NEW_VG) ? 0.4 : 0.9;
			break;
		}

		sat *= (rsat / 15.0);
		y *= (rlum / 15.0);
		u = sat * cos(rad);
		v = sat * sin(rad);

		/* Transform to RGB */
		R = (y + Kv * v) * 255.0;
		G = (y - (Kb * Ku * u + Kr * Kv * v) / (1 - Kb - Kr)) * 255.0;
		B = (y + Ku * u) * 255.0;

		/* Clipping, in case of saturation */
		if (R < 0)
			R = 0;
		if (R > 255)
			R = 255;
		if (G < 0)
			G = 0;
		if (G > 255)
			G = 255;
		if (B < 0)
			B = 0;
		if (B > 255)
			B = 255;

		m_palette->set_pen_color(i & 0x7f, rgb_t(R, G ,B));
>>>>>>> 053fd769
	}
	

}

WRITE8_MEMBER(ppu_vt03_device::palette_write)
{
	//logerror("pal write %d %02x\n", offset, data);
	uint8_t pal_mask = (m_pal_mode == PAL_MODE_NEW_VG) ? 0x04 : 0x80;

	if (m_201x_regs[0] & pal_mask)
	{
		m_newpal[offset] = data;
		set_new_pen(offset);
	}
	else
	{
		if(m_pal_mode == PAL_MODE_NEW_VG)
			m_newpal[offset] = data;
		ppu2c0x_device::palette_write(space, offset, data);
	}
}

READ8_MEMBER( ppu_vt03_device::read )
{
	 return ppu2c0x_device::read(space,offset);
}

void ppu_vt03_device::init_palette(palette_device &palette, int first_entry)
{
	// todo, work out the format of the 12 palette bits instead of just calling the main init
	m_palette = &palette;
	ppu2c0x_device::init_palette(palette, first_entry, true);
}

void ppu_vt03_device::device_start()
{
	ppu2c0x_device::device_start();

	m_newpal = std::make_unique<uint8_t[]>(0x100);
	save_pointer(&m_newpal[0], "m_newpal", 0x100);

	save_item(NAME(m_201x_regs));
}

uint8_t ppu_vt03_device::get_201x_reg(int reg)
{
	//logerror(" getting reg %d is %02x ", reg, m_201x_regs[reg]);

	return m_201x_regs[reg];
}

void ppu_vt03_device::set_201x_reg(int reg, uint8_t data)
{
	m_201x_regs[reg] = data;
}

void ppu_vt03_device::device_reset()
{
	ppu2c0x_device::device_reset();

	m_read_bg.resolve_safe(0);
	m_read_sp.resolve_safe(0);
	for (int i = 0;i < 0xff;i++)
		m_newpal[i] = 0x0;

	// todo: what are the actual defaults for these?
	for (int i = 0;i < 0x20;i++)
		set_201x_reg(i, 0x00);

	init_palette(*m_palette, 0);
	
	m_read_bg4_bg3 = 0;
	m_va34 = 0;
}


uint8_t ppu_vt03_device::get_m_read_bg4_bg3()
{
	return m_read_bg4_bg3;
}

uint8_t ppu_vt03_device::get_va34()
{
	return m_va34;
}


void ppu_vt03_device::read_sprite_plane_data(int address)
{
	m_va34 = 0;
	m_planebuf[0] = m_read_sp((address + 0) & 0x1fff);
	m_planebuf[1] = m_read_sp((address + 8) & 0x1fff);

	int is4bpp = get_201x_reg(0x0) & 0x04;

	if (is4bpp)
	{
		m_va34 = 1;
		m_extplanebuf[0] = m_read_sp((address + 0) & 0x1fff);
		m_extplanebuf[1] = m_read_sp((address + 8) & 0x1fff);
	}
}

void ppu_vt03_device::make_sprite_pixel_data(uint8_t &pixel_data, int flipx)
{
	ppu2c0x_device::make_sprite_pixel_data(pixel_data, flipx);

	int is4bpp = get_201x_reg(0x0) & 0x04;

	if (is4bpp)
	{
		if (flipx)
		{
			// yes, shift by 5 and 6 because of the way the palette is arranged in RAM
			pixel_data |= (((m_extplanebuf[0] & 1) << 5) | ((m_extplanebuf[1] & 1) << 6));
			m_extplanebuf[0] = m_extplanebuf[0] >> 1;
			m_extplanebuf[1] = m_extplanebuf[1] >> 1;
		}
		else
		{
			pixel_data |= (((m_extplanebuf[0] >> 7) & 1) << 5) | (((m_extplanebuf[1] >> 7) & 1) << 6);
			m_extplanebuf[0] = m_extplanebuf[0] << 1;
			m_extplanebuf[1] = m_extplanebuf[1] << 1;
		}
	}
}

void ppu_vt03_device::draw_sprite_pixel(int sprite_xpos, int color, int pixel, uint8_t pixel_data, bitmap_ind16& bitmap)
{
	int is4bpp = get_201x_reg(0x0) & 0x04;
	int is16pix = get_201x_reg(0x0) & 0x01;

	if (is4bpp)
	{
		if (!is16pix)
		{
			bitmap.pix16(m_scanline, sprite_xpos + pixel) = pixel_data + (4 * color);
		}
		else
		{
			/* this mode makes use of the extra planes to increase sprite width instead
			   we probably need to split them out again and draw them at xpos+8 with a
			   cliprect - not seen used yet */
			bitmap.pix16(m_scanline, sprite_xpos + pixel) = pixel_data + (machine().rand()&3);
		}
	}
	else
	{
		ppu2c0x_device::draw_sprite_pixel(sprite_xpos, color, pixel, pixel_data, bitmap);
	}
}

void ppu_vt03_device::read_tile_plane_data(int address, int color)
{
	int is4bpp = get_201x_reg(0x0) & 0x02;

	if (m_201x_regs[0] & 0x10) // extended mode
		m_read_bg4_bg3 = color;
	else
		m_read_bg4_bg3 = 0;

	if (is4bpp)
	{
		m_va34 = 0;
		m_planebuf[0] = m_read_bg((address & 0x1fff));
		m_planebuf[1] = m_read_bg((address + 8) & 0x1fff);
		m_va34 = 1;
		m_extplanebuf[0] = m_read_bg((address & 0x1fff));
		m_extplanebuf[1] = m_read_bg((address + 8) & 0x1fff);
	}
	else
	{
		m_va34 = 0;
		m_planebuf[0] = m_read_bg((address & 0x1fff));
		m_planebuf[1] = m_read_bg((address + 8) & 0x1fff);
	}
}

void ppu_vt03_device::shift_tile_plane_data(uint8_t &pix)
{
	int is4bpp = get_201x_reg(0x0) & 0x02;

	ppu2c0x_device::shift_tile_plane_data(pix);

	if (is4bpp)
	{
		pix |= (((m_extplanebuf[0] >> 7) & 1) << 5) | (((m_extplanebuf[1] >> 7) & 1) << 6); // yes, shift by 5 and 6 because of the way the palette is arranged in RAM
		m_extplanebuf[0] = m_extplanebuf[0] << 1;
		m_extplanebuf[1] = m_extplanebuf[1] << 1;
	}
}

void ppu_vt03_device::draw_tile_pixel(uint8_t pix, int color, uint16_t back_pen, uint16_t *&dest, const pen_t *color_table)
{
	int is4bpp = get_201x_reg(0x0) & 0x02;

	if (!is4bpp)
	{
		ppu2c0x_device::draw_tile_pixel(pix, color, back_pen, dest, color_table);
	}
	else
	{
		int basepen;
		int pen;

		if (m_201x_regs[0] & 0x10) // extended mode
		{
			basepen = 0;
		}
		else
		{
			basepen = 4 * color; // for use in the palette decoding
		}

		if (pix)
		{
			pen = pix + basepen;
		}
		else
		{
			pen = 0; // fixme backpen logic probably differs on vt03 due to extra colours
		}
		*dest = pen;
	}
}

void ppu_vt03_device::read_extra_sprite_bits(int sprite_index)
{
	m_extra_sprite_bits = (m_spriteram[sprite_index + 2] & 0x1c) >>2;
}

uint8_t ppu_vt03_device::get_speva2_speva0()
{
	return m_extra_sprite_bits;
}

void ppu_vt03_device::set_2010_reg(uint8_t data)
{
	/*  7   : COLCOMP
	    6   : UNUSED (8bpp enable on VT09?)
	    5   : UNUSED
	    4   : BKEXTEN
	    3   : SPEXTEN
	    2   : SP16EN
	    1   : BK16EN
	    0   : PIX16EN */
	uint8_t pal_mask = (m_pal_mode == PAL_MODE_NEW_VG) ? 0x08 : 0x80;
	if ((m_201x_regs[0x0] & pal_mask) != (data & pal_mask))
	{
		if (data & pal_mask)
		{
			for (int i = 0;i < 256;i++)
			{
				set_new_pen(i);
			}
		}
		else
		{
			for (int i = 0;i < 256;i++)
			{
				m_palette->set_pen_indirect(i, i);
			}
		}
	}

	m_201x_regs[0x0] = data;
}

WRITE8_MEMBER(ppu_vt03_device::write)
{
	if (offset < 0x10)
	{
		ppu2c0x_device::write(space, offset, data);
	}
	else
	{
		logerror("%s: write to reg 0x20%02x %02x\n", machine().describe_context(), offset, data);
		switch (offset)
		{
		case 0x10:
			set_2010_reg(data);
			break;

		case 0x11:
			m_201x_regs[0x1] = data;
			break;

		case 0x12:
			m_201x_regs[0x2] = data;
			break;

		case 0x13:
			m_201x_regs[0x3] = data;
			break;

		case 0x14:
			m_201x_regs[0x4] = data;
			break;

		case 0x15:
			m_201x_regs[0x5] = data;
			break;

		case 0x16:
			m_201x_regs[0x6] = data;
			break;

		case 0x17:
			logerror("set reg 7 %02x\n", data);
			m_201x_regs[0x7] = data;
			break;

		case 0x18:
			logerror("set reg 8 %02x\n", data);
			m_201x_regs[0x8] = data;
			break;

		case 0x19:
			// reset gun port (value doesn't matter)
			break;

		case 0x1a:
			m_201x_regs[0xa] = data;
			break;

		case 0x1b:
			// unused
			break;

		case 0x1c:
			// (READ) x-coordinate of gun
			break;

		case 0x1d:
			// (READ) y-coordinate of gun
			break;

		case 0x1e:
			// (READ) x-coordinate of gun 2
			break;

		case 0x1f:
			// (READ) y-coordinate of gun 2
			break;
		}
	}
}<|MERGE_RESOLUTION|>--- conflicted
+++ resolved
@@ -40,7 +40,6 @@
 
 void ppu_vt03_device::set_new_pen(int i)
 {
-<<<<<<< HEAD
 	if((i < 0x20) && ((i & 0x3) == 0)) {
 		m_palette->set_pen_color(i & 0x7f, rgb_t(0, 0, 0));
 	} else {
@@ -134,91 +133,6 @@
 			
 			m_palette->set_pen_color(i & 0x7f, rgb_t(R, G ,B));
 		}
-=======
-	if(m_pal_mode == PAL_MODE_NEW_RGB) {
-		uint16_t rgbval = (m_newpal[i&0x7f] & 0xff) | ((m_newpal[(i&0x7f)+0x80] & 0xff)<<8);
-		uint8_t blue = (rgbval & 0x001f) << 3;
-		uint8_t green = (rgbval & 0x3e0) >> 2;
-		uint8_t red  = (rgbval & 0x7C00) >> 7;
-		m_palette->set_pen_color(i & 0x7f, rgb_t(red, green, blue));
-	} else {
-		// TODO: should this be tidied up?
-		uint16_t palval = (m_newpal[i&0x7f] & 0x3f) | ((m_newpal[(i&0x7f)+0x80] & 0x3f)<<6);
-
-		uint8_t rhue = palval & 0x0F;
-		uint8_t rlum = (palval >> 4) & 0x0F;
-		uint8_t rsat = (palval >> 8) & 0x0F;
-		//See http://wiki.nesdev.com/w/index.php/VT03%2B_Enhanced_Palette#Inverted_extended_color_numbers
-		bool inverted = (rlum < ((rsat + 1) >> 1) || rlum > (15 - (rsat >>1)));
-		if(inverted && (m_pal_mode != PAL_MODE_NEW_VG)) {
-			rsat = 16 - rsat;
-			rlum = (rlum - 8) & 0x0F;
-			uint8_t hue_lut[16] = {0xD, 0x7, 0x8, 0x9, 0xA, 0xB, 0xC, 0x1, 0x2, 0x3, 0x4, 0x5, 0x6, 0x0, 0xE, 0xF};
-			rhue = hue_lut[rhue];
-		}
-
-		// Get base color
-		double hue = 287.0;
-
-		double Kr = 0.2989;
-		double Kb = 0.1145;
-		double Ku = 2.029;
-		double Kv = 1.140;
-
-		double sat;
-		double y, u, v;
-		double rad;
-		int R, G, B;
-		switch (rhue)
-		{
-		case 0:
-			sat = 0; rad = 0;
-			y = 1.0;
-			break;
-
-		case 13:
-			sat = 0; rad = 0;
-			y = 0.77;
-			break;
-
-		case 14:
-		case 15:
-			sat = 0; rad = 0; y = 0;
-			break;
-
-		default:
-			sat = (m_pal_mode == PAL_MODE_NEW_VG) ? 0.5 : 0.7;
-			rad = M_PI * ((rhue * 30 + hue) / 180.0);
-			y = (m_pal_mode == PAL_MODE_NEW_VG) ? 0.4 : 0.9;
-			break;
-		}
-
-		sat *= (rsat / 15.0);
-		y *= (rlum / 15.0);
-		u = sat * cos(rad);
-		v = sat * sin(rad);
-
-		/* Transform to RGB */
-		R = (y + Kv * v) * 255.0;
-		G = (y - (Kb * Ku * u + Kr * Kv * v) / (1 - Kb - Kr)) * 255.0;
-		B = (y + Ku * u) * 255.0;
-
-		/* Clipping, in case of saturation */
-		if (R < 0)
-			R = 0;
-		if (R > 255)
-			R = 255;
-		if (G < 0)
-			G = 0;
-		if (G > 255)
-			G = 255;
-		if (B < 0)
-			B = 0;
-		if (B > 255)
-			B = 255;
-
-		m_palette->set_pen_color(i & 0x7f, rgb_t(R, G ,B));
->>>>>>> 053fd769
 	}
 	
 
