// license:BSD-3-Clause
// copyright-holders:Wilbert Pol,Nigel Barnes
/**********************************************************************

    Motorola MC6845 and compatible CRT controller emulation

    The following variations exist that are different in
    functionality and not just in speed rating(1):
        * Motorola 6845, 6845-1
        * Hitachi 6845 (= 46505R), 6845S (= 46505S), 6345/6445
        * Rockwell 6545, 6545-1 (= Synertek SY6545-1)
        * MOS Technology 6545-1

    (1) as per the document at
    http://www.6502.org/users/andre/hwinfo/crtc/diffs.html

    The various speed rated devices are usually identified by a
    letter, e.g. MC68A45, MC68B45. Hitachi's older HD46505 numbering
    identifies speed by numerical suffixes (-1, -2), which other
    manufacturers use to identify functional variants instead.

    The chip is originally designed by Hitachi, not by Motorola.

**********************************************************************/

/*

    TODO:

    - Change device video emulation x/y offsets when "show border color"
      is true
    - Support 'interlace and video' mode

    - hd6345
        - smooth scrolling
        - second cursor
        - interrupt request

*/

#include "emu.h"
#include "mc6845.h"

#include "screen.h"

#define LOG_SETUP   (1U << 1)
#define LOG_REGS    (1U << 2)
#define LOG_CONF    (1U << 3)
#define LOG_INTERLACE (1U << 4)

#define VERBOSE (LOG_SETUP|LOG_CONF|LOG_REGS)
//#define LOG_OUTPUT_FUNC osd_printf_info

#include "logmacro.h"

#define LOGSETUP(...)   LOGMASKED(LOG_SETUP,  __VA_ARGS__)
#define LOGREGS(...)    LOGMASKED(LOG_REGS,  __VA_ARGS__)
#define LOGCONF(...)    LOGMASKED(LOG_CONF,  __VA_ARGS__)
#define LOGINTL(...)    LOGMASKED(LOG_INTERLACE,  __VA_ARGS__)

DEFINE_DEVICE_TYPE(MC6845,   mc6845_device,   "mc6845",   "Motorola MC6845 CRTC")
DEFINE_DEVICE_TYPE(MC6845_1, mc6845_1_device, "mc6845_1", "Motorola MC6845-1 CRTC")
DEFINE_DEVICE_TYPE(R6545_1,  r6545_1_device,  "r6545_1",  "Rockwell R6545-1 CRTC")
DEFINE_DEVICE_TYPE(C6545_1,  c6545_1_device,  "c6545_1",  "Commodore C6545-1 CRTC")
DEFINE_DEVICE_TYPE(HD6845S,  hd6845s_device,  "hd6845s",  "Hitachi HD6845S CRTC") // same as HD46505S
DEFINE_DEVICE_TYPE(SY6545_1, sy6545_1_device, "sy6545_1", "Synertek SY6545-1 CRTC")
DEFINE_DEVICE_TYPE(SY6845E,  sy6845e_device,  "sy6845e",  "Synertek SY6845E CRTC")
DEFINE_DEVICE_TYPE(HD6345,   hd6345_device,   "hd6345",   "Hitachi HD6345 CRTC-II")
DEFINE_DEVICE_TYPE(AMS40489, ams40489_device, "ams40489", "AMS40489 ASIC (CRTC)")


/* mode macros */
#define MODE_TRANSPARENT            ((m_mode_control & 0x08) != 0)
#define MODE_TRANSPARENT_PHI2       ((m_mode_control & 0x88) == 0x88)
/* FIXME: not supported yet */
#define MODE_TRANSPARENT_BLANK      ((m_mode_control & 0x88) == 0x08)
#define MODE_UPDATE_STROBE          ((m_mode_control & 0x40) != 0)
#define MODE_CURSOR_SKEW            ((m_mode_control & 0x20) != 0)
#define MODE_DISPLAY_ENABLE_SKEW    ((m_mode_control & 0x10) != 0)
#define MODE_ROW_COLUMN_ADDRESSING  ((m_mode_control & 0x04) != 0)
#define MODE_ANY_INTERLACE          ((m_mode_control & 0x01) == 1)
#define MODE_INTERLACE              ((m_mode_control & 0x03) == 1)
#define MODE_INTERLACE_AND_VIDEO    ((m_mode_control & 0x03) == 3)


mc6845_device::mc6845_device(const machine_config &mconfig, device_type type, const char *tag, device_t *owner, uint32_t clock)
	: device_t(mconfig, type, tag, owner, clock)
	, device_video_interface(mconfig, *this, false)
	, m_line_timer(nullptr)
	, m_show_border_area(true)
	, m_noninterlace_adjust(0)
	, m_interlace_adjust(0)
	, m_clk_scale(1)
	, m_visarea_adjust_min_x(0)
	, m_visarea_adjust_max_x(0)
	, m_visarea_adjust_min_y(0)
	, m_visarea_adjust_max_y(0)
	, m_hpixels_per_column(0)
	, m_reconfigure_cb(*this)
	, m_begin_update_cb(*this)
	, m_update_row_cb(*this)
	, m_end_update_cb(*this)
	, m_on_update_addr_changed_cb(*this)
	, m_out_de_cb(*this)
	, m_out_cur_cb(*this)
	, m_out_hsync_cb(*this)
	, m_out_vsync_cb(*this)
{
}

mc6845_device::mc6845_device(const machine_config &mconfig, const char *tag, device_t *owner, uint32_t clock)
	: mc6845_device(mconfig, MC6845, tag, owner, clock)
{
}


void mc6845_device::device_post_load()
{
	recompute_parameters(true);
}


void mc6845_device::device_clock_changed()
{
	recompute_parameters(true);
}


void mc6845_device::call_on_update_address(int strobe)
{
	if (!m_on_update_addr_changed_cb.isnull())
		m_upd_trans_timer->adjust(attotime::zero, (m_update_addr << 8) | strobe);
	else
		fatalerror("M6845: transparent memory mode without handler\n");
}


void mc6845_device::address_w(uint8_t data)
{
	m_register_address_latch = data & 0x1f;
}


uint8_t mc6845_device::status_r()
{
	uint8_t ret = 0;

	/* VBLANK bit */
	if (m_supports_status_reg_d5 && !m_line_enable_ff)
		ret = ret | 0x20;

	/* light pen latched */
	if (m_supports_status_reg_d6 && m_light_pen_latched)
		ret = ret | 0x40;

	/* UPDATE ready */
	if (m_supports_status_reg_d7 && m_update_ready_bit)
		ret = ret | 0x80;

	return ret;
}


void mc6845_device::transparent_update()
{
	if (m_supports_transparent && MODE_TRANSPARENT)
	{
		if (MODE_TRANSPARENT_PHI2)
		{
			m_update_addr++;
			m_update_addr &= 0x3fff;
			call_on_update_address(MODE_UPDATE_STROBE);
		}
		else
		{
			/* MODE_TRANSPARENT_BLANK */
			if (m_update_ready_bit)
			{
				m_update_ready_bit = false;
				update_upd_adr_timer();
			}
		}
	}
}


uint8_t mc6845_device::register_r()
{
	uint8_t ret = 0;

	switch (m_register_address_latch)
	{
		case 0x0c:  ret = m_supports_disp_start_addr_r ? (m_disp_start_addr >> 8) & 0xff : 0; break;
		case 0x0d:  ret = m_supports_disp_start_addr_r ? (m_disp_start_addr >> 0) & 0xff : 0; break;
		case 0x0e:  ret = (m_cursor_addr    >> 8) & 0xff; break;
		case 0x0f:  ret = (m_cursor_addr    >> 0) & 0xff; break;
		// FIXME: status flag should not be reset if LPEN input is held high
		case 0x10:  ret = (m_light_pen_addr >> 8) & 0xff; m_light_pen_latched = false; break;
		case 0x11:  ret = (m_light_pen_addr >> 0) & 0xff; m_light_pen_latched = false; break;
		case 0x1f:  transparent_update(); break;

		/* all other registers are write only and return 0 */
		default: break;
	}

	return ret;
}


void mc6845_device::register_w(uint8_t data)
{
	LOGREGS("%s:M6845 reg 0x%02x = 0x%02x\n", machine().describe_context(), m_register_address_latch, data);

	/* Omits LOGSETUP logs of cursor registers as they tend to be spammy */
	if (m_register_address_latch < 0x0e &&
		m_register_address_latch != 0x0a &&
		m_register_address_latch != 0x0b) LOGSETUP(" * %02x <= %3u [%02x] %s\n", m_register_address_latch,
							  data, data, std::array<char const *, 16>
		 {{ "R0 - Horizontal Total",       "R1 - Horizontal Displayed",   "R2 - Horizontal Sync Position",
			"R3 - Sync Width",             "R4 - Vertical Total",         "R5 - Vertical Total Adjust",
			"R6 - Vertical Displayed",     "R7 - Vertical Sync Position", "R8 - Interlace & Skew",
			"R9 - Maximum Raster Address", "R10 - Cursor Start Raster",   "R11 - Cursor End Raster",
			"R12 - Start Address (H)",     "R13 - Start Address (L)",     "R14 - Cursor (H)",
			"R15 - Cursor (L)" }}[(m_register_address_latch & 0x0f)]);

	switch (m_register_address_latch)
	{
		case 0x00:  m_horiz_char_total =   data & 0xff; break;
		case 0x01:  m_horiz_disp       =   data & 0xff; break;
		case 0x02:  m_horiz_sync_pos   =   data & 0xff; break;
		case 0x03:  m_sync_width       =   data & 0xff; break;
		case 0x04:  m_vert_char_total  =   data & 0x7f; break;
		case 0x05:  m_vert_total_adj   =   data & 0x1f; break;
		case 0x06:  m_vert_disp        =   data & 0x7f; break;
		case 0x07:  m_vert_sync_pos    =   data & 0x7f; break;
		case 0x08:  m_mode_control     =   data & 0xff; break;
		case 0x09:  m_max_ras_addr     =   data & 0x1f; break;
		case 0x0a:  m_cursor_start_ras =   data & 0x7f; break;
		case 0x0b:  m_cursor_end_ras   =   data & 0x1f; break;
		case 0x0c:  m_disp_start_addr  = ((data & 0x3f) << 8) | (m_disp_start_addr & 0x00ff); break;
		case 0x0d:  m_disp_start_addr  = ((data & 0xff) << 0) | (m_disp_start_addr & 0xff00); break;
		case 0x0e:  m_cursor_addr      = ((data & 0x3f) << 8) | (m_cursor_addr & 0x00ff); break;
		case 0x0f:  m_cursor_addr      = ((data & 0xff) << 0) | (m_cursor_addr & 0xff00); break;
		case 0x10: /* read-only */ break;
		case 0x11: /* read-only */ break;
		case 0x12:
			if (m_supports_transparent)
			{
				m_update_addr = ((data & 0x3f) << 8) | (m_update_addr & 0x00ff);
				if(MODE_TRANSPARENT_PHI2)
					call_on_update_address(MODE_UPDATE_STROBE);
			}
			break;
		case 0x13:
			if (m_supports_transparent)
			{
				m_update_addr = ((data & 0xff) << 0) | (m_update_addr & 0xff00);
				if(MODE_TRANSPARENT_PHI2)
					call_on_update_address(MODE_UPDATE_STROBE);
			}
			break;
		case 0x1f:  transparent_update(); break;
		default: break;
	}

	/* display message if the Mode Control register is not zero */
	if ((m_register_address_latch == 0x08) && (m_mode_control != 0))
		if (!m_supports_transparent)
			logerror("M6845: Mode Control %02X is not supported!!!\n", m_mode_control);

	recompute_parameters(false);
}


void hd6345_device::address_w(uint8_t data)
{
	m_register_address_latch = data & 0x3f;
}


uint8_t hd6345_device::register_r()
{
	uint8_t ret = 0;

	switch (m_register_address_latch)
	{
		case 0x0c:  ret = (m_disp_start_addr  >> 8) & 0xff; break;
		case 0x0d:  ret = (m_disp_start_addr  >> 0) & 0xff; break;
		case 0x0e:  ret = (m_cursor_addr      >> 8) & 0xff; break;
		case 0x0f:  ret = (m_cursor_addr      >> 0) & 0xff; break;
		case 0x10:  ret = (m_light_pen_addr   >> 8) & 0xff; m_light_pen_latched = false; break;
		case 0x11:  ret = (m_light_pen_addr   >> 0) & 0xff; m_light_pen_latched = false; break;
		case 0x12:  ret = m_disp2_pos; break;
		case 0x13:  ret = (m_disp2_start_addr >> 8) & 0xff; break;
		case 0x14:  ret = (m_disp2_start_addr >> 0) & 0xff; break;
		case 0x15:  ret = m_disp3_pos; break;
		case 0x16:  ret = (m_disp3_start_addr >> 8) & 0xff; break;
		case 0x17:  ret = (m_disp3_start_addr >> 0) & 0xff; break;
		case 0x18:  ret = m_disp4_pos; break;
		case 0x19:  ret = (m_disp4_start_addr >> 8) & 0xff; break;
		case 0x1a:  ret = (m_disp4_start_addr >> 0) & 0xff; break;
		case 0x1b:  ret = m_vert_sync_pos_adj; break;
		case 0x1c: /* TODO: light pen raster */ break;
		case 0x1d:  ret = m_smooth_scroll_ras; break;
		case 0x1f: /* TODO: status */ break;
		case 0x21:  ret = m_mem_width_offs; break;
		case 0x24:  ret = (m_cursor2_addr     >> 8) & 0xff; break;
		case 0x25:  ret = (m_cursor2_addr     >> 0) & 0xff; break;
		case 0x26:  ret = m_cursor_width; break;
		case 0x27:  ret = m_cursor2_width; break;
	}

	return ret;
}

void hd6345_device::register_w(uint8_t data)
{
	LOGREGS("%s:HD6345 reg 0x%02x = 0x%02x\n", machine().describe_context(), m_register_address_latch, data);

	/* Omits LOGSETUP logs of cursor registers as they tend to be spammy */
	if (m_register_address_latch < 0x28 &&
		m_register_address_latch != 0x0a && m_register_address_latch != 0x0a &&
		m_register_address_latch != 0x0e && m_register_address_latch != 0x0f)
		LOGSETUP(" * %02x <= %3u [%02x] %s\n", m_register_address_latch, data, data, std::array<char const *, 40>
		 {{ "R0 - Horizontal Total",            "R1 - Horizontal Displayed",        "R2 - Horizontal Sync Position",
			"R3 - Sync Width",                  "R4 - Vertical Total",              "R5 - Vertical Total Adjust",
			"R6 - Vertical Displayed",          "R7 - Vertical Sync Position",      "R8 - Interlace Mode & Skew",
			"R9 - Maximum Raster Address",      "R10 - Cursor 1 Start",             "R11 - Cursor 1 End",
			"R12 - Screen 1 Start Address (H)", "R13 - Screen 1 Start Address (L)", "R14 - Cursor 1 Address (H)",
			"R15 - Cursor 1 Address (L)",       "R16 - Light Pen (H)",              "R17 - Light Pen (L)",
			"R18 - Screen 2 Start Position",    "R19 - Screen 2 Start Address (H)", "R20 - Screen 2 Start Address (L)",
			"R21 - Screen 3 Start Position",    "R22 - Screen 3 Start Address (H)", "R23 - Screen 3 Start Address (L)",
			"R24 - Screen 4 Start Position",    "R25 - Screen 4 Start Address (H)", "R26 - Screen 4 Start Address (L)",
			"R27 - Vertical Sync Position Adj", "R28 - Light Pen Raster",           "R29 - Smooth Scrolling",
			"R30 - Control 1",                  "R31 - Control 2",                  "R32 - Control 3",
			"R33 - Memory Width Offset",        "R34 - Cursor 2 Start",             "R35 - Cursor 2 End",
			"R36 - Cursor 2 Address (H)",       "R37 - Cursor 2 Address (L)",       "R38 - Cursor 1 Width",
			"R39 - Cursor 2 Width" }}[(m_register_address_latch & 0x3f)]);

	switch (m_register_address_latch)
	{
		case 0x00:  m_horiz_char_total =   data & 0xff; break;
		case 0x01:  m_horiz_disp       =   data & 0xff; break;
		case 0x02:  m_horiz_sync_pos   =   data & 0xff; break;
		case 0x03:  m_sync_width       =   data & 0xff; break;
		case 0x04:  m_vert_char_total  =   data & 0xff; break;
		case 0x05:  m_vert_total_adj   =   data & 0x1f; break;
		case 0x06:  m_vert_disp        =   data & 0xff; break;
		case 0x07:  m_vert_sync_pos    =   data & 0xff; break;
		case 0x08:  m_mode_control     =   data & 0xf3; break;
		case 0x09:  m_max_ras_addr     =   data & 0x1f; break;
		case 0x0a:  m_cursor_start_ras =   data & 0x7f; break;
		case 0x0b:  m_cursor_end_ras   =   data & 0x1f; break;
		case 0x0c:  m_disp_start_addr  = ((data & 0x3f) << 8) | (m_disp_start_addr & 0x00ff); break;
		case 0x0d:  m_disp_start_addr  = ((data & 0xff) << 0) | (m_disp_start_addr & 0xff00); break;
		case 0x0e:  m_cursor_addr      = ((data & 0x3f) << 8) | (m_cursor_addr & 0x00ff); break;
		case 0x0f:  m_cursor_addr      = ((data & 0xff) << 0) | (m_cursor_addr & 0xff00); break;
		case 0x10: /* read-only */ break;
		case 0x11: /* read-only */ break;
		case 0x12:  m_disp2_pos         =   data & 0xff; break;
		case 0x13:  m_disp2_start_addr  = ((data & 0x3f) << 8) | (m_disp2_start_addr & 0x00ff); break;
		case 0x14:  m_disp2_start_addr  = ((data & 0xff) << 0) | (m_disp2_start_addr & 0xff00); break;
		case 0x15:  m_disp3_pos         =   data & 0xff; break;
		case 0x16:  m_disp3_start_addr  = ((data & 0x3f) << 8) | (m_disp3_start_addr & 0x00ff); break;
		case 0x17:  m_disp3_start_addr  = ((data & 0xff) << 0) | (m_disp3_start_addr & 0xff00); break;
		case 0x18:  m_disp4_pos         =   data & 0xff; break;
		case 0x19:  m_disp4_start_addr  = ((data & 0x3f) << 8) | (m_disp4_start_addr & 0x00ff); break;
		case 0x1a:  m_disp4_start_addr  = ((data & 0xff) << 0) | (m_disp4_start_addr & 0xff00); break;
		case 0x1b:  m_vert_sync_pos_adj =   data & 0x1f; break;
		case 0x1c: /* read-only */ break;
		case 0x1d:  m_smooth_scroll_ras =   data & 0x1f; break;
		case 0x1e:  m_control1          =   data & 0xff; break;
		case 0x1f:  m_control2          =   data & 0xf8; break;
		case 0x20:  m_control3          =   data & 0xfe; break;
		case 0x21:  m_mem_width_offs    =   data & 0xff; break;
		case 0x22:  m_cursor2_start_ras =   data & 0x7f; break;
		case 0x23:  m_cursor2_end_ras   =   data & 0x1f; break;
		case 0x24:  m_cursor2_addr      = ((data & 0x3f) << 8) | (m_cursor2_addr & 0x00ff); break;
		case 0x25:  m_cursor2_addr      = ((data & 0xff) << 0) | (m_cursor2_addr & 0xff00); break;
		case 0x26:  m_cursor_width      =   data & 0xff; break;
		case 0x27:  m_cursor2_width     =   data & 0xff; break;
	}

	recompute_parameters(false);
}


int mc6845_device::de_r()
{
	return m_de;
}


int mc6845_device::cursor_r()
{
	return m_cur;
}


int mc6845_device::hsync_r()
{
	return m_hsync;
}


int mc6845_device::vsync_r()
{
	return m_vsync;
}


void mc6845_device::recompute_parameters(bool postload)
{
	uint16_t hsync_on_pos, hsync_off_pos, vsync_on_pos, vsync_off_pos;

	uint16_t video_char_height = m_max_ras_addr + (MODE_INTERLACE_AND_VIDEO ? m_interlace_adjust : m_noninterlace_adjust);   // fix garbage at the bottom of the screen (eg victor9k)
	// Would be useful for 'interlace and video' mode support...
	// uint16_t frame_char_height = (MODE_INTERLACE_AND_VIDEO ? m_max_ras_addr / 2 : m_max_ras_addr) + 1;

	/* compute the screen sizes */
	uint16_t horiz_pix_total = (m_horiz_char_total + 1) * m_hpixels_per_column;
	uint16_t vert_pix_total = (m_vert_char_total + 1) * video_char_height + m_vert_total_adj;

	/* determine the visible area, avoid division by 0 */
	uint16_t max_visible_x = m_horiz_disp * m_hpixels_per_column - 1;
	uint16_t max_visible_y = m_vert_disp * video_char_height - 1;

	/* determine the syncing positions */
	uint8_t horiz_sync_char_width = m_sync_width & 0x0f;
	uint8_t vert_sync_pix_width = m_supports_vert_sync_width ? (m_sync_width >> 4) & 0x0f : 0x10;

	if (horiz_sync_char_width == 0)
		horiz_sync_char_width = 0x10;

	if (vert_sync_pix_width == 0)
		vert_sync_pix_width = 0x10;

	/* determine the transparent update cycle time, 1 update every 4 character clocks */
	m_upd_time = cclks_to_attotime(4 * m_hpixels_per_column);

	hsync_on_pos = m_horiz_sync_pos * m_hpixels_per_column;
	hsync_off_pos = hsync_on_pos + (horiz_sync_char_width * m_hpixels_per_column);
	vsync_on_pos = m_vert_sync_pos * video_char_height;
	vsync_off_pos = vsync_on_pos + vert_sync_pix_width;

	// the Commodore PET computers have a non-standard 20kHz monitor which
	// requires a wider HSYNC pulse that extends past the scanline width
	if (hsync_off_pos > horiz_pix_total)
		hsync_off_pos = horiz_pix_total;

	if (vsync_on_pos > vert_pix_total)
		vsync_on_pos = vert_pix_total;

	if (vsync_off_pos > vert_pix_total)
		vsync_off_pos = vert_pix_total;

	/* update only if screen parameters changed, unless we are coming here after loading the saved state */
	if (postload ||
		(horiz_pix_total != m_horiz_pix_total) || (vert_pix_total != m_vert_pix_total) ||
		(max_visible_x != m_max_visible_x) || (max_visible_y != m_max_visible_y) ||
		(hsync_on_pos != m_hsync_on_pos) || (vsync_on_pos != m_vsync_on_pos) ||
		(hsync_off_pos != m_hsync_off_pos) || (vsync_off_pos != m_vsync_off_pos) ||
		(MODE_INTERLACE_AND_VIDEO && m_double_r6_in_interlace_video_mode))
	{
		/* update the screen if we have valid data */
		if ((horiz_pix_total > 0) && (max_visible_x < horiz_pix_total) &&
			(vert_pix_total > 0) && (max_visible_y < vert_pix_total) &&
			(hsync_on_pos <= horiz_pix_total) && (vsync_on_pos <= vert_pix_total) &&
			(hsync_on_pos != hsync_off_pos))
		{
			rectangle visarea;

			attotime refresh = cclks_to_attotime((m_horiz_char_total + 1) * vert_pix_total);

			if (MODE_INTERLACE_AND_VIDEO && m_double_r6_in_interlace_video_mode)
			{
<<<<<<< HEAD
				visible_height *= 2;
				vert_pix_total *= 2;
=======
				//max_visible_y *= 2;
				//vert_pix_total *= 2;
>>>>>>> ae6efd37
			}

			if(m_show_border_area)
				visarea.set(0, horiz_pix_total-2, 0, vert_pix_total-2);
			else
				visarea.set(0 + m_visarea_adjust_min_x, max_visible_x + m_visarea_adjust_max_x, 0 + m_visarea_adjust_min_y, max_visible_y + m_visarea_adjust_max_y);

			LOGCONF("M6845 config screen: HTOTAL: %d  VTOTAL: %d  MAX_X: %d  MAX_Y: %d  HSYNC: %d-%d  VSYNC: %d-%d  Freq: %ffps\n",
				 horiz_pix_total, vert_pix_total, max_visible_x, max_visible_y, hsync_on_pos, hsync_off_pos - 1, vsync_on_pos, vsync_off_pos - 1, refresh.as_hz());

			if (has_screen())
				screen().configure(horiz_pix_total, vert_pix_total, visarea, refresh.as_attoseconds());

			if(!m_reconfigure_cb.isnull())
				m_reconfigure_cb(horiz_pix_total, vert_pix_total, visarea, refresh.as_attoseconds());

			m_has_valid_parameters = true;
		}
		else
			m_has_valid_parameters = false;

		m_horiz_pix_total = horiz_pix_total;
		m_vert_pix_total = vert_pix_total;
		m_max_visible_x = max_visible_x;
		m_max_visible_y = max_visible_y;
		m_hsync_on_pos = hsync_on_pos;
		m_hsync_off_pos = hsync_off_pos;
		m_vsync_on_pos = vsync_on_pos;
		m_vsync_off_pos = vsync_off_pos;
		if (m_line_timer && !m_line_timer->enabled() && m_has_valid_parameters)
		{
			m_line_timer->adjust(cclks_to_attotime(m_horiz_char_total + 1));
		}
		if ( (!m_reconfigure_cb.isnull()) && (!postload) )
			m_line_counter = 0;
	}
}


void mc6845_device::update_counters()
{
	m_character_counter = attotime_to_cclks(m_line_timer->elapsed());

	if (m_hsync_off_timer->enabled())
	{
		m_hsync_width_counter = attotime_to_cclks(m_hsync_off_timer->elapsed());
	}
}


void mc6845_device::set_de(int state)
{
	if (m_de != state)
	{
		m_de = state;

		if (m_de)
		{
			/* If the upd_adr_timer was running, cancel it */
			m_upd_adr_timer->adjust(attotime::never);
		}
		else
		{
			/* if transparent update was requested fire the update timer */
			if(!m_update_ready_bit)
				update_upd_adr_timer();
		}

		m_out_de_cb(m_de);
	}
}


void mc6845_device::set_hsync(int state)
{
	if (m_hsync != state)
	{
		m_hsync = state;
		m_out_hsync_cb(m_hsync);
	}
}


void mc6845_device::set_vsync(int state)
{
	if (m_vsync != state)
	{
		m_vsync = state;
		m_out_vsync_cb(m_vsync);
	}
}


void mc6845_device::set_cur(int state)
{
	if (m_cur != state)
	{
		m_cur = state;
		m_out_cur_cb(m_cur);
	}
}


void mc6845_device::update_upd_adr_timer()
{
	if (! m_de && m_supports_transparent)
		m_upd_adr_timer->adjust(m_upd_time);
}


bool mc6845_device::match_line()
{
	/* Check if we've reached the end of active display */
	if ( m_line_counter == m_vert_disp )
	{
		m_line_enable_ff = false;
		m_current_disp_addr = m_disp_start_addr;
	}

	/* Check if VSYNC should be enabled */
	if ( m_line_counter == m_vert_sync_pos )
	{
		if (MODE_INTERLACE_AND_VIDEO && m_odd_field)
		{
			m_interlace_vsync_half_line_timer->adjust(cclks_to_attotime(m_horiz_char_total / 2));
			return false;
		}

		m_vsync_width_counter = 0;
		m_vsync_ff = 1;

		return true;
	}

	return false;
}


bool mc6845_device::check_cursor_visible(uint16_t ra, uint16_t line_addr)
{
	if (!m_cursor_state)
		return false;

	if ((m_cursor_addr < line_addr) ||
		(m_cursor_addr >= (line_addr + m_horiz_disp)))
	{
		// Not a cursor character line.
		return false;
	}

	uint16_t cursor_start_ras = m_cursor_start_ras & 0x1f;
	uint16_t max_ras_addr = m_max_ras_addr + (MODE_INTERLACE_AND_VIDEO ? m_interlace_adjust : m_noninterlace_adjust) - 1;

	if (cursor_start_ras > max_ras_addr)
	{
		// No cursor.
		return false;
	}

	// TODO explore the edge cases in the 'interlace and video' mode.

	if (cursor_start_ras <= m_cursor_end_ras)
	{
		if (m_cursor_end_ras > max_ras_addr)
		{
			// Wraps to produce a full cursor.
			return true;
		}
		// Cursor from start to end inclusive.
		return (ra >= cursor_start_ras) && (ra <= m_cursor_end_ras);
	}

	// Otherwise cursor_start_ras > m_cursor_end_ras giving a split cursor.
	return (ra <= m_cursor_end_ras) || (ra >= cursor_start_ras);
}

// The HD6845 cursor does not wrap as it does for the MC6845.
bool hd6845s_device::check_cursor_visible(uint16_t ra, uint16_t line_addr)
{
	if (!m_cursor_state)
		return false;

	if ((m_cursor_addr < line_addr) ||
		(m_cursor_addr >= (line_addr + m_horiz_disp)))
	{
		// Not a cursor character line.
		return false;
	}

	uint16_t cursor_start_ras = m_cursor_start_ras & 0x1f;
	uint16_t max_ras_addr = m_max_ras_addr + (MODE_INTERLACE_AND_VIDEO ? m_interlace_adjust : m_noninterlace_adjust) - 1;

	if (cursor_start_ras > max_ras_addr || cursor_start_ras > m_cursor_end_ras)
	{
		// No cursor.
		return false;
	}

	// Cursor from start to end inclusive.
	return (ra >= cursor_start_ras) && (ra <= m_cursor_end_ras);
}


TIMER_CALLBACK_MEMBER(mc6845_device::handle_line_timer)
{
	bool new_vsync = m_vsync;

	m_character_counter = 0;
	m_cursor_x = -1;

	LOGINTL("handle_line_timer - m_vsync: %d m_vsync_ff: %d m_line_counter: %d, m_raster_counter: %d, m_odd_field: %d, interlace_video: %d\n",
		m_vsync, m_vsync_ff, m_line_counter, m_raster_counter, m_odd_field, MODE_INTERLACE_AND_VIDEO);

	/* Check if VSYNC is active */
	if ( m_vsync_ff )
	{
		uint8_t vsync_width = m_supports_vert_sync_width ? (m_sync_width >> 4) & 0x0f : 0;

		// increment counter so systems that don't support specifying vsync width gets the default 16 scan lines
		m_vsync_width_counter = ( m_vsync_width_counter + 1 ) & 0x0F;

		/* Check if we've reached end of VSYNC */
		if ( m_vsync_width_counter == vsync_width )
		{
			m_vsync_ff = 0;

			new_vsync = false;
		}
	}

	if (!m_adjust_active)
	{
		LOGINTL("checking raster: m_raster_counter: %d, m_max_ras_addr: %d m_interlace_adjust: %d, mode: %d, odd: %d\n", 
			m_raster_counter, m_max_ras_addr, m_interlace_adjust, MODE_INTERLACE_AND_VIDEO, m_odd_field);
		if ((!MODE_INTERLACE_AND_VIDEO && m_raster_counter == m_max_ras_addr + m_noninterlace_adjust - 1) ||
			(MODE_INTERLACE_AND_VIDEO && (m_raster_counter >= (m_max_ras_addr + m_interlace_adjust - 2)))
			)
		{
			LOGINTL("char raster complete: m_raster_counter: %d\n", m_raster_counter); 
			/* Check if we have reached the end of the vertical area */
			if ( m_line_counter == m_vert_char_total )
			{
				m_adjust_counter = 0;
				m_adjust_active = 1;
			}

			// TODO - handle MODE_INTERLACE half lines
			m_raster_counter = (MODE_INTERLACE_AND_VIDEO && m_odd_field) ? 1 : 0;
			m_line_counter = ( m_line_counter + 1 ) & 0x7F;
			m_line_address = ( m_line_address + m_horiz_disp ) & 0x3fff;

			if (match_line())
			{
				new_vsync = true;
				if (MODE_ANY_INTERLACE)
				{
					m_odd_field = !m_odd_field;
				}
			}
		}
		else
		{
			m_raster_counter = ( m_raster_counter + ((MODE_INTERLACE_AND_VIDEO) ? 2 : 1) ) & 0x1F;
		}
	}
	else
	{
		/* Check if we have reached the end of a full cycle */
		if ((!MODE_INTERLACE_AND_VIDEO && (m_adjust_counter == m_vert_total_adj )) ||
			(MODE_INTERLACE_AND_VIDEO && ((m_adjust_counter + 1) >= m_vert_total_adj)))
		{
			m_adjust_active = 0;
			m_raster_counter = 0;
			m_line_counter = 0;
			m_line_address = m_disp_start_addr;
			m_line_enable_ff = true;

			if (m_supports_vert_sync_width)
			{
				if (match_line())
				{
					new_vsync = true;
					if (MODE_ANY_INTERLACE)
					{
						m_odd_field = !m_odd_field;
					}
				}
			}

			/* also update the cursor state now */
			update_cursor_state();

			if (has_screen())
			{
				LOGINTL("screen - reset origin()\n");
				// TODO fix screen reset_orgin()
				//screen().reset_origin();
			}
		}
		else
		{
			m_adjust_counter = (m_adjust_counter + 1) & 0x1F;
		}
	}

	if ( m_line_enable_ff )
	{
		/* Schedule DE off signal change */
		m_de_off_timer->adjust(cclks_to_attotime(m_horiz_disp));

		/* Is cursor visible on this line? */
		if (check_cursor_visible(m_raster_counter, m_line_address))
		{
			m_cursor_x = m_cursor_addr - m_line_address;

			/* Schedule CURSOR ON signal */
			m_cursor_on_timer->adjust(cclks_to_attotime(m_cursor_x));
		}
	}

	/* Schedule HSYNC on signal */
	m_hsync_on_timer->adjust(cclks_to_attotime(m_horiz_sync_pos));

	/* Schedule our next callback */
	m_line_timer->adjust(cclks_to_attotime(m_horiz_char_total + 1));

	/* Set VSYNC and DE signals */
	set_vsync( new_vsync );
<<<<<<< HEAD
	set_de( (m_line_enable_ff && nonzero_horizontal_width) ? 1 : 0 );
=======
	set_de( m_line_enable_ff ? true : false );
>>>>>>> ae6efd37
}


TIMER_CALLBACK_MEMBER(mc6845_device::de_off_tick)
{
	set_de( false );
}

TIMER_CALLBACK_MEMBER(mc6845_device::cursor_on)
{
	set_cur(true);

	/* Schedule CURSOR off signal */
	m_cursor_off_timer->adjust(cclks_to_attotime(1));
}

TIMER_CALLBACK_MEMBER(mc6845_device::cursor_off)
{
	set_cur(false);
}

TIMER_CALLBACK_MEMBER(mc6845_device::hsync_on)
{
	uint8_t hsync_width = ( m_sync_width & 0x0f ) ? ( m_sync_width & 0x0f ) : 0x10;

	m_hsync_width_counter = 0;
	set_hsync( true );

	/* Schedule HSYNC off signal */
	m_hsync_off_timer->adjust(cclks_to_attotime(hsync_width));
}

TIMER_CALLBACK_MEMBER(mc6845_device::hsync_off)
{
	set_hsync( false );
}

TIMER_CALLBACK_MEMBER(mc6845_device::latch_light_pen)
{
	m_light_pen_addr = get_ma();
	m_light_pen_latched = true;
}

TIMER_CALLBACK_MEMBER(mc6845_device::adr_update_tick)
{
	/* fire a update address strobe */
	call_on_update_address(MODE_UPDATE_STROBE);
}

TIMER_CALLBACK_MEMBER(mc6845_device::transparent_update_tick)
{
	int addr = (param >> 8);
	int strobe = (param & 0xff);

	/* call the callback function -- we know it exists */
	m_on_update_addr_changed_cb(addr, strobe);

	if(!m_update_ready_bit && MODE_TRANSPARENT_BLANK)
	{
		m_update_addr++;
		m_update_addr &= 0x3fff;
		m_update_ready_bit = true;
	}
}

TIMER_CALLBACK_MEMBER(mc6845_device::interlace_vsync)
{
	LOGINTL("interlace vsync\n");
	// cancel the timer for now
	m_interlace_vsync_half_line_timer->adjust(attotime::never);

	m_vsync_width_counter = 0;
	m_vsync_ff = 1;
	m_odd_field = !m_odd_field;

	set_vsync(true);
}

uint16_t mc6845_device::get_ma()
{
	update_counters();

	return ( m_line_address + m_character_counter ) & 0x3fff;
}


uint8_t mc6845_device::get_ra()
{
	return m_raster_counter;
}


void mc6845_device::assert_light_pen_input()
{
	/* compute the pixel coordinate of the NEXT character -- this is when the light pen latches */
	/* set the timer that will latch the display address into the light pen registers */
	m_light_pen_latch_timer->adjust(cclks_to_attotime(1));
}


// Microbee requires precise supplied light-pen address
void mc6845_device::assert_light_pen_input(u16 ma)
{
	m_light_pen_addr = ma;
	m_light_pen_latched = true;
}


void mc6845_device::set_hpixels_per_column(int hpixels_per_column)
{
	/* validate arguments */
	assert(hpixels_per_column > 0);

	if (hpixels_per_column != m_hpixels_per_column)
	{
		m_hpixels_per_column = hpixels_per_column;
		recompute_parameters(false);
	}
}


void mc6845_device::update_cursor_state()
{
	/* save and increment cursor counter */
	uint8_t last_cursor_blink_count = m_cursor_blink_count;
	m_cursor_blink_count = m_cursor_blink_count + 1;

	/* switch on cursor blinking mode */
	switch (m_cursor_start_ras & 0x60)
	{
		/* always on */
		case 0x00: m_cursor_state = true; break;

		/* always off */
		default:
		case 0x20: m_cursor_state = false; break;

		/* fast blink */
		case 0x40:
			if ((last_cursor_blink_count & 0x10) != (m_cursor_blink_count & 0x10))
				m_cursor_state = !m_cursor_state;
			break;

		/* slow blink */
		case 0x60:
			if ((last_cursor_blink_count & 0x20) != (m_cursor_blink_count & 0x20))
				m_cursor_state = !m_cursor_state;
			break;
	}
}


uint8_t mc6845_device::draw_scanline(int y, bitmap_rgb32 &bitmap, const rectangle &cliprect)
{
	/* compute the current raster line */
	uint8_t ra = y % (m_max_ras_addr + (MODE_INTERLACE_AND_VIDEO ? m_interlace_adjust : m_noninterlace_adjust));

	// Check if the cursor is visible and is on this scanline.
	int cursor_visible = check_cursor_visible(ra, m_current_disp_addr);

	// Compute the cursor X position, or -1 if not visible. This position
	// is in units of characters and is relative to the start of the
	// displayable area, not relative to the screen bitmap origin.
	int8_t cursor_x = cursor_visible ? (m_cursor_addr - m_current_disp_addr) : -1;
	int de = (y <= m_max_visible_y) ? 1 : 0;
	int vbp = m_vert_pix_total - m_vsync_off_pos;
	if (vbp < 0) vbp = 0;
	int hbp = m_horiz_pix_total - m_hsync_off_pos;
	if (hbp < 0) hbp = 0;

	/* call the external system to draw it */
	if (MODE_ROW_COLUMN_ADDRESSING)
	{
		uint8_t cc = 0;
		uint8_t cr = y / (m_max_ras_addr + (MODE_INTERLACE_AND_VIDEO ? m_interlace_adjust : m_noninterlace_adjust));
		uint16_t ma = (cr << 8) | cc;

		m_update_row_cb(bitmap, cliprect, ma + m_disp_start_addr, ra, y, m_horiz_disp, cursor_x, de, hbp, vbp);
	}
	else
	{
		m_update_row_cb(bitmap, cliprect, m_current_disp_addr, ra, y, m_horiz_disp, cursor_x, de, hbp, vbp);
	}

	/* update MA if the last raster address */
	if ((!MODE_INTERLACE_AND_VIDEO && (ra == m_max_ras_addr + m_noninterlace_adjust - 1)) ||
		(MODE_INTERLACE_AND_VIDEO && (ra >= m_max_ras_addr + m_interlace_adjust - 1)))
	{
		m_current_disp_addr = (m_current_disp_addr + m_horiz_disp) & 0x3fff;
	}

	return ra;
}


uint8_t hd6345_device::draw_scanline(int y, bitmap_rgb32 &bitmap, const rectangle &cliprect)
{
	uint8_t ra = hd6845s_device::draw_scanline(y, bitmap, cliprect);

	/* update MA for screen split */
	if (ra == m_max_ras_addr + (MODE_INTERLACE_AND_VIDEO ? m_interlace_adjust : m_noninterlace_adjust) - 1)
	{
		int y_pos = y / (m_max_ras_addr + (MODE_INTERLACE_AND_VIDEO ? m_interlace_adjust : m_noninterlace_adjust));
		if ((m_control1 & 0x03) > 0 && y_pos == m_disp2_pos && m_disp2_pos != m_disp3_pos && m_disp2_pos != m_disp4_pos)
			m_current_disp_addr = m_disp2_start_addr;
		if ((m_control1 & 0x03) > 1 && y_pos == m_disp3_pos && m_disp3_pos != m_disp2_pos && m_disp3_pos != m_disp4_pos)
			m_current_disp_addr = m_disp3_start_addr;
		if ((m_control1 & 0x03) > 2 && y_pos == m_disp4_pos && m_disp4_pos != m_disp2_pos && m_disp4_pos != m_disp3_pos)
			m_current_disp_addr = m_disp4_start_addr;
	}

	return ra;
}


uint32_t mc6845_device::screen_update(screen_device &screen, bitmap_rgb32 &bitmap, const rectangle &cliprect)
{
	assert(bitmap.valid());

	if (m_has_valid_parameters)
	{
		if (m_display_disabled_msg_shown == true)
		{
			logerror("M6845: Valid screen parameters - display reenabled!!!\n");
			m_display_disabled_msg_shown = false;
		}

		/* call the set up function if any */
		m_begin_update_cb(bitmap, cliprect);

		if (cliprect.min_y == 0)
		{
			/* read the start address at the beginning of the frame */
			m_current_disp_addr = m_disp_start_addr;
		}

		/* for each row in the visible region */
		for (uint16_t y = cliprect.min_y; y <= cliprect.max_y; y++)
		{
			this->draw_scanline(y, bitmap, cliprect);
		}

		/* call the tear down function if any */
		m_end_update_cb(bitmap, cliprect);
	}
	else
	{
		if (m_display_disabled_msg_shown == false)
		{
			logerror("M6845: Invalid screen parameters - display disabled!!!\n");
			m_display_disabled_msg_shown = true;
		}
	}

	return 0;
}


void mc6845_device::device_start()
{
	assert(clock() > 0);
	assert(m_hpixels_per_column > 0);

	/* bind delegates */
	m_reconfigure_cb.resolve();
	m_begin_update_cb.resolve_safe();
	m_update_row_cb.resolve_safe();
	m_end_update_cb.resolve_safe();
	m_on_update_addr_changed_cb.resolve();

	/* create the timers */
	m_line_timer = timer_alloc(FUNC(mc6845_device::handle_line_timer), this);
	m_de_off_timer = timer_alloc(FUNC(mc6845_device::de_off_tick), this);
	m_cursor_on_timer = timer_alloc(FUNC(mc6845_device::cursor_on), this);
	m_cursor_off_timer = timer_alloc(FUNC(mc6845_device::cursor_off), this);
	m_hsync_on_timer = timer_alloc(FUNC(mc6845_device::hsync_on), this);
	m_hsync_off_timer = timer_alloc(FUNC(mc6845_device::hsync_off), this);
	m_light_pen_latch_timer = timer_alloc(FUNC(mc6845_device::latch_light_pen), this);
	m_upd_adr_timer = timer_alloc(FUNC(mc6845_device::adr_update_tick), this);
	m_upd_trans_timer = timer_alloc(FUNC(mc6845_device::transparent_update_tick), this);
	m_interlace_vsync_half_line_timer = timer_alloc(FUNC(mc6845_device::interlace_vsync), this);

	/* Use some large startup values */
	m_horiz_char_total = 0xff;
	m_max_ras_addr = 0x1f;
	m_vert_char_total = 0x7f;
	m_mode_control = 0x00;

	m_supports_disp_start_addr_r = false;  // MC6845 can not read Display Start (double checked on datasheet)
	m_supports_vert_sync_width = false;
	m_supports_status_reg_d5 = false;
	m_supports_status_reg_d6 = false;
	m_supports_status_reg_d7 = false;
	m_supports_transparent = false;
	m_double_r6_in_interlace_video_mode = true;
	m_has_valid_parameters = false;
	m_display_disabled_msg_shown = false;
	m_odd_field = false;
	m_line_enable_ff = false;
	m_vsync_ff = 0;
	m_raster_counter = 0;
	m_adjust_active = 0;
	m_horiz_sync_pos = 1;
	m_vert_sync_pos = 1;
	m_de = 0;
	m_sync_width = 1;
	m_horiz_pix_total = m_vert_pix_total = 0;
	m_max_visible_x = m_max_visible_y = 0;
	m_hsync_on_pos = m_vsync_on_pos = 0;
	m_hsync_off_pos = m_vsync_off_pos = 0;
	m_vsync = m_hsync = 0;
	m_cur = 0;
	m_line_counter = 0;
	m_horiz_disp = m_vert_disp = 0;
	m_vert_sync_pos = 0;
	m_vert_total_adj = 0;
	m_cursor_start_ras = m_cursor_end_ras = m_cursor_addr = 0;
	m_cursor_blink_count = 0;
	m_cursor_state = 0;
	m_update_ready_bit = 0;
	m_line_address = 0;
	m_current_disp_addr = 0;
	m_disp_start_addr = 0;
	m_noninterlace_adjust = 1;
	m_interlace_adjust = 1;

	save_item(NAME(m_show_border_area));
	save_item(NAME(m_visarea_adjust_min_x));
	save_item(NAME(m_visarea_adjust_max_x));
	save_item(NAME(m_visarea_adjust_min_y));
	save_item(NAME(m_visarea_adjust_max_y));
	save_item(NAME(m_hpixels_per_column));
	save_item(NAME(m_register_address_latch));
	save_item(NAME(m_horiz_char_total));
	save_item(NAME(m_horiz_disp));
	save_item(NAME(m_horiz_sync_pos));
	save_item(NAME(m_sync_width));
	save_item(NAME(m_vert_char_total));
	save_item(NAME(m_vert_total_adj));
	save_item(NAME(m_vert_disp));
	save_item(NAME(m_vert_sync_pos));
	save_item(NAME(m_mode_control));
	save_item(NAME(m_max_ras_addr));
	save_item(NAME(m_cursor_start_ras));
	save_item(NAME(m_cursor_end_ras));
	save_item(NAME(m_disp_start_addr));
	save_item(NAME(m_cursor_addr));
	save_item(NAME(m_light_pen_addr));
	save_item(NAME(m_light_pen_latched));
	save_item(NAME(m_cursor_state));
	save_item(NAME(m_cursor_blink_count));
	save_item(NAME(m_update_addr));
	save_item(NAME(m_update_ready_bit));
	save_item(NAME(m_cur));
	save_item(NAME(m_hsync));
	save_item(NAME(m_vsync));
	save_item(NAME(m_de));
	save_item(NAME(m_character_counter));
	save_item(NAME(m_hsync_width_counter));
	save_item(NAME(m_line_counter));
	save_item(NAME(m_raster_counter));
	save_item(NAME(m_adjust_counter));
	save_item(NAME(m_vsync_width_counter));
	save_item(NAME(m_line_enable_ff));
	save_item(NAME(m_vsync_ff));
	save_item(NAME(m_adjust_active));
	save_item(NAME(m_line_address));
	save_item(NAME(m_cursor_x));
	save_item(NAME(m_has_valid_parameters));
	save_item(NAME(m_odd_field));
}


void mc6845_1_device::device_start()
{
	mc6845_device::device_start();

	m_supports_disp_start_addr_r = true;
	m_supports_vert_sync_width = true;
	m_supports_status_reg_d5 = false;
	m_supports_status_reg_d6 = false;
	m_supports_status_reg_d7 = false;
	m_supports_transparent = false;
	m_double_r6_in_interlace_video_mode = true;
}


void c6545_1_device::device_start()
{
	mc6845_device::device_start();

	m_supports_disp_start_addr_r = false;
	m_supports_vert_sync_width = true;
	m_supports_status_reg_d5 = true;
	m_supports_status_reg_d6 = true;
	m_supports_status_reg_d7 = false;
	m_supports_transparent = false;
	m_double_r6_in_interlace_video_mode = false; // does not support any interlaced mode
}


void r6545_1_device::device_start()
{
	mc6845_device::device_start();

	m_supports_disp_start_addr_r = false;
	m_supports_vert_sync_width = true;
	m_supports_status_reg_d5 = true;
	m_supports_status_reg_d6 = true;
	m_supports_status_reg_d7 = true;
	m_supports_transparent = true;
	m_double_r6_in_interlace_video_mode = false; // does not support any interlaced mode
}


void hd6845s_device::device_start()
{
	mc6845_device::device_start();

	m_supports_disp_start_addr_r = true;  // HD6845S can definitely read Display Start (double checked on datasheet)
	m_supports_vert_sync_width = true;
	m_supports_status_reg_d5 = false;
	m_supports_status_reg_d6 = false;
	m_supports_status_reg_d7 = false;
	m_supports_transparent = false;
	m_double_r6_in_interlace_video_mode = false;

	// Non-interlace Mode, Interlace Sync Mode - When total number of rasters is RN, RN-1 shall be programmed.
	m_noninterlace_adjust = 1;
	// Interlace Sync & Video Mode - When total number of rasters is RN, RN-2 shall be programmed.
	m_interlace_adjust = 2;
}


void sy6545_1_device::device_start()
{
	mc6845_device::device_start();

	m_supports_disp_start_addr_r = false;
	m_supports_vert_sync_width = true;
	m_supports_status_reg_d5 = true;
	m_supports_status_reg_d6 = true;
	m_supports_status_reg_d7 = true;
	m_supports_transparent = true;
	m_double_r6_in_interlace_video_mode = false; // does not support any interlaced mode
}


void sy6845e_device::device_start()
{
	mc6845_device::device_start();

	m_supports_disp_start_addr_r = false;
	m_supports_vert_sync_width = true;
	m_supports_status_reg_d5 = true;
	m_supports_status_reg_d6 = true;
	m_supports_status_reg_d7 = true;
	m_supports_transparent = true;
	m_double_r6_in_interlace_video_mode = false;
}


void hd6345_device::device_start()
{
	hd6845s_device::device_start();

	m_disp2_pos = 0;
	m_disp3_pos = 0;
	m_disp4_pos = 0;
	m_disp2_start_addr = 0;
	m_disp3_start_addr = 0;
	m_disp4_start_addr = 0;
	m_vert_sync_pos_adj = 0;
	m_smooth_scroll_ras = 0;
	m_mem_width_offs = 0;
	m_cursor2_start_ras = 0;
	m_cursor2_end_ras = 0;
	m_cursor2_addr = 0;
	m_cursor_width = 0;
	m_cursor2_width = 0;

	save_item(NAME(m_disp2_pos));
	save_item(NAME(m_disp2_start_addr));
	save_item(NAME(m_disp3_pos));
	save_item(NAME(m_disp3_start_addr));
	save_item(NAME(m_disp4_pos));
	save_item(NAME(m_disp4_start_addr));
	save_item(NAME(m_vert_sync_pos_adj));
	save_item(NAME(m_smooth_scroll_ras));
	save_item(NAME(m_control1));
	save_item(NAME(m_control2));
	save_item(NAME(m_control3));
	save_item(NAME(m_mem_width_offs));
	save_item(NAME(m_cursor2_start_ras));
	save_item(NAME(m_cursor2_end_ras));
	save_item(NAME(m_cursor2_addr));
	save_item(NAME(m_cursor_width));
	save_item(NAME(m_cursor2_width));
}


void ams40489_device::device_start()
{
	mc6845_device::device_start();

	m_supports_disp_start_addr_r = true;
	m_supports_vert_sync_width = false;
	m_supports_status_reg_d5 = false;
	m_supports_status_reg_d6 = false;
	m_supports_status_reg_d7 = false;
	m_supports_transparent = false;
	m_double_r6_in_interlace_video_mode = false; // tbd: could not find datasheet for chip.
}


void mc6845_device::device_reset()
{
	/* internal registers other than status remain unchanged, all outputs go low */
	m_out_de_cb(false);

	m_out_hsync_cb(false);

	m_out_vsync_cb(false);

	if (!m_line_timer->enabled() && m_has_valid_parameters)
	{
		m_line_timer->adjust(cclks_to_attotime(m_horiz_char_total + 1));
	}

	m_light_pen_latched = false;

	m_cursor_addr = 0;
	m_line_address = 0;
	m_horiz_disp = 0;
	m_cursor_x = 0;
	m_mode_control = 0;
	m_register_address_latch = 0;
	m_update_addr = 0;
	m_light_pen_addr = 0;
}


void r6545_1_device::device_reset() { mc6845_device::device_reset(); }
void mc6845_1_device::device_reset() { mc6845_device::device_reset(); }
void hd6845s_device::device_reset() { mc6845_device::device_reset(); }
void c6545_1_device::device_reset() { mc6845_device::device_reset(); }
void sy6545_1_device::device_reset() { mc6845_device::device_reset(); }
void sy6845e_device::device_reset() { mc6845_device::device_reset(); }

void hd6345_device::device_reset()
{
	hd6845s_device::device_reset();

	m_control1 = 0;
	m_control2 = 0;
	m_control3 = 0;
}

void ams40489_device::device_reset() { mc6845_device::device_reset(); }


r6545_1_device::r6545_1_device(const machine_config &mconfig, const char *tag, device_t *owner, uint32_t clock)
	: mc6845_device(mconfig, R6545_1, tag, owner, clock)
{
}


mc6845_1_device::mc6845_1_device(const machine_config &mconfig, const char *tag, device_t *owner, uint32_t clock)
	: mc6845_device(mconfig, MC6845_1, tag, owner, clock)
{
}


hd6845s_device::hd6845s_device(const machine_config &mconfig, device_type type, const char *tag, device_t *owner, uint32_t clock)
	: mc6845_device(mconfig, type, tag, owner, clock)
{
}


hd6845s_device::hd6845s_device(const machine_config &mconfig, const char *tag, device_t *owner, uint32_t clock)
	: mc6845_device(mconfig, HD6845S, tag, owner, clock)
{
}


c6545_1_device::c6545_1_device(const machine_config &mconfig, const char *tag, device_t *owner, uint32_t clock)
	: mc6845_device(mconfig, C6545_1, tag, owner, clock)
{
}


sy6545_1_device::sy6545_1_device(const machine_config &mconfig, const char *tag, device_t *owner, uint32_t clock)
	: mc6845_device(mconfig, SY6545_1, tag, owner, clock)
{
}


sy6845e_device::sy6845e_device(const machine_config &mconfig, const char *tag, device_t *owner, uint32_t clock)
	: mc6845_device(mconfig, SY6845E, tag, owner, clock)
{
}


hd6345_device::hd6345_device(const machine_config &mconfig, const char *tag, device_t *owner, uint32_t clock)
	: hd6845s_device(mconfig, HD6345, tag, owner, clock)
{
}


ams40489_device::ams40489_device(const machine_config &mconfig, const char *tag, device_t *owner, uint32_t clock)
	: mc6845_device(mconfig, AMS40489, tag, owner, clock)
{
}<|MERGE_RESOLUTION|>--- conflicted
+++ resolved
@@ -474,13 +474,10 @@
 
 			if (MODE_INTERLACE_AND_VIDEO && m_double_r6_in_interlace_video_mode)
 			{
-<<<<<<< HEAD
-				visible_height *= 2;
+
+				max_visible_y *= 2;
 				vert_pix_total *= 2;
-=======
-				//max_visible_y *= 2;
-				//vert_pix_total *= 2;
->>>>>>> ae6efd37
+
 			}
 
 			if(m_show_border_area)
@@ -809,11 +806,7 @@
 
 	/* Set VSYNC and DE signals */
 	set_vsync( new_vsync );
-<<<<<<< HEAD
-	set_de( (m_line_enable_ff && nonzero_horizontal_width) ? 1 : 0 );
-=======
 	set_de( m_line_enable_ff ? true : false );
->>>>>>> ae6efd37
 }
 
 
