// license:BSD-3-Clause
// copyright-holders: R. Belmont
/*
    ATI Rage PCI/AGP SVGA

    This implementation targets the mach64 VT and 3D Rage chips.  Rage 128 has similar registers
	but they're mapped differently.

    mach64 VT = mach64 with video decoding.  Uses a Rage-compatible register layout, as opposed to earlier mach64.
    mach64 GT = Rage I (mach64 acceleration and VGA with 3D polygons and MPEG-1 decode)
    mach64 GT-B = Rage II (Rage I with faster 2D & 3D and MPEG-2 decode)
    Rage II+ = Rage II with full DVD acceleration
    Rage IIc = Rage II+ with optional AGP support
    Rage Pro = new triangle setup engine, improved perspective correction, fog + specular lighting,
               and improved video decode
    Rage Pro Turbo = Rage Pro with AGP 2X support and improved performance drivers for Win9X
    Rage LT = lower-power Rage II with DVD support
    Rage Mobility C, EC, L, and M2 = lower-power Rage Pro with DVD motion compensation
    Rage Mobility P, M, and M1 = lower-power Rage Pro with DVD motion compensation and IDCT accleration
    Rage XL = cost-reduced Rage Pro with improved 3D image quality, used in many servers until 2006

    Most PCI IDs are a 2-letter ATI product code in ASCII.  For instance, Rage I & II aka mach64 GT are 0x4754 'GT'.

    Reference: rrg-g02700_mach64_register_reference_guide_jul96.pdf, aka "mach64 Register Reference Guide: ATI VT-264 and 3D RAGE"
    http://hackipedia.org/browse.cgi/Computer/Platform/PC%2C%20IBM%20compatible/Video/VGA/SVGA/ATI%2C%20Array%20Technology%20Inc
*/

#include "emu.h"
#include "screen.h"
#include "atirage.h"

#define LOG_REGISTERS   (1U << 1)
#define LOG_CRTC        (1U << 2)
#define LOG_DAC         (1U << 3)

#define VERBOSE (0)
#include "logmacro.h"

DEFINE_DEVICE_TYPE(ATI_RAGEII, atirageii_device, "rageii", "ATI Rage II PCI")
DEFINE_DEVICE_TYPE(ATI_RAGEIIC, atirageiic_device, "rageiic", "ATI Rage IIC PCI")
DEFINE_DEVICE_TYPE(ATI_RAGEPRO, atiragepro_device, "ragepro", "ATI Rage Pro PCI")

// register offsets
static constexpr u32 CRTC_H_TOTAL_DISP  = 0x00;
static constexpr u32 CRTC_V_TOTAL_DISP  = 0x08;
static constexpr u32 CRTC_OFF_PITCH     = 0x14;
static constexpr u32 CRTC_GEN_CNTL      = 0x1c;
static constexpr u32 GP_IO              = 0x78;
static constexpr u32 CLOCK_CNTL         = 0x90;
static constexpr u32 CRTC_DAC_BASE      = 0xc0;
static constexpr u32 CONFIG_CHIP_ID     = 0xe0;

// PLL register offsets
static constexpr u32 PLL_MACRO_CNTL     = 1;
static constexpr u32 PLL_REF_DIV        = 2;
static constexpr u32 PLL_GEN_CNTL       = 3;
static constexpr u32 MCLK_FB_DIV        = 4;
static constexpr u32 PLL_VCLK_CNTL      = 5;
static constexpr u32 VCLK_POST_DIV      = 6;
static constexpr u32 VCLK0_FB_DIV       = 7;
static constexpr u32 VCLK1_FB_DIV       = 8;
static constexpr u32 VCLK2_FB_DIV       = 9;
static constexpr u32 VCLK3_FB_DIV       = 10;
static constexpr u32 PLL_XCLK_CNTL      = 11;
static constexpr u32 PLL_FCP_CNTL       = 12;

// mach64 & 3D Rage post-dividers for PLL
static const int pll_post_dividers[8] =
{
	1, 2, 4, 8, 3, 5, 6, 12
};

void atirage_device::device_add_mconfig(machine_config &config)
{
	screen_device &screen(SCREEN(config, "screen", SCREEN_TYPE_RASTER));
	screen.set_raw(XTAL(25'174'800), 900, 0, 640, 526, 0, 480);
	screen.set_screen_update(FUNC(atirage_device::screen_update));

	ATIMACH64(config, m_mach64, 0);
	m_mach64->set_screen("screen");
	m_mach64->set_vram_size(0x600000);
}

atirage_device::atirage_device(const machine_config &mconfig, device_type type, const char *tag, device_t *owner, uint32_t clock)
	: pci_device(mconfig, type, tag, owner, clock),
	m_mach64(*this, "vga"),
	m_screen(*this, "screen"),
	read_gpio(*this),
	write_gpio(*this)
{
	m_hres = m_vres = m_htotal = m_vtotal = m_format = 0;
	m_dac_windex = m_dac_rindex = m_dac_state = 0;
	m_dac_mask = 0xff;

}

atirageii_device::atirageii_device(const machine_config &mconfig, const char *tag, device_t *owner, uint32_t clock)
	: atirage_device(mconfig, ATI_RAGEII, tag, owner, clock)
{
}

atirageiic_device::atirageiic_device(const machine_config &mconfig, const char *tag, device_t *owner, uint32_t clock)
	: atirage_device(mconfig, ATI_RAGEIIC, tag, owner, clock)
{
}

atiragepro_device::atiragepro_device(const machine_config &mconfig, const char *tag, device_t *owner, uint32_t clock)
	: atirage_device(mconfig, ATI_RAGEPRO, tag, owner, clock)
{
}

void atirage_device::io_map(address_map& map)
{
	map(0x00000000, 0x000003ff).rw(FUNC(atirage_device::regs_0_read), FUNC(atirage_device::regs_0_write));
}

void atirage_device::mem_map(address_map& map)
{
	map(0x00000000, 0x005fffff).rw(m_mach64, FUNC(mach64_device::framebuffer_r), FUNC(mach64_device::framebuffer_w));
	map(0x007ff800, 0x007ffbff).rw(FUNC(atirage_device::regs_1_read), FUNC(atirage_device::regs_1_write));
	map(0x007ffc00, 0x007fffff).rw(FUNC(atirage_device::regs_0_read), FUNC(atirage_device::regs_0_write));
	map(0x00800000, 0x00dfffff).rw(m_mach64, FUNC(mach64_device::framebuffer_be_r), FUNC(mach64_device::framebuffer_be_w));
}

void atirage_device::reg_map(address_map& map)
{
}

void atirage_device::config_map(address_map &map)
{
	pci_device::config_map(map);
	map(0x0040, 0x0043).rw(FUNC(atirage_device::user_cfg_r), FUNC(atirage_device::user_cfg_w));
}

void atirage_device::device_start()
{
	read_gpio.resolve_safe(0);
	write_gpio.resolve_safe();

	pci_device::device_start();

	add_map(0x1000000, M_MEM, FUNC(atirage_device::mem_map));   // 16 MB memory map
	add_map(0x100, M_IO, FUNC(atirage_device::io_map));     // 256 byte I/O map
	add_map(0x01000, M_MEM, FUNC(atirage_device::reg_map)); // 4K register map

	command = 3;
	intr_pin = 1;
	intr_line = 0;

	// clear the registers
	std::fill(std::begin(m_regs0), std::end(m_regs0), 0);
	std::fill(std::begin(m_regs1), std::end(m_regs1), 0);
	std::fill(std::begin(m_pll_regs), std::end(m_pll_regs), 0);
	std::fill(std::begin(m_dac_colors), std::end(m_dac_colors), 0);

	// set PLL defaults from the manual
	m_pll_regs[PLL_MACRO_CNTL] = 0xd4;
	m_pll_regs[PLL_REF_DIV] = 0x36;
	m_pll_regs[PLL_GEN_CNTL] = 0x4f;
	m_pll_regs[MCLK_FB_DIV] = 0x97;
	m_pll_regs[PLL_VCLK_CNTL] = 0x04;
	m_pll_regs[VCLK_POST_DIV] = 0x6a;
	m_pll_regs[VCLK0_FB_DIV] = 0xbe;
	m_pll_regs[VCLK1_FB_DIV] = 0xd6;
	m_pll_regs[VCLK2_FB_DIV] = 0xee;
	m_pll_regs[VCLK3_FB_DIV] = 0x88;
	m_pll_regs[PLL_XCLK_CNTL] = 0x00;
	m_pll_regs[PLL_FCP_CNTL] = 0x41;

	m_user_cfg = 8;
	save_item(NAME(m_user_cfg));
	save_item(NAME(m_regs0));
	save_item(NAME(m_regs1));
	save_item(NAME(m_pll_regs));
	save_item(NAME(m_hres));
	save_item(NAME(m_vres));
	save_item(NAME(m_htotal));
	save_item(NAME(m_vtotal));
	save_item(NAME(m_format));
	save_item(NAME(m_pixel_clock));
	save_item(NAME(m_dac_windex));
	save_item(NAME(m_dac_rindex));
	save_item(NAME(m_dac_state));
	save_item(NAME(m_dac_mask));
	save_item(NAME(m_dac_colors));
}

void atirageii_device::device_start()
{
	// mach64 GT-B / 3D Rage II (ATI documentation uses both names)
	set_ids(0x10024754, 0x00, 0x030000, 0x10026987);
	atirage_device::device_start();
	revision = 0x9a;
	m_regs0[CONFIG_CHIP_ID] = 0x54;
	m_regs0[CONFIG_CHIP_ID+1] = 0x47;
	m_regs0[CONFIG_CHIP_ID+3] = 0x9a;
}

void atirageiic_device::device_start()
{
	// Rage IIc PCI
	set_ids(0x10024756, 0x00, 0x030000, 0x10026987);
	atirage_device::device_start();
	revision = 0x3a;
	m_regs0[CONFIG_CHIP_ID] = 0x56;
	m_regs0[CONFIG_CHIP_ID+1] = 0x47;
	m_regs0[CONFIG_CHIP_ID+3] = 0x3a;
}

void atiragepro_device::device_start()
{
	// Rage Pro PCI
	set_ids(0x10024750, 0x00, 0x030000, 0x10026987);
	atirage_device::device_start();
	revision = 0x5c;
	m_regs0[CONFIG_CHIP_ID] = 0x50;
	m_regs0[CONFIG_CHIP_ID+1] = 0x47;
	m_regs0[CONFIG_CHIP_ID+3] = 0x5c;
}

void atirage_device::map_extra(uint64_t memory_window_start, uint64_t memory_window_end, uint64_t memory_offset, address_space *memory_space,
							uint64_t io_window_start, uint64_t io_window_end, uint64_t io_offset, address_space *io_space)
{
}

u8 atirage_device::regs_0_read(offs_t offset)
{
	switch (offset)
	{
		case CRTC_DAC_BASE: // DAC write index
			return m_dac_windex;

		case CRTC_DAC_BASE + 1:
			{
				u8 result = 0;
				switch (m_dac_state)
				{
					case 0: // red
						result = ((m_dac_colors[m_dac_rindex] >> 16) & 0xff);
						break;

					case 1: // blue
						result = ((m_dac_colors[m_dac_rindex] >> 8) & 0xff);
						break;

					case 2: // green
						result = (m_dac_colors[m_dac_rindex] & 0xff);
						break;
				}

				m_dac_state++;
				if (m_dac_state >= 3)
				{
					m_dac_state = 0;
					m_dac_rindex++;
				}
				return result;
			}
			break;

		case CRTC_DAC_BASE + 2:
			return m_dac_mask;

		case CRTC_DAC_BASE + 3:
			return m_dac_rindex;

		case CLOCK_CNTL + 2:
			return m_pll_regs[(m_regs0[CLOCK_CNTL+1] >> 2) & 0xf] << 16;

		case GP_IO:           // monitor sense - either 3-line Apple or EDID
			return read_gpio() & 0xff;

		case GP_IO + 1:
			return (read_gpio() & 0xff00) >> 8;

		case GP_IO + 2:
			return (read_gpio() & 0xff0000) >> 16;

		case GP_IO + 3:
			return read_gpio() >> 24;
	}

	return m_regs0[offset];
}

void atirage_device::regs_0_write(offs_t offset, u8 data)
{
	// the FCode drivers try to write to the chip ID, no idea why
	if ((offset >= CONFIG_CHIP_ID) && (offset <= (CONFIG_CHIP_ID + 3)))
	{
		return;
	}

	LOGMASKED(LOG_REGISTERS, "regs_0_write: %02x to %x\n", data, offset);

	m_regs0[offset] = data;
	switch (offset)
	{
		case CRTC_DAC_BASE: // DAC write index
				m_dac_state = 0;
				m_dac_windex = data;
				break;

		case CRTC_DAC_BASE + 1:
			switch (m_dac_state)
			{
				case 0: // red
					m_dac_colors[m_dac_windex] &= 0x00ffff;
					m_dac_colors[m_dac_windex] |= ((data & 0xff) << 16);
					break;

				case 1: // green
					m_dac_colors[m_dac_windex] &= 0xff00ff;
					m_dac_colors[m_dac_windex] |= ((data & 0xff) << 8);
					break;

				case 2: // blue
					m_dac_colors[m_dac_windex] &= 0xffff00;
					m_dac_colors[m_dac_windex] |= (data & 0xff);
					break;
			}

			m_dac_state++;
			if (m_dac_state == 3)
			{
				m_dac_state = 0;
				m_mach64->set_color(m_dac_windex, m_dac_colors[m_dac_windex]);
				m_dac_windex++;
			}
			break;

		case CRTC_DAC_BASE + 2:
			m_dac_mask = data;
			break;

		case CRTC_DAC_BASE + 3:
			m_dac_state = 0;
			m_dac_rindex = data >> 24;
			break;

		case CRTC_OFF_PITCH:
		case CRTC_GEN_CNTL:
			update_mode();
			break;

		case CLOCK_CNTL + 2:
			if (BIT(m_regs0[CLOCK_CNTL+1], 1))
			{
				u8 regnum = (m_regs0[CLOCK_CNTL+1] >> 2) & 0xf;
				m_pll_regs[regnum] = data & 0xff;
			}
			break;

		case GP_IO:
		case GP_IO + 1:
		case GP_IO + 2:
		case GP_IO + 3:
			write_gpio(*(u32 *)&m_regs0[GP_IO]);
			break;
	}
}

u8 atirage_device::regs_1_read(offs_t offset)
{
	LOGMASKED(LOG_REGISTERS, "regs 1 read @ %x\n", offset);
	return m_regs1[offset];
}

void atirage_device::regs_1_write(offs_t offset, u8 data)
{
	m_regs1[offset] = data;
}

u32 atirage_device::user_cfg_r()
{
	return m_user_cfg;
}

void atirage_device::user_cfg_w(u32 data)
{
	m_user_cfg = data;
}

void atirage_device::update_mode()
{
	// first prereq: must be in native mode and the CRTC must be enabled
	if (!(m_regs0[CRTC_GEN_CNTL+3] & 3))
	{
		LOGMASKED(LOG_CRTC, "VGA mode must be OFF and CRTC must be ON\n");
		return;
	}

	m_htotal = (m_regs0[CRTC_H_TOTAL_DISP] | (m_regs0[CRTC_H_TOTAL_DISP+1] & 1) << 8) + 1;
	m_htotal <<= 3; // in units of 8 pixels
	m_hres = m_regs0[CRTC_H_TOTAL_DISP+2] + 1;
	m_hres <<= 3;
	m_vres = (m_regs0[CRTC_V_TOTAL_DISP+2] | (m_regs0[CRTC_V_TOTAL_DISP+3] & 7) << 8) + 1;
	m_vtotal = (m_regs0[CRTC_V_TOTAL_DISP] | (m_regs0[CRTC_V_TOTAL_DISP+1] & 7) << 8) + 1;
	m_format = m_regs0[CRTC_GEN_CNTL+1] & 7;
	LOGMASKED(LOG_CRTC, "Setting mode (%d x %d), total (%d x %d) format %d\n", m_hres, m_vres, m_htotal, m_vtotal, m_format);

<<<<<<< HEAD
	int vclk_source = (m_pll_regs[PLL_VCLK_CNTL] & 3);
	if ((vclk_source != 0) && (vclk_source != 3))
	{
		LOGMASKED(LOG_CRTC, "VCLK source (%d) is not VPLL, can't calculate dot clock\n", m_pll_regs[PLL_VCLK_CNTL] & 3);
		return;
	}

	double vpll_frequency = 0.0;
=======
	double vpll_frequency;
>>>>>>> b761e231
	int clk_source = m_regs0[CLOCK_CNTL] & 3;

	switch (m_pll_regs[PLL_VCLK_CNTL] & 3)
	{
		case 0: // CPUCLK (the PCI bus clock, not to exceed 33 MHz)
			vpll_frequency = (33000000.0 * m_pll_regs[VCLK0_FB_DIV + clk_source]) / m_pll_regs[PLL_REF_DIV];
			break;

		case 3: // PLLVCLK
			vpll_frequency = ((clock() * 2.0) * m_pll_regs[VCLK0_FB_DIV + clk_source]) / m_pll_regs[PLL_REF_DIV];
			break;

		default:
			LOGMASKED(LOG_CRTC, "VCLK source (%d) is not VPLL, can't calculate dot clock\n", m_pll_regs[PLL_VCLK_CNTL] & 3);
			return;
	}
	LOGMASKED(LOG_CRTC, "VPLL freq %f\n", vpll_frequency);

	int vpll_post_divider = (m_pll_regs[VCLK_POST_DIV] >> (clk_source << 1)) & 3;
	// Rage Pro adds one more bit to the divider from bits 4/5/6/7 of XCLK_CNTL depending on the clock source.
	// This should always be zero on mach64/Rage/Rage II.
	vpll_post_divider |= ((m_pll_regs[PLL_XCLK_CNTL] >> (clk_source + 2)) & 4);

	m_pixel_clock = u32(vpll_frequency / pll_post_dividers[vpll_post_divider]);
	LOGMASKED(LOG_CRTC, "Pixel clock = %d, refresh = %f\n", m_pixel_clock, (double)m_pixel_clock / (double)m_htotal / (double)m_vtotal);

	rectangle visarea(0, m_hres - 1, 0, m_vres - 1);
	m_screen->configure(m_htotal, m_vtotal, visarea, attotime::from_ticks(m_htotal * m_vtotal, m_pixel_clock).as_attoseconds());
}

u32 atirage_device::screen_update(screen_device &screen, bitmap_rgb32 &bitmap, const rectangle &cliprect)
{
	// are we in VGA mode rather than native?  if so, let the legacy VGA stuff draw.
	if (!(m_regs0[CRTC_GEN_CNTL+3] & 1))
	{
		return m_mach64->screen_update(screen, bitmap, cliprect);
	}

	// is the CRTC not enabled or the display disable bit set?
	if ((!(m_regs0[CRTC_GEN_CNTL+3] & 2)) || (m_regs0[CRTC_GEN_CNTL] & 0x40))
	{
		bitmap.fill(0, cliprect);
		return 0;
	}

	const int offset = ((m_regs0[CRTC_OFF_PITCH+2] & 0xf) << 16) | (m_regs0[CRTC_OFF_PITCH+1] << 8) | (m_regs0[CRTC_OFF_PITCH]);
	u8 *vram = m_mach64->get_framebuffer_addr() + (offset * 8);
	int stride = (m_regs0[CRTC_OFF_PITCH+2] >> 6) | (m_regs0[CRTC_OFF_PITCH+3] << 2);
	stride *= 4;

	switch (m_format)
	{
		case 2: // 8 bpp (also can be a weird 2/2/3 direct color mode)
			for (u32 y = 0; y < m_vres; y++)
			{
				const u8 *src = &vram[stride*y];
				u32 *dst = &bitmap.pix(y, 0);
				for (u32 x = 0; x < m_hres; x++)
				{
					*dst++ = m_dac_colors[src[x]];
				}
				vram += stride;
			}
			break;

		default:
			LOGMASKED(LOG_GENERAL, "Unknown pixel format %d\n", m_format);
			break;
	}

	return 0;
}

/*
02 to CLOCK_CTNL + 1
PLL: cd to 0
06 to CLOCK_CTNL + 1
PLL: d5 to 1
2a to CLOCK_CTNL + 1
PLL: 17 to 10
1a to CLOCK_CTNL + 1
PLL: c0 to 6
0a to CLOCK_CTNL + 1
PLL: 21 to 2
16 to CLOCK_CTNL + 1
PLL: 03 to 5
12 to CLOCK_CTNL + 1
PLL: 91 to 4
0e to CLOCK_CTNL + 1
PLL: 14 to 3
2e to CLOCK_CTNL + 1
PLL: 01 to 11
32 to CLOCK_CTNL + 1
PLL: a6 to 12
32 to CLOCK_CTNL + 1
PLL: e6 to 12
32 to CLOCK_CTNL + 1
PLL: a6 to 12
2a to CLOCK_CTNL + 1
PLL: 98 to 10
2e to CLOCK_CTNL + 1
PLL: 01 to 11
18 to CLOCK_CTNL + 1
Read PLL 6
1a to CLOCK_CTNL + 1
PLL: 80 to 6
0a to CLOCK_CTNL + 1
PLL: 24 to 2
12 to CLOCK_CTNL + 1
PLL: 9e to 4
32 to CLOCK_CTNL + 1
PLL: a6 to 12
32 to CLOCK_CTNL + 1
PLL: e6 to 12
32 to CLOCK_CTNL + 1
PLL: a6 to 12

*/<|MERGE_RESOLUTION|>--- conflicted
+++ resolved
@@ -399,18 +399,7 @@
 	m_format = m_regs0[CRTC_GEN_CNTL+1] & 7;
 	LOGMASKED(LOG_CRTC, "Setting mode (%d x %d), total (%d x %d) format %d\n", m_hres, m_vres, m_htotal, m_vtotal, m_format);
 
-<<<<<<< HEAD
-	int vclk_source = (m_pll_regs[PLL_VCLK_CNTL] & 3);
-	if ((vclk_source != 0) && (vclk_source != 3))
-	{
-		LOGMASKED(LOG_CRTC, "VCLK source (%d) is not VPLL, can't calculate dot clock\n", m_pll_regs[PLL_VCLK_CNTL] & 3);
-		return;
-	}
-
-	double vpll_frequency = 0.0;
-=======
 	double vpll_frequency;
->>>>>>> b761e231
 	int clk_source = m_regs0[CLOCK_CNTL] & 3;
 
 	switch (m_pll_regs[PLL_VCLK_CNTL] & 3)
