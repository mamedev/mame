--- conflicted
+++ resolved
@@ -27,13 +27,7 @@
 		, m_gain(1.0 / 3.7)
 		, m_hscale(1)
 		, m_vsync_threshold(0.600)
-<<<<<<< HEAD
-		, // trigger at 91% of vsync length 1-exp(-0.6)
-		m_hvisible(704)
-=======
-		// trigger at 91% of vsync length 1-exp(-0.6)
-		, m_hvisible(704)
->>>>>>> 1a97eae6
+		, m_hvisible(704) // trigger at 91% of vsync length 1-exp(-0.6)
 		, m_hfrontporch(728)
 		, m_hsync(791)
 		, m_hbackporch(858)
@@ -144,12 +138,8 @@
 {
 	using time_type = double;
 
-<<<<<<< HEAD
 	fixedfreq_monitor_state(fixedfreq_monitor_desc &desc,
 							fixedfreq_monitor_intf &intf)
-=======
-	fixedfreq_monitor_state(fixedfreq_monitor_desc &desc, fixedfreq_monitor_intf &intf)
->>>>>>> 1a97eae6
 		: m_desc(desc)
 		, m_intf(intf)
 		, m_last_sync_val(0)
