--- conflicted
+++ resolved
@@ -16,7 +16,7 @@
 #include "tlcs90.h"
 #include "tlcs90d.h"
 
-#define VERBOSE     1
+#define VERBOSE     0
 #include "logmacro.h"
 
 ALLOW_SAVE_TYPE(tlcs90_device::e_mode); // allow save_item on a non-fundamental type
@@ -1348,11 +1348,7 @@
 
 void tlcs90_device::halt()
 {
-<<<<<<< HEAD
-	LOG("%04X: halt\n", m_pc.w.l);
-=======
 	LOG("%04X: halt\n", m_prvpc.w.l);
->>>>>>> acf2f687
 	m_halt = 1;
 }
 
@@ -1383,23 +1379,23 @@
 
 	leave_halt();
 
+	Push( PC );
+	Push( AF );
+
+	F &= ~IF;
+
+	m_pc.w.l = 0x10 + irq * 8;
+
+	m_extra_cycles += 20*2;
+}
+
+void tlcs90_device::check_interrupts()
+{
+	tlcs90_e_irq irq;
+	int mask;
+
 	if (!(F & IF))
 		return;
-
-	Push( PC );
-	Push( AF );
-
-	F &= ~IF;
-
-	m_pc.w.l = 0x10 + irq * 8;
-
-	m_extra_cycles += 20*2;
-}
-
-void tlcs90_device::check_interrupts()
-{
-	tlcs90_e_irq irq;
-	int mask;
 
 	for (irq = INTSWI; irq < INTMAX; ++irq)
 	{
@@ -1467,20 +1463,11 @@
 	{
 		check_interrupts();
 
-<<<<<<< HEAD
-		// when in HALT state, the fetched opcode is not dispatched (aka a NOP)
-		if (m_halt)
-		{
-			m_op = NOP;
-		}
-		else {
-=======
 		// when in HALT state, the fetched opcode is not dispatched (aka a NOP) and the PC is not increased
 		if (m_halt)
 			m_op = NOP;
 		else
 		{
->>>>>>> acf2f687
 			m_prvpc.d = m_pc.d;
 			debugger_instruction_hook(m_pc.d);
 
@@ -1661,17 +1648,10 @@
 				Cyc();
 				break;
 
-<<<<<<< HEAD
-            case HALT:
-				halt();
-                Cyc();
-                break;
-=======
 			case HALT:
 				halt();
 				Cyc();
 				break;
->>>>>>> acf2f687
 			case DI:
 				m_after_EI = 0;
 				F &= ~IF;
@@ -2432,11 +2412,7 @@
 	if ((m_p01cr & 0x04) != 0)
 	{
 		if (!machine().side_effects_disabled())
-<<<<<<< HEAD
-			logerror("%04X: Read from P1 but it's configured as part of address bus\n", m_pc.w.l);
-=======
 			logerror("%04X: Read from P1 but it's configured as part of address bus\n", m_prvpc.w.l);
->>>>>>> acf2f687
 
 		return 0;
 	}
@@ -2444,20 +2420,12 @@
 	if ((m_p01cr & 0x02) != 0)
 	{
 		if (!machine().side_effects_disabled())
-<<<<<<< HEAD
-			logerror("%04X: Read from P1 but it's configured as output\n", m_pc.w.l);
-=======
 			logerror("%04X: Read from P1 but it's configured as output\n", m_prvpc.w.l);
->>>>>>> acf2f687
 
 		return 0;
 	}
 
-<<<<<<< HEAD
-	return (m_port_latch[1] & 0xf0) | (m_port_read_cb[1]() & 0x0f);
-=======
 	return m_port_read_cb[1]();
->>>>>>> acf2f687
 }
 
 void tlcs90_device::p1_w(uint8_t data)
@@ -2465,11 +2433,7 @@
 	if ((m_p01cr & 0x04) != 0)
 	{
 		if (!machine().side_effects_disabled())
-<<<<<<< HEAD
-			logerror("%04X: Read from P1 but it's configured as part of address bus\n", m_pc.w.l);
-=======
 			logerror("%04X: Read from P1 but it's configured as part of address bus\n", m_prvpc.w.l);
->>>>>>> acf2f687
 
 		return;
 	}
@@ -2477,11 +2441,7 @@
 	if ((m_p01cr & 0x02) == 0)
 	{
 		if (!machine().side_effects_disabled())
-<<<<<<< HEAD
-			logerror("%04X: Write to P1 but it's configured as input\n", m_pc.w.l);
-=======
 			logerror("%04X: Write to P1 but it's configured as input\n", m_prvpc.w.l);
->>>>>>> acf2f687
 
 		return;
 	}
@@ -2499,20 +2459,12 @@
 	if ((m_p01cr & 0x04) != 0)
 	{
 		if (!machine().side_effects_disabled())
-<<<<<<< HEAD
-			logerror("%04X: Read from P2 but it's configured as part of address bus\n", m_pc.w.l);
-=======
 			logerror("%04X: Read from P2 but it's configured as part of address bus\n", m_prvpc.w.l);
->>>>>>> acf2f687
 
 		return 0;
 	}
 
-<<<<<<< HEAD
-	return (m_port_latch[2] & 0xf0) | (m_port_read_cb[2]() & 0x0f);
-=======
 	return m_port_read_cb[2]();
->>>>>>> acf2f687
 }
 
 void tlcs90_device::p2_w(uint8_t data)
@@ -2520,11 +2472,7 @@
 	if ((m_p01cr & 0x04) != 0)
 	{
 		if (!machine().side_effects_disabled())
-<<<<<<< HEAD
-			logerror("%04X: Read from P1 but it's configured as part of address bus\n", m_pc.w.l);
-=======
 			logerror("%04X: Read from P1 but it's configured as part of address bus\n", m_prvpc.w.l);
->>>>>>> acf2f687
 
 		return;
 	}
