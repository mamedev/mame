// license:BSD-3-Clause
// copyright-holders:Ryan Holtz, Sandro Ronco, Felipe Sanches
/***************************************************************************

    Atmel 8-bit AVR simulator

    - Notes -
      Cycle counts are generally considered to be 100% accurate per-instruction, does not support mid-instruction
      interrupts although no software has been countered yet that requires it. Evidence of cycle accuracy is given
      in the form of the demoscene 'wild' demo, Craft, by [lft], which uses an ATmega88 to write video out a 6-bit
      RGB DAC pixel-by-pixel, synchronously with the frame timing. Intentionally modifying the timing of any of
      the existing opcodes has been shown to wildly corrupt the video output in Craft, so one can assume that the
      existing timing is 100% correct.

      Unimplemented opcodes: SPM, SPM Z+, SLEEP, BREAK, WDR, EICALL, JMP, CALL

    - Changelist -
      05 Jul. 2015 [Felipe Sanches]
      - Implemented EIJMP instruction

      29 Dec. 2013 [Felipe Sanches]
      - Added crude boilerplate code for Timer/Counter #4

      25 Dec. 2013 [Felipe Sanches]
      - Updated AVR8_REGIDX_* enum based on ATMEGA640/1280/2560 datasheet

      24 Dec. 2013 [Felipe Sanches]
      - update data memory mapping so that all 0x200 register addresses are accessible

      23 Dec. 2013 [Felipe Sanches]
      - Added ELPM instructions
      - Added fuse bits macros
      - Added reset logic to decide initial program counter based on fuse bits configuration
      - Added initial support for ATMEGA1280 and ATMEGA2560
      - Use register names in the disassembly of IN and OUT instructions

      23 Dec. 2012 [Sandro Ronco]
      - Added CPSE, LD Z+, ST -Z/-Y/-X and ICALL opcodes
      - Fixed Z flag in CPC, SBC and SBCI opcodes
      - Fixed V and C flags in SBIW opcode

      30 Oct. 2012
      - Added FMUL, FMULS, FMULSU opcodes [Ryan Holtz]
      - Fixed incorrect flag calculation in ROR opcode [Ryan Holtz]
      - Fixed incorrect bit testing in SBIC/SBIS opcodes [Ryan Holtz]

      25 Oct. 2012
      - Added MULS, ANDI, STI Z+, LD -Z, LD -Y, LD -X, LD Y+q, LD Z+q, SWAP, ASR, ROR and SBIS opcodes [Ryan Holtz]
      - Corrected cycle counts for LD and ST opcodes [Ryan Holtz]
      - Moved opcycles init into inner while loop, fixes 2-cycle and 3-cycle opcodes effectively forcing
        all subsequent 1-cycle opcodes to be 2 or 3 cycles [Ryan Holtz]
      - Fixed register behavior in MULSU, LD -Z, and LD -Y opcodes [Ryan Holtz]

      18 Oct. 2012
      - Added OR, SBCI, ORI, ST Y+, ADIQ opcodes [Ryan Holtz]
      - Fixed COM, NEG, LSR opcodes [Ryan Holtz]

*/

#include "emu.h"
#include "avr8.h"
#include "avr8dasm.h"
#include "debugger.h"

#define LOG_UNKNOWN         (1 << 1)
#define LOG_BOOT            (1 << 2)
#define LOG_TIMER0          (1 << 3)
#define LOG_TIMER1          (1 << 4)
#define LOG_TIMER2          (1 << 5)
#define LOG_TIMER3          (1 << 6)
#define LOG_TIMER4          (1 << 7)
#define LOG_TIMER5          (1 << 8)
#define LOG_TIMER0_TICK     (1 << 9)
#define LOG_TIMER1_TICK     (1 << 10)
#define LOG_TIMER2_TICK     (1 << 11)
#define LOG_TIMER3_TICK     (1 << 12)
#define LOG_TIMER4_TICK     (1 << 13)
#define LOG_TIMER5_TICK     (1 << 14)
#define LOG_EEPROM          (1 << 15)
#define LOG_GPIO            (1 << 16)
#define LOG_WDOG            (1 << 17)
#define LOG_CLOCK           (1 << 18)
#define LOG_POWER           (1 << 19)
#define LOG_OSC             (1 << 20)
#define LOG_PINCHG          (1 << 21)
#define LOG_EXTMEM          (1 << 22)
#define LOG_ADC             (1 << 23)
#define LOG_DIGINPUT        (1 << 24)
#define LOG_ASYNC           (1 << 25)
#define LOG_TWI             (1 << 26)
#define LOG_UART            (1 << 27)
#define LOG_TIMERS          (LOG_TIMER0 | LOG_TIMER1 | LOG_TIMER2 | LOG_TIMER3 | LOG_TIMER4 | LOG_TIMER5)
#define LOG_TIMER_TICKS     (LOG_TIMER0_TICK | LOG_TIMER1_TICK | LOG_TIMER2_TICK | LOG_TIMER3_TICK | LOG_TIMER4_TICK | LOG_TIMER5_TICK)
#define LOG_ALL             (LOG_UNKNOWN | LOG_BOOT | LOG_TIMERS | LOG_TIMER_TICKS | LOG_EEPROM | LOG_GPIO | LOG_WDOG | LOG_CLOCK | LOG_POWER \
							 LOG_OSC | LOG_PINCHG | LOG_EXTMEM | LOG_ADC | LOG_DIGINPUT | LOG_ASYNC | LOG_TWI | LOG_UART)

#define VERBOSE             (0)
#include "logmacro.h"

//**************************************************************************
//  ENUMS AND MACROS
//**************************************************************************

enum
{
	AVR8_SREG_C = 0,
	AVR8_SREG_Z,
	AVR8_SREG_N,
	AVR8_SREG_V,
	AVR8_SREG_S,
	AVR8_SREG_H,
	AVR8_SREG_T,
	AVR8_SREG_I,

	AVR8_SREG_MASK_C = 0x01,
	AVR8_SREG_MASK_Z = 0x02,
	AVR8_SREG_MASK_N = 0x04,
	AVR8_SREG_MASK_V = 0x08,
	AVR8_SREG_MASK_S = 0x10,
	AVR8_SREG_MASK_H = 0x20,
	AVR8_SREG_MASK_T = 0x40,
	AVR8_SREG_MASK_I = 0x80
};

// I/O Enums
enum
{
	WGM1_NORMAL = 0,
	WGM1_PWM_8_PC,
	WGM1_PWM_9_PC,
	WGM1_PWM_10_PC,
	WGM1_CTC_OCR,
	WGM1_FAST_PWM_8,
	WGM1_FAST_PWM_9,
	WGM1_FAST_PWM_10,
	WGM1_PWM_PFC_ICR,
	WGM1_PWM_PFC_OCR,
	WGM1_PWM_PC_ICR,
	WGM1_PWM_PC_OCR,
	WGM1_CTC_ICR,
	WGM1_RESERVED,
	WGM1_FAST_PWM_ICR,
	WGM1_FAST_PWM_OCR
};

enum
{
	WGM02_NORMAL = 0,
	WGM02_PWM_PC,
	WGM02_CTC_CMP,
	WGM02_FAST_PWM,
	WGM02_RESERVED0,
	WGM02_PWM_PC_CMP,
	WGM02_RESERVED1,
	WGM02_FAST_PWM_CMP
};

enum
{
	WGM4_NORMAL = 0,
	WGM4_PWM_8_PC,
	WGM4_PWM_9_PC,
	WGM4_PWM_10_PC,
	WGM4_CTC_OCR,
	WGM4_FAST_PWM_8,
	WGM4_FAST_PWM_9,
	WGM4_FAST_PWM_10,
	WGM4_PWM_PFC_ICR,
	WGM4_PWM_PFC_OCR,
	WGM4_PWM_PC_ICR,
	WGM4_PWM_PC_OCR,
	WGM4_CTC_ICR,
	WGM4_RESERVED,
	WGM4_FAST_PWM_ICR,
	WGM4_FAST_PWM_OCR
};

enum
{
	WGM5_NORMAL = 0,
	WGM5_PWM_8_PC,
	WGM5_PWM_9_PC,
	WGM5_PWM_10_PC,
	WGM5_CTC_OCR,
	WGM5_FAST_PWM_8,
	WGM5_FAST_PWM_9,
	WGM5_FAST_PWM_10,
	WGM5_PWM_PFC_ICR,
	WGM5_PWM_PFC_OCR,
	WGM5_PWM_PC_ICR,
	WGM5_PWM_PC_OCR,
	WGM5_CTC_ICR,
	WGM5_RESERVED,
	WGM5_FAST_PWM_ICR,
	WGM5_FAST_PWM_OCR
};

static const char avr8_reg_name[4] = { 'A', 'B', 'C', 'D' };

#define SREG_R(b)   ((m_r[AVR8_REGIDX_SREG] & (1 << (b))) >> (b))
#define SREG_W(b,v) m_r[AVR8_REGIDX_SREG] = (m_r[AVR8_REGIDX_SREG] & ~(1 << (b))) | ((v) << (b))
#define SREG        m_r[AVR8_REGIDX_SREG]
#define NOT(x) (1 - (x))

// Opcode-Parsing Defines
#define RD2(op)         (((op) >> 4) & 0x0003)
#define RD3(op)         (((op) >> 4) & 0x0007)
#define RD4(op)         (((op) >> 4) & 0x000f)
#define RD5(op)         (((op) >> 4) & 0x001f)
#define RR3(op)         ((op) & 0x0007)
#define RR4(op)         ((op) & 0x000f)
#define RR5(op)         ((((op) >> 5) & 0x0010) | ((op) & 0x000f))
#define DCONST(op)      (((op) >> 4) & 0x0003)
#define KCONST6(op)     ((((op) >> 2) & 0x0030) | ((op) & 0x000f))
#define KCONST7(op)     (((op) >> 3) & 0x007f)
#define KCONST8(op)     ((((op) >> 4) & 0x00f0) | ((op) & 0x000f))
#define KCONST22(op)    (((((uint32_t)(op) >> 3) & 0x003e) | ((uint32_t)(op) & 0x0001)) << 16)
#define QCONST6(op)     ((((op) >> 8) & 0x0020) | (((op) >> 7) & 0x0018) | ((op) & 0x0007))
#define ACONST5(op)     (((op) >> 3) & 0x001f)
#define ACONST6(op)     ((((op) >> 5) & 0x0030) | ((op) & 0x000f))
#define MULCONST2(op)   ((((op) >> 6) & 0x0002) | (((op) >> 3) & 0x0001))

// Register Defines
#define XREG            ((m_r[27] << 8) | m_r[26])
#define YREG            ((m_r[29] << 8) | m_r[28])
#define ZREG            ((m_r[31] << 8) | m_r[30])
#define SPREG           ((m_r[AVR8_REGIDX_SPH] << 8) | m_r[AVR8_REGIDX_SPL])

// I/O Defines
#define AVR8_OCR1CH             (m_r[AVR8_REGIDX_OCR1CH])
#define AVR8_OCR1CL             (m_r[AVR8_REGIDX_OCR1CL])
#define AVR8_OCR1BH             (m_r[AVR8_REGIDX_OCR1BH])
#define AVR8_OCR1BL             (m_r[AVR8_REGIDX_OCR1BL])
#define AVR8_OCR1AH             (m_r[AVR8_REGIDX_OCR1AH])
#define AVR8_OCR1AL             (m_r[AVR8_REGIDX_OCR1AL])
#define AVR8_ICR1H              (m_r[AVR8_REGIDX_ICR1H])
#define AVR8_ICR1L              (m_r[AVR8_REGIDX_ICR1L])
#define AVR8_TCNT1H             (m_r[AVR8_REGIDX_TCNT1H])
#define AVR8_TCNT1L             (m_r[AVR8_REGIDX_TCNT1L])

#define AVR8_OCR3CH             (m_r[AVR8_REGIDX_OCR3CH])
#define AVR8_OCR3CL             (m_r[AVR8_REGIDX_OCR3CL])
#define AVR8_OCR3BH             (m_r[AVR8_REGIDX_OCR3BH])
#define AVR8_OCR3BL             (m_r[AVR8_REGIDX_OCR3BL])
#define AVR8_OCR3AH             (m_r[AVR8_REGIDX_OCR3AH])
#define AVR8_OCR3AL             (m_r[AVR8_REGIDX_OCR3AL])
#define AVR8_ICR3H              (m_r[AVR8_REGIDX_ICR3H])
#define AVR8_ICR3L              (m_r[AVR8_REGIDX_ICR3L])
#define AVR8_TCNT3H             (m_r[AVR8_REGIDX_TCNT3H])
#define AVR8_TCNT3L             (m_r[AVR8_REGIDX_TCNT3L])

#define AVR8_OCR4CH             (m_r[AVR8_REGIDX_OCR4CH])
#define AVR8_OCR4CL             (m_r[AVR8_REGIDX_OCR4CL])
#define AVR8_OCR4BH             (m_r[AVR8_REGIDX_OCR4BH])
#define AVR8_OCR4BL             (m_r[AVR8_REGIDX_OCR4BL])
#define AVR8_OCR4AH             (m_r[AVR8_REGIDX_OCR4AH])
#define AVR8_OCR4AL             (m_r[AVR8_REGIDX_OCR4AL])
#define AVR8_ICR4H              (m_r[AVR8_REGIDX_ICR4H])
#define AVR8_ICR4L              (m_r[AVR8_REGIDX_ICR4L])
#define AVR8_TCNT4H             (m_r[AVR8_REGIDX_TCNT4H])
#define AVR8_TCNT4L             (m_r[AVR8_REGIDX_TCNT4L])

#define AVR8_OCR5CH             (m_r[AVR8_REGIDX_OCR5CH])
#define AVR8_OCR5CL             (m_r[AVR8_REGIDX_OCR5CL])
#define AVR8_OCR5BH             (m_r[AVR8_REGIDX_OCR5BH])
#define AVR8_OCR5BL             (m_r[AVR8_REGIDX_OCR5BL])
#define AVR8_OCR5AH             (m_r[AVR8_REGIDX_OCR5AH])
#define AVR8_OCR5AL             (m_r[AVR8_REGIDX_OCR5AL])
#define AVR8_ICR5H              (m_r[AVR8_REGIDX_ICR5H])
#define AVR8_ICR5L              (m_r[AVR8_REGIDX_ICR5L])
#define AVR8_TCNT5H             (m_r[AVR8_REGIDX_TCNT5H])
#define AVR8_TCNT5L             (m_r[AVR8_REGIDX_TCNT5L])

#define AVR8_TCCR0B                 (m_r[AVR8_REGIDX_TCCR0B])
#define AVR8_TCCR0B_FOC0A_MASK      0x80
#define AVR8_TCCR0B_FOC0A_SHIFT     7
#define AVR8_TCCR0B_FOC0B_MASK      0x40
#define AVR8_TCCR0B_FOC0B_SHIFT     6
#define AVR8_TCCR0B_WGM0_2_MASK     0x08
#define AVR8_TCCR0B_WGM0_2_SHIFT    3
#define AVR8_TCCR0B_CS_MASK         0x07
#define AVR8_TCCR0B_CS_SHIFT        0
#define AVR8_TIMER0_CLOCK_SELECT    (AVR8_TCCR0B & AVR8_TCCR0B_CS_MASK)

#define AVR8_TCCR0A                 (m_r[AVR8_REGIDX_TCCR0A])
#define AVR8_TCCR0A_COM0A_MASK      0xc0
#define AVR8_TCCR0A_COM0A_SHIFT     6
#define AVR8_TCCR0A_COM0B_MASK      0x30
#define AVR8_TCCR0A_COM0B_SHIFT     4
#define AVR8_TCCR0A_WGM0_10_MASK    0x03
#define AVR8_TCCR0A_WGM0_10_SHIFT   0
#define AVR8_TCCR0A_COM0A           ((AVR8_TCCR0A & AVR8_TCCR0A_COM0A_MASK) >> AVR8_TCCR0A_COM0A_SHIFT)
#define AVR8_TCCR0A_COM0B           ((AVR8_TCCR0A & AVR8_TCCR0A_COM0B_MASK) >> AVR8_TCCR0A_COM0B_SHIFT)
#define AVR8_TCCR0A_WGM0_10         (AVR8_TCCR0A & AVR8_TCCR0A_WGM0_10_MASK)

#define AVR8_TIMSK0             (m_r[AVR8_REGIDX_TIMSK0])
#define AVR8_TIMSK0_OCIE0B_MASK 0x04
#define AVR8_TIMSK0_OCIE0A_MASK 0x02
#define AVR8_TIMSK0_TOIE0_MASK  0x01
#define AVR8_TIMSK0_OCIE0B      ((AVR8_TIMSK0 & AVR8_TIMSK0_OCIE0B_MASK) >> 2)
#define AVR8_TIMSK0_OCIE0A      ((AVR8_TIMSK0 & AVR8_TIMSK0_OCIE0A_MASK) >> 1)
#define AVR8_TIMSK0_TOIE0       (AVR8_TIMSK0 & AVR8_TIMSK0_TOIE0_MASK)

#define AVR8_TIFR0              (m_r[AVR8_REGIDX_TIFR0])
#define AVR8_TIFR0_OCF0B_MASK   0x04
#define AVR8_TIFR0_OCF0B_SHIFT  2
#define AVR8_TIFR0_OCF0A_MASK   0x02
#define AVR8_TIFR0_OCF0A_SHIFT  1
#define AVR8_TIFR0_TOV0_MASK    0x01
#define AVR8_TIFR0_TOV0_SHIFT   0
#define AVR8_TIFR0_MASK         (AVR8_TIFR0_TOV0_MASK | AVR8_TIFR0_OCF0B_MASK | AVR8_TIFR0_OCF0A_MASK)

#define AVR8_TCCR1B                 (m_r[AVR8_REGIDX_TCCR1B])
#define AVR8_TCCR1B_ICNC1_MASK      0x80
#define AVR8_TCCR1B_ICNC1_SHIFT     7
#define AVR8_TCCR1B_ICES1_MASK      0x40
#define AVR8_TCCR1B_ICES1_SHIFT     6
#define AVR8_TCCR1B_WGM1_32_MASK    0x18
#define AVR8_TCCR1B_WGM1_32_SHIFT   3
#define AVR8_TCCR1B_CS_MASK         0x07
#define AVR8_TCCR1B_CS_SHIFT        0
#define AVR8_TIMER1_CLOCK_SELECT    (AVR8_TCCR1B & AVR8_TCCR1B_CS_MASK)

#define AVR8_TCCR1A                 (m_r[AVR8_REGIDX_TCCR1A])
#define AVR8_TCCR1A_COM1A_MASK      0xc0
#define AVR8_TCCR1A_COM1A_SHIFT     6
#define AVR8_TCCR1A_COM1B_MASK      0x30
#define AVR8_TCCR1A_COM1B_SHIFT     4
#define AVR8_TCCR1A_WGM1_10_MASK    0x03
#define AVR8_TCCR1A_WGM1_10_SHIFT   0
#define AVR8_TCCR1A_COM1A           ((AVR8_TCCR1A & AVR8_TCCR1A_COM1A_MASK) >> AVR8_TCCR1A_COM1A_SHIFT)
#define AVR8_TCCR1A_COM1B           ((AVR8_TCCR1A & AVR8_TCCR1A_COM1B_MASK) >> AVR8_TCCR1A_COM1B_SHIFT)
#define AVR8_TCCR1A_WGM1_10         (AVR8_TCCR1A & AVR8_TCCR1A_WGM1_10_MASK)

#define AVR8_TIMSK1             (m_r[AVR8_REGIDX_TIMSK1])
#define AVR8_TIMSK1_ICIE1_MASK  0x20
#define AVR8_TIMSK1_OCIE1B_MASK 0x04
#define AVR8_TIMSK1_OCIE1A_MASK 0x02
#define AVR8_TIMSK1_TOIE1_MASK  0x01
#define AVR8_TIMSK1_ICIE1       ((AVR8_TIMSK1 & AVR8_TIMSK1_ICIE1_MASK) >> 5)
#define AVR8_TIMSK1_OCIE1B      ((AVR8_TIMSK1 & AVR8_TIMSK1_OCIE1B_MASK) >> 2)
#define AVR8_TIMSK1_OCIE1A      ((AVR8_TIMSK1 & AVR8_TIMSK1_OCIE1A_MASK) >> 1)
#define AVR8_TIMSK1_TOIE1       (AVR8_TIMSK1 & AVR8_TIMSK1_TOIE1_MASK)

#define AVR8_TIFR1              (m_r[AVR8_REGIDX_TIFR1])
#define AVR8_TIFR1_ICF1_MASK    0x20
#define AVR8_TIFR1_ICF1_SHIFT   5
#define AVR8_TIFR1_OCF1B_MASK   0x04
#define AVR8_TIFR1_OCF1B_SHIFT  2
#define AVR8_TIFR1_OCF1A_MASK   0x02
#define AVR8_TIFR1_OCF1A_SHIFT  1
#define AVR8_TIFR1_TOV1_MASK    0x01
#define AVR8_TIFR1_TOV1_SHIFT   0
#define AVR8_TIFR1_MASK         (AVR8_TIFR1_ICF1_MASK | AVR8_TIFR1_TOV1_MASK | \
									AVR8_TIFR1_OCF1B_MASK | AVR8_TIFR1_OCF1A_MASK)

#define AVR8_TCCR2B                 (m_r[AVR8_REGIDX_TCCR2B])
#define AVR8_TCCR2B_FOC2A_MASK      0x80
#define AVR8_TCCR2B_FOC2A_SHIFT     7
#define AVR8_TCCR2B_FOC2B_MASK      0x40
#define AVR8_TCCR2B_FOC2B_SHIFT     6
#define AVR8_TCCR2B_WGM2_2_MASK     0x08
#define AVR8_TCCR2B_WGM2_2_SHIFT    3
#define AVR8_TCCR2B_CS_MASK         0x07
#define AVR8_TCCR2B_CS_SHIFT        0
#define AVR8_TIMER2_CLOCK_SELECT    (AVR8_TCCR2B & AVR8_TCCR2B_CS_MASK)

#define AVR8_TCCR2A                 (m_r[AVR8_REGIDX_TCCR2A])
#define AVR8_TCCR2A_COM2A_MASK      0xc0
#define AVR8_TCCR2A_COM2A_SHIFT     6
#define AVR8_TCCR2A_COM2B_MASK      0x30
#define AVR8_TCCR2A_COM2B_SHIFT     4
#define AVR8_TCCR2A_WGM2_10_MASK    0x03
#define AVR8_TCCR2A_WGM2_10_SHIFT   0
#define AVR8_TCCR2A_COM2A           ((AVR8_TCCR2A & AVR8_TCCR2A_COM2A_MASK) >> AVR8_TCCR2A_COM2A_SHIFT)
#define AVR8_TCCR2A_COM2B           ((AVR8_TCCR2A & AVR8_TCCR2A_COM2B_MASK) >> AVR8_TCCR2A_COM2B_SHIFT)
#define AVR8_TCCR2A_WGM2_10         (AVR8_TCCR2A & AVR8_TCCR2A_WGM2_10_MASK)

#define AVR8_TIMSK2             (m_r[AVR8_REGIDX_TIMSK2])
#define AVR8_TIMSK2_OCIE2B_MASK 0x04
#define AVR8_TIMSK2_OCIE2A_MASK 0x02
#define AVR8_TIMSK2_TOIE2_MASK  0x01
#define AVR8_TIMSK2_OCIE2B      ((AVR8_TIMSK2 & AVR8_TIMSK2_OCIE2B_MASK) >> 2)
#define AVR8_TIMSK2_OCIE2A      ((AVR8_TIMSK2 & AVR8_TIMSK2_OCIE2A_MASK) >> 1)
#define AVR8_TIMSK2_TOIE2       (AVR8_TIMSK2 & AVR8_TIMSK2_TOIE2_MASK)

#define AVR8_TIFR2              (m_r[AVR8_REGIDX_TIFR2])
#define AVR8_TIFR2_OCF2B_MASK   0x04
#define AVR8_TIFR2_OCF2B_SHIFT  2
#define AVR8_TIFR2_OCF2A_MASK   0x02
#define AVR8_TIFR2_OCF2A_SHIFT  1
#define AVR8_TIFR2_TOV2_MASK    0x01
#define AVR8_TIFR2_TOV2_SHIFT   0
#define AVR8_TIFR2_MASK         (AVR8_TIFR2_TOV2_MASK | AVR8_TIFR2_OCF2B_MASK | AVR8_TIFR2_OCF2A_MASK)

#define AVR8_TIMSK3             (m_r[AVR8_REGIDX_TIMSK3])
#define AVR8_TIMSK3_OCIE3C_MASK 0x08
#define AVR8_TIMSK3_OCIE3B_MASK 0x04
#define AVR8_TIMSK3_OCIE3A_MASK 0x02
#define AVR8_TIMSK3_TOIE3_MASK  0x01
#define AVR8_TIMSK3_OCIE3C      ((AVR8_TIMSK3 & AVR8_TIMSK3_OCIE3C_MASK) >> 3)
#define AVR8_TIMSK3_OCIE3B      ((AVR8_TIMSK3 & AVR8_TIMSK3_OCIE3B_MASK) >> 2)
#define AVR8_TIMSK3_OCIE3A      ((AVR8_TIMSK3 & AVR8_TIMSK3_OCIE3A_MASK) >> 1)
#define AVR8_TIMSK3_TOIE3       ((AVR8_TIMSK3 &  AVR8_TIMSK3_TOIE3_MASK) >> 0)

#define AVR8_TCCR4C                 (m_r[AVR8_REGIDX_TCCR4C])

#define AVR8_TCCR4B                 (m_r[AVR8_REGIDX_TCCR4B])
#define AVR8_TCCR4B_FOC4A_MASK      0x80
#define AVR8_TCCR4B_FOC4A_SHIFT     7
#define AVR8_TCCR4B_FOC4B_MASK      0x40
#define AVR8_TCCR4B_FOC4B_SHIFT     6
#define AVR8_TCCR4B_FOC4C_MASK      0x20
#define AVR8_TCCR4B_FOC4C_SHIFT     5
#define AVR8_TCCR4B_WGM4_32_MASK    0x18
#define AVR8_TCCR4B_WGM4_32_SHIFT   3
#define AVR8_TCCR4B_CS_MASK         0x07
#define AVR8_TCCR4B_CS_SHIFT        0
#define AVR8_TIMER4_CLOCK_SELECT    ((AVR8_TCCR4B & AVR8_TCCR4B_CS_MASK) >> AVR8_TCCR4B_CS_SHIFT)

#define AVR8_TCCR4A                 (m_r[AVR8_REGIDX_TCCR4A])
#define AVR8_TCCR4A_COM4A_MASK      0xc0
#define AVR8_TCCR4A_COM4A_SHIFT     6
#define AVR8_TCCR4A_COM4B_MASK      0x30
#define AVR8_TCCR4A_COM4B_SHIFT     4
#define AVR8_TCCR4A_COM4C_MASK      0x0c
#define AVR8_TCCR4A_COM4C_SHIFT     2
#define AVR8_TCCR4A_WGM4_10_MASK    0x03
#define AVR8_TCCR4A_WGM4_10_SHIFT   0
#define AVR8_TCCR4A_COM4A           ((AVR8_TCCR4A & AVR8_TCCR4A_COM4A_MASK) >> AVR8_TCCR4A_COM4A_SHIFT)
#define AVR8_TCCR4A_COM4B           ((AVR8_TCCR4A & AVR8_TCCR4A_COM4B_MASK) >> AVR8_TCCR4A_COM4B_SHIFT)
#define AVR8_TCCR4A_COM4C           ((AVR8_TCCR4A & AVR8_TCCR4A_COM4C_MASK) >> AVR8_TCCR4A_COM4C_SHIFT)
#define AVR8_TCCR4A_WGM2_10         (AVR8_TCCR4A & AVR8_TCCR4A_WGM2_10_MASK)

#define AVR8_WGM4_32 ((AVR8_TCCR4B & AVR8_TCCR4B_WGM4_32_MASK) >> AVR8_TCCR4B_WGM4_32_SHIFT)
#define AVR8_WGM4_10 ((AVR8_TCCR4A & AVR8_TCCR4A_WGM4_10_MASK) >> AVR8_TCCR4A_WGM4_10_SHIFT)
#define AVR8_WGM4 ((AVR8_WGM4_32 << 2) | AVR8_WGM4_10)

#define AVR8_TIMSK4             (m_r[AVR8_REGIDX_TIMSK4])
#define AVR8_TIMSK4_OCIE4B_MASK 0x04
#define AVR8_TIMSK4_OCIE4A_MASK 0x02
#define AVR8_TIMSK4_TOIE4_MASK  0x01
#define AVR8_TIMSK4_OCIE4B      ((AVR8_TIMSK4 & AVR8_TIMSK4_OCIE4B_MASK) >> 2)
#define AVR8_TIMSK4_OCIE4A      ((AVR8_TIMSK4 & AVR8_TIMSK4_OCIE4A_MASK) >> 1)
#define AVR8_TIMSK4_TOIE4       (AVR8_TIMSK4 & AVR8_TIMSK4_TOIE4_MASK)

#define AVR8_TIFR4              (m_r[AVR8_REGIDX_TIFR4])
#define AVR8_TIFR4_OCF4B_MASK   0x04
#define AVR8_TIFR4_OCF4B_SHIFT  2
#define AVR8_TIFR4_OCF4A_MASK   0x02
#define AVR8_TIFR4_OCF4A_SHIFT  1
#define AVR8_TIFR4_TOV4_MASK    0x01
#define AVR8_TIFR4_TOV4_SHIFT   0
#define AVR8_TIFR4_MASK         (AVR8_TIFR4_TOV4_MASK | AVR8_TIFR4_OCF4B_MASK | AVR8_TIFR4_OCF4A_MASK)

//---------------------------------------------------------------
#define AVR8_TCCR5C                 (m_r[AVR8_REGIDX_TCCR5C])
#define AVR8_TCCR5C_FOC5A_MASK      0x80
#define AVR8_TCCR5C_FOC5A_SHIFT     7
#define AVR8_TCCR5C_FOC5B_MASK      0x40
#define AVR8_TCCR5C_FOC5B_SHIFT     6
#define AVR8_TCCR5C_FOC5C_MASK      0x20
#define AVR8_TCCR5C_FOC5C_SHIFT     5

#define AVR8_TCCR5B                 (m_r[AVR8_REGIDX_TCCR5B])
#define AVR8_TCCR5B_ICNC5_MASK      0x80
#define AVR8_TCCR5B_ICNC5_SHIFT     7
#define AVR8_TCCR5B_ICES5_MASK      0x40
#define AVR8_TCCR5B_ICES5_SHIFT     6
#define AVR8_TCCR5B_WGM5_32_MASK    0x18
#define AVR8_TCCR5B_WGM5_32_SHIFT   3
#define AVR8_TCCR5B_CS_MASK         0x07
#define AVR8_TCCR5B_CS_SHIFT        0
#define AVR8_TIMER5_CLOCK_SELECT    ((AVR8_TCCR5B & AVR8_TCCR5B_CS_MASK) >> AVR8_TCCR5B_CS_SHIFT)

#define AVR8_TCCR5A                 (m_r[AVR8_REGIDX_TCCR4A])
#define AVR8_TCCR5A_COM5A_MASK      0xc0
#define AVR8_TCCR5A_COM5A_SHIFT     6
#define AVR8_TCCR5A_COM5B_MASK      0x30
#define AVR8_TCCR5A_COM5B_SHIFT     4
#define AVR8_TCCR5A_COM5C_MASK      0x0c
#define AVR8_TCCR5A_COM5C_SHIFT     2
#define AVR8_TCCR5A_WGM5_10_MASK    0x03
#define AVR8_TCCR5A_WGM5_10_SHIFT   0
#define AVR8_TCCR5A_COM5A           ((AVR8_TCCR5A & AVR8_TCCR5A_COM5A_MASK) >> AVR8_TCCR5A_COM5A_SHIFT)
#define AVR8_TCCR5A_COM5B           ((AVR8_TCCR5A & AVR8_TCCR5A_COM5B_MASK) >> AVR8_TCCR5A_COM5B_SHIFT)
#define AVR8_TCCR5A_COM5C           ((AVR8_TCCR5A & AVR8_TCCR5A_COM5C_MASK) >> AVR8_TCCR5A_COM5C_SHIFT)
#define AVR8_TCCR5A_WGM5_10         (AVR8_TCCR5A & AVR8_TCCR5A_WGM5_10_MASK)

#define AVR8_WGM5_32 ((AVR8_TCCR5B & AVR8_TCCR5B_WGM5_32_MASK) >> AVR8_TCCR5B_WGM5_32_SHIFT)
#define AVR8_WGM5_10 ((AVR8_TCCR5A & AVR8_TCCR5A_WGM5_10_MASK) >> AVR8_TCCR5A_WGM5_10_SHIFT)
#define AVR8_WGM5 ((AVR8_WGM5_32 << 2) | AVR8_WGM5_10)

#define AVR8_TIMSK5             (m_r[AVR8_REGIDX_TIMSK5])
#define AVR8_TIMSK5_ICIE5_MASK  0x20
#define AVR8_TIMSK5_OCIE5C_MASK 0x08
#define AVR8_TIMSK5_OCIE5B_MASK 0x04
#define AVR8_TIMSK5_OCIE5A_MASK 0x02
#define AVR8_TIMSK5_TOIE5_MASK  0x01

#define AVR8_TIMSK5_ICIE5C      ((AVR8_TIMSK5 & AVR8_TIMSK5_ICIE5C_MASK) >> 5)
#define AVR8_TIMSK5_OCIE5C      ((AVR8_TIMSK5 & AVR8_TIMSK5_OCIE5C_MASK) >> 3)
#define AVR8_TIMSK5_OCIE5B      ((AVR8_TIMSK5 & AVR8_TIMSK5_OCIE5B_MASK) >> 2)
#define AVR8_TIMSK5_OCIE5A      ((AVR8_TIMSK5 & AVR8_TIMSK5_OCIE5A_MASK) >> 1)
#define AVR8_TIMSK5_TOIE5       (AVR8_TIMSK5 & AVR8_TIMSK5_TOIE5_MASK)

#define AVR8_TIFR5              (m_r[AVR8_REGIDX_TIFR5])
#define AVR8_TIFR5_ICF5_MASK   0x20
#define AVR8_TIFR5_ICF5_SHIFT  5
#define AVR8_TIFR5_OCF5C_MASK   0x08
#define AVR8_TIFR5_OCF5C_SHIFT  3
#define AVR8_TIFR5_OCF5B_MASK   0x04
#define AVR8_TIFR5_OCF5B_SHIFT  2
#define AVR8_TIFR5_OCF5A_MASK   0x02
#define AVR8_TIFR5_OCF5A_SHIFT  1
#define AVR8_TIFR5_TOV5_MASK    0x01
#define AVR8_TIFR5_TOV5_SHIFT   0
#define AVR8_TIFR5_MASK         (AVR8_TIFR5_ICF5_MASK | AVR8_TIFR5_OCF5C_MASK | AVR8_TIFR5_OCF5B_MASK | AVR8_TIFR5_OCF5A_MASK | AVR8_TIFR5_TOV5_MASK)


#define AVR8_TIFR5_ICF5 ((AVR8_TIFR5 & AVR8_TIFR5_ICF5_MASK) >> AVR8_TIFR5_ICF5_SHIFT)
#define AVR8_TIFR5_OCF5C ((AVR8_TIFR5 & AVR8_TIFR5_OCF5C_MASK) >> AVR8_TIFR5_OCF5C_SHIFT)
#define AVR8_TIFR5_OCF5B ((AVR8_TIFR5 & AVR8_TIFR5_OCF5B_MASK) >> AVR8_TIFR5_OCF5B_SHIFT)
#define AVR8_TIFR5_OCF5A ((AVR8_TIFR5 & AVR8_TIFR5_OCF5A_MASK) >> AVR8_TIFR5_OCF5A_SHIFT)
#define AVR8_TIFR5_TOV5 ((AVR8_TIFR5 & AVR8_TIFR5_TOV5_MASK) >> AVR8_TIFR5_TOV5_SHIFT)

//---------------------------------------------------------------

#define AVR8_OCR0A              m_r[AVR8_REGIDX_OCR0A]
#define AVR8_OCR0B              m_r[AVR8_REGIDX_OCR0B]
#define AVR8_TCNT0              m_r[AVR8_REGIDX_TCNT0]
#define AVR8_WGM0               (((AVR8_TCCR0B & 0x08) >> 1) | (AVR8_TCCR0A & 0x03))

#define AVR8_OCR1A              ((AVR8_OCR1AH << 8) | AVR8_OCR1AL)
#define AVR8_OCR1B              ((AVR8_OCR1BH << 8) | AVR8_OCR1BL)
#define AVR8_OCR1C              ((AVR8_OCR1CH << 8) | AVR8_OCR1CL)
#define AVR8_ICR1               ((AVR8_ICR1H  << 8) | AVR8_ICR1L)
#define AVR8_TCNT1              ((AVR8_TCNT1H << 8) | AVR8_TCNT1L)
#define AVR8_WGM1               (((AVR8_TCCR1B & 0x18) >> 1) | (AVR8_TCCR1A & 0x03))
#define AVR8_TCNT1_DIR          (state->m_tcnt1_direction)

#define AVR8_OCR2A              m_r[AVR8_REGIDX_OCR2A]
#define AVR8_OCR2B              m_r[AVR8_REGIDX_OCR2B]
#define AVR8_TCNT2              m_r[AVR8_REGIDX_TCNT2]
#define AVR8_WGM2               (((AVR8_TCCR2B & 0x08) >> 1) | (AVR8_TCCR2A & 0x03))

#define AVR8_ICR3               ((AVR8_ICR3H  << 8) | AVR8_ICR3L)
#define AVR8_OCR3A              ((AVR8_OCR3AH << 8) | AVR8_OCR3AL)

#define AVR8_ICR4               ((AVR8_ICR4H  << 8) | AVR8_ICR4L)
#define AVR8_ICR4H              (m_r[AVR8_REGIDX_ICR4H])
#define AVR8_ICR4L              (m_r[AVR8_REGIDX_ICR4L])
#define AVR8_OCR4A              ((AVR8_OCR4AH << 8) | AVR8_OCR4AL)
#define AVR8_OCR4B              m_r[AVR8_REGIDX_OCR4B]
#define AVR8_TCNT4              m_r[AVR8_REGIDX_TCNT4]

#define AVR8_ICR5               ((AVR8_ICR5H  << 8) | AVR8_ICR5L)
#define AVR8_OCR5A              ((AVR8_OCR5AH << 8) | AVR8_OCR5AL)

#define AVR8_GTCCR_PSRASY_MASK  0x02
#define AVR8_GTCCR_PSRASY_SHIFT 1

#define AVR8_SPSR               (m_r[AVR8_REGIDX_SPSR])
#define AVR8_SPSR_SPR2X         (AVR8_SPSR & AVR8_SPSR_SPR2X_MASK)

#define AVR8_SPCR               (m_r[AVR8_REGIDX_SPCR])
#define AVR8_SPCR_SPIE          ((AVR8_SPCR & AVR8_SPCR_SPIE_MASK) >> 7)
#define AVR8_SPCR_SPE           ((AVR8_SPCR & AVR8_SPCR_SPE_MASK) >> 6)
#define AVR8_SPCR_DORD          ((AVR8_SPCR & AVR8_SPCR_DORD_MASK) >> 5)
#define AVR8_SPCR_MSTR          ((AVR8_SPCR & AVR8_SPCR_MSTR_MASK) >> 4)
#define AVR8_SPCR_CPOL          ((AVR8_SPCR & AVR8_SPCR_CPOL_MASK) >> 3)
#define AVR8_SPCR_CPHA          ((AVR8_SPCR & AVR8_SPCR_CPHA_MASK) >> 2)
#define AVR8_SPCR_SPR           (AVR8_SPCR & AVR8_SPCR_SPR_MASK)

#define AVR8_SPI_RATE           ((AVR8_SPSR_SPR2X << 2) | AVR8_SPCR_SPR)

#define AVR8_PORTB_MOSI         0x08

#define AVR8_EECR               m_r[AVR8_REGIDX_EECR] & 0x3F; //bits 6 and 7 are reserved and will always read as zero
#define AVR8_EECR_EEPM_MASK     0x30
#define AVR8_EECR_EERIE_MASK    0x08
#define AVR8_EECR_EEMPE_MASK    0x04
#define AVR8_EECR_EEPE_MASK     0x02
#define AVR8_EECR_EERE_MASK     0x01
#define AVR8_EECR_EEPM          ((AVR8_EECR & AVR8_EECR_EEPM_MASK) >> 4)
#define AVR8_EECR_EERIE         ((AVR8_EECR & AVR8_EECR_EERIE_MASK) >> 3)
#define AVR8_EECR_EEMPE         ((AVR8_EECR & AVR8_EECR_EEMPE_MASK) >> 2)
#define AVR8_EECR_EEPE          ((AVR8_EECR & AVR8_EECR_EEPE_MASK) >> 1)
#define AVR8_EECR_EERE          ((AVR8_EECR & AVR8_EECR_EERE_MASK) >> 0)

//**************************************************************************
//  DEVICE INTERFACE
//**************************************************************************

DEFINE_DEVICE_TYPE(ATMEGA88,   atmega88_device,   "atmega88",   "Atmel ATmega88")
DEFINE_DEVICE_TYPE(ATMEGA644,  atmega644_device,  "atmega644",  "Atmel ATmega644")
DEFINE_DEVICE_TYPE(ATMEGA1280, atmega1280_device, "atmega1280", "Atmel ATmega1280")
DEFINE_DEVICE_TYPE(ATMEGA2560, atmega2560_device, "atmega2560", "Atmel ATmega2560")
DEFINE_DEVICE_TYPE(ATTINY15,   attiny15_device,   "attiny15",   "Atmel ATtiny15")

//**************************************************************************
//  INTERNAL ADDRESS MAP
//**************************************************************************

void atmega88_device::atmega88_internal_map(address_map &map)
{
	map(0x0000, 0x00ff).rw(FUNC(atmega88_device::regs_r), FUNC(atmega88_device::regs_w));
}

void atmega644_device::atmega644_internal_map(address_map &map)
{
	map(0x0000, 0x00ff).rw(FUNC(atmega644_device::regs_r), FUNC(atmega644_device::regs_w));
}

void atmega1280_device::atmega1280_internal_map(address_map &map)
{
	map(0x0000, 0x01ff).rw(FUNC(atmega1280_device::regs_r), FUNC(atmega1280_device::regs_w));
}

void atmega2560_device::atmega2560_internal_map(address_map &map)
{
	map(0x0000, 0x01ff).rw(FUNC(atmega2560_device::regs_r), FUNC(atmega2560_device::regs_w));
}

void attiny15_device::attiny15_internal_map(address_map &map)
{
	map(0x00, 0x1f).rw(FUNC(attiny15_device::regs_r), FUNC(attiny15_device::regs_w));
}

//-------------------------------------------------
//  atmega88_device - constructor
//-------------------------------------------------

atmega88_device::atmega88_device(const machine_config &mconfig, const char *tag, device_t *owner, uint32_t clock)
	: avr8_device(mconfig, tag, owner, clock, ATMEGA88, 0x0fff, address_map_constructor(FUNC(atmega88_device::atmega88_internal_map), this), 3)
{
}

//-------------------------------------------------
//  atmega644_device - constructor
//-------------------------------------------------

atmega644_device::atmega644_device(const machine_config &mconfig, const char *tag, device_t *owner, uint32_t clock)
	: avr8_device(mconfig, tag, owner, clock, ATMEGA644, 0xffff, address_map_constructor(FUNC(atmega644_device::atmega644_internal_map), this), 3)
{
}

//-------------------------------------------------
//  atmega1280_device - constructor
//-------------------------------------------------

atmega1280_device::atmega1280_device(const machine_config &mconfig, const char *tag, device_t *owner, uint32_t clock)
	: avr8_device(mconfig, tag, owner, clock, ATMEGA1280, 0x1ffff, address_map_constructor(FUNC(atmega1280_device::atmega1280_internal_map), this), 6)
{
}

//-------------------------------------------------
//  atmega2560_device - constructor
//-------------------------------------------------

atmega2560_device::atmega2560_device(const machine_config &mconfig, const char *tag, device_t *owner, uint32_t clock)
	: avr8_device(mconfig, tag, owner, clock, ATMEGA2560, 0x1ffff, address_map_constructor(FUNC(atmega2560_device::atmega2560_internal_map), this), 6)
{
}

//-------------------------------------------------
//  attiny15_device - constructor
//-------------------------------------------------

attiny15_device::attiny15_device(const machine_config &mconfig, const char *tag, device_t *owner, uint32_t clock)
	: avr8_device(mconfig, tag, owner, clock, ATTINY15, 0x03ff, address_map_constructor(FUNC(attiny15_device::attiny15_internal_map), this), 2)
{
}

//-------------------------------------------------
//  avr8_device - constructor
//-------------------------------------------------

avr8_device::avr8_device(const machine_config &mconfig, const char *tag, device_t *owner, uint32_t clock, const device_type type, uint32_t addr_mask, address_map_constructor internal_map, int32_t num_timers)
	: cpu_device(mconfig, type, tag, owner, clock)
	, m_shifted_pc(0)
	, m_program_config("program", ENDIANNESS_LITTLE, 8, 22)
	, m_data_config("data", ENDIANNESS_LITTLE, 8, 16, 0, internal_map)
	, m_io_config("io", ENDIANNESS_LITTLE, 8, 4)
	, m_eeprom(*this, finder_base::DUMMY_TAG)
	, m_lfuses(0x62)
	, m_hfuses(0x99)
	, m_efuses(0xff)
	, m_lock_bits(0xff)
	, m_pc(0)
	, m_num_timers(num_timers)
	, m_spi_active(false)
	, m_spi_prescale(0)
	, m_spi_prescale_count(0)
	, m_addr_mask(addr_mask)
	, m_interrupt_pending(false)
{
}


//-------------------------------------------------
//  static_set_low_fuses
//-------------------------------------------------

void avr8_device::set_low_fuses(const uint8_t byte)
{
	m_lfuses = byte;
}

//-------------------------------------------------
//  static_set_high_fuses
//-------------------------------------------------

void avr8_device::set_high_fuses(const uint8_t byte)
{
	m_hfuses = byte;
}

//-------------------------------------------------
//  static_set_extended_fuses
//-------------------------------------------------

void avr8_device::set_extended_fuses(const uint8_t byte)
{
	m_efuses = byte;
}

//-------------------------------------------------
//  static_set_lock_bits
//-------------------------------------------------

void avr8_device::set_lock_bits(const uint8_t byte)
{
	m_lock_bits = byte;
}

//-------------------------------------------------
//  unimplemented_opcode - bail on unspuported
//  instruction
//-------------------------------------------------

void avr8_device::unimplemented_opcode(uint32_t op)
{
//  machine().debug_break();
	fatalerror("AVR8: unknown opcode (%08x) at %08x\n", op, m_shifted_pc);
}


//-------------------------------------------------
//  is_long_opcode - returns true if opcode is 4
//  bytes long
//-------------------------------------------------

inline bool avr8_device::is_long_opcode(uint16_t op)
{
	if ((op & 0xf000) == 0x9000)
	{
		if ((op & 0x0f00) < 0x0400)
		{
			if ((op & 0x000f) == 0x0000)
			{
				return true;
			}
		}
		else if ((op & 0x0f00) < 0x0600)
		{
			if ((op & 0x000f) >= 0x000c)
			{
				return true;
			}
		}
	}
	return false;
}

//-------------------------------------------------
//  device_start - start up the device
//-------------------------------------------------

void avr8_device::device_start()
{
	m_pc = 0;

	m_program = &space(AS_PROGRAM);
	m_data = &space(AS_DATA);
	m_io = &space(AS_IO);

	// register our state for the debugger
	state_add(STATE_GENPC,     "GENPC",     m_shifted_pc).noshow();
	state_add(STATE_GENPCBASE, "CURPC",     m_shifted_pc).noshow();
	state_add(STATE_GENFLAGS,  "GENFLAGS",  m_r[AVR8_REGIDX_SREG]).callimport().callexport().formatstr("%8s").noshow();
	state_add(AVR8_SREG,       "STATUS",    m_r[AVR8_REGIDX_SREG]).mask(0xff);
	state_add(AVR8_PC,         "PC",        m_shifted_pc).mask(m_addr_mask);
	state_add(AVR8_SPH,        "SPH",       m_r[AVR8_REGIDX_SPH]).mask(0xff);
	state_add(AVR8_SPL,        "SPL",       m_r[AVR8_REGIDX_SPL]).mask(0xff);
	state_add(AVR8_R0,         "R0",        m_r[ 0]).mask(0xff);
	state_add(AVR8_R1,         "R1",        m_r[ 1]).mask(0xff);
	state_add(AVR8_R2,         "R2",        m_r[ 2]).mask(0xff);
	state_add(AVR8_R3,         "R3",        m_r[ 3]).mask(0xff);
	state_add(AVR8_R4,         "R4",        m_r[ 4]).mask(0xff);
	state_add(AVR8_R5,         "R5",        m_r[ 5]).mask(0xff);
	state_add(AVR8_R6,         "R6",        m_r[ 6]).mask(0xff);
	state_add(AVR8_R7,         "R7",        m_r[ 7]).mask(0xff);
	state_add(AVR8_R8,         "R8",        m_r[ 8]).mask(0xff);
	state_add(AVR8_R9,         "R9",        m_r[ 9]).mask(0xff);
	state_add(AVR8_R10,        "R10",       m_r[10]).mask(0xff);
	state_add(AVR8_R11,        "R11",       m_r[11]).mask(0xff);
	state_add(AVR8_R12,        "R12",       m_r[12]).mask(0xff);
	state_add(AVR8_R13,        "R13",       m_r[13]).mask(0xff);
	state_add(AVR8_R14,        "R14",       m_r[14]).mask(0xff);
	state_add(AVR8_R15,        "R15",       m_r[15]).mask(0xff);
	state_add(AVR8_R16,        "R16",       m_r[16]).mask(0xff);
	state_add(AVR8_R17,        "R17",       m_r[17]).mask(0xff);
	state_add(AVR8_R18,        "R18",       m_r[18]).mask(0xff);
	state_add(AVR8_R19,        "R19",       m_r[19]).mask(0xff);
	state_add(AVR8_R20,        "R20",       m_r[20]).mask(0xff);
	state_add(AVR8_R21,        "R21",       m_r[21]).mask(0xff);
	state_add(AVR8_R22,        "R22",       m_r[22]).mask(0xff);
	state_add(AVR8_R23,        "R23",       m_r[23]).mask(0xff);
	state_add(AVR8_R24,        "R24",       m_r[24]).mask(0xff);
	state_add(AVR8_R25,        "R25",       m_r[25]).mask(0xff);
	state_add(AVR8_R26,        "R26",       m_r[26]).mask(0xff);
	state_add(AVR8_R27,        "R27",       m_r[27]).mask(0xff);
	state_add(AVR8_R28,        "R28",       m_r[28]).mask(0xff);
	state_add(AVR8_R29,        "R29",       m_r[29]).mask(0xff);
	state_add(AVR8_R30,        "R30",       m_r[30]).mask(0xff);
	state_add(AVR8_R31,        "R31",       m_r[31]).mask(0xff);

	// register our state for saving
	save_item(NAME(m_boot_size));
	save_item(NAME(m_lfuses));
	save_item(NAME(m_hfuses));
	save_item(NAME(m_efuses));
	save_item(NAME(m_lock_bits));
	save_item(NAME(m_pc));
	save_item(NAME(m_r));

	// Timers
	save_item(NAME(m_timer_top));
	save_item(NAME(m_timer_increment));
	save_item(NAME(m_timer_prescale));
	save_item(NAME(m_timer_prescale_count));
	save_item(NAME(m_ocr2_not_reached_yet));
	save_item(NAME(m_wgm1));
	save_item(NAME(m_timer1_compare_mode));
	save_item(NAME(m_ocr1));
	save_item(NAME(m_timer1_count));

	// SPI
	save_item(NAME(m_spi_active));
	save_item(NAME(m_spi_prescale));
	save_item(NAME(m_spi_prescale_count));
	save_item(NAME(m_spi_prescale_countdown));

	// Misc.
	save_item(NAME(m_addr_mask));
	save_item(NAME(m_interrupt_pending));

	// set our instruction counter
	set_icountptr(m_icount);

	populate_ops();

	m_add_flag_cache = std::make_unique<uint8_t[]>(0x10000);
	m_adc_flag_cache = std::make_unique<uint8_t[]>(0x20000);
	m_sub_flag_cache = std::make_unique<uint8_t[]>(0x10000);
	m_sbc_flag_cache = std::make_unique<uint8_t[]>(0x40000);
	m_bool_flag_cache = std::make_unique<uint8_t[]>(0x100);
	m_shift_flag_cache = std::make_unique<uint8_t[]>(0x10000);
	populate_add_flag_cache();
	populate_adc_flag_cache();
	populate_sub_flag_cache();
	populate_sbc_flag_cache();
	populate_bool_flag_cache();
	populate_shift_flag_cache();
}

//-------------------------------------------------
//  device_reset - reset the device
//-------------------------------------------------

void avr8_device::device_reset()
{
	logerror("AVR low fuse bits: 0x%02X\n", m_lfuses);
	logerror("AVR high fuse bits: 0x%02X\n", m_hfuses);
	logerror("AVR extended fuse bits: 0x%02X\n", m_efuses);
	logerror("AVR lock bits: 0x%02X\n", m_lock_bits);

	switch ((m_hfuses & (BOOTSZ1 | BOOTSZ0)) >> 1)
	{
	case 0: m_boot_size = 4096; break;
	case 1: m_boot_size = 2048; break;
	case 2: m_boot_size = 1024; break;
	case 3: m_boot_size = 512; break;
	default: break;
	}

	if (m_hfuses & BOOTRST)
	{
		m_shifted_pc = 0x0000;
		LOGMASKED(LOG_BOOT, "Booting AVR core from address 0x0000\n");
	} else {
		m_shifted_pc = (m_addr_mask + 1) - 2*m_boot_size;
		LOGMASKED(LOG_BOOT, "AVR Boot loader section size: %d words\n", m_boot_size);
	}

	for (int i = 0; i < 0x200; i++)
	{
		m_r[i] = 0;
	}

	m_spi_active = false;
	m_spi_prescale = 0;
	m_spi_prescale_count = 0;

	for (int t = 0; t < m_num_timers; t++)
	{
		m_timer_top[t] = 0;
		m_timer_increment[t] = 1;
		m_timer_prescale[t] = 0;
		m_timer_prescale_count[t] = 0;
	}

	m_wgm1 = 0;
	m_timer1_compare_mode[0] = 0;
	m_timer1_compare_mode[1] = 0;
	for (int reg = AVR8_REG_A; reg <= AVR8_REG_C; reg++)
	{
		m_ocr1[reg] = 0;
	}
	m_timer1_count = 0;

	m_ocr2_not_reached_yet = true;
	m_interrupt_pending = false;
}

//-------------------------------------------------
//  memory_space_config - return the configuration
//  of the CPU's address spaces
//-------------------------------------------------

device_memory_interface::space_config_vector avr8_device::memory_space_config() const
{
	return space_config_vector {
		std::make_pair(AS_PROGRAM, &m_program_config),
		std::make_pair(AS_DATA,    &m_data_config),
		std::make_pair(AS_IO,      &m_io_config)
	};
}


//-------------------------------------------------
//  state_string_export - export state as a string
//  for the debugger
//-------------------------------------------------

void avr8_device::state_string_export(const device_state_entry &entry, std::string &str) const
{
	switch (entry.index())
	{
	case STATE_GENFLAGS:
		str = string_format("%c%c%c%c%c%c%c%c",
			(m_r[AVR8_REGIDX_SREG] & 0x80) ? 'I' : '-',
			(m_r[AVR8_REGIDX_SREG] & 0x40) ? 'T' : '-',
			(m_r[AVR8_REGIDX_SREG] & 0x20) ? 'H' : '-',
			(m_r[AVR8_REGIDX_SREG] & 0x10) ? 'S' : '-',
			(m_r[AVR8_REGIDX_SREG] & 0x08) ? 'V' : '-',
			(m_r[AVR8_REGIDX_SREG] & 0x04) ? 'N' : '-',
			(m_r[AVR8_REGIDX_SREG] & 0x02) ? 'Z' : '-',
			(m_r[AVR8_REGIDX_SREG] & 0x01) ? 'C' : '-');
		break;
	}
}


std::unique_ptr<util::disasm_interface> avr8_device::create_disassembler()
{
	return std::make_unique<avr8_disassembler>();
}


//**************************************************************************
//  MEMORY ACCESSORS
//**************************************************************************

inline void avr8_device::push(uint8_t val)
{
	uint16_t sp = SPREG;
	m_data->write_byte(sp, val);
	sp--;
	m_r[AVR8_REGIDX_SPL] = sp & 0x00ff;
	m_r[AVR8_REGIDX_SPH] = (sp >> 8) & 0x00ff;
}

inline uint8_t avr8_device::pop()
{
	uint16_t sp = SPREG;
	sp++;
	m_r[AVR8_REGIDX_SPL] = sp & 0x00ff;
	m_r[AVR8_REGIDX_SPH] = (sp >> 8) & 0x00ff;
	return m_data->read_byte(sp);
}

//**************************************************************************
//  IRQ HANDLING
//**************************************************************************

void avr8_device::set_irq_line(uint16_t vector, int state)
{
	// Horrible hack, not accurate
	if (state)
	{
		if (SREG_R(AVR8_SREG_I))
		{
			SREG_W(AVR8_SREG_I, 0);
			push(m_pc & 0x00ff);
			push((m_pc >> 8) & 0x00ff);
			m_pc = vector;
			m_shifted_pc = vector << 1;
		}
		else
		{
			m_interrupt_pending = true;
		}
	}
}

class CInterruptCondition
{
	public:
		uint8_t m_intindex;
		uint8_t m_intreg;
		uint8_t m_intmask;
		uint8_t m_regindex;
		uint8_t m_regmask;
};

static const CInterruptCondition s_int_conditions[AVR8_INTIDX_COUNT] =
{
	{ AVR8_INT_SPI_STC, AVR8_REGIDX_SPCR,   AVR8_SPCR_SPIE_MASK,     AVR8_REGIDX_SPSR,    AVR8_SPSR_SPIF_MASK },
	{ AVR8_INT_T0COMPB, AVR8_REGIDX_TIMSK0, AVR8_TIMSK0_OCIE0B_MASK, AVR8_REGIDX_TIFR0,   AVR8_TIFR0_OCF0B_MASK },
	{ AVR8_INT_T0COMPA, AVR8_REGIDX_TIMSK0, AVR8_TIMSK0_OCIE0A_MASK, AVR8_REGIDX_TIFR0,   AVR8_TIFR0_OCF0A_MASK },
	{ AVR8_INT_T0OVF,   AVR8_REGIDX_TIMSK0, AVR8_TIMSK0_TOIE0_MASK,  AVR8_REGIDX_TIFR0,   AVR8_TIFR0_TOV0_MASK },
	{ AVR8_INT_T1CAPT,  AVR8_REGIDX_TIMSK1, AVR8_TIMSK1_ICIE1_MASK,  AVR8_REGIDX_TIFR1,   AVR8_TIFR1_ICF1_MASK },
	{ AVR8_INT_T1COMPB, AVR8_REGIDX_TIMSK1, AVR8_TIMSK1_OCIE1B_MASK, AVR8_REGIDX_TIFR1,   AVR8_TIFR1_OCF1B_MASK },
	{ AVR8_INT_T1COMPA, AVR8_REGIDX_TIMSK1, AVR8_TIMSK1_OCIE1A_MASK, AVR8_REGIDX_TIFR1,   AVR8_TIFR1_OCF1A_MASK },
	{ AVR8_INT_T1OVF,   AVR8_REGIDX_TIMSK1, AVR8_TIMSK1_TOIE1_MASK,  AVR8_REGIDX_TIFR1,   AVR8_TIFR1_TOV1_MASK },
	{ AVR8_INT_T2COMPB, AVR8_REGIDX_TIMSK2, AVR8_TIMSK2_OCIE2B_MASK, AVR8_REGIDX_TIFR2,   AVR8_TIFR2_OCF2B_MASK },
	{ AVR8_INT_T2COMPA, AVR8_REGIDX_TIMSK2, AVR8_TIMSK2_OCIE2A_MASK, AVR8_REGIDX_TIFR2,   AVR8_TIFR2_OCF2A_MASK },
	{ AVR8_INT_T2OVF,   AVR8_REGIDX_TIMSK2, AVR8_TIMSK2_TOIE2_MASK,  AVR8_REGIDX_TIFR2,   AVR8_TIFR2_TOV2_MASK }
};

void avr8_device::update_interrupt(int source)
{
	const CInterruptCondition &condition = s_int_conditions[source];

	int intstate = 0;
	if (m_r[condition.m_intreg] & condition.m_intmask)
		intstate = (m_r[condition.m_regindex] & condition.m_regmask) ? 1 : 0;

	set_irq_line(condition.m_intindex, intstate);

	if (intstate)
	{
		m_r[condition.m_regindex] &= ~condition.m_regmask;
	}
}


static const CInterruptCondition s_mega644_int_conditions[AVR8_INTIDX_COUNT] =
{
	{ ATMEGA644_INT_SPI_STC, AVR8_REGIDX_SPCR,   AVR8_SPCR_SPIE_MASK,     AVR8_REGIDX_SPSR,    AVR8_SPSR_SPIF_MASK },
	{ ATMEGA644_INT_T0COMPB, AVR8_REGIDX_TIMSK0, AVR8_TIMSK0_OCIE0B_MASK, AVR8_REGIDX_TIFR0,   AVR8_TIFR0_OCF0B_MASK },
	{ ATMEGA644_INT_T0COMPA, AVR8_REGIDX_TIMSK0, AVR8_TIMSK0_OCIE0A_MASK, AVR8_REGIDX_TIFR0,   AVR8_TIFR0_OCF0A_MASK },
	{ ATMEGA644_INT_T0OVF,   AVR8_REGIDX_TIMSK0, AVR8_TIMSK0_TOIE0_MASK,  AVR8_REGIDX_TIFR0,   AVR8_TIFR0_TOV0_MASK },
	{ ATMEGA644_INT_T1CAPT,  AVR8_REGIDX_TIMSK1, AVR8_TIMSK1_ICIE1_MASK,  AVR8_REGIDX_TIFR1,   AVR8_TIFR1_ICF1_MASK },
	{ ATMEGA644_INT_T1COMPB, AVR8_REGIDX_TIMSK1, AVR8_TIMSK1_OCIE1B_MASK, AVR8_REGIDX_TIFR1,   AVR8_TIFR1_OCF1B_MASK },
	{ ATMEGA644_INT_T1COMPA, AVR8_REGIDX_TIMSK1, AVR8_TIMSK1_OCIE1A_MASK, AVR8_REGIDX_TIFR1,   AVR8_TIFR1_OCF1A_MASK },
	{ ATMEGA644_INT_T1OVF,   AVR8_REGIDX_TIMSK1, AVR8_TIMSK1_TOIE1_MASK,  AVR8_REGIDX_TIFR1,   AVR8_TIFR1_TOV1_MASK },
	{ ATMEGA644_INT_T2COMPB, AVR8_REGIDX_TIMSK2, AVR8_TIMSK2_OCIE2B_MASK, AVR8_REGIDX_TIFR2,   AVR8_TIFR2_OCF2B_MASK },
	{ ATMEGA644_INT_T2COMPA, AVR8_REGIDX_TIMSK2, AVR8_TIMSK2_OCIE2A_MASK, AVR8_REGIDX_TIFR2,   AVR8_TIFR2_OCF2A_MASK },
	{ ATMEGA644_INT_T2OVF,   AVR8_REGIDX_TIMSK2, AVR8_TIMSK2_TOIE2_MASK,  AVR8_REGIDX_TIFR2,   AVR8_TIFR2_TOV2_MASK }
};

void atmega644_device::update_interrupt(int source)
{
	const CInterruptCondition &condition = s_mega644_int_conditions[source];

	int intstate = 0;
	if (m_r[condition.m_intreg] & condition.m_intmask)
		intstate = (m_r[condition.m_regindex] & condition.m_regmask) ? 1 : 0;

	set_irq_line(condition.m_intindex << 1, intstate);

	if (intstate)
	{
		m_r[condition.m_regindex] &= ~condition.m_regmask;
	}
}

//TODO: review this!
void atmega1280_device::update_interrupt(int source)
{
	const CInterruptCondition &condition = s_mega644_int_conditions[source];

	int intstate = 0;
	if (m_r[condition.m_intreg] & condition.m_intmask)
		intstate = (m_r[condition.m_regindex] & condition.m_regmask) ? 1 : 0;

	set_irq_line(condition.m_intindex << 1, intstate);

	if (intstate)
	{
		m_r[condition.m_regindex] &= ~condition.m_regmask;
	}
}

//TODO: review this!
void atmega2560_device::update_interrupt(int source)
{
	const CInterruptCondition &condition = s_mega644_int_conditions[source];

	int intstate = 0;
	if (m_r[condition.m_intreg] & condition.m_intmask)
		intstate = (m_r[condition.m_regindex] & condition.m_regmask) ? 1 : 0;

	set_irq_line(condition.m_intindex << 1, intstate);

	if (intstate)
	{
		m_r[condition.m_regindex] &= ~condition.m_regmask;
	}
}


//**************************************************************************
//  REGISTER HANDLING
//**************************************************************************
void avr8_device::timer_tick()
{
	for (int count = 0; count < m_opcycles; count++)
	{
		if (m_spi_active && m_spi_prescale > 0 && m_spi_prescale_countdown >= 0)
		{
			m_spi_prescale_count++;
			if (m_spi_prescale_count >= m_spi_prescale)
			{
				uint8_t out_bit = (m_r[AVR8_REGIDX_SPDR] & (1 << m_spi_prescale_countdown)) >> m_spi_prescale_countdown;
				m_spi_prescale_countdown--;
				m_io->write_byte(AVR8_IO_PORTB, (m_r[AVR8_REGIDX_PORTB] &~ AVR8_PORTB_MOSI) | (out_bit ? AVR8_PORTB_MOSI : 0));
				m_r[AVR8_REGIDX_PORTB] = (m_r[AVR8_REGIDX_PORTB] &~ AVR8_PORTB_MOSI) | (out_bit ? AVR8_PORTB_MOSI : 0);
				m_spi_prescale_count -= m_spi_prescale;
			}
		}

		for (int t = 0; t < m_num_timers; t++)
		{
			if (m_timer_prescale[t] != 0)
			{
				m_timer_prescale_count[t]++;
				if (m_timer_prescale_count[t] >= m_timer_prescale[t])
				{
					switch (t)
					{
					case 0: timer0_tick(); break;
					case 1: timer1_tick(); break;
					case 2: timer2_tick(); break;
					case 3: timer3_tick(); break;
					case 4: timer4_tick(); break;
					case 5: timer5_tick(); break;
					}
					m_timer_prescale_count[t] -= m_timer_prescale[t];
				}
			}
		}
	}
}

//  uint8_t ocr0[2] = { m_r[AVR8_REGIDX_OCR0A], m_r[AVR8_REGIDX_OCR0B] };
//TODO  uint8_t ocf0[2] = { (1 << AVR8_TIFR0_OCF0A_SHIFT), (1 << AVR8_TIFR4_OCF0B_SHIFT) };
//TODO  uint8_t int0[2] = { AVR8_INTIDX_OCF0A, AVR8_INTIDX_OCF0B };

#define LOG_TIMER_0 0
#define LOG_TIMER_5 0
// Timer 0 Handling
void avr8_device::timer0_tick()
{
	LOGMASKED(LOG_TIMER0_TICK, "%s: AVR8_WGM0: %d\n", machine().describe_context(), AVR8_WGM0);
	LOGMASKED(LOG_TIMER0_TICK, "%s: AVR8_TCCR0A_COM0B: %d\n", machine().describe_context(), AVR8_TCCR0A_COM0B);

	uint8_t count = m_r[AVR8_REGIDX_TCNT0];
	int32_t increment = m_timer_increment[0];

	switch (AVR8_WGM0)
	{
	case WGM02_NORMAL:
		LOGMASKED(LOG_TIMER0, "%s: WGM02_NORMAL: Unimplemented timer#0 waveform generation mode\n", machine().describe_context());
		break;

	case WGM02_PWM_PC:
		LOGMASKED(LOG_TIMER0, "%s: WGM02_PWM_PC: Unimplemented timer0 waveform generation mode\n", machine().describe_context());
		break;

	case WGM02_CTC_CMP:
		switch (AVR8_TCCR0A_COM0B)
		{
		case 0: /* Normal Operation */
			if (count == m_timer_top[0])
			{
				LOGMASKED(LOG_TIMER0, "%s: timer0: Set normal OC0B behavior\n", machine().describe_context());
				m_timer_top[0] = 0;
			}
			break;

		case 1: /* Toggle OC0B on compare match */
			if (count == m_timer_top[0])
			{
				m_timer_top[0] = 0;
				LOGMASKED(LOG_TIMER0, "%s: timer0: Toggle OC0B on match\n", machine().describe_context());
				m_io->write_byte(AVR8_IO_PORTG, m_io->read_byte(AVR8_IO_PORTG) ^ (1 << 5));
			}
			break;

		case 2: /* Clear OC0B on compare match */
			if (count == m_timer_top[0])
			{
				m_timer_top[0] = 0;
				LOGMASKED(LOG_TIMER0, "[0] timer0: Clear OC0B on match\n", machine().describe_context());
				m_io->write_byte(AVR8_IO_PORTG, m_io->read_byte(AVR8_IO_PORTG) & ~(1 << 5));
			}
			break;

		case 3: /* Set OC0B on compare match */
			if (count == m_timer_top[0])
			{
				m_timer_top[0] = 0;
				LOGMASKED(LOG_TIMER0, "%s: timer0: Set OC0B on match\n", machine().describe_context());
				m_io->write_byte(AVR8_IO_PORTG, m_io->read_byte(AVR8_IO_PORTG) | (1 << 5));
			}
			break;
		}
		break;

	case WGM02_FAST_PWM:
	LOGMASKED(LOG_TIMER0 | LOG_UNKNOWN, "%s: WGM02_FAST_PWM: Unimplemented timer0 waveform generation mode\n", machine().describe_context());
	break;

	case WGM02_PWM_PC_CMP:
	LOGMASKED(LOG_TIMER0 | LOG_UNKNOWN, "%s: WGM02_PWM_PC_CMP: Unimplemented timer0 waveform generation mode\n", machine().describe_context());
	break;

	case WGM02_FAST_PWM_CMP:
	LOGMASKED(LOG_TIMER0 | LOG_UNKNOWN, "%s: WGM02_FAST_PWM_CMP: Unimplemented timer0 waveform generation mode\n", machine().describe_context());
	break;

	default:
		LOGMASKED(LOG_TIMER0 | LOG_UNKNOWN, "%s: update_timer0_compare_mode: Unknown waveform generation mode: %02x\n", machine().describe_context(), AVR8_WGM0);
		break;
	}

	count = count & 0xff;

	count += increment;
	m_r[AVR8_REGIDX_TCNT0] = count & 0xff;
}

void avr8_device::changed_tccr0a(uint8_t data)
{
	uint8_t oldtccr = AVR8_TCCR0A;
	uint8_t newtccr = data;
	uint8_t changed = newtccr ^ oldtccr;

	AVR8_TCCR0A = data;

	if (changed & AVR8_TCCR0A_WGM0_10_MASK)
	{
		update_timer_waveform_gen_mode(0, AVR8_WGM0);
	}
}

void avr8_device::timer0_force_output_compare(int reg)
{
	LOGMASKED(LOG_TIMER0 | LOG_UNKNOWN, "%s: timer0_force_output_compare: TODO; should be forcing OC0%c\n", machine().describe_context(), avr8_reg_name[reg]);
}

void avr8_device::changed_tccr0b(uint8_t data)
{
	LOGMASKED(LOG_TIMER0, "%s: changed_tccr0b: data = 0x%02X\n", machine().describe_context(), data);

	uint8_t oldtccr = AVR8_TCCR0B;
	uint8_t newtccr = data;
	uint8_t changed = newtccr ^ oldtccr;

	AVR8_TCCR0B = data;

	if (changed & AVR8_TCCR0B_FOC0A_MASK)
	{
		// TODO
		timer0_force_output_compare(AVR8_REG_A);
	}

	if (changed & AVR8_TCCR0B_FOC0B_MASK)
	{
		// TODO
		timer0_force_output_compare(AVR8_REG_B);
	}

	if (changed & AVR8_TCCR0B_WGM0_2_MASK)
	{
		update_timer_waveform_gen_mode(0, AVR8_WGM0);
	}

	if (changed & AVR8_TCCR0B_CS_MASK)
	{
		update_timer_clock_source(0, AVR8_TIMER0_CLOCK_SELECT);
	}
}

void avr8_device::update_ocr0(uint8_t newval, uint8_t reg)
{
	m_r[(reg == AVR8_REG_A) ? AVR8_REGIDX_OCR0A : AVR8_REGIDX_OCR0B] = newval;
}

// Timer 1 Handling

inline void avr8_device::timer1_tick()
{
	/* TODO: Handle comparison, setting OC1A pin, detection of BOTTOM and TOP */

	static const uint8_t s_ocf1[2] = { (1 << AVR8_TIFR1_OCF1A_SHIFT), (1 << AVR8_TIFR1_OCF1B_SHIFT) };
	static const uint8_t s_int1[2] = { AVR8_INTIDX_OCF1A, AVR8_INTIDX_OCF1B };
	int32_t increment = m_timer_increment[1];

	for (int32_t reg = AVR8_REG_A; reg <= AVR8_REG_B; reg++)
	{
		switch (m_wgm1)
		{
		case WGM1_CTC_OCR:
			if (m_timer1_count == 0xffff)
			{
				m_r[AVR8_REGIDX_TIFR1] |= AVR8_TIFR1_TOV1_MASK;
				update_interrupt(AVR8_INTIDX_TOV1);
				m_timer1_count = 0;
				increment = 0;
			}

			if (m_timer1_count == m_ocr1[reg])
			{
				if (reg == 0)
				{
					m_timer1_count = 0;
					increment = 0;
				}
				m_r[AVR8_REGIDX_TIFR1] |= s_ocf1[reg];
				update_interrupt(s_int1[reg]);
			}
			else if (m_timer1_count == 0)
			{
				if (reg == 0)
				{
					m_r[AVR8_REGIDX_TIFR1] &= ~AVR8_TIFR1_TOV1_MASK;
					update_interrupt(AVR8_INTIDX_TOV1);
				}

				m_r[AVR8_REGIDX_TIFR1] &= ~s_ocf1[reg];
				update_interrupt(s_int1[reg]);
			}
			break;

		case WGM1_FAST_PWM_OCR:
			if (m_timer1_count == m_ocr1[reg])
			{
				if (reg == 0)
				{
					m_r[AVR8_REGIDX_TIFR1] |= AVR8_TIFR1_TOV1_MASK;
					update_interrupt(AVR8_INTIDX_TOV1);
					m_timer1_count = 0;
					increment = 0;
				}

				switch (m_timer1_compare_mode[reg] & 3)
				{
				case 0: /* Normal Operation; OC1A/B disconnected */
					break;

				case 1: /* Toggle OC1A on compare match */
					if (reg == 0)
					{
						LOGMASKED(LOG_TIMER1, "%s: timer1: Toggle OC1%c on match\n", machine().describe_context());
						m_io->write_byte(AVR8_IO_PORTB, m_io->read_byte(AVR8_IO_PORTB) ^ (2 << reg));
					}
					break;

				case 2: /* Clear OC1A/B on compare match */
					LOGMASKED(LOG_TIMER1, "%s: timer1: Clear OC1%c on match\n", machine().describe_context(), reg ? 'B' : 'A');
					m_io->write_byte(AVR8_IO_PORTB, m_io->read_byte(AVR8_IO_PORTB) & ~(2 << reg));
					break;

				case 3: /* Set OC1A/B on compare match */
					LOGMASKED(LOG_TIMER1, "%s: timer1: Set OC1%c on match\n", machine().describe_context(), reg ? 'B' : 'A');
					m_io->write_byte(AVR8_IO_PORTB, m_io->read_byte(AVR8_IO_PORTB) | (2 << reg));
					break;
				}

				m_r[AVR8_REGIDX_TIFR1] |= s_ocf1[reg];
				update_interrupt(s_int1[reg]);
			}
			else if (m_timer1_count == 0)
			{
				if (reg == 0)
				{
					m_r[AVR8_REGIDX_TIFR1] &= ~AVR8_TIFR1_TOV1_MASK;
					update_interrupt(AVR8_INTIDX_TOV1);
				}

				switch (m_timer1_compare_mode[reg] & 3)
				{
				case 0: /* Normal Operation; OC1A/B disconnected */
					break;

				case 1: /* Toggle OC1A at BOTTOM*/
					if (reg == 0)
					{
						LOGMASKED(LOG_TIMER1, "%s: timer1: Toggle OC1A at BOTTOM\n", machine().describe_context());
						m_io->write_byte(AVR8_IO_PORTB, m_io->read_byte(AVR8_IO_PORTB) ^ (2 << reg));
					}
					break;

				case 2: /* Set OC1A/B at BOTTOM*/
					LOGMASKED(LOG_TIMER1, "%s: timer1: Set OC1%c at BOTTOM\n", machine().describe_context(), reg ? 'B' : 'A');
					m_io->write_byte(AVR8_IO_PORTB, m_io->read_byte(AVR8_IO_PORTB) | (2 << reg));
					break;

				case 3: /* Clear OC1A/B at BOTTOM */
					LOGMASKED(LOG_TIMER1, "%s: timer1: Clear OC1%c at BOTTOM\n", machine().describe_context(), reg ? 'B' : 'A');
					m_io->write_byte(AVR8_IO_PORTB, m_io->read_byte(AVR8_IO_PORTB) & ~(2 << reg));
					break;
				}

				m_r[AVR8_REGIDX_TIFR1] &= ~s_ocf1[reg];
				update_interrupt(s_int1[reg]);
			}
			break;

		default:
			LOGMASKED(LOG_TIMER1 | LOG_UNKNOWN, "%s: timer1_tick: Unknown waveform generation mode: %02x\n", machine().describe_context(), m_wgm1);
			break;
		}
	}

	m_timer1_count += increment;
}

void avr8_device::update_timer_waveform_gen_mode(uint8_t t, uint8_t mode)
{
	int32_t oc_val = -1, ic_val = -1;

	switch (t)
	{
	case 0:
		oc_val = AVR8_OCR0A;
		ic_val = -1;
		break;
	case 1:
		oc_val = AVR8_OCR1A;
		ic_val = AVR8_ICR1;
		break;
	case 2:
		oc_val = AVR8_OCR2A;
		ic_val = -1;
		break;
	case 3:
		oc_val = AVR8_OCR3A;
		ic_val = AVR8_ICR3;
		break;
	case 4:
		oc_val = AVR8_OCR4A;
		ic_val = AVR8_ICR4;
		break;
	case 5:
		oc_val = AVR8_OCR5A;
		ic_val = AVR8_ICR5;
		break;
	}

	static const int32_t s_top_values_02[8] =
	{
		0xff, 0xff, oc_val, 0xff, -1, oc_val, -1, oc_val
	}; //table 20-8

	static const int32_t s_top_values_1345[16] =
	{
		0xffff, 0x00ff, 0x01ff, 0x03ff,
		oc_val, 0x00ff, 0x01ff, 0x03ff,
		ic_val, oc_val, ic_val, oc_val,
		ic_val, -1,     ic_val, oc_val
	}; //table 17-2

	switch (t)
	{
	case 0:
	case 2:
		m_timer_top[t] = s_top_values_02[mode];
		break;
	case 1:
	case 3:
	case 4:
	case 5:
		m_timer_top[t] = s_top_values_1345[mode];
		break;
	}

	if (t == 1)
	{
		m_wgm1 = ((m_r[AVR8_REGIDX_TCCR1B] & AVR8_TCCR1B_WGM1_32_MASK) >> 1) | (m_r[AVR8_REGIDX_TCCR1A] & AVR8_TCCR1A_WGM1_10_MASK);
	}
	if (m_timer_top[t] == -1)
	{
		m_timer_top[t] = 0;
		LOGMASKED((LOG_TIMER0 + t), "%s: update_timer_waveform_gen_mode: Timer %d - Unsupported waveform generation type: %d\n", machine().describe_context(), t, mode);
	}
}

void avr8_device::changed_tccr1a(uint8_t data)
{
	uint8_t oldtccr = AVR8_TCCR1A;
	uint8_t newtccr = data;
	uint8_t changed = newtccr ^ oldtccr;

	m_r[AVR8_REGIDX_TCCR1A] = newtccr;

	if (changed & AVR8_TCCR1A_WGM1_10_MASK)
	{
		update_timer_waveform_gen_mode(1, AVR8_WGM1);
	}

	m_timer1_compare_mode[AVR8_REG_A] = (m_r[AVR8_REGIDX_TCCR1A] & AVR8_TCCR1A_COM1A_MASK) >> AVR8_TCCR1A_COM1A_SHIFT;
	m_timer1_compare_mode[AVR8_REG_B] = (m_r[AVR8_REGIDX_TCCR1A] & AVR8_TCCR1A_COM1B_MASK) >> AVR8_TCCR1A_COM1B_SHIFT;
}

void avr8_device::update_timer1_input_noise_canceler()
{
	LOGMASKED(LOG_TIMER1 | LOG_UNKNOWN, "%s: update_timer1_input_noise_canceler: TODO\n", machine().describe_context());
}

void avr8_device::update_timer1_input_edge_select()
{
	LOGMASKED(LOG_TIMER1 | LOG_UNKNOWN, "%s: update_timer1_input_edge_select: TODO\n", machine().describe_context());
}

void avr8_device::changed_tccr1b(uint8_t data)
{
	LOGMASKED(LOG_TIMER1, "%s: changed_tccr1b: data = 0x%02X\n", machine().describe_context(), data);

	uint8_t oldtccr = AVR8_TCCR1B;
	uint8_t newtccr = data;
	uint8_t changed = newtccr ^ oldtccr;

	m_r[AVR8_REGIDX_TCCR1B] = newtccr;

	if (changed & AVR8_TCCR1B_ICNC1_MASK)
	{
		update_timer1_input_noise_canceler();
	}

	if (changed & AVR8_TCCR1B_ICES1_MASK)
	{
		update_timer1_input_edge_select();
	}

	if (changed & AVR8_TCCR1B_WGM1_32_MASK)
	{
		update_timer_waveform_gen_mode(1, AVR8_WGM1);
	}

	if (changed & AVR8_TCCR1B_CS_MASK)
	{
		update_timer_clock_source(1, AVR8_TIMER1_CLOCK_SELECT);
	}
}

void avr8_device::update_ocr1(uint16_t newval, uint8_t reg)
{
	static const int32_t s_high_indices[3] = { AVR8_REGIDX_OCR1AH, AVR8_REGIDX_OCR1BH, AVR8_REGIDX_OCR1CH };
	static const int32_t s_low_indices[3] =  { AVR8_REGIDX_OCR1AL, AVR8_REGIDX_OCR1BL, AVR8_REGIDX_OCR1CL };
	m_r[s_high_indices[reg]] = (uint8_t)(newval >> 8);
	m_r[s_low_indices[reg]]  = (uint8_t)newval;
	m_ocr1[reg] = newval;
}

// Timer 2 Handling

void avr8_device::timer2_tick()
{
	uint16_t count = m_r[AVR8_REGIDX_TCNT2];
	int32_t wgm2 = ((m_r[AVR8_REGIDX_TCCR2B] & AVR8_TCCR2B_WGM2_2_MASK) >> 1) |
					(m_r[AVR8_REGIDX_TCCR2A] & AVR8_TCCR2A_WGM2_10_MASK);

	// Cache things in array form to avoid a compare+branch inside a potentially high-frequency timer
	//uint8_t compare_mode[2] = { (m_r[AVR8_REGIDX_TCCR2A] & AVR8_TCCR2A_COM2A_MASK) >> AVR8_TCCR2A_COM2A_SHIFT,
								//(m_r[AVR8_REGIDX_TCCR2A] & AVR8_TCCR2A_COM2B_MASK) >> AVR8_TCCR2A_COM2B_SHIFT };
	uint8_t ocr2[2] = { m_r[AVR8_REGIDX_OCR2A], m_r[AVR8_REGIDX_OCR2B] };
	uint8_t ocf2[2] = { (1 << AVR8_TIFR2_OCF2A_SHIFT), (1 << AVR8_TIFR2_OCF2B_SHIFT) };
	int32_t increment = m_timer_increment[2];

	for (int32_t reg = AVR8_REG_A; reg <= AVR8_REG_B; reg++)
	{
		switch (wgm2)
		{
		case WGM02_FAST_PWM:
			if (reg == 0)
			{
				if (count >= m_r[AVR8_REGIDX_OCR2A])
				{
					if (count >= 0xff)
					{
						// Turn on
						m_io->write_byte(AVR8_IO_PORTD, m_io->read_byte(AVR8_IO_PORTD) | (1 << 7));
						m_r[AVR8_REGIDX_TCNT2] = 0;
						m_ocr2_not_reached_yet = true;
					}
					else
					{
						if (m_ocr2_not_reached_yet)
						{
							// Turn off
							m_io->write_byte(AVR8_IO_PORTD, m_io->read_byte(AVR8_IO_PORTD) & ~(1 << 7));
							m_ocr2_not_reached_yet = false;
						}
					}
				}
			}
			break;

		case WGM02_FAST_PWM_CMP:
			if (count == ocr2[reg])
			{
				if (reg == 0)
				{
					m_r[AVR8_REGIDX_TIFR2] |= AVR8_TIFR2_TOV2_MASK;
					count = 0;
					increment = 0;
				}

				m_r[AVR8_REGIDX_TIFR2] |= ocf2[reg];
			}
			else if (count == 0)
			{
				if (reg == 0)
				{
					m_r[AVR8_REGIDX_TIFR2] &= ~AVR8_TIFR2_TOV2_MASK;
				}
			}
			break;

		default:
			LOGMASKED(LOG_TIMER2 | LOG_UNKNOWN, "%s: timer2_tick: Unknown waveform generation mode: %02x\n", machine().describe_context(), wgm2);
			break;
		}
	}

	m_r[AVR8_REGIDX_TCNT2] += increment;

	update_interrupt(AVR8_INTIDX_OCF2A);
	update_interrupt(AVR8_INTIDX_OCF2B);
	update_interrupt(AVR8_INTIDX_TOV2);
}

void avr8_device::changed_tccr2a(uint8_t data)
{
	uint8_t oldtccr = AVR8_TCCR2A;
	uint8_t newtccr = data;
	uint8_t changed = newtccr ^ oldtccr;

	AVR8_TCCR2A = data;

	if (changed & AVR8_TCCR2A_WGM2_10_MASK)
	{
		update_timer_waveform_gen_mode(2, AVR8_WGM2);
	}
}

void avr8_device::timer2_force_output_compare(int reg)
{
	LOGMASKED(LOG_TIMER2 | LOG_UNKNOWN, "%s: force_output_compare: TODO; should be forcing OC2%c\n", machine().describe_context(), avr8_reg_name[reg]);
}

void avr8_device::changed_tccr2b(uint8_t data)
{
	LOGMASKED(LOG_TIMER2, "%s: changed_tccr2b: data = 0x%02X\n", machine().describe_context(), data);

	uint8_t oldtccr = AVR8_TCCR2B;
	uint8_t newtccr = data;
	uint8_t changed = newtccr ^ oldtccr;

	AVR8_TCCR2B = data;

	if (changed & AVR8_TCCR2B_FOC2A_MASK)
	{
		timer2_force_output_compare(AVR8_REG_A);
	}

	if (changed & AVR8_TCCR2B_FOC2B_MASK)
	{
		timer2_force_output_compare(AVR8_REG_B);
	}

	if (changed & AVR8_TCCR2B_WGM2_2_MASK)
	{
		update_timer_waveform_gen_mode(2, AVR8_WGM2);
	}

	if (changed & AVR8_TCCR2B_CS_MASK)
	{
		update_timer_clock_source(2, AVR8_TIMER2_CLOCK_SELECT);
	}
}

void avr8_device::update_ocr2(uint8_t newval, uint8_t reg)
{
	m_r[(reg == AVR8_REG_A) ? AVR8_REGIDX_OCR2A : AVR8_REGIDX_OCR2B] = newval;

	// Nothing needs to be done? All handled in timer callback
}

/************************************************************************************************/

// Timer 3 Handling
void avr8_device::timer3_tick()
{
}

/************************************************************************************************/

void avr8_device::timer4_tick()
{
	/* TODO: Handle comparison, setting OC1x pins, detection of BOTTOM and TOP */
	LOGMASKED(LOG_TIMER4_TICK, "%s: AVR8_WGM4: %d\n", machine().describe_context(), AVR8_WGM4);
	LOGMASKED(LOG_TIMER4_TICK, "%s: AVR8_TCCR4A_COM4B: %d\n", machine().describe_context(), AVR8_TCCR4A_COM4B);

	uint16_t count = (m_r[AVR8_REGIDX_TCNT4H] << 8) | m_r[AVR8_REGIDX_TCNT4L];

	// Cache things in array form to avoid a compare+branch inside a potentially high-frequency timer
	// uint8_t compare_mode[2] = { (m_r[AVR8_REGIDX_TCCR1A] & AVR8_TCCR1A_COM1A_MASK) >> AVR8_TCCR1A_COM1A_SHIFT,
	//                             (m_r[AVR8_REGIDX_TCCR1A] & AVR8_TCCR1A_COM1B_MASK) >> AVR8_TCCR1A_COM1B_SHIFT };
	// uint16_t ocr4[2] = { static_cast<uint16_t>((m_r[AVR8_REGIDX_OCR4AH] << 8) | m_r[AVR8_REGIDX_OCR4AL]),
							// static_cast<uint16_t>((m_r[AVR8_REGIDX_OCR4BH] << 8) | m_r[AVR8_REGIDX_OCR4BL]) };
	// TODO  uint8_t ocf4[2] = { (1 << AVR8_TIFR4_OCF4A_SHIFT), (1 << AVR8_TIFR4_OCF4B_SHIFT) };
	// TODO  uint8_t int4[2] = { AVR8_INTIDX_OCF4A, AVR8_INTIDX_OCF4B };
	int32_t increment = m_timer_increment[4];

	switch (AVR8_WGM4)
	{
	case WGM4_FAST_PWM_8:
	case WGM4_FAST_PWM_9:
	case WGM4_FAST_PWM_10:
		switch (AVR8_TCCR4A_COM4B)
		{
		case 0: /* Normal Operation */
			break;
		case 1: /* TODO */
			break;
		case 2: /* Non-inverting mode */
			if (count == m_timer_top[4])
			{
				// Clear OC0B
				LOGMASKED(LOG_TIMER4, "%s: timer4: non-inverting mode, Clear OC0B\n", machine().describe_context());
				m_io->write_byte(AVR8_IO_PORTG, m_io->read_byte(AVR8_IO_PORTG) & ~(1 << 5));
			}
			else if (count == 0)
			{
				// Set OC0B
				LOGMASKED(LOG_TIMER4, "%s: timer4: non-inverting mode, Set OC0B\n", machine().describe_context());
				m_io->write_byte(AVR8_IO_PORTG, m_io->read_byte(AVR8_IO_PORTG) | (1 << 5));
			}
			break;
		case 3: /* Inverting mode */
			if (count == m_timer_top[4])
			{
				// Set OC0B
				LOGMASKED(LOG_TIMER4, "%s: timer4: inverting mode, Clear OC0B\n", machine().describe_context());
				m_io->write_byte(AVR8_IO_PORTG, m_io->read_byte(AVR8_IO_PORTG) | (1 << 5));
			}
			else if (count == 0)
			{
				// Clear OC0B
				LOGMASKED(LOG_TIMER4, "%s: timer4: inverting mode, Set OC0B\n", machine().describe_context());
				m_io->write_byte(AVR8_IO_PORTG, m_io->read_byte(AVR8_IO_PORTG) & ~(1 << 5));
			}
			break;
		}
		break;

	case WGM4_CTC_OCR:
		LOGMASKED(LOG_TIMER4, "%s: timer4: tick WGM4_CTC_OCR: %d\n", machine().describe_context(), count);
		if (count == 0xffff)
		{
			m_r[AVR8_REGIDX_TIFR4] |= AVR8_TIFR4_TOV4_MASK;
			update_interrupt(AVR8_INTIDX_TOV4);
			count = 0;
			increment = 0;
		}

		/* TODO: test for match against all 3 registers */
		break;

	case WGM1_FAST_PWM_OCR:
		/* TODO: test for match against all 3 registers */
		break;

	default:
		LOGMASKED(LOG_TIMER4 | LOG_UNKNOWN, "%s: timer4_tick: Unknown waveform generation mode: %02x\n", machine().describe_context(), AVR8_WGM4);
		break;
	}

	count += increment;
	m_r[AVR8_REGIDX_TCNT4H] = (count >> 8) & 0xff;
	m_r[AVR8_REGIDX_TCNT4L] = count & 0xff;
}

void avr8_device::update_timer_clock_source(uint8_t t, uint8_t clock_select)
{
	static const int s_prescale_values[8] =
	{
		0, 1, 8, 64, 256, 1024, -1, -1
	};
	m_timer_prescale[t] = s_prescale_values[clock_select];

	LOGMASKED((LOG_TIMER0 + t), "%s: update_timer_clock_source: t = %d, cs = %d\n", t, machine().describe_context(), clock_select);

	if (m_timer_prescale[t] == 0xffff)
	{
		LOGMASKED((LOG_TIMER0 + t), "%s: timer%d: update_timer_clock_source: External trigger mode not implemented yet\n", machine().describe_context(), t);
		m_timer_prescale[t] = 0;
	}

	if (m_timer_prescale_count[t] > m_timer_prescale[t])
	{
		m_timer_prescale_count[t] = m_timer_prescale[t] - 1;
	}
}

void avr8_device::changed_tccr3a(uint8_t data)
{
	// TODO
	//  AVR8_TCCR3A = data;
}

void avr8_device::changed_tccr3b(uint8_t data)
{
	LOGMASKED(LOG_TIMER3 | LOG_UNKNOWN, "%s: (not yet implemented) changed_tccr3b: data = %02X\n", machine().describe_context(), data);
}

void avr8_device::changed_tccr3c(uint8_t data)
{
	//  uint8_t oldtccr = AVR8_TCCR3C;
	//  uint8_t newtccr = data;
	//  uint8_t changed = newtccr ^ oldtccr;
	LOGMASKED(LOG_TIMER3 | LOG_UNKNOWN, "%s: (not yet implemented) changed_tccr3c: data = %02X\n", machine().describe_context(), data);

	//  AVR8_TCCR3C = data;
}

void avr8_device::changed_tccr4a(uint8_t data)
{
	uint8_t oldtccr = AVR8_TCCR4A;
	uint8_t newtccr = data;
	uint8_t changed = newtccr ^ oldtccr;

	AVR8_TCCR4A = data;

	if (changed & AVR8_TCCR4A_WGM4_10_MASK)
	{
		update_timer_waveform_gen_mode(4, AVR8_WGM4);
	}
}

void avr8_device::changed_tccr4b(uint8_t data)
{
	LOGMASKED(LOG_TIMER4, "%s: changed_tccr4b: data = %02X\n", machine().describe_context(), data);

	uint8_t oldtccr = AVR8_TCCR4B;
	uint8_t newtccr = data;
	uint8_t changed = newtccr ^ oldtccr;

	AVR8_TCCR4B = data;

	if (changed & AVR8_TCCR4B_FOC4A_MASK)
	{
		// TODO
		// timer4_force_output_compare(AVR8_REG_A);
	}

	if (changed & AVR8_TCCR4B_FOC4B_MASK)
	{
		// TODO
		// timer4_force_output_compare(AVR8_REG_B);
	}

	if (changed & AVR8_TCCR4B_WGM4_32_MASK)
	{
		update_timer_waveform_gen_mode(4, AVR8_WGM4);
	}

	if (changed & AVR8_TCCR4B_CS_MASK)
	{
		update_timer_clock_source(4, AVR8_TIMER4_CLOCK_SELECT);
	}
}

void avr8_device::changed_tccr4c(uint8_t data)
{
	//  uint8_t oldtccr = AVR8_TCCR4C;
	//  uint8_t newtccr = data;
	//  uint8_t changed = newtccr ^ oldtccr;

	AVR8_TCCR4C = data;
}

/************************************************************************************************/

// Timer 5 Handling
void avr8_device::timer5_tick()
{
	LOGMASKED(LOG_TIMER5_TICK, "%s: AVR8_WGM5: %d\n", machine().describe_context(), AVR8_WGM5);
	LOGMASKED(LOG_TIMER5_TICK, "%s: AVR8_TCCR5A_COM5B: %d\n", machine().describe_context(), AVR8_TCCR5A_COM5B);

	uint16_t count = (AVR8_TCNT5H << 8) + AVR8_TCNT5L;
	int32_t increment = m_timer_increment[5];

	switch (AVR8_WGM5)
	{
	case WGM5_NORMAL:
	case WGM5_PWM_8_PC:
	case WGM5_PWM_9_PC:
	case WGM5_PWM_10_PC:
//    case WGM5_CTC_OCR:
	case WGM5_FAST_PWM_8:
	case WGM5_FAST_PWM_9:
	case WGM5_FAST_PWM_10:
	case WGM5_PWM_PFC_ICR:
	case WGM5_PWM_PFC_OCR:
	case WGM5_PWM_PC_ICR:
	case WGM5_PWM_PC_OCR:
	case WGM5_CTC_ICR:
	case WGM5_FAST_PWM_ICR:
	case WGM5_FAST_PWM_OCR:
		LOGMASKED(LOG_TIMER5 | LOG_UNKNOWN, "%s: Unimplemented timer5 waveform generation mode: AVR8_WGM5 = 0x%02X\n", machine().describe_context(), AVR8_WGM5);
		break;

	case WGM5_CTC_OCR:
		// TODO: Please verify, might be wrong
		switch (AVR8_TCCR5A_COM5B)
		{
		case 0: /* Normal Operation */
			if (count == m_timer_top[5])
			{
				m_timer_top[5] = 0;
			}
			break;
		case 1: /* Toggle OC5B on compare match */
			if (count == m_timer_top[5])
			{
				m_timer_top[5] = 0;
				LOGMASKED(LOG_TIMER5, "%s: timer5: Toggle OC5B on compare match\n", machine().describe_context());
				m_io->write_byte(AVR8_IO_PORTL, m_io->read_byte(AVR8_IO_PORTL) ^ (1 << 4));
			}
			break;
		case 2: /* Clear OC5B on compare match */
			if (count == m_timer_top[5])
			{
				m_timer_top[5] = 0;
				// Clear OC5B
				LOGMASKED(LOG_TIMER5, "%s: timer5: Clear OC5B on compare match\n", machine().describe_context());
				m_io->write_byte(AVR8_IO_PORTL, m_io->read_byte(AVR8_IO_PORTL) & ~(1 << 4));
			}
			break;
		case 3: /* Set OC5B on compare match */
			if (count == m_timer_top[5])
			{
				m_timer_top[5] = 0;
				LOGMASKED(LOG_TIMER5, "%s: timer5: Set OC5B on compare match\n", machine().describe_context());
				m_io->write_byte(AVR8_IO_PORTL, m_io->read_byte(AVR8_IO_PORTL) | (1 << 4));
			}
			break;
		}
		break;

	default:
		LOGMASKED(LOG_TIMER5 | LOG_UNKNOWN, "%s: timer5: Unknown waveform generation mode: %02x\n", machine().describe_context(), AVR8_WGM5);
		break;
	}

	count += increment;
	m_r[AVR8_REGIDX_TCNT5H] = (count >> 8) & 0xff;
	m_r[AVR8_REGIDX_TCNT5L] = count & 0xff;
}

void avr8_device::changed_tccr5a(uint8_t data)
{
	uint8_t oldtccr = AVR8_TCCR5A;
	uint8_t newtccr = data;
	uint8_t changed = newtccr ^ oldtccr;

	AVR8_TCCR5A = data;

	if (changed & AVR8_TCCR5A_WGM5_10_MASK)
	{
		update_timer_waveform_gen_mode(5, AVR8_WGM5);
	}
}

void avr8_device::changed_tccr5b(uint8_t data)
{
	LOGMASKED(LOG_TIMER5, "%s: changed_tccr5b: data = %02X\n", machine().describe_context(), data);

	uint8_t oldtccr = AVR8_TCCR5B;
	uint8_t newtccr = data;
	uint8_t changed = newtccr ^ oldtccr;

	AVR8_TCCR5B = data;

	if (changed & AVR8_TCCR5C_FOC5A_MASK)
	{
		// TODO
		// timer5_force_output_compare(AVR8_REG_A);
	}

	if (changed & AVR8_TCCR5C_FOC5B_MASK)
	{
		// TODO
		// timer5_force_output_compare(AVR8_REG_B);
	}

	if (changed & AVR8_TCCR5C_FOC5C_MASK)
	{
		// TODO
		// timer5_force_output_compare(AVR8_REG_C);
	}

	if (changed & AVR8_TCCR5B_WGM5_32_MASK)
	{
		update_timer_waveform_gen_mode(5, AVR8_WGM5);
	}

	if (changed & AVR8_TCCR5B_CS_MASK)
	{
		update_timer_clock_source(5, AVR8_TIMER5_CLOCK_SELECT);
	}
}

/************************************************************************************************/


/****************/
/* SPI Handling */
/****************/

void avr8_device::enable_spi()
{
	// TODO
}

void avr8_device::disable_spi()
{
	// TODO
}

void avr8_device::spi_update_masterslave_select()
{
	// TODO
}

void avr8_device::spi_update_clock_polarity()
{
	// TODO
}

void avr8_device::spi_update_clock_phase()
{
	// TODO
}

void avr8_device::spi_update_clock_rate()
{
	static const uint8_t s_spi_clock_divisor[8] =
	{
		4, 16, 64, 128, 2, 8, 32, 64
	};
	m_spi_prescale = s_spi_clock_divisor[AVR8_SPI_RATE];
	m_spi_prescale_count &= m_spi_prescale - 1;
}

void avr8_device::change_spcr(uint8_t data)
{
	uint8_t oldspcr = AVR8_SPCR;
	uint8_t newspcr = data;
	uint8_t changed = newspcr ^ oldspcr;
	uint8_t high_to_low = ~newspcr & oldspcr;
	uint8_t low_to_high = newspcr & ~oldspcr;

	AVR8_SPCR = data;

	if (changed & AVR8_SPCR_SPIE_MASK)
	{
		// Check for SPI interrupt condition
		update_interrupt(AVR8_INTIDX_SPI);
	}

	if (low_to_high & AVR8_SPCR_SPE_MASK)
	{
		enable_spi();
	}
	else if (high_to_low & AVR8_SPCR_SPE_MASK)
	{
		disable_spi();
	}

	if (changed & AVR8_SPCR_MSTR_MASK)
	{
		spi_update_masterslave_select();
	}

	if (changed & AVR8_SPCR_CPOL_MASK)
	{
		spi_update_clock_polarity();
	}

	if (changed & AVR8_SPCR_CPHA_MASK)
	{
		spi_update_clock_phase();
	}

	if (changed & AVR8_SPCR_SPR_MASK)
	{
		spi_update_clock_rate();
	}
}

void avr8_device::change_spsr(uint8_t data)
{
	uint8_t oldspsr = AVR8_SPSR;
	uint8_t newspsr = data;
	uint8_t changed = newspsr ^ oldspsr;

	AVR8_SPSR &= ~1;
	AVR8_SPSR |= data & 1;

	if (changed & AVR8_SPSR_SPR2X_MASK)
	{
		spi_update_clock_rate();
	}
}

/*****************************************************************************/

<<<<<<< HEAD
WRITE8_MEMBER(avr8_device::regs_w)
=======
void avr8_device::regs_w(offs_t offset, uint8_t data)
>>>>>>> e8a0e046
{
	switch (offset)
	{
	case AVR8_REGIDX_R0:
	case AVR8_REGIDX_R1:
	case AVR8_REGIDX_R2:
	case AVR8_REGIDX_R3:
	case AVR8_REGIDX_R4:
	case AVR8_REGIDX_R5:
	case AVR8_REGIDX_R6:
	case AVR8_REGIDX_R7:
	case AVR8_REGIDX_R8:
	case AVR8_REGIDX_R9:
	case AVR8_REGIDX_R10:
	case AVR8_REGIDX_R11:
	case AVR8_REGIDX_R12:
	case AVR8_REGIDX_R13:
	case AVR8_REGIDX_R14:
	case AVR8_REGIDX_R15:
	case AVR8_REGIDX_R16:
	case AVR8_REGIDX_R17:
	case AVR8_REGIDX_R18:
	case AVR8_REGIDX_R19:
	case AVR8_REGIDX_R20:
	case AVR8_REGIDX_R21:
	case AVR8_REGIDX_R22:
	case AVR8_REGIDX_R23:
	case AVR8_REGIDX_R24:
	case AVR8_REGIDX_R25:
	case AVR8_REGIDX_R26:
	case AVR8_REGIDX_R27:
	case AVR8_REGIDX_R28:
	case AVR8_REGIDX_R29:
	case AVR8_REGIDX_R30:
	case AVR8_REGIDX_R31:
		m_r[offset] = data;
		break;

	case AVR8_REGIDX_PORTA:
		m_io->write_byte(AVR8_IO_PORTA, data);
		m_r[AVR8_REGIDX_PORTA] = data;
		break;

	case AVR8_REGIDX_PORTB:
		m_io->write_byte(AVR8_IO_PORTB, data);
		m_r[AVR8_REGIDX_PORTB] = data;
		break;

	case AVR8_REGIDX_PORTC:
		m_io->write_byte(AVR8_IO_PORTC, data);
		m_r[AVR8_REGIDX_PORTC] = data;
		break;

	case AVR8_REGIDX_PORTD:
		m_io->write_byte(AVR8_IO_PORTD, data);
		m_r[AVR8_REGIDX_PORTD] = data;
		break;

	case AVR8_REGIDX_PORTE:
		m_io->write_byte(AVR8_IO_PORTE, data);
		m_r[AVR8_REGIDX_PORTE] = data;
		break;

	case AVR8_REGIDX_PORTF:
		m_io->write_byte(AVR8_IO_PORTF, data);
		m_r[AVR8_REGIDX_PORTF] = data;
		break;

	case AVR8_REGIDX_PORTG:
		m_io->write_byte(AVR8_IO_PORTG, data);
		m_r[AVR8_REGIDX_PORTG] = data;
		break;

	case AVR8_REGIDX_PORTH:
		m_io->write_byte(AVR8_IO_PORTH, data);
		m_r[AVR8_REGIDX_PORTH] = data;
		break;

	case AVR8_REGIDX_PORTJ:
		m_io->write_byte(AVR8_IO_PORTJ, data);
		m_r[AVR8_REGIDX_PORTJ] = data;
		break;

	case AVR8_REGIDX_PORTK:
		m_io->write_byte(AVR8_IO_PORTK, data);
		m_r[AVR8_REGIDX_PORTK] = data;
		break;

	case AVR8_REGIDX_PORTL:
		m_io->write_byte(AVR8_IO_PORTL, data);
		m_r[AVR8_REGIDX_PORTL] = data;
		break;

	case AVR8_REGIDX_DDRA:
	case AVR8_REGIDX_DDRB:
	case AVR8_REGIDX_DDRC:
	case AVR8_REGIDX_DDRD:
	case AVR8_REGIDX_SREG:
	case AVR8_REGIDX_RAMPZ:
	case AVR8_REGIDX_SPH:
	case AVR8_REGIDX_SPL:
		m_r[offset] = data;
		break;

	case AVR8_REGIDX_TCCR0B:
		LOGMASKED(LOG_TIMER0, "%s: TCCR0B = %02x\n", machine().describe_context(), data);
		changed_tccr0b(data);
		break;

	case AVR8_REGIDX_TCCR0A:
		LOGMASKED(LOG_TIMER0, "%s: TCCR0A = %02x\n", machine().describe_context(), data);
		changed_tccr0a(data);
		break;

	case AVR8_REGIDX_OCR0A:
		LOGMASKED(LOG_TIMER0, "%s: OCR0A = %02x\n", machine().describe_context(), data);
		update_ocr0(AVR8_OCR0A, AVR8_REG_A);
		break;

	case AVR8_REGIDX_OCR0B:
		LOGMASKED(LOG_TIMER0, "%s: OCR0B = %02x\n", machine().describe_context(), data);
		update_ocr0(AVR8_OCR0B, AVR8_REG_B);
		break;

	case AVR8_REGIDX_TIFR0:
		LOGMASKED(LOG_TIMER0, "%s: TIFR0 = %02x\n", machine().describe_context(), data);
		m_r[AVR8_REGIDX_TIFR0] &= ~(data & AVR8_TIFR0_MASK);
		update_interrupt(AVR8_INTIDX_OCF0A);
		update_interrupt(AVR8_INTIDX_OCF0B);
		update_interrupt(AVR8_INTIDX_TOV0);
		break;

	case AVR8_REGIDX_TCNT0:
		AVR8_TCNT0 = data;
		break;

	case AVR8_REGIDX_TIFR1:
		LOGMASKED(LOG_TIMER1, "%s: TIFR1 = %02x\n", machine().describe_context(), data);
		m_r[AVR8_REGIDX_TIFR1] &= ~(data & AVR8_TIFR1_MASK);
		update_interrupt(AVR8_INTIDX_ICF1);
		update_interrupt(AVR8_INTIDX_OCF1A);
		update_interrupt(AVR8_INTIDX_OCF1B);
		update_interrupt(AVR8_INTIDX_TOV1);
		break;

	case AVR8_REGIDX_TIFR2:
		LOGMASKED(LOG_TIMER2, "%s: TIFR2 = %02x\n", machine().describe_context(), data);
		m_r[AVR8_REGIDX_TIFR2] &= ~(data & AVR8_TIFR2_MASK);
		update_interrupt(AVR8_INTIDX_OCF2A);
		update_interrupt(AVR8_INTIDX_OCF2B);
		update_interrupt(AVR8_INTIDX_TOV2);
		break;

	case AVR8_REGIDX_GTCCR:
		if (data & AVR8_GTCCR_PSRASY_MASK)
		{
			data &= ~AVR8_GTCCR_PSRASY_MASK;
			m_timer_prescale_count[2] = 0;
		}
		break;

	// EEPROM registers
	case AVR8_REGIDX_EEARL:
	case AVR8_REGIDX_EEARH:
	case AVR8_REGIDX_EEDR:
		m_r[offset] = data;
		break;

	case AVR8_REGIDX_EECR:
		m_r[offset] = data;

		if (data & AVR8_EECR_EERE_MASK)
		{
			uint16_t addr = (m_r[AVR8_REGIDX_EEARH] & AVR8_EEARH_MASK) << 8;
			addr |= m_r[AVR8_REGIDX_EEARL];
			m_r[AVR8_REGIDX_EEDR] = m_eeprom[addr];
			LOGMASKED(LOG_EEPROM, "%s: EEPROM read @ %04x data = %02x\n", machine().describe_context(), addr, m_eeprom[addr]);
		}
		if ((data & AVR8_EECR_EEPE_MASK) && (data & AVR8_EECR_EEMPE_MASK))
		{
			uint16_t addr = (m_r[AVR8_REGIDX_EEARH] & AVR8_EEARH_MASK) << 8;
			addr |= m_r[AVR8_REGIDX_EEARL];
			m_eeprom[addr] = m_r[AVR8_REGIDX_EEDR];
			LOGMASKED(LOG_EEPROM, "%s: EEPROM write @ %04x data = %02x ('%c')\n", machine().describe_context(), addr, m_eeprom[addr], m_eeprom[addr]);

			// Indicate that we've finished writing a value to the EEPROM.
			// TODO: this should only happen after a certain dalay.
			m_r[offset] = data & ~AVR8_EECR_EEPE_MASK;
		}
		break;

	case AVR8_REGIDX_GPIOR0:
		LOGMASKED(LOG_GPIO, "%s: GPIOR0 Write: %02x\n", machine().describe_context(), data);
		m_r[AVR8_REGIDX_GPIOR0] = data;
		break;

	case AVR8_REGIDX_GPIOR1:
	case AVR8_REGIDX_GPIOR2:
		m_r[offset] = data;
		break;

	case AVR8_REGIDX_SPSR:
		change_spsr(data);
		break;

	case AVR8_REGIDX_SPCR:
		change_spcr(data);
		break;

	case AVR8_REGIDX_SPDR:
	{
		m_r[AVR8_REGIDX_SPDR] = data;
		m_spi_active = true;
		m_spi_prescale_countdown = 7;
		m_spi_prescale_count = 0;
		break;
	}

	case AVR8_REGIDX_WDTCSR:
		LOGMASKED(LOG_WDOG, "%s: (not yet implemented) WDTCSR = %02x\n", machine().describe_context(), data);
		break;

	case AVR8_REGIDX_CLKPR:
		LOGMASKED(LOG_CLOCK, "%s: (not yet implemented) CLKPR = %02x\n", machine().describe_context(), data);
		break;

	case AVR8_REGIDX_PRR0:
		LOGMASKED(LOG_POWER, "%s: (not yet implemented) PRR0 = %02x\n", machine().describe_context(), data);
		break;

	case AVR8_REGIDX_PRR1:
		LOGMASKED(LOG_POWER, "%s: (not yet implemented) PRR1 = %02x\n", machine().describe_context(), data);
		break;

	case AVR8_REGIDX_OSCCAL:
		LOGMASKED(LOG_OSC, "%s: (not yet implemented) OSCCAL = %02x\n", machine().describe_context(), data);
		break;

	case AVR8_REGIDX_PCICR:
		LOGMASKED(LOG_PINCHG, "%s: (not yet implemented) PCICR = %02x\n", machine().describe_context(), data);
		break;

	case AVR8_REGIDX_EICRA:
		LOGMASKED(LOG_GPIO, "%s: (not yet implemented) EICRA = %02x\n", machine().describe_context(), data);
		break;

	case AVR8_REGIDX_EICRB:
		LOGMASKED(LOG_GPIO, "%s: (not yet implemented) EICRB = %02x\n", machine().describe_context(), data);
		break;

	case AVR8_REGIDX_PCMSK0:
		LOGMASKED(LOG_PINCHG, "%s: (not yet implemented) PCMSK0 = %02x\n", machine().describe_context(), data);
		break;

	case AVR8_REGIDX_PCMSK1:
		LOGMASKED(LOG_PINCHG, "%s: (not yet implemented) PCMSK1 = %02x\n", machine().describe_context(), data);
		break;

	case AVR8_REGIDX_PCMSK2:
		LOGMASKED(LOG_PINCHG, "%s: (not yet implemented) PCMSK2 = %02x\n", machine().describe_context(), data);
		break;

	case AVR8_REGIDX_TIMSK0:
		LOGMASKED(LOG_TIMER0, "%s: TIMSK0 = %02x\n", machine().describe_context(), data);
		m_r[AVR8_REGIDX_TIMSK0] = data;
		update_interrupt(AVR8_INTIDX_OCF0A);
		update_interrupt(AVR8_INTIDX_OCF0B);
		update_interrupt(AVR8_INTIDX_TOV0);
		break;

	case AVR8_REGIDX_TIMSK1:
		LOGMASKED(LOG_TIMER1, "%s: TIMSK1 = %02x\n", machine().describe_context(), data);
		m_r[AVR8_REGIDX_TIMSK1] = data;
		update_interrupt(AVR8_INTIDX_ICF1);
		update_interrupt(AVR8_INTIDX_OCF1A);
		update_interrupt(AVR8_INTIDX_OCF1B);
		update_interrupt(AVR8_INTIDX_TOV1);
		break;

	case AVR8_REGIDX_TIMSK2:
		LOGMASKED(LOG_TIMER2, "%s: TIMSK2 = %02x\n", machine().describe_context(), data);
		m_r[AVR8_REGIDX_TIMSK2] = data;
		update_interrupt(AVR8_INTIDX_OCF2A);
		update_interrupt(AVR8_INTIDX_OCF2B);
		update_interrupt(AVR8_INTIDX_TOV2);
		break;

	case AVR8_REGIDX_TIMSK3:
		LOGMASKED(LOG_TIMER3, "%s: TIMSK3 = %02x\n", machine().describe_context(), data);
		m_r[AVR8_REGIDX_TIMSK3] = data;
		update_interrupt(AVR8_INTIDX_OCF3A);
		update_interrupt(AVR8_INTIDX_OCF3B);
		update_interrupt(AVR8_INTIDX_TOV3);
		break;

	case AVR8_REGIDX_TIMSK4:
		LOGMASKED(LOG_TIMER4, "%s: TIMSK4 = %02x\n", machine().describe_context(), data);
		m_r[AVR8_REGIDX_TIMSK4] = data;
		update_interrupt(AVR8_INTIDX_OCF4A);
		update_interrupt(AVR8_INTIDX_OCF4B);
		update_interrupt(AVR8_INTIDX_TOV4);
		break;

	case AVR8_REGIDX_TIMSK5:
		LOGMASKED(LOG_TIMER5, "%s: TIMSK5 = %02x\n", machine().describe_context(), data);
		m_r[AVR8_REGIDX_TIMSK5] = data;
		update_interrupt(AVR8_INTIDX_OCF5A);
		update_interrupt(AVR8_INTIDX_OCF5B);
		update_interrupt(AVR8_INTIDX_TOV5);
		break;

	case AVR8_REGIDX_XMCRA:
		LOGMASKED(LOG_EXTMEM, "%s: (not yet implemented) XMCRA = %02x\n", machine().describe_context(), data);
		break;

	case AVR8_REGIDX_XMCRB:
		LOGMASKED(LOG_EXTMEM, "%s: (not yet implemented) XMCRB = %02x\n", machine().describe_context(), data);
		break;

	case AVR8_REGIDX_ADCL:
		LOGMASKED(LOG_ADC, "%s: (not yet implemented) ADCL = %02x\n", machine().describe_context(), data);
		break;

	case AVR8_REGIDX_ADCH:
		LOGMASKED(LOG_ADC, "%s: (not yet implemented) ADCH = %02x\n", machine().describe_context(), data);
		break;

	case AVR8_REGIDX_ADCSRA:
		LOGMASKED(LOG_ADC, "%s: (not yet implemented) ADCSRA = %02x\n", machine().describe_context(), data);
		break;

	case AVR8_REGIDX_ADCSRB:
		LOGMASKED(LOG_ADC, "%s: (not yet implemented) ADCSRB = %02x\n", machine().describe_context(), data);
		break;

	case AVR8_REGIDX_ADMUX:
		LOGMASKED(LOG_ADC, "%s: (not yet implemented) ADMUX = %02x\n", machine().describe_context(), data);
		break;

	case AVR8_REGIDX_DIDR0:
		LOGMASKED(LOG_DIGINPUT, "%s: (not yet implemented) DIDR0 = %02x\n", machine().describe_context(), data);
		break;

	case AVR8_REGIDX_DIDR1:
		LOGMASKED(LOG_DIGINPUT, "%s: (not yet implemented) DIDR1 = %02x\n", machine().describe_context(), data);
		break;

	case AVR8_REGIDX_DIDR2:
		LOGMASKED(LOG_DIGINPUT, "%s: (not yet implemented) DIDR2 = %02x\n", machine().describe_context(), data);
		break;

	case AVR8_REGIDX_TCCR1A:
		LOGMASKED(LOG_TIMER1, "%s: TCCR1A = %02x\n", machine().describe_context(), data);
		changed_tccr1a(data);
		break;

	case AVR8_REGIDX_TCCR1B:
		LOGMASKED(LOG_TIMER1, "%s: TCCR1B = %02x\n", machine().describe_context(), data);
		changed_tccr1b(data);
		break;

	case AVR8_REGIDX_TCCR1C:
		LOGMASKED(LOG_TIMER1, "%s: (not yet implemented) TCCR1C = %02x\n", machine().describe_context(), data);
		break;

	case AVR8_REGIDX_TCNT1L:
		m_timer1_count = (m_timer1_count & 0xff00) | data;
		break;

	case AVR8_REGIDX_TCNT1H:
		m_timer1_count = (m_timer1_count & 0x00ff) | (data << 8);
		break;

	case AVR8_REGIDX_ICR1L:
		AVR8_ICR1L = data;
		break;

	case AVR8_REGIDX_ICR1H:
		AVR8_ICR1H = data;
		break;

	case AVR8_REGIDX_OCR1AL:
		LOGMASKED(LOG_TIMER1, "%s: OCR1AL = %02x\n", machine().describe_context(), data);
		update_ocr1((AVR8_OCR1A & 0xff00) | data, AVR8_REG_A);
		break;

	case AVR8_REGIDX_OCR1AH:
		LOGMASKED(LOG_TIMER1, "%s: OCR1AH = %02x\n", machine().describe_context(), data);
		update_ocr1((AVR8_OCR1A & 0x00ff) | (data << 8), AVR8_REG_A);
		break;

	case AVR8_REGIDX_OCR1BL:
		LOGMASKED(LOG_TIMER1, "%s: OCR1BL = %02x\n", machine().describe_context(), data);
		update_ocr1((AVR8_OCR1B & 0xff00) | data, AVR8_REG_B);
		break;

	case AVR8_REGIDX_OCR1BH:
		LOGMASKED(LOG_TIMER1, "%s: OCR1BH = %02x\n", machine().describe_context(), data);
		update_ocr1((AVR8_OCR1B & 0x00ff) | (data << 8), AVR8_REG_B);
		break;

	case AVR8_REGIDX_OCR1CL:
		LOGMASKED(LOG_TIMER1, "%s: OCR1CL = %02x\n", machine().describe_context(), data);
		update_ocr1((AVR8_OCR1C & 0xff00) | data, AVR8_REG_C);
		break;

	case AVR8_REGIDX_OCR1CH:
		LOGMASKED(LOG_TIMER1, "%s: OCR1CH = %02x\n", machine().describe_context(), data);
		update_ocr1((AVR8_OCR1C & 0x00ff) | (data << 8), AVR8_REG_C);
		break;

	case AVR8_REGIDX_TCCR2A:
		LOGMASKED(LOG_TIMER2, "%s: TCCR2A = %02x\n", machine().describe_context(), data);
		changed_tccr2a(data);
		break;

	case AVR8_REGIDX_TCCR2B:
		LOGMASKED(LOG_TIMER2, "%s: TCCR2B = %02x\n", machine().describe_context(), data);
		changed_tccr2b(data);
		break;

	case AVR8_REGIDX_TCNT2:
		AVR8_TCNT2 = data;
		break;

	case AVR8_REGIDX_OCR2A:
		update_ocr2(data, AVR8_REG_A);
		break;

	case AVR8_REGIDX_OCR2B:
		update_ocr2(data, AVR8_REG_B);
		break;

	case AVR8_REGIDX_TCCR3A:
		LOGMASKED(LOG_TIMER3, "%s: TCCR3A = %02x\n", machine().describe_context(), data);
		changed_tccr3a(data);
		break;

	case AVR8_REGIDX_TCCR3B:
		LOGMASKED(LOG_TIMER3, "%s: TCCR3B = %02x\n", machine().describe_context(), data);
		changed_tccr3b(data);
		break;

	case AVR8_REGIDX_TCCR3C:
		LOGMASKED(LOG_TIMER3, "%s: TCCR3C = %02x\n", machine().describe_context(), data);
		changed_tccr3c(data);
		break;

	case AVR8_REGIDX_TCNT3L:
		AVR8_TCNT3L = data;
		break;

	case AVR8_REGIDX_TCNT3H:
		AVR8_TCNT3H = data;
		break;

	case AVR8_REGIDX_ICR3L:
		AVR8_ICR3L = data;
		break;

	case AVR8_REGIDX_ICR3H:
		AVR8_ICR3H = data;
		break;

	case AVR8_REGIDX_OCR3AL:
		AVR8_OCR3AL = data;
		break;

	case AVR8_REGIDX_OCR3AH:
		AVR8_OCR3AH = data;
		break;

	case AVR8_REGIDX_OCR3BL:
		AVR8_OCR3BL = data;
		break;

	case AVR8_REGIDX_OCR3BH:
		AVR8_OCR3BH = data;
		break;

	case AVR8_REGIDX_OCR3CL:
		AVR8_OCR3CL = data;
		break;

	case AVR8_REGIDX_OCR3CH:
		AVR8_OCR3CH = data;
		break;

	case AVR8_REGIDX_TCCR4A:
		LOGMASKED(LOG_TIMER4, "%s: TCCR4A = %02x\n", machine().describe_context(), data);
		changed_tccr4a(data);
		break;

	case AVR8_REGIDX_TCCR4B:
		LOGMASKED(LOG_TIMER4, "%s: TCCR4B = %02x\n", machine().describe_context(), data);
		changed_tccr4b(data);
		break;

	case AVR8_REGIDX_TCCR4C:
		LOGMASKED(LOG_TIMER4, "%s: TCCR4C = %02x\n", machine().describe_context(), data);
		changed_tccr4c(data);
		break;

	case AVR8_REGIDX_TCNT4L:
		AVR8_TCNT4L = data;
		break;

	case AVR8_REGIDX_TCNT4H:
		AVR8_TCNT4H = data;
		break;

	case AVR8_REGIDX_ICR4L:
		AVR8_ICR4L = data;
		break;

	case AVR8_REGIDX_ICR4H:
		AVR8_ICR4H = data;
		break;

	case AVR8_REGIDX_OCR4AL:
		AVR8_OCR4AL = data;
		break;

	case AVR8_REGIDX_OCR4AH:
		AVR8_OCR4AH = data;
		break;

	case AVR8_REGIDX_OCR4BL:
		AVR8_OCR4BL = data;
		break;

	case AVR8_REGIDX_OCR4BH:
		AVR8_OCR4BH = data;
		break;

	case AVR8_REGIDX_OCR4CL:
		AVR8_OCR4CL = data;
		break;

	case AVR8_REGIDX_OCR4CH:
		AVR8_OCR4CH = data;
		break;

	case AVR8_REGIDX_TCCR5A:
		LOGMASKED(LOG_TIMER5, "%s: TCCR5A = %02x\n", machine().describe_context(), data);
		changed_tccr5a(data);
		break;

	case AVR8_REGIDX_TCCR5B:
		LOGMASKED(LOG_TIMER5, "%s: TCCR5B = %02x\n", machine().describe_context(), data);
		changed_tccr5b(data);
		break;

	case AVR8_REGIDX_ASSR:
		LOGMASKED(LOG_ASYNC, "%s: (not yet implemented) ASSR = %02x\n", machine().describe_context(), data);
		break;

	case AVR8_REGIDX_TWBR:
		LOGMASKED(LOG_TWI, "%s: (not yet implemented) TWBR = %02x\n", machine().describe_context(), data);
		break;

	case AVR8_REGIDX_TWSR:
		LOGMASKED(LOG_TWI, "%s: (not yet implemented) TWSR = %02x\n", machine().describe_context(), data);
		break;

	case AVR8_REGIDX_TWAR:
		LOGMASKED(LOG_TWI, "%s: (not yet implemented) TWAR = %02x\n", machine().describe_context(), data);
		break;

	case AVR8_REGIDX_TWDR:
		LOGMASKED(LOG_TWI, "%s: (not yet implemented) TWDR = %02x\n", machine().describe_context(), data);
		break;

	case AVR8_REGIDX_TWCR:
		LOGMASKED(LOG_TWI, "%s: (not yet implemented) TWCR = %02x\n", machine().describe_context(), data);
		m_r[AVR8_REGIDX_TWCR] = data;
		break;

	case AVR8_REGIDX_TWAMR:
		LOGMASKED(LOG_TWI, "%s: (not yet implemented) TWAMR = %02x\n", machine().describe_context(), data);
		break;

	case AVR8_REGIDX_UCSR0A:
		LOGMASKED(LOG_UART, "%s: (not yet implemented) UCSR0A = %02x\n", machine().describe_context(), data);
		break;

	case AVR8_REGIDX_UCSR0B:
		LOGMASKED(LOG_UART, "%s: (not yet implemented) UCSR0B = %02x\n", machine().describe_context(), data);
		break;

	case AVR8_REGIDX_UCSR0C:
		LOGMASKED(LOG_UART, "%s: (not yet implemented) UCSR0C = %02x\n", machine().describe_context(), data);
		break;

	default:
		LOGMASKED(LOG_UNKNOWN, "%s: Unknown Register Write: %03x = %02x\n", machine().describe_context(), offset, data);
		break;
	}
}

<<<<<<< HEAD
READ8_MEMBER(avr8_device::regs_r)
=======
uint8_t avr8_device::regs_r(offs_t offset)
>>>>>>> e8a0e046
{
	switch (offset)
	{
	case AVR8_REGIDX_R0:
	case AVR8_REGIDX_R1:
	case AVR8_REGIDX_R2:
	case AVR8_REGIDX_R3:
	case AVR8_REGIDX_R4:
	case AVR8_REGIDX_R5:
	case AVR8_REGIDX_R6:
	case AVR8_REGIDX_R7:
	case AVR8_REGIDX_R8:
	case AVR8_REGIDX_R9:
	case AVR8_REGIDX_R10:
	case AVR8_REGIDX_R11:
	case AVR8_REGIDX_R12:
	case AVR8_REGIDX_R13:
	case AVR8_REGIDX_R14:
	case AVR8_REGIDX_R15:
	case AVR8_REGIDX_R16:
	case AVR8_REGIDX_R17:
	case AVR8_REGIDX_R18:
	case AVR8_REGIDX_R19:
	case AVR8_REGIDX_R20:
	case AVR8_REGIDX_R21:
	case AVR8_REGIDX_R22:
	case AVR8_REGIDX_R23:
	case AVR8_REGIDX_R24:
	case AVR8_REGIDX_R25:
	case AVR8_REGIDX_R26:
	case AVR8_REGIDX_R27:
	case AVR8_REGIDX_R28:
	case AVR8_REGIDX_R29:
	case AVR8_REGIDX_R30:
	case AVR8_REGIDX_R31:
		return m_r[offset];

	case AVR8_REGIDX_PINA:
		// TODO: account for DDRA
		return m_io->read_byte(AVR8_REG_A);

	case AVR8_REGIDX_PINB:
		// TODO: account for DDRB
		return m_io->read_byte(AVR8_REG_B);

	case AVR8_REGIDX_PINC:
		// TODO: account for DDRC
		return m_io->read_byte(AVR8_REG_C);

	case AVR8_REGIDX_PIND:
		// TODO: account for DDRD
		return m_io->read_byte(AVR8_REG_D);

	case AVR8_REGIDX_PINE:
		// TODO: account for DDRE
		return m_io->read_byte(AVR8_REG_E);

	case AVR8_REGIDX_PINF:
		// TODO: account for DDRF
		return m_io->read_byte(AVR8_REG_F);

	case AVR8_REGIDX_PING:
		// TODO: account for DDRG
		return m_io->read_byte(AVR8_REG_G);

	case AVR8_REGIDX_PINH:
		// TODO: account for DDRH
		return m_io->read_byte(AVR8_REG_H);

	case AVR8_REGIDX_PINJ:
		// TODO: account for DDRJ
		return m_io->read_byte(AVR8_REG_J);

	case AVR8_REGIDX_PINK:
		// TODO: account for DDRK
		return m_io->read_byte(AVR8_REG_K);

	case AVR8_REGIDX_PINL:
		// TODO: account for DDRL
		return m_io->read_byte(AVR8_REG_L);

	case AVR8_REGIDX_PORTA:
	case AVR8_REGIDX_PORTB:
	case AVR8_REGIDX_PORTC:
	case AVR8_REGIDX_PORTD:
	case AVR8_REGIDX_PORTE:
	case AVR8_REGIDX_PORTF:
	case AVR8_REGIDX_PORTG:
	case AVR8_REGIDX_PORTH:
	case AVR8_REGIDX_PORTJ:
	case AVR8_REGIDX_PORTK:
	case AVR8_REGIDX_PORTL:
		return m_r[offset];

	case AVR8_REGIDX_DDRA:
	case AVR8_REGIDX_DDRB:
	case AVR8_REGIDX_DDRC:
	case AVR8_REGIDX_DDRD:
	case AVR8_REGIDX_DDRE:
	case AVR8_REGIDX_DDRF:
	case AVR8_REGIDX_DDRG:
	case AVR8_REGIDX_DDRH:
	case AVR8_REGIDX_DDRJ:
	case AVR8_REGIDX_DDRK:
	case AVR8_REGIDX_DDRL:
		return m_r[offset];

	// EEPROM registers
	case AVR8_REGIDX_EECR:
	case AVR8_REGIDX_EEDR:
		return m_r[offset];

	// Miscellaneous registers
	// TODO: Implement readback for all applicable registers.

	case AVR8_REGIDX_GPIOR0:
	case AVR8_REGIDX_GPIOR1:
	case AVR8_REGIDX_GPIOR2:
//    case AVR8_REGIDX_UCSR0B:   // TODO: needed for Replicator 1
	case AVR8_REGIDX_SPDR:   // TODO: needed for Replicator 1
	case AVR8_REGIDX_SPSR:   // TODO: needed for Replicator 1
//    case AVR8_REGIDX_ADCSRA:   // TODO: needed for Replicator 1
//    case AVR8_REGIDX_ADCSRB:   // TODO: needed for Replicator 1
	case AVR8_REGIDX_SPL:
	case AVR8_REGIDX_SPH:
	case AVR8_REGIDX_SREG:
	case AVR8_REGIDX_TIMSK0:
	case AVR8_REGIDX_TIMSK1:
	case AVR8_REGIDX_TIMSK2:
//    case AVR8_REGIDX_TIMSK3:  // TODO: needed for Replicator 1
	case AVR8_REGIDX_TIMSK4:
	case AVR8_REGIDX_TIMSK5:
		return m_r[offset];

	// Two-wire registers
	case AVR8_REGIDX_TWCR:
		// TODO: needed for Replicator 1
		return m_r[offset];

	case AVR8_REGIDX_TWSR:
		// HACK for Replicator 1:
		//   By returning a value != 0x08, we induce an error state that makes the object code jump out of the wait loop,
		//   and continue execution failing the 2-wire write operation.
		return 0x00;


	case AVR8_REGIDX_TCNT1L:
		return (uint8_t)m_timer1_count;
	case AVR8_REGIDX_TCNT1H:
		return (uint8_t)(m_timer1_count >> 8);
	case AVR8_REGIDX_TCNT2:
	case AVR8_REGIDX_UCSR0A:
		return m_r[offset];

	default:
		LOGMASKED(LOG_UNKNOWN, "%s: Unknown Register Read: %03X\n", machine().describe_context(), offset);
		return 0;
	}
}


//**************************************************************************
//  CORE EXECUTION LOOP
//**************************************************************************

//-------------------------------------------------
//  execute_min_cycles - return minimum number of
//  cycles it takes for one instruction to execute
//-------------------------------------------------

uint32_t avr8_device::execute_min_cycles() const noexcept
{
	return 1;
}


//-------------------------------------------------
//  execute_max_cycles - return maximum number of
//  cycles it takes for one instruction to execute
//-------------------------------------------------

uint32_t avr8_device::execute_max_cycles() const noexcept
{
	return 4;
}


//-------------------------------------------------
//  execute_input_lines - return the number of
//  input/interrupt lines
//-------------------------------------------------

uint32_t avr8_device::execute_input_lines() const noexcept
{
	return 0;
}


void avr8_device::execute_set_input(int inputnum, int state)
{
}

#include "avr8ops.hxx"

//-------------------------------------------------
//  execute_run - execute a timeslice's worth of
//  opcodes
//-------------------------------------------------

void avr8_device::execute_run()
{
	while (m_icount > 0)
	{
		m_pc &= m_addr_mask;
		m_shifted_pc &= (m_addr_mask << 1) | 1;

		debugger_instruction_hook(m_shifted_pc);

		const uint16_t op = (uint32_t)m_program->read_word(m_shifted_pc);
		m_opcycles = m_op_cycles[op];
		((this)->*(m_op_funcs[op]))(op);
		m_pc++;

		m_shifted_pc = m_pc << 1;

		m_icount -= m_opcycles;

		timer_tick();
	}
}<|MERGE_RESOLUTION|>--- conflicted
+++ resolved
@@ -2154,11 +2154,7 @@
 
 /*****************************************************************************/
 
-<<<<<<< HEAD
-WRITE8_MEMBER(avr8_device::regs_w)
-=======
 void avr8_device::regs_w(offs_t offset, uint8_t data)
->>>>>>> e8a0e046
 {
 	switch (offset)
 	{
@@ -2759,11 +2755,7 @@
 	}
 }
 
-<<<<<<< HEAD
-READ8_MEMBER(avr8_device::regs_r)
-=======
 uint8_t avr8_device::regs_r(offs_t offset)
->>>>>>> e8a0e046
 {
 	switch (offset)
 	{
