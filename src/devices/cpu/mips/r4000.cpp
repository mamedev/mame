--- conflicted
+++ resolved
@@ -1247,12 +1247,7 @@
 	case 0x07: // index load tag (SD)
 		if (SCACHE)
 		{
-<<<<<<< HEAD
-			// Get physical address and extract tag
-			// TODO: translation type for CACHE instruction?
-=======
 			// TODO: translation type for CACHE instruction? Read seems reasonable since only the tag is changing here
->>>>>>> 084c103d
 			u64 physical_address = ADDR(m_r[RSREG], s16(op));
 			translate_result const t = translate(TRANSLATE_READ, physical_address);
 			if (t == ERROR || t == MISS)
@@ -1261,19 +1256,10 @@
 			u32 const index = (physical_address & m_scache_tag_mask) >> m_scache_line_index;
 			if (index < m_scache_tag_size)
 			{
-<<<<<<< HEAD
-				u32 const tag = m_scache_tag[index];
-
-				// Decode entry and marshal each field to the TagLo register
-				// TODO: Load the ECC register here
-				u32 const cs = (tag & SCACHE_CS) >> 22;
-				u32 const stag = (tag & SCACHE_STAG);
-=======
 				// TODO: Load the ECC register here
 				u32 const tag = m_scache_tag[index];
 				u32 const cs = (tag & SCACHE_CS) >> 22;
 				u32 const stag = tag & SCACHE_STAG;
->>>>>>> 084c103d
 				u32 const pidx = (tag & SCACHE_PIDX) >> 19;
 				m_cp0[CP0_TagLo] = (stag << 13) | (cs << 10) | (pidx << 7);
 			}
@@ -1290,29 +1276,16 @@
 	case 0x0b: // index store tag (SD)
 		if (SCACHE)
 		{
-<<<<<<< HEAD
-			// Get virtual and physical addresses
-			// TODO: translation type for CACHE instruction?
-=======
 			// TODO: translation type for CACHE instruction? Read seems reasonable since only the tag is changing here
->>>>>>> 084c103d
 			u64 const virtual_address = ADDR(m_r[RSREG], s16(op));
 			u64 physical_address = virtual_address;
 			translate_result const t = translate(TRANSLATE_READ, physical_address);
 			if (t == ERROR || t == MISS)
 				return;
 
-<<<<<<< HEAD
-			// Prepare index for tag
 			u64 const index = (physical_address & m_scache_tag_mask) >> m_scache_line_index;
 			if (index < m_scache_tag_size)
 			{
-				// Assemble and set tag entry
-=======
-			u64 const index = (physical_address & m_scache_tag_mask) >> m_scache_line_index;
-			if (index < m_scache_tag_size)
-			{
->>>>>>> 084c103d
 				// TODO: Calculate ECC bits here
 				u64 const tag_lo = m_cp0[CP0_TagLo];
 				u32 const cs = (tag_lo & TAGLO_CS) >> 10;
