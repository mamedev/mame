--- conflicted
+++ resolved
@@ -1548,14 +1548,9 @@
 		break;
 	case CP0_Compare:
 		m_cp0[CP0_Compare] = u32(data);
-<<<<<<< HEAD
-		if (m_timer_interrupt_enabled)
-			CAUSE &= ~CAUSE_IPEX5;
-=======
 		if (!m_timer_interrupt_disabled)
 			CAUSE &= ~CAUSE_IPEX5;
 
->>>>>>> 29437d09
 		cp0_update_timer(true);
 		break;
 	case CP0_Status:
@@ -1708,8 +1703,7 @@
 
 TIMER_CALLBACK_MEMBER(r4000_base_device::cp0_timer_callback)
 {
-	if (m_timer_interrupt_enabled)
-		m_cp0[CP0_Cause] |= CAUSE_IPEX5;
+	m_cp0[CP0_Cause] |= CAUSE_IPEX5;
 }
 
 bool r4000_base_device::cp0_64() const
