--- conflicted
+++ resolved
@@ -144,11 +144,7 @@
 	map(0x40000000, 0xbfffffff).r(FUNC(sh2_device::sh2_internal_a5));
 
 //  TODO: cps3boot breaks with this enabled. Needs callback
-<<<<<<< HEAD
 //  map(0xc0000000, 0xc0000fff).ram(); // cache data array
-=======
-//  AM_RANGE(0xc0000000, 0xc0000fff) AM_RAM // cache data array
->>>>>>> 166eac48
 
 //  map(0xe0000000, 0xe00001ff).mirror(0x1ffffe00).rw(FUNC(sh2_device::sh7604_r), FUNC(sh2_device::sh7604_w));
 	// TODO: internal map takes way too much resources if mirrored with 0x1ffffe00
@@ -713,13 +709,8 @@
 	save_item(NAME(m_internal_irq_vector));
 	save_item(NAME(m_dma_timer_active));
 	save_item(NAME(m_dma_irq));
-<<<<<<< HEAD
-	
+
 	state_add( STATE_GENPC, "PC", m_sh2_state->pc).mask(m_am).callimport();
-=======
-
-	state_add( STATE_GENPC, "PC", m_sh2_state->pc).mask(SH12_AM).callimport();
->>>>>>> 166eac48
 	state_add( STATE_GENPCBASE, "CURPC", m_sh2_state->pc ).callimport().noshow();
 
 	// Clear state
