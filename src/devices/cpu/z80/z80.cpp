--- conflicted
+++ resolved
@@ -349,93 +349,9 @@
  * adjust cycle count by n T-states
  ***************************************************************/
 #define CC(prefix,opcode) do { m_icount_executing += m_cc_##prefix == nullptr ? 0 : m_cc_##prefix[opcode]; } while (0)
-<<<<<<< HEAD
 // Defines cycles used by mread/mwrite/in/out (excluding opcode_fetch)
 #define MTM (3*m_cycles_multiplier)
 #define T(icount) execute_cycles(icount)
-=======
-
-#define T(icount) do { \
-	m_icount -= icount; \
-	m_icount_executing -= icount; \
-} while (0)
-
-// T Memory Address
-#define MTM (m_mtm_cycles)
-
-#define EXEC(prefix,opcode) do { \
-	unsigned op = opcode; \
-	CC(prefix,op); \
-	switch(op) \
-	{  \
-	case 0x00:prefix##_##00();break; case 0x01:prefix##_##01();break; case 0x02:prefix##_##02();break; case 0x03:prefix##_##03();break; \
-	case 0x04:prefix##_##04();break; case 0x05:prefix##_##05();break; case 0x06:prefix##_##06();break; case 0x07:prefix##_##07();break; \
-	case 0x08:prefix##_##08();break; case 0x09:prefix##_##09();break; case 0x0a:prefix##_##0a();break; case 0x0b:prefix##_##0b();break; \
-	case 0x0c:prefix##_##0c();break; case 0x0d:prefix##_##0d();break; case 0x0e:prefix##_##0e();break; case 0x0f:prefix##_##0f();break; \
-	case 0x10:prefix##_##10();break; case 0x11:prefix##_##11();break; case 0x12:prefix##_##12();break; case 0x13:prefix##_##13();break; \
-	case 0x14:prefix##_##14();break; case 0x15:prefix##_##15();break; case 0x16:prefix##_##16();break; case 0x17:prefix##_##17();break; \
-	case 0x18:prefix##_##18();break; case 0x19:prefix##_##19();break; case 0x1a:prefix##_##1a();break; case 0x1b:prefix##_##1b();break; \
-	case 0x1c:prefix##_##1c();break; case 0x1d:prefix##_##1d();break; case 0x1e:prefix##_##1e();break; case 0x1f:prefix##_##1f();break; \
-	case 0x20:prefix##_##20();break; case 0x21:prefix##_##21();break; case 0x22:prefix##_##22();break; case 0x23:prefix##_##23();break; \
-	case 0x24:prefix##_##24();break; case 0x25:prefix##_##25();break; case 0x26:prefix##_##26();break; case 0x27:prefix##_##27();break; \
-	case 0x28:prefix##_##28();break; case 0x29:prefix##_##29();break; case 0x2a:prefix##_##2a();break; case 0x2b:prefix##_##2b();break; \
-	case 0x2c:prefix##_##2c();break; case 0x2d:prefix##_##2d();break; case 0x2e:prefix##_##2e();break; case 0x2f:prefix##_##2f();break; \
-	case 0x30:prefix##_##30();break; case 0x31:prefix##_##31();break; case 0x32:prefix##_##32();break; case 0x33:prefix##_##33();break; \
-	case 0x34:prefix##_##34();break; case 0x35:prefix##_##35();break; case 0x36:prefix##_##36();break; case 0x37:prefix##_##37();break; \
-	case 0x38:prefix##_##38();break; case 0x39:prefix##_##39();break; case 0x3a:prefix##_##3a();break; case 0x3b:prefix##_##3b();break; \
-	case 0x3c:prefix##_##3c();break; case 0x3d:prefix##_##3d();break; case 0x3e:prefix##_##3e();break; case 0x3f:prefix##_##3f();break; \
-	case 0x40:prefix##_##40();break; case 0x41:prefix##_##41();break; case 0x42:prefix##_##42();break; case 0x43:prefix##_##43();break; \
-	case 0x44:prefix##_##44();break; case 0x45:prefix##_##45();break; case 0x46:prefix##_##46();break; case 0x47:prefix##_##47();break; \
-	case 0x48:prefix##_##48();break; case 0x49:prefix##_##49();break; case 0x4a:prefix##_##4a();break; case 0x4b:prefix##_##4b();break; \
-	case 0x4c:prefix##_##4c();break; case 0x4d:prefix##_##4d();break; case 0x4e:prefix##_##4e();break; case 0x4f:prefix##_##4f();break; \
-	case 0x50:prefix##_##50();break; case 0x51:prefix##_##51();break; case 0x52:prefix##_##52();break; case 0x53:prefix##_##53();break; \
-	case 0x54:prefix##_##54();break; case 0x55:prefix##_##55();break; case 0x56:prefix##_##56();break; case 0x57:prefix##_##57();break; \
-	case 0x58:prefix##_##58();break; case 0x59:prefix##_##59();break; case 0x5a:prefix##_##5a();break; case 0x5b:prefix##_##5b();break; \
-	case 0x5c:prefix##_##5c();break; case 0x5d:prefix##_##5d();break; case 0x5e:prefix##_##5e();break; case 0x5f:prefix##_##5f();break; \
-	case 0x60:prefix##_##60();break; case 0x61:prefix##_##61();break; case 0x62:prefix##_##62();break; case 0x63:prefix##_##63();break; \
-	case 0x64:prefix##_##64();break; case 0x65:prefix##_##65();break; case 0x66:prefix##_##66();break; case 0x67:prefix##_##67();break; \
-	case 0x68:prefix##_##68();break; case 0x69:prefix##_##69();break; case 0x6a:prefix##_##6a();break; case 0x6b:prefix##_##6b();break; \
-	case 0x6c:prefix##_##6c();break; case 0x6d:prefix##_##6d();break; case 0x6e:prefix##_##6e();break; case 0x6f:prefix##_##6f();break; \
-	case 0x70:prefix##_##70();break; case 0x71:prefix##_##71();break; case 0x72:prefix##_##72();break; case 0x73:prefix##_##73();break; \
-	case 0x74:prefix##_##74();break; case 0x75:prefix##_##75();break; case 0x76:prefix##_##76();break; case 0x77:prefix##_##77();break; \
-	case 0x78:prefix##_##78();break; case 0x79:prefix##_##79();break; case 0x7a:prefix##_##7a();break; case 0x7b:prefix##_##7b();break; \
-	case 0x7c:prefix##_##7c();break; case 0x7d:prefix##_##7d();break; case 0x7e:prefix##_##7e();break; case 0x7f:prefix##_##7f();break; \
-	case 0x80:prefix##_##80();break; case 0x81:prefix##_##81();break; case 0x82:prefix##_##82();break; case 0x83:prefix##_##83();break; \
-	case 0x84:prefix##_##84();break; case 0x85:prefix##_##85();break; case 0x86:prefix##_##86();break; case 0x87:prefix##_##87();break; \
-	case 0x88:prefix##_##88();break; case 0x89:prefix##_##89();break; case 0x8a:prefix##_##8a();break; case 0x8b:prefix##_##8b();break; \
-	case 0x8c:prefix##_##8c();break; case 0x8d:prefix##_##8d();break; case 0x8e:prefix##_##8e();break; case 0x8f:prefix##_##8f();break; \
-	case 0x90:prefix##_##90();break; case 0x91:prefix##_##91();break; case 0x92:prefix##_##92();break; case 0x93:prefix##_##93();break; \
-	case 0x94:prefix##_##94();break; case 0x95:prefix##_##95();break; case 0x96:prefix##_##96();break; case 0x97:prefix##_##97();break; \
-	case 0x98:prefix##_##98();break; case 0x99:prefix##_##99();break; case 0x9a:prefix##_##9a();break; case 0x9b:prefix##_##9b();break; \
-	case 0x9c:prefix##_##9c();break; case 0x9d:prefix##_##9d();break; case 0x9e:prefix##_##9e();break; case 0x9f:prefix##_##9f();break; \
-	case 0xa0:prefix##_##a0();break; case 0xa1:prefix##_##a1();break; case 0xa2:prefix##_##a2();break; case 0xa3:prefix##_##a3();break; \
-	case 0xa4:prefix##_##a4();break; case 0xa5:prefix##_##a5();break; case 0xa6:prefix##_##a6();break; case 0xa7:prefix##_##a7();break; \
-	case 0xa8:prefix##_##a8();break; case 0xa9:prefix##_##a9();break; case 0xaa:prefix##_##aa();break; case 0xab:prefix##_##ab();break; \
-	case 0xac:prefix##_##ac();break; case 0xad:prefix##_##ad();break; case 0xae:prefix##_##ae();break; case 0xaf:prefix##_##af();break; \
-	case 0xb0:prefix##_##b0();break; case 0xb1:prefix##_##b1();break; case 0xb2:prefix##_##b2();break; case 0xb3:prefix##_##b3();break; \
-	case 0xb4:prefix##_##b4();break; case 0xb5:prefix##_##b5();break; case 0xb6:prefix##_##b6();break; case 0xb7:prefix##_##b7();break; \
-	case 0xb8:prefix##_##b8();break; case 0xb9:prefix##_##b9();break; case 0xba:prefix##_##ba();break; case 0xbb:prefix##_##bb();break; \
-	case 0xbc:prefix##_##bc();break; case 0xbd:prefix##_##bd();break; case 0xbe:prefix##_##be();break; case 0xbf:prefix##_##bf();break; \
-	case 0xc0:prefix##_##c0();break; case 0xc1:prefix##_##c1();break; case 0xc2:prefix##_##c2();break; case 0xc3:prefix##_##c3();break; \
-	case 0xc4:prefix##_##c4();break; case 0xc5:prefix##_##c5();break; case 0xc6:prefix##_##c6();break; case 0xc7:prefix##_##c7();break; \
-	case 0xc8:prefix##_##c8();break; case 0xc9:prefix##_##c9();break; case 0xca:prefix##_##ca();break; case 0xcb:prefix##_##cb();break; \
-	case 0xcc:prefix##_##cc();break; case 0xcd:prefix##_##cd();break; case 0xce:prefix##_##ce();break; case 0xcf:prefix##_##cf();break; \
-	case 0xd0:prefix##_##d0();break; case 0xd1:prefix##_##d1();break; case 0xd2:prefix##_##d2();break; case 0xd3:prefix##_##d3();break; \
-	case 0xd4:prefix##_##d4();break; case 0xd5:prefix##_##d5();break; case 0xd6:prefix##_##d6();break; case 0xd7:prefix##_##d7();break; \
-	case 0xd8:prefix##_##d8();break; case 0xd9:prefix##_##d9();break; case 0xda:prefix##_##da();break; case 0xdb:prefix##_##db();break; \
-	case 0xdc:prefix##_##dc();break; case 0xdd:prefix##_##dd();break; case 0xde:prefix##_##de();break; case 0xdf:prefix##_##df();break; \
-	case 0xe0:prefix##_##e0();break; case 0xe1:prefix##_##e1();break; case 0xe2:prefix##_##e2();break; case 0xe3:prefix##_##e3();break; \
-	case 0xe4:prefix##_##e4();break; case 0xe5:prefix##_##e5();break; case 0xe6:prefix##_##e6();break; case 0xe7:prefix##_##e7();break; \
-	case 0xe8:prefix##_##e8();break; case 0xe9:prefix##_##e9();break; case 0xea:prefix##_##ea();break; case 0xeb:prefix##_##eb();break; \
-	case 0xec:prefix##_##ec();break; case 0xed:prefix##_##ed();break; case 0xee:prefix##_##ee();break; case 0xef:prefix##_##ef();break; \
-	case 0xf0:prefix##_##f0();break; case 0xf1:prefix##_##f1();break; case 0xf2:prefix##_##f2();break; case 0xf3:prefix##_##f3();break; \
-	case 0xf4:prefix##_##f4();break; case 0xf5:prefix##_##f5();break; case 0xf6:prefix##_##f6();break; case 0xf7:prefix##_##f7();break; \
-	case 0xf8:prefix##_##f8();break; case 0xf9:prefix##_##f9();break; case 0xfa:prefix##_##fa();break; case 0xfb:prefix##_##fb();break; \
-	case 0xfc:prefix##_##fc();break; case 0xfd:prefix##_##fd();break; case 0xfe:prefix##_##fe();break; case 0xff:prefix##_##ff();break; \
-	} \
-	if(m_icount_executing > 0) T(m_icount_executing); else m_icount_executing = 0; \
-} while (0)
->>>>>>> da8c366c
 
 /***************************************************************
  * Enter halt state; write 1 to callback on first execution
@@ -486,13 +402,7 @@
  ***************************************************************/
 u8 z80_device::data_read(u16 addr)
 {
-<<<<<<< HEAD
-	return m_data.read_byte(addr);
-=======
-	u8 res = m_data.read_byte(translate_memory_address(addr));
-	T(MTM);
-	return res;
->>>>>>> da8c366c
+	return m_data.read_byte(translate_memory_address(addr));
 }
 
 z80_device::ops_type z80_device::rm()
@@ -536,23 +446,16 @@
  * Write a byte to given memory location
  ***************************************************************/
 void z80_device::data_write(u16 addr, u8 value) {
-	m_data.write_byte((u32)addr, value);
+	m_data.write_byte(translate_memory_address((u32)addr), value);
 }
 
 z80_device::ops_type z80_device::wm()
 {
-<<<<<<< HEAD
 	return ST_F {
 		// As we don't count changes between read and write, simply adjust to the end of requested.
 		if (m_icount_executing != MTM) T(m_icount_executing - MTM); } FN {
 		data_write(TADR, TDAT8);                                    } FN {
 		T(MTM);                                                     } EST
-=======
-	// As we don't count changes between read and write, simply adjust to the end of requested.
-	if(m_icount_executing != MTM) T(m_icount_executing - MTM);
-	m_data.write_byte(translate_memory_address(addr), value);
-	T(MTM);
->>>>>>> da8c366c
 }
 
 
@@ -609,19 +512,8 @@
  ***************************************************************/
 u8 z80_device::opcode_read()
 {
-<<<<<<< HEAD
-	return m_opcodes.read_byte(PCD);
-}
-=======
-	// Use leftovers from previous instruction. Mainly to support recursive EXEC(.., rop())
-	if(m_icount_executing) T(m_icount_executing);
-	uint8_t res = m_opcodes.read_byte(translate_memory_address(PCD));
-	T(execute_min_cycles());
-	m_refresh_cb((m_i << 8) | (m_r2 & 0x80) | (m_r & 0x7f), 0x00, 0xff);
-	T(execute_min_cycles());
-	PC++;
-	m_r++;
->>>>>>> da8c366c
+	return m_opcodes.read_byte(translate_memory_address(PCD));
+}
 
 z80_device::ops_type z80_device::rop()
 {
@@ -643,15 +535,7 @@
  ***************************************************************/
 u8 z80_device::arg_read()
 {
-<<<<<<< HEAD
-	return m_args.read_byte(PCD);
-=======
-	u8 res = m_args.read_byte(translate_memory_address(PCD));
-	T(MTM);
-	PC++;
-
-	return res;
->>>>>>> da8c366c
+	return m_args.read_byte(translate_memory_address(PCD));
 }
 
 z80_device::ops_type z80_device::arg()
@@ -1618,13 +1502,13 @@
 
 inline void z80_device::illegal_1() {
 	logerror("Z80 ill. opcode $%02x $%02x ($%04x)\n",
-			m_opcodes.read_byte((PCD-1)&0xffff), m_opcodes.read_byte(PCD), PCD-1);
+			m_opcodes.read_byte(translate_memory_address((PCD-1)&0xffff)), m_opcodes.read_byte(translate_memory_address(PCD)), PCD-1);
 }
 
 inline void z80_device::illegal_2()
 {
 	logerror("Z80 ill. opcode $ed $%02x\n",
-			m_opcodes.read_byte((PCD-1)&0xffff));
+			m_opcodes.read_byte(translate_memory_address((PCD-1)&0xffff)));
 }
 
 void z80_device::init_op_steps() {
@@ -1932,7 +1816,6 @@
 * opcodes with DD/FD CB prefix
 * rotate, shift and bit operations with (IX+o)
 **********************************************************/
-<<<<<<< HEAD
 /* RLC  B=(XY+o)   */ OP(XY_CB,00) { TADR=m_ea; } MN rm_reg() FN { B=rlc(TDAT8); TDAT8=B; } MN wm() EOP
 /* RLC  C=(XY+o)   */ OP(XY_CB,01) { TADR=m_ea; } MN rm_reg() FN { C=rlc(TDAT8); TDAT8=C; } MN wm() EOP
 /* RLC  D=(XY+o)   */ OP(XY_CB,02) { TADR=m_ea; } MN rm_reg() FN { D=rlc(TDAT8); TDAT8=D; } MN wm() EOP
@@ -2220,300 +2103,6 @@
 /* SET  7,L=(XY+o) */ OP(XY_CB,fd) { TADR=m_ea; } MN rm_reg() FN { L=set(7, TDAT8); TDAT8=L; } MN wm() EOP
 /* SET  7,(XY+o)   */ OP(XY_CB,fe) { TADR=m_ea; } MN rm_reg() FN { TDAT8=set(7, TDAT8); } MN wm() EOP
 /* SET  7,A=(XY+o) */ OP(XY_CB,ff) { TADR=m_ea; } MN rm_reg() FN { A=set(7, TDAT8); TDAT8=A; } MN wm() EOP
-=======
-OP(xycb,00) { B = rlc(rm_reg(m_ea)); wm(m_ea, B);    } /* RLC  B=(XY+o)    */
-OP(xycb,01) { C = rlc(rm_reg(m_ea)); wm(m_ea, C);    } /* RLC  C=(XY+o)    */
-OP(xycb,02) { D = rlc(rm_reg(m_ea)); wm(m_ea, D);    } /* RLC  D=(XY+o)    */
-OP(xycb,03) { E = rlc(rm_reg(m_ea)); wm(m_ea, E);    } /* RLC  E=(XY+o)    */
-OP(xycb,04) { H = rlc(rm_reg(m_ea)); wm(m_ea, H);    } /* RLC  H=(XY+o)    */
-OP(xycb,05) { L = rlc(rm_reg(m_ea)); wm(m_ea, L);    } /* RLC  L=(XY+o)    */
-OP(xycb,06) { wm(m_ea, rlc(rm_reg(m_ea)));           } /* RLC  (XY+o)      */
-OP(xycb,07) { A = rlc(rm_reg(m_ea)); wm(m_ea, A);    } /* RLC  A=(XY+o)    */
-
-OP(xycb,08) { B = rrc(rm_reg(m_ea)); wm(m_ea, B);    } /* RRC  B=(XY+o)    */
-OP(xycb,09) { C = rrc(rm_reg(m_ea)); wm(m_ea, C);    } /* RRC  C=(XY+o)    */
-OP(xycb,0a) { D = rrc(rm_reg(m_ea)); wm(m_ea, D);    } /* RRC  D=(XY+o)    */
-OP(xycb,0b) { E = rrc(rm_reg(m_ea)); wm(m_ea, E);    } /* RRC  E=(XY+o)    */
-OP(xycb,0c) { H = rrc(rm_reg(m_ea)); wm(m_ea, H);    } /* RRC  H=(XY+o)    */
-OP(xycb,0d) { L = rrc(rm_reg(m_ea)); wm(m_ea, L);    } /* RRC  L=(XY+o)    */
-OP(xycb,0e) { wm(m_ea,rrc(rm_reg(m_ea)));            } /* RRC  (XY+o)      */
-OP(xycb,0f) { A = rrc(rm_reg(m_ea)); wm(m_ea, A);    } /* RRC  A=(XY+o)    */
-
-OP(xycb,10) { B = rl(rm_reg(m_ea)); wm(m_ea, B);     } /* RL   B=(XY+o)    */
-OP(xycb,11) { C = rl(rm_reg(m_ea)); wm(m_ea, C);     } /* RL   C=(XY+o)    */
-OP(xycb,12) { D = rl(rm_reg(m_ea)); wm(m_ea, D);     } /* RL   D=(XY+o)    */
-OP(xycb,13) { E = rl(rm_reg(m_ea)); wm(m_ea, E);     } /* RL   E=(XY+o)    */
-OP(xycb,14) { H = rl(rm_reg(m_ea)); wm(m_ea, H);     } /* RL   H=(XY+o)    */
-OP(xycb,15) { L = rl(rm_reg(m_ea)); wm(m_ea, L);     } /* RL   L=(XY+o)    */
-OP(xycb,16) { wm(m_ea,rl(rm_reg(m_ea)));             } /* RL   (XY+o)      */
-OP(xycb,17) { A = rl(rm_reg(m_ea)); wm(m_ea, A);     } /* RL   A=(XY+o)    */
-
-OP(xycb,18) { B = rr(rm_reg(m_ea)); wm(m_ea, B);     } /* RR   B=(XY+o)    */
-OP(xycb,19) { C = rr(rm_reg(m_ea)); wm(m_ea, C);     } /* RR   C=(XY+o)    */
-OP(xycb,1a) { D = rr(rm_reg(m_ea)); wm(m_ea, D);     } /* RR   D=(XY+o)    */
-OP(xycb,1b) { E = rr(rm_reg(m_ea)); wm(m_ea, E);     } /* RR   E=(XY+o)    */
-OP(xycb,1c) { H = rr(rm_reg(m_ea)); wm(m_ea, H);     } /* RR   H=(XY+o)    */
-OP(xycb,1d) { L = rr(rm_reg(m_ea)); wm(m_ea, L);     } /* RR   L=(XY+o)    */
-OP(xycb,1e) { wm(m_ea, rr(rm_reg(m_ea)));            } /* RR   (XY+o)      */
-OP(xycb,1f) { A = rr(rm_reg(m_ea)); wm(m_ea, A);     } /* RR   A=(XY+o)    */
-
-OP(xycb,20) { B = sla(rm_reg(m_ea)); wm(m_ea, B);    } /* SLA  B=(XY+o)    */
-OP(xycb,21) { C = sla(rm_reg(m_ea)); wm(m_ea, C);    } /* SLA  C=(XY+o)    */
-OP(xycb,22) { D = sla(rm_reg(m_ea)); wm(m_ea, D);    } /* SLA  D=(XY+o)    */
-OP(xycb,23) { E = sla(rm_reg(m_ea)); wm(m_ea, E);    } /* SLA  E=(XY+o)    */
-OP(xycb,24) { H = sla(rm_reg(m_ea)); wm(m_ea, H);    } /* SLA  H=(XY+o)    */
-OP(xycb,25) { L = sla(rm_reg(m_ea)); wm(m_ea, L);    } /* SLA  L=(XY+o)    */
-OP(xycb,26) { wm(m_ea, sla(rm_reg(m_ea)));           } /* SLA  (XY+o)      */
-OP(xycb,27) { A = sla(rm_reg(m_ea)); wm(m_ea, A);    } /* SLA  A=(XY+o)    */
-
-OP(xycb,28) { B = sra(rm_reg(m_ea)); wm(m_ea, B);    } /* SRA  B=(XY+o)    */
-OP(xycb,29) { C = sra(rm_reg(m_ea)); wm(m_ea, C);    } /* SRA  C=(XY+o)    */
-OP(xycb,2a) { D = sra(rm_reg(m_ea)); wm(m_ea, D);    } /* SRA  D=(XY+o)    */
-OP(xycb,2b) { E = sra(rm_reg(m_ea)); wm(m_ea, E);    } /* SRA  E=(XY+o)    */
-OP(xycb,2c) { H = sra(rm_reg(m_ea)); wm(m_ea, H);    } /* SRA  H=(XY+o)    */
-OP(xycb,2d) { L = sra(rm_reg(m_ea)); wm(m_ea, L);    } /* SRA  L=(XY+o)    */
-OP(xycb,2e) { wm(m_ea, sra(rm_reg(m_ea)));           } /* SRA  (XY+o)      */
-OP(xycb,2f) { A = sra(rm_reg(m_ea)); wm(m_ea, A);    } /* SRA  A=(XY+o)    */
-
-OP(xycb,30) { B = sll(rm_reg(m_ea)); wm(m_ea, B);    } /* SLL  B=(XY+o)    */
-OP(xycb,31) { C = sll(rm_reg(m_ea)); wm(m_ea, C);    } /* SLL  C=(XY+o)    */
-OP(xycb,32) { D = sll(rm_reg(m_ea)); wm(m_ea, D);    } /* SLL  D=(XY+o)    */
-OP(xycb,33) { E = sll(rm_reg(m_ea)); wm(m_ea, E);    } /* SLL  E=(XY+o)    */
-OP(xycb,34) { H = sll(rm_reg(m_ea)); wm(m_ea, H);    } /* SLL  H=(XY+o)    */
-OP(xycb,35) { L = sll(rm_reg(m_ea)); wm(m_ea, L);    } /* SLL  L=(XY+o)    */
-OP(xycb,36) { wm(m_ea, sll(rm_reg(m_ea)));           } /* SLL  (XY+o)      */
-OP(xycb,37) { A = sll(rm_reg(m_ea)); wm(m_ea, A);    } /* SLL  A=(XY+o)    */
-
-OP(xycb,38) { B = srl(rm_reg(m_ea)); wm(m_ea, B);    } /* SRL  B=(XY+o)    */
-OP(xycb,39) { C = srl(rm_reg(m_ea)); wm(m_ea, C);    } /* SRL  C=(XY+o)    */
-OP(xycb,3a) { D = srl(rm_reg(m_ea)); wm(m_ea, D);    } /* SRL  D=(XY+o)    */
-OP(xycb,3b) { E = srl(rm_reg(m_ea)); wm(m_ea, E);    } /* SRL  E=(XY+o)    */
-OP(xycb,3c) { H = srl(rm_reg(m_ea)); wm(m_ea, H);    } /* SRL  H=(XY+o)    */
-OP(xycb,3d) { L = srl(rm_reg(m_ea)); wm(m_ea, L);    } /* SRL  L=(XY+o)    */
-OP(xycb,3e) { wm(m_ea, srl(rm_reg(m_ea)));           } /* SRL  (XY+o)      */
-OP(xycb,3f) { A = srl(rm_reg(m_ea)); wm(m_ea, A);    } /* SRL  A=(XY+o)    */
-
-OP(xycb,40) { xycb_46();                         } /* BIT  0,(XY+o)    */
-OP(xycb,41) { xycb_46();                         } /* BIT  0,(XY+o)    */
-OP(xycb,42) { xycb_46();                         } /* BIT  0,(XY+o)    */
-OP(xycb,43) { xycb_46();                         } /* BIT  0,(XY+o)    */
-OP(xycb,44) { xycb_46();                         } /* BIT  0,(XY+o)    */
-OP(xycb,45) { xycb_46();                         } /* BIT  0,(XY+o)    */
-OP(xycb,46) { bit_xy(0, rm_reg(m_ea));           } /* BIT  0,(XY+o)    */
-OP(xycb,47) { xycb_46();                         } /* BIT  0,(XY+o)    */
-
-OP(xycb,48) { xycb_4e();                         } /* BIT  1,(XY+o)    */
-OP(xycb,49) { xycb_4e();                         } /* BIT  1,(XY+o)    */
-OP(xycb,4a) { xycb_4e();                         } /* BIT  1,(XY+o)    */
-OP(xycb,4b) { xycb_4e();                         } /* BIT  1,(XY+o)    */
-OP(xycb,4c) { xycb_4e();                         } /* BIT  1,(XY+o)    */
-OP(xycb,4d) { xycb_4e();                         } /* BIT  1,(XY+o)    */
-OP(xycb,4e) { bit_xy(1, rm_reg(m_ea));           } /* BIT  1,(XY+o)    */
-OP(xycb,4f) { xycb_4e();                         } /* BIT  1,(XY+o)    */
-
-OP(xycb,50) { xycb_56();                         } /* BIT  2,(XY+o)    */
-OP(xycb,51) { xycb_56();                         } /* BIT  2,(XY+o)    */
-OP(xycb,52) { xycb_56();                         } /* BIT  2,(XY+o)    */
-OP(xycb,53) { xycb_56();                         } /* BIT  2,(XY+o)    */
-OP(xycb,54) { xycb_56();                         } /* BIT  2,(XY+o)    */
-OP(xycb,55) { xycb_56();                         } /* BIT  2,(XY+o)    */
-OP(xycb,56) { bit_xy(2, rm_reg(m_ea));           } /* BIT  2,(XY+o)    */
-OP(xycb,57) { xycb_56();                         } /* BIT  2,(XY+o)    */
-
-OP(xycb,58) { xycb_5e();                         } /* BIT  3,(XY+o)    */
-OP(xycb,59) { xycb_5e();                         } /* BIT  3,(XY+o)    */
-OP(xycb,5a) { xycb_5e();                         } /* BIT  3,(XY+o)    */
-OP(xycb,5b) { xycb_5e();                         } /* BIT  3,(XY+o)    */
-OP(xycb,5c) { xycb_5e();                         } /* BIT  3,(XY+o)    */
-OP(xycb,5d) { xycb_5e();                         } /* BIT  3,(XY+o)    */
-OP(xycb,5e) { bit_xy(3, rm_reg(m_ea));           } /* BIT  3,(XY+o)    */
-OP(xycb,5f) { xycb_5e();                         } /* BIT  3,(XY+o)    */
-
-OP(xycb,60) { xycb_66();                         } /* BIT  4,(XY+o)    */
-OP(xycb,61) { xycb_66();                         } /* BIT  4,(XY+o)    */
-OP(xycb,62) { xycb_66();                         } /* BIT  4,(XY+o)    */
-OP(xycb,63) { xycb_66();                         } /* BIT  4,(XY+o)    */
-OP(xycb,64) { xycb_66();                         } /* BIT  4,(XY+o)    */
-OP(xycb,65) { xycb_66();                         } /* BIT  4,(XY+o)    */
-OP(xycb,66) { bit_xy(4, rm_reg(m_ea));           } /* BIT  4,(XY+o)    */
-OP(xycb,67) { xycb_66();                         } /* BIT  4,(XY+o)    */
-
-OP(xycb,68) { xycb_6e();                         } /* BIT  5,(XY+o)    */
-OP(xycb,69) { xycb_6e();                         } /* BIT  5,(XY+o)    */
-OP(xycb,6a) { xycb_6e();                         } /* BIT  5,(XY+o)    */
-OP(xycb,6b) { xycb_6e();                         } /* BIT  5,(XY+o)    */
-OP(xycb,6c) { xycb_6e();                         } /* BIT  5,(XY+o)    */
-OP(xycb,6d) { xycb_6e();                         } /* BIT  5,(XY+o)    */
-OP(xycb,6e) { bit_xy(5, rm_reg(m_ea));           } /* BIT  5,(XY+o)    */
-OP(xycb,6f) { xycb_6e();                         } /* BIT  5,(XY+o)    */
-
-OP(xycb,70) { xycb_76();                         } /* BIT  6,(XY+o)    */
-OP(xycb,71) { xycb_76();                         } /* BIT  6,(XY+o)    */
-OP(xycb,72) { xycb_76();                         } /* BIT  6,(XY+o)    */
-OP(xycb,73) { xycb_76();                         } /* BIT  6,(XY+o)    */
-OP(xycb,74) { xycb_76();                         } /* BIT  6,(XY+o)    */
-OP(xycb,75) { xycb_76();                         } /* BIT  6,(XY+o)    */
-OP(xycb,76) { bit_xy(6, rm_reg(m_ea));           } /* BIT  6,(XY+o)    */
-OP(xycb,77) { xycb_76();                         } /* BIT  6,(XY+o)    */
-
-OP(xycb,78) { xycb_7e();                         } /* BIT  7,(XY+o)    */
-OP(xycb,79) { xycb_7e();                         } /* BIT  7,(XY+o)    */
-OP(xycb,7a) { xycb_7e();                         } /* BIT  7,(XY+o)    */
-OP(xycb,7b) { xycb_7e();                         } /* BIT  7,(XY+o)    */
-OP(xycb,7c) { xycb_7e();                         } /* BIT  7,(XY+o)    */
-OP(xycb,7d) { xycb_7e();                         } /* BIT  7,(XY+o)    */
-OP(xycb,7e) { bit_xy(7, rm_reg(m_ea));           } /* BIT  7,(XY+o)    */
-OP(xycb,7f) { xycb_7e();                         } /* BIT  7,(XY+o)    */
-
-OP(xycb,80) { B = res(0, rm_reg(m_ea)); wm(m_ea, B); } /* RES  0,B=(XY+o)  */
-OP(xycb,81) { C = res(0, rm_reg(m_ea)); wm(m_ea, C); } /* RES  0,C=(XY+o)  */
-OP(xycb,82) { D = res(0, rm_reg(m_ea)); wm(m_ea, D); } /* RES  0,D=(XY+o)  */
-OP(xycb,83) { E = res(0, rm_reg(m_ea)); wm(m_ea, E); } /* RES  0,E=(XY+o)  */
-OP(xycb,84) { H = res(0, rm_reg(m_ea)); wm(m_ea, H); } /* RES  0,H=(XY+o)  */
-OP(xycb,85) { L = res(0, rm_reg(m_ea)); wm(m_ea, L); } /* RES  0,L=(XY+o)  */
-OP(xycb,86) { wm(m_ea, res(0, rm_reg(m_ea)));        } /* RES  0,(XY+o)    */
-OP(xycb,87) { A = res(0, rm_reg(m_ea)); wm(m_ea, A); } /* RES  0,A=(XY+o)  */
-
-OP(xycb,88) { B = res(1, rm_reg(m_ea)); wm(m_ea, B); } /* RES  1,B=(XY+o)  */
-OP(xycb,89) { C = res(1, rm_reg(m_ea)); wm(m_ea, C); } /* RES  1,C=(XY+o)  */
-OP(xycb,8a) { D = res(1, rm_reg(m_ea)); wm(m_ea, D); } /* RES  1,D=(XY+o)  */
-OP(xycb,8b) { E = res(1, rm_reg(m_ea)); wm(m_ea, E); } /* RES  1,E=(XY+o)  */
-OP(xycb,8c) { H = res(1, rm_reg(m_ea)); wm(m_ea, H); } /* RES  1,H=(XY+o)  */
-OP(xycb,8d) { L = res(1, rm_reg(m_ea)); wm(m_ea, L); } /* RES  1,L=(XY+o)  */
-OP(xycb,8e) { wm(m_ea, res(1, rm_reg(m_ea)));        } /* RES  1,(XY+o)    */
-OP(xycb,8f) { A = res(1, rm_reg(m_ea)); wm(m_ea, A); } /* RES  1,A=(XY+o)  */
-
-OP(xycb,90) { B = res(2, rm_reg(m_ea)); wm(m_ea, B); } /* RES  2,B=(XY+o)  */
-OP(xycb,91) { C = res(2, rm_reg(m_ea)); wm(m_ea, C); } /* RES  2,C=(XY+o)  */
-OP(xycb,92) { D = res(2, rm_reg(m_ea)); wm(m_ea, D); } /* RES  2,D=(XY+o)  */
-OP(xycb,93) { E = res(2, rm_reg(m_ea)); wm(m_ea, E); } /* RES  2,E=(XY+o)  */
-OP(xycb,94) { H = res(2, rm_reg(m_ea)); wm(m_ea, H); } /* RES  2,H=(XY+o)  */
-OP(xycb,95) { L = res(2, rm_reg(m_ea)); wm(m_ea, L); } /* RES  2,L=(XY+o)  */
-OP(xycb,96) { wm(m_ea, res(2, rm_reg(m_ea)));        } /* RES  2,(XY+o)    */
-OP(xycb,97) { A = res(2, rm_reg(m_ea)); wm(m_ea, A); } /* RES  2,A=(XY+o)  */
-
-OP(xycb,98) { B = res(3, rm_reg(m_ea)); wm(m_ea, B); } /* RES  3,B=(XY+o)  */
-OP(xycb,99) { C = res(3, rm_reg(m_ea)); wm(m_ea, C); } /* RES  3,C=(XY+o)  */
-OP(xycb,9a) { D = res(3, rm_reg(m_ea)); wm(m_ea, D); } /* RES  3,D=(XY+o)  */
-OP(xycb,9b) { E = res(3, rm_reg(m_ea)); wm(m_ea, E); } /* RES  3,E=(XY+o)  */
-OP(xycb,9c) { H = res(3, rm_reg(m_ea)); wm(m_ea, H); } /* RES  3,H=(XY+o)  */
-OP(xycb,9d) { L = res(3, rm_reg(m_ea)); wm(m_ea, L); } /* RES  3,L=(XY+o)  */
-OP(xycb,9e) { wm(m_ea, res(3, rm_reg(m_ea)));        } /* RES  3,(XY+o)    */
-OP(xycb,9f) { A = res(3, rm_reg(m_ea)); wm(m_ea, A); } /* RES  3,A=(XY+o)  */
-
-OP(xycb,a0) { B = res(4, rm_reg(m_ea)); wm(m_ea, B); } /* RES  4,B=(XY+o)  */
-OP(xycb,a1) { C = res(4, rm_reg(m_ea)); wm(m_ea, C); } /* RES  4,C=(XY+o)  */
-OP(xycb,a2) { D = res(4, rm_reg(m_ea)); wm(m_ea, D); } /* RES  4,D=(XY+o)  */
-OP(xycb,a3) { E = res(4, rm_reg(m_ea)); wm(m_ea, E); } /* RES  4,E=(XY+o)  */
-OP(xycb,a4) { H = res(4, rm_reg(m_ea)); wm(m_ea, H); } /* RES  4,H=(XY+o)  */
-OP(xycb,a5) { L = res(4, rm_reg(m_ea)); wm(m_ea, L); } /* RES  4,L=(XY+o)  */
-OP(xycb,a6) { wm(m_ea, res(4, rm_reg(m_ea)));        } /* RES  4,(XY+o)    */
-OP(xycb,a7) { A = res(4, rm_reg(m_ea)); wm(m_ea, A); } /* RES  4,A=(XY+o)  */
-
-OP(xycb,a8) { B = res(5, rm_reg(m_ea)); wm(m_ea, B); } /* RES  5,B=(XY+o)  */
-OP(xycb,a9) { C = res(5, rm_reg(m_ea)); wm(m_ea, C); } /* RES  5,C=(XY+o)  */
-OP(xycb,aa) { D = res(5, rm_reg(m_ea)); wm(m_ea, D); } /* RES  5,D=(XY+o)  */
-OP(xycb,ab) { E = res(5, rm_reg(m_ea)); wm(m_ea, E); } /* RES  5,E=(XY+o)  */
-OP(xycb,ac) { H = res(5, rm_reg(m_ea)); wm(m_ea, H); } /* RES  5,H=(XY+o)  */
-OP(xycb,ad) { L = res(5, rm_reg(m_ea)); wm(m_ea, L); } /* RES  5,L=(XY+o)  */
-OP(xycb,ae) { wm(m_ea, res(5, rm_reg(m_ea)));        } /* RES  5,(XY+o)    */
-OP(xycb,af) { A = res(5, rm_reg(m_ea)); wm(m_ea, A); } /* RES  5,A=(XY+o)  */
-
-OP(xycb,b0) { B = res(6, rm_reg(m_ea)); wm(m_ea, B); } /* RES  6,B=(XY+o)  */
-OP(xycb,b1) { C = res(6, rm_reg(m_ea)); wm(m_ea, C); } /* RES  6,C=(XY+o)  */
-OP(xycb,b2) { D = res(6, rm_reg(m_ea)); wm(m_ea, D); } /* RES  6,D=(XY+o)  */
-OP(xycb,b3) { E = res(6, rm_reg(m_ea)); wm(m_ea, E); } /* RES  6,E=(XY+o)  */
-OP(xycb,b4) { H = res(6, rm_reg(m_ea)); wm(m_ea, H); } /* RES  6,H=(XY+o)  */
-OP(xycb,b5) { L = res(6, rm_reg(m_ea)); wm(m_ea, L); } /* RES  6,L=(XY+o)  */
-OP(xycb,b6) { wm(m_ea, res(6, rm_reg(m_ea)));        } /* RES  6,(XY+o)    */
-OP(xycb,b7) { A = res(6, rm_reg(m_ea)); wm(m_ea, A); } /* RES  6,A=(XY+o)  */
-
-OP(xycb,b8) { B = res(7, rm_reg(m_ea)); wm(m_ea, B); } /* RES  7,B=(XY+o)  */
-OP(xycb,b9) { C = res(7, rm_reg(m_ea)); wm(m_ea, C); } /* RES  7,C=(XY+o)  */
-OP(xycb,ba) { D = res(7, rm_reg(m_ea)); wm(m_ea, D); } /* RES  7,D=(XY+o)  */
-OP(xycb,bb) { E = res(7, rm_reg(m_ea)); wm(m_ea, E); } /* RES  7,E=(XY+o)  */
-OP(xycb,bc) { H = res(7, rm_reg(m_ea)); wm(m_ea, H); } /* RES  7,H=(XY+o)  */
-OP(xycb,bd) { L = res(7, rm_reg(m_ea)); wm(m_ea, L); } /* RES  7,L=(XY+o)  */
-OP(xycb,be) { wm(m_ea, res(7, rm_reg(m_ea)));        } /* RES  7,(XY+o)    */
-OP(xycb,bf) { A = res(7, rm_reg(m_ea)); wm(m_ea, A); } /* RES  7,A=(XY+o)  */
-
-OP(xycb,c0) { B = set(0, rm_reg(m_ea)); wm(m_ea, B); } /* SET  0,B=(XY+o)  */
-OP(xycb,c1) { C = set(0, rm_reg(m_ea)); wm(m_ea, C); } /* SET  0,C=(XY+o)  */
-OP(xycb,c2) { D = set(0, rm_reg(m_ea)); wm(m_ea, D); } /* SET  0,D=(XY+o)  */
-OP(xycb,c3) { E = set(0, rm_reg(m_ea)); wm(m_ea, E); } /* SET  0,E=(XY+o)  */
-OP(xycb,c4) { H = set(0, rm_reg(m_ea)); wm(m_ea, H); } /* SET  0,H=(XY+o)  */
-OP(xycb,c5) { L = set(0, rm_reg(m_ea)); wm(m_ea, L); } /* SET  0,L=(XY+o)  */
-OP(xycb,c6) { wm(m_ea, set(0, rm_reg(m_ea)));        } /* SET  0,(XY+o)    */
-OP(xycb,c7) { A = set(0, rm_reg(m_ea)); wm(m_ea, A); } /* SET  0,A=(XY+o)  */
-
-OP(xycb,c8) { B = set(1, rm_reg(m_ea)); wm(m_ea, B); } /* SET  1,B=(XY+o)  */
-OP(xycb,c9) { C = set(1, rm_reg(m_ea)); wm(m_ea, C); } /* SET  1,C=(XY+o)  */
-OP(xycb,ca) { D = set(1, rm_reg(m_ea)); wm(m_ea, D); } /* SET  1,D=(XY+o)  */
-OP(xycb,cb) { E = set(1, rm_reg(m_ea)); wm(m_ea, E); } /* SET  1,E=(XY+o)  */
-OP(xycb,cc) { H = set(1, rm_reg(m_ea)); wm(m_ea, H); } /* SET  1,H=(XY+o)  */
-OP(xycb,cd) { L = set(1, rm_reg(m_ea)); wm(m_ea, L); } /* SET  1,L=(XY+o)  */
-OP(xycb,ce) { wm(m_ea, set(1, rm_reg(m_ea)));        } /* SET  1,(XY+o)    */
-OP(xycb,cf) { A = set(1, rm_reg(m_ea)); wm(m_ea, A); } /* SET  1,A=(XY+o)  */
-
-OP(xycb,d0) { B = set(2, rm_reg(m_ea)); wm(m_ea, B); } /* SET  2,B=(XY+o)  */
-OP(xycb,d1) { C = set(2, rm_reg(m_ea)); wm(m_ea, C); } /* SET  2,C=(XY+o)  */
-OP(xycb,d2) { D = set(2, rm_reg(m_ea)); wm(m_ea, D); } /* SET  2,D=(XY+o)  */
-OP(xycb,d3) { E = set(2, rm_reg(m_ea)); wm(m_ea, E); } /* SET  2,E=(XY+o)  */
-OP(xycb,d4) { H = set(2, rm_reg(m_ea)); wm(m_ea, H); } /* SET  2,H=(XY+o)  */
-OP(xycb,d5) { L = set(2, rm_reg(m_ea)); wm(m_ea, L); } /* SET  2,L=(XY+o)  */
-OP(xycb,d6) { wm(m_ea, set(2, rm_reg(m_ea)));        } /* SET  2,(XY+o)    */
-OP(xycb,d7) { A = set(2, rm_reg(m_ea)); wm(m_ea, A); } /* SET  2,A=(XY+o)  */
-
-OP(xycb,d8) { B = set(3, rm_reg(m_ea)); wm(m_ea, B); } /* SET  3,B=(XY+o)  */
-OP(xycb,d9) { C = set(3, rm_reg(m_ea)); wm(m_ea, C); } /* SET  3,C=(XY+o)  */
-OP(xycb,da) { D = set(3, rm_reg(m_ea)); wm(m_ea, D); } /* SET  3,D=(XY+o)  */
-OP(xycb,db) { E = set(3, rm_reg(m_ea)); wm(m_ea, E); } /* SET  3,E=(XY+o)  */
-OP(xycb,dc) { H = set(3, rm_reg(m_ea)); wm(m_ea, H); } /* SET  3,H=(XY+o)  */
-OP(xycb,dd) { L = set(3, rm_reg(m_ea)); wm(m_ea, L); } /* SET  3,L=(XY+o)  */
-OP(xycb,de) { wm(m_ea, set(3, rm_reg(m_ea)));        } /* SET  3,(XY+o)    */
-OP(xycb,df) { A = set(3, rm_reg(m_ea)); wm(m_ea, A); } /* SET  3,A=(XY+o)  */
-
-OP(xycb,e0) { B = set(4, rm_reg(m_ea)); wm(m_ea, B); } /* SET  4,B=(XY+o)  */
-OP(xycb,e1) { C = set(4, rm_reg(m_ea)); wm(m_ea, C); } /* SET  4,C=(XY+o)  */
-OP(xycb,e2) { D = set(4, rm_reg(m_ea)); wm(m_ea, D); } /* SET  4,D=(XY+o)  */
-OP(xycb,e3) { E = set(4, rm_reg(m_ea)); wm(m_ea, E); } /* SET  4,E=(XY+o)  */
-OP(xycb,e4) { H = set(4, rm_reg(m_ea)); wm(m_ea, H); } /* SET  4,H=(XY+o)  */
-OP(xycb,e5) { L = set(4, rm_reg(m_ea)); wm(m_ea, L); } /* SET  4,L=(XY+o)  */
-OP(xycb,e6) { wm(m_ea, set(4, rm_reg(m_ea)));        } /* SET  4,(XY+o)    */
-OP(xycb,e7) { A = set(4, rm_reg(m_ea)); wm(m_ea, A); } /* SET  4,A=(XY+o)  */
-
-OP(xycb,e8) { B = set(5, rm_reg(m_ea)); wm(m_ea, B); } /* SET  5,B=(XY+o)  */
-OP(xycb,e9) { C = set(5, rm_reg(m_ea)); wm(m_ea, C); } /* SET  5,C=(XY+o)  */
-OP(xycb,ea) { D = set(5, rm_reg(m_ea)); wm(m_ea, D); } /* SET  5,D=(XY+o)  */
-OP(xycb,eb) { E = set(5, rm_reg(m_ea)); wm(m_ea, E); } /* SET  5,E=(XY+o)  */
-OP(xycb,ec) { H = set(5, rm_reg(m_ea)); wm(m_ea, H); } /* SET  5,H=(XY+o)  */
-OP(xycb,ed) { L = set(5, rm_reg(m_ea)); wm(m_ea, L); } /* SET  5,L=(XY+o)  */
-OP(xycb,ee) { wm(m_ea, set(5, rm_reg(m_ea)));        } /* SET  5,(XY+o)    */
-OP(xycb,ef) { A = set(5, rm_reg(m_ea)); wm(m_ea, A); } /* SET  5,A=(XY+o)  */
-
-OP(xycb,f0) { B = set(6, rm_reg(m_ea)); wm(m_ea, B); } /* SET  6,B=(XY+o)  */
-OP(xycb,f1) { C = set(6, rm_reg(m_ea)); wm(m_ea, C); } /* SET  6,C=(XY+o)  */
-OP(xycb,f2) { D = set(6, rm_reg(m_ea)); wm(m_ea, D); } /* SET  6,D=(XY+o)  */
-OP(xycb,f3) { E = set(6, rm_reg(m_ea)); wm(m_ea, E); } /* SET  6,E=(XY+o)  */
-OP(xycb,f4) { H = set(6, rm_reg(m_ea)); wm(m_ea, H); } /* SET  6,H=(XY+o)  */
-OP(xycb,f5) { L = set(6, rm_reg(m_ea)); wm(m_ea, L); } /* SET  6,L=(XY+o)  */
-OP(xycb,f6) { wm(m_ea, set(6, rm_reg(m_ea)));        } /* SET  6,(XY+o)    */
-OP(xycb,f7) { A = set(6, rm_reg(m_ea)); wm(m_ea, A); } /* SET  6,A=(XY+o)  */
-
-OP(xycb,f8) { B = set(7, rm_reg(m_ea)); wm(m_ea, B); } /* SET  7,B=(XY+o)  */
-OP(xycb,f9) { C = set(7, rm_reg(m_ea)); wm(m_ea, C); } /* SET  7,C=(XY+o)  */
-OP(xycb,fa) { D = set(7, rm_reg(m_ea)); wm(m_ea, D); } /* SET  7,D=(XY+o)  */
-OP(xycb,fb) { E = set(7, rm_reg(m_ea)); wm(m_ea, E); } /* SET  7,E=(XY+o)  */
-OP(xycb,fc) { H = set(7, rm_reg(m_ea)); wm(m_ea, H); } /* SET  7,H=(XY+o)  */
-OP(xycb,fd) { L = set(7, rm_reg(m_ea)); wm(m_ea, L); } /* SET  7,L=(XY+o)  */
-OP(xycb,fe) { wm(m_ea, set(7, rm_reg(m_ea)));        } /* SET  7,(XY+o)    */
-OP(xycb,ff) { A = set(7, rm_reg(m_ea)); wm(m_ea, A); } /* SET  7,A=(XY+o)  */
-
-OP(illegal,1) {
-	logerror("Z80 ill. opcode $%02x $%02x ($%04x)\n",
-			m_opcodes.read_byte(translate_memory_address((PCD-1)&0xffff)), m_opcodes.read_byte(translate_memory_address(PCD)), PCD-1);
-}
->>>>>>> da8c366c
 
 /**********************************************************
  * IX register related opcodes (DD prefix)
@@ -2809,7 +2398,6 @@
 /**********************************************************
  * IY register related opcodes (FD prefix)
  **********************************************************/
-<<<<<<< HEAD
 /* DB   FD         */ OP(FD,00) { illegal_1(); } JP(00)
 /* DB   FD         */ OP(FD,01) { illegal_1(); } JP(01)
 /* DB   FD         */ OP(FD,02) { illegal_1(); } JP(02)
@@ -3097,301 +2685,6 @@
 /* DB   FD         */ OP(FD,fd) { illegal_1(); } JP(fd)
 /* DB   FD         */ OP(FD,fe) { illegal_1(); } JP(fe)
 /* DB   FD         */ OP(FD,ff) { illegal_1(); } JP(ff)
-=======
-OP(fd,00) { illegal_1(); op_00();                            } /* DB   FD          */
-OP(fd,01) { illegal_1(); op_01();                            } /* DB   FD          */
-OP(fd,02) { illegal_1(); op_02();                            } /* DB   FD          */
-OP(fd,03) { illegal_1(); op_03();                            } /* DB   FD          */
-OP(fd,04) { illegal_1(); op_04();                            } /* DB   FD          */
-OP(fd,05) { illegal_1(); op_05();                            } /* DB   FD          */
-OP(fd,06) { illegal_1(); op_06();                            } /* DB   FD          */
-OP(fd,07) { illegal_1(); op_07();                            } /* DB   FD          */
-
-OP(fd,08) { illegal_1(); op_08();                            } /* DB   FD          */
-OP(fd,09) { add16(m_iy, m_bc);                               } /* ADD  IY,BC       */
-OP(fd,0a) { illegal_1(); op_0a();                            } /* DB   FD          */
-OP(fd,0b) { illegal_1(); op_0b();                            } /* DB   FD          */
-OP(fd,0c) { illegal_1(); op_0c();                            } /* DB   FD          */
-OP(fd,0d) { illegal_1(); op_0d();                            } /* DB   FD          */
-OP(fd,0e) { illegal_1(); op_0e();                            } /* DB   FD          */
-OP(fd,0f) { illegal_1(); op_0f();                            } /* DB   FD          */
-
-OP(fd,10) { illegal_1(); op_10();                            } /* DB   FD          */
-OP(fd,11) { illegal_1(); op_11();                            } /* DB   FD          */
-OP(fd,12) { illegal_1(); op_12();                            } /* DB   FD          */
-OP(fd,13) { illegal_1(); op_13();                            } /* DB   FD          */
-OP(fd,14) { illegal_1(); op_14();                            } /* DB   FD          */
-OP(fd,15) { illegal_1(); op_15();                            } /* DB   FD          */
-OP(fd,16) { illegal_1(); op_16();                            } /* DB   FD          */
-OP(fd,17) { illegal_1(); op_17();                            } /* DB   FD          */
-
-OP(fd,18) { illegal_1(); op_18();                            } /* DB   FD          */
-OP(fd,19) { add16(m_iy, m_de);                               } /* ADD  IY,DE       */
-OP(fd,1a) { illegal_1(); op_1a();                            } /* DB   FD          */
-OP(fd,1b) { illegal_1(); op_1b();                            } /* DB   FD          */
-OP(fd,1c) { illegal_1(); op_1c();                            } /* DB   FD          */
-OP(fd,1d) { illegal_1(); op_1d();                            } /* DB   FD          */
-OP(fd,1e) { illegal_1(); op_1e();                            } /* DB   FD          */
-OP(fd,1f) { illegal_1(); op_1f();                            } /* DB   FD          */
-
-OP(fd,20) { illegal_1(); op_20();                            } /* DB   FD          */
-OP(fd,21) { IY = arg16();                                    } /* LD   IY,w        */
-OP(fd,22) { m_ea = arg16(); wm16(m_ea, m_iy); WZ = m_ea + 1; } /* LD   (w),IY      */
-OP(fd,23) { nomreq_ir(2); IY++;                              } /* INC  IY          */
-OP(fd,24) { HY = inc(HY);                                    } /* INC  HY          */
-OP(fd,25) { HY = dec(HY);                                    } /* DEC  HY          */
-OP(fd,26) { HY = arg();                                      } /* LD   HY,n        */
-OP(fd,27) { illegal_1(); op_27();                            } /* DB   FD          */
-
-OP(fd,28) { illegal_1(); op_28();                            } /* DB   FD          */
-OP(fd,29) { add16(m_iy, m_iy);                               } /* ADD  IY,IY       */
-OP(fd,2a) { m_ea = arg16(); rm16(m_ea, m_iy); WZ = m_ea + 1; } /* LD   IY,(w)      */
-OP(fd,2b) { nomreq_ir(2); IY--;                              } /* DEC  IY          */
-OP(fd,2c) { LY = inc(LY);                                    } /* INC  LY          */
-OP(fd,2d) { LY = dec(LY);                                    } /* DEC  LY          */
-OP(fd,2e) { LY = arg();                                      } /* LD   LY,n        */
-OP(fd,2f) { illegal_1(); op_2f();                            } /* DB   FD          */
-
-OP(fd,30) { illegal_1(); op_30();                            } /* DB   FD          */
-OP(fd,31) { illegal_1(); op_31();                            } /* DB   FD          */
-OP(fd,32) { illegal_1(); op_32();                            } /* DB   FD          */
-OP(fd,33) { illegal_1(); op_33();                            } /* DB   FD          */
-OP(fd,34) { eay(); nomreq_addr(PCD-1, 5); wm(m_ea, inc(rm_reg(m_ea))); }   /* INC  (IY+o)      */
-OP(fd,35) { eay(); nomreq_addr(PCD-1, 5); wm(m_ea, dec(rm_reg(m_ea))); }   /* DEC  (IY+o)      */
-OP(fd,36) { eay(); u8 a = arg(); nomreq_addr(PCD-1, 2); wm(m_ea, a);               }   /* LD   (IY+o),n    */
-OP(fd,37) { illegal_1(); op_37();                            } /* DB   FD          */
-
-OP(fd,38) { illegal_1(); op_38();                            } /* DB   FD          */
-OP(fd,39) { add16(m_iy, m_sp);                               } /* ADD  IY,SP       */
-OP(fd,3a) { illegal_1(); op_3a();                            } /* DB   FD          */
-OP(fd,3b) { illegal_1(); op_3b();                            } /* DB   FD          */
-OP(fd,3c) { illegal_1(); op_3c();                            } /* DB   FD          */
-OP(fd,3d) { illegal_1(); op_3d();                            } /* DB   FD          */
-OP(fd,3e) { illegal_1(); op_3e();                            } /* DB   FD          */
-OP(fd,3f) { illegal_1(); op_3f();                            } /* DB   FD          */
-
-OP(fd,40) { illegal_1(); op_40();                            } /* DB   FD          */
-OP(fd,41) { illegal_1(); op_41();                            } /* DB   FD          */
-OP(fd,42) { illegal_1(); op_42();                            } /* DB   FD          */
-OP(fd,43) { illegal_1(); op_43();                            } /* DB   FD          */
-OP(fd,44) { B = HY;                                          } /* LD   B,HY        */
-OP(fd,45) { B = LY;                                          } /* LD   B,LY        */
-OP(fd,46) { eay(); nomreq_addr(PCD-1, 5); B = rm(m_ea);      } /* LD   B,(IY+o)    */
-OP(fd,47) { illegal_1(); op_47();                            } /* DB   FD          */
-
-OP(fd,48) { illegal_1(); op_48();                            } /* DB   FD          */
-OP(fd,49) { illegal_1(); op_49();                            } /* DB   FD          */
-OP(fd,4a) { illegal_1(); op_4a();                            } /* DB   FD          */
-OP(fd,4b) { illegal_1(); op_4b();                            } /* DB   FD          */
-OP(fd,4c) { C = HY;                                          } /* LD   C,HY        */
-OP(fd,4d) { C = LY;                                          } /* LD   C,LY        */
-OP(fd,4e) { eay(); nomreq_addr(PCD-1, 5); C = rm(m_ea);      } /* LD   C,(IY+o)    */
-OP(fd,4f) { illegal_1(); op_4f();                            } /* DB   FD          */
-
-OP(fd,50) { illegal_1(); op_50();                            } /* DB   FD          */
-OP(fd,51) { illegal_1(); op_51();                            } /* DB   FD          */
-OP(fd,52) { illegal_1(); op_52();                            } /* DB   FD          */
-OP(fd,53) { illegal_1(); op_53();                            } /* DB   FD          */
-OP(fd,54) { D = HY;                                          } /* LD   D,HY        */
-OP(fd,55) { D = LY;                                          } /* LD   D,LY        */
-OP(fd,56) { eay(); nomreq_addr(PCD-1, 5); D = rm(m_ea);      } /* LD   D,(IY+o)    */
-OP(fd,57) { illegal_1(); op_57();                            } /* DB   FD          */
-
-OP(fd,58) { illegal_1(); op_58();                            } /* DB   FD          */
-OP(fd,59) { illegal_1(); op_59();                            } /* DB   FD          */
-OP(fd,5a) { illegal_1(); op_5a();                            } /* DB   FD          */
-OP(fd,5b) { illegal_1(); op_5b();                            } /* DB   FD          */
-OP(fd,5c) { E = HY;                                          } /* LD   E,HY        */
-OP(fd,5d) { E = LY;                                          } /* LD   E,LY        */
-OP(fd,5e) { eay(); nomreq_addr(PCD-1, 5); E = rm(m_ea);      } /* LD   E,(IY+o)    */
-OP(fd,5f) { illegal_1(); op_5f();                            } /* DB   FD          */
-
-OP(fd,60) { HY = B;                                          } /* LD   HY,B        */
-OP(fd,61) { HY = C;                                          } /* LD   HY,C        */
-OP(fd,62) { HY = D;                                          } /* LD   HY,D        */
-OP(fd,63) { HY = E;                                          } /* LD   HY,E        */
-OP(fd,64) {                                                  } /* LD   HY,HY       */
-OP(fd,65) { HY = LY;                                         } /* LD   HY,LY       */
-OP(fd,66) { eay(); nomreq_addr(PCD-1, 5); H = rm(m_ea);      } /* LD   H,(IY+o)    */
-OP(fd,67) { HY = A;                                          } /* LD   HY,A        */
-
-OP(fd,68) { LY = B;                                          } /* LD   LY,B        */
-OP(fd,69) { LY = C;                                          } /* LD   LY,C        */
-OP(fd,6a) { LY = D;                                          } /* LD   LY,D        */
-OP(fd,6b) { LY = E;                                          } /* LD   LY,E        */
-OP(fd,6c) { LY = HY;                                         } /* LD   LY,HY       */
-OP(fd,6d) {                                                  } /* LD   LY,LY       */
-OP(fd,6e) { eay(); nomreq_addr(PCD-1, 5); L = rm(m_ea);      } /* LD   L,(IY+o)    */
-OP(fd,6f) { LY = A;                                          } /* LD   LY,A        */
-
-OP(fd,70) { eay(); nomreq_addr(PCD-1, 5); wm(m_ea, B);       } /* LD   (IY+o),B    */
-OP(fd,71) { eay(); nomreq_addr(PCD-1, 5); wm(m_ea, C);       } /* LD   (IY+o),C    */
-OP(fd,72) { eay(); nomreq_addr(PCD-1, 5); wm(m_ea, D);       } /* LD   (IY+o),D    */
-OP(fd,73) { eay(); nomreq_addr(PCD-1, 5); wm(m_ea, E);       } /* LD   (IY+o),E    */
-OP(fd,74) { eay(); nomreq_addr(PCD-1, 5); wm(m_ea, H);       } /* LD   (IY+o),H    */
-OP(fd,75) { eay(); nomreq_addr(PCD-1, 5); wm(m_ea, L);       } /* LD   (IY+o),L    */
-OP(fd,76) { illegal_1(); op_76();                            } /* DB   FD          */
-OP(fd,77) { eay(); nomreq_addr(PCD-1, 5); wm(m_ea, A);       } /* LD   (IY+o),A    */
-
-OP(fd,78) { illegal_1(); op_78();                            } /* DB   FD          */
-OP(fd,79) { illegal_1(); op_79();                            } /* DB   FD          */
-OP(fd,7a) { illegal_1(); op_7a();                            } /* DB   FD          */
-OP(fd,7b) { illegal_1(); op_7b();                            } /* DB   FD          */
-OP(fd,7c) { A = HY;                                          } /* LD   A,HY        */
-OP(fd,7d) { A = LY;                                          } /* LD   A,LY        */
-OP(fd,7e) { eay(); nomreq_addr(PCD-1, 5); A = rm(m_ea);      } /* LD   A,(IY+o)    */
-OP(fd,7f) { illegal_1(); op_7f();                            } /* DB   FD          */
-
-OP(fd,80) { illegal_1(); op_80();                            } /* DB   FD          */
-OP(fd,81) { illegal_1(); op_81();                            } /* DB   FD          */
-OP(fd,82) { illegal_1(); op_82();                            } /* DB   FD          */
-OP(fd,83) { illegal_1(); op_83();                            } /* DB   FD          */
-OP(fd,84) { add_a(HY);                                       } /* ADD  A,HY        */
-OP(fd,85) { add_a(LY);                                       } /* ADD  A,LY        */
-OP(fd,86) { eay(); nomreq_addr(PCD-1, 5); add_a(rm(m_ea));   } /* ADD  A,(IY+o)    */
-OP(fd,87) { illegal_1(); op_87();                            } /* DB   FD          */
-
-OP(fd,88) { illegal_1(); op_88();                            } /* DB   FD          */
-OP(fd,89) { illegal_1(); op_89();                            } /* DB   FD          */
-OP(fd,8a) { illegal_1(); op_8a();                            } /* DB   FD          */
-OP(fd,8b) { illegal_1(); op_8b();                            } /* DB   FD          */
-OP(fd,8c) { adc_a(HY);                                       } /* ADC  A,HY        */
-OP(fd,8d) { adc_a(LY);                                       } /* ADC  A,LY        */
-OP(fd,8e) { eay(); nomreq_addr(PCD-1, 5); adc_a(rm(m_ea));   } /* ADC  A,(IY+o)    */
-OP(fd,8f) { illegal_1(); op_8f();                            } /* DB   FD          */
-
-OP(fd,90) { illegal_1(); op_90();                            } /* DB   FD          */
-OP(fd,91) { illegal_1(); op_91();                            } /* DB   FD          */
-OP(fd,92) { illegal_1(); op_92();                            } /* DB   FD          */
-OP(fd,93) { illegal_1(); op_93();                            } /* DB   FD          */
-OP(fd,94) { sub(HY);                                         } /* SUB  HY          */
-OP(fd,95) { sub(LY);                                         } /* SUB  LY          */
-OP(fd,96) { eay(); nomreq_addr(PCD-1, 5); sub(rm(m_ea));     } /* SUB  (IY+o)      */
-OP(fd,97) { illegal_1(); op_97();                            } /* DB   FD          */
-
-OP(fd,98) { illegal_1(); op_98();                            } /* DB   FD          */
-OP(fd,99) { illegal_1(); op_99();                            } /* DB   FD          */
-OP(fd,9a) { illegal_1(); op_9a();                            } /* DB   FD          */
-OP(fd,9b) { illegal_1(); op_9b();                            } /* DB   FD          */
-OP(fd,9c) { sbc_a(HY);                                       } /* SBC  A,HY        */
-OP(fd,9d) { sbc_a(LY);                                       } /* SBC  A,LY        */
-OP(fd,9e) { eay(); nomreq_addr(PCD-1, 5); sbc_a(rm(m_ea));   } /* SBC  A,(IY+o)    */
-OP(fd,9f) { illegal_1(); op_9f();                            } /* DB   FD          */
-
-OP(fd,a0) { illegal_1(); op_a0();                            } /* DB   FD          */
-OP(fd,a1) { illegal_1(); op_a1();                            } /* DB   FD          */
-OP(fd,a2) { illegal_1(); op_a2();                            } /* DB   FD          */
-OP(fd,a3) { illegal_1(); op_a3();                            } /* DB   FD          */
-OP(fd,a4) { and_a(HY);                                       } /* AND  HY          */
-OP(fd,a5) { and_a(LY);                                       } /* AND  LY          */
-OP(fd,a6) { eay(); nomreq_addr(PCD-1, 5); and_a(rm(m_ea));   } /* AND  (IY+o)      */
-OP(fd,a7) { illegal_1(); op_a7();                            } /* DB   FD          */
-
-OP(fd,a8) { illegal_1(); op_a8();                            } /* DB   FD          */
-OP(fd,a9) { illegal_1(); op_a9();                            } /* DB   FD          */
-OP(fd,aa) { illegal_1(); op_aa();                            } /* DB   FD          */
-OP(fd,ab) { illegal_1(); op_ab();                            } /* DB   FD          */
-OP(fd,ac) { xor_a(HY);                                       } /* XOR  HY          */
-OP(fd,ad) { xor_a(LY);                                       } /* XOR  LY          */
-OP(fd,ae) { eay(); nomreq_addr(PCD-1, 5); xor_a(rm(m_ea));   } /* XOR  (IY+o)      */
-OP(fd,af) { illegal_1(); op_af();                            } /* DB   FD          */
-
-OP(fd,b0) { illegal_1(); op_b0();                            } /* DB   FD          */
-OP(fd,b1) { illegal_1(); op_b1();                            } /* DB   FD          */
-OP(fd,b2) { illegal_1(); op_b2();                            } /* DB   FD          */
-OP(fd,b3) { illegal_1(); op_b3();                            } /* DB   FD          */
-OP(fd,b4) { or_a(HY);                                        } /* OR   HY          */
-OP(fd,b5) { or_a(LY);                                        } /* OR   LY          */
-OP(fd,b6) { eay(); nomreq_addr(PCD-1, 5); or_a(rm(m_ea));    } /* OR   (IY+o)      */
-OP(fd,b7) { illegal_1(); op_b7();                            } /* DB   FD          */
-
-OP(fd,b8) { illegal_1(); op_b8();                            } /* DB   FD          */
-OP(fd,b9) { illegal_1(); op_b9();                            } /* DB   FD          */
-OP(fd,ba) { illegal_1(); op_ba();                            } /* DB   FD          */
-OP(fd,bb) { illegal_1(); op_bb();                            } /* DB   FD          */
-OP(fd,bc) { cp(HY);                                          } /* CP   HY          */
-OP(fd,bd) { cp(LY);                                          } /* CP   LY          */
-OP(fd,be) { eay(); nomreq_addr(PCD-1, 5); cp(rm(m_ea));      } /* CP   (IY+o)      */
-OP(fd,bf) { illegal_1(); op_bf();                            } /* DB   FD          */
-
-OP(fd,c0) { illegal_1(); op_c0();                            } /* DB   FD          */
-OP(fd,c1) { illegal_1(); op_c1();                            } /* DB   FD          */
-OP(fd,c2) { illegal_1(); op_c2();                            } /* DB   FD          */
-OP(fd,c3) { illegal_1(); op_c3();                            } /* DB   FD          */
-OP(fd,c4) { illegal_1(); op_c4();                            } /* DB   FD          */
-OP(fd,c5) { illegal_1(); op_c5();                            } /* DB   FD          */
-OP(fd,c6) { illegal_1(); op_c6();                            } /* DB   FD          */
-OP(fd,c7) { illegal_1(); op_c7();                            } /* DB   FD          */
-
-OP(fd,c8) { illegal_1(); op_c8();                            } /* DB   FD          */
-OP(fd,c9) { illegal_1(); op_c9();                            } /* DB   FD          */
-OP(fd,ca) { illegal_1(); op_ca();                            } /* DB   FD          */
-OP(fd,cb) { eay(); u8 a = arg(); nomreq_addr(PCD-1, 2); EXEC(xycb, a);  } /* **   FD CB xx    */
-OP(fd,cc) { illegal_1(); op_cc();                            } /* DB   FD          */
-OP(fd,cd) { illegal_1(); op_cd();                            } /* DB   FD          */
-OP(fd,ce) { illegal_1(); op_ce();                            } /* DB   FD          */
-OP(fd,cf) { illegal_1(); op_cf();                            } /* DB   FD          */
-
-OP(fd,d0) { illegal_1(); op_d0();                            } /* DB   FD          */
-OP(fd,d1) { illegal_1(); op_d1();                            } /* DB   FD          */
-OP(fd,d2) { illegal_1(); op_d2();                            } /* DB   FD          */
-OP(fd,d3) { illegal_1(); op_d3();                            } /* DB   FD          */
-OP(fd,d4) { illegal_1(); op_d4();                            } /* DB   FD          */
-OP(fd,d5) { illegal_1(); op_d5();                            } /* DB   FD          */
-OP(fd,d6) { illegal_1(); op_d6();                            } /* DB   FD          */
-OP(fd,d7) { illegal_1(); op_d7();                            } /* DB   FD          */
-
-OP(fd,d8) { illegal_1(); op_d8();                            } /* DB   FD          */
-OP(fd,d9) { illegal_1(); op_d9();                            } /* DB   FD          */
-OP(fd,da) { illegal_1(); op_da();                            } /* DB   FD          */
-OP(fd,db) { illegal_1(); op_db();                            } /* DB   FD          */
-OP(fd,dc) { illegal_1(); op_dc();                            } /* DB   FD          */
-OP(fd,dd) { illegal_1(); op_dd();                            } /* DB   FD          */
-OP(fd,de) { illegal_1(); op_de();                            } /* DB   FD          */
-OP(fd,df) { illegal_1(); op_df();                            } /* DB   FD          */
-
-OP(fd,e0) { illegal_1(); op_e0();                            } /* DB   FD          */
-OP(fd,e1) { pop(m_iy);                                       } /* POP  IY          */
-OP(fd,e2) { illegal_1(); op_e2();                            } /* DB   FD          */
-OP(fd,e3) { ex_sp(m_iy);                                     } /* EX   (SP),IY     */
-OP(fd,e4) { illegal_1(); op_e4();                            } /* DB   FD          */
-OP(fd,e5) { push(m_iy);                                      } /* PUSH IY          */
-OP(fd,e6) { illegal_1(); op_e6();                            } /* DB   FD          */
-OP(fd,e7) { illegal_1(); op_e7();                            } /* DB   FD          */
-
-OP(fd,e8) { illegal_1(); op_e8();                            } /* DB   FD          */
-OP(fd,e9) { PC = IY;                                         } /* JP   (IY)        */
-OP(fd,ea) { illegal_1(); op_ea();                            } /* DB   FD          */
-OP(fd,eb) { illegal_1(); op_eb();                            } /* DB   FD          */
-OP(fd,ec) { illegal_1(); op_ec();                            } /* DB   FD          */
-OP(fd,ed) { illegal_1(); op_ed();                            } /* DB   FD          */
-OP(fd,ee) { illegal_1(); op_ee();                            } /* DB   FD          */
-OP(fd,ef) { illegal_1(); op_ef();                            } /* DB   FD          */
-
-OP(fd,f0) { illegal_1(); op_f0();                            } /* DB   FD          */
-OP(fd,f1) { illegal_1(); op_f1();                            } /* DB   FD          */
-OP(fd,f2) { illegal_1(); op_f2();                            } /* DB   FD          */
-OP(fd,f3) { illegal_1(); op_f3();                            } /* DB   FD          */
-OP(fd,f4) { illegal_1(); op_f4();                            } /* DB   FD          */
-OP(fd,f5) { illegal_1(); op_f5();                            } /* DB   FD          */
-OP(fd,f6) { illegal_1(); op_f6();                            } /* DB   FD          */
-OP(fd,f7) { illegal_1(); op_f7();                            } /* DB   FD          */
-
-OP(fd,f8) { illegal_1(); op_f8();                            } /* DB   FD          */
-OP(fd,f9) { nomreq_ir(2); SP = IY;                           } /* LD   SP,IY       */
-OP(fd,fa) { illegal_1(); op_fa();                            } /* DB   FD          */
-OP(fd,fb) { illegal_1(); op_fb();                            } /* DB   FD          */
-OP(fd,fc) { illegal_1(); op_fc();                            } /* DB   FD          */
-OP(fd,fd) { illegal_1(); op_fd();                            } /* DB   FD          */
-OP(fd,fe) { illegal_1(); op_fe();                            } /* DB   FD          */
-OP(fd,ff) { illegal_1(); op_ff();                            } /* DB   FD          */
-
-OP(illegal,2)
-{
-	logerror("Z80 ill. opcode $ed $%02x\n",
-			m_opcodes.read_byte(translate_memory_address((PCD-1)&0xffff)));
-}
->>>>>>> da8c366c
 
 /**********************************************************
  * special opcodes (ED prefix)
@@ -4624,18 +3917,7 @@
 	m_cc_ex = (ex != nullptr) ? ex : cc_ex;
 }
 
-<<<<<<< HEAD
 z80_device::z80_device(const machine_config &mconfig, const char *tag, device_t *owner, u32 clock) :
-=======
-
-void z80_device::set_mtm_cycles(uint8_t mtm_cycles)
-{
-	m_mtm_cycles = mtm_cycles;
-}
-
-
-z80_device::z80_device(const machine_config &mconfig, const char *tag, device_t *owner, uint32_t clock) :
->>>>>>> da8c366c
 	z80_device(mconfig, Z80, tag, owner, clock)
 {
 }
@@ -4649,8 +3931,7 @@
 	m_irqack_cb(*this),
 	m_refresh_cb(*this),
 	m_nomreq_cb(*this),
-	m_halt_cb(*this),
-	m_mtm_cycles(3)
+	m_halt_cb(*this)
 {
 }
 
