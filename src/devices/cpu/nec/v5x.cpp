--- conflicted
+++ resolved
@@ -267,71 +267,47 @@
 	// unmap everything in I/O space up to the fixed position registers (we avoid overwriting them, it isn't a valid config)
 	space(AS_INTERNAL_IO).unmap_readwrite(0, INTERNAL_IO_ADDR_MASK);
 	space(AS_INTERNAL_IO).install_readwrite_handler(0, INTERNAL_IO_ADDR_MASK,
-		read8sm_delegate(FUNC(v40_device::temp_io_byte_r), this),
-		write8sm_delegate(FUNC(v40_device::temp_io_byte_w), this));
+		read8sm_delegate(*this, FUNC(v40_device::temp_io_byte_r)),
+		write8sm_delegate(*this, FUNC(v40_device::temp_io_byte_w)));
 
 	if (m_OPSEL & OPSEL_DS)
 	{
 		u16 const base = m_DULA & INTERNAL_IO_ADDR_MASK;
 
-<<<<<<< HEAD
 		space(AS_INTERNAL_IO).unmap_readwrite(base & ~0x0f, base | 0x0f);
 		space(AS_INTERNAL_IO).install_readwrite_handler(base & ~0x0f, base | 0x0f,
-			read8sm_delegate(FUNC(v5x_dmau_device::read), m_dmau.target()),
-			write8sm_delegate(FUNC(v5x_dmau_device::write), m_dmau.target()));
-=======
-		space(AS_IO).install_readwrite_handler(base + 0x00, base + 0x0f,
-				read8sm_delegate(*m_dmau, FUNC(v5x_dmau_device::read)),
-				write8sm_delegate(*m_dmau, FUNC(v5x_dmau_device::write)));
->>>>>>> c8ba66d4
+			read8sm_delegate(*m_dmau, FUNC(v5x_dmau_device::read)),
+			write8sm_delegate(*m_dmau, FUNC(v5x_dmau_device::write)));
 	}
 
 	if (m_OPSEL & OPSEL_IS)
 	{
 		u16 const base = m_IULA & INTERNAL_IO_ADDR_MASK;
 
-<<<<<<< HEAD
 		space(AS_INTERNAL_IO).unmap_readwrite(base & ~0x01, base | 0x01);
 		space(AS_INTERNAL_IO).install_readwrite_handler(base & ~0x01, base | 0x01,
-			read8sm_delegate(FUNC(v5x_icu_device::read), m_icu.target()),
-			write8sm_delegate(FUNC(v5x_icu_device::write), m_icu.target()));
-=======
-		space(AS_IO).install_readwrite_handler(base + 0x00, base + 0x01,
-				read8sm_delegate(*m_icu, FUNC(v5x_icu_device::read)),
-				write8sm_delegate(*m_icu, FUNC(v5x_icu_device::write)));
->>>>>>> c8ba66d4
+			read8sm_delegate(*m_icu, FUNC(v5x_icu_device::read)),
+			write8sm_delegate(*m_icu, FUNC(v5x_icu_device::write)));
 	}
 
 	if (m_OPSEL & OPSEL_TS)
 	{
 		u16 const base = m_TULA & INTERNAL_IO_ADDR_MASK;
 
-<<<<<<< HEAD
 		space(AS_INTERNAL_IO).unmap_readwrite(base & ~0x03, base | 0x03);
 		space(AS_INTERNAL_IO).install_readwrite_handler(base & ~0x03, base | 0x03,
-			read8sm_delegate(FUNC(pit8253_device::read), m_tcu.target()),
-			write8sm_delegate(FUNC(pit8253_device::write), m_tcu.target()));
-=======
-		space(AS_IO).install_readwrite_handler(base + 0x00, base + 0x03,
-				read8sm_delegate(*m_tcu, FUNC(pit8253_device::read)),
-				write8sm_delegate(*m_tcu, FUNC(pit8253_device::write)));
->>>>>>> c8ba66d4
+			read8sm_delegate(*m_tcu, FUNC(pit8253_device::read)),
+			write8sm_delegate(*m_tcu, FUNC(pit8253_device::write)));
 	}
 
 	if (m_OPSEL & OPSEL_SS)
 	{
 		u16 const base = m_SULA & INTERNAL_IO_ADDR_MASK;
 
-<<<<<<< HEAD
 		space(AS_INTERNAL_IO).unmap_readwrite(base & ~0x03, base | 0x03);
 		space(AS_INTERNAL_IO).install_readwrite_handler(base & ~0x03, base | 0x03,
-			read8sm_delegate(FUNC(v5x_scu_device::read), m_scu.target()),
-			write8sm_delegate(FUNC(v5x_scu_device::write), m_scu.target()));
-=======
-		space(AS_IO).install_readwrite_handler(base + 0x00, base + 0x03,
-				read8sm_delegate(*m_scu, FUNC(v5x_scu_device::read)),
-				write8sm_delegate(*m_scu, FUNC(v5x_scu_device::write)));
->>>>>>> c8ba66d4
+			read8sm_delegate(*m_scu, FUNC(v5x_scu_device::read)),
+			write8sm_delegate(*m_scu, FUNC(v5x_scu_device::write)));
 	}
 }
 
@@ -340,71 +316,47 @@
 	// unmap everything in I/O space up to the fixed position registers (we avoid overwriting them, it isn't a valid config)
 	space(AS_INTERNAL_IO).unmap_readwrite(0, INTERNAL_IO_ADDR_MASK);
 	space(AS_INTERNAL_IO).install_readwrite_handler(0, INTERNAL_IO_ADDR_MASK,
-		read8sm_delegate(FUNC(v50_device::temp_io_byte_r), this),
-		write8sm_delegate(FUNC(v50_device::temp_io_byte_w), this));
+		read8sm_delegate(*this, FUNC(v50_device::temp_io_byte_r)),
+		write8sm_delegate(*this, FUNC(v50_device::temp_io_byte_w)));
 
 	if (m_OPSEL & OPSEL_DS)
 	{
 		u16 const base = m_DULA & INTERNAL_IO_ADDR_MASK;
 
-<<<<<<< HEAD
 		space(AS_INTERNAL_IO).unmap_readwrite(base & ~0x0f, base | 0x0f);
 		space(AS_INTERNAL_IO).install_readwrite_handler(base & ~0x0f, base | 0x0f,
-			read8sm_delegate(FUNC(v5x_dmau_device::read), m_dmau.target()),
-			write8sm_delegate(FUNC(v5x_dmau_device::write), m_dmau.target()), 0xffff);
-=======
-		space(AS_IO).install_readwrite_handler(base + 0x00, base + 0x0f,
-				read8sm_delegate(*m_dmau, FUNC(v5x_dmau_device::read)),
-				write8sm_delegate(*m_dmau, FUNC(v5x_dmau_device::write)), 0xffff);
->>>>>>> c8ba66d4
+			read8sm_delegate(*m_dmau, FUNC(v5x_dmau_device::read)),
+			write8sm_delegate(*m_dmau, FUNC(v5x_dmau_device::write)), 0xffff);
 	}
 
 	if (m_OPSEL & OPSEL_IS)
 	{
 		u16 const base = m_IULA & INTERNAL_IO_ADDR_MASK;
 
-<<<<<<< HEAD
 		space(AS_INTERNAL_IO).unmap_readwrite(base & ~0x03, base | 0x03);
 		space(AS_INTERNAL_IO).install_readwrite_handler(base & ~0x03, base | 0x03,
-			read8sm_delegate(FUNC(v5x_icu_device::read), m_icu.target()),
-			write8sm_delegate(FUNC(v5x_icu_device::write), m_icu.target()), io_mask(base));
-=======
-		space(AS_IO).install_readwrite_handler(base + 0x00, base + 0x03,
-				read8sm_delegate(*m_icu, FUNC(v5x_icu_device::read)),
-				write8sm_delegate(*m_icu, FUNC(v5x_icu_device::write)), 0x00ff);
->>>>>>> c8ba66d4
+			read8sm_delegate(*m_icu, FUNC(v5x_icu_device::read)),
+			write8sm_delegate(*m_icu, FUNC(v5x_icu_device::write)), io_mask(base));
 	}
 
 	if (m_OPSEL & OPSEL_TS)
 	{
 		u16 const base = m_TULA & INTERNAL_IO_ADDR_MASK;
 
-<<<<<<< HEAD
 		space(AS_INTERNAL_IO).unmap_readwrite(base & ~0x07, base | 0x07);
 		space(AS_INTERNAL_IO).install_readwrite_handler(base & ~0x07, base | 0x07,
-			read8sm_delegate(FUNC(pit8253_device::read), m_tcu.target()),
-			write8sm_delegate(FUNC(pit8253_device::write), m_tcu.target()), io_mask(base));
-=======
-		space(AS_IO).install_readwrite_handler(base + 0x00, base + 0x07,
-				read8sm_delegate(*m_tcu, FUNC(pit8253_device::read)),
-				write8sm_delegate(*m_tcu, FUNC(pit8253_device::write)), 0x00ff);
->>>>>>> c8ba66d4
+			read8sm_delegate(*m_tcu, FUNC(pit8253_device::read)),
+			write8sm_delegate(*m_tcu, FUNC(pit8253_device::write)), io_mask(base));
 	}
 
 	if (m_OPSEL & OPSEL_SS)
 	{
 		u16 const base = m_SULA & INTERNAL_IO_ADDR_MASK;
 
-<<<<<<< HEAD
 		space(AS_INTERNAL_IO).unmap_readwrite(base & ~0x07, base | 0x07);
 		space(AS_INTERNAL_IO).install_readwrite_handler(base & ~0x07, base | 0x07,
-			read8sm_delegate(FUNC(v5x_scu_device::read), m_scu.target()),
-			write8sm_delegate(FUNC(v5x_scu_device::write), m_scu.target()), io_mask(base));
-=======
-		space(AS_IO).install_readwrite_handler(base + 0x00, base + 0x07,
-				read8sm_delegate(*m_scu, FUNC(v5x_scu_device::read)),
-				write8sm_delegate(*m_scu, FUNC(v5x_scu_device::write)), 0x00ff);
->>>>>>> c8ba66d4
+			read8sm_delegate(*m_scu, FUNC(v5x_scu_device::read)),
+			write8sm_delegate(*m_scu, FUNC(v5x_scu_device::write)), io_mask(base));
 	}
 }
 
@@ -557,8 +509,8 @@
 	// unmap everything in I/O space up to the fixed position registers (we avoid overwriting them, it isn't a valid config)
 	space(AS_INTERNAL_IO).unmap_readwrite(0, INTERNAL_IO_ADDR_MASK);
 	space(AS_INTERNAL_IO).install_readwrite_handler(0, INTERNAL_IO_ADDR_MASK,
-		read8sm_delegate(FUNC(v53_device::temp_io_byte_r), this),
-		write8sm_delegate(FUNC(v53_device::temp_io_byte_w), this));
+		read8sm_delegate(*this, FUNC(v53_device::temp_io_byte_r), this),
+		write8sm_delegate(*this, FUNC(v53_device::temp_io_byte_w), this));
 
 	// IOAG determines if the handlers used 8-bit or 16-bit access
 	// the hng64.cpp games first set everything up in 8-bit mode, then
@@ -582,18 +534,12 @@
 			}
 		}
 		else // uPD71071 mode
-<<<<<<< HEAD
 		{
 			space(AS_INTERNAL_IO).unmap_readwrite(base & ~0x0f, base | 0x0f);
 			space(AS_INTERNAL_IO).install_readwrite_handler(base & ~0x0f, base | 0x0f,
-				read8sm_delegate(FUNC(v5x_dmau_device::read), m_dmau.target()),
-				write8sm_delegate(FUNC(v5x_dmau_device::write), m_dmau.target()), 0xffff);
-		}
-=======
-			space(AS_IO).install_readwrite_handler(base + 0x00, base + 0x0f,
-					read8sm_delegate(*m_dmau, FUNC(v5x_dmau_device::read)),
-					write8sm_delegate(*m_dmau, FUNC(v5x_dmau_device::write)), 0xffff);
->>>>>>> c8ba66d4
+				read8sm_delegate(*m_dmau, FUNC(v5x_dmau_device::read)),
+				write8sm_delegate(*m_dmau, FUNC(v5x_dmau_device::write)), 0xffff);
+		}
 	}
 
 	if (m_OPSEL & OPSEL_IS)
@@ -601,29 +547,19 @@
 		u16 const base = m_IULA & INTERNAL_IO_ADDR_MASK;
 
 		if (IOAG) // 8-bit
-<<<<<<< HEAD
 		{
 			space(AS_INTERNAL_IO).unmap_readwrite(base & ~0x01, base | 0x01);
 			space(AS_INTERNAL_IO).install_readwrite_handler(base & ~0x01, base | 0x01,
-				read8sm_delegate(FUNC(v5x_icu_device::read), m_icu.target()),
-				write8sm_delegate(FUNC(v5x_icu_device::write), m_icu.target()), 0xffff);
+				read8sm_delegate(*m_icu, FUNC(v5x_icu_device::read)),
+				write8sm_delegate(*m_icu, FUNC(v5x_icu_device::write)), 0xffff);
 		}
 		else
 		{
 			space(AS_INTERNAL_IO).unmap_readwrite(base & ~0x03, base | 0x03);
 			space(AS_INTERNAL_IO).install_readwrite_handler(base & ~0x03, base | 0x03,
-				read8sm_delegate(FUNC(v5x_icu_device::read), m_icu.target()),
-				write8sm_delegate(FUNC(v5x_icu_device::write), m_icu.target()), io_mask(base));
-		}
-=======
-			space(AS_IO).install_readwrite_handler(base + 0x00, base + 0x01,
-					read8sm_delegate(*m_icu, FUNC(v5x_icu_device::read)),
-					write8sm_delegate(*m_icu, FUNC(v5x_icu_device::write)), 0xffff);
-		else
-			space(AS_IO).install_readwrite_handler(base + 0x00, base + 0x03,
-					read8sm_delegate(*m_icu, FUNC(v5x_icu_device::read)),
-					write8sm_delegate(*m_icu, FUNC(v5x_icu_device::write)), 0x00ff);
->>>>>>> c8ba66d4
+				read8sm_delegate(*m_icu, FUNC(v5x_icu_device::read)),
+				write8sm_delegate(*m_icu, FUNC(v5x_icu_device::write)), io_mask(base));
+		}
 	}
 
 	if (m_OPSEL & OPSEL_TS)
@@ -631,29 +567,19 @@
 		u16 const base = m_TULA & INTERNAL_IO_ADDR_MASK;
 
 		if (IOAG) // 8-bit
-<<<<<<< HEAD
 		{
 			space(AS_INTERNAL_IO).unmap_readwrite(base & ~0x03, base | 0x03);
 			space(AS_INTERNAL_IO).install_readwrite_handler(base & ~0x03, base | 0x03,
-				read8sm_delegate(FUNC(pit8253_device::read), m_tcu.target()),
-				write8sm_delegate(FUNC(pit8253_device::write), m_tcu.target()), 0xffff);
+				read8sm_delegate(*m_tcu, FUNC(pit8253_device::read)),
+				write8sm_delegate(*m_tcu, FUNC(pit8253_device::write)), 0xffff);
 		}
 		else
 		{
 			space(AS_INTERNAL_IO).unmap_readwrite(base & ~0x07, base | 0x07);
 			space(AS_INTERNAL_IO).install_readwrite_handler(base & ~0x07, base | 0x07,
-				read8sm_delegate(FUNC(pit8253_device::read), m_tcu.target()),
-				write8sm_delegate(FUNC(pit8253_device::write), m_tcu.target()), io_mask(base));
-		}
-=======
-			space(AS_IO).install_readwrite_handler(base + 0x00, base + 0x03,
-					read8sm_delegate(*m_tcu, FUNC(pit8253_device::read)),
-					write8sm_delegate(*m_tcu, FUNC(pit8253_device::write)), 0xffff);
-		else
-			space(AS_IO).install_readwrite_handler(base + 0x00, base + 0x07,
-					read8sm_delegate(*m_tcu, FUNC(pit8253_device::read)),
-					write8sm_delegate(*m_tcu, FUNC(pit8253_device::write)), 0x00ff);
->>>>>>> c8ba66d4
+				read8sm_delegate(*m_tcu, FUNC(pit8253_device::read)),
+				write8sm_delegate(*m_tcu, FUNC(pit8253_device::write)), io_mask(base));
+		}
 	}
 
 	if (m_OPSEL & OPSEL_SS)
@@ -661,29 +587,19 @@
 		u16 const base = m_SULA & INTERNAL_IO_ADDR_MASK;
 
 		if (IOAG) // 8-bit
-<<<<<<< HEAD
 		{
 			space(AS_INTERNAL_IO).unmap_readwrite(base & ~0x03, base | 0x03);
 			space(AS_INTERNAL_IO).install_readwrite_handler(base & ~0x03, base | 0x03,
-				read8sm_delegate(FUNC(v5x_scu_device::read), m_scu.target()),
-				write8sm_delegate(FUNC(v5x_scu_device::write), m_scu.target()), 0xffff);
+				read8sm_delegate(*m_scu, FUNC(v5x_scu_device::read)),
+				write8sm_delegate(*m_scu, FUNC(v5x_scu_device::write)), 0xffff);
 		}
 		else
 		{
 			space(AS_INTERNAL_IO).unmap_readwrite(base & ~0x07, base | 0x07);
 			space(AS_INTERNAL_IO).install_readwrite_handler(base & ~0x07, base | 0x07,
-				read8sm_delegate(FUNC(v5x_scu_device::read), m_scu.target()),
-				write8sm_delegate(FUNC(v5x_scu_device::write), m_scu.target()), io_mask(base));
-		}
-=======
-			space(AS_IO).install_readwrite_handler(base + 0x00, base + 0x03,
-					read8sm_delegate(*m_scu, FUNC(v5x_scu_device::read)),
-					write8sm_delegate(*m_scu, FUNC(v5x_scu_device::write)), 0xffff);
-		else
-			space(AS_IO).install_readwrite_handler(base + 0x00, base + 0x07,
-					read8sm_delegate(*m_scu, FUNC(v5x_scu_device::read)),
-					write8sm_delegate(*m_scu, FUNC(v5x_scu_device::write)), 0x00ff);
->>>>>>> c8ba66d4
+				read8sm_delegate(*m_scu, FUNC(v5x_scu_device::read)),
+				write8sm_delegate(*m_scu, FUNC(v5x_scu_device::write)), io_mask(base));
+		}
 	}
 }
 
