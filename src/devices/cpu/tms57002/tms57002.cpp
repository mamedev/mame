// license:BSD-3-Clause
// copyright-holders:Olivier Galibert
/***************************************************************************

    tms57002.c

    TMS57002 "DASP" emulator.

***************************************************************************/

#include "emu.h"
#include "tms57002.h"
#include "debugger.h"
#include "57002dsm.h"


DEFINE_DEVICE_TYPE(TMS57002, tms57002_device, "tms57002", "Texas Instruments TMS57002 \"DASP\"")

// Can't use a DEVICE_ADDRESS_MAP, not yet anyway
void tms57002_device::internal_pgm(address_map &map)
{
	map(0x00, 0xff).ram();
}

tms57002_device::tms57002_device(const machine_config &mconfig, const char *tag, device_t *owner, uint32_t clock)
	: cpu_device(mconfig, TMS57002, tag, owner, clock)
	, device_sound_interface(mconfig, *this)
<<<<<<< HEAD
	, macc(0), macc_read(0), macc_write(0), st0(0), st1(0), sti(0), txrd(0)
	, m_dready_callback(*this)
	, m_pc0_callback(*this)
	, m_empty_callback(*this)
=======
	, macc(0), st0(0), st1(0), sti(0), txrd(0)
	, m_dready_callback(*this)
>>>>>>> 841270c5
	, program_config("program", ENDIANNESS_LITTLE, 32, 8, -2, address_map_constructor(FUNC(tms57002_device::internal_pgm), this))
	, data_config("data", ENDIANNESS_LITTLE, 8, 20)
{
}

std::unique_ptr<util::disasm_interface> tms57002_device::create_disassembler()
{
	return std::make_unique<tms57002_disassembler>();
}

WRITE_LINE_MEMBER(tms57002_device::pload_w)
{
	uint8_t olds = sti;
	if(state)
		sti &= ~IN_PLOAD;
	else
		sti |= IN_PLOAD;
	if(olds ^ sti) {
		if (sti & IN_PLOAD) {
			hidx = 0;
			pc = 0;
			ca = 0;
			sti &= ~(SU_MASK);
		}
	}
}

WRITE_LINE_MEMBER(tms57002_device::cload_w)
{
	uint8_t olds = sti;
	if(state)
		sti &= ~IN_CLOAD;
	else
		sti |= IN_CLOAD;
	if(olds ^ sti) {
		if (sti & IN_CLOAD) {
			hidx = 0;
			//ca = 0; // Seems extremely dubious
		}
	}
}

void tms57002_device::device_reset()
{
	sti = (sti & ~(SU_MASK|S_READ|S_WRITE|S_BRANCH|S_HOST|S_UPDATE)) | (SU_ST0|S_IDLE);
	pc = 0;
	ca = 0;
	hidx = 0;
	id = 0;
	ba0 = 0;
	ba1 = 0;
	update_counter_tail = 0;
	update_counter_head = 0;
	st0 &= ~(ST0_INCS | ST0_DIRI | ST0_FI | ST0_SIM | ST0_PLRI |
			ST0_PBCI | ST0_DIRO | ST0_FO | ST0_SOM | ST0_PLRO |
			ST0_PBCO | ST0_CNS);
	st1 &= ~(ST1_AOV | ST1_SFAI | ST1_SFAO | ST1_AOVM | ST1_MOVM | ST1_MOV |
			ST1_SFMA | ST1_SFMO | ST1_RND | ST1_CRM | ST1_DBP);
	update_dready();
<<<<<<< HEAD
	update_pc0();
	update_empty();
=======
>>>>>>> 841270c5

	xba = 0;
	xoa = 0;
	cache_flush();
}

WRITE8_MEMBER(tms57002_device::data_w)
{
	switch(sti & (IN_PLOAD|IN_CLOAD)) {
	case 0:
		hidx = 0;
		sti &= ~SU_CVAL;
		break;
	case IN_PLOAD:
		host[hidx++] = data;
		if(hidx >= 3) {
			uint32_t val = (host[0]<<16) | (host[1]<<8) | host[2];
			hidx = 0;

			switch(sti & SU_MASK) {
			case SU_ST0:
				st0 = val;
				sti = (sti & ~SU_MASK) | SU_ST1;
				break;
			case SU_ST1:
				st1 = val;
				sti = (sti & ~SU_MASK) | SU_PRG;
				break;
			case SU_PRG:
				program->write_dword(pc++, val);
				update_pc0();
				break;
			}
		}
		break;
	case IN_CLOAD:
		if(sti & SU_CVAL) {
			host[hidx++] = data;
			if(hidx >= 4) {
				uint32_t val = (host[0]<<24) | (host[1]<<16) | (host[2]<<8) | host[3];
				sti &= ~SU_CVAL;
				update[update_counter_head] = val;
				update_counter_head = (update_counter_head + 1) & 0x0f;
				hidx = 1; // the write shouldn't really happen until CLOAD is high though
				update_empty();
			}
		} else {
			sa = data;
			hidx = 0;
			sti |= SU_CVAL;
		}

		break;
	case IN_PLOAD|IN_CLOAD:
		host[hidx++] = data;
		if(hidx >= 4) {
			uint32_t val = (host[0]<<24) | (host[1]<<16) | (host[2]<<8) | host[3];
			hidx = 0;
			cmem[ca++] = val;
		}
		break;
	};
}

READ8_MEMBER(tms57002_device::data_r)
{
	uint8_t res;
	if(!(sti & S_HOST))
		return 0xff;

	res = host[hidx];
	hidx++;
	if(hidx == 4) {
		hidx = 0;
		sti &= ~S_HOST;
		update_dready();
	}

	return res;
}

READ_LINE_MEMBER(tms57002_device::dready_r)
{
	return sti & S_HOST ? 0 : 1;
}

void tms57002_device::update_dready()
{
	m_dready_callback(sti & S_HOST ? 0 : 1);
}

void tms57002_device::update_dready()
{
	m_dready_callback(sti & S_HOST ? 0 : 1);
}

READ_LINE_MEMBER(tms57002_device::pc0_r)
{
	return pc == 0 ? 0 : 1;
}

void tms57002_device::update_pc0()
{
	m_pc0_callback(pc == 0 ? 0 : 1);
}

READ_LINE_MEMBER(tms57002_device::empty_r)
{
	return (update_counter_head == update_counter_tail);
}

void tms57002_device::update_empty()
{
	m_empty_callback(update_counter_head == update_counter_tail);
}

WRITE_LINE_MEMBER(tms57002_device::sync_w)
{
	if(sti & (IN_PLOAD /*| IN_CLOAD*/))
		return;

	allow_update = 1;
	pc = 0;
	ca = 0;
	id = 0;
	if(!(st0 & ST0_INCS)) {
		ba0--;
		ba1++;
	}
	xba = (xba-1) & 0x7ffff;
	st1 &= ~(ST1_AOV | ST1_MOV);
	sti &= ~S_IDLE;
}

void tms57002_device::xm_init()
{
	uint32_t adr = xoa + xba;
	uint32_t mask = 0;

	switch(st0 & ST0_M) {
	case ST0_M_64K:  mask = 0x0ffff; break;
	case ST0_M_256K: mask = 0x3ffff; break;
	case ST0_M_1M:   mask = 0xfffff; break;
	}
	if(st0 & ST0_WORD)
		adr <<= 2;
	else
		adr <<= 1;

	if(!(st0 & ST0_SEL))
		adr <<= 1;

	xm_adr = adr & mask;
}

inline void tms57002_device::xm_step_read()
{
	uint32_t adr = xm_adr;
	uint8_t v = data->read_byte(adr);
	int done;
	if(st0 & ST0_WORD) {
		if(st0 & ST0_SEL) {
			int off = 16 - ((adr & 3) << 3);
			txrd = (txrd & ~(0xff << off)) | (v << off);
			done = off == 0;
		} else {
			int off = 20 - ((adr & 7) << 2);
			txrd = (txrd & ~(0xf << off)) | ((v & 0xf) << off);
			done = off == 0;
		}
	} else {
		if(st0 & ST0_SEL) {
			int off = 16 - ((adr & 1) << 3);
			txrd = (txrd & ~(0xff << off)) | (v << off);
			done = off == 8;
			if(done)
				txrd &= 0xffff00;
		} else {
			int off = 20 - ((adr & 3) << 2);
			txrd = (txrd & ~(0xf << off)) | ((v & 0xf) << off);
			done = off == 8;
			if(done)
				txrd &= 0xffff00;
		}
	}
	if(done) {
		xrd = txrd;
		sti &= ~S_READ;
		xm_adr = 0;
	} else
		xm_adr = adr+1;
}

inline void tms57002_device::xm_step_write()
{
	uint32_t adr = xm_adr;
	uint8_t v;
	int done;
	if(st0 & ST0_WORD) {
		if(st0 & ST0_SEL) {
			int off = 16 - ((adr & 3) << 3);
			v = xwr >> off;
			done = off == 0;
		} else {
			int off = 20 - ((adr & 7) << 2);
			v = (xwr >> off) & 0xf;
			done = off == 0;
		}
	} else {
		if(st0 & ST0_SEL) {
			int off = 16 - ((adr & 1) << 3);
			v = xwr >> off;
			done = off == 8;
		} else {
			int off = 20 - ((adr & 3) << 2);
			v = (xwr >> off) & 0xf;
			done = off == 8;
		}
	}
	data->write_byte(adr, v);
	if(done) {
		sti &= ~S_WRITE;
		xm_adr = 0;
	} else
		xm_adr = adr+1;
}

int64_t tms57002_device::macc_to_output_0(int64_t rounding, uint64_t rmask)
{
	int64_t m = macc_read;
	uint64_t m1;
	int over = 0;

	// Overflow detection and shifting
	m1 = m & 0xf800000000000ULL;
	if(m1 && m1 != 0xf800000000000ULL)
		over = 1;

	m = (m + rounding) & rmask;

	// Second overflow detection
	m1 = m & 0xf800000000000ULL;
	if(m1 && m1 != 0xf800000000000ULL)
		over = 1;

	// Overflow handling
	if(over) {
		st1 |= ST1_MOV;
	}
	return m;
}

int64_t tms57002_device::macc_to_output_1(int64_t rounding, uint64_t rmask)
{
	int64_t m = macc_read;
	uint64_t m1;
	int over = 0;

	// Overflow detection and shifting
	m1 = m & 0xfe00000000000ULL;
	if(m1 && m1 != 0xfe00000000000ULL)
		over = 1;
	m <<= 2;

	m = (m + rounding) & rmask;

	// Second overflow detection
	m1 = m & 0xf800000000000ULL;
	if(m1 && m1 != 0xf800000000000ULL)
		over = 1;

	// Overflow handling
	if(over) {
		st1 |= ST1_MOV;
	}
	return m;
}

int64_t tms57002_device::macc_to_output_2(int64_t rounding, uint64_t rmask)
{
	int64_t m = macc_read;
	uint64_t m1;
	int over = 0;

	// Overflow detection and shifting
	m1 = m & 0xff80000000000ULL;
	if(m1 && m1 != 0xff80000000000ULL)
		over = 1;
	m <<= 4;

	m = (m + rounding) & rmask;

	// Second overflow detection
	m1 = m & 0xf800000000000ULL;
	if(m1 && m1 != 0xf800000000000ULL)
		over = 1;

	// Overflow handling
	if(over) {
		st1 |= ST1_MOV;
	}
	return m;
}

int64_t tms57002_device::macc_to_output_3(int64_t rounding, uint64_t rmask)
{
	int64_t m = macc_read;
	uint64_t m1;
	int over = 0;

	// Overflow detection and shifting
	m >>= 8;

	m = (m + rounding) & rmask;

	// Second overflow detection
	m1 = m & 0xf800000000000ULL;
	if(m1 && m1 != 0xf800000000000ULL)
		over = 1;

	// Overflow handling
	if(over) {
		st1 |= ST1_MOV;
	}
	return m;
}

int64_t tms57002_device::macc_to_output_0s(int64_t rounding, uint64_t rmask)
{
	int64_t m = macc_read;
	uint64_t m1;
	int over = 0;

	// Overflow detection and shifting
	m1 = m & 0xf800000000000ULL;
	if(m1 && m1 != 0xf800000000000ULL)
		over = 1;

	m = (m + rounding) & rmask;

	// Second overflow detection
	m1 = m & 0xf800000000000ULL;
	if(m1 && m1 != 0xf800000000000ULL)
		over = 1;

	// Overflow handling
	if(over) {
		st1 |= ST1_MOV;
		if(m & 0x8000000000000ULL)
			m = 0xffff800000000000ULL;
		else
			m = 0x00007fffffffffffULL;
	}
	return m;
}

int64_t tms57002_device::macc_to_output_1s(int64_t rounding, uint64_t rmask)
{
	int64_t m = macc_read;
	uint64_t m1;
	int over = 0;

	// Overflow detection and shifting
	m1 = m & 0xfe00000000000ULL;
	if(m1 && m1 != 0xfe00000000000ULL)
		over = 1;
	m <<= 2;

	m = (m + rounding) & rmask;

	// Second overflow detection
	m1 = m & 0xf800000000000ULL;
	if(m1 && m1 != 0xf800000000000ULL)
		over = 1;

	// Overflow handling
	if(over) {
		st1 |= ST1_MOV;
		if(m & 0x8000000000000ULL)
			m = 0xffff800000000000ULL;
		else
			m = 0x00007fffffffffffULL;
	}
	return m;
}

int64_t tms57002_device::macc_to_output_2s(int64_t rounding, uint64_t rmask)
{
	int64_t m = macc_read;
	uint64_t m1;
	int over = 0;

	// Overflow detection and shifting
	m1 = m & 0xff80000000000ULL;
	if(m1 && m1 != 0xff80000000000ULL)
		over = 1;
	m <<= 4;

	m = (m + rounding) & rmask;

	// Second overflow detection
	m1 = m & 0xf800000000000ULL;
	if(m1 && m1 != 0xf800000000000ULL)
		over = 1;

	// Overflow handling
	if(over) {
		st1 |= ST1_MOV;
		if(m & 0x8000000000000ULL)
			m = 0xffff800000000000ULL;
		else
			m = 0x00007fffffffffffULL;
	}
	return m;
}

int64_t tms57002_device::macc_to_output_3s(int64_t rounding, uint64_t rmask)
{
	int64_t m = macc_read;
	uint64_t m1;
	int over = 0;

	// Overflow detection and shifting
	m >>= 8;

	m = (m + rounding) & rmask;

	// Second overflow detection
	m1 = m & 0xf800000000000ULL;
	if(m1 && m1 != 0xf800000000000ULL)
		over = 1;

	// Overflow handling
	if(over) {
		st1 |= ST1_MOV;
		if(m & 0x8000000000000ULL)
			m = 0xffff800000000000ULL;
		else
			m = 0x00007fffffffffffULL;
	}
	return m;
}

int64_t tms57002_device::check_macc_overflow_0()
{
	int64_t m = macc;
	uint64_t m1;

	// Overflow detection
	m1 = m & 0xf800000000000ULL;
	if(m1 && m1 != 0xf800000000000ULL) {
		st1 |= ST1_MOV;
	}
	return m;
}

int64_t tms57002_device::check_macc_overflow_1()
{
	int64_t m = macc;
	uint64_t m1;

	// Overflow detection
	m1 = m & 0xfe00000000000ULL;
	if(m1 && m1 != 0xfe00000000000ULL) {
		st1 |= ST1_MOV;
	}
	return m;
}

int64_t tms57002_device::check_macc_overflow_2()
{
	int64_t m = macc;
	uint64_t m1;

	// Overflow detection
	m1 = m & 0xff80000000000ULL;
	if(m1 && m1 != 0xff80000000000ULL) {
		st1 |= ST1_MOV;
	}
	return m;
}

int64_t tms57002_device::check_macc_overflow_3()
{
	return macc;
}

int64_t tms57002_device::check_macc_overflow_0s()
{
	int64_t m = macc;
	uint64_t m1;

	// Overflow detection
	m1 = m & 0xf800000000000ULL;
	if(m1 && m1 != 0xf800000000000ULL) {
		st1 |= ST1_MOV;
		if(m & 0x8000000000000ULL)
			m = 0xffff800000000000ULL;
		else
			m = 0x00007fffffffffffULL;
	}
	return m;
}

int64_t tms57002_device::check_macc_overflow_1s()
{
	int64_t m = macc;
	uint64_t m1;

	// Overflow detection
	m1 = m & 0xfe00000000000ULL;
	if(m1 && m1 != 0xfe00000000000ULL) {
		st1 |= ST1_MOV;
		if(m & 0x8000000000000ULL)
			m = 0xffff800000000000ULL;
		else
			m = 0x00007fffffffffffULL;
	}
	return m;
}

int64_t tms57002_device::check_macc_overflow_2s()
{
	int64_t m = macc;
	uint64_t m1;

	// Overflow detection
	m1 = m & 0xff80000000000ULL;
	if(m1 && m1 != 0xff80000000000ULL) {
		st1 |= ST1_MOV;
		if(m & 0x8000000000000ULL)
			m = 0xffff800000000000ULL;
		else
			m = 0x00007fffffffffffULL;
	}
	return m;
}

int64_t tms57002_device::check_macc_overflow_3s()
{
	return macc;
}

uint32_t tms57002_device::get_cmem(uint8_t addr)
{
	if(sa == addr && update_counter_head != update_counter_tail)
		sti |= S_UPDATE;

	if(sti & S_UPDATE)
	{
		cmem[addr] = update[update_counter_tail];
		update_counter_tail = (update_counter_tail + 1) & 0x0f;
		update_empty();
		
		if(update_counter_head == update_counter_tail)
			sti &= ~S_UPDATE;

		return cmem[addr]; // The value of crm is ignored during an update.
	}
	else
	{
		int crm = (st1 & ST1_CRM) >> ST1_CRM_SHIFT;
		uint32_t cvar = cmem[addr];
		if(crm == 1)
			return (cvar & 0xffff0000);
		else if(crm == 2)
			return (cvar << 16);
		return cvar;
	}
}

void tms57002_device::cache_flush()
{
	int i;
	cache.hused = cache.iused = 0;
	for(i=0; i != 256; i++)
		cache.hashbase[i] = -1;
	for(i=0; i != HBS; i++) {
		cache.hashnode[i].st1 = 0;
		cache.hashnode[i].ipc = -1;
		cache.hashnode[i].next = -1;
	}
	for(i=0; i != IBS; i++) {
		cache.inst[i].op = 0;
		cache.inst[i].next = -1;
		cache.inst[i].param = 0;
	}
}

void tms57002_device::add_one(cstate *cs, unsigned short op, uint8_t param)
{
	short ipc = cache.iused++;
	cache.inst[ipc].op = op;
	cache.inst[ipc].param = param;
	cache.inst[ipc].next = -1;
	if(cs->ipc != -1)
		cache.inst[cs->ipc].next = ipc;
	cs->ipc = ipc;
	if(cs->hnode != -1) {
		cache.hashnode[cs->hnode].ipc = ipc;
		cs->hnode = -1;
	}
}

void tms57002_device::decode_one(uint32_t opcode, cstate *cs, void (tms57002_device::*dec)(uint32_t opcode, unsigned short *op, cstate *cs))
{
	unsigned short op = 0;
	(this->*dec)(opcode, &op, cs);
	if(!op)
		return;
	add_one(cs, op, opcode & 0xff);
}

short tms57002_device::get_hash(unsigned char adr, uint32_t st1, short *pnode)
{
	short hnode;
	st1 &= ST1_CACHE;
	*pnode = -1;
	hnode = cache.hashbase[adr];
	while(hnode != -1) {
		if(cache.hashnode[hnode].st1 == st1)
			return cache.hashnode[hnode].ipc;
		*pnode = hnode;
		hnode = cache.hashnode[hnode].next;
	}
	return -1;
}

short tms57002_device::get_hashnode(unsigned char adr, uint32_t st1, short pnode)
{
	short hnode = cache.hused++;
	cache.hashnode[hnode].st1 = st1 & ST1_CACHE;
	cache.hashnode[hnode].ipc = -1;
	cache.hashnode[hnode].next = -1;
	if(pnode == -1)
		cache.hashbase[adr] = hnode;
	else
		cache.hashnode[pnode].next = hnode;
	return hnode;
}

int tms57002_device::decode_get_pc()
{
	short pnode, res;
	cstate cs;
	uint8_t adr = pc;

	res = get_hash(adr, st1, &pnode);
	if(res != -1)
		return res;

	if(HBS - cache.hused < 256 || IBS - cache.iused < 256*3) {
		cache_flush();
		pnode = -1;
	}

	cs.hnode = res = get_hashnode(adr, st1, pnode);
	cs.ipc = -1;
	cs.branch = 0;

	for(;;) {
		short ipc;
		uint32_t opcode = program->read_dword(adr);

		cs.inc = 0;

		if((opcode & 0xfc0000) == 0xfc0000)
			decode_one(opcode, &cs, &tms57002_device::decode_cat3);
		else {
			decode_one(opcode, &cs, &tms57002_device::decode_cat2_pre);
			decode_one(opcode, &cs, &tms57002_device::decode_cat1);
			decode_one(opcode, &cs, &tms57002_device::decode_cat2_post);
		}
		add_one(&cs, cs.inc, 0);

		if(cs.branch)
			break;

		adr++;
		ipc = get_hash(adr, st1, &pnode);
		if(ipc != -1) {
			cache.inst[cs.ipc].next = ipc;
			break;
		}
		cs.hnode = get_hashnode(adr, st1, pnode);
	}

	return cache.hashnode[res].ipc;
}

void tms57002_device::execute_run()
{
	int ipc = -1;

	while(icount > 0 && !(sti & (S_IDLE | IN_PLOAD /*| IN_CLOAD*/))) {
		int iipc;

		debugger_instruction_hook(pc);

		if(ipc == -1)
			ipc = decode_get_pc();

		iipc = ipc;

		if(sti & (S_READ|S_WRITE)) {
			if(sti & S_READ)
				xm_step_read();
			else
				xm_step_write();
		}
		
		macc_read = macc_write;
		macc_write = macc;

		for(;;) {
			uint32_t c, d;
			int64_t r;
			const icd *i = cache.inst + ipc;

			ipc = i->next;
			switch(i->op) {
			case 0:
				goto inst;

			case 1:
				++ca;
				goto inst;

			case 2:
				++id;
				goto inst;

			case 3:
				++ca, ++id;
				goto inst;

#define CINTRP
#include "cpu/tms57002/tms57002.hxx"
#undef CINTRP

			default:
				fatalerror("Unhandled opcode in tms57002_execute\n");
			}
		}
	inst:
		icount--;

		if(rptc) {
			rptc--;
			ipc = iipc;
		} else if(sti & S_BRANCH) {
			sti &= ~S_BRANCH;
			ipc = -1;
		} else {
			pc++; // Wraps if it reaches 256, next wraps too
			update_pc0();
		}

		if(rptc_next) {
			rptc = rptc_next;
			rptc_next = 0;
		}
	}

	if(icount > 0)
		icount = 0;
}

void tms57002_device::sound_stream_update(sound_stream &stream, stream_sample_t **inputs, stream_sample_t **outputs, int samples)
{
	assert(samples == 1);

	if(st0 & ST0_SIM) {
		si[0] = (inputs[0][0] << 8) & 0xffffff;
		si[1] = (inputs[1][0] << 8) & 0xffffff;
		si[2] = (inputs[2][0] << 8) & 0xffffff;
		si[3] = (inputs[3][0] << 8) & 0xffffff;
	} else {
		si[0] = inputs[0][0] & 0xffffff;
		si[1] = inputs[1][0] & 0xffffff;
		si[2] = inputs[2][0] & 0xffffff;
		si[3] = inputs[3][0] & 0xffffff;
	}
	outputs[0][0] = int16_t(so[0] >> 8);
	outputs[1][0] = int16_t(so[1] >> 8);
	outputs[2][0] = int16_t(so[2] >> 8);
	outputs[3][0] = int16_t(so[3] >> 8);

	sync_w(1);
}

void tms57002_device::device_resolve_objects()
{
	m_dready_callback.resolve_safe();
<<<<<<< HEAD
	m_pc0_callback.resolve_safe();
	m_empty_callback.resolve_safe();
=======
>>>>>>> 841270c5
}

void tms57002_device::device_start()
{
	sti = S_IDLE;
	program = &space(AS_PROGRAM);
	data    = &space(AS_DATA);

	state_add(STATE_GENPC,    "GENPC",  pc).noshow();
	state_add(STATE_GENPCBASE,"CURPC",  pc).noshow();
	state_add(TMS57002_PC,    "PC",     pc);
	state_add(TMS57002_ST0,   "ST0",    st0);
	state_add(TMS57002_ST1,   "ST1",    st1);
	state_add(TMS57002_RPTC,  "RPTC",   rptc);
	state_add(TMS57002_AACC,  "AACC",   aacc);
	state_add(TMS57002_MACC,  "MACC",   macc).mask(0xfffffffffffffU);
	state_add(TMS57002_BA0,   "BA0",    ba0);
	state_add(TMS57002_BA1,   "BA1",    ba1);
	state_add(TMS57002_CREG,  "CREG",   creg);
	state_add(TMS57002_CA,    "CA",     ca);
	state_add(TMS57002_ID,    "ID",     id);
	state_add(TMS57002_XBA,   "XBA",    xba);
	state_add(TMS57002_XOA,   "XOA",    xoa);
	state_add(TMS57002_XRD,   "XRD",    xrd);
	state_add(TMS57002_XWR,   "XWR",    xwr);
	state_add(TMS57002_HIDX,  "HIDX",   hidx);
	state_add(TMS57002_HOST0, "HOST0",  host[0]);
	state_add(TMS57002_HOST1, "HOST1",  host[1]);
	state_add(TMS57002_HOST2, "HOST2",  host[2]);
	state_add(TMS57002_HOST3, "HOST3",  host[3]);

	set_icountptr(icount);

	stream_alloc(4, 4, STREAM_SYNC);

	save_item(NAME(macc));
	save_item(NAME(macc_read));
	save_item(NAME(macc_write));

	save_item(NAME(cmem));
	save_item(NAME(dmem0));
	save_item(NAME(dmem1));
	save_item(NAME(update));

	save_item(NAME(si));
	save_item(NAME(so));

	save_item(NAME(st0));
	save_item(NAME(st1));
	save_item(NAME(sti));
	save_item(NAME(aacc));
	save_item(NAME(xoa));
	save_item(NAME(xba));
	save_item(NAME(xwr));
	save_item(NAME(xrd));
	save_item(NAME(txrd));
	save_item(NAME(creg));

	save_item(NAME(pc));
	save_item(NAME(ca));
	save_item(NAME(id));
	save_item(NAME(ba0));
	save_item(NAME(ba1));
	save_item(NAME(rptc));
	save_item(NAME(rptc_next));
	save_item(NAME(sa));

	save_item(NAME(xm_adr));

	save_item(NAME(host));
	save_item(NAME(hidx));

	save_item(NAME(update_counter_head));
	save_item(NAME(update_counter_tail));
	save_item(NAME(allow_update));
}

uint32_t tms57002_device::execute_min_cycles() const
{
	return 1;
}

uint32_t tms57002_device::execute_max_cycles() const
{
	return 3;
}

uint32_t tms57002_device::execute_input_lines() const
{
	return 0;
}

device_memory_interface::space_config_vector tms57002_device::memory_space_config() const
{
	return space_config_vector {
		std::make_pair(AS_PROGRAM, &program_config),
		std::make_pair(AS_DATA, &data_config)
	};
}<|MERGE_RESOLUTION|>--- conflicted
+++ resolved
@@ -25,15 +25,10 @@
 tms57002_device::tms57002_device(const machine_config &mconfig, const char *tag, device_t *owner, uint32_t clock)
 	: cpu_device(mconfig, TMS57002, tag, owner, clock)
 	, device_sound_interface(mconfig, *this)
-<<<<<<< HEAD
 	, macc(0), macc_read(0), macc_write(0), st0(0), st1(0), sti(0), txrd(0)
 	, m_dready_callback(*this)
 	, m_pc0_callback(*this)
 	, m_empty_callback(*this)
-=======
-	, macc(0), st0(0), st1(0), sti(0), txrd(0)
-	, m_dready_callback(*this)
->>>>>>> 841270c5
 	, program_config("program", ENDIANNESS_LITTLE, 32, 8, -2, address_map_constructor(FUNC(tms57002_device::internal_pgm), this))
 	, data_config("data", ENDIANNESS_LITTLE, 8, 20)
 {
@@ -93,11 +88,8 @@
 	st1 &= ~(ST1_AOV | ST1_SFAI | ST1_SFAO | ST1_AOVM | ST1_MOVM | ST1_MOV |
 			ST1_SFMA | ST1_SFMO | ST1_RND | ST1_CRM | ST1_DBP);
 	update_dready();
-<<<<<<< HEAD
 	update_pc0();
 	update_empty();
-=======
->>>>>>> 841270c5
 
 	xba = 0;
 	xoa = 0;
@@ -892,11 +884,8 @@
 void tms57002_device::device_resolve_objects()
 {
 	m_dready_callback.resolve_safe();
-<<<<<<< HEAD
 	m_pc0_callback.resolve_safe();
 	m_empty_callback.resolve_safe();
-=======
->>>>>>> 841270c5
 }
 
 void tms57002_device::device_start()
