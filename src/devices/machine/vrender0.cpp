--- conflicted
+++ resolved
@@ -248,38 +248,22 @@
  *
  */
 
-<<<<<<< HEAD
 u16 vrender0soc_device::textureram_r(offs_t offset)
-=======
-uint16_t vrender0soc_device::textureram_r(offs_t offset)
->>>>>>> c95ef9bc
 {
 	return m_textureram[offset];
 }
 
-<<<<<<< HEAD
 void vrender0soc_device::textureram_w(offs_t offset, u16 data, u16 mem_mask)
-=======
-void vrender0soc_device::textureram_w(offs_t offset, uint16_t data, uint16_t mem_mask)
->>>>>>> c95ef9bc
 {
 	COMBINE_DATA(&m_textureram[offset]);
 }
 
-<<<<<<< HEAD
 u16 vrender0soc_device::frameram_r(offs_t offset)
-=======
-uint16_t vrender0soc_device::frameram_r(offs_t offset)
->>>>>>> c95ef9bc
 {
 	return m_frameram[offset];
 }
 
-<<<<<<< HEAD
 void vrender0soc_device::frameram_w(offs_t offset, u16 data, u16 mem_mask)
-=======
-void vrender0soc_device::frameram_w(offs_t offset, uint16_t data, uint16_t mem_mask)
->>>>>>> c95ef9bc
 {
 	COMBINE_DATA(&m_frameram[offset]);
 }
@@ -290,20 +274,12 @@
  *
  */
 
-<<<<<<< HEAD
 u32 vrender0soc_device::intvec_r()
-=======
-uint32_t vrender0soc_device::intvec_r()
->>>>>>> c95ef9bc
 {
 	return (m_IntHigh & 7) << 8;
 }
 
-<<<<<<< HEAD
 void vrender0soc_device::intvec_w(offs_t offset, u32 data, u32 mem_mask)
-=======
-void vrender0soc_device::intvec_w(offs_t offset, uint32_t data, uint32_t mem_mask)
->>>>>>> c95ef9bc
 {
 	if (ACCESSING_BITS_0_7)
 	{
@@ -315,20 +291,12 @@
 		m_IntHigh = (data >> 8) & 7;
 }
 
-<<<<<<< HEAD
 u32 vrender0soc_device::inten_r()
-=======
-uint32_t vrender0soc_device::inten_r()
->>>>>>> c95ef9bc
 {
 	return m_inten;
 }
 
-<<<<<<< HEAD
 void vrender0soc_device::inten_w(offs_t offset, u32 data, u32 mem_mask)
-=======
-void vrender0soc_device::inten_w(offs_t offset, uint32_t data, uint32_t mem_mask)
->>>>>>> c95ef9bc
 {
 	COMBINE_DATA(&m_inten);
 	// P'S Attack has a timer 0 irq service with no call to intvec_w but just this
@@ -337,20 +305,12 @@
 		m_host_cpu->set_input_line(SE3208_INT, CLEAR_LINE);
 }
 
-<<<<<<< HEAD
 u32 vrender0soc_device::intst_r()
-=======
-uint32_t vrender0soc_device::intst_r()
->>>>>>> c95ef9bc
 {
 	return m_intst;
 }
 
-<<<<<<< HEAD
-void vrender0soc_device::intst_w(offs_t offset, u32 data, u32 mem_mask)
-=======
-void vrender0soc_device::intst_w(uint32_t data)
->>>>>>> c95ef9bc
+void vrender0soc_device::intst_w(u32 data)
 {
 	// TODO: contradicts with documentation, games writes to this?
 	// ...
@@ -423,21 +383,13 @@
 }
 
 template<int Which>
-<<<<<<< HEAD
 u32 vrender0soc_device::tmcon_r()
-=======
-uint32_t vrender0soc_device::tmcon_r()
->>>>>>> c95ef9bc
 {
 	return m_timer_control[Which];
 }
 
 template<int Which>
-<<<<<<< HEAD
 void vrender0soc_device::tmcon_w(offs_t offset, u32 data, u32 mem_mask)
-=======
-void vrender0soc_device::tmcon_w(offs_t offset, uint32_t data, uint32_t mem_mask)
->>>>>>> c95ef9bc
 {
 	u32 old = m_timer_control[Which];
 	data = COMBINE_DATA(&m_timer_control[Which]);
@@ -458,21 +410,13 @@
 }
 
 template<int Which>
-<<<<<<< HEAD
 u16 vrender0soc_device::tmcnt_r()
-=======
-uint16_t vrender0soc_device::tmcnt_r()
->>>>>>> c95ef9bc
 {
 	return m_timer_count[Which] & 0xffff;
 }
 
 template<int Which>
-<<<<<<< HEAD
 void vrender0soc_device::tmcnt_w(offs_t offset, u16 data, u16 mem_mask)
-=======
-void vrender0soc_device::tmcnt_w(offs_t offset, uint16_t data, uint16_t mem_mask)
->>>>>>> c95ef9bc
 {
 	COMBINE_DATA(&m_timer_count[Which]);
 }
@@ -504,7 +448,6 @@
 		m_dma[Which].int_src = m_dma[Which].src;
 }
 
-<<<<<<< HEAD
 template<int Which> u32 vrender0soc_device::dmada_r() { return m_dma[Which].dst; }
 template<int Which> void vrender0soc_device::dmada_w(offs_t offset, u32 data, u32 mem_mask)
 {
@@ -524,17 +467,6 @@
 template<int Which> u32 vrender0soc_device::dmac_r() { return m_dma[Which].ctrl; }
 template<int Which>
 void vrender0soc_device::dmac_w(offs_t offset, u32 data, u32 mem_mask)
-=======
-template<int Which> uint32_t vrender0soc_device::dmasa_r() { return m_dma[Which].src; }
-template<int Which> void vrender0soc_device::dmasa_w(offs_t offset, uint32_t data, uint32_t mem_mask) { COMBINE_DATA(&m_dma[Which].src); }
-template<int Which> uint32_t vrender0soc_device::dmada_r() { return m_dma[Which].dst; }
-template<int Which> void vrender0soc_device::dmada_w(offs_t offset, uint32_t data, uint32_t mem_mask) { COMBINE_DATA(&m_dma[Which].dst); }
-template<int Which> uint32_t vrender0soc_device::dmatc_r() { return m_dma[Which].size; }
-template<int Which> void vrender0soc_device::dmatc_w(offs_t offset, uint32_t data, uint32_t mem_mask) { COMBINE_DATA(&m_dma[Which].size); }
-template<int Which> uint32_t vrender0soc_device::dmac_r() { return m_dma[Which].ctrl; }
-template<int Which>
-void vrender0soc_device::dmac_w(offs_t offset, uint32_t data, uint32_t mem_mask)
->>>>>>> c95ef9bc
 {
 	const u32 old = m_dma[Which].ctrl;
 	data = COMBINE_DATA(&m_dma[Which].ctrl);
@@ -619,11 +551,7 @@
  *
  */
 
-<<<<<<< HEAD
 u32 vrender0soc_device::crtc_r(offs_t offset)
-=======
-uint32_t vrender0soc_device::crtc_r(offs_t offset)
->>>>>>> c95ef9bc
 {
 	u32 res = m_crtcregs[offset];
 	u32 hdisp = (m_crtcregs[0x0c / 4] + 1);
@@ -649,11 +577,7 @@
 	return res;
 }
 
-<<<<<<< HEAD
 void vrender0soc_device::crtc_w(offs_t offset, u32 data, u32 mem_mask)
-=======
-void vrender0soc_device::crtc_w(offs_t offset, uint32_t data, uint32_t mem_mask)
->>>>>>> c95ef9bc
 {
 	if (((m_crtcregs[0] & 0x0100) == 0x0100) && (offset > 0) && (offset < 0x28/4)) // Write protect
 		return;
@@ -819,11 +743,7 @@
 }
 
 // accessed by cross puzzle
-<<<<<<< HEAD
 u32 vrender0soc_device::sysid_r()
-=======
-uint32_t vrender0soc_device::sysid_r()
->>>>>>> c95ef9bc
 {
 	// Device ID: VRender0+ -> 0x0a
 	// Revision Number -> 0x00
@@ -831,11 +751,7 @@
 	return 0x00000a00;
 }
 
-<<<<<<< HEAD
 u32 vrender0soc_device::cfgr_r()
-=======
-uint32_t vrender0soc_device::cfgr_r()
->>>>>>> c95ef9bc
 {
 	// TODO: this truly needs real HW verification,
 	//       only Cross Puzzle reads this so far so leaving a logerror
