--- conflicted
+++ resolved
@@ -892,13 +892,8 @@
 
 void netlist_mame_stream_output_device::sound_update_fill(write_stream_view &target)
 {
-<<<<<<< HEAD
 	if (target.samples() < m_buffer.size())
-		throw emu_fatalerror("sound %s: samples %d less bufsize %d\n", name(), target.samples(), m_buffer.size());
-=======
-	if (samples < m_buffer.size())
 		osd_printf_warning("sound %s: samples %d less bufsize %d\n", name(), samples, m_buffer.size());
->>>>>>> 28cf65c9
 
 	int sampindex;
 	for (sampindex = 0; sampindex < m_buffer.size(); sampindex++)
