// license:GPL-2.0+
// copyright-holders:Couriersud
/***************************************************************************

    netlist.c

    Discrete netlist implementation.

****************************************************************************/

#include "emu.h"
#include "netlist.h"

#include "netlist/nl_base.h"
#include "netlist/nl_setup.h"
#include "netlist/nl_factory.h"
#include "netlist/nl_parser.h"
#include "netlist/nl_interface.h"
//#include "netlist/devices/nlid_system.h"

#include "netlist/plib/palloc.h"
#include "netlist/plib/pmempool.h"
#include "netlist/plib/pdynlib.h"
#include "netlist/plib/pstonum.h"

#include "debugger.h"
#include "romload.h"
#include "emuopts.h"

#include <cmath>
#include <memory>
#include <string>
#include <utility>

#define LOG_GENERAL     (1U << 0)
#define LOG_DEV_CALLS   (1U << 1)
#define LOG_DEBUG       (1U << 2)
#define LOG_TIMING      (1U << 3)

//#define LOG_MASK (LOG_GENERAL | LOG_DEV_CALLS | LOG_DEBUG)
//#define LOG_MASK        (LOG_TIMING)
#define LOG_MASK        (0)

#define LOGDEVCALLS(...) LOGMASKED(LOG_DEV_CALLS, __VA_ARGS__)
#define LOGDEBUG(...) LOGMASKED(LOG_DEBUG, __VA_ARGS__)
#define LOGTIMING(...) LOGMASKED(LOG_TIMING, __VA_ARGS__)

#define LOG_OUTPUT_FUNC printf

#define LOGMASKED(mask, ...) do { if (LOG_MASK & (mask)) (LOG_OUTPUT_FUNC)(__VA_ARGS__); } while (false)

DEFINE_DEVICE_TYPE(NETLIST_CORE,  netlist_mame_device,       "netlist_core",  "Netlist Core Device")
DEFINE_DEVICE_TYPE(NETLIST_CPU,   netlist_mame_cpu_device,   "netlist_cpu",   "Netlist CPU Device")
DEFINE_DEVICE_TYPE(NETLIST_SOUND, netlist_mame_sound_device, "netlist_sound", "Netlist Sound Device")

/* subdevices */

DEFINE_DEVICE_TYPE(NETLIST_ANALOG_INPUT,  netlist_mame_analog_input_device,  "nl_analog_in",  "Netlist Analog Input")
DEFINE_DEVICE_TYPE(NETLIST_INT_INPUT,     netlist_mame_int_input_device,     "nl_int_out",    "Netlist Integer Output")
DEFINE_DEVICE_TYPE(NETLIST_RAM_POINTER,   netlist_mame_ram_pointer_device,   "nl_ram_ptr",    "Netlist RAM Pointer")
DEFINE_DEVICE_TYPE(NETLIST_LOGIC_INPUT,   netlist_mame_logic_input_device,   "nl_logic_in",   "Netlist Logic Input")
DEFINE_DEVICE_TYPE(NETLIST_STREAM_INPUT,  netlist_mame_stream_input_device,  "nl_stream_in",  "Netlist Stream Input")

DEFINE_DEVICE_TYPE(NETLIST_LOGIC_OUTPUT,  netlist_mame_logic_output_device,  "nl_logic_out",  "Netlist Logic Output")
DEFINE_DEVICE_TYPE(NETLIST_ANALOG_OUTPUT, netlist_mame_analog_output_device, "nl_analog_out", "Netlist Analog Output")
DEFINE_DEVICE_TYPE(NETLIST_STREAM_OUTPUT, netlist_mame_stream_output_device, "nl_stream_out", "Netlist Stream Output")

// ----------------------------------------------------------------------------------------
// Special netlist extension devices  ....
// ----------------------------------------------------------------------------------------

extern const plib::dynlib_static_sym nl_static_solver_syms[];

static netlist::netlist_time_ext nltime_from_attotime(attotime t)
{
	netlist::netlist_time_ext nlmtime = netlist::netlist_time_ext::from_sec(t.seconds());
	nlmtime += netlist::netlist_time_ext::from_raw(t.attoseconds() / (ATTOSECONDS_PER_SECOND / netlist::netlist_time_ext::resolution()));
	return nlmtime;
}

#if 0
static attotime attotime_from_nltime(netlist::netlist_time_ext t)
{
	return attotime(t.as_raw() / netlist::netlist_time_ext::resolution(),
		(t.as_raw() % netlist::netlist_time_ext::resolution()) * (ATTOSECONDS_PER_SECOND / netlist::netlist_time_ext::resolution()));
}
#endif

class netlist_mame_device::netlist_mame_callbacks_t : public netlist::callbacks_t
{
public:

	netlist_mame_callbacks_t(const netlist_mame_device &parent)
		: netlist::callbacks_t()
		, m_parent(parent)
	{
	}

protected:
	void vlog(const plib::plog_level &l, const pstring &ls) const noexcept override
	{
		switch (l)
		{
		case plib::plog_level::DEBUG:
			m_parent.logerror("netlist DEBUG: %s\n", ls.c_str());
			break;
		case plib::plog_level::VERBOSE:
			m_parent.logerror("netlist VERBOSE: %s\n", ls.c_str());
			break;
		case plib::plog_level::INFO:
			m_parent.logerror("netlist INFO: %s\n", ls.c_str());
			break;
		case plib::plog_level::WARNING:
			m_parent.logerror("netlist WARNING: %s\n", ls.c_str());
			break;
		case plib::plog_level::ERROR:
			m_parent.logerror("netlist ERROR: %s\n", ls.c_str());
			break;
		case plib::plog_level::FATAL:
			m_parent.logerror("netlist FATAL: %s\n", ls.c_str());
			break;
		}
	}

	std::unique_ptr<plib::dynlib_base> static_solver_lib() const noexcept override
	{
		//return plib::make_unique<plib::dynlib_static>(nullptr);
		return std::make_unique<plib::dynlib_static>(nl_static_solver_syms);
	}

private:
	const netlist_mame_device &m_parent;
};

class netlist_validate_callbacks_t : public netlist::callbacks_t
{
public:

	netlist_validate_callbacks_t()
		: netlist::callbacks_t()
	{
	}

protected:
	void vlog(const plib::plog_level &l, const pstring &ls) const noexcept override
	{
		switch (l)
		{
		case plib::plog_level::DEBUG:
			break;
		case plib::plog_level::VERBOSE:
			break;
		case plib::plog_level::INFO:
			osd_printf_verbose("netlist INFO: %s\n", ls);
			break;
		case plib::plog_level::WARNING:
			osd_printf_warning("netlist WARNING: %s\n", ls);
			break;
		case plib::plog_level::ERROR:
			osd_printf_error("netlist ERROR: %s\n", ls);
			break;
		case plib::plog_level::FATAL:
			osd_printf_error("netlist FATAL: %s\n", ls);
			break;
		}
	}

	std::unique_ptr<plib::dynlib_base> static_solver_lib() const noexcept override
	{
		return std::make_unique<plib::dynlib_static>(nullptr);
	}

private:
};


class netlist_mame_device::netlist_mame_t : public netlist::netlist_state_t
{
public:

	netlist_mame_t(netlist_mame_device &parent, const pstring &name)
		: netlist::netlist_state_t(name, plib::make_unique<netlist_mame_device::netlist_mame_callbacks_t, netlist::host_arena>(parent))
		, m_parent(parent)
	{
	}

	netlist_mame_t(netlist_mame_device &parent, const pstring &name, netlist::host_arena::unique_ptr<netlist::callbacks_t> cbs)
		: netlist::netlist_state_t(name, std::move(cbs))
		, m_parent(parent)
	{
	}

	running_machine &machine() { return m_parent.machine(); }
	netlist_mame_device &parent() const { return m_parent; }

private:
	netlist_mame_device &m_parent;
};


namespace {



// ----------------------------------------------------------------------------------------
// Extensions to interface netlist with MAME code ....
// ----------------------------------------------------------------------------------------

/*! Specific exception if memregion is not available.
 *  The exception is thrown if the memregions are not available.
 *  This may be the case in device_validity_check and needs
 *  to be ignored.
 */
class memregion_not_set : public netlist::nl_exception
{
public:
	/*! Constructor.
	 *  Allows a descriptive text to be assed to the exception
	 */
	explicit memregion_not_set(const pstring &text //!< text to be passed
			)
	: netlist::nl_exception(text) { }

	template<typename... Args>
	explicit memregion_not_set(const pstring &fmt //!< format to be used
		, Args&&... args //!< arguments to be passed
		)
	: netlist::nl_exception(plib::pfmt(fmt)(std::forward<Args>(args)...)) { }
};

class netlist_source_memregion_t : public netlist::source_netlist_t
{
public:

	netlist_source_memregion_t(device_t &dev, pstring name)
	: netlist::source_netlist_t(), m_dev(dev), m_name(name)
	{
	}

	virtual stream_ptr stream(const pstring &name) override;
private:
	device_t &m_dev;
	pstring m_name;
};

class netlist_data_memregions_t : public netlist::source_data_t
{
public:
	netlist_data_memregions_t(const device_t &dev);

	virtual stream_ptr stream(const pstring &name) override;

private:
	const device_t &m_dev;
};


// ----------------------------------------------------------------------------------------
// memregion source support
// ----------------------------------------------------------------------------------------

netlist_source_memregion_t::stream_ptr netlist_source_memregion_t::stream(const pstring &name)
{
	if (m_dev.has_running_machine())
	{
		memory_region *mem = m_dev.memregion(m_name.c_str());
		stream_ptr ret(std::make_unique<std::istringstream>(pstring(reinterpret_cast<char *>(mem->base()), mem->bytes())), name);
		ret.stream().imbue(std::locale::classic());
		return ret;
	}
	else
		throw memregion_not_set("memregion unavailable for {1} in source {2}", name, m_name);
		//return plib::unique_ptr<plib::pimemstream>(nullptr);
}

netlist_data_memregions_t::netlist_data_memregions_t(const device_t &dev)
	: netlist::source_data_t(), m_dev(dev)
{
}

static bool rom_exists(device_t &root, pstring name)
{
	// iterate, starting with the driver's ROMs and continuing with device ROMs
	for (device_t &device : device_iterator(root))
	{
		// scan the ROM entries for this device
		for (tiny_rom_entry const *romp = device.rom_region(); romp && !ROMENTRY_ISEND(romp); ++romp)
		{
			if (ROMENTRY_ISREGION(romp)) // if this is a region, check for rom
			{
				auto basetag(pstring(romp->name));
				if (name == pstring(":") + basetag)
					return true;
			}
		}
	}
	return false;
}

netlist_data_memregions_t::stream_ptr netlist_data_memregions_t::stream(const pstring &name)
{
	//memory_region *mem = static_cast<netlist_mame_device::netlist_mame_t &>(setup().setup().exec()).parent().memregion(name.c_str());
	if (m_dev.has_running_machine())
	{
		memory_region *mem = m_dev.memregion(name.c_str());
		if (mem != nullptr)
		{
			stream_ptr ret(std::make_unique<std::istringstream>(std::string(reinterpret_cast<char *>(mem->base()), mem->bytes()), std::ios_base::binary), name);
			ret.stream().imbue(std::locale::classic());
			return ret;
		}
		else
			return stream_ptr();
	}
	else
	{
		/* validation */
		if (rom_exists(m_dev.mconfig().root_device(), pstring(m_dev.tag()) + ":" + name))
		{
			// Create an empty stream.
			stream_ptr ret(std::make_unique<std::istringstream>(std::ios_base::binary), name);
			ret.stream().imbue(std::locale::classic());
			return ret;
		}
		else
			return stream_ptr();
	}
}

} // anonymous namespace

// ----------------------------------------------------------------------------------------
// sound_in
// ----------------------------------------------------------------------------------------

using sound_in_type = netlist::interface::NETLIB_NAME(buffered_param_setter)<stream_sample_t *>;

class NETLIB_NAME(sound_in) : public sound_in_type
{
public:
	using base_type = sound_in_type;
	using base_type::base_type;
};

netlist::setup_t &netlist_mame_device::setup()
{
	if (!m_netlist)
		throw device_missing_dependencies();
	return m_netlist->setup();
}

void netlist_mame_device::register_memregion_source(netlist::nlparse_t &parser, device_t &dev, const char *name)
{
	parser.register_source<netlist_source_memregion_t>(dev, pstring(name));
}

void netlist_mame_analog_input_device::write(const double val)
{
	m_value_for_device_timer = val * m_mult + m_offset;
	if (m_value_for_device_timer != (*m_param)())
	{
		synchronize(0, 0, &m_value_for_device_timer);
}
}

void netlist_mame_analog_input_device::device_timer(emu_timer &timer, device_timer_id id, int param, void *ptr)
{
	update_to_current_time();
#if NETLIST_CREATE_CSV
	nl_owner().log_add(m_param_name, *((double *) ptr), true);
#endif
	m_param->set(*((double *) ptr));
}

void netlist_mame_int_input_device::write(const uint32_t val)
{
	const uint32_t v = (val >> m_shift) & m_mask;
	if (v != (*m_param)())
	{
		LOGDEBUG("write %s\n", this->tag());
		synchronize(0, v);
}
}

void netlist_mame_logic_input_device::write(const uint32_t val)
{
	const uint32_t v = (val >> m_shift) & 1;
	if (v != (*m_param)())
	{
		LOGDEBUG("write %s\n", this->tag());
		synchronize(0, v);
	}
}

void netlist_mame_int_input_device::device_timer(emu_timer &timer, device_timer_id id, int param, void *ptr)
{
	update_to_current_time();
#if NETLIST_CREATE_CSV
	nl_owner().log_add(m_param_name, param, false);
#endif
	m_param->set(param);
}

void netlist_mame_logic_input_device::device_timer(emu_timer &timer, device_timer_id id, int param, void *ptr)
{
	update_to_current_time();
#if NETLIST_CREATE_CSV
	nl_owner().log_add(m_param_name, param, false);
#endif
	m_param->set(param);
}

void netlist_mame_ram_pointer_device::device_timer(emu_timer &timer, device_timer_id id, int param, void *ptr)
{
	m_data = (*m_param)();
}

device_memory_interface::space_config_vector netlist_mame_cpu_device::memory_space_config() const
{
	return space_config_vector {
		std::make_pair(AS_PROGRAM, &m_program_config)
	};
}

void netlist_mame_cpu_device::state_string_export(const device_state_entry &entry, std::string &str) const
{
	if (entry.index() >= 0)
	{
		if (entry.index() & 1)
			str = string_format("%10.6f", *((double *)entry.dataptr()));
		else
			str = string_format("%d", *((netlist::netlist_sig_t *)entry.dataptr()));
	}
}


// ----------------------------------------------------------------------------------------
// netlist_mame_analog_input_device
// ----------------------------------------------------------------------------------------

void netlist_mame_sub_interface::set_mult_offset(const double mult, const double offset)
{
	m_mult = mult;
	m_offset = offset;
}

#if NETLIST_CREATE_CSV
void netlist_mame_device::log_add(char const* param, double value, bool isfloat)
{
	// skip if no file
	if (m_csv_file == nullptr)
		return;

	// make a new entry
	buffer_entry entry = { machine().scheduler().time(), isfloat, value, param };

	// flush out half of the old entries if we hit the buffer limit
	if (m_buffer.size() >= MAX_BUFFER_ENTRIES)
		log_flush(MAX_BUFFER_ENTRIES / 2);

	// fast common case: if we go at the end, just push_back
	if (m_buffer.size() == 0 || entry.time >= m_buffer.back().time)
	{
		m_buffer.push_back(entry);
		return;
	}

	// find our place in the queue
	for (auto cur = m_buffer.rbegin(); cur != m_buffer.rend(); cur++)
		if (entry.time >= cur->time)
		{
			m_buffer.insert(cur.base(), entry);
			return;
		}

	// if we're too early, drop this entry rather than risk putting an out-of-order
	// entry after the last one we flushed
}

void netlist_mame_device::log_flush(int count)
{
	if (m_csv_file == nullptr)
		return;
	if (count > m_buffer.size())
		count = m_buffer.size();
	while (count--)
	{
		auto &entry = m_buffer.front();
		if (entry.isfloat)
			fprintf(m_csv_file, "%s,%s,%f\n", entry.time.as_string(), entry.string, entry.value);
		else
			fprintf(m_csv_file, "%s,%s,%d\n", entry.time.as_string(), entry.string, int(entry.value));
		m_buffer.pop_front();
	}
}
#endif

netlist_mame_analog_input_device::netlist_mame_analog_input_device(const machine_config &mconfig, const char *tag, device_t *owner, const char *param_name)
	: device_t(mconfig, NETLIST_ANALOG_INPUT, tag, owner, 0)
	, netlist_mame_sub_interface(*owner)
	, m_param(nullptr)
	, m_auto_port(true)
	, m_param_name(param_name)
	, m_value_for_device_timer(0)
{
}

netlist_mame_analog_input_device::netlist_mame_analog_input_device(const machine_config &mconfig, const char *tag, device_t *owner, uint32_t clock)
	: device_t(mconfig, NETLIST_ANALOG_INPUT, tag, owner, clock)
	, netlist_mame_sub_interface(*owner)
	, m_param(nullptr)
	, m_auto_port(true)
	, m_param_name("")
	, m_value_for_device_timer(0)
{
}

void netlist_mame_analog_input_device::device_start()
{
	LOGDEVCALLS("start\n");
	netlist::param_ref_t p = this->nl_owner().setup().find_param(pstring(m_param_name));
	// FIXME: m_param should be param_ref_t
	m_param = dynamic_cast<netlist::param_fp_t *>(&p.param());
	if (m_param == nullptr)
	{
		fatalerror("device %s wrong parameter type for %s\n", basetag(), m_param_name);
	}
	if (m_mult != 1.0 || m_offset != 0.0)
	{
		// disable automatic scaling for ioports
		m_auto_port = false;
	}
}

void netlist_mame_analog_input_device::validity_helper(validity_checker &valid,
	netlist::netlist_state_t &nlstate) const
{
	netlist::param_ref_t p = nlstate.setup().find_param(pstring(m_param_name));
	auto *param = dynamic_cast<netlist::param_fp_t *>(&p.param());
	if (param == nullptr)
	{
		osd_printf_warning("device %s wrong parameter type for %s\n", basetag(), m_param_name);
	}
}

// ----------------------------------------------------------------------------------------
// netlist_mame_analog_output_device
// ----------------------------------------------------------------------------------------

netlist_mame_analog_output_device::netlist_mame_analog_output_device(const machine_config &mconfig, const char *tag, device_t *owner, uint32_t clock)
	: device_t(mconfig, NETLIST_ANALOG_OUTPUT, tag, owner, clock)
	, netlist_mame_sub_interface(*owner)
	, m_in("")
	, m_delegate(*this)
{
}



void netlist_mame_analog_output_device::custom_netlist_additions(netlist::nlparse_t &parser)
{
	/* ignore if no running machine -> called within device_validity_check context */
	if (owner()->has_running_machine())
		m_delegate.resolve();

	const pstring pin(m_in);
	pstring dname = pstring("OUT_") + pin;

	parser.register_dev(dname, dname);
	parser.register_link(dname + ".IN", pin);
}

void netlist_mame_analog_output_device::pre_parse_action(netlist::nlparse_t &parser)
{
	const pstring pin(m_in);
	pstring dname = pstring("OUT_") + pin;

	const auto lambda = [this](auto &in, netlist::nl_fptype val)
	{
		this->cpu()->update_icount(in.exec().time());
		this->m_delegate(val, this->cpu()->local_time());
		this->cpu()->check_mame_abort_slice();
	};

	using lb_t = decltype(lambda);
	using cb_t = netlist::interface::NETLIB_NAME(analog_callback)<lb_t>;

	parser.factory().add<cb_t, netlist::nl_fptype, lb_t>(dname,
		netlist::factory::properties("-", PSOURCELOC()), 1e-6, std::forward<lb_t>(lambda));
}

void netlist_mame_analog_output_device::device_start()
{
	LOGDEVCALLS("start\n");
}


// ----------------------------------------------------------------------------------------
// netlist_mame_logic_output_device
// ----------------------------------------------------------------------------------------

netlist_mame_logic_output_device::netlist_mame_logic_output_device(const machine_config &mconfig, const char *tag, device_t *owner, uint32_t clock)
	: device_t(mconfig, NETLIST_LOGIC_OUTPUT, tag, owner, clock)
	, netlist_mame_sub_interface(*owner)
	, m_in("")
	, m_delegate(*this)
{
}

void netlist_mame_logic_output_device::custom_netlist_additions(netlist::nlparse_t &parser)
{
	/* ignore if no running machine -> called within device_validity_check context */
	if (owner()->has_running_machine())
		m_delegate.resolve();

	const pstring pin(m_in);
	pstring dname = pstring("OUT_") + pin;

	parser.register_dev(dname, dname);
	parser.register_link(dname + ".IN", pin);
}

void netlist_mame_logic_output_device::pre_parse_action(netlist::nlparse_t &parser)
{
	const pstring pin(m_in);
	pstring dname = pstring("OUT_") + pin;

	const auto lambda = [this](auto &in, netlist::netlist_sig_t val)
	{
		this->cpu()->update_icount(in.exec().time());
		this->m_delegate(val, this->cpu()->local_time());
		this->cpu()->check_mame_abort_slice();
	};

	using lb_t = decltype(lambda);
	using cb_t = netlist::interface::NETLIB_NAME(logic_callback)<lb_t>;

	parser.factory().add<cb_t, lb_t>(dname,
		netlist::factory::properties("-", PSOURCELOC()), std::forward<lb_t>(lambda));
}


void netlist_mame_logic_output_device::device_start()
{
	LOGDEVCALLS("start\n");
}


// ----------------------------------------------------------------------------------------
// netlist_mame_int_input_device
// ----------------------------------------------------------------------------------------

netlist_mame_int_input_device::netlist_mame_int_input_device(const machine_config &mconfig, const char *tag, device_t *owner, uint32_t clock)
	: device_t(mconfig, NETLIST_INT_INPUT, tag, owner, clock)
	, netlist_mame_sub_interface(*owner)
	, m_param(nullptr)
	, m_mask(0xffffffff)
	, m_shift(0)
	, m_param_name("")
{
}

void netlist_mame_int_input_device::set_params(const char *param_name, const uint32_t mask, const uint32_t shift)
{
	LOGDEVCALLS("set_params\n");
	m_param_name = param_name;
	m_shift = shift;
	m_mask = mask;
}

void netlist_mame_int_input_device::device_start()
{
	LOGDEVCALLS("start\n");
	netlist::param_ref_t p = downcast<netlist_mame_device *>(this->owner())->setup().find_param(pstring(m_param_name));
	m_param = dynamic_cast<netlist::param_int_t *>(&p.param());
	if (m_param == nullptr)
	{
		fatalerror("device %s wrong parameter type for %s\n", basetag(), m_param_name);
	}
}

void netlist_mame_int_input_device::validity_helper(validity_checker &valid,
	netlist::netlist_state_t &nlstate) const
{
	netlist::param_ref_t p = nlstate.setup().find_param(pstring(m_param_name));
	auto *param = dynamic_cast<netlist::param_int_t *>(&p.param());
	if (param == nullptr)
	{
		osd_printf_warning("device %s wrong parameter type for %s\n", basetag(), m_param_name);
	}
}

// ----------------------------------------------------------------------------------------
// netlist_mame_logic_input_device
// ----------------------------------------------------------------------------------------

netlist_mame_logic_input_device::netlist_mame_logic_input_device(const machine_config &mconfig, const char *tag, device_t *owner, uint32_t clock)
	: device_t(mconfig, NETLIST_LOGIC_INPUT, tag, owner, clock)
	, netlist_mame_sub_interface(*owner)
	, m_param(nullptr)
	, m_shift(0)
	, m_param_name("")
{
}

void netlist_mame_logic_input_device::set_params(const char *param_name, const uint32_t shift)
{
	LOGDEVCALLS("set_params\n");
	m_param_name = param_name;
	m_shift = shift;
}

void netlist_mame_logic_input_device::device_start()
{
	LOGDEVCALLS("start\n");
	netlist::param_ref_t p = downcast<netlist_mame_device *>(this->owner())->setup().find_param(pstring(m_param_name));
	m_param = dynamic_cast<netlist::param_logic_t *>(&p.param());
	if (m_param == nullptr)
	{
		fatalerror("device %s wrong parameter type for %s\n", basetag(), m_param_name);
	}
}

void netlist_mame_logic_input_device::validity_helper(validity_checker &valid,
	netlist::netlist_state_t &nlstate) const
{
	netlist::param_ref_t p = nlstate.setup().find_param(pstring(m_param_name));
	auto *param = dynamic_cast<netlist::param_logic_t *>(&p.param());
	if (param == nullptr)
	{
		osd_printf_warning("device %s wrong parameter type for %s\n", basetag(), m_param_name);
	}
}


// ----------------------------------------------------------------------------------------
// netlist_mame_ram_pointer_device
// ----------------------------------------------------------------------------------------

netlist_mame_ram_pointer_device::netlist_mame_ram_pointer_device(const machine_config &mconfig, const char *tag, device_t *owner, uint32_t clock)
	: device_t(mconfig, NETLIST_RAM_POINTER, tag, owner, clock)
	, netlist_mame_sub_interface(*owner)
	, m_param(nullptr)
	, m_param_name("")
	, m_data(nullptr)
{
}

netlist_mame_ram_pointer_device::netlist_mame_ram_pointer_device(const machine_config &mconfig, const char *tag, device_t *owner, const char *pname)
	: device_t(mconfig, NETLIST_RAM_POINTER, tag, owner, 0)
	, netlist_mame_sub_interface(*owner)
	, m_param(nullptr)
	, m_param_name(pname)
	, m_data(nullptr)
{
}

void netlist_mame_ram_pointer_device::set_params(const char *param_name)
{
	LOGDEVCALLS("set_params\n");
	m_param_name = param_name;
}

void netlist_mame_ram_pointer_device::device_start()
{
	LOGDEVCALLS("start\n");
	netlist::param_ref_t p = downcast<netlist_mame_device *>(this->owner())->setup().find_param(pstring(m_param_name));
	m_param = dynamic_cast<netlist::param_ptr_t *>(&p.param());
	if (m_param == nullptr)
	{
		fatalerror("device %s wrong parameter type for %s\n", basetag(), m_param_name);
	}

	m_data = (*m_param)();
}

void netlist_mame_ram_pointer_device::validity_helper(validity_checker &valid,
	netlist::netlist_state_t &nlstate) const
{
	netlist::param_ref_t p = nlstate.setup().find_param(pstring(m_param_name));
	auto *param = dynamic_cast<netlist::param_ptr_t *>(&p.param());
	if (param == nullptr)
	{
		osd_printf_warning("device %s wrong parameter type for %s\n", basetag(), m_param_name);
	}
}

// ----------------------------------------------------------------------------------------
// netlist_mame_stream_input_device
// ----------------------------------------------------------------------------------------

netlist_mame_stream_input_device::netlist_mame_stream_input_device(const machine_config &mconfig, const char *tag, device_t *owner, uint32_t clock)
	: device_t(mconfig, NETLIST_STREAM_INPUT, tag, owner, clock)
	, netlist_mame_sub_interface(*owner)
	, m_channel(0)
	, m_param_name("")
{
}

void netlist_mame_stream_input_device::set_params(int channel, const char *param_name)
{
	m_param_name = param_name;
	m_channel = channel;
}

void netlist_mame_stream_input_device::device_start()
{
	LOGDEVCALLS("start\n");
}

void netlist_mame_stream_input_device::custom_netlist_additions(netlist::nlparse_t &parser)
{
	pstring name = plib::pfmt("STREAM_INPUT_{}")(m_channel);
	parser.register_dev("NETDEV_SOUND_IN", name);

	parser.register_param(name + ".CHAN", pstring(m_param_name));
	parser.register_param_val(name + ".MULT", m_mult);
	parser.register_param_val(name + ".OFFSET", m_offset);
	parser.register_param_val(name + ".ID", m_channel);
}


// ----------------------------------------------------------------------------------------
// netlist_mame_stream_output_device
// ----------------------------------------------------------------------------------------

netlist_mame_stream_output_device::netlist_mame_stream_output_device(const machine_config &mconfig, const char *tag, device_t *owner, uint32_t clock)
	: device_t(mconfig, NETLIST_STREAM_OUTPUT, tag, owner, clock)
	, netlist_mame_sub_interface(*owner)
	, m_channel(0)
	, m_out_name("")
	, m_cur(0.0)
	, m_sample_time(netlist::netlist_time::from_hz(1))
	, m_last_buffer_time(netlist::netlist_time_ext::zero())
{
}

void netlist_mame_stream_output_device::set_params(int channel, const char *out_name)
{
	m_out_name = out_name;
	m_channel = channel;
	sound()->register_stream_output(channel, this);
}

/// \brief save state helper for plib classes supporting the save_state interface
///
struct save_helper
{
	save_helper(device_t *dev, const pstring &prefix)
	: m_device(dev), m_prefix(prefix)
	{}

	template<typename T, typename X = void *>
	void save_item(T &&item, const pstring &name, X = nullptr)
	{
		m_device->save_item(item, (m_prefix + "_" + name).c_str());
	}

	template <typename X = void *>
	std::enable_if_t<plib::compile_info::has_int128::value && std::is_pointer<X>::value, void>
	save_item(INT128 &item, const pstring &name, X = nullptr)
	{
		auto *p = reinterpret_cast<std::uint64_t *>(&item);
		m_device->save_item(p[0], (m_prefix + "_" + name + "_1").c_str());
		m_device->save_item(p[1], (m_prefix + "_" + name + "_2").c_str());
	}

private:
	device_t *m_device;
	pstring m_prefix;
};

void netlist_mame_stream_output_device::device_start()
{
	LOGDEVCALLS("start %s\n", name());
	m_cur = 0.0;
	m_last_buffer_time = netlist::netlist_time_ext::zero();

	save_item(NAME(m_cur));
	m_sample_time.save_state(save_helper(this, "m_sample_time"));
	m_last_buffer_time.save_state(save_helper(this, "m_last_buffer_time"));
}

void netlist_mame_stream_output_device::device_reset()
{
	LOGDEVCALLS("reset %s\n", name());
#if 0
	m_cur = 0.0;
	m_last_buffer_time = netlist::netlist_time_ext::zero();
#endif
}

void netlist_mame_stream_output_device::sound_update_fill(std::size_t samples, stream_sample_t *target)
{
	if (samples < m_buffer.size())
		osd_printf_warning("sound %s: samples %d less bufsize %d\n", name(), samples, m_buffer.size());

	std::copy(m_buffer.begin(), m_buffer.end(), target);
	std::size_t pos = m_buffer.size();
	while (pos < samples)
	{
		target[pos++] = m_cur;
	}
}


void netlist_mame_stream_output_device::pre_parse_action(netlist::nlparse_t &parser)
{
	pstring dname = plib::pfmt("STREAM_OUT_{1}")(m_channel);

	const auto lambda = [this](auto &in, netlist::nl_fptype val)
	{
		this->process(in.exec().time(), val);
	};

	using lb_t = decltype(lambda);
	using cb_t = netlist::interface::NETLIB_NAME(analog_callback)<lb_t>;

	parser.factory().add<cb_t, netlist::nl_fptype, lb_t>(dname,
		netlist::factory::properties("-", PSOURCELOC()), 1e-9, std::forward<lb_t>(lambda));
}


void netlist_mame_stream_output_device::custom_netlist_additions(netlist::nlparse_t &parser)
{
	pstring dname = plib::pfmt("STREAM_OUT_{1}")(m_channel);

	parser.register_dev(dname, dname);
	parser.register_link(dname + ".IN", pstring(m_out_name));
}

void netlist_mame_stream_output_device::process(netlist::netlist_time_ext tim, netlist::nl_fptype val)
{
	val = val * m_mult + m_offset;

	int pos = (tim - m_last_buffer_time) / m_sample_time;
	//if (pos > m_bufsize)
	//  throw emu_fatalerror("sound %s: pos %d exceeded bufsize %d\n", name().c_str(), pos, m_bufsize);
	while (m_buffer.size() < pos )
	{
		m_buffer.push_back(static_cast<stream_sample_t>(m_cur));
	}

	// clamp to avoid spikes, but not too hard, as downstream processing, volume
	// controls, etc may bring values above 32767 back down in range; some clamping
	// is still useful, however, as the mixing is done with integral values
	if (plib::abs(val) < 32767.0*256.0)
		m_cur = val;
	else if (val > 0.0)
		m_cur = 32767.0*256.0;
	else
		m_cur = -32767.0*256.0;

}


// ----------------------------------------------------------------------------------------
// netlist_mame_device
// ----------------------------------------------------------------------------------------

netlist_mame_device::netlist_mame_device(const machine_config &mconfig, const char *tag, device_t *owner, uint32_t clock)
	: netlist_mame_device(mconfig, NETLIST_CORE, tag, owner, clock)
{
}

netlist_mame_device::netlist_mame_device(const machine_config &mconfig, device_type type, const char *tag, device_t *owner, uint32_t clock)
	: device_t(mconfig, type, tag, owner, clock)
	, m_setup_func(nullptr)
	, m_device_reset_called(false)
{
}

netlist_mame_device::~netlist_mame_device()
{
	LOGDEVCALLS("~netlist_mame_device\n");
}

void netlist_mame_device::device_config_complete()
{
	LOGDEVCALLS("device_config_complete %s\n", this->mconfig().gamedrv().name);

}

void netlist_mame_device::common_dev_start(netlist::netlist_state_t *lnetlist) const
{
	auto &lsetup = lnetlist->setup();

	// Override log statistics
	pstring p = plib::util::environment("NL_STATS", "");
	if (p != "")
	{
		bool err=false;
		bool v = plib::pstonum_ne<bool>(p, err);
		if (err)
			lsetup.log().warning("NL_STATS: invalid value {1}", p);
		else
			lnetlist->exec().enable_stats(v);
	}

	// register additional devices

	nl_register_devices(lsetup.parser());

	/* let sub-devices add sources and do stuff prior to parsing */
	for (device_t &d : subdevices())
	{
		netlist_mame_sub_interface *sdev = dynamic_cast<netlist_mame_sub_interface *>(&d);
		if( sdev != nullptr )
		{
			LOGDEVCALLS("Preparse subdevice %s/%s\n", d.name(), d.shortname());
			sdev->pre_parse_action(lsetup.parser());
		}
	}

	// add default data provider for roms - if not in validity check
	lsetup.parser().register_source<netlist_data_memregions_t>(*this);

	// Read the netlist
	m_setup_func(lsetup.parser());

	// let sub-devices tweak the netlist
	for (device_t &d : subdevices())
	{
		netlist_mame_sub_interface *sdev = dynamic_cast<netlist_mame_sub_interface *>(&d);
		if( sdev != nullptr )
		{
			LOGDEVCALLS("Found subdevice %s/%s\n", d.name(), d.shortname());
			sdev->custom_netlist_additions(lsetup.parser());
		}
	}
}

std::unique_ptr<netlist::netlist_state_t> netlist_mame_device::base_validity_check(validity_checker &valid) const
{
	try
	{
		plib::chrono::timer<plib::chrono::system_ticks> t;
		t.start();
		auto lnetlist = std::make_unique<netlist::netlist_state_t>("netlist",
			plib::make_unique<netlist_validate_callbacks_t, netlist::host_arena>());
		// enable validation mode
		lnetlist->set_extended_validation(true);
		common_dev_start(lnetlist.get());
		lnetlist->setup().prepare_to_run();

		for (device_t &d : subdevices())
		{
			netlist_mame_sub_interface *sdev = dynamic_cast<netlist_mame_sub_interface *>(&d);
			if( sdev != nullptr )
			{
				LOGDEVCALLS("Validity check on subdevice %s/%s\n", d.name(), d.shortname());
				sdev->validity_helper(valid, *lnetlist);
			}
		}

		t.stop();
		//printf("time %s %f\n", this->mconfig().gamedrv().name, t.as_seconds<double>());
		return lnetlist;
	}
	catch (memregion_not_set &err)
	{
		// Do not report an error. Validity check has no access to ROM area.
		osd_printf_verbose("%s\n", err.what());
	}
	catch (emu_fatalerror &err)
	{
		osd_printf_error("%s\n", err.what());
	}
	catch (std::exception &err)
	{
		osd_printf_error("%s\n", err.what());
	}
	return std::unique_ptr<netlist::netlist_state_t>(nullptr);
}

void netlist_mame_device::device_validity_check(validity_checker &valid) const
{

	base_validity_check(valid);
	//rom_exists(mconfig().root_device());
	LOGDEVCALLS("device_validity_check %s\n", this->mconfig().gamedrv().name);
}


void netlist_mame_device::device_start_common()
{
	m_netlist = std::make_unique<netlist_mame_t>(*this, "netlist");
	if (!machine().options().verbose())
	{
		m_netlist->log().verbose.set_enabled(false);
		m_netlist->log().debug.set_enabled(false);
	}

	common_dev_start(m_netlist.get());
	m_netlist->setup().prepare_to_run();


	m_device_reset_called = false;
<<<<<<< HEAD

#if NETLIST_CREATE_CSV
	std::string name = machine().system().name;
	name += tag();
	for (int index = 0; index < name.size(); index++)
		if (name[index] == ':')
			name[index] = '_';
	name += ".csv";
	m_csv_file = fopen(name.c_str(), "wb");
#endif

	LOGDEVCALLS("device_start exit\n");
=======
>>>>>>> 584dae30
}


void netlist_mame_device::device_start()
{
	LOGDEVCALLS("device_start entry\n");

	device_start_common();
	save_state();

	LOGDEVCALLS("device_start exit\n");
}


void netlist_mame_device::device_reset()
{
	LOGDEVCALLS("device_reset\n");
	if (!m_device_reset_called)
	{
		// netlists don't have a reset line, doing a soft-reset is pointless
		// the only reason we call these here once after device_start
		// is that netlist input devices may be started after the netlist device
		// and because the startup code may trigger actions which need all
		// devices set up.
		netlist().free_setup_resources();
		netlist().exec().reset();
		m_device_reset_called = true;
	}
}

void netlist_mame_device::device_stop()
{
	LOGDEVCALLS("device_stop\n");
	if (m_netlist)
		netlist().exec().stop();
#if NETLIST_CREATE_CSV
	if (m_csv_file != nullptr)
	{
		log_flush();
		fclose(m_csv_file);
	}
#endif
}

void netlist_mame_device::device_post_load()
{
	LOGDEVCALLS("device_post_load\n");

	netlist().run_state_manager().post_load();
	netlist().rebuild_lists();
}

void netlist_mame_device::device_pre_save()
{
	LOGDEVCALLS("device_pre_save\n");

	netlist().run_state_manager().pre_save();
}

void netlist_mame_cpu_device::update_icount(netlist::netlist_time_ext time) noexcept
{
	const netlist::netlist_time_ext delta = (time - m_old).shl(MDIV_SHIFT) + m_rem;
	const uint64_t d = delta / m_div;
	m_old = time;
	m_rem = (delta - (m_div * d));
	//printf("d %d m_rem %d\n", (int) d, (int) m_rem.as_raw());
	m_icount -= d;
}

void netlist_mame_cpu_device::check_mame_abort_slice() noexcept
{
	if (m_icount <= 0)
		netlist().exec().abort_current_queue_slice();
}

void netlist_mame_device::save_state()
{
	for (auto const & s : netlist().run_state_manager().save_list())
	{
		netlist().log().debug("saving state for {1}\n", s->name().c_str());
		if (s->dt().is_float())
		{
			if (s->dt().size() == sizeof(double))
				save_pointer((double *) s->ptr(), s->name().c_str(), s->count());
			else if (s->dt().size() == sizeof(float))
				save_pointer((float *) s->ptr(), s->name().c_str(), s->count());
			else
				netlist().log().fatal("Unknown floating type for {1}\n", s->name().c_str());
		}
		else if (s->dt().is_integral())
		{
			if (s->dt().size() == sizeof(int64_t))
				save_pointer((int64_t *) s->ptr(), s->name().c_str(), s->count());
			else if (s->dt().size() == sizeof(int32_t))
				save_pointer((int32_t *) s->ptr(), s->name().c_str(), s->count());
			else if (s->dt().size() == sizeof(int16_t))
				save_pointer((int16_t *) s->ptr(), s->name().c_str(), s->count());
			else if (s->dt().size() == sizeof(int8_t))
				save_pointer((int8_t *) s->ptr(), s->name().c_str(), s->count());
			else if (plib::compile_info::has_int128::value && s->dt().size() == sizeof(INT128))
				save_pointer((int64_t *) s->ptr(), s->name().c_str(), s->count() * 2);
			else
				netlist().log().fatal("Unknown integral type size {1} for {2}\n", s->dt().size(), s->name().c_str());
		}
		else if (s->dt().is_custom())
		{
			/* do nothing */
		}
		else
			netlist().log().fatal("found unsupported save element {1}\n", s->name());
	}
}

// ----------------------------------------------------------------------------------------
// netlist_mame_cpu_device
// ----------------------------------------------------------------------------------------

netlist_mame_cpu_device::netlist_mame_cpu_device(const machine_config &mconfig, const char *tag, device_t *owner, uint32_t clock)
	: netlist_mame_device(mconfig, NETLIST_CPU, tag, owner, clock)
	, device_execute_interface(mconfig, *this)
	, device_state_interface(mconfig, *this)
	, device_disasm_interface(mconfig, *this)
	, device_memory_interface(mconfig, *this)
	, m_program_config("program", ENDIANNESS_LITTLE, 8, 12) // Interface is needed to keep debugger happy
	, m_icount(0)
	, m_old(netlist::netlist_time_ext::zero())
	, m_genPC(0)
{
}


// Fixes overflow error in device_pseudo_state_register
template<>
class device_pseudo_state_register<double> : public device_state_entry
{
public:
	typedef typename std::function<double ()> getter_func;
	typedef typename std::function<void (double)> setter_func;

	// construction/destruction
	device_pseudo_state_register(int index, const char *symbol, getter_func &&getter, setter_func &&setter, device_state_interface *dev)
		: device_state_entry(index, symbol, sizeof(double), ~u64(0), DSF_FLOATING_POINT, dev),
			m_getter(std::move(getter)),
			m_setter(std::move(setter))
	{
	}

protected:
	// device_state_entry overrides
	virtual u64 entry_value() const override { return u64(m_getter()); }
	virtual void entry_set_value(u64 value) const override { m_setter(double(value)); }
	virtual double entry_dvalue() const override { return m_getter(); }
	virtual void entry_set_dvalue(double value) const override { m_setter(value); }

private:
	getter_func             m_getter;               // function to retrieve the data
	setter_func             m_setter;               // function to store the data
};


void netlist_mame_cpu_device::device_start()
{
	LOGDEVCALLS("device_start entry\n");

	device_start_common();
	// FIXME: use save_helper
	netlist().save(*this, m_rem, pstring(this->name()), "m_rem");
	netlist().save(*this, m_div, pstring(this->name()), "m_div");
	netlist().save(*this, m_old, pstring(this->name()), "m_old");

	m_old = netlist::netlist_time_ext::zero();
	m_rem = netlist::netlist_time_ext::zero();

	save_state();

	state_add(STATE_GENPC, "GENPC", m_genPC).noshow();
	state_add(STATE_GENPCBASE, "CURPC", m_genPC).noshow();

	int index = 0;
	for (auto &n : netlist().nets())
	{
		pstring name = n->name(); //plib::replace_all(n->name(), ".", "_");
		if (n->is_logic())
		{
			auto nl = downcast<netlist::logic_net_t *>(n.get());
			state_add<netlist::netlist_sig_t>(index++, name.c_str(),
				[nl]() { return nl->Q(); },
				[nl](netlist::netlist_sig_t data) { nl->set_Q_and_push(data, netlist::netlist_time::quantum()); });
		}
		else
		{
			auto nl = downcast<netlist::analog_net_t *>(n.get());
			state_add(std::make_unique<device_pseudo_state_register<double>>(
				index++,
				name.c_str(),
				[nl]() { return nl->Q_Analog(); },
				[nl](double data) { nl->set_Q_Analog(data); },
				this));
		}
	}

	// set our instruction counter
	set_icountptr(m_icount);

	LOGDEVCALLS("device_start exit\n");
}

void netlist_mame_cpu_device::device_clock_changed()
{
	m_div = static_cast<netlist::netlist_time_ext>(
		(netlist::netlist_time_ext::resolution() << MDIV_SHIFT) / clock());
	//printf("m_div %d\n", (int) m_div.as_raw());
	netlist().log().debug("Setting clock {1} and divisor {2}\n", clock(), m_div.as_double());
}

void netlist_mame_cpu_device::nl_register_devices(netlist::nlparse_t &parser) const
{
}

uint64_t netlist_mame_cpu_device::execute_clocks_to_cycles(uint64_t clocks) const noexcept
{
	return clocks;
}

uint64_t netlist_mame_cpu_device::execute_cycles_to_clocks(uint64_t cycles) const noexcept
{
	return cycles;
}

void netlist_mame_cpu_device::execute_run()
{
	//m_ppc = m_pc; // copy PC to previous PC
	if (debugger_enabled())
	{
		while (m_icount > 0)
		{
			m_genPC++;
			m_genPC &= 255;
			debugger_instruction_hook(m_genPC);
			netlist().exec().process_queue(nltime_ext_from_clocks(1));
			update_icount(netlist().exec().time());
		}
	}
	else
	{
		netlist().exec().process_queue(nltime_ext_from_clocks(m_icount));
		update_icount(netlist().exec().time());
	}
}

std::unique_ptr<util::disasm_interface> netlist_mame_cpu_device::create_disassembler()
{
	return std::make_unique<netlist_disassembler>(this);
}

netlist_disassembler::netlist_disassembler(netlist_mame_cpu_device *dev) : m_dev(dev)
{
}

u32 netlist_disassembler::opcode_alignment() const
{
	return 1;
}

offs_t netlist_disassembler::disassemble(std::ostream &stream, offs_t pc, const data_buffer &opcodes, const data_buffer &params)
{
	unsigned startpc = pc;
	int relpc = pc - m_dev->genPC();
	if (relpc >= 0 && relpc < m_dev->netlist().exec().queue().size())
	{
		int dpc = m_dev->netlist().exec().queue().size() - relpc - 1;
		util::stream_format(stream, "%c %s @%10.7f", (relpc == 0) ? '*' : ' ', m_dev->netlist().exec().queue()[dpc].object()->name().c_str(),
				m_dev->netlist().exec().queue()[dpc].exec_time().as_double());
	}

	pc+=1;
	return (pc - startpc);
}

// ----------------------------------------------------------------------------------------
// netlist_mame_sound_device
// ----------------------------------------------------------------------------------------

netlist_mame_sound_device::netlist_mame_sound_device(const machine_config &mconfig, const char *tag, device_t *owner, uint32_t clock)
	: netlist_mame_device(mconfig, NETLIST_SOUND, tag, owner, 0)
	, device_sound_interface(mconfig, *this)
	, m_stream(nullptr)
	, m_cur_time(attotime::zero)
	, m_sound_clock(clock)
	, m_attotime_per_clock(attotime::zero)
	, m_last_update_to_current_time(attotime::zero)
{
}

void netlist_mame_sound_device::device_validity_check(validity_checker &valid) const
{
	LOGDEVCALLS("sound device_validity check\n");
	auto lnetlist = base_validity_check(valid);
	if (lnetlist)
	{
		/* Ok - do some more checks */
		if (m_out.size() == 0)
			osd_printf_error("No output devices\n");
		else
		{
			for (auto &outdev : m_out)
			{
				if (outdev.first < 0 || outdev.first >= m_out.size())
					osd_printf_error("illegal output channel number %d\n", outdev.first);
			}
		}
		std::vector<nld_sound_in *> indevs = lnetlist->get_device_list<nld_sound_in>();
		for (auto &e : indevs)
		{
			if (e->id() >= indevs.size())
				osd_printf_error("illegal input channel number %d\n", e->id());
		}
	}
}

void netlist_mame_sound_device::device_start()
{
	LOGDEVCALLS("sound device_start\n");

	m_attotime_per_clock = attotime::from_hz(m_sound_clock);

	save_item(NAME(m_cur_time));
	save_item(NAME(m_attotime_per_clock));

	device_start_common();
	save_state();

	m_cur_time = attotime::zero;

	// Configure outputs

	if (m_out.size() == 0)
		fatalerror("No output devices");

	/* resort channels */
	for (auto &outdev : m_out)
	{
		if (outdev.first < 0 || outdev.first >= m_out.size())
			fatalerror("illegal output channel number %d", outdev.first);
		outdev.second->set_sample_time(netlist::netlist_time::from_hz(m_sound_clock));
		outdev.second->buffer_reset(netlist::netlist_time_ext::zero());
	}

	// Configure inputs

	m_in.clear();

	std::vector<nld_sound_in *> indevs = netlist().get_device_list<nld_sound_in>();
	for (auto &e : indevs)
	{
		m_in.emplace(e->id(), e);
		const auto sample_time = netlist::netlist_time::from_raw(static_cast<netlist::netlist_time::internal_type>(nltime_from_attotime(m_attotime_per_clock).as_raw()));
		e->resolve_params(sample_time);
	}
	for (auto &e : m_in)
	{
		if (e.first < 0 || e.first >= m_in.size())
			fatalerror("illegal input channel number %d", e.first);
	}
	/* initialize the stream(s) */
	m_stream = machine().sound().stream_alloc(*this, m_in.size(), m_out.size(), m_sound_clock);

	LOGDEVCALLS("sound device_start exit\n");
}


void netlist_mame_sound_device::nl_register_devices(netlist::nlparse_t &parser) const
{
	//parser.factory().add<nld_sound_out>("NETDEV_SOUND_OUT",
	//  netlist::factory::properties("+CHAN", PSOURCELOC()));
	parser.factory().add<nld_sound_in>("NETDEV_SOUND_IN",
		netlist::factory::properties("-", PSOURCELOC()));
}

void netlist_mame_sound_device::register_stream_output(int channel, netlist_mame_stream_output_device *so)
{
	m_out[channel] = so;
}

void netlist_mame_sound_device::update_to_current_time()
{
	LOGDEBUG("before update\n");

	get_stream()->update();

	if (machine().time() < m_last_update_to_current_time)
		LOGTIMING("machine.time() decreased 2\n");

	m_last_update_to_current_time = machine().time();

	const auto mtime = nltime_from_attotime(machine().time());
	const auto cur(netlist().exec().time());

	if (mtime > cur)
	{
		//expected don't log
		//LOGTIMING("%f us\n", (mtime - cur).as_double() * 1000000.0);
		netlist().exec().process_queue(mtime - cur);
	}
	else if (mtime < cur)
		LOGTIMING("%s : %f us before machine time\n", this->name(), (cur - mtime).as_double() * 1000000.0);
}

void netlist_mame_sound_device::sound_stream_update(sound_stream &stream, stream_sample_t **inputs, stream_sample_t **outputs, int samples)
{
	const auto mtime = machine().time();
	if (mtime < m_last_update_to_current_time)
		LOGTIMING("machine.time() decreased 1\n");
	m_last_update_to_current_time = mtime;
	LOGDEBUG("samples %d\n", samples);

	for (auto &e : m_in)
	{
		auto sample_time = netlist::netlist_time::from_raw(static_cast<netlist::netlist_time::internal_type>(nltime_from_attotime(m_attotime_per_clock).as_raw()));
		e.second->buffer_reset(sample_time, samples, &inputs[e.first]);
	}

	m_cur_time += (samples * m_attotime_per_clock);

	auto nl_target_time = std::min(nltime_from_attotime(mtime), nltime_from_attotime(m_cur_time));

	auto nltime(netlist().exec().time());

	if (nltime < nl_target_time)
	{
		netlist().exec().process_queue(nl_target_time - nltime);
	}

	for (auto &e : m_out)
	{
		e.second->sound_update_fill(samples, outputs[e.first]);
		e.second->buffer_reset(nl_target_time);
	}

}<|MERGE_RESOLUTION|>--- conflicted
+++ resolved
@@ -1096,7 +1096,6 @@
 
 
 	m_device_reset_called = false;
-<<<<<<< HEAD
 
 #if NETLIST_CREATE_CSV
 	std::string name = machine().system().name;
@@ -1109,8 +1108,6 @@
 #endif
 
 	LOGDEVCALLS("device_start exit\n");
-=======
->>>>>>> 584dae30
 }
 
 
