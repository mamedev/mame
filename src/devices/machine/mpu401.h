--- conflicted
+++ resolved
@@ -32,16 +32,6 @@
 	virtual void device_add_mconfig(machine_config &config) override;
 
 private:
-<<<<<<< HEAD
-	DECLARE_WRITE_LINE_MEMBER(midi_rx_w);
-
-	DECLARE_READ8_MEMBER(asic_r);
-	DECLARE_WRITE8_MEMBER(asic_w);
-	DECLARE_READ8_MEMBER(port1_r);
-	DECLARE_WRITE8_MEMBER(port1_w);
-	DECLARE_READ8_MEMBER(port2_r);
-	DECLARE_WRITE8_MEMBER(port2_w);
-=======
 	void midi_rx_w(int state);
 
 	uint8_t asic_r(offs_t offset);
@@ -50,7 +40,6 @@
 	void port1_w(uint8_t data);
 	uint8_t port2_r();
 	void port2_w(uint8_t data);
->>>>>>> e8a0e046
 
 	void mpu401_map(address_map &map);
 
