--- conflicted
+++ resolved
@@ -1364,12 +1364,6 @@
 	}
 
 	case C_SPECIFY:
-<<<<<<< HEAD
-=======
-		logerror("%s: command specify %02x %02x\n",
-					tag().c_str(),
-					command[1], command[2]);
->>>>>>> 18ec822a
 		spec = (command[1] << 8) | command[2];
 		logerror("%s: command specify %02x %02x spec: %04x\n",
 					tag(),
@@ -1389,11 +1383,7 @@
 
 void upd765_family_device::command_end(floppy_info &fi, bool data_completion)
 {
-<<<<<<< HEAD
-	logerror("%s: command done (%s)[%d] -", tag(), data_completion ? "data" : "seek", result_pos);
-=======
 	logerror("%s: command done (%s) -", tag().c_str(), data_completion ? "data" : "seek");
->>>>>>> 18ec822a
 	for(int i=0; i != result_pos; i++)
 		logerror(" %02x", result[i]);
 	logerror("\n");
@@ -2198,11 +2188,7 @@
 	cur_irq = data_irq || other_irq || internal_drq;
 	cur_irq = cur_irq && (dor & 4) && (mode != MODE_AT || (dor & 8));
 	if(cur_irq != old_irq) {
-<<<<<<< HEAD
-//		logerror("%s: irq = %d\n", tag(), cur_irq);
-=======
 		logerror("%s: irq = %d\n", tag().c_str(), cur_irq);
->>>>>>> 18ec822a
 		intrq_cb(cur_irq);
 	}
 }
