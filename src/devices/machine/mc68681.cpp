// license:BSD-3-Clause
// copyright-holders:Mariusz Wojcieszek, R. Belmont, Joseph Zatarski
/*
    2681 DUART
    68681 DUART
    28C94 QUART
    68340 serial module
    XR68C681 DUART (backwards compatible with 68681 with some improvements)

    Written by Mariusz Wojcieszek
    Updated by Jonathan Gevaryahu AKA Lord Nightmare
    Improved interrupt handling by R. Belmont
    Rewrite and modernization in progress by R. Belmont
    Addition of the duart compatible 68340 serial module support by Edstrom
    Support for the Exar XR68C681 by Joseph Zatarski (July of 2018)

    The main incompatibility between the 2681 and 68681 (Signetics and Motorola each
    manufactured both versions of the chip) is that the 68681 has a R/W input and
    generates a 68000-compatible DTACK signal, instead of using generic RD and WR
    strobes as the 2681 does. The 68681 also adds a programmable interrupt vector,
    with an IACK input replacing IP6.

    The command register addresses should never be read from. Doing so may place
    the baud rate generator into a test mode which drives the parallel outputs with
    internal counters and causes serial ports to operate at uncontrollable rates.

    Exar XR68C681

    The XR68C681 is an improvement upon the MC68681 which supports more baud
    rates, adds an additional MISR (masked ISR) register, and adds a low-power
    standby mode. There may be other differences, but these are the most
    notable.

    The extra baud rates are implemented by an 'X' bit for each channel. The X
    bit chooses between two baud rate tables, in addition to the ACR[7] bit.
    The X bit is changed by additional commands that are written to CRA and CRB.

    The MISR is a read only register that takes the place of the 'BRG Test'
    register on the MC68681.

    The low power standby mode is entered and left by a command written to CRA
    or CRB registers. Writing the commands to either register affects the whole
<<<<<<< HEAD
    DUART, not just one channel. Resetting the DUART also leaves low power
    mode.

	On the ColdFire MCF5206e, the UART modules are essentially just a pair of 
	MC68681s with only the A port visible and no counter/timer. The ACR on the 
	coldfire uarts shoud be updated to reflect this. Additionally, the 
	Buad Rate Generator prescaler reg should be used to set the buad.
=======
    DUART, not just one channel. Resetting the DUART also leaves low power mode.
>>>>>>> d74df7ff
*/

#include "emu.h"
#include "mc68681.h"

#include <algorithm>

#define VERBOSE 1
//#define LOG_OUTPUT_FUNC printf
#include "logmacro.h"


static const char *const duart68681_reg_read_names[0x10] =
{
	"MRA", "SRA", "BRG Test", "RHRA", "IPCR", "ISR", "CTU", "CTL", "MRB", "SRB", "1X/16X Test", "RHRB", "IVR", "Input Ports", "Start Counter", "Stop Counter"
};

static const char *const duart68681_reg_write_names[0x10] =
{
	"MRA", "CSRA", "CRA", "THRA", "ACR", "IMR", "CTUR", "CTLR", "MRB", "CSRB", "CRB", "THRB", "IVR", "OPCR", "Set OP Bits", "Reset OP Bits"
};

static const char *const mcf5206e_duart_reg_read_names[0x10] =
{
	"UMR", "USR", "NO ACCESS", "URB", "UIPCR", "UISR", "UBG1", "UBG2", "NO ACCESS", "NO ACCESS", "NO ACCESS", "NO ACCESS", "UIVR", "UIP Input Ports", "NO ACCESS", "NO ACCESS"
};

static const char *const mcf5206e_duart_reg_write_names[0x10] =
{
	"UMR", "UCSR", "UCRA", "UTB", "UACR", "UIMR", "UBG1", "UBG2", "NO ACCESS", "NO ACCESS", "NO ACCESS", "NO ACCESS", "IVR", "NO ACCESS", "Set OP Bits", "Reset OP Bits"
};

static const int baud_rate_ACR_0[] =     { 50, 110, 134, 200, 300,  600,   1200,  1050,  2400,   4800, 7200, 9600, 38400, 0, 0, 0 }; /* xr68c681 X=0 */
static const int baud_rate_ACR_0_X_1[] = { 75, 110, 134, 150, 3600, 14400, 28800, 57600, 115200, 4800, 1800, 9600, 19200, 0, 0, 0 };
static const int baud_rate_ACR_1[] =     { 75, 110, 134, 150, 300,  600,   1200,  2000,  2400,   4800, 1800, 9600, 19200, 0, 0, 0 }; /* xr68c681 X=0 */
static const int baud_rate_ACR_1_X_1[] = { 50, 110, 134, 200, 3600, 14400, 28800, 57600, 115200, 4800, 7200, 9600, 38400, 0, 0, 0 };

static const int baud_rate_ACR_0_340[] = { 50, 110, 134, 200, 300,  600,   1200,  1050,  2400,   4800, 7200, 9600, 38400, 76800, 0, 0 }; /* xr68c681 ACR:7=0 */
static const int baud_rate_ACR_1_340[] = { 75, 110, 134, 150, 300,  600,   1200,  2000,  2400,   4800, 1800, 9600, 19200, 38400, 0, 0 }; /* xr68c681 ACR:7=1 */

#define INT_INPUT_PORT_CHANGE       0x80
#define INT_DELTA_BREAK_B           0x40
#define INT_RXRDY_FFULLB            0x20
#define INT_TXRDYB                  0x10
#define INT_COUNTER_READY           0x08
#define INT_DELTA_BREAK_A           0x04
#define INT_RXRDY_FFULLA            0x02
#define INT_TXRDYA                  0x01

#define STATUS_RECEIVED_BREAK       0x80
#define STATUS_FRAMING_ERROR        0x40
#define STATUS_PARITY_ERROR         0x20
#define STATUS_OVERRUN_ERROR        0x10
#define STATUS_TRANSMITTER_EMPTY    0x08
#define STATUS_TRANSMITTER_READY    0x04
#define STATUS_FIFO_FULL            0x02
#define STATUS_RECEIVER_READY       0x01

#define MODE_RX_INT_SELECT_BIT      0x40
#define MODE_BLOCK_ERROR            0x20

#define CHANA_TAG   "cha"
#define CHANB_TAG   "chb"
#define CHANC_TAG   "chc"
#define CHAND_TAG   "chd"

// device type definition
DEFINE_DEVICE_TYPE(SCN2681, scn2681_device, "scn2681", "SCN2681 DUART")
DEFINE_DEVICE_TYPE(MC68681, mc68681_device, "mc68681", "MC68681 DUART")
DEFINE_DEVICE_TYPE(MCF5206E_UART, mcf5206e_uart_device, "mcf5206euart", "MCF5206e UART Device")
DEFINE_DEVICE_TYPE(SC28C94, sc28c94_device, "sc28c94", "SC28C94 QUART")
DEFINE_DEVICE_TYPE(MC68340_DUART, mc68340_duart_device, "mc68340duart", "MC68340 DUART")
DEFINE_DEVICE_TYPE(XR68C681, xr68c681_device, "xr68c681", "XR68C681 DUART")
DEFINE_DEVICE_TYPE(DUART_CHANNEL, duart_channel, "duart_channel", "DUART channel")


//**************************************************************************
//  LIVE DEVICE
//**************************************************************************

duart_base_device::duart_base_device(const machine_config &mconfig, device_type type, const char *tag, device_t *owner, uint32_t clock) :
	device_t(mconfig, type, tag, owner, clock),
	m_chanA(*this, CHANA_TAG),
	m_chanB(*this, CHANB_TAG),
	m_chanC(*this, CHANC_TAG),
	m_chanD(*this, CHAND_TAG),
	write_irq(*this),
	write_a_tx(*this),
	write_b_tx(*this),
	write_c_tx(*this),
	write_d_tx(*this),
	read_inport(*this, 0),
	write_outport(*this),
	ip3clk(0),
	ip4clk(0),
	ip5clk(0),
	ip6clk(0),
	ACR(0),
	IP_last_state(0)
{
}

scn2681_device::scn2681_device(const machine_config &mconfig, const char *tag, device_t *owner, uint32_t clock)
	: duart_base_device(mconfig, SCN2681, tag, owner, clock)
{
}

mc68681_device::mc68681_device(const machine_config &mconfig, device_type type, const char *tag, device_t *owner, uint32_t clock)
	: duart_base_device(mconfig, type, tag, owner, clock)
	, m_read_vector(false)
{
}

mc68681_device::mc68681_device(const machine_config &mconfig, const char *tag, device_t *owner, uint32_t clock)
	: mc68681_device(mconfig, MC68681, tag, owner, clock)
{
}

mcf5206e_uart_device::mcf5206e_uart_device(const machine_config &mconfig, device_type type, const char *tag, device_t *owner, uint32_t clock)
	: duart_base_device(mconfig, type, tag, owner, clock),
	m_read_vector(false)
{
}

mcf5206e_uart_device::mcf5206e_uart_device(const machine_config &mconfig, const char *tag, device_t *owner, uint32_t clock)
	: duart_base_device(mconfig, MCF5206E_UART, tag, owner, clock)
{
}


sc28c94_device::sc28c94_device(const machine_config &mconfig, const char *tag, device_t *owner, uint32_t clock)
	: duart_base_device(mconfig, SC28C94, tag, owner, clock)
{
}

//--------------------------------------------------------------------------------------------------------------------
// The read and write methods are meant to catch all differences in the register model between 68681 and 68340
// serial module. Eg some registers are (re)moved into the 68340 like the vector register. There are also no counter
// in the 68340. The CSR clock register is also different for the external clock modes. The implementation assumes
// that the code knows all of this and will not warn if those registers are accessed as it could be ported code.
// TODO: A lot of subtle differences and also detect misuse of unavailable registers as they should be ignored
//--------------------------------------------------------------------------------------------------------------------
mc68340_duart_device::mc68340_duart_device(const machine_config &mconfig, device_type type, const char *tag, device_t *owner, uint32_t clock)
	: duart_base_device(mconfig, type, tag, owner, clock)
{
}

mc68340_duart_device::mc68340_duart_device(const machine_config &mconfig, const char *tag, device_t *owner, uint32_t clock)
	: mc68340_duart_device(mconfig, MC68340_DUART, tag, owner, clock)
{
}

xr68c681_device::xr68c681_device(const machine_config &mconfig, const char *tag, device_t *owner, uint32_t clock)
	: mc68681_device(mconfig, XR68C681, tag, owner, clock)
	, m_XTXA(false)
	, m_XRXA(false)
	, m_XTXB(false)
	, m_XRXB(false)
{
}

//-------------------------------------------------
//  set_clocks - configuration helper to set
//  the external clocks
//-------------------------------------------------

void duart_base_device::set_clocks(int clk3, int clk4, int clk5, int clk6)
{
	ip3clk = clk3;
	ip4clk = clk4;
	ip5clk = clk5;
	ip6clk = clk6;
}

/*-------------------------------------------------
    device start callback
-------------------------------------------------*/

void duart_base_device::device_start()
{
	duart_timer = timer_alloc(FUNC(duart_base_device::duart_timer_callback), this);

	save_item(NAME(ACR));
	save_item(NAME(IMR));
	save_item(NAME(ISR));
	save_item(NAME(OPCR));
	save_item(NAME(OPR));
	save_item(NAME(CTR));
	save_item(NAME(IPCR));
	save_item(NAME(IP_last_state));
	save_item(NAME(half_period));
	save_item(NAME(m_irq_state));
}

void mc68681_device::device_start()
{
	duart_base_device::device_start();

	save_item(NAME(m_read_vector));
	save_item(NAME(IVR));
}

void mcf5206e_uart_device::device_start()
{
	duart_base_device::device_start();

	save_item(NAME(m_read_vector));
	save_item(NAME(IVR));
	save_item(NAME(UBG));
}

void xr68c681_device::device_start()
{
	mc68681_device::device_start();

	save_item(NAME(m_XTXA));
	save_item(NAME(m_XRXA));
	save_item(NAME(m_XTXB));
	save_item(NAME(m_XRXB));
}

/*-------------------------------------------------
    device reset callback
-------------------------------------------------*/

void duart_base_device::device_reset()
{
	ACR = 0;  /* Interrupt Vector Register */
	IMR = 0;  /* Interrupt Mask Register */
	ISR = 0;  /* Interrupt Status Register */
	OPCR = 0; /* Output Port Conf. Register */
	OPR = 0;  /* Output Port Register */
	CTR.d = 0;  /* Counter/Timer Preset Value */
	// "reset clears internal registers (SRA, SRB, IMR, ISR, OPR, OPCR) puts OP0-7 in the high state, stops the counter/timer, and puts channels a/b in the inactive state"
	IPCR = 0;

	m_irq_state = false;
	write_irq(CLEAR_LINE);
	write_outport(OPR ^ 0xff);
}

void mc68681_device::device_reset()
{
	duart_base_device::device_reset();

	IVR = 0x0f;  /* Interrupt Vector Register */
	m_read_vector = false;
}

void mcf5206e_uart_device::device_reset()
{
	duart_base_device::device_reset();

	IVR = 0x0f;  /* Interrupt Vector Register */
	UBG = 0x00;	 /* UART Buad Rate Generator Register */
	m_read_vector = false;
}

void xr68c681_device::device_reset()
{
	mc68681_device::device_reset();

	m_XTXA = m_XRXA = m_XTXB = m_XRXB = false;
}

void duart_base_device::device_add_mconfig(machine_config &config)
{
	DUART_CHANNEL(config, CHANA_TAG, 0);
	DUART_CHANNEL(config, CHANB_TAG, 0);
}

void sc28c94_device::device_add_mconfig(machine_config &config)
{
	DUART_CHANNEL(config, CHANA_TAG, 0);
	DUART_CHANNEL(config, CHANB_TAG, 0);
	DUART_CHANNEL(config, CHANC_TAG, 0);
	DUART_CHANNEL(config, CHAND_TAG, 0);
}

void mc68340_duart_device::device_add_mconfig(machine_config &config)
{
	DUART_CHANNEL(config, CHANA_TAG, 0);
	DUART_CHANNEL(config, CHANB_TAG, 0);
}

void mcf5206e_uart_device::device_add_mconfig(machine_config &config)
{
	DUART_CHANNEL(config, CHANA_TAG, 0);
	DUART_CHANNEL(config, CHANB_TAG, 0);
}

void duart_base_device::update_interrupts()
{
	/* update SR state and update interrupt ISR state for the following bits:
	SRn: bits 7-4: handled elsewhere.
	SRn: bit 3 (TxEMTn) (we can assume since we're not actually emulating the delay/timing of sending bits, that as long as TxRDYn is set, TxEMTn is also set since the transmit byte has 'already happened', therefore TxEMTn is always 1 assuming tx is enabled on channel n and the MSR2n mode is 0 or 2; in mode 1 it is explicitly zeroed, and mode 3 is undefined)
	SRn: bit 2 (TxRDYn) (we COULD assume since we're not emulating delay and timing output, that as long as tx is enabled on channel n, TxRDY is 1 for channel n and the MSR2n mode is 0 or 2; in mode 1 it is explicitly zeroed, and mode 3 is undefined; however, tx_ready is already nicely handled for us elsewhere, so we can use that instead for now, though we may need to retool that code as well)
	SRn: bit 1 (FFULLn) (this bit we actually emulate; if the receive fifo for channel n is full, this bit is 1, otherwise it is 0. the receive fifo should be three words long.)
	SRn: bit 0 (RxRDYn) (this bit we also emulate; the bit is always asserted if the receive fifo is not empty)
	ISR: bit 7: Input Port change; this should be handled elsewhere, on the input port handler
	ISR: bit 6: Delta Break B; this should be handled elsewhere, on the data receive handler
	ISR: bit 5: RxRDYB/FFULLB: this is handled here; depending on whether MSR1B bit 6 is 0 or 1, this bit holds the state of SRB bit 0 or bit 1 respectively
	ISR: bit 4: TxRDYB: this is handled here; it mirrors SRB bit 2
	ISR: bit 3: Counter ready; this should be handled by the timer generator
	ISR: bit 2: Delta Break A; this should be handled elsewhere, on the data receive handler
	ISR: bit 1: RxRDYA/FFULLA: this is handled here; depending on whether MSR1A bit 6 is 0 or 1, this bit holds the state of SRA bit 0 or bit 1 respectively
	ISR: bit 0: TxRDYA: this is handled here; it mirrors SRA bit 2
	*/
	if ((ISR & IMR) != 0)
	{
		if (!m_irq_state)
		{
			m_irq_state = true;
			LOG("Interrupt line active (IMR & ISR = %02X)\n", (ISR & IMR));
			write_irq(ASSERT_LINE);
		}
	}
	else
	{
		if (m_irq_state)
		{
			m_irq_state = false;
			LOG("Interrupt line not active (IMR & ISR = %02X)\n", ISR & IMR);
			write_irq(CLEAR_LINE);
		}
	}
	if (OPCR & 0xf0)
	{
		if (BIT(OPCR, 4))
		{
			if (BIT(ISR, 1))
				OPR |= 0x10;
			else
				OPR &= ~0x10;
		}
		if (BIT(OPCR, 5))
		{
			if (BIT(ISR, 5))
				OPR |= 0x20;
			else
				OPR &= ~0x20;
		}
		if (BIT(OPCR, 6))
		{
			if (BIT(ISR, 0))
				OPR |= 0x40;
			else
				OPR &= ~0x40;
		}
		if (BIT(OPCR, 7))
		{
			if (BIT(ISR, 4))
				OPR |= 0x80;
			else
				OPR &= ~0x80;
		}
		write_outport(OPR ^ 0xff);
	}
}

void mc68681_device::update_interrupts()
{
	duart_base_device::update_interrupts();

	if (!irq_pending())
		m_read_vector = false;  // clear IACK too
}

uint8_t mc68681_device::get_irq_vector()
{
	if (!machine().side_effects_disabled())
		m_read_vector = true;

	return IVR;
}

void mcf5206e_uart_device::update_interrupts()
{
	duart_base_device::update_interrupts();

	if (!irq_pending())
		m_read_vector = false;  // clear IACK too
}

uint8_t mcf5206e_uart_device::get_irq_vector()
{
	if (!machine().side_effects_disabled())
		m_read_vector = true;

	return IVR;
}

uint32_t duart_base_device::get_ct_rate()
{
	uint32_t rate = 0;

	if (ACR & 0x40)
	{
		// Timer mode
		switch ((ACR >> 4) & 3)
		{
		case 0: // IP2
		case 1: // IP2 / 16
			//logerror( "68681 (%s): Unhandled timer/counter mode %d\n", duart68681->tag(), (duart68681->ACR >> 4) & 3);
			rate = clock();
			break;
		case 2: // X1/CLK
			rate = clock();
			break;
		case 3: // X1/CLK / 16
			rate = clock() / 16;
			break;
		}
	}
	else
	{
		// Counter mode
		switch ((ACR >> 4) & 3)
		{
		case 0: // IP2
			//logerror( "68681 (%s): Unhandled timer/counter mode %d\n", device->tag(), (duart68681->ACR >> 4) & 3);
			rate = clock();
			break;
		case 1: // TxCA
			rate = m_chanA->get_tx_rate();
			break;
		case 2: // TxCB
			rate = m_chanB->get_tx_rate();
			break;
		case 3: // X1/CLK / 16
			rate = clock() / 16;
			break;
		}
	}

	return rate;
}

uint16_t duart_base_device::get_ct_count()
{
	uint32_t clock = get_ct_rate();
	return duart_timer->remaining().as_ticks(clock);
}

void duart_base_device::start_ct(int count)
{
	uint32_t clock = get_ct_rate();
	duart_timer->adjust(attotime::from_ticks(count, clock), 0);
}

TIMER_CALLBACK_MEMBER(duart_base_device::duart_timer_callback)
{
	if (ACR & 0x40)
	{
		// Timer mode
		half_period ^= 1;

		// timer output to bit 3?
		if ((OPCR & 0xc) == 0x4)
		{
			OPR ^= 0x8;
			write_outport(OPR ^ 0xff);
		}

		// timer driving any serial channels?
		uint8_t csr = m_chanA->get_chan_CSR();

		if ((csr & 0x0f) == 0x0d)   // tx is timer driven
		{
			m_chanA->tx_16x_clock_w(half_period);
		}
		if ((csr & 0xf0) == 0xd0)   // rx is timer driven
		{
			m_chanA->rx_16x_clock_w(half_period);
		}

		csr = m_chanB->get_chan_CSR();
		if ((csr & 0x0f) == 0x0d)   // tx is timer driven
		{
			m_chanB->tx_16x_clock_w(half_period);
		}
		if ((csr & 0xf0) == 0xd0)   // rx is timer driven
		{
			m_chanB->rx_16x_clock_w(half_period);
		}

		if (!half_period)
			set_ISR_bits(INT_COUNTER_READY);

		int count = std::max(CTR.w.l, uint16_t(1));
		start_ct(count);
	}
	else
	{
		// assert OP3 counter ready
		if ((OPCR & 0xc) == 0x4)
			OPR |= 0x8;

		// Counter mode
		set_ISR_bits(INT_COUNTER_READY);
		start_ct(0xffff);
	}

}

uint8_t mc68681_device::read(offs_t offset)
{
	if (offset == 0x0c)
		return IVR;

	uint8_t r = duart_base_device::read(offset);

	if (offset == 0x0d)
	{
		// bit 6 is /IACK (note the active-low)
		if (m_read_vector)
			r &= ~0x40;
		else
			r |= 0x40;
	}

	return r;
}

uint8_t mcf5206e_uart_device::read(offs_t offset)
{
	// The ColdFire has the registers aligned to 32-bits address values, despite being 8-bit registers
	// Also has a slightly different mapping
	uint8_t r = 0xff;

	offset /= 4;
	offset &= 0xf;

	switch (offset)
	{
	case 0x00: /* UMR1/UMR2 */
	case 0x01: /* USR */
	case 0x03: /* URBA Receive Buffer Register */
	case 0x04: /* UIPCR */
	case 0x05: /* UISR */
	case 0x0d: /* UIP */
		duart_base_device::read(offset);
		break;
	
	case 0x06: /* UBG Buad Generator Prescale MSB */
	LOG("%s: Reading mcf5206e (%s) reg %x (%s)\n", this->machine().describe_context(), tag(), offset, mcf5206e_duart_reg_read_names[offset]);
		r = (UBG & 0xFF00) >> 8;
		break;
	case 0x07: /* UBG Buad Generator Prescale LSB */
	LOG("%s: Reading mcf5206e (%s) reg %x (%s)\n", this->machine().describe_context(), tag(), offset, mcf5206e_duart_reg_read_names[offset]);
		r = (UBG & 0x00FF);
		break;

	case 0x0c:	/* UIVR */
	LOG("%s: Reading mcf5206e (%s) reg %x (%s)\n", this->machine().describe_context(), tag(), offset, mcf5206e_duart_reg_read_names[offset]);
		r = IVR;
		break;

	default:
		LOG("Reading unhandled mcf5206e reg %x\n", offset);
		break;
	}
	LOG("returned %02x\n", r);

	return r;
}

uint8_t mc68340_duart_device::read(offs_t offset)
{
	uint8_t r = 0;

	switch (offset)
	{
	case 0x00: /* MR1A - does not share register address with MR2A */
		r = m_chanA->read_MR1();
		break;
	case 0x08: /* MR1B - does not share register address with MR2B */
		r = m_chanB->read_MR1();
		break;
	case 0x10: /* MR2A - does not share register address with MR1A */
		r = m_chanA->read_MR2();
		break;
	case 0x11: /* MR2B - does not share register address with MR1B */
		r = m_chanB->read_MR2();
		break;
	default:
		r = duart_base_device::read(offset);
	}
	return r;
}

uint8_t sc28c94_device::read(offs_t offset)
{
	uint8_t r = 0;
	offset &= 0x1f;

	if (offset < 0x10)
	{
		return duart_base_device::read(offset);
	}

	switch (offset)
	{
	case 0x10: /* MR1A/MR2C */
	case 0x11: /* SRC */
	case 0x13: /* Rx Holding Register C */
		r = m_chanC->read_chan_reg(offset & 3);
		break;

	case 0x18: /* MR1D/MR2D */
	case 0x19: /* SRD */
	case 0x1b: /* RHRD */
		r = m_chanD->read_chan_reg(offset & 3);
		break;
	}

	return r;
}

uint8_t xr68c681_device::read(offs_t offset)
{
	if (offset == 0x02)
	{
		LOG("Reading XR68C681 (%s) reg 0x02 (MISR)\n", tag());
		return ISR & IMR;
	}
	else
		return mc68681_device::read(offset);
}

uint8_t duart_base_device::read(offs_t offset)
{
	uint8_t r = 0xff;

	offset &= 0xf;

	LOG("%s: Reading 68681 (%s) reg %x (%s)\n", this->machine().describe_context(), tag(), offset, duart68681_reg_read_names[offset]);

	switch (offset)
	{
	case 0x00: /* MR1A/MR2A */
	case 0x01: /* SRA */
	case 0x03: /* Rx Holding Register A */
		r = m_chanA->read_chan_reg(offset & 3);
		break;

	case 0x04: /* IPCR */
		r = IPCR;

		// reading this clears all the input change bits
		IPCR &= 0x0f;
		clear_ISR_bits(INT_INPUT_PORT_CHANGE);
		break;

	case 0x05: /* ISR */
		r = ISR;
		break;

	case 0x06: /* CUR */
		r = get_ct_count() >> 8;
		break;

	case 0x07: /* CLR */
		r = get_ct_count() & 0xff;
		break;

	case 0x08: /* MR1B/MR2B */
	case 0x09: /* SRB */
	case 0x0b: /* RHRB */
		r = m_chanB->read_chan_reg(offset & 3);
		break;

	case 0x0a: /* 1X/16X Test */
		r = 0x61;   // the old 68681 returned this and it makes Apollo happy
		break;

	case 0x0d: /* IP */
		if (!read_inport.isunset())
		{
			r = read_inport();  // TODO: go away
		}
		else
		{
			r = IP_last_state;
		}

		r |= 0x80;  // bit 7 is always set
		break;

	case 0x0e: /* Start counter command */
	{
		if (ACR & 0x40)
		{
			// Reset the timer
			half_period = 0;
		}

		int count = std::max(CTR.w.l, uint16_t(1));
		start_ct(count);
		break;
	}

	case 0x0f: /* Stop counter command */

		// Stop the counter only
		if (!(ACR & 0x40))
		{
			duart_timer->enable(false);

			// clear OP3 counter ready
			if ((OPCR & 0xc) == 0x4)
				OPR &= ~0x8;
		}

		clear_ISR_bits(INT_COUNTER_READY);
		break;

	default:
		LOG("Reading unhandled 68681 reg %x\n", offset);
		break;
	}
	LOG("returned %02x\n", r);

	return r;
}

void mc68681_device::write(offs_t offset, uint8_t data)
{
	if (offset == 0x0c)
		IVR = data;
	else
		duart_base_device::write(offset, data);
}

void mcf5206e_uart_device::write(offs_t offset, uint8_t data)
{
	// The ColdFire has the registers aligned to 32-bits address values, despite being 8-bit registers
	// Also has a slightly different mapping

	offset /= 4;
	offset &= 0x0f;
	switch (offset)
	{
	case 0x00: /* UMR */
	case 0x01: /* UCSR */
	case 0x02: /* UCR */
	case 0x03: /* UTB */
	case 0x04: /* ACR */	// <-- This needs changing as ACR on ColdFire only handles interrupt enable for CTS
	case 0x05: /* IMR */
	case 0x0e: /* Set Output Port (RTS) Bit */
	case 0x0f: /* Reset Output Port (RTS) Bit */
		duart_base_device::write(offset, data);
		break;

	case 0x06: /* UBG1 */
	LOG("%s: Writing mcf5206e (%s) reg %x (%s) with %02x\n", this->machine().describe_context(), tag(), offset, mcf5206e_duart_reg_write_names[offset], data);
		UBG = (UBG & 0x00ff) | (data << 8);
		break;
	case 0x07: /* UBG2 */
	LOG("%s: Writing mcf5206e (%s) reg %x (%s) with %02x\n", this->machine().describe_context(), tag(), offset, mcf5206e_duart_reg_write_names[offset], data);
		UBG = (UBG & 0xff00) | data;
		duart_base_device::m_chanA->baud_updated();
		break;

	case 0x0c: /* UIVR */
	LOG("%s: Writing mcf5206e (%s) reg %x (%s) with %02x\n", this->machine().describe_context(), tag(), offset, mcf5206e_duart_reg_write_names[offset], data);
		IVR = data;
		break;

	default: break;
	}
}

void mc68340_duart_device::write(offs_t offset, uint8_t data)
{
	//printf("Duart write %02x -> %02x\n", data, offset);

	switch(offset)
	{
	case 0x00: /* MR1A - does not share register address with MR2A */
		m_chanA->write_MR1(data);
		break;
	case 0x08: /* MR1B - does not share register address with MR2B */
		m_chanB->write_MR1(data);
		break;
	case 0x10: /* MR2A - does not share register address with MR1A */
		m_chanA->write_MR2(data);
		break;
	case 0x11: /* MR2B - does not share register address with MR1B */
		m_chanB->write_MR2(data);
		break;
	default:
		duart_base_device::write(offset, data);
	}
}

void sc28c94_device::write(offs_t offset, uint8_t data)
{
	offset &= 0x1f;

	if (offset < 0x10)
	{
		duart_base_device::write(offset, data);
	}

	switch (offset)
	{
	case 0x10: /* MRC */
	case 0x11: /* CSRC */
	case 0x12: /* CRC */
	case 0x13: /* THRC */
		m_chanC->write_chan_reg(offset&3, data);
		break;

	case 0x18: /* MRC */
	case 0x19: /* CSRC */
	case 0x1a: /* CRC */
	case 0x1b: /* THRC */
		m_chanD->write_chan_reg(offset&3, data);
		break;
	}
}

void xr68c681_device::write(offs_t offset, uint8_t data)
{
	if (offset == 0x02) /* CRA */
		switch (data >> 4)
		{
		case 0x08: /* set RX extend bit */
			m_XRXA = true;
			m_chanA->baud_updated();
			data &= 0x0f; /* disable command before we send it off to 68681 */
			break;

		case 0x09: /* clear RX extend bit */
			m_XRXA = false;
			m_chanA->baud_updated();
			data &= 0x0f;
			break;

		case 0x0a: /* set TX extend bit */
			m_XTXA = true;
			m_chanA->baud_updated();
			data &= 0x0f;
			break;

		case 0x0b: /* clear TX extend bit */
			m_XTXA = false;
			m_chanA->baud_updated();
			data &= 0x0f;
			break;

		case 0x0c: /* enter low power mode TODO: unimplemented */
		case 0x0d: /* leave low power mode */
		case 0x0e: /* reserved */
		case 0x0f: /* reserved */
			data &= 0x0f;
			break;
		}

	else if (offset == 0x0a) /* CRB */
		switch (data >> 4)
		{
		case 0x08: /* set RX extend bit */
			m_XRXB = true;
			m_chanB->baud_updated();
			data &= 0x0f;
			break;

		case 0x09: /* clear RX extend bit */
			m_XRXB = false;
			m_chanB->baud_updated();
			data &= 0x0f;
			break;

		case 0x0a: /* set TX extend bit */
			m_XTXB = true;
			m_chanB->baud_updated();
			data &= 0x0f;
			break;

		case 0x0b: /* clear TX extend bit */
			m_XTXB = false;
			m_chanB->baud_updated();
			data &= 0x0f;
			break;

		case 0x0c: /* enter low power mode TODO: unimplemented */
		case 0x0d: /* leave low power mode */
		case 0x0e: /* reserved */
		case 0x0f: /* reserved */
			data &= 0x0f;
			break;
		}

	mc68681_device::write(offset, data); /* pass on 68681 command */
}

void duart_base_device::write(offs_t offset, uint8_t data)
{
	offset &= 0x0f;
	LOG("%s: Writing 68681 (%s) reg %x (%s) with %02x\n", this->machine().describe_context(), tag(), offset, duart68681_reg_write_names[offset], data);
	switch (offset)
	{
	case 0x00: /* MRA */
	case 0x01: /* CSRA */
	case 0x02: /* CRA */
	case 0x03: /* THRA */
		m_chanA->write_chan_reg(offset&3, data);
		break;

	case 0x04: /* ACR */
	{
		uint8_t old_acr = ACR;
		ACR = data;

		//       bits 6-4: Counter/Timer Mode And Clock Source Select
		//       bits 3-0: IP3-0 Change-Of-State Interrupt Enable
		if ((old_acr ^ data) & 0x40)
		{
			if (data & 0x40)
			{
				// Entering timer mode
				uint16_t count = std::max(CTR.w.l, uint16_t(1));
				half_period = 0;

				start_ct(count);
			}
			else
			{
				// Leaving timer mode (TODO: is this correct?)
				duart_timer->adjust(attotime::never);
			}
		}

		// check for pending input port delta interrupts
		if ((((IPCR>>4) & data) & 0x0f) != 0)
			set_ISR_bits(INT_INPUT_PORT_CHANGE);

		m_chanA->baud_updated();
		m_chanB->baud_updated();
		m_chanA->update_interrupts();
		m_chanB->update_interrupts();
		break;
	}
	case 0x05: /* IMR */
		IMR = data;
		update_interrupts();
		break;

	case 0x06: /* CTUR */
		CTR.b.h = data;
		break;

	case 0x07: /* CTLR */
		CTR.b.l = data;
		break;

	case 0x08: /* MRB */
	case 0x09: /* CSRB */
	case 0x0a: /* CRB */
	case 0x0b: /* THRB */
		m_chanB->write_chan_reg(offset&3, data);
		break;

	case 0x0d: /* OPCR */
		if (((data & 0xf) != 0x00) && ((data & 0xc) != 0x4))
			logerror("68681 (%s): Unhandled OPCR value: %02x\n", tag(), data);
		OPCR = data;
		break;

	case 0x0e: /* Set Output Port Bits */
		OPR |= data;
		write_outport(OPR ^ 0xff);
		break;

	case 0x0f: /* Reset Output Port Bits */
		OPR &= ~data;
		write_outport(OPR ^ 0xff);
		break;
	}
}

void duart_base_device::ip0_w(int state)
{
	uint8_t newIP = (IP_last_state & ~0x01) | ((state == ASSERT_LINE) ? 1 : 0);

	if (newIP != IP_last_state)
	{
		IPCR &= ~0x0f;
		IPCR |= (newIP & 0x0f);
		IPCR |= 0x10;

		if (ACR & 1)
			set_ISR_bits(INT_INPUT_PORT_CHANGE);
	}

	IP_last_state = newIP;
}

void duart_base_device::ip1_w(int state)
{
	uint8_t newIP = (IP_last_state & ~0x02) | ((state == ASSERT_LINE) ? 2 : 0);

	if (newIP != IP_last_state)
	{
		IPCR &= ~0x0f;
		IPCR |= (newIP & 0x0f);
		IPCR |= 0x20;

		if (ACR & 2)
			set_ISR_bits(INT_INPUT_PORT_CHANGE);
	}

	IP_last_state = newIP;
}

void duart_base_device::ip2_w(int state)
{
	uint8_t newIP = (IP_last_state & ~0x04) | ((state == ASSERT_LINE) ? 4 : 0);

	if (newIP != IP_last_state)
	{
		IPCR &= ~0x0f;
		IPCR |= (newIP & 0x0f);
		IPCR |= 0x40;

		if (ACR & 4)
			set_ISR_bits(INT_INPUT_PORT_CHANGE);
	}

	IP_last_state = newIP;
}

void duart_base_device::ip3_w(int state)
{
	uint8_t newIP = (IP_last_state & ~0x08) | ((state == ASSERT_LINE) ? 8 : 0);

	if (newIP != IP_last_state)
	{
		IPCR &= ~0x0f;
		IPCR |= (newIP & 0x0f);
		IPCR |= 0x80;

		if (ACR & 8)
			set_ISR_bits(INT_INPUT_PORT_CHANGE);
	}

	IP_last_state = newIP;
}

void duart_base_device::ip4_w(int state)
{
	uint8_t newIP = (IP_last_state & ~0x10) | ((state == ASSERT_LINE) ? 0x10 : 0);
// TODO: special mode for ip4 (Ch. A Rx clock)
	IP_last_state = newIP;
}

void duart_base_device::ip5_w(int state)
{
	uint8_t newIP = (IP_last_state & ~0x20) | ((state == ASSERT_LINE) ? 0x20 : 0);
// TODO: special mode for ip5 (Ch. B Tx clock)
	IP_last_state = newIP;
}

void duart_base_device::ip6_w(int state)
{
	uint8_t newIP = (IP_last_state & ~0x40) | ((state == ASSERT_LINE) ? 0x40 : 0);
// TODO: special mode for ip6 (Ch. B Rx clock)
	IP_last_state = newIP;
}

duart_channel *duart_base_device::get_channel(int chan)
{
	if (chan == 0)
	{
		return m_chanA;
	}

	return m_chanB;
}

int duart_base_device::calc_baud(int ch, bool rx, uint8_t data)
{
	int baud_rate;

	if (BIT(ACR, 7) == 0)
	{
		baud_rate = baud_rate_ACR_0[data & 0x0f];

		if (ch == 0)
		{
			if ((data & 0xf) == 0xe)
			{
				baud_rate = ip3clk/16;
			}
			else if ((data & 0xf) == 0xf)
			{
				baud_rate = ip3clk;
			}
		}
		else if (ch == 1)
		{
			if ((data & 0xf) == 0xe)
			{
				baud_rate = ip5clk/16;
			}
			else if ((data & 0xf) == 0xf)
			{
				baud_rate = ip5clk;
			}
		}
	}
	else
	{
		baud_rate = baud_rate_ACR_1[data & 0x0f];
	}

	if ((baud_rate == 0) && ((data & 0xf) != 0xd))
	{
		LOG("Unsupported transmitter clock: channel %d, clock select = %02x\n", ch, data);
	}

	//printf("%s ch %d setting baud to %d\n", tag(), ch, baud_rate);
	return baud_rate;
}

int mc68340_duart_device::calc_baud(int ch, bool rx, uint8_t data)
{
	int baud_rate;

	if (BIT(ACR, 7) == 0)
	{
		baud_rate = baud_rate_ACR_0_340[data & 0x0f];

		if (ch == 0)
		{
			if ((data & 0xf) == 0xe)
			{
				baud_rate = ip3clk/16;
			}
			else if ((data & 0xf) == 0xf)
			{
				baud_rate = ip3clk;
			}
		}
		else if (ch == 1)
		{
			if ((data & 0xf) == 0xe)
			{
				baud_rate = ip5clk/16;
			}
			else if ((data & 0xf) == 0xf)
			{
				baud_rate = ip5clk;
			}
		}
	}
	else
	{
		baud_rate = baud_rate_ACR_1_340[data & 0x0f];

		if (ch == 0)
		{
			if ((data & 0xf) == 0xe)
			{
				baud_rate = ip3clk/16;
			}
			else if ((data & 0xf) == 0xf)
			{
				baud_rate = ip3clk;
			}
		}
		else if (ch == 1)
		{
			if ((data & 0xf) == 0xe)
			{
				baud_rate = ip5clk/16;
			}
			else if ((data & 0xf) == 0xf)
			{
				baud_rate = ip5clk;
			}
		}
	}

	if ((baud_rate == 0) && ((data & 0xf) != 0xd))
	{
		LOG("Unsupported transmitter clock: channel %d, clock select = %02x\n", ch, data);
	}

	//printf("%s ch %d setting baud to %d\n", tag(), ch, baud_rate);
	return baud_rate;
}

int xr68c681_device::calc_baud(int ch, bool rx, uint8_t data)
{
	int baud_rate;


	baud_rate = baud_rate_ACR_0[data & 0x0f];

	if (ch == 0)
	{
		if ((data & 0x0f) == 0x0e)
			baud_rate = ip3clk/16;
		else if ((data & 0x0f) == 0x0f)
			baud_rate = ip3clk;
		else if ((rx && m_XRXA) || (!rx && m_XTXA)) /* X = 1 */
			baud_rate = BIT(ACR, 7) == 0 ? baud_rate_ACR_0_X_1[data & 0x0f] : baud_rate_ACR_1_X_1[data & 0x0f];
		else /* X = 0 */
			baud_rate = BIT(ACR, 7) == 0 ? baud_rate_ACR_0[data & 0x0f] : baud_rate_ACR_1[data & 0x0f];
	}
	else if (ch == 1)
	{
		if ((data & 0x0f) == 0x0e)
			baud_rate = ip5clk/16;
		else if ((data & 0x0f) == 0x0f)
			baud_rate = ip5clk;
		else if ((rx && m_XRXB) || (!rx && m_XTXB)) /* X = 1 */
			baud_rate = BIT(ACR, 7) == 0 ? baud_rate_ACR_0_X_1[data & 0x0f] : baud_rate_ACR_1_X_1[data & 0x0f];
		else /* X = 0 */
			baud_rate = BIT(ACR, 7) == 0 ? baud_rate_ACR_0[data & 0x0f] : baud_rate_ACR_1[data & 0x0f];
	}

	if ((baud_rate == 0) && ((data & 0xf) != 0xd))
	{
		LOG("Unsupported transmitter clock: channel %d, clock select = %02x\n", ch, data);
	}

	//printf("%s ch %d setting baud to %d\n", tag(), ch, baud_rate);
	return baud_rate;
}

void duart_base_device::clear_ISR_bits(int mask)
{
	if (ISR & mask)
	{
		ISR &= ~mask;
		update_interrupts();
	}
}

void duart_base_device::set_ISR_bits(int mask)
{
	if (!(ISR & mask))
	{
		ISR |= mask;
		update_interrupts();
	}
}

// DUART channel class stuff

duart_channel::duart_channel(const machine_config &mconfig, const char *tag, device_t *owner, uint32_t clock)
	: device_t(mconfig, DUART_CHANNEL, tag, owner, clock)
	, device_serial_interface(mconfig, *this)
	, MR1(0)
	, MR2(0)
	, SR(0)
	, rx_enabled(0)
	, rx_fifo_num(0)
	, m_tx_data_in_buffer(false)
	, m_tx_break(false)
	, m_bits_transmitted(255)
{
	std::fill_n(&rx_fifo[0], MC68681_RX_FIFO_SIZE + 1, 0);
}

void duart_channel::device_start()
{
	m_uart = downcast<duart_base_device *>(owner());
	m_ch = m_uart->get_ch(this);    // get our channel number

	save_item(NAME(CR));
	save_item(NAME(CSR));
	save_item(NAME(MR1));
	save_item(NAME(MR2));
	save_item(NAME(MR_ptr));
	save_item(NAME(SR));
	save_item(NAME(rx_baud_rate));
	save_item(NAME(tx_baud_rate));
	save_item(NAME(rx_enabled));
	save_item(NAME(rx_fifo));
	save_item(NAME(rx_fifo_read_ptr));
	save_item(NAME(rx_fifo_write_ptr));
	save_item(NAME(rx_fifo_num));
	save_item(NAME(m_tx_data));
	save_item(NAME(m_tx_data_in_buffer));
	save_item(NAME(m_tx_break));
	save_item(NAME(m_bits_transmitted));
}

void duart_channel::device_reset()
{
	write_CR(0x10); // reset MR
	write_CR(0x20); // reset Rx
	write_CR(0x30); // reset Tx
	write_CR(0x40); // reset errors

	set_data_frame(1, 8, PARITY_NONE, STOP_BITS_1);

	tx_baud_rate = rx_baud_rate = 0;
	CSR = 0;
	m_tx_break = false;
}

// serial device virtual overrides
void duart_channel::rcv_complete()
{
	receive_register_extract();

	//printf("%s ch %d rcv complete\n", tag(), m_ch);

	if (rx_enabled)
	{
		uint8_t errors = 0;
		if (is_receive_framing_error())
			errors |= STATUS_FRAMING_ERROR;
		if (is_receive_parity_error())
			errors |= STATUS_PARITY_ERROR;
		rx_fifo_push(get_received_char(), errors);
	}
}

void duart_channel::rx_fifo_push(uint8_t data, uint8_t errors)
{
	if (rx_fifo_num == (MC68681_RX_FIFO_SIZE + 1))
	{
		logerror("68681: FIFO overflow\n");
		SR |= STATUS_OVERRUN_ERROR;
		// In case of overrun the FIFO tail entry is overwritten
		// Back rx_fifo_write_ptr up by one position
		if (rx_fifo_write_ptr)
			rx_fifo_write_ptr--;
		else
			rx_fifo_write_ptr = MC68681_RX_FIFO_SIZE;
	}

	rx_fifo[rx_fifo_write_ptr++] = data | (errors << 8);
	if (rx_fifo_write_ptr > MC68681_RX_FIFO_SIZE)
		rx_fifo_write_ptr = 0;

	if (rx_fifo_num <= MC68681_RX_FIFO_SIZE)
	{
		rx_fifo_num++;
	}

	if (rx_fifo_num == 1)
	{
		SR |= STATUS_RECEIVER_READY;
		if (!(MR1 & MODE_BLOCK_ERROR))
			SR &= ~(STATUS_RECEIVED_BREAK | STATUS_FRAMING_ERROR | STATUS_PARITY_ERROR);
		SR |= errors;
	}
	if (rx_fifo_num == MC68681_RX_FIFO_SIZE)
		SR |= STATUS_FIFO_FULL;
	update_interrupts();
}

void duart_channel::tra_complete()
{
	if (!(SR & STATUS_TRANSMITTER_READY))
	{
		transmit_register_setup(m_tx_data);
		m_bits_transmitted = 0;
		m_tx_data_in_buffer = false;
	}
	else
	{
		SR |= STATUS_TRANSMITTER_EMPTY;
		update_interrupts();
	}
}

void duart_channel::tra_callback()
{
	// don't actually send in loopback mode
	if ((MR2 & 0xc0) != 0x80)
	{
		int bit = transmit_register_get_data_bit();
		//printf("%s ch %d transmit %d\n", tag(), m_ch, bit);
		if (m_ch == 0)
		{
			m_uart->write_a_tx(bit);
		}
		else if (m_ch == 1)
		{
			m_uart->write_b_tx(bit);
		}
		else if (m_ch == 2)
		{
			m_uart->write_c_tx(bit);
		}
		else if (m_ch == 3)
		{
			m_uart->write_d_tx(bit);
		}
	}
	else
	{
		// loop back transmitted bit
		rx_w(transmit_register_get_data_bit());
	}

	// TxRDY is not set until the end of start bit time
	if (++m_bits_transmitted > 1 && !m_tx_data_in_buffer)
	{
		SR |= STATUS_TRANSMITTER_READY;
		update_interrupts();
	}
}

void duart_channel::update_interrupts()
{
	// Handle the TxEMT and TxRDY bits based on mode
	switch (MR2 & 0xc0) // what mode are we in?
	{
	case 0x00: // normal mode
		break;
	case 0x40: // automatic echo mode
		SR &= ~STATUS_TRANSMITTER_READY;
		break;
	case 0x80: // local loopback mode
		break;
	case 0xc0: // remote loopback mode
		SR &= ~STATUS_TRANSMITTER_READY;
		break;
	}

	// now handle the ISR bits
	if (SR & STATUS_TRANSMITTER_READY)
	{
		if (m_ch == 0)
			m_uart->set_ISR_bits(INT_TXRDYA);
		else
			m_uart->set_ISR_bits(INT_TXRDYB);
	}
	else
	{
		if (m_ch == 0)
			m_uart->clear_ISR_bits(INT_TXRDYA);
		else
			m_uart->clear_ISR_bits(INT_TXRDYB);
	}
	//logerror("DEBUG: 68681 int check: before receiver test, SR%c is %02X, ISR is %02X\n", (ch+0x41), duart68681->channel[ch].SR, duart68681->ISR);
	if (MR1 & MODE_RX_INT_SELECT_BIT)
	{
		if (SR & STATUS_FIFO_FULL)
		{
			m_uart->set_ISR_bits((m_ch == 0) ? INT_RXRDY_FFULLA : INT_RXRDY_FFULLB);
		}
		else
		{
			m_uart->clear_ISR_bits((m_ch == 0) ? INT_RXRDY_FFULLA : INT_RXRDY_FFULLB);
		}
	}
	else
	{
		if (SR & STATUS_RECEIVER_READY)
		{
			m_uart->set_ISR_bits((m_ch == 0) ? INT_RXRDY_FFULLA : INT_RXRDY_FFULLB);
		}
		else
		{
			m_uart->clear_ISR_bits((m_ch == 0) ? INT_RXRDY_FFULLA : INT_RXRDY_FFULLB);
		}
	}

	//logerror("DEBUG: 68681 int check: after receiver test, SR%c is %02X, ISR is %02X\n", (ch+0x41), duart68681->channel[ch].SR, duart68681->ISR);
}

uint8_t duart_channel::read_rx_fifo()
{
	uint8_t rv;

	//printf("read_rx_fifo: rx_fifo_num %d\n", rx_fifo_num);

	if (rx_fifo_num == 0)
	{
		LOG("68681 channel: rx fifo underflow\n");
		update_interrupts();
		return 0;
	}

	rv = rx_fifo[rx_fifo_read_ptr++];
	if (rx_fifo_read_ptr > MC68681_RX_FIFO_SIZE)
	{
		rx_fifo_read_ptr = 0;
	}

	rx_fifo_num--;
	if (rx_fifo_num == (MC68681_RX_FIFO_SIZE - 1))
	{
		SR &= ~STATUS_FIFO_FULL;
	}

	if (!(MR1 & MODE_BLOCK_ERROR))
		SR &= ~(STATUS_RECEIVED_BREAK | STATUS_FRAMING_ERROR | STATUS_PARITY_ERROR);
	if (rx_fifo_num == 0)
		SR &= ~STATUS_RECEIVER_READY;
	else
		SR |= rx_fifo[rx_fifo_read_ptr] >> 8;
	update_interrupts();

	//printf("Rx read %02x\n", rv);

	return rv;
}

uint8_t duart_channel::read_chan_reg(int reg)
{
	uint8_t rv = 0xff;

	switch (reg)
	{
	case 0: // MR1/MR2
		if (MR_ptr == 0)
		{
			rv = MR1;
			MR_ptr = 1;
		}
		else
		{
			rv = MR2;
		}
		break;

	case 1: // SRA
		rv = SR;
		break;

	case 2: // CSRA: reading this is prohibited
		break;

	case 3: // Rx holding register A
		rv = read_rx_fifo();
		break;
	}

	return rv;
}

void duart_channel::write_chan_reg(int reg, uint8_t data)
{
	switch (reg)
	{
	case 0x00: /* MRA */
		write_MR(data);
		break;

	case 0x01: /* CSR */
		CSR = data;
		tx_baud_rate = m_uart->calc_baud(m_ch, false, data & 0xf);
		rx_baud_rate = m_uart->calc_baud(m_ch, true, (data>>4) & 0xf);
		//printf("%s ch %d CSR %02x Tx baud %d Rx baud %d\n", tag(), m_ch, data, tx_baud_rate, rx_baud_rate);
		set_rcv_rate(rx_baud_rate);
		set_tra_rate(tx_baud_rate);
		break;

	case 0x02: /* CR */
		write_CR(data);
		break;

	case 0x03: /* THR */
		write_TX(data);
		break;
	}
}

void duart_channel::write_MR(uint8_t data)
{
	if (MR_ptr == 0)
	{
		MR1 = data;
		MR_ptr = 1;
	}
	else
	{
		MR2 = data;
	}
	recalc_framing();
	update_interrupts();
}

void duart_channel::recalc_framing()
{
	parity_t parity = PARITY_NONE;
	switch ((MR1 >> 3) & 3)
	{
	case 0: // with parity
		if (MR1 & 4)
			parity = PARITY_ODD;
		else
			parity = PARITY_EVEN;
		break;

	case 1: // force parity
		if (MR1 & 4)
			parity = PARITY_MARK;
		else
			parity = PARITY_SPACE;
		break;

	case 2: // no parity
		parity = PARITY_NONE;
		break;

	case 3: // multidrop mode
		// fatalerror("68681: multidrop parity not supported\n");
		// Apollo DEX CPU will test this; omit to abort the emulation
		logerror("68681: multidrop parity not supported\n");
		break;
	}

	stop_bits_t stopbits = STOP_BITS_0;
	switch ((MR2 >> 2) & 3)
	{
	case 0:
	case 1:
		stopbits = STOP_BITS_1;
		break;

	case 2: // "1.5 async, 2 sync"
		stopbits = STOP_BITS_1_5;
		break;

	case 3:
		stopbits = STOP_BITS_2;
		break;
	}

	//printf("%s ch %d MR1 %02x MR2 %02x => %d bits / char, %d stop bits, parity %d\n", tag(), m_ch, MR1, MR2, (MR1 & 3)+5, stopbits, parity);

	set_data_frame(1, (MR1 & 3) + 5, parity, stopbits);
}

void duart_channel::write_CR(uint8_t data)
{
	CR = data;

	switch ((data >> 4) & 0x07)
	{
	case 0: /* No command */
		break;
	case 1: /* Reset MR pointer. Causes the channel MR pointer to point to MR1 */
		MR_ptr = 0;
		break;
	case 2: /* Reset channel receiver (disable receiver and flush fifo) */
		rx_enabled = 0;
		SR &= ~STATUS_RECEIVER_READY;
		SR &= ~(STATUS_RECEIVED_BREAK | STATUS_FRAMING_ERROR | STATUS_PARITY_ERROR);
		SR &= ~STATUS_OVERRUN_ERROR; // is this correct?
		rx_fifo_read_ptr = 0;
		rx_fifo_write_ptr = 0;
		rx_fifo_num = 0;
		receive_register_reset();
		break;
	case 3: /* Reset channel transmitter */
		SR &= ~(STATUS_TRANSMITTER_READY | STATUS_TRANSMITTER_EMPTY);
		if (m_ch == 0)
		{
			m_uart->write_a_tx(1);
			m_uart->clear_ISR_bits(INT_TXRDYA);
		}
		else
		{
			m_uart->write_b_tx(1);
			m_uart->clear_ISR_bits(INT_TXRDYB);
		}
		transmit_register_reset();
		m_bits_transmitted = 255;
		m_tx_data_in_buffer = false;
		break;
	case 4: /* Reset Error Status */
		SR &= ~(STATUS_RECEIVED_BREAK | STATUS_FRAMING_ERROR | STATUS_PARITY_ERROR | STATUS_OVERRUN_ERROR);
		break;
	case 5: /* Reset Channel break change interrupt */
		if (m_ch == 0)
			m_uart->clear_ISR_bits(INT_DELTA_BREAK_A);
		else
			m_uart->clear_ISR_bits(INT_DELTA_BREAK_B);
		break;
	case 6: /* Start Tx break */
		if (!m_tx_break)
		{
			m_tx_break = true;
			if ((MR2 & 0xc0) == 0x80)
			{
				// Local loopback mode: set delta break in ISR, simulate break rx
				if (m_ch == 0)
					m_uart->set_ISR_bits(INT_DELTA_BREAK_A);
				else
					m_uart->set_ISR_bits(INT_DELTA_BREAK_B);
				rx_fifo_push(0 , STATUS_RECEIVED_BREAK);
			}
			// TODO: Actually send break signal
		}
		break;
	case 7: /* Stop tx break */
		if (m_tx_break)
		{
			m_tx_break = false;
			if ((MR2 & 0xc0) == 0x80)
			{
				// Local loopback mode: set delta break in ISR
				if (m_ch == 0)
					m_uart->set_ISR_bits(INT_DELTA_BREAK_A);
				else
					m_uart->set_ISR_bits(INT_DELTA_BREAK_B);
			}
		}
		break;
	default:
		LOG("68681: Unhandled command (%x) in CR%d\n", (data >> 4) & 0x07, m_ch);
		break;
	}

	if (BIT(data, 0))
	{
		rx_enabled = 1;
	}
	if (BIT(data, 1))
	{
		rx_enabled = 0;
		SR &= ~STATUS_RECEIVER_READY;
	}

	if (!(SR & STATUS_TRANSMITTER_READY) && BIT(data, 2))
	{
		SR |= STATUS_TRANSMITTER_READY | STATUS_TRANSMITTER_EMPTY;
		m_tx_data_in_buffer = false;
		if (m_ch == 0)
			m_uart->set_ISR_bits(INT_TXRDYA);
		else
			m_uart->set_ISR_bits(INT_TXRDYB);
	}
	if (BIT(data, 3))
	{
		SR &= ~(STATUS_TRANSMITTER_READY | STATUS_TRANSMITTER_EMPTY);
		m_tx_data_in_buffer = false;
		if (m_ch == 0)
			m_uart->clear_ISR_bits(INT_TXRDYA);
		else
			m_uart->clear_ISR_bits(INT_TXRDYB);
	}

	update_interrupts();
}

void duart_channel::write_TX(uint8_t data)
{
	if (!(SR & STATUS_TRANSMITTER_READY))
	{
		logerror("write_tx transmitter not ready (data 0x%02x discarded)\n", data);
		return;
	}

	SR &= ~(STATUS_TRANSMITTER_READY | STATUS_TRANSMITTER_EMPTY);
	if (!is_transmit_register_empty())
	{
		m_tx_data = data;
		m_tx_data_in_buffer = true;
	}
	else
	{
		transmit_register_setup(data);
		m_bits_transmitted = 0;
	}

	update_interrupts();
}

void duart_channel::baud_updated()
{
	write_chan_reg(1, CSR);
}

uint8_t duart_channel::get_chan_CSR()
{
	return CSR;
}

void duart_channel::tx_16x_clock_w(bool state)
{
	if (state)
	{
		m_tx_prescaler--;
		if (m_tx_prescaler == 8)
		{
			tx_clock_w(true);
		}
		else if (m_tx_prescaler == 0)
		{
			m_tx_prescaler = 16;
			tx_clock_w(false);
		}
	}
}

void duart_channel::rx_16x_clock_w(bool state)
{
	if (!is_receive_register_synchronized())
	{
		// Skip over the start bit once synchonization is achieved
		m_rx_prescaler = 32;
		rx_clock_w(true);
	}
	else if (state)
	{
		m_rx_prescaler--;
		if (m_rx_prescaler == 8)
		{
			rx_clock_w(false);
		}
		else if (m_rx_prescaler == 0)
		{
			m_rx_prescaler = 16;
			rx_clock_w(true);
		}
	}
}<|MERGE_RESOLUTION|>--- conflicted
+++ resolved
@@ -40,7 +40,6 @@
 
     The low power standby mode is entered and left by a command written to CRA
     or CRB registers. Writing the commands to either register affects the whole
-<<<<<<< HEAD
     DUART, not just one channel. Resetting the DUART also leaves low power
     mode.
 
@@ -48,9 +47,7 @@
 	MC68681s with only the A port visible and no counter/timer. The ACR on the 
 	coldfire uarts shoud be updated to reflect this. Additionally, the 
 	Buad Rate Generator prescaler reg should be used to set the buad.
-=======
     DUART, not just one channel. Resetting the DUART also leaves low power mode.
->>>>>>> d74df7ff
 */
 
 #include "emu.h"
