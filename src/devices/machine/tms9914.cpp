// license:BSD-3-Clause
// copyright-holders:F. Ulivi
/*********************************************************************

    tms9914.cpp

    Texas Instruments TMS9914(A) GPIB Controller

    TODO:
    - A few interface commands
    - A few auxiliary commands

    Main reference for this IC:
    TI, jun 89, TMS9914A GPIB Controller - Data Manual

**********************************************************************/

#include "emu.h"
#include "tms9914.h"

// Debugging
#define LOG_NOISY_MASK  (LOG_GENERAL << 1)
#define LOG_NOISY(...)  LOGMASKED(LOG_NOISY_MASK, __VA_ARGS__)
#define LOG_REG_MASK    (LOG_NOISY_MASK << 1)
#define LOG_REG(...)    LOGMASKED(LOG_REG_MASK, __VA_ARGS__)
#define LOG_INT_MASK    (LOG_REG_MASK << 1)
#define LOG_INT(...)    LOGMASKED(LOG_INT_MASK, __VA_ARGS__)
//#define VERBOSE (LOG_GENERAL)
#include "logmacro.h"

// Bit manipulation
namespace {
	template<typename T> constexpr T BIT_MASK(unsigned n)
	{
		return (T)1U << n;
	}

	template<typename T> void BIT_CLR(T& w , unsigned n)
	{
		w &= ~BIT_MASK<T>(n);
	}

	template<typename T> void BIT_SET(T& w , unsigned n)
	{
		w |= BIT_MASK<T>(n);
	}
}

// Registers
enum {
	REG_R_INT_STAT0 = 0,    // R 0: Interrupt status 0
	REG_R_INT_STAT1 = 1,    // R 1: Interrupt status 1
	REG_R_ADDR_STAT = 2,    // R 2: Address status
	REG_R_BUS_STAT = 3,     // R 3: Bus status
	REG_R_CMD_PT = 6,       // R 6: Command pass-through
	REG_R_DI = 7,           // R 7: Data input
	REG_W_INT_MASK0 = 0,    // W 0: Interrupt mask 0
	REG_W_INT_MASK1 = 1,    // W 1: Interrupt mask 1
	REG_W_AUX_CMD = 3,      // W 3: Auxiliary command
	REG_W_ADDRESS = 4,      // W 4: Address
	REG_W_SERIAL_P = 5,     // W 5: Serial poll
	REG_W_PARALLEL_P = 6,   // W 6: Parallel poll
	REG_W_DO = 7            // W 7: Data output
};

// Interrupt status/mask 0
constexpr unsigned REG_INT0_MAC_BIT = 0;    // My Address status Changed
constexpr unsigned REG_INT0_RLC_BIT = 1;    // Remote/Local status Changed
constexpr unsigned REG_INT0_SPAS_BIT = 2;   // Polled by serial poll
constexpr unsigned REG_INT0_END_BIT = 3;    // EOI received
constexpr unsigned REG_INT0_BO_BIT = 4;     // Byte Out interrupt
constexpr unsigned REG_INT0_BI_BIT = 5;     // Byte In interrupt
constexpr unsigned REG_INT0_INT1_BIT = 6;   // Interrupt(s) pending from INT1 register
constexpr unsigned REG_INT0_INT0_BIT = 7;   // Interrupt(s) pending from INT0 register
constexpr uint8_t  REG_INT0_INT_MASK = 0x3f;    // Mask of actual interrupt bits

// Interrupt status/mask 1
constexpr unsigned REG_INT1_IFC_BIT = 0;    // IFC received
<<<<<<< HEAD
constexpr unsigned REG_INT1_SRQ_BIT = 1;     // My address received
constexpr unsigned REG_INT1_MA_BIT = 2;    // SRQ asserted
=======
constexpr unsigned REG_INT1_SRQ_BIT = 1;    // SRQ asserted
constexpr unsigned REG_INT1_MA_BIT = 2;     // My address received
>>>>>>> 5b2b482a
constexpr unsigned REG_INT1_DCAS_BIT = 3;   // DCAS state active
constexpr unsigned REG_INT1_APT_BIT = 4;    // Address Pass-Through
constexpr unsigned REG_INT1_UNC_BIT = 5;    // Unrecognized command
constexpr unsigned REG_INT1_ERR_BIT = 6;    // Source handshake error
constexpr unsigned REG_INT1_GET_BIT = 7;    // Group Execute Trigger

// Address status register
constexpr unsigned REG_AS_ULPA_BIT = 0;     // LSB of last recognized address
constexpr unsigned REG_AS_TADS_BIT = 1;     // Addressed to talk
constexpr unsigned REG_AS_LADS_BIT = 2;     // Addressed to listen
constexpr unsigned REG_AS_TPAS_BIT = 3;     // TPAS state active
constexpr unsigned REG_AS_LPAS_BIT = 4;     // LPAS state active
constexpr unsigned REG_AS_ATN_BIT = 5;      // ATN asserted
constexpr unsigned REG_AS_LLO_BIT = 6;      // Local lockout enabled
constexpr unsigned REG_AS_REM_BIT = 7;      // Remote state enabled

// Bus status register
constexpr unsigned REG_BS_REN_BIT = 0;
constexpr unsigned REG_BS_IFC_BIT = 1;
constexpr unsigned REG_BS_SRQ_BIT = 2;
constexpr unsigned REG_BS_EOI_BIT = 3;
constexpr unsigned REG_BS_NRFD_BIT = 4;
constexpr unsigned REG_BS_NDAC_BIT = 5;
constexpr unsigned REG_BS_DAV_BIT = 6;
constexpr unsigned REG_BS_ATN_BIT = 7;

// Auxiliary command register
constexpr uint8_t  REG_AUXCMD_CMD_MASK = 0x1f;  // Mask of auxiliary command
constexpr unsigned REG_AUXCMD_CS_BIT = 7;       // Clear/set bit

// Auxiliary commands
enum {
	AUXCMD_SWRST = 0x00,
	AUXCMD_DACR = 0x01,
	AUXCMD_RHDF = 0x02,
	AUXCMD_HDFA = 0x03,
	AUXCMD_HDFE = 0x04,
	AUXCMD_NBAF = 0x05,
	AUXCMD_FGET = 0x06,
	AUXCMD_RTL = 0x07,
	AUXCMD_FEOI = 0x08,
	AUXCMD_LON = 0x09,
	AUXCMD_TON = 0x0a,
	AUXCMD_GTS = 0x0b,
	AUXCMD_TCA = 0x0c,
	AUXCMD_TCS = 0x0d,
	AUXCMD_RPP = 0x0e,
	AUXCMD_SIC = 0x0f,
	AUXCMD_SRE = 0x10,
	AUXCMD_RQC = 0x11,
	AUXCMD_RLC = 0x12,
	AUXCMD_DAI = 0x13,
	AUXCMD_PTS = 0x14,
	AUXCMD_STDL = 0x15,
	AUXCMD_SHDW = 0x16,
	AUXCMD_VSTDL = 0x17,
	AUXCMD_RSV2 = 0x18
};

// Address register
constexpr uint8_t  REG_ADDR_ADDR_MASK = 0x1f;   // Address mask
constexpr unsigned REG_ADDR_DAT_BIT = 5;        // Disable talker
constexpr unsigned REG_ADDR_DAL_BIT = 6;        // Disable listener
constexpr unsigned REG_ADDR_EDPA_BIT = 7;       // Dual primary address mode

// Serial poll register
constexpr uint8_t  REG_SERIAL_P_MASK = 0xbf;    // Serial status mask
constexpr unsigned REG_SERIAL_P_RSV1_BIT = 6;   // Request service 1

// Interface commands
constexpr uint8_t IFCMD_MASK       = 0x7f;  // Mask of valid bits in if. commands
constexpr uint8_t IFCMD_ACG_MASK   = 0x70;  // Mask of ACG commands
constexpr uint8_t IFCMD_ACG_VALUE  = 0x00;  // Value of ACG commands
constexpr uint8_t IFCMD_UCG_MASK   = 0x70;  // Mask of UCG commands
constexpr uint8_t IFCMD_UCG_VALUE  = 0x10;  // Value of UCG commands
constexpr uint8_t IFCMD_GROUP_MASK = 0x60;  // Mask of group id
constexpr uint8_t IFCMD_LAG_VALUE  = 0x20;  // Value of LAG commands
constexpr uint8_t IFCMD_TAG_VALUE  = 0x40;  // Value of TAG commands
constexpr uint8_t IFCMD_SCG_VALUE  = 0x60;  // Value of SCG commands
constexpr uint8_t IFCMD_GTL        = 0x01;  // Go to local
constexpr uint8_t IFCMD_SDC        = 0x04;  // Selected device clear
constexpr uint8_t IFCMD_GET        = 0x08;  // Group execute trigger
constexpr uint8_t IFCMD_TCT        = 0x09;  // Take control
constexpr uint8_t IFCMD_LLO        = 0x11;  // Local lock-out
constexpr uint8_t IFCMD_DCL        = 0x14;  // Device clear
constexpr uint8_t IFCMD_SPE        = 0x18;  // Serial poll enable
constexpr uint8_t IFCMD_SPD        = 0x19;  // Serial poll disable
constexpr uint8_t IFCMD_UNL        = 0x3f;  // Unlisten
constexpr uint8_t IFCMD_UNT        = 0x5f;  // Untalk

// Device type definition
DEFINE_DEVICE_TYPE(TMS9914, tms9914_device, "tms9914", "TMS9914 GPIB Controller")

// Constructors
tms9914_device::tms9914_device(const machine_config &mconfig, const char *tag, device_t *owner, uint32_t clock)
	: device_t(mconfig , TMS9914 , tag , owner , clock),
	  m_dio_read_func(*this),
	  m_dio_write_func(*this),
	  m_signal_wr_fns(*this),
	  m_int_write_func(*this),
	  m_accrq_write_func(*this)
{
	// Silence compiler complaints about unused variables
	(void)REG_INT1_IFC_BIT;
	(void)REG_INT1_GET_BIT;
}

// Signal inputs
WRITE_LINE_MEMBER(tms9914_device::eoi_w)
{
	set_ext_signal(IEEE_488_EOI , state);
}

WRITE_LINE_MEMBER(tms9914_device::dav_w)
{
	set_ext_signal(IEEE_488_DAV , state);
}

WRITE_LINE_MEMBER(tms9914_device::nrfd_w)
{
	set_ext_signal(IEEE_488_NRFD , state);
}

WRITE_LINE_MEMBER(tms9914_device::ndac_w)
{
	set_ext_signal(IEEE_488_NDAC , state);
}

WRITE_LINE_MEMBER(tms9914_device::ifc_w)
{
	set_ext_signal(IEEE_488_IFC , state);
}

WRITE_LINE_MEMBER(tms9914_device::srq_w)
{
	bool prev_srq = get_signal(IEEE_488_SRQ);
	set_ext_signal(IEEE_488_SRQ , state);
	if (cont_r() && !prev_srq && get_signal(IEEE_488_SRQ)) {
		set_int1_bit(REG_INT1_SRQ_BIT);
	}
}

WRITE_LINE_MEMBER(tms9914_device::atn_w)
{
	set_ext_signal(IEEE_488_ATN , state);
}

WRITE_LINE_MEMBER(tms9914_device::ren_w)
{
	set_ext_signal(IEEE_488_REN , state);
}

// Register I/O
void tms9914_device::write(offs_t offset, uint8_t data)
{
	LOG_REG("W %u=%02x\n" , offset , data);

	switch (offset) {
	case REG_W_INT_MASK0:
		m_reg_int0_mask = data & REG_INT0_INT_MASK;
		update_int();
		break;

	case REG_W_INT_MASK1:
		m_reg_int1_mask = data;
		update_int();
		break;

	case REG_W_AUX_CMD:
		do_aux_cmd(data & REG_AUXCMD_CMD_MASK , BIT(data , REG_AUXCMD_CS_BIT));
		break;

	case REG_W_ADDRESS:
		{
			uint8_t diff = m_reg_address ^ data;
			m_reg_address = data;
			if (BIT(diff , REG_ADDR_DAT_BIT) || BIT(diff , REG_ADDR_DAL_BIT)) {
				update_fsm();
			}
		}
		break;

	case REG_W_SERIAL_P:
		{
			uint8_t diff = m_reg_2nd_serial_p ^ data;
			m_reg_2nd_serial_p = data;
			if (BIT(diff , REG_SERIAL_P_RSV1_BIT)) {
				update_fsm();
			}
		}
		break;

	case REG_W_PARALLEL_P:
		m_reg_2nd_parallel_p = data;
		break;

	case REG_W_DO:
		m_reg_do = data;

		if (m_next_eoi) {
			m_next_eoi = false;
			if (!m_swrst) {
				if (m_t_eoi_state == FSM_T_ENIS) {
					m_t_eoi_state = FSM_T_ENRS;
				} else if (m_t_eoi_state == FSM_T_ENAS) {
					m_t_eoi_state = FSM_T_ERAS;
				}
			}

		}

		set_accrq(false);
		if (!m_swrst) {
			BIT_CLR(m_reg_int0_status , REG_INT0_BO_BIT);
			update_int();
			if (m_t_eoi_state == FSM_T_ENRS) {
				m_t_eoi_state = FSM_T_ERAS;
			} else if (m_t_eoi_state == FSM_T_ENAS) {
				m_t_eoi_state = FSM_T_ENIS;
			}
			bool update = sh_active();
			if (m_sh_shfs) {
				m_sh_shfs = false;
				update = true;
			}
			if (update) {
				update_fsm();
			}
		}
		break;

	default:
		LOG("Write to unmapped reg %u\n" , offset);
		break;
	}
}

uint8_t tms9914_device::read(offs_t offset)
{
	uint8_t res;

	switch (offset) {
	case REG_R_INT_STAT0:
		res = m_reg_int0_status;
		m_reg_int0_status = 0;
		update_int();
		break;

	case REG_R_INT_STAT1:
		res = m_reg_int1_status;
		m_reg_int1_status = 0;
		update_int();
		break;

	case REG_R_ADDR_STAT:
		res = 0;
		if (m_reg_ulpa) {
			BIT_SET(res , REG_AS_ULPA_BIT);
		}
		if (m_t_state != FSM_T_TIDS) {
			BIT_SET(res , REG_AS_TADS_BIT);
		}
		if (m_l_state != FSM_L_LIDS) {
			BIT_SET(res , REG_AS_LADS_BIT);
		}
		if (m_t_tpas) {
			BIT_SET(res , REG_AS_TPAS_BIT);
		}
		if (m_l_lpas) {
			BIT_SET(res , REG_AS_LPAS_BIT);
		}
		if (get_signal(IEEE_488_ATN)) {
			BIT_SET(res , REG_AS_ATN_BIT);
		}
		if (m_rl_state == FSM_RL_RWLS || m_rl_state == FSM_RL_LWLS) {
			BIT_SET(res , REG_AS_LLO_BIT);
		}
		if (m_rl_state == FSM_RL_REMS || m_rl_state == FSM_RL_RWLS) {
			BIT_SET(res , REG_AS_REM_BIT);
		}
		break;

	case REG_R_BUS_STAT:
		res = 0;
		if (get_signal(IEEE_488_REN)) {
			BIT_SET(res , REG_BS_REN_BIT);
		}
		if (get_ifcin()) {
			BIT_SET(res , REG_BS_IFC_BIT);
		}
		if (get_signal(IEEE_488_SRQ)) {
			BIT_SET(res , REG_BS_SRQ_BIT);
		}
		if (get_signal(IEEE_488_EOI)) {
			BIT_SET(res , REG_BS_EOI_BIT);
		}
		if (get_signal(IEEE_488_NRFD)) {
			BIT_SET(res , REG_BS_NRFD_BIT);
		}
		if (get_signal(IEEE_488_NDAC)) {
			BIT_SET(res , REG_BS_NDAC_BIT);
		}
		if (get_signal(IEEE_488_DAV)) {
			BIT_SET(res , REG_BS_DAV_BIT);
		}
		if (get_signal(IEEE_488_ATN)) {
			BIT_SET(res , REG_BS_ATN_BIT);
		}
		break;

	case REG_R_CMD_PT:
		res = get_dio();
		break;

	case REG_R_DI:
		res = m_reg_di;
		BIT_CLR(m_reg_int0_status , REG_INT0_BI_BIT);
		update_int();
		set_accrq(false);
		if (!m_hdfa && m_ah_anhs) {
			m_ah_anhs = false;
			update_fsm();
		}
		// TODO: ACRS -> ANRS ?
		break;

	default:
		LOG("Read from unmapped reg %u\n" , offset);
		res = 0;
		break;
	}

	LOG_REG("R %u=%02x\n" , offset , res);
	return res;
}

READ_LINE_MEMBER(tms9914_device::cont_r)
{
	return m_c_state != FSM_C_CIDS && m_c_state != FSM_C_CADS;
}

// device-level overrides
void tms9914_device::device_start()
{
	save_item(NAME(m_int_line));
	save_item(NAME(m_accrq_line));
	save_item(NAME(m_dio));
	save_item(NAME(m_signals));
	save_item(NAME(m_ext_signals));
	save_item(NAME(m_no_reflection));
	save_item(NAME(m_ext_state_change));
	save_item(NAME(m_reg_int0_status));
	save_item(NAME(m_reg_int0_mask));
	save_item(NAME(m_reg_int1_status));
	save_item(NAME(m_reg_int1_mask));
	save_item(NAME(m_reg_address));
	save_item(NAME(m_reg_serial_p));
	save_item(NAME(m_reg_2nd_serial_p));
	save_item(NAME(m_reg_parallel_p));
	save_item(NAME(m_reg_2nd_parallel_p));
	save_item(NAME(m_reg_di));
	save_item(NAME(m_reg_do));
	save_item(NAME(m_reg_ulpa));
	save_item(NAME(m_swrst));
	save_item(NAME(m_hdfa));
	save_item(NAME(m_hdfe));
	save_item(NAME(m_rtl));
	save_item(NAME(m_gts));
	save_item(NAME(m_rpp));
	save_item(NAME(m_sic));
	save_item(NAME(m_sre));
	save_item(NAME(m_dai));
	save_item(NAME(m_pts));
	save_item(NAME(m_stdl));
	save_item(NAME(m_shdw));
	save_item(NAME(m_vstdl));
	save_item(NAME(m_rsvd2));
	save_item(NAME(m_ah_state));
	save_item(NAME(m_ah_adhs));
	save_item(NAME(m_ah_anhs));
	save_item(NAME(m_sh_state));
	save_item(NAME(m_sh_shfs));
	save_item(NAME(m_sh_vsts));
	save_item(NAME(m_t_state));
	save_item(NAME(m_t_tpas));
	save_item(NAME(m_t_spms));
	save_item(NAME(m_t_eoi_state));
	save_item(NAME(m_l_state));
	save_item(NAME(m_l_lpas));
	save_item(NAME(m_sr_state));
	save_item(NAME(m_rl_state));
	save_item(NAME(m_pp_ppas));
	save_item(NAME(m_c_state));
	save_item(NAME(m_next_eoi));

	m_dio_read_func.resolve_safe(0xff);
	m_dio_write_func.resolve_safe();
	m_signal_wr_fns.resolve_all_safe();
	m_int_write_func.resolve_safe();
	m_accrq_write_func.resolve_safe();

	m_sh_dly_timer = timer_alloc(SH_DELAY_TMR_ID);
	m_ah_dly_timer = timer_alloc(AH_DELAY_TMR_ID);
	m_c_dly_timer = timer_alloc(C_DELAY_TMR_ID);
}

void tms9914_device::device_reset()
{
	m_no_reflection = false;
	m_ext_state_change = false;
	m_swrst = true;
	m_hdfa = false;
	m_hdfe = false;
	m_rtl = false;
	m_rpp = false;
	m_sic = false;
	m_sre = false;
	m_dai = false;
	m_pts = false;
	m_stdl = false;
	m_shdw = false;
	m_vstdl = false;
	m_accrq_line = true;    // Ensure change is propagated

	m_reg_serial_p = 0;
	m_reg_2nd_serial_p = 0;
	m_reg_parallel_p = 0;
	m_reg_2nd_parallel_p = 0;

	do_swrst();
	update_fsm();
	update_int();
	update_ifc();
	update_ren();
}

void tms9914_device::device_timer(emu_timer &timer, device_timer_id id, int param, void *ptr)
{
	LOG_NOISY("tmr %d\n" , id);
	update_fsm();
}

uint8_t tms9914_device::get_dio()
{
	return ~m_dio_read_func();
}

void tms9914_device::set_dio(uint8_t data)
{
	if (data != m_dio) {
		LOG_NOISY("DIO=%02x\n" , data);
		m_dio = data;
		m_dio_write_func(~data);
	}
}

bool tms9914_device::get_signal(ieee_488_signal_t signal) const
{
	return m_ext_signals[ signal ];
}

bool tms9914_device::get_ifcin() const
{
	return get_signal(IEEE_488_IFC) && !m_sic;
}

void tms9914_device::set_ext_signal(ieee_488_signal_t signal , int state)
{
	state = !state;
	if (m_ext_signals[ signal ] != state) {
		m_ext_signals[ signal ] = state;
		LOG_NOISY("EXT EOI %d DAV %d NRFD %d NDAC %d IFC %d SRQ %d ATN %d REN %d\n" ,
				  m_ext_signals[ IEEE_488_EOI ] ,
				  m_ext_signals[ IEEE_488_DAV ] ,
				  m_ext_signals[ IEEE_488_NRFD ] ,
				  m_ext_signals[ IEEE_488_NDAC ] ,
				  m_ext_signals[ IEEE_488_IFC ] ,
				  m_ext_signals[ IEEE_488_SRQ ] ,
				  m_ext_signals[ IEEE_488_ATN ] ,
				  m_ext_signals[ IEEE_488_REN ]);
		update_fsm();
	}
}

void tms9914_device::set_signal(ieee_488_signal_t signal , bool state)
{
	if (state != m_signals[ signal ]) {
		m_signals[ signal ] = state;
		LOG_NOISY("INT EOI %d DAV %d NRFD %d NDAC %d IFC %d SRQ %d ATN %d REN %d\n" ,
				  m_signals[ IEEE_488_EOI ] ,
				  m_signals[ IEEE_488_DAV ] ,
				  m_signals[ IEEE_488_NRFD ] ,
				  m_signals[ IEEE_488_NDAC ] ,
				  m_signals[ IEEE_488_IFC ] ,
				  m_signals[ IEEE_488_SRQ ] ,
				  m_signals[ IEEE_488_ATN ] ,
				  m_signals[ IEEE_488_REN ]);
		m_signal_wr_fns[ signal ](!state);
	}
}

void tms9914_device::do_swrst()
{
	m_reg_int0_status = 0;
	m_reg_int1_status = 0;

	m_ah_state = FSM_AH_AIDS;
	m_ah_adhs = false;
	m_ah_anhs = false;
	m_ah_aehs = false;
	m_sh_state = FSM_SH_SIDS;
	m_sh_shfs = true;
	m_sh_vsts = false;
	m_t_state = FSM_T_TIDS;
	m_t_tpas = false;
	m_t_spms = false;
	m_t_eoi_state = FSM_T_ENIS;
	m_l_state = FSM_L_LIDS;
	m_l_lpas = false;
	m_sr_state = FSM_SR_NPRS;
	m_rl_state = FSM_RL_LOCS;
	m_pp_ppas = false;
	m_c_state = FSM_C_CIDS;
	m_gts = false;

	update_int();
	set_accrq(false);
}

bool tms9914_device::listener_reset() const
{
	return m_swrst || BIT(m_reg_address , REG_ADDR_DAL_BIT) || m_sic || get_ifcin();
}

bool tms9914_device::talker_reset() const
{
	return m_swrst || BIT(m_reg_address , REG_ADDR_DAT_BIT) || m_sic || get_ifcin();
}

bool tms9914_device::controller_reset() const
{
	return m_swrst || get_ifcin();
}

bool tms9914_device::sh_active() const
{
	return m_sh_state == FSM_SH_SDYS || m_sh_state == FSM_SH_STRS || m_sh_state == FSM_SH_SERS;
}

void tms9914_device::update_fsm()
{
	if (m_no_reflection) {
		return;
	}

	m_no_reflection = true;

	bool changed = true;
	int prev_state;
	// Loop until all changes settle
	while (changed) {
		LOG_NOISY("SH %d SHFS %d AH %d T %d TPAS %d L %d LPAS %d PP %d C %d\n" ,
				  m_sh_state , m_sh_shfs , m_ah_state , m_t_state , m_t_tpas ,
				  m_l_state , m_l_lpas , m_pp_ppas , m_c_state);
		changed = m_ext_state_change;
		m_ext_state_change = false;

		// SH FSM
		prev_state = m_sh_state;
		bool sh_reset = m_swrst ||
			(get_signal(IEEE_488_ATN) && m_c_state != FSM_C_CACS) ||
			(!get_signal(IEEE_488_ATN) && !(m_t_state == FSM_T_TACS || m_t_state == FSM_T_SPAS));

		if (get_signal(IEEE_488_ATN) || !m_vstdl) {
			m_sh_vsts = false;
		}
		if (sh_reset) {
			m_sh_state = FSM_SH_SIDS;
			m_sh_dly_timer->reset();
		} else {
			switch (m_sh_state) {
			case FSM_SH_SIDS:
				if (m_t_state == FSM_T_TACS ||
					m_t_state == FSM_T_SPAS ||
					m_c_state == FSM_C_CACS) {
					m_sh_state = FSM_SH_SGNS;
				}
				break;

			case FSM_SH_SGNS:
				if (!m_sh_shfs || m_t_state == FSM_T_SPAS) {
					m_sh_state = FSM_SH_SDYS;
					unsigned clocks = m_sh_vsts ? 4 : (m_stdl ? 8 : 12);
					m_sh_dly_timer->adjust(clocks_to_attotime(clocks));
					LOG_NOISY("SH DLY %u\n" , clocks);
				}
				break;

			case FSM_SH_SDYS:
				if (!m_t_spms) {
					if (m_t_eoi_state == FSM_T_ENRS) {
						m_t_eoi_state = FSM_T_ENIS;
					} else if (m_t_eoi_state == FSM_T_ERAS) {
						m_t_eoi_state = FSM_T_ENAS;
					}
				}
				if (!m_sh_dly_timer->enabled() && !get_signal(IEEE_488_NRFD)) {
					if (get_signal(IEEE_488_NDAC)) {
						m_sh_state = FSM_SH_STRS;
					} else {
						m_sh_state = FSM_SH_SERS;
						set_int1_bit(REG_INT1_ERR_BIT);
					}
				}
				break;

			case FSM_SH_SERS:
				if (get_signal(IEEE_488_NDAC)) {
					m_sh_state = FSM_SH_STRS;
				}
				break;

			case FSM_SH_STRS:
				if (m_t_state != FSM_T_SPAS) {
					m_sh_shfs = true;
				}
				if (!get_signal(IEEE_488_ATN) && m_vstdl) {
					m_sh_vsts = true;
				}
				if (!get_signal(IEEE_488_NDAC)) {
					if (VERBOSE & LOG_GENERAL) {
						bool const iscmd = m_signals[IEEE_488_ATN];
						char cmd[16] = "";
						if (iscmd) {
							uint8_t tmp = m_dio & 0x7f;
							if (tmp >= 0x20 && tmp <= 0x3f)
								snprintf(cmd, 16, "MLA%d", tmp & 0x1f);
							else if (tmp >= 0x40 && tmp <= 0x5f)
								snprintf(cmd, 16, "MTA%d", tmp & 0x1f);
							else if (tmp >= 0x60 && tmp <= 0x7f)
								snprintf(cmd, 16, "MSA%d", tmp & 0x1f);
						}
						LOG("%.6f TX %s %02X/%d %s\n" , machine().time().as_double() , m_signals[IEEE_488_ATN] ? "C" : "D", m_dio , m_signals[ IEEE_488_EOI ], cmd);
					}
					m_sh_state = FSM_SH_SGNS;
				}
				break;

			default:
				LOG("Invalid SH state %d\n" , m_sh_state);
				m_sh_state = FSM_SH_SIDS;
			}
		}
		if (m_sh_state != prev_state) {
			changed = true;
			if (m_sh_state == FSM_SH_SGNS && m_sh_shfs &&
				m_t_state != FSM_T_SPAS) {
				// BO interrupt is raised when SGNS state is entered
				set_int0_bit(REG_INT0_BO_BIT);
			}
			if (prev_state == FSM_SH_STRS && m_t_state == FSM_T_SPAS &&
				(m_sr_state == FSM_SR_APRS1 || m_sr_state == FSM_SR_APRS2)) {
				set_int0_bit(REG_INT0_SPAS_BIT);
			}
		}
		// SH outputs
		// EOI is controlled by SH & C FSMs
		// DIO is controlled by SH & PP FSMs
		bool eoi_signal = false;
		uint8_t dio_byte = 0;
		set_signal(IEEE_488_DAV , m_sh_state == FSM_SH_STRS);
		if (sh_active()) {
			if (m_t_state == FSM_T_SPAS) {
				dio_byte = m_reg_serial_p & REG_SERIAL_P_MASK;
				if (m_sr_state == FSM_SR_APRS1 || m_sr_state == FSM_SR_APRS2) {
					// Set RQS
					BIT_SET(dio_byte , 6);
				}
			} else {
				dio_byte = m_reg_do;
			}
			eoi_signal = m_t_eoi_state == FSM_T_ERAS || m_t_eoi_state == FSM_T_ENAS;
		}

		// AH FSM
		prev_state = m_ah_state;
		bool ah_reset = m_swrst ||
			(get_signal(IEEE_488_ATN) && cont_r()) ||
			(!get_signal(IEEE_488_ATN) && m_l_state != FSM_L_LADS && m_l_state != FSM_L_LACS);
		if (ah_reset) {
			m_ah_state = FSM_AH_AIDS;
			m_ah_dly_timer->reset();
		} else {
			switch (m_ah_state) {
			case FSM_AH_AIDS:
				m_ah_state = FSM_AH_ANRS;
				break;

			case FSM_AH_ANRS:
				// See also the reading of DI register & RHDF command
				if (m_c_state != FSM_C_CWAS &&
					!get_signal(IEEE_488_DAV) &&
					(get_signal(IEEE_488_ATN) ||
					 (!m_ah_anhs && !m_ah_aehs))) {
					m_ah_state = FSM_AH_ACRS;
					m_ah_dly_timer->adjust(clocks_to_attotime(1));
				} else if (get_signal(IEEE_488_DAV)) {
					m_ah_state = FSM_AH_AWNS;
				}
				break;

			case FSM_AH_ACRS:
				if (!get_signal(IEEE_488_ATN) &&
					(m_ah_anhs || m_ah_aehs)) {
					m_ah_state = FSM_AH_ANRS;
					m_ah_dly_timer->reset();
				} else if (!m_ah_dly_timer->enabled() && get_signal(IEEE_488_DAV)) {
					m_ah_state = FSM_AH_ACDS1;
					m_ah_dly_timer->adjust(clocks_to_attotime(get_signal(IEEE_488_ATN) ? 5 : 1));
				}
				break;

			case FSM_AH_ACDS1:
				if (!get_signal(IEEE_488_DAV)) {
					m_ah_state = FSM_AH_ACRS;
					m_ah_dly_timer->adjust(clocks_to_attotime(1));
				} else if (!m_ah_dly_timer->enabled()) {
					m_ah_state = FSM_AH_ACDS2;
					if (get_signal(IEEE_488_ATN)) {
						// Got a command
						uint8_t if_cmd = get_dio();
						if_cmd_received(if_cmd & IFCMD_MASK);
					} else {
						// Got a DAB
						dab_received(get_dio() , get_signal(IEEE_488_EOI));
					}
				}
				break;

			case FSM_AH_ACDS2:
				if (!m_ah_adhs || !get_signal(IEEE_488_ATN)) {
					m_ah_state = FSM_AH_AWNS;
				} else if (!get_signal(IEEE_488_DAV)) {
					m_ah_state = FSM_AH_ANRS;
				}
				break;

			case FSM_AH_AWNS:
				if (!get_signal(IEEE_488_DAV)) {
					m_ah_state = FSM_AH_ANRS;
				}
				break;

			default:
				LOG("Invalid AH state %d\n" , m_ah_state);
				m_ah_state = FSM_AH_AIDS;
			}
		}
		if (m_ah_state != prev_state) {
			changed = true;
		}
		// AH outputs
		set_signal(IEEE_488_NRFD , m_ah_state == FSM_AH_ANRS || m_ah_state == FSM_AH_ACDS1 || m_ah_state == FSM_AH_ACDS2 || m_ah_state == FSM_AH_AWNS);
		set_signal(IEEE_488_NDAC , m_ah_state == FSM_AH_ANRS || m_ah_state == FSM_AH_ACRS || m_ah_state == FSM_AH_ACDS1 || m_ah_state == FSM_AH_ACDS2);

		// T FSM
		prev_state = m_t_state;
		if (talker_reset()) {
			m_t_state = FSM_T_TIDS;
		} else {
			switch (m_t_state) {
			case FSM_T_TIDS:
				break;

			case FSM_T_TADS:
				if (!get_signal(IEEE_488_ATN)) {
					if (m_t_spms) {
						m_t_state = FSM_T_SPAS;
						// When entering SPAS, serial poll register is copied into the
						// register that is actually output (as it's double buffered)
						m_reg_serial_p = m_reg_2nd_serial_p;
					} else {
						m_t_state = FSM_T_TACS;
					}
				}
				break;

			case FSM_T_TACS:
			case FSM_T_SPAS:
				if (get_signal(IEEE_488_ATN)) {
					m_t_state = FSM_T_TADS;
				}
				break;

			default:
				LOG("Invalid T state %d\n" , m_t_state);
				m_t_state = FSM_T_TIDS;
			}
		}
		if (m_t_state != prev_state) {
			changed = true;
		}
		if (m_t_spms && (m_swrst || get_ifcin() || cont_r())) {
			m_t_spms = false;
			changed = true;
		}
		// No direct T outputs

		// L FSM
		prev_state = m_l_state;
		if (listener_reset()) {
			m_l_state = FSM_L_LIDS;
		} else {
			switch (m_l_state) {
			case FSM_L_LIDS:
				break;

			case FSM_L_LADS:
				if (!get_signal(IEEE_488_ATN)) {
					m_l_state = FSM_L_LACS;
				}
				break;

			case FSM_L_LACS:
				if (get_signal(IEEE_488_ATN)) {
					m_l_state = FSM_L_LADS;
				}
				break;

			default:
				LOG("Invalid L state %d\n" , m_l_state);
				m_l_state = FSM_L_LIDS;
			}
		}
		if (m_l_state != prev_state) {
			changed = true;
		}
		// No direct L outputs

		// PP FSM
		if (!m_pp_ppas) {
			// PPSS
			if (!m_swrst && get_signal(IEEE_488_ATN) && get_signal(IEEE_488_EOI) && !cont_r()) {
				m_pp_ppas = true;
				changed = true;
				// Copy m_reg_2nd_parallel_p when entering PPAS
				m_reg_parallel_p = m_reg_2nd_parallel_p;
			}
		} else {
			// PPAS
			if (m_swrst || !get_signal(IEEE_488_ATN) || !get_signal(IEEE_488_EOI) || cont_r()) {
				m_pp_ppas = false;
				changed = true;
			}
		}
		// PP output
		if (m_pp_ppas) {
			dio_byte |= m_reg_parallel_p;
		}

		// SR FSM
		prev_state = m_sr_state;
		if (m_swrst) {
			m_sr_state = FSM_SR_NPRS;
		} else {
			switch (m_sr_state) {
			case FSM_SR_NPRS:
				if (m_t_state != FSM_T_SPAS &&
					(BIT(m_reg_2nd_serial_p , REG_SERIAL_P_RSV1_BIT) || m_rsvd2)) {
					m_sr_state = FSM_SR_SRQS;
				}
				break;

			case FSM_SR_SRQS:
				if (m_t_state == FSM_T_SPAS) {
					m_sr_state = FSM_SR_APRS1;
				} else if (!BIT(m_reg_2nd_serial_p , REG_SERIAL_P_RSV1_BIT) && !m_rsvd2) {
					m_sr_state = FSM_SR_NPRS;
				}
				break;

			case FSM_SR_APRS1:
				if (m_t_state == FSM_T_SPAS && m_sh_state == FSM_SH_STRS) {
					m_rsvd2 = false;
				}
				if (!BIT(m_reg_2nd_serial_p , REG_SERIAL_P_RSV1_BIT) && !m_rsvd2) {
					m_sr_state = FSM_SR_APRS2;
				}
				break;

			case FSM_SR_APRS2:
				if (m_t_state == FSM_T_SPAS) {
					if (m_sh_state == FSM_SH_STRS) {
						m_rsvd2 = false;
					}
				} else {
					m_sr_state = FSM_SR_NPRS;
				}
				break;

			default:
				LOG("Invalid SR state %d\n" , m_sr_state);
				m_sr_state = FSM_SR_NPRS;
			}
		}
		if (m_sr_state != prev_state) {
			changed = true;
		}
		// SR outputs
		set_signal(IEEE_488_SRQ , m_sr_state == FSM_SR_SRQS);

		// RL FSM
		if (m_rl_state != FSM_RL_LOCS && (m_swrst || !get_signal(IEEE_488_REN))) {
			m_rl_state = FSM_RL_LOCS;
			changed = true;
		}
		// No direct RL outputs

		// C outputs
		prev_state = m_c_state;
		if (controller_reset()) {
			m_c_state = FSM_C_CIDS;
			m_gts = false;
			m_c_dly_timer->reset();
		} else {
			switch (m_c_state) {
			case FSM_C_CIDS:
				// sic | rqc -> CADS
				if (!controller_reset() && m_sic && m_c_state == FSM_C_CIDS) {
					m_c_state = FSM_C_CADS;
				}
				break;

			case FSM_C_CADS:
				if (!get_signal(IEEE_488_ATN)) {
					m_c_state = FSM_C_CACS;
				}
				break;

			case FSM_C_CACS:
				if (m_rpp) {
					m_c_state = FSM_C_CPWS;
					m_gts = false;
				} else if (m_gts && !sh_active()) {
					m_c_state = FSM_C_CSBS;
					m_gts = false;
					// This ensures a BO interrupt is generated if TACS is active
					m_sh_state = FSM_SH_SIDS;
				}
				break;

			case FSM_C_CSBS:
				// tcs -> CWAS
				// tca -> CSHS
				break;

			case FSM_C_CWAS:
				if (m_ah_state == FSM_AH_ANRS) {
					m_c_state = FSM_C_CSHS;
					m_c_dly_timer->adjust(clocks_to_attotime(8));
				}
				break;

			case FSM_C_CSHS:
				if (!m_c_dly_timer->enabled()) {
					m_c_state = FSM_C_CSWS;
					m_c_dly_timer->adjust(clocks_to_attotime(2));
				}
				break;

			case FSM_C_CSWS:
				if (!m_c_dly_timer->enabled()) {
					m_c_state = FSM_C_CAWS;
					m_c_dly_timer->adjust(clocks_to_attotime(8));
				}
				break;

			case FSM_C_CAWS:
				if (!m_c_dly_timer->enabled()) {
					m_c_state = FSM_C_CACS;
				}
				break;

			case FSM_C_CPWS:
				if (!m_rpp) {
					m_c_state = FSM_C_CAWS;
					m_c_dly_timer->adjust(clocks_to_attotime(8));
				}
				break;

			default:
				LOG("Invalid C state %d\n" , m_c_state);
				m_c_state = FSM_C_CIDS;
			}
		}
		if (m_c_state != prev_state) {
			changed = true;
		}
		set_signal(IEEE_488_ATN , m_c_state == FSM_C_CACS ||
				   m_c_state == FSM_C_CSWS || m_c_state == FSM_C_CAWS ||
				   m_c_state == FSM_C_CPWS);
		eoi_signal = eoi_signal || m_c_state == FSM_C_CPWS;
		set_signal(IEEE_488_EOI , eoi_signal);
		set_dio(dio_byte);
		if (get_signal(IEEE_488_SRQ)) {
			set_int1_bit(REG_INT1_SRQ_BIT);
		} else {
			BIT_CLR(m_reg_int1_status , REG_INT1_SRQ_BIT);
			update_int();
		}
	}

	m_no_reflection = false;
}

bool tms9914_device::is_my_address(uint8_t addr)
{
	uint8_t diff = (addr ^ m_reg_address) & REG_ADDR_ADDR_MASK;
	if (BIT(m_reg_address , REG_ADDR_EDPA_BIT)) {
		// If dual-address mode is enabled, difference in LSB of address is ignored
		BIT_CLR(diff , 0);
	}
	if (diff == 0) {
		m_reg_ulpa = BIT(addr , 0);
	}
	return diff == 0;
}

void tms9914_device::do_LAF()
{
	if (m_l_state == FSM_L_LIDS) {
		m_l_state = FSM_L_LADS;
		m_ext_state_change = true;
	}
	if (m_t_state != FSM_T_TIDS) {
		m_t_state = FSM_T_TIDS;
		m_ext_state_change = true;
	}
	if (m_rl_state == FSM_RL_LWLS) {
		m_rl_state = FSM_RL_RWLS;
		set_int0_bit(REG_INT0_RLC_BIT);
	} else if (m_rl_state == FSM_RL_LOCS && !m_rtl && get_signal(IEEE_488_REN)) {
		m_rl_state = FSM_RL_REMS;
		set_int0_bit(REG_INT0_RLC_BIT);
	}
}

void tms9914_device::do_TAF()
{
	if (m_t_state == FSM_T_TIDS) {
		m_t_state = FSM_T_TADS;
		m_ext_state_change = true;
	}
	if (m_l_state != FSM_L_LIDS) {
		m_l_state = FSM_L_LIDS;
		m_ext_state_change = true;
	}
}

void tms9914_device::if_cmd_received(uint8_t if_cmd)
{
	LOG("%.6f RX cmd:%02x\n" , machine().time().as_double() , if_cmd);

	bool sahf = false;

	// Any PCG command that is not MLA nor MTA clears LPAS & TPAS
	if ((if_cmd & IFCMD_GROUP_MASK) != IFCMD_SCG_VALUE) {
		m_l_lpas = false;
		m_t_tpas = false;
	}

	switch (if_cmd) {
	case IFCMD_GTL:
		if (m_l_state == FSM_L_LADS) {
			if (m_rl_state == FSM_RL_REMS) {
				m_rl_state = FSM_RL_LOCS;
				set_int0_bit(REG_INT0_RLC_BIT);
			} else if (m_rl_state == FSM_RL_RWLS) {
				m_rl_state = FSM_RL_LWLS;
				set_int0_bit(REG_INT0_RLC_BIT);
			}
		}
		break;

	case IFCMD_SDC:
		if (m_l_state == FSM_L_LADS) {
			set_int1_bit(REG_INT1_DCAS_BIT);
			sahf = BIT(m_reg_int1_mask , REG_INT1_DCAS_BIT);
		}
		break;

	case IFCMD_GET:
		// TODO:
		break;

	case IFCMD_TCT:
		if (m_t_state == FSM_T_TADS) {
			set_int1_bit(REG_INT1_UNC_BIT);
			sahf = BIT(m_reg_int1_mask , REG_INT1_UNC_BIT);
		}
		break;

	case IFCMD_LLO:
		if (m_rl_state == FSM_RL_LOCS && get_signal(IEEE_488_REN)) {
			m_rl_state = FSM_RL_LWLS;
		} else if (m_rl_state == FSM_RL_REMS) {
			m_rl_state = FSM_RL_RWLS;
		}
		break;

	case IFCMD_DCL:
		set_int1_bit(REG_INT1_DCAS_BIT);
		sahf = BIT(m_reg_int1_mask , REG_INT1_DCAS_BIT);
		break;

	case IFCMD_SPE:
		if (!get_ifcin() && !m_t_spms) {
			m_t_spms = true;
			m_ext_state_change = true;
		}
		break;

	case IFCMD_SPD:
		if (m_t_spms) {
			m_t_spms = false;
			m_ext_state_change = true;
		}
		break;

	case IFCMD_UNL:
		if (m_l_state != FSM_L_LIDS) {
			m_l_state = FSM_L_LIDS;
			set_int0_bit(REG_INT0_MAC_BIT);
		}
		break;

	case IFCMD_UNT:
		if (m_t_state != FSM_T_TIDS) {
			m_t_state = FSM_T_TIDS;
			set_int0_bit(REG_INT0_MAC_BIT);
		}
		break;

	default:
		if ((if_cmd & IFCMD_ACG_MASK) == IFCMD_ACG_VALUE) {
			// ACG
			if (m_l_state == FSM_L_LADS) {
				set_int1_bit(REG_INT1_UNC_BIT);
				sahf = BIT(m_reg_int1_mask , REG_INT1_UNC_BIT);
			}
		} else if ((if_cmd & IFCMD_UCG_MASK) == IFCMD_UCG_VALUE) {
			// UCG
			set_int1_bit(REG_INT1_UNC_BIT);
			sahf = BIT(m_reg_int1_mask , REG_INT1_UNC_BIT);
		} else if ((if_cmd & IFCMD_GROUP_MASK) == IFCMD_LAG_VALUE) {
			// LAG
			if (is_my_address(if_cmd)) {
				// MLA
				m_l_lpas = true;
				if (!BIT(m_reg_int1_mask , REG_INT1_APT_BIT)) {
					// Not using secondary addressing
					if (!listener_reset()) {
						if (m_l_state != FSM_L_LADS) {
							set_int0_bit(REG_INT0_MAC_BIT);
						}
						do_LAF();
					}
					if (!m_t_spms) {
						set_int1_bit(REG_INT1_MA_BIT);
						sahf = BIT(m_reg_int1_mask , REG_INT1_MA_BIT);
					}
				}
			}
		} else if ((if_cmd & IFCMD_GROUP_MASK) == IFCMD_TAG_VALUE) {
			// TAG
			if (is_my_address(if_cmd)) {
				// MTA
				m_t_tpas = true;
				if (!BIT(m_reg_int1_mask , REG_INT1_APT_BIT)) {
					// Not using secondary addressing
					if (!talker_reset()) {
						if (m_t_state != FSM_T_TADS) {
							set_int0_bit(REG_INT0_MAC_BIT);
						}
						do_TAF();
					}
					if (!m_t_spms) {
						set_int1_bit(REG_INT1_MA_BIT);
						sahf = BIT(m_reg_int1_mask , REG_INT1_MA_BIT);
					}
				}
			} else {
				// OTA
				if (m_t_state != FSM_T_TIDS) {
					set_int0_bit(REG_INT0_MAC_BIT);
				}
				m_t_state = FSM_T_TIDS;
			}
		} else {
			// SCG
			if (m_pts) {
				set_int1_bit(REG_INT1_UNC_BIT);
				sahf = BIT(m_reg_int1_mask , REG_INT1_UNC_BIT);
				m_pts = false;
			} else if (m_l_lpas || m_t_tpas) {
				set_int1_bit(REG_INT1_APT_BIT);
				sahf = BIT(m_reg_int1_mask , REG_INT1_APT_BIT);
			}
		}
		break;
	}

	if (sahf) {
		m_ah_adhs = true;
	}
}

void tms9914_device::dab_received(uint8_t dab , bool eoi)
{
	LOG("%.6f RX DAB:%02x/%d\n" , machine().time().as_double() , dab , eoi);
	m_reg_di = dab;
	if (!m_shdw) {
		m_ah_anhs = true;
		set_int0_bit(REG_INT0_BI_BIT);
		if (eoi) {
			set_int0_bit(REG_INT0_END_BIT);
		}
	}
	if (m_hdfe && eoi) {
		m_ah_aehs = true;
	}
}

void tms9914_device::do_aux_cmd(unsigned cmd , bool set_bit)
{
	switch (cmd) {
	case AUXCMD_SWRST:
		if (set_bit && !m_swrst) {
			do_swrst();
		}
		if (m_swrst != set_bit) {
			m_swrst = set_bit;
			update_fsm();
		}
		break;

	case AUXCMD_DACR:
		if (m_ah_adhs) {
			m_ah_adhs = false;
			if (BIT(m_reg_int1_mask , REG_INT1_APT_BIT)) {
				// Using secondary addressing
				if (set_bit && !listener_reset() && m_l_lpas) {
					do_LAF();
				}
				if (!set_bit && m_t_state == FSM_T_TADS && m_t_tpas) {
					m_t_state = FSM_T_TIDS;
					m_ext_state_change = true;
				}
				if (set_bit && !talker_reset() && m_t_tpas) {
					do_TAF();
				}
			}
			update_fsm();
		}
		break;

	case AUXCMD_RHDF:
		// TODO: ACRS -> ANRS
		if (m_ah_anhs || m_ah_aehs) {
			m_ah_anhs = false;
			m_ah_aehs = false;
			update_fsm();
		}
		break;

	case AUXCMD_HDFA:
		if (!m_swrst) {
			m_hdfa = set_bit;
		}
		break;

	case AUXCMD_HDFE:
		if (!m_swrst) {
			m_hdfe = set_bit;
		}
		break;

	case AUXCMD_NBAF:
		m_t_eoi_state = FSM_T_ENIS;
		if (!m_sh_shfs) {
			m_sh_shfs = true;
			update_fsm();
		}
		break;

	case AUXCMD_FGET:
		LOG("Unimplemented FGET cmd\n");
		break;

	case AUXCMD_RTL:
		m_rtl = set_bit;
		if (m_rtl && m_rl_state == FSM_RL_REMS) {
			m_rl_state = FSM_RL_LOCS;
			set_int0_bit(REG_INT0_RLC_BIT);
		}
		break;

	case AUXCMD_FEOI:
		m_next_eoi = true;
		break;

	case AUXCMD_LON:
		if (set_bit) {
			if (!listener_reset()) {
				do_LAF();
			}
		} else {
			m_l_state = FSM_L_LIDS;
			m_ext_state_change = true;
		}
		update_fsm();
		break;

	case AUXCMD_TON:
		if (set_bit) {
			if (!talker_reset()) {
				do_TAF();
			}
		} else {
			m_t_state = FSM_T_TIDS;
			m_ext_state_change = true;
		}
		update_fsm();
		break;

	case AUXCMD_GTS:
		if (m_c_state == FSM_C_CACS) {
			m_gts = true;
			update_fsm();
		}
		break;

	case AUXCMD_TCA:
		if (m_c_state == FSM_C_CSBS) {
			m_c_state = FSM_C_CSHS;
			m_ext_state_change = true;
			// Manual says delay is 8 clock cycles, but 10 at least are needed
			// to pass diagb hpib diagnostic
			//m_c_dly_timer->adjust(clocks_to_attotime(8));
			m_c_dly_timer->adjust(clocks_to_attotime(10));
			update_fsm();
		}
		break;

	case AUXCMD_TCS:
		if (m_c_state == FSM_C_CSBS) {
			m_c_state = FSM_C_CWAS;
			m_ext_state_change = true;
			update_fsm();
		}
		break;

	case AUXCMD_RPP:
		if (!m_swrst && m_rpp != set_bit) {
			m_rpp = set_bit;
			update_fsm();
		}
		break;

	case AUXCMD_SIC:
		if (m_sic != set_bit) {
			m_sic = set_bit;
			update_ifc();
			if (!controller_reset() && m_sic && m_c_state == FSM_C_CIDS) {
				m_c_state = FSM_C_CADS;
				m_ext_state_change = true;
			}
			update_fsm();
		}
		break;

	case AUXCMD_SRE:
		m_sre = set_bit;
		update_ren();
		break;

	case AUXCMD_RQC:
		if (!controller_reset() && m_c_state == FSM_C_CIDS) {
			m_c_state = FSM_C_CADS;
			m_ext_state_change = true;
			update_fsm();
		}
		break;

	case AUXCMD_RLC:
		if (m_c_state != FSM_C_CIDS) {
			m_c_state = FSM_C_CIDS;
			m_ext_state_change = true;
			update_fsm();
		}
		break;

	case AUXCMD_DAI:
		m_dai = set_bit;
		update_int();
		break;

	case AUXCMD_PTS:
		m_pts = true;
		break;

	case AUXCMD_STDL:
		LOG("Unimplemented STDL=%d cmd\n" , set_bit);
		break;

	case AUXCMD_SHDW:
		if (!m_swrst) {
			m_shdw = set_bit;
			if (m_shdw && m_ah_anhs) {
				m_ah_anhs = false;
				update_fsm();
			}
		}
		break;

	case AUXCMD_VSTDL:
		LOG("Unimplemented VSTDL=%d cmd\n" , set_bit);
		break;

	case AUXCMD_RSV2:
		if (set_bit != m_rsvd2) {
			m_rsvd2 = set_bit;
			update_fsm();
		}
		break;

	default:
		LOG("Unrecognized aux cmd %u\n" , cmd);
		break;
	}
}

void tms9914_device::set_int0_bit(unsigned bit_no)
{
	BIT_SET(m_reg_int0_status , bit_no);
	update_int();
	if (bit_no == REG_INT0_BI_BIT || (bit_no == REG_INT0_BO_BIT && m_c_state != FSM_C_CACS)) {
		set_accrq(true);
	}
}

void tms9914_device::set_int1_bit(unsigned bit_no)
{
	BIT_SET(m_reg_int1_status , bit_no);
	update_int();
}

void tms9914_device::update_int()
{
	bool new_int_line = false;
	m_reg_int0_status &= REG_INT0_INT_MASK;
	if (m_reg_int0_status & m_reg_int0_mask) {
		BIT_SET(m_reg_int0_status , REG_INT0_INT0_BIT);
		new_int_line = true;
	}
	if (m_reg_int1_status & m_reg_int1_mask) {
		BIT_SET(m_reg_int0_status , REG_INT0_INT1_BIT);
		new_int_line = true;
	}
	if (m_dai) {
		new_int_line = false;
	}
	if (new_int_line != m_int_line) {
		LOG_INT("INT=%d\n" , new_int_line);
		m_int_line = new_int_line;
		m_int_write_func(m_int_line);
	}
}

void tms9914_device::update_ifc()
{
	set_signal(IEEE_488_IFC , m_sic);
}

void tms9914_device::update_ren()
{
	set_signal(IEEE_488_REN , m_sre);
}

void tms9914_device::set_accrq(bool state)
{
	if (state != m_accrq_line) {
		LOG_INT("ACCRQ=%d\n" , state);
		m_accrq_line = state;
		m_accrq_write_func(m_accrq_line);
	}
}<|MERGE_RESOLUTION|>--- conflicted
+++ resolved
@@ -76,13 +76,8 @@
 
 // Interrupt status/mask 1
 constexpr unsigned REG_INT1_IFC_BIT = 0;    // IFC received
-<<<<<<< HEAD
-constexpr unsigned REG_INT1_SRQ_BIT = 1;     // My address received
-constexpr unsigned REG_INT1_MA_BIT = 2;    // SRQ asserted
-=======
 constexpr unsigned REG_INT1_SRQ_BIT = 1;    // SRQ asserted
 constexpr unsigned REG_INT1_MA_BIT = 2;     // My address received
->>>>>>> 5b2b482a
 constexpr unsigned REG_INT1_DCAS_BIT = 3;   // DCAS state active
 constexpr unsigned REG_INT1_APT_BIT = 4;    // Address Pass-Through
 constexpr unsigned REG_INT1_UNC_BIT = 5;    // Unrecognized command
@@ -1087,12 +1082,6 @@
 		eoi_signal = eoi_signal || m_c_state == FSM_C_CPWS;
 		set_signal(IEEE_488_EOI , eoi_signal);
 		set_dio(dio_byte);
-		if (get_signal(IEEE_488_SRQ)) {
-			set_int1_bit(REG_INT1_SRQ_BIT);
-		} else {
-			BIT_CLR(m_reg_int1_status , REG_INT1_SRQ_BIT);
-			update_int();
-		}
 	}
 
 	m_no_reflection = false;
