--- conflicted
+++ resolved
@@ -80,16 +80,6 @@
 		{
 			if(data & 0x20)
 			{
-<<<<<<< HEAD
-				// Thunder Hurricane breaks otherwise...
-				if (!m_is_thunderh)
-				{
-					if (m_cpu)
-						m_cpu->set_input_line(INPUT_LINE_IRQ2, ASSERT_LINE);
-
-					m_network_irq_clear.call_after(attotime::from_usec(10));
-				}
-=======
 				if (m_cpu)
 					m_cpu->set_input_line(INPUT_LINE_IRQ2, ASSERT_LINE);
 			}
@@ -97,7 +87,6 @@
 			{
 				if (m_cpu)
 					m_cpu->set_input_line(INPUT_LINE_IRQ2, CLEAR_LINE);
->>>>>>> 68a2d05d
 			}
 
 			break;
