--- conflicted
+++ resolved
@@ -57,11 +57,7 @@
 	, device_memory_interface(mconfig, *this)
 	, device_palette_interface(mconfig, *this)
 	, device_video_interface(mconfig, *this)
-<<<<<<< HEAD
 	, m_dac(*this, "dac%u", 0)
-=======
-	, m_space_config("regs_space", ENDIANNESS_LITTLE, 32, 8, 0, address_map_constructor(FUNC(acorn_vidc10_device::regs_map), this))
->>>>>>> 96b40d99
 	, m_lspeaker(*this, "lspeaker")
 	, m_rspeaker(*this, "rspeaker")
 	, m_vblank_cb(*this)
@@ -299,15 +295,9 @@
 WRITE32_MEMBER( acorn_vidc10_device::write )
 {
 	// TODO: check against mem_mask not 32-bit wide
-<<<<<<< HEAD
 	u8 reg = data >> 24;
 	u32 val = data & 0xffffff;
 	
-=======
-	uint8_t reg = data >> 24;
-	uint32_t val = data & 0xffffff;
-
->>>>>>> 96b40d99
 	this->space(AS_IO).write_dword(reg, val);
 }
 
@@ -373,7 +363,6 @@
 {
 	switch(offset)
 	{
-<<<<<<< HEAD
 		case CRTC_HCR:  m_crtc_regs[CRTC_HCR] =  ((data >> 14)<<1)+2;    	break;
 //		case CRTC_HSWR: m_crtc_regs[CRTC_HSWR] = (data >> 14)+1;   			break;
 		case CRTC_HBSR: m_crtc_regs[CRTC_HBSR] = ((data >> 14)<<1)+1;    	break;
@@ -386,14 +375,6 @@
 			m_crtc_regs[CRTC_HDER] = convert_crtc_hdisplay(1); 
 			break;
 		case CRTC_HBER: m_crtc_regs[CRTC_HBER] = ((data >> 14)<<1)+1;    	break;
-=======
-		case CRTC_HCR:  m_crtc_regs[CRTC_HCR] =  ((data >> 14)<<1)+2;       break;
-//      case CRTC_HSWR: m_crtc_regs[CRTC_HSWR] = (data >> 14)+1;            break;
-		case CRTC_HBSR: m_crtc_regs[CRTC_HBSR] = ((data >> 14)<<1)+1;       break;
-		case CRTC_HDSR: m_crtc_regs[CRTC_HDSR] = (data >> 14);              break;
-		case CRTC_HDER: m_crtc_regs[CRTC_HDER] = (data >> 14);              break;
-		case CRTC_HBER: m_crtc_regs[CRTC_HBER] = ((data >> 14)<<1)+1;       break;
->>>>>>> 96b40d99
 		case CRTC_HCSR: m_crtc_regs[CRTC_HCSR] = ((data >> 13) & 0x7ff) + 6; return;
 //      case CRTC_HIR: // ...
 
@@ -459,13 +440,8 @@
 //  MEMC comms
 //**************************************************************************
 
-<<<<<<< HEAD
 void acorn_vidc10_device::write_dac(u8 channel, u8 data)
 { 
-=======
-void acorn_vidc10_device::write_dac(uint8_t channel, uint8_t data)
-{
->>>>>>> 96b40d99
 	int16_t res;
 	res = m_ulaw_lookup[data];
 	m_dac[channel & 7]->write(res);
