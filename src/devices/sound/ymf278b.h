--- conflicted
+++ resolved
@@ -14,10 +14,6 @@
 	ymf278b_device(const machine_config &mconfig, const char *tag, device_t *owner, uint32_t clock);
 
 	// configuration helpers
-<<<<<<< HEAD
-	template <class Object> devcb_base &set_irq_handler(Object &&cb) { return m_irq_handler.set_callback(std::forward<Object>(cb)); }
-=======
->>>>>>> b49825bf
 	auto irq_handler() { return m_irq_handler.bind(); }
 
 	DECLARE_READ8_MEMBER( read );
