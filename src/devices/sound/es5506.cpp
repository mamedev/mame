// license:BSD-3-Clause
// copyright-holders:Aaron Giles
/**********************************************************************************************

     Ensoniq ES5505/6 driver
     by Aaron Giles

Ensoniq OTIS - ES5505                                            Ensoniq OTTO - ES5506

  OTIS is a VLSI device designed in a 2 micron double metal        OTTO is a VLSI device designed in a 1.5 micron double metal
   CMOS process. The device is the next generation of audio         CMOS process. The device is the next generation of audio
   technology from ENSONIQ. This new chip achieves a new            technology from ENSONIQ. All calculations in the device are
   level of audio fidelity performance. These improvements          made with at least 18-bit accuracy.
   are achieved through the use of frequency interpolation
   and on board real time digital filters. All calculations       The major features of OTTO are:
   in the device are made with at least 16 bit accuracy.           - 68 pin PLCC package
                                                                   - On chip real time digital filters
 The major features of OTIS are:                                   - Frequency interpolation
  - 48 Pin dual in line package                                    - 32 independent voices
  - On chip real time digital filters                              - Loop start and stop posistions for each voice
  - Frequency interpolation                                        - Bidirectional and reverse looping
  - 32 independent voices (up from 25 in DOCII)                    - 68000 compatibility for asynchronous bus communication
  - Loop start and stop positions for each voice                   - separate host and sound memory interface
  - Bidirectional and reverse looping                              - 6 channel stereo serial communication port
  - 68000 compatibility for asynchronous bus communication         - Programmable clocks for defining serial protocol
  - On board pulse width modulation D to A                         - Internal volume multiplication and stereo panning
  - 4 channel stereo serial communication port                     - A to D input for pots and wheels
  - Internal volume multiplication and stereo panning              - Hardware support for envelopes
  - A to D input for pots and wheels                               - Support for dual OTTO systems
  - Up to 10MHz operation                                          - Optional compressed data format for sample data
                                                                   - Up to 16MHz operation
              ______    ______
            _|o     \__/      |_
 A17/D13 - |_|1             48|_| - VSS                                                           A A A A A A
            _|                |_                                                                  2 1 1 1 1 1 A
 A18/D14 - |_|2             47|_| - A16/D12                                                       0 9 8 7 6 5 1
            _|                |_                                                                  / / / / / / 4
 A19/D15 - |_|3             46|_| - A15/D11                                   H H H H H H H V V H D D D D D D /
            _|                |_                                              D D D D D D D S D D 1 1 1 1 1 1 D
      BS - |_|4             45|_| - A14/D10                                   0 1 2 3 4 5 6 S D 7 5 4 3 2 1 0 9
            _|                |_                                             ------------------------------------+
  PWZERO - |_|5             44|_| - A13/D9                                  / 9 8 7 6 5 4 3 2 1 6 6 6 6 6 6 6 6  |
            _|                |_                                           /                    8 7 6 5 4 3 2 1  |
    SER0 - |_|6             43|_| - A12/D8                                |                                      |
            _|       E        |_                                      SER0|10                                  60|A13/D8
    SER1 - |_|7      N      42|_| - A11/D7                            SER1|11                                  59|A12/D7
            _|       S        |_                                      SER2|12                                  58|A11/D6
    SER2 - |_|8      O      41|_| - A10/D6                            SER3|13              ENSONIQ             57|A10/D5
            _|       N        |_                                      SER4|14                                  56|A9/D4
    SER3 - |_|9      I      40|_| - A9/D5                             SER5|15                                  55|A8/D3
            _|       Q        |_                                      WCLK|16                                  54|A7/D2
 SERWCLK - |_|10            39|_| - A8/D4                            LRCLK|17               ES5506             53|A6/D1
            _|                |_                                      BCLK|18                                  52|A5/D0
   SERLR - |_|11            38|_| - A7/D3                             RESB|19                                  51|A4
            _|                |_                                       HA5|20                                  50|A3
 SERBCLK - |_|12     E      37|_| - A6/D2                              HA4|21                OTTO              49|A2
            _|       S        |_                                       HA3|22                                  48|A1
     RLO - |_|13     5      36|_| - A5/D1                              HA2|23                                  47|A0
            _|       5        |_                                       HA1|24                                  46|BS1
     RHI - |_|14     0      35|_| - A4/D0                              HA0|25                                  45|BS0
            _|       5        |_                                    POT_IN|26                                  44|DTACKB
     LLO - |_|15            34|_| - CLKIN                                 |   2 2 2 3 3 3 3 3 3 3 3 3 3 4 4 4 4  |
            _|                |_                                          |   7 8 9 0 1 2 3 4 5 6 7 8 9 0 1 2 3  |
     LHI - |_|16            33|_| - CAS                                   +--------------------------------------+
            _|                |_                                              B E E B E B B D S B B B E K B W W
     POT - |_|17     O      32|_| - AMUX                                      S B L N L S S D S S X S   L Q / /
            _|       T        |_                                              E E R E H M C V V A U A   C R R R
   DTACK - |_|18     I      31|_| - RAS                                       R R D H           R M C     I M
            _|       S        |_                                              _ D                 A
     R/W - |_|19            30|_| - E                                         T
            _|                |_                                              O
      MS - |_|20            29|_| - IRQ                                       P
            _|                |_
      CS - |_|21            28|_| - A3
            _|                |_
     RES - |_|22            27|_| - A2
            _|                |_
     VSS - |_|23            26|_| - A1
            _|                |_
     VDD - |_|24            25|_| - A0
             |________________|

***********************************************************************************************/

#include "emu.h"
#include "es5506.h"
#include <algorithm>

#if ES5506_MAKE_WAVS
#include "sound/wavwrite.h"
#endif


/**********************************************************************************************

     CONSTANTS

***********************************************************************************************/

#define VERBOSE                 0
#include "logmacro.h"

#define RAINE_CHECK             0

static constexpr u32 FINE_FILTER_BIT = 16;
static constexpr u32 FILTER_BIT      = 12;
static constexpr u32 FILTER_SHIFT    = FINE_FILTER_BIT - FILTER_BIT;

static constexpr u32 MAX_SAMPLE_CHUNK    = 10000;
static constexpr u32 ULAW_MAXBITS        = 8;

namespace {

enum : u16 {
	CONTROL_BS1         = 0x8000,
	CONTROL_BS0         = 0x4000,
	CONTROL_CMPD        = 0x2000,
	CONTROL_CA2         = 0x1000,
	CONTROL_CA1         = 0x0800,
	CONTROL_CA0         = 0x0400,
	CONTROL_LP4         = 0x0200,
	CONTROL_LP3         = 0x0100,
	CONTROL_IRQ         = 0x0080,
	CONTROL_DIR         = 0x0040,
	CONTROL_IRQE        = 0x0020,
	CONTROL_BLE         = 0x0010,
	CONTROL_LPE         = 0x0008,
	CONTROL_LEI         = 0x0004,
	CONTROL_STOP1       = 0x0002,
	CONTROL_STOP0       = 0x0001,

	CONTROL_BSMASK      = (CONTROL_BS1 | CONTROL_BS0),
	CONTROL_CAMASK      = (CONTROL_CA2 | CONTROL_CA1 | CONTROL_CA0),
	CONTROL_LPMASK      = (CONTROL_LP4 | CONTROL_LP3),
	CONTROL_LOOPMASK    = (CONTROL_BLE | CONTROL_LPE),
	CONTROL_STOPMASK    = (CONTROL_STOP1 | CONTROL_STOP0),

	// ES5505 has sightly different control bit
	CONTROL_5505_LP4    = 0x0800,
	CONTROL_5505_LP3    = 0x0400,
	CONTROL_5505_CA1    = 0x0200,
	CONTROL_5505_CA0    = 0x0100,

	CONTROL_5505_LPMASK = (CONTROL_5505_LP4 | CONTROL_5505_LP3),
	CONTROL_5505_CAMASK = (CONTROL_5505_CA1 | CONTROL_5505_CA0)
};

}

es550x_device::es550x_device(const machine_config &mconfig, device_type type, const char *tag, device_t *owner, u32 clock)
	: device_t(mconfig, type, tag, owner, clock)
	, device_sound_interface(mconfig, *this)
	, device_memory_interface(mconfig, *this)
	, m_stream(nullptr)
	, m_sample_rate(0)
	, m_master_clock(0)
	, m_address_acc_shift(0)
	, m_address_acc_mask(0)
	, m_volume_shift(0)
	, m_volume_acc_shift(0)
	, m_current_page(0)
	, m_active_voices(0)
	, m_mode(0)
	, m_irqv(0x80)
	, m_voice_index(0)
	, m_scratch(nullptr)
	, m_ulaw_lookup(nullptr)
	, m_volume_lookup(nullptr)
#if ES5506_MAKE_WAVS
	, m_wavraw(nullptr)
#endif
	, m_region0(*this, finder_base::DUMMY_TAG)
	, m_region1(*this, finder_base::DUMMY_TAG)
	, m_region2(*this, finder_base::DUMMY_TAG)
	, m_region3(*this, finder_base::DUMMY_TAG)
	, m_channels(0)
	, m_irq_cb(*this)
	, m_read_port_cb(*this)
	, m_sample_rate_changed_cb(*this)
{
}

DEFINE_DEVICE_TYPE(ES5506, es5506_device, "es5506", "Ensoniq ES5506")

es5506_device::es5506_device(const machine_config &mconfig, const char *tag, device_t *owner, u32 clock)
	: es550x_device(mconfig, ES5506, tag, owner, clock)
	, m_bank0_config("bank0", ENDIANNESS_BIG, 16, 21, -1) // 21 bit address bus, word addressing only
	, m_bank1_config("bank1", ENDIANNESS_BIG, 16, 21, -1)
	, m_bank2_config("bank2", ENDIANNESS_BIG, 16, 21, -1)
	, m_bank3_config("bank3", ENDIANNESS_BIG, 16, 21, -1)
	, m_write_latch(0)
	, m_read_latch(0)
	, m_wst(0)
	, m_wend(0)
	, m_lrend(0)
{
}

//-------------------------------------------------
//  device_start - device-specific startup
//-------------------------------------------------
void es550x_device::device_start()
{
	// initialize the rest of the structure
	m_master_clock = clock();
	m_irq_cb.resolve();
	m_read_port_cb.resolve();
	m_sample_rate_changed_cb.resolve();
	m_irqv = 0x80;

	// allocate memory
	m_scratch = make_unique_clear<s32[]>(2 * MAX_SAMPLE_CHUNK);

	// register save
	save_item(NAME(m_sample_rate));

	save_item(NAME(m_current_page));
	save_item(NAME(m_active_voices));
	save_item(NAME(m_mode));
	save_item(NAME(m_irqv));
	save_item(NAME(m_voice_index));

	save_pointer(NAME(m_scratch), 2 * MAX_SAMPLE_CHUNK);

	save_item(STRUCT_MEMBER(m_voice, control));
	save_item(STRUCT_MEMBER(m_voice, freqcount));
	save_item(STRUCT_MEMBER(m_voice, start));
	save_item(STRUCT_MEMBER(m_voice, end));
	save_item(STRUCT_MEMBER(m_voice, accum));
	save_item(STRUCT_MEMBER(m_voice, lvol));
	save_item(STRUCT_MEMBER(m_voice, rvol));
	save_item(STRUCT_MEMBER(m_voice, k2));
	save_item(STRUCT_MEMBER(m_voice, k1));
	save_item(STRUCT_MEMBER(m_voice, o4n1));
	save_item(STRUCT_MEMBER(m_voice, o3n1));
	save_item(STRUCT_MEMBER(m_voice, o3n2));
	save_item(STRUCT_MEMBER(m_voice, o2n1));
	save_item(STRUCT_MEMBER(m_voice, o2n2));
	save_item(STRUCT_MEMBER(m_voice, o1n1));
}

void es5506_device::device_start()
{
	es550x_device::device_start();
	int channels = 1;  // 1 channel by default, for backward compatibility

	// only override the number of channels if the value is in the valid range 1 .. 6
	if (1 <= m_channels && m_channels <= 6)
		channels = m_channels;

<<<<<<< HEAD
	/* create the stream */
	m_stream = stream_alloc(0, 2 * channels, clock() / (16*32));
=======
	// create the stream
	m_stream = machine().sound().stream_alloc(*this, 0, 2 * channels, clock() / (16*32));
>>>>>>> bf10655b

	// initialize the regions
	if (m_region0 && !has_configured_map(0))
		space(0).install_rom(0, std::min<offs_t>((1 << ADDRESS_INTEGER_BIT_ES5506) - 1, (m_region0->bytes() / 2) - 1), m_region0->base());

	if (m_region1 && !has_configured_map(1))
		space(1).install_rom(0, std::min<offs_t>((1 << ADDRESS_INTEGER_BIT_ES5506) - 1, (m_region1->bytes() / 2) - 1), m_region1->base());

	if (m_region2 && !has_configured_map(2))
		space(2).install_rom(0, std::min<offs_t>((1 << ADDRESS_INTEGER_BIT_ES5506) - 1, (m_region2->bytes() / 2) - 1), m_region2->base());

	if (m_region3 && !has_configured_map(3))
		space(3).install_rom(0, std::min<offs_t>((1 << ADDRESS_INTEGER_BIT_ES5506) - 1, (m_region3->bytes() / 2) - 1), m_region3->base());

	for (int s = 0; s < 4; s++)
		space(s).cache(m_cache[s]);

	// compute the tables
	compute_tables(VOLUME_BIT_ES5506, 4, 8); // 4 bit exponent, 8 bit mantissa

	// initialize the rest of the structure
	m_channels = channels;

	// KT-76 assumes all voices are active on an ES5506 without setting them!
	m_active_voices = 31;
	m_sample_rate = m_master_clock / (16 * (m_active_voices + 1));
	m_stream->set_sample_rate(m_sample_rate);

	// 21 bit integer and 11 bit fraction
	get_accum_mask(ADDRESS_INTEGER_BIT_ES5506, ADDRESS_FRAC_BIT_ES5506);

	// register save
	save_item(NAME(m_write_latch));
	save_item(NAME(m_read_latch));

	save_item(NAME(m_wst));
	save_item(NAME(m_wend));
	save_item(NAME(m_lrend));

	save_item(STRUCT_MEMBER(m_voice, ecount));
	save_item(STRUCT_MEMBER(m_voice, lvramp));
	save_item(STRUCT_MEMBER(m_voice, rvramp));
	save_item(STRUCT_MEMBER(m_voice, k2ramp));
	save_item(STRUCT_MEMBER(m_voice, k1ramp));
	save_item(STRUCT_MEMBER(m_voice, filtcount));

	// success
}

//-------------------------------------------------
//  device_clock_changed
//-------------------------------------------------

void es550x_device::device_clock_changed()
{
	m_master_clock = clock();
	m_sample_rate = m_master_clock / (16 * (m_active_voices + 1));
	m_stream->set_sample_rate(m_sample_rate);
	if (!m_sample_rate_changed_cb.isnull())
		m_sample_rate_changed_cb(m_sample_rate);
}

//-------------------------------------------------
//  device_reset - device-specific reset
//-------------------------------------------------

void es550x_device::device_reset()
{
}

void es5506_device::device_reset() // RESB for Reset input
{
	m_active_voices = 0x1f; // 32 voice at reset
	m_mode = 0x17; // Dual, Slave, BCLK_EN high, WCLK_EN high, LRCLK_EN high
	notify_clock_changed();
}

//-------------------------------------------------
//  device_stop - device-specific stop
//-------------------------------------------------

void es550x_device::device_stop()
{
#if ES5506_MAKE_WAVS
	{
		wav_close(m_wavraw);
	}
#endif
}

//-------------------------------------------------
//  memory_space_config - return a description of
//  any address spaces owned by this device
//-------------------------------------------------

device_memory_interface::space_config_vector es5506_device::memory_space_config() const
{
	return space_config_vector{
		std::make_pair(0, &m_bank0_config),
		std::make_pair(1, &m_bank1_config),
		std::make_pair(2, &m_bank2_config),
		std::make_pair(3, &m_bank3_config)
	};
}

DEFINE_DEVICE_TYPE(ES5505, es5505_device, "es5505", "Ensoniq ES5505")

es5505_device::es5505_device(const machine_config &mconfig, const char *tag, device_t *owner, u32 clock)
	: es550x_device(mconfig, ES5505, tag, owner, clock)
	, m_bank0_config("bank0", ENDIANNESS_BIG, 16, 20, -1) // 20 bit address bus, word addressing only
	, m_bank1_config("bank1", ENDIANNESS_BIG, 16, 20, -1)
{
}

//-------------------------------------------------
//  device_start - device-specific startup
//-------------------------------------------------

void es5505_device::device_start()
{
	es550x_device::device_start();
	int channels = 1;  // 1 channel by default, for backward compatibility

	// only override the number of channels if the value is in the valid range 1 .. 4
	if (1 <= m_channels && m_channels <= 4)
		channels = m_channels;

<<<<<<< HEAD
	/* create the stream */
	m_stream = stream_alloc(0, 2 * channels, clock() / (16*32));
=======
	// create the stream
	m_stream = machine().sound().stream_alloc(*this, 0, 2 * channels, clock() / (16*32));
>>>>>>> bf10655b

	// initialize the regions
	if (m_region0 && !has_configured_map(0))
		space(0).install_rom(0, std::min<offs_t>((1 << ADDRESS_INTEGER_BIT_ES5505) - 1, (m_region0->bytes() / 2) - 1), m_region0->base());

	if (m_region1 && !has_configured_map(1))
		space(1).install_rom(0, std::min<offs_t>((1 << ADDRESS_INTEGER_BIT_ES5505) - 1, (m_region1->bytes() / 2) - 1), m_region1->base());

	for (int s = 0; s < 2; s++)
		space(s).cache(m_cache[s]);

	// compute the tables
	compute_tables(VOLUME_BIT_ES5505, 4, 4); // 4 bit exponent, 4 bit mantissa

	// initialize the rest of the structure
	m_channels = channels;

	// 20 bit integer and 9 bit fraction
	get_accum_mask(ADDRESS_INTEGER_BIT_ES5505, ADDRESS_FRAC_BIT_ES5505);

	// success
}

//-------------------------------------------------
//  memory_space_config - return a description of
//  any address spaces owned by this device
//-------------------------------------------------

device_memory_interface::space_config_vector es5505_device::memory_space_config() const
{
	return space_config_vector{
		std::make_pair(0, &m_bank0_config),
		std::make_pair(1, &m_bank1_config)
	};
}

/**********************************************************************************************

     update_irq_state -- update the IRQ state

***********************************************************************************************/


void es550x_device::update_irq_state()
{
	// ES5505/6 irq line has been set high - inform the host
	if (!m_irq_cb.isnull())
		m_irq_cb(1); // IRQB set high
}

void es550x_device::update_internal_irq_state()
{
	/*  Host (cpu) has just read the voice interrupt vector (voice IRQ ack).

	    Reset the voice vector to show the IRQB line is low (top bit set).
	    If we have any stacked interrupts (other voices waiting to be
	    processed - with their IRQ bit set) then they will be moved into
	    the vector next time the voice is processed.  In emulation
	    terms they get updated next time generate_samples() is called.
	*/

	m_irqv = 0x80;

	if (!m_irq_cb.isnull())
		m_irq_cb(0); // IRQB set low
}

/**********************************************************************************************

     compute_tables -- compute static tables

***********************************************************************************************/

void es550x_device::compute_tables(u32 total_volume_bit, u32 exponent_bit, u32 mantissa_bit)
{
	// allocate ulaw lookup table
	m_ulaw_lookup = make_unique_clear<s16[]>(1 << ULAW_MAXBITS);

	// generate ulaw lookup table
	for (int i = 0; i < (1 << ULAW_MAXBITS); i++)
	{
		const u16 rawval = (i << (16 - ULAW_MAXBITS)) | (1 << (15 - ULAW_MAXBITS));
		const u8 exponent = rawval >> 13;
		u32 mantissa = (rawval << 3) & 0xffff;

		if (exponent == 0)
			m_ulaw_lookup[i] = (s16)mantissa >> 7;
		else
		{
			mantissa = (mantissa >> 1) | (~mantissa & 0x8000);
			m_ulaw_lookup[i] = (s16)mantissa >> (7 - exponent);
		}
	}

	const u32 volume_bit = (exponent_bit + mantissa_bit);
	m_volume_shift = total_volume_bit - volume_bit;
	const u32 volume_len = 1 << volume_bit;
	// allocate volume lookup table
	m_volume_lookup = make_unique_clear<u32[]>(volume_len);

	// generate volume lookup table
	const u32 exponent_shift = 1 << exponent_bit;
	const u32 exponent_mask = exponent_shift - 1;

	const u32 mantissa_len = (1 << mantissa_bit);
	const u32 mantissa_mask = (mantissa_len - 1);
	const u32 mantissa_shift = exponent_shift - mantissa_bit - 1;

	for (int i = 0; i < volume_len; i++)
	{
		const u32 exponent = (i >> mantissa_bit) & exponent_mask;
		const u32 mantissa = (i & mantissa_mask) | mantissa_len;

		m_volume_lookup[i] = (mantissa << mantissa_shift) >> (exponent_shift - exponent);
	}
	m_volume_acc_shift = (16 + exponent_mask) - VOLUME_ACC_BIT;

	// init the voices
	for (int j = 0; j < 32; j++)
	{
		m_voice[j].index = j;
		m_voice[j].control = CONTROL_STOPMASK;
		m_voice[j].lvol = (1 << (total_volume_bit - 1));
		m_voice[j].rvol = (1 << (total_volume_bit - 1));
	}
}

/**********************************************************************************************

     get_accum_mask -- get address accumulator mask

***********************************************************************************************/

void es550x_device::get_accum_mask(u32 address_integer, u32 address_frac)
{
	m_address_acc_shift = ADDRESS_FRAC_BIT - address_frac;
	m_address_acc_mask = lshift_signed<u64, s8>(((((1 << address_integer) - 1) << address_frac) | ((1 << address_frac) - 1)), m_address_acc_shift);
	if (m_address_acc_shift > 0)
		m_address_acc_mask |= ((1 << m_address_acc_shift) - 1);
}


/**********************************************************************************************

     interpolate -- interpolate between two samples

***********************************************************************************************/

inline s32 es550x_device::interpolate(s32 sample1, s32 sample2, u64 accum)
{
	const u32 shifted = 1 << ADDRESS_FRAC_BIT;
	const u32 mask = shifted - 1;
	accum &= mask & m_address_acc_mask;
	return (sample1 * (s32)(shifted - accum) +
			sample2 * (s32)(accum)) >> ADDRESS_FRAC_BIT;
}


/**********************************************************************************************

     apply_filters -- apply the 4-pole digital filter to the sample

***********************************************************************************************/

// apply lowpass/highpass result
static inline s32 apply_lowpass(s32 out, s32 cutoff, s32 in)
{
	return ((s32)(cutoff >> FILTER_SHIFT) * (out - in) / (1 << FILTER_BIT)) + in;
}

static inline s32 apply_highpass(s32 out, s32 cutoff, s32 in, s32 prev)
{
	return out - prev + ((s32)(cutoff >> FILTER_SHIFT) * in) / (1 << (FILTER_BIT + 1)) + in / 2;
}

// update poles from outputs
static inline void update_pole(s32 &pole, s32 sample)
{
	pole = sample;
}

static inline void update_2_pole(s32 &prev, s32 &pole, s32 sample)
{
	prev = pole;
	pole = sample;
}

inline void es550x_device::apply_filters(es550x_voice *voice, s32 &sample)
{
	// pole 1 is always low-pass using K1
	sample = apply_lowpass(sample, voice->k1, voice->o1n1);
	update_pole(voice->o1n1, sample);

	// pole 2 is always low-pass using K1
	sample = apply_lowpass(sample, voice->k1, voice->o2n1);
	update_2_pole(voice->o2n2, voice->o2n1, sample);

	// remaining poles depend on the current filter setting
	switch (get_lp(voice->control))
	{
		case 0:
			// pole 3 is high-pass using K2
			sample = apply_highpass(sample, voice->k2, voice->o3n1, voice->o2n2);
			update_2_pole(voice->o3n2, voice->o3n1, sample);

			// pole 4 is high-pass using K2
			sample = apply_highpass(sample, voice->k2, voice->o4n1, voice->o3n2);
			update_pole(voice->o4n1, sample);
			break;

		case LP3:
			// pole 3 is low-pass using K1
			sample = apply_lowpass(sample, voice->k1, voice->o3n1);
			update_2_pole(voice->o3n2, voice->o3n1, sample);

			// pole 4 is high-pass using K2
			sample = apply_highpass(sample, voice->k2, voice->o4n1, voice->o3n2);
			update_pole(voice->o4n1, sample);
			break;

		case LP4:
			// pole 3 is low-pass using K2
			sample = apply_lowpass(sample, voice->k2, voice->o3n1);
			update_2_pole(voice->o3n2, voice->o3n1, sample);

			// pole 4 is low-pass using K2
			sample = apply_lowpass(sample, voice->k2, voice->o4n1);
			update_pole(voice->o4n1, sample);
			break;

		case LP3 | LP4:
			// pole 3 is low-pass using K1
			sample = apply_lowpass(sample, voice->k1, voice->o3n1);
			update_2_pole(voice->o3n2, voice->o3n1, sample);

			// pole 4 is low-pass using K2
			sample = apply_lowpass(sample, voice->k2, voice->o4n1);
			update_pole(voice->o4n1, sample);
			break;
	}
}


/**********************************************************************************************

     update_envelopes -- update the envelopes

***********************************************************************************************/

inline void es5506_device::update_envelopes(es550x_voice *voice)
{
	const u32 volume_max = (1 << VOLUME_BIT_ES5506) - 1;
	// decrement the envelope counter
	voice->ecount--;

	// ramp left volume
	if (voice->lvramp)
	{
		voice->lvol += (int8_t)voice->lvramp;
		if ((s32)voice->lvol < 0) voice->lvol = 0;
		else if (voice->lvol > volume_max) voice->lvol = volume_max;
	}

	// ramp right volume
	if (voice->rvramp)
	{
		voice->rvol += (int8_t)voice->rvramp;
		if ((s32)voice->rvol < 0) voice->rvol = 0;
		else if (voice->rvol > volume_max) voice->rvol = volume_max;
	}

	// ramp k1 filter constant
	if (voice->k1ramp && ((s32)voice->k1ramp >= 0 || !(voice->filtcount & 7)))
	{
		voice->k1 += (int8_t)voice->k1ramp;
		if ((s32)voice->k1 < 0) voice->k1 = 0;
		else if (voice->k1 > 0xffff) voice->k1 = 0xffff;
	}

	// ramp k2 filter constant
	if (voice->k2ramp && ((s32)voice->k2ramp >= 0 || !(voice->filtcount & 7)))
	{
		voice->k2 += (int8_t)voice->k2ramp;
		if ((s32)voice->k2 < 0) voice->k2 = 0;
		else if (voice->k2 > 0xffff) voice->k2 = 0xffff;
	}

	// update the filter constant counter
	voice->filtcount++;

}

inline void es5505_device::update_envelopes(es550x_voice *voice)
{
	// no envelopes in ES5505
	voice->ecount = 0;
}


/**********************************************************************************************

     check_for_end_forward
     check_for_end_reverse -- check for loop end and loop appropriately

***********************************************************************************************/

inline void es5506_device::check_for_end_forward(es550x_voice *voice, u64 &accum)
{
	// are we past the end?
	if (accum > voice->end && !(voice->control & CONTROL_LEI))
	{
		// generate interrupt if required
		if (voice->control & CONTROL_IRQE)
			voice->control |= CONTROL_IRQ;

		// handle the different types of looping
		switch (voice->control & CONTROL_LOOPMASK)
		{
			// non-looping
			case 0:
				voice->control |= CONTROL_STOP0;
				break;

			// uni-directional looping
			case CONTROL_LPE:
				accum = (voice->start + (accum - voice->end)) & m_address_acc_mask;
				break;

			// trans-wave looping
			case CONTROL_BLE:
				accum = (voice->start + (accum - voice->end)) & m_address_acc_mask;
				voice->control = (voice->control & ~CONTROL_LOOPMASK) | CONTROL_LEI;
				break;

			// bi-directional looping
			case CONTROL_LPE | CONTROL_BLE:
				accum = (voice->end - (accum - voice->end)) & m_address_acc_mask;
				voice->control ^= CONTROL_DIR;
				break;
		}
	}
}

inline void es5506_device::check_for_end_reverse(es550x_voice *voice, u64 &accum)
{
	// are we past the end?
	if (accum < voice->start && !(voice->control & CONTROL_LEI))
	{
		// generate interrupt if required
		if (voice->control & CONTROL_IRQE)
			voice->control |= CONTROL_IRQ;

		// handle the different types of looping
		switch (voice->control & CONTROL_LOOPMASK)
		{
			// non-looping
			case 0:
				voice->control |= CONTROL_STOP0;
				break;

			// uni-directional looping
			case CONTROL_LPE:
				accum = (voice->end - (voice->start - accum)) & m_address_acc_mask;
				break;

			// trans-wave looping
			case CONTROL_BLE:
				accum = (voice->end - (voice->start - accum)) & m_address_acc_mask;
				voice->control = (voice->control & ~CONTROL_LOOPMASK) | CONTROL_LEI;
				break;

			// bi-directional looping
			case CONTROL_LPE | CONTROL_BLE:
				accum = (voice->start + (voice->start - accum)) & m_address_acc_mask;
				voice->control ^= CONTROL_DIR;
				break;
		}
	}
}

// ES5505 : BLE is ignored when LPE = 0
inline void es5505_device::check_for_end_forward(es550x_voice *voice, u64 &accum)
{
	// are we past the end?
	if (accum > voice->end)
	{
		// generate interrupt if required
		if (voice->control & CONTROL_IRQE)
			voice->control |= CONTROL_IRQ;

		// handle the different types of looping
		switch (voice->control & CONTROL_LOOPMASK)
		{
			// non-looping
			case 0:
			case CONTROL_BLE:
				voice->control |= CONTROL_STOP0;
				break;

			// uni-directional looping
			case CONTROL_LPE:
				accum = (voice->start + (accum - voice->end)) & m_address_acc_mask;
				break;

			// bi-directional looping
			case CONTROL_LPE | CONTROL_BLE:
				accum = (voice->end - (accum - voice->end)) & m_address_acc_mask;
				voice->control ^= CONTROL_DIR;
				break;
		}
	}
}

inline void es5505_device::check_for_end_reverse(es550x_voice *voice, u64 &accum)
{
	// are we past the end? */
	if (accum < voice->start)
	{
		// generate interrupt if required
		if (voice->control & CONTROL_IRQE)
			voice->control |= CONTROL_IRQ;

		// handle the different types of looping
		switch (voice->control & CONTROL_LOOPMASK)
		{
			// non-looping
			case 0:
			case CONTROL_BLE:
				voice->control |= CONTROL_STOP0;
				break;

			// uni-directional looping
			case CONTROL_LPE:
				accum = (voice->end - (voice->start - accum)) & m_address_acc_mask;
				break;

			// bi-directional looping
			case CONTROL_LPE | CONTROL_BLE:
				accum = (voice->start + (voice->start - accum)) & m_address_acc_mask;
				voice->control ^= CONTROL_DIR;
				break;
		}
	}
}


/**********************************************************************************************

     generate_ulaw -- general u-law decoding routine

***********************************************************************************************/

void es550x_device::generate_ulaw(es550x_voice *voice, s32 *lbuffer, s32 *rbuffer, int samples)
{
	const u32 freqcount = voice->freqcount;
	u64 accum = voice->accum & m_address_acc_mask;

	// outer loop, in case we switch directions
	if (!(voice->control & CONTROL_STOPMASK))
	{
		// two cases: first case is forward direction
		if (!(voice->control & CONTROL_DIR))
		{
			// fetch two samples
			s32 val1 = read_sample(voice, get_integer_addr(accum));
			s32 val2 = read_sample(voice, get_integer_addr(accum, 1));

			// decompress u-law
			val1 = m_ulaw_lookup[val1 >> (16 - ULAW_MAXBITS)];
			val2 = m_ulaw_lookup[val2 >> (16 - ULAW_MAXBITS)];

			// interpolate
			val1 = interpolate(val1, val2, accum);
			accum = (accum + freqcount) & m_address_acc_mask;

			// apply filters
			apply_filters(voice, val1);

			// update filters/volumes
			if (voice->ecount != 0)
				update_envelopes(voice);

			// apply volumes and add
			*lbuffer += get_sample(val1, voice->lvol);
			*rbuffer += get_sample(val1, voice->rvol);

			// check for loop end
			check_for_end_forward(voice, accum);
		}

		// two cases: second case is backward direction */
		else
		{
			// fetch two samples
			s32 val1 = read_sample(voice, get_integer_addr(accum));
			s32 val2 = read_sample(voice, get_integer_addr(accum, 1));

			// decompress u-law
			val1 = m_ulaw_lookup[val1 >> (16 - ULAW_MAXBITS)];
			val2 = m_ulaw_lookup[val2 >> (16 - ULAW_MAXBITS)];

			// interpolate
			val1 = interpolate(val1, val2, accum);
			accum = (accum - freqcount) & m_address_acc_mask;

			// apply filters
			apply_filters(voice, val1);

			// update filters/volumes
			if (voice->ecount != 0)
				update_envelopes(voice);

			// apply volumes and add
			*lbuffer += get_sample(val1, voice->lvol);
			*rbuffer += get_sample(val1, voice->rvol);

			// check for loop end
			check_for_end_reverse(voice, accum);
		}
	}
	else
	{
		// if we stopped, process any additional envelope
		if (voice->ecount != 0)
			update_envelopes(voice);
	}

	voice->accum = accum;
}



/**********************************************************************************************

     generate_pcm -- general PCM decoding routine

***********************************************************************************************/

void es550x_device::generate_pcm(es550x_voice *voice, s32 *lbuffer, s32 *rbuffer, int samples)
{
	const u32 freqcount = voice->freqcount;
	u64 accum = voice->accum & m_address_acc_mask;

	// outer loop, in case we switch directions
	if (!(voice->control & CONTROL_STOPMASK))
	{
		// two cases: first case is forward direction
		if (!(voice->control & CONTROL_DIR))
		{
			// fetch two samples
			s32 val1 = (s16)read_sample(voice, get_integer_addr(accum));
			s32 val2 = (s16)read_sample(voice, get_integer_addr(accum, 1));

			// interpolate
			val1 = interpolate(val1, val2, accum);
			accum = (accum + freqcount) & m_address_acc_mask;

			// apply filters
			apply_filters(voice, val1);

			// update filters/volumes
			if (voice->ecount != 0)
				update_envelopes(voice);

			// apply volumes and add
			*lbuffer += get_sample(val1, voice->lvol);
			*rbuffer += get_sample(val1, voice->rvol);

			// check for loop end
			check_for_end_forward(voice, accum);
		}

		// two cases: second case is backward direction
		else
		{
			// fetch two samples
			s32 val1 = (s16)read_sample(voice, get_integer_addr(accum));
			s32 val2 = (s16)read_sample(voice, get_integer_addr(accum, 1));

			// interpolate
			val1 = interpolate(val1, val2, accum);
			accum = (accum - freqcount) & m_address_acc_mask;

			// apply filters
			apply_filters(voice, val1);

			// update filters/volumes
			if (voice->ecount != 0)
				update_envelopes(voice);

			// apply volumes and add
			*lbuffer += get_sample(val1, voice->lvol);
			*rbuffer += get_sample(val1, voice->rvol);

			// check for loop end
			check_for_end_reverse(voice, accum);
		}
	}
	else
	{
		// if we stopped, process any additional envelope
		if (voice->ecount != 0)
			update_envelopes(voice);
	}

	voice->accum = accum;
}

/**********************************************************************************************

     generate_irq -- general interrupt handling routine

***********************************************************************************************/

inline void es550x_device::generate_irq(es550x_voice *voice, int v)
{
	// does this voice have it's IRQ bit raised?
	if (voice->control & CONTROL_IRQ)
	{
		LOG("es5506: IRQ raised on voice %d!!\n",v);

		// only update voice vector if existing IRQ is acked by host
		if (m_irqv & 0x80)
		{
			// latch voice number into vector, and set high bit low
			m_irqv = v & 0x1f;

			// take down IRQ bit on voice
			voice->control &= ~CONTROL_IRQ;

			// inform host of irq
			update_irq_state();
		}
	}
}


/**********************************************************************************************

     generate_samples -- tell each voice to generate samples

***********************************************************************************************/

void es5506_device::generate_samples(s32 **outputs, int offset, int samples)
{
	// skip if nothing to do
	if (!samples)
		return;

	// clear out the accumulators
	for (int i = 0; i < m_channels << 1; i++)
	{
		memset(outputs[i] + offset, 0, sizeof(s32) * samples);
	}

	// loop while we still have samples to generate
	while (samples)
	{
		// loop over voices
		for (int v = 0; v <= m_active_voices; v++)
		{
			es550x_voice *voice = &m_voice[v];

			// special case: if end == start, stop the voice
			if (voice->start == voice->end)
				voice->control |= CONTROL_STOP0;

			const int voice_channel = get_ca(voice->control);
			const int channel = voice_channel % m_channels;
			const int l = channel << 1;
			const int r = l + 1;
			s32 *left = outputs[l] + offset;
			s32 *right = outputs[r] + offset;

			// generate from the appropriate source
			if (voice->control & CONTROL_CMPD)
				generate_ulaw(voice, left, right, samples);
			else
				generate_pcm(voice, left, right, samples);

			// does this voice have it's IRQ bit raised?
			generate_irq(voice, v);
		}
		offset++;
		samples--;
	}
}

void es5505_device::generate_samples(s32 **outputs, int offset, int samples)
{
	// skip if nothing to do
	if (!samples)
		return;

	// clear out the accumulators
	for (int i = 0; i < m_channels << 1; i++)
	{
		memset(outputs[i] + offset, 0, sizeof(s32) * samples);
	}

	// loop while we still have samples to generate
	while (samples)
	{
		// loop over voices
		for (int v = 0; v <= m_active_voices; v++)
		{
			es550x_voice *voice = &m_voice[v];

// This special case does not appear to match the behaviour observed in the es5505 in
// actual Ensoniq synthesizers: those, it turns out, do set loop start and end to the
// same value, and expect the voice to keep running. Examples can be found among the
// transwaves on the VFX / SD-1 series of synthesizers.
#if 0
			// special case: if end == start, stop the voice
			if (voice->start == voice->end)
				voice->control |= CONTROL_STOP0;
#endif

			const int voice_channel = get_ca(voice->control);
			const int channel = voice_channel % m_channels;
			const int l = channel << 1;
			const int r = l + 1;
			s32 *left = outputs[l] + offset;
			s32 *right = outputs[r] + offset;

			// generate from the appropriate source
			// no compressed sample support
			generate_pcm(voice, left, right, samples);

			// does this voice have it's IRQ bit raised?
			generate_irq(voice, v);
		}
		offset++;
		samples--;
	}
}



/**********************************************************************************************

     reg_write -- handle a write to the selected ES5506 register

***********************************************************************************************/

inline void es5506_device::reg_write_low(es550x_voice *voice, offs_t offset, u32 data)
{
	switch (offset)
	{
		case 0x00/8:    /* CR */
			voice->control = data & 0xffff;
			LOG("voice %d, control=%04x\n", m_current_page & 0x1f, voice->control);
			break;

		case 0x08/8:    /* FC */
			voice->freqcount = get_address_acc_shifted_val(data & 0x1ffff);
			LOG("voice %d, freq count=%08x\n", m_current_page & 0x1f, get_address_acc_res(voice->freqcount));
			break;

		case 0x10/8:    /* LVOL */
			voice->lvol = data & 0xffff; // low 4 bit is used for finer envelope control
			LOG("voice %d, left vol=%04x\n", m_current_page & 0x1f, voice->lvol);
			break;

		case 0x18/8:    /* LVRAMP */
			voice->lvramp = (data & 0xff00) >> 8;
			LOG("voice %d, left vol ramp=%04x\n", m_current_page & 0x1f, voice->lvramp);
			break;

		case 0x20/8:    /* RVOL */
			voice->rvol = data & 0xffff; // low 4 bit is used for finer envelope control
			LOG("voice %d, right vol=%04x\n", m_current_page & 0x1f, voice->rvol);
			break;

		case 0x28/8:    /* RVRAMP */
			voice->rvramp = (data & 0xff00) >> 8;
			LOG("voice %d, right vol ramp=%04x\n", m_current_page & 0x1f, voice->rvramp);
			break;

		case 0x30/8:    /* ECOUNT */
			voice->ecount = data & 0x1ff;
			voice->filtcount = 0;
			LOG("voice %d, envelope count=%04x\n", m_current_page & 0x1f, voice->ecount);
			break;

		case 0x38/8:    /* K2 */
			voice->k2 = data & 0xffff; // low 4 bit is used for finer envelope control
			LOG("voice %d, K2=%04x\n", m_current_page & 0x1f, voice->k2);
			break;

		case 0x40/8:    /* K2RAMP */
			voice->k2ramp = ((data & 0xff00) >> 8) | ((data & 0x0001) << 31);
			LOG("voice %d, K2 ramp=%04x\n", m_current_page & 0x1f, voice->k2ramp);
			break;

		case 0x48/8:    /* K1 */
			voice->k1 = data & 0xffff; // low 4 bit is used for finer envelope control
			LOG("voice %d, K1=%04x\n", m_current_page & 0x1f, voice->k1);
			break;

		case 0x50/8:    /* K1RAMP */
			voice->k1ramp = ((data & 0xff00) >> 8) | ((data & 0x0001) << 31);
			LOG("voice %d, K1 ramp=%04x\n", m_current_page & 0x1f, voice->k1ramp);
			break;

		case 0x58/8:    /* ACTV */
		{
			m_active_voices = data & 0x1f;
			m_sample_rate = m_master_clock / (16 * (m_active_voices + 1));
			m_stream->set_sample_rate(m_sample_rate);
			if (!m_sample_rate_changed_cb.isnull())
				m_sample_rate_changed_cb(m_sample_rate);

			LOG("active voices=%d, sample_rate=%d\n", m_active_voices, m_sample_rate);
			break;
		}

		case 0x60/8:    /* MODE */
			// [4:3] = 00 : Single, Master, Early address mode
			// [4:3] = 01 : Single, Master, Normal address mode
			// [4:3] = 10 : Dual, Slave, Normal address mode
			// [4:3] = 11 : Dual, Master, Normal address mode
			m_mode = data & 0x1f; // MODE1[4], MODE0[3], BCLK_EN[2], WCLK_EN[1], LRCLK_EN[0]
			break;

		case 0x68/8:    /* PAR - read only */
		case 0x70/8:    /* IRQV - read only */
			break;

		case 0x78/8:    /* PAGE */
			m_current_page = data & 0x7f;
			break;
	}
}

inline void es5506_device::reg_write_high(es550x_voice *voice, offs_t offset, u32 data)
{
	switch (offset)
	{
		case 0x00/8:    /* CR */
			voice->control = data & 0xffff;
			LOG("voice %d, control=%04x\n", m_current_page & 0x1f, voice->control);
			break;

		case 0x08/8:    /* START */
			voice->start = get_address_acc_shifted_val(data & 0xfffff800);
			LOG("voice %d, loop start=%08x\n", m_current_page & 0x1f, get_address_acc_res(voice->start));
			break;

		case 0x10/8:    /* END */
			voice->end = get_address_acc_shifted_val(data & 0xffffff80);
			LOG("voice %d, loop end=%08x\n", m_current_page & 0x1f, get_address_acc_res(voice->end));
			break;

		case 0x18/8:    /* ACCUM */
			voice->accum = get_address_acc_shifted_val(data);
			LOG("voice %d, accum=%08x\n", m_current_page & 0x1f, get_address_acc_res(voice->accum));
			break;

		case 0x20/8:    /* O4(n-1) */
			voice->o4n1 = (s32)(data << 14) >> 14;
			LOG("voice %d, O4(n-1)=%05x\n", m_current_page & 0x1f, voice->o4n1 & 0x3ffff);
			break;

		case 0x28/8:    /* O3(n-1) */
			voice->o3n1 = (s32)(data << 14) >> 14;
			LOG("voice %d, O3(n-1)=%05x\n", m_current_page & 0x1f, voice->o3n1 & 0x3ffff);
			break;

		case 0x30/8:    /* O3(n-2) */
			voice->o3n2 = (s32)(data << 14) >> 14;
			LOG("voice %d, O3(n-2)=%05x\n", m_current_page & 0x1f, voice->o3n2 & 0x3ffff);
			break;

		case 0x38/8:    /* O2(n-1) */
			voice->o2n1 = (s32)(data << 14) >> 14;
			LOG("voice %d, O2(n-1)=%05x\n", m_current_page & 0x1f, voice->o2n1 & 0x3ffff);
			break;

		case 0x40/8:    /* O2(n-2) */
			voice->o2n2 = (s32)(data << 14) >> 14;
			LOG("voice %d, O2(n-2)=%05x\n", m_current_page & 0x1f, voice->o2n2 & 0x3ffff);
			break;

		case 0x48/8:    /* O1(n-1) */
			voice->o1n1 = (s32)(data << 14) >> 14;
			LOG("voice %d, O1(n-1)=%05x\n", m_current_page & 0x1f, voice->o1n1 & 0x3ffff);
			break;

		case 0x50/8:    /* W_ST */
			m_wst = data & 0x7f;
			break;

		case 0x58/8:    /* W_END */
			m_wend = data & 0x7f;
			break;

		case 0x60/8:    /* LR_END */
			m_lrend = data & 0x7f;
			break;

		case 0x68/8:    /* PAR - read only */
		case 0x70/8:    /* IRQV - read only */
			break;

		case 0x78/8:    /* PAGE */
			m_current_page = data & 0x7f;
			break;
	}
}

inline void es5506_device::reg_write_test(es550x_voice *voice, offs_t offset, u32 data)
{
	switch (offset)
	{
		case 0x00/8:    /* CHANNEL 0 LEFT */
			LOG("Channel 0 left test write %08x\n", data);
			break;

		case 0x08/8:    /* CHANNEL 0 RIGHT */
			LOG("Channel 0 right test write %08x\n", data);
			break;

		case 0x10/8:    /* CHANNEL 1 LEFT */
			LOG("Channel 1 left test write %08x\n", data);
			break;

		case 0x18/8:    /* CHANNEL 1 RIGHT */
			LOG("Channel 1 right test write %08x\n", data);
			break;

		case 0x20/8:    /* CHANNEL 2 LEFT */
			LOG("Channel 2 left test write %08x\n", data);
			break;

		case 0x28/8:    /* CHANNEL 2 RIGHT */
			LOG("Channel 2 right test write %08x\n", data);
			break;

		case 0x30/8:    /* CHANNEL 3 LEFT */
			LOG("Channel 3 left test write %08x\n", data);
			break;

		case 0x38/8:    /* CHANNEL 3 RIGHT */
			LOG("Channel 3 right test write %08x\n", data);
			break;

		case 0x40/8:    /* CHANNEL 4 LEFT */
			LOG("Channel 4 left test write %08x\n", data);
			break;

		case 0x48/8:    /* CHANNEL 4 RIGHT */
			LOG("Channel 4 right test write %08x\n", data);
			break;

		case 0x50/8:    /* CHANNEL 5 LEFT */
			LOG("Channel 5 left test write %08x\n", data);
			break;

		case 0x58/8:    /* CHANNEL 6 RIGHT */
			LOG("Channel 5 right test write %08x\n", data);
			break;

		case 0x60/8:    /* EMPTY */
			LOG("Test write EMPTY %08x\n", data);
			break;

		case 0x68/8:    /* PAR - read only */
		case 0x70/8:    /* IRQV - read only */
			break;

		case 0x78/8:    /* PAGE */
			m_current_page = data & 0x7f;
			break;
	}
}

void es5506_device::write(offs_t offset, u8 data)
{
	es550x_voice *voice = &m_voice[m_current_page & 0x1f];
	int shift = 8 * (offset & 3);

	// accumulate the data
	m_write_latch = (m_write_latch & ~(0xff000000 >> shift)) | (data << (24 - shift));

	// wait for a write to complete
	if (shift != 24)
		return;

	// force an update
	m_stream->update();

	// switch off the page and register
	if (m_current_page < 0x20)
		reg_write_low(voice, offset / 4, m_write_latch);
	else if (m_current_page < 0x40)
		reg_write_high(voice, offset / 4, m_write_latch);
	else
		reg_write_test(voice, offset / 4, m_write_latch);

	// clear the write latch when done
	m_write_latch = 0;
}



/**********************************************************************************************

     reg_read -- read from the specified ES5506 register

***********************************************************************************************/

inline u32 es5506_device::reg_read_low(es550x_voice *voice, offs_t offset)
{
	u32 result = 0;

	switch (offset)
	{
		case 0x00/8:    /* CR */
			result = voice->control;
			break;

		case 0x08/8:    /* FC */
			result = get_address_acc_res(voice->freqcount);
			break;

		case 0x10/8:    /* LVOL */
			result = voice->lvol;
			break;

		case 0x18/8:    /* LVRAMP */
			result = voice->lvramp << 8;
			break;

		case 0x20/8:    /* RVOL */
			result = voice->rvol;
			break;

		case 0x28/8:    /* RVRAMP */
			result = voice->rvramp << 8;
			break;

		case 0x30/8:    /* ECOUNT */
			result = voice->ecount;
			break;

		case 0x38/8:    /* K2 */
			result = voice->k2;
			break;

		case 0x40/8:    /* K2RAMP */
			result = (voice->k2ramp << 8) | (voice->k2ramp >> 31);
			break;

		case 0x48/8:    /* K1 */
			result = voice->k1;
			break;

		case 0x50/8:    /* K1RAMP */
			result = (voice->k1ramp << 8) | (voice->k1ramp >> 31);
			break;

		case 0x58/8:    /* ACTV */
			result = m_active_voices;
			break;

		case 0x60/8:    /* MODE */
			result = m_mode;
			break;

		case 0x68/8:    /* PAR */
			if (!m_read_port_cb.isnull())
				result = m_read_port_cb(0) & 0x3ff; // 10 bit, 9:0
			break;

		case 0x70/8:    /* IRQV */
			result = m_irqv;
			if (!machine().side_effects_disabled())
				update_internal_irq_state();
			break;

		case 0x78/8:    /* PAGE */
			result = m_current_page;
			break;
	}
	return result;
}


inline u32 es5506_device::reg_read_high(es550x_voice *voice, offs_t offset)
{
	u32 result = 0;

	switch (offset)
	{
		case 0x00/8:    /* CR */
			result = voice->control;
			break;

		case 0x08/8:    /* START */
			result = get_address_acc_res(voice->start);
			break;

		case 0x10/8:    /* END */
			result = get_address_acc_res(voice->end);
			break;

		case 0x18/8:    /* ACCUM */
			result = get_address_acc_res(voice->accum);
			break;

		case 0x20/8:    /* O4(n-1) */
			result = voice->o4n1 & 0x3ffff;
			break;

		case 0x28/8:    /* O3(n-1) */
			result = voice->o3n1 & 0x3ffff;
			break;

		case 0x30/8:    /* O3(n-2) */
			result = voice->o3n2 & 0x3ffff;
			break;

		case 0x38/8:    /* O2(n-1) */
			result = voice->o2n1 & 0x3ffff;
			break;

		case 0x40/8:    /* O2(n-2) */
			result = voice->o2n2 & 0x3ffff;
			break;

		case 0x48/8:    /* O1(n-1) */
			result = voice->o1n1 & 0x3ffff;
			break;

		case 0x50/8:    /* W_ST */
			result = m_wst;
			break;

		case 0x58/8:    /* W_END */
			result = m_wend;
			break;

		case 0x60/8:    /* LR_END */
			result = m_lrend;
			break;

		case 0x68/8:    /* PAR */
			if (!m_read_port_cb.isnull())
				result = m_read_port_cb(0) & 0x3ff; // 10 bit, 9:0
			break;

		case 0x70/8:    /* IRQV */
			result = m_irqv;
			if (!machine().side_effects_disabled())
				update_internal_irq_state();
			break;

		case 0x78/8:    /* PAGE */
			result = m_current_page;
			break;
	}
	return result;
}
inline u32 es5506_device::reg_read_test(es550x_voice *voice, offs_t offset)
{
	u32 result = 0;

	switch (offset)
	{
		case 0x68/8:    /* PAR */
			if (!m_read_port_cb.isnull())
				result = m_read_port_cb(0) & 0x3ff; // 10 bit, 9:0
			break;

		case 0x70/8:    /* IRQV */
			result = m_irqv;
			break;

		case 0x78/8:    /* PAGE */
			result = m_current_page;
			break;
	}
	return result;
}

u8 es5506_device::read(offs_t offset)
{
	es550x_voice *voice = &m_voice[m_current_page & 0x1f];
	int shift = 8 * (offset & 3);

	// only read on offset 0
	if (shift != 0)
		return m_read_latch >> (24 - shift);

	LOG("read from %02x/%02x -> ", m_current_page, offset / 4 * 8);

	// force an update
	m_stream->update();

	// switch off the page and register
	if (m_current_page < 0x20)
		m_read_latch = reg_read_low(voice, offset / 4);
	else if (m_current_page < 0x40)
		m_read_latch = reg_read_high(voice, offset / 4);
	else
		m_read_latch = reg_read_test(voice, offset / 4);

	LOG("%08x\n", m_read_latch);

	// return the high byte
	return m_read_latch >> 24;
}


/**********************************************************************************************

     reg_write -- handle a write to the selected ES5505 register

***********************************************************************************************/

inline void es5505_device::reg_write_low(es550x_voice *voice, offs_t offset, u16 data, u16 mem_mask)
{
	switch (offset)
	{
		case 0x00:  /* CR */
			voice->control |= 0xf000; // bit 15-12 always 1
			if (ACCESSING_BITS_0_7)
			{
#if RAINE_CHECK
				voice->control &= ~(CONTROL_STOPMASK | CONTROL_LOOPMASK | CONTROL_DIR);
#else
				voice->control &= ~0x00ff;
#endif
				voice->control |= (data & 0x00ff);
			}
			if (ACCESSING_BITS_8_15)
				voice->control = (voice->control & ~0x0f00) | (data & 0x0f00);

			LOG("%s:voice %d, control=%04x (raw=%04x & %04x)\n", machine().describe_context(), m_current_page & 0x1f, voice->control, data, mem_mask ^ 0xffff);
			break;

		case 0x01:  /* FC */
			if (ACCESSING_BITS_0_7)
				voice->freqcount = (voice->freqcount & ~get_address_acc_shifted_val(0x00fe, 1)) | (get_address_acc_shifted_val((data & 0x00fe), 1));
			if (ACCESSING_BITS_8_15)
				voice->freqcount = (voice->freqcount & ~get_address_acc_shifted_val(0xff00, 1)) | (get_address_acc_shifted_val((data & 0xff00), 1));
			LOG("%s:voice %d, freq count=%08x\n", machine().describe_context(), m_current_page & 0x1f, get_address_acc_res(voice->freqcount, 1));
			break;

		case 0x02:  /* STRT (hi) */
			if (ACCESSING_BITS_0_7)
				voice->start = (voice->start & ~get_address_acc_shifted_val(0x00ff0000)) | (get_address_acc_shifted_val((data & 0x00ff) << 16));
			if (ACCESSING_BITS_8_15)
				voice->start = (voice->start & ~get_address_acc_shifted_val(0x1f000000)) | (get_address_acc_shifted_val((data & 0x1f00) << 16));
			LOG("%s:voice %d, loop start=%08x\n", machine().describe_context(), m_current_page & 0x1f, get_address_acc_res(voice->start));
			break;

		case 0x03:  /* STRT (lo) */
			if (ACCESSING_BITS_0_7)
				voice->start = (voice->start & ~get_address_acc_shifted_val(0x000000e0)) | (get_address_acc_shifted_val(data & 0x00e0));
			if (ACCESSING_BITS_8_15)
				voice->start = (voice->start & ~get_address_acc_shifted_val(0x0000ff00)) | (get_address_acc_shifted_val(data & 0xff00));
			LOG("%s:voice %d, loop start=%08x\n", machine().describe_context(), m_current_page & 0x1f, get_address_acc_res(voice->start));
			break;

		case 0x04:  /* END (hi) */
			if (ACCESSING_BITS_0_7)
				voice->end = (voice->end & ~get_address_acc_shifted_val(0x00ff0000)) | (get_address_acc_shifted_val((data & 0x00ff) << 16));
			if (ACCESSING_BITS_8_15)
				voice->end = (voice->end & ~get_address_acc_shifted_val(0x1f000000)) | (get_address_acc_shifted_val((data & 0x1f00) << 16));
#if RAINE_CHECK
			voice->control |= CONTROL_STOP0;
#endif
			LOG("%s:voice %d, loop end=%08x\n", machine().describe_context(), m_current_page & 0x1f, get_address_acc_res(voice->end));
			break;

		case 0x05:  /* END (lo) */
			if (ACCESSING_BITS_0_7)
				voice->end = (voice->end & ~get_address_acc_shifted_val(0x000000e0)) | (get_address_acc_shifted_val(data & 0x00e0));
			if (ACCESSING_BITS_8_15)
				voice->end = (voice->end & ~get_address_acc_shifted_val(0x0000ff00)) | (get_address_acc_shifted_val(data & 0xff00));
#if RAINE_CHECK
			voice->control |= CONTROL_STOP0;
#endif
			LOG("%s:voice %d, loop end=%08x\n", machine().describe_context(), m_current_page & 0x1f, get_address_acc_res(voice->end));
			break;

		case 0x06:  /* K2 */
			if (ACCESSING_BITS_0_7)
				voice->k2 = (voice->k2 & ~0x00f0) | (data & 0x00f0);
			if (ACCESSING_BITS_8_15)
				voice->k2 = (voice->k2 & ~0xff00) | (data & 0xff00);
			LOG("%s:voice %d, K2=%03x\n", machine().describe_context(), m_current_page & 0x1f, voice->k2 >> FILTER_SHIFT);
			break;

		case 0x07:  /* K1 */
			if (ACCESSING_BITS_0_7)
				voice->k1 = (voice->k1 & ~0x00f0) | (data & 0x00f0);
			if (ACCESSING_BITS_8_15)
				voice->k1 = (voice->k1 & ~0xff00) | (data & 0xff00);
			LOG("%s:voice %d, K1=%03x\n", machine().describe_context(), m_current_page & 0x1f, voice->k1 >> FILTER_SHIFT);
			break;

		case 0x08:  /* LVOL */
			if (ACCESSING_BITS_8_15)
				voice->lvol = (voice->lvol & ~0xff) | ((data & 0xff00) >> 8);
			LOG("%s:voice %d, left vol=%02x\n", machine().describe_context(), m_current_page & 0x1f, voice->lvol);
			break;

		case 0x09:  /* RVOL */
			if (ACCESSING_BITS_8_15)
				voice->rvol = (voice->rvol & ~0xff) | ((data & 0xff00) >> 8);
			LOG("%s:voice %d, right vol=%02x\n", machine().describe_context(), m_current_page & 0x1f, voice->rvol);
			break;

		case 0x0a:  /* ACC (hi) */
			if (ACCESSING_BITS_0_7)
				voice->accum = (voice->accum & ~get_address_acc_shifted_val(0x00ff0000)) | (get_address_acc_shifted_val((data & 0x00ff) << 16));
			if (ACCESSING_BITS_8_15)
				voice->accum = (voice->accum & ~get_address_acc_shifted_val(0x1f000000)) | (get_address_acc_shifted_val((data & 0x1f00) << 16));
			LOG("%s:voice %d, accum=%08x\n", machine().describe_context(), m_current_page & 0x1f, get_address_acc_res(voice->accum));
			break;

		case 0x0b:  /* ACC (lo) */
			if (ACCESSING_BITS_0_7)
				voice->accum = (voice->accum & ~get_address_acc_shifted_val(0x000000ff)) | (get_address_acc_shifted_val(data & 0x00ff));
			if (ACCESSING_BITS_8_15)
				voice->accum = (voice->accum & ~get_address_acc_shifted_val(0x0000ff00)) | (get_address_acc_shifted_val(data & 0xff00));
			LOG("%s:voice %d, accum=%08x\n", machine().describe_context(), m_current_page & 0x1f, get_address_acc_res(voice->accum));
			break;

		case 0x0c:  /* unused */
			break;

		case 0x0d:  /* ACT */
			if (ACCESSING_BITS_0_7)
			{
				m_active_voices = data & 0x1f;
				m_sample_rate = m_master_clock / (16 * (m_active_voices + 1));
				m_stream->set_sample_rate(m_sample_rate);
				if (!m_sample_rate_changed_cb.isnull())
					m_sample_rate_changed_cb(m_sample_rate);

				LOG("active voices=%d, sample_rate=%d\n", m_active_voices, m_sample_rate);
			}
			break;

		case 0x0e:  /* IRQV - read only */
			break;

		case 0x0f:  /* PAGE */
			if (ACCESSING_BITS_0_7)
				m_current_page = data & 0x7f;
			break;
	}
}


inline void es5505_device::reg_write_high(es550x_voice *voice, offs_t offset, u16 data, u16 mem_mask)
{
	switch (offset)
	{
		case 0x00:  /* CR */
			voice->control |= 0xf000; // bit 15-12 always 1
			if (ACCESSING_BITS_0_7)
				voice->control = (voice->control & ~0x00ff) | (data & 0x00ff);
			if (ACCESSING_BITS_8_15)
				voice->control = (voice->control & ~0x0f00) | (data & 0x0f00);

			LOG("%s:voice %d, control=%04x (raw=%04x & %04x)\n", machine().describe_context(), m_current_page & 0x1f, voice->control, data, mem_mask);
			break;

		case 0x01:  /* O4(n-1) */
			if (ACCESSING_BITS_0_7)
				voice->o4n1 = (voice->o4n1 & ~0x00ff) | (data & 0x00ff);
			if (ACCESSING_BITS_8_15)
				voice->o4n1 = (s16)((voice->o4n1 & ~0xff00) | (data & 0xff00));
			LOG("%s:voice %d, O4(n-1)=%04x\n", machine().describe_context(), m_current_page & 0x1f, voice->o4n1 & 0xffff);
			break;

		case 0x02:  /* O3(n-1) */
			if (ACCESSING_BITS_0_7)
				voice->o3n1 = (voice->o3n1 & ~0x00ff) | (data & 0x00ff);
			if (ACCESSING_BITS_8_15)
				voice->o3n1 = (s16)((voice->o3n1 & ~0xff00) | (data & 0xff00));
			LOG("%s:voice %d, O3(n-1)=%04x\n", machine().describe_context(), m_current_page & 0x1f, voice->o3n1 & 0xffff);
			break;

		case 0x03:  /* O3(n-2) */
			if (ACCESSING_BITS_0_7)
				voice->o3n2 = (voice->o3n2 & ~0x00ff) | (data & 0x00ff);
			if (ACCESSING_BITS_8_15)
				voice->o3n2 = (s16)((voice->o3n2 & ~0xff00) | (data & 0xff00));
			LOG("%s:voice %d, O3(n-2)=%04x\n", machine().describe_context(), m_current_page & 0x1f, voice->o3n2 & 0xffff);
			break;

		case 0x04:  /* O2(n-1) */
			if (ACCESSING_BITS_0_7)
				voice->o2n1 = (voice->o2n1 & ~0x00ff) | (data & 0x00ff);
			if (ACCESSING_BITS_8_15)
				voice->o2n1 = (s16)((voice->o2n1 & ~0xff00) | (data & 0xff00));
			LOG("%s:voice %d, O2(n-1)=%04x\n", machine().describe_context(), m_current_page & 0x1f, voice->o2n1 & 0xffff);
			break;

		case 0x05:  /* O2(n-2) */
			if (ACCESSING_BITS_0_7)
				voice->o2n2 = (voice->o2n2 & ~0x00ff) | (data & 0x00ff);
			if (ACCESSING_BITS_8_15)
				voice->o2n2 = (s16)((voice->o2n2 & ~0xff00) | (data & 0xff00));
			LOG("%s:voice %d, O2(n-2)=%04x\n", machine().describe_context(), m_current_page & 0x1f, voice->o2n2 & 0xffff);
			break;

		case 0x06:  /* O1(n-1) */
			if (ACCESSING_BITS_0_7)
				voice->o1n1 = (voice->o1n1 & ~0x00ff) | (data & 0x00ff);
			if (ACCESSING_BITS_8_15)
				voice->o1n1 = (s16)((voice->o1n1 & ~0xff00) | (data & 0xff00));
			LOG("%s:voice %d, O1(n-1)=%04x (accum=%08x)\n", machine().describe_context(), m_current_page & 0x1f, voice->o1n1 & 0xffff, get_address_acc_res(voice->accum));
			break;

		case 0x07:
		case 0x08:
		case 0x09:
		case 0x0a:
		case 0x0b:
		case 0x0c:  /* unused */
			break;

		case 0x0d:  /* ACT */
			if (ACCESSING_BITS_0_7)
			{
				m_active_voices = data & 0x1f;
				m_sample_rate = m_master_clock / (16 * (m_active_voices + 1));
				m_stream->set_sample_rate(m_sample_rate);
				if (!m_sample_rate_changed_cb.isnull())
					m_sample_rate_changed_cb(m_sample_rate);

				LOG("active voices=%d, sample_rate=%d\n", m_active_voices, m_sample_rate);
			}
			break;

		case 0x0e:  /* IRQV - read only */
			break;

		case 0x0f:  /* PAGE */
			if (ACCESSING_BITS_0_7)
				m_current_page = data & 0x7f;
			break;
	}
}


inline void es5505_device::reg_write_test(es550x_voice *voice, offs_t offset, u16 data, u16 mem_mask)
{
	switch (offset)
	{
		case 0x00:  /* CH0L */
		case 0x01:  /* CH0R */
		case 0x02:  /* CH1L */
		case 0x03:  /* CH1R */
		case 0x04:  /* CH2L */
		case 0x05:  /* CH2R */
		case 0x06:  /* CH3L */
		case 0x07:  /* CH3R */
			break;

		case 0x08:  /* SERMODE */
			m_mode |= 0x7f8; // bit 10-3 always 1
			if (ACCESSING_BITS_8_15)
				m_mode = (m_mode & ~0xf800) | (data & 0xf800); // MSB[4:0] (unknown purpose)
			if (ACCESSING_BITS_0_7)
				m_mode = (m_mode & ~0x0007) | (data & 0x0007); // SONY/BB, TEST, A/D
			break;

		case 0x09:  /* PAR */
			break;

		case 0x0d:  /* ACT */
			if (ACCESSING_BITS_0_7)
			{
				m_active_voices = data & 0x1f;
				m_sample_rate = m_master_clock / (16 * (m_active_voices + 1));
				m_stream->set_sample_rate(m_sample_rate);
				if (!m_sample_rate_changed_cb.isnull())
					m_sample_rate_changed_cb(m_sample_rate);

				LOG("active voices=%d, sample_rate=%d\n", m_active_voices, m_sample_rate);
			}
			break;

		case 0x0e:  /* IRQV - read only */
			break;

		case 0x0f:  /* PAGE */
			if (ACCESSING_BITS_0_7)
				m_current_page = data & 0x7f;
			break;
	}
}


void es5505_device::write(offs_t offset, u16 data, u16 mem_mask)
{
	es550x_voice *voice = &m_voice[m_current_page & 0x1f];

//  logerror("%s:ES5505 write %02x/%02x = %04x & %04x\n", machine().describe_context(), m_current_page, offset, data, mem_mask);

	// force an update
	m_stream->update();

	// switch off the page and register
	if (m_current_page < 0x20)
		reg_write_low(voice, offset, data, mem_mask);
	else if (m_current_page < 0x40)
		reg_write_high(voice, offset, data, mem_mask);
	else
		reg_write_test(voice, offset, data, mem_mask);
}



/**********************************************************************************************

     reg_read -- read from the specified ES5505 register

***********************************************************************************************/

inline u16 es5505_device::reg_read_low(es550x_voice *voice, offs_t offset)
{
	u16 result = 0;

	switch (offset)
	{
		case 0x00:  /* CR */
			result = voice->control | 0xf000;
			break;

		case 0x01:  /* FC */
			result = get_address_acc_res(voice->freqcount, 1);
			break;

		case 0x02:  /* STRT (hi) */
			result = get_address_acc_res(voice->start) >> 16;
			break;

		case 0x03:  /* STRT (lo) */
			result = get_address_acc_res(voice->start);
			break;

		case 0x04:  /* END (hi) */
			result = get_address_acc_res(voice->end) >> 16;
			break;

		case 0x05:  /* END (lo) */
			result = get_address_acc_res(voice->end);
			break;

		case 0x06:  /* K2 */
			result = voice->k2;
			break;

		case 0x07:  /* K1 */
			result = voice->k1;
			break;

		case 0x08:  /* LVOL */
			result = voice->lvol << 8;
			break;

		case 0x09:  /* RVOL */
			result = voice->rvol << 8;
			break;

		case 0x0a:  /* ACC (hi) */
			result = get_address_acc_res(voice->accum) >> 16;
			break;

		case 0x0b:  /* ACC (lo) */
			result = get_address_acc_res(voice->accum);
			break;

		case 0x0c:  /* unused */
			break;

		case 0x0d:  /* ACT */
			result = m_active_voices;
			break;

		case 0x0e:  /* IRQV */
			result = m_irqv;
			if (!machine().side_effects_disabled())
				update_internal_irq_state();
			break;

		case 0x0f:  /* PAGE */
			result = m_current_page;
			break;
	}
	return result;
}


inline u16 es5505_device::reg_read_high(es550x_voice *voice, offs_t offset)
{
	u16 result = 0;

	switch (offset)
	{
		case 0x00:  /* CR */
			result = voice->control | 0xf000;
			break;

		case 0x01:  /* O4(n-1) */
			result = voice->o4n1 & 0xffff;
			break;

		case 0x02:  /* O3(n-1) */
			result = voice->o3n1 & 0xffff;
			break;

		case 0x03:  /* O3(n-2) */
			result = voice->o3n2 & 0xffff;
			break;

		case 0x04:  /* O2(n-1) */
			result = voice->o2n1 & 0xffff;
			break;

		case 0x05:  /* O2(n-2) */
			result = voice->o2n2 & 0xffff;
			break;

		case 0x06:  /* O1(n-1) */
			/* special case for the Taito F3 games: they set the accumulator on a stopped */
			/* voice and assume the filters continue to process the data. They then read */
			/* the O1(n-1) in order to extract raw data from the sound ROMs. Since we don't */
			/* want to waste time filtering stopped channels, we just look for a read from */
			/* this register on a stopped voice, and return the raw sample data at the */
			/* accumulator */
			if ((voice->control & CONTROL_STOPMASK))
			{
				voice->o1n1 = read_sample(voice, get_integer_addr(voice->accum));
				// logerror("%02x %08x ==> %08x\n",voice->o1n1,get_bank(voice->control),get_integer_addr(voice->accum));
			}
			result = voice->o1n1 & 0xffff;
			break;

		case 0x07:
		case 0x08:
		case 0x09:
		case 0x0a:
		case 0x0b:
		case 0x0c:  /* unused */
			break;

		case 0x0d:  /* ACT */
			result = m_active_voices;
			break;

		case 0x0e:  /* IRQV */
			result = m_irqv;
			if (!machine().side_effects_disabled())
				update_internal_irq_state();
			break;

		case 0x0f:  /* PAGE */
			result = m_current_page;
			break;
	}
	return result;
}


inline u16 es5505_device::reg_read_test(es550x_voice *voice, offs_t offset)
{
	u16 result = 0;

	switch (offset)
	{
		case 0x00:  /* CH0L */
		case 0x01:  /* CH0R */
		case 0x02:  /* CH1L */
		case 0x03:  /* CH1R */
		case 0x04:  /* CH2L */
		case 0x05:  /* CH2R */
		case 0x06:  /* CH3L */
		case 0x07:  /* CH3R */
			break;

		case 0x08:  /* SERMODE */
			result = m_mode | 0x7f8;
			break;

		case 0x09:  /* PAR */
			if (!m_read_port_cb.isnull())
				result = m_read_port_cb(0) & 0xffc0; // 10 bit, 15:6
			break;

		/* The following are global, and thus accessible form all pages */
		case 0x0d:  /* ACT */
			result = m_active_voices;
			break;

		case 0x0e:  /* IRQV */
			result = m_irqv;
			if (!machine().side_effects_disabled())
				update_internal_irq_state();
			break;

		case 0x0f:  /* PAGE */
			result = m_current_page;
			break;
	}
	return result;
}


u16 es5505_device::read(offs_t offset)
{
	es550x_voice *voice = &m_voice[m_current_page & 0x1f];
	u16 result;

	LOG("read from %02x/%02x -> ", m_current_page, offset);

	// force an update
	m_stream->update();

	// switch off the page and register
	if (m_current_page < 0x20)
		result = reg_read_low(voice, offset);
	else if (m_current_page < 0x40)
		result = reg_read_high(voice, offset);
	else
		result = reg_read_test(voice, offset);

	LOG("%04x (accum=%08x)\n", result, voice->accum);

	// return the high byte
	return result;
}


//-------------------------------------------------
//  sound_stream_update - handle a stream update
//-------------------------------------------------

void es550x_device::sound_stream_update(sound_stream &stream, stream_sample_t **inputs, stream_sample_t **outputs, int samples)
{
#if ES5506_MAKE_WAVS
	// start the logging once we have a sample rate
	if (m_sample_rate)
	{
		if (!m_wavraw)
			m_wavraw = wav_open("raw.wav", m_sample_rate, 2);
	}
#endif

	// loop until all samples are output
	int offset = 0;
	while (samples)
	{
		int length = (samples > MAX_SAMPLE_CHUNK) ? MAX_SAMPLE_CHUNK : samples;

		generate_samples(outputs, offset, length);

#if ES5506_MAKE_WAVS
		// log the raw data
		if (m_wavraw)
		{
			// determine left/right source data
			s32 *lsrc = m_scratch, *rsrc = m_scratch + length;
			int channel;
			memset(lsrc, 0, sizeof(s32) * length * 2);
			// loop over the output channels
			for (channel = 0; channel < m_channels; channel++)
			{
				s32 *l = outputs[(channel << 1)] + offset;
				s32 *r = outputs[(channel << 1) + 1] + offset;
				// add the current channel's samples to the WAV data
				for (samp = 0; samp < length; samp++)
				{
					lsrc[samp] += l[samp];
					rsrc[samp] += r[samp];
				}
			}
			wav_add_data_32lr(m_wavraw, lsrc, rsrc, length, 4);
		}
#endif

		// account for these samples
		offset += length;
		samples -= length;
	}
}<|MERGE_RESOLUTION|>--- conflicted
+++ resolved
@@ -248,13 +248,8 @@
 	if (1 <= m_channels && m_channels <= 6)
 		channels = m_channels;
 
-<<<<<<< HEAD
 	/* create the stream */
 	m_stream = stream_alloc(0, 2 * channels, clock() / (16*32));
-=======
-	// create the stream
-	m_stream = machine().sound().stream_alloc(*this, 0, 2 * channels, clock() / (16*32));
->>>>>>> bf10655b
 
 	// initialize the regions
 	if (m_region0 && !has_configured_map(0))
@@ -382,13 +377,8 @@
 	if (1 <= m_channels && m_channels <= 4)
 		channels = m_channels;
 
-<<<<<<< HEAD
 	/* create the stream */
 	m_stream = stream_alloc(0, 2 * channels, clock() / (16*32));
-=======
-	// create the stream
-	m_stream = machine().sound().stream_alloc(*this, 0, 2 * channels, clock() / (16*32));
->>>>>>> bf10655b
 
 	// initialize the regions
 	if (m_region0 && !has_configured_map(0))
