--- conflicted
+++ resolved
@@ -41,21 +41,12 @@
 	virtual void sound_stream_update(sound_stream &stream, stream_sample_t **inputs, stream_sample_t **outputs, int samples) override;
 
 private:
-<<<<<<< HEAD
 	const uint16_t STATUS_ACTIVE = 0x8000;
-=======
-	const uint16_t STATUS_ACTIVE = 0x2000;
->>>>>>> c07731b3
 
 	// 16 registers per channel, 48 channels
 	struct zchan
 	{
 		uint16_t v[16];
-<<<<<<< HEAD
-
-=======
-		
->>>>>>> c07731b3
 		uint16_t status;
 		uint32_t cur_pos;
 		uint32_t step_ptr;
@@ -85,13 +76,8 @@
 		int16_t samples[5]; // +1 history
 	};
 
-<<<<<<< HEAD
 	uint16_t m_gain_tab[256];
 	uint16_t m_reg[32];
-=======
-	uint16_t gain_tab[256];
-	uint16_t gain_tab_frac[256];
->>>>>>> c07731b3
 
 	zchan m_chan[48];
 	uint32_t m_sample_count;
