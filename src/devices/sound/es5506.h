--- conflicted
+++ resolved
@@ -167,15 +167,9 @@
 	es5506_device(const machine_config &mconfig, const char *tag, device_t *owner, u32 clock);
 	~es5506_device() {}
 
-<<<<<<< HEAD
-	uint8_t read(offs_t offset);
-	void write(offs_t offset, uint8_t data);
-	void voice_bank_w(int voice, u32 bank);
-=======
 	u8 read(offs_t offset);
 	void write(offs_t offset, u8 data);
-	void voice_bank_w(int voice, int bank);
->>>>>>> 6dff78ed
+	void voice_bank_w(int voice, u32 bank);
 
 protected:
 	// device-level overrides
@@ -231,15 +225,9 @@
 public:
 	es5505_device(const machine_config &mconfig, const char *tag, device_t *owner, u32 clock);
 
-<<<<<<< HEAD
-	DECLARE_READ16_MEMBER(read);
-	DECLARE_WRITE16_MEMBER(write);
-	void voice_bank_w(int voice, u32 bank);
-=======
 	u16 read(offs_t offset);
 	void write(offs_t offset, u16 data, u16 mem_mask = ~0);
-	void voice_bank_w(int voice, int bank);
->>>>>>> 6dff78ed
+	void voice_bank_w(int voice, u32 bank);
 
 protected:
 	// device-level overrides
