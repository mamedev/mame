--- conflicted
+++ resolved
@@ -261,17 +261,10 @@
 
 	// inlines
 	inline bool tone_enable(int chan) { return BIT(m_regs[AY_ENABLE], chan); }
-<<<<<<< HEAD
-	inline u8 tone_volume(tone_t *tone) { return tone->volume & (is_expnaded_mode() ? 0x1f : 0x0f); }
-	inline u8 tone_envelope(tone_t *tone) { return (tone->volume >> (is_expnaded_mode() ? 5 : 4)) & ((m_feature & PSG_EXTENDED_ENVELOPE) ? 3 : 1); }
-	inline u8 tone_duty(tone_t *tone) { return is_expnaded_mode() ? (tone->duty & 0x8 ? 0x8 : (tone->duty & 0xf)) : 0x4; }
-	inline u8 get_envelope_chan(int chan) { return is_expnaded_mode() ? chan : 0; }
-=======
 	inline u8 tone_volume(tone_t *tone) { return tone->volume & (is_expanded_mode() ? 0x1f : 0x0f); }
 	inline u8 tone_envelope(tone_t *tone) { return (tone->volume >> (is_expanded_mode() ? 5 : 4)) & ((m_feature & PSG_EXTENDED_ENVELOPE) ? 3 : 1); }
-	inline u8 tone_duty(tone_t *tone) { return is_expanded_mode() ? (tone->duty & 0x8 ? 0x8 : tone->duty) : 0x4; }
+	inline u8 tone_duty(tone_t *tone) { return is_expanded_mode() ? (tone->duty & 0x8 ? 0x8 : (tone->duty & 0xf)) : 0x4; }
 	inline u8 get_envelope_chan(int chan) { return is_expanded_mode() ? chan : 0; }
->>>>>>> 1fc8f182
 
 	inline bool noise_enable(int chan) { return BIT(m_regs[AY_ENABLE], 3 + chan); }
 	inline u8 noise_period() { return is_expanded_mode() ? m_regs[AY_NOISEPER] & 0xff : (m_regs[AY_NOISEPER] & 0x1f) << 1; }
