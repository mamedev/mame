--- conflicted
+++ resolved
@@ -48,10 +48,6 @@
 	// device-level overrides
 	virtual void device_start() override;
 	virtual void device_reset() override;
-<<<<<<< HEAD
-	virtual void device_timer(timer_instance const &timer, device_timer_id id, int param, void *ptr) override;
-=======
->>>>>>> 68a2d05d
 
 	virtual void sound_stream_update(sound_stream &stream, std::vector<read_stream_view> const &inputs, std::vector<write_stream_view> &outputs) override;
 
