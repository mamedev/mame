--- conflicted
+++ resolved
@@ -558,20 +558,16 @@
 }
 
 
-<<<<<<< HEAD
 //-------------------------------------------------
 //  process_string - inputs a string from the user
 //-------------------------------------------------
 
 void consolewin_info::process_string(std::string &&string)
-=======
-void consolewin_info::process_string(std::string const &string)
->>>>>>> 6e685359
 {
 	if (string.empty()) // an empty string is a single step
 		machine().debugger().cpu().get_visible_cpu()->debug()->single_step();
 	else                // otherwise, just process the command
-		machine().debugger().console().execute_command(string.c_str(), true);
+		machine().debugger().console().execute_command(string, true);
 
 	// clear the edit text box
 	set_editwnd_text("");
