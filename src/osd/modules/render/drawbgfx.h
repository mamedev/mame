// license:BSD-3-Clause
// copyright-holders:Ryan Holtz
#ifndef MAME_RENDER_DRAWBGFX_H
#define MAME_RENDER_DRAWBGFX_H

#pragma once

#include <bgfx/bgfx.h>

#include "binpacker.h"
#include "bgfx/chain.h"
#include "bgfx/chainmanager.h"
#include "bgfx/vertex.h"
#include "sliderdirtynotifier.h"

#include "modules/osdwindow.h"

#include <map>
#include <memory>
#include <vector>


class texture_manager;
class target_manager;
class shader_manager;
class effect_manager;
class bgfx_texture;
class bgfx_effect;
class bgfx_target;
class bgfx_view;
class osd_options;
class avi_write;

/* renderer_bgfx is the information about BGFX for the current screen */
class renderer_bgfx : public osd_renderer, public slider_dirty_notifier
{
public:
	renderer_bgfx(std::shared_ptr<osd_window> w);
	virtual ~renderer_bgfx();

	static bool init(running_machine &machine);
	static void exit();

	virtual int create() override;
	virtual int draw(const int update) override;

	virtual void add_audio_to_recording(const int16_t *buffer, int samples_this_frame) override;
	virtual std::vector<ui::menu_item> get_slider_list() override;
	virtual void set_sliders_dirty() override;

#ifdef OSD_SDL
	virtual int xy_to_render_target(const int x, const int y, int *xt, int *yt) override;
#endif

	virtual void save() override { }
	virtual void record() override;
	virtual void toggle_fsfx() override { }

	uint32_t get_window_width(uint32_t index) const;
	uint32_t get_window_height(uint32_t index) const;

	virtual render_primitive_list *get_primitives() override;

	static char const *const WINDOW_PREFIX;

private:
	enum buffer_status
	{
		BUFFER_PRE_FLUSH,
		BUFFER_FLUSH,
		BUFFER_SCREEN,
		BUFFER_EMPTY,
		BUFFER_DONE
	};

	void init_bgfx_library();

	void vertex(ScreenVertex* vertex, float x, float y, float z, uint32_t rgba, float u, float v);
	void render_avi_quad();
	void update_recording();

	bool update_dimensions();

	void setup_ortho_view();

	void allocate_buffer(render_primitive *prim, uint32_t blend, bgfx::TransientVertexBuffer *buffer);
<<<<<<< HEAD
	enum buffer_status
	{
		BUFFER_PRE_FLUSH,
		BUFFER_FLUSH,
		BUFFER_SCREEN,
		BUFFER_EMPTY,
		BUFFER_DONE
	};
	buffer_status buffer_primitives(bool atlas_valid, render_primitive** prim, bgfx::TransientVertexBuffer* buffer, int32_t screen, int window_index);
=======
	buffer_status buffer_primitives(bool atlas_valid, render_primitive** prim, bgfx::TransientVertexBuffer* buffer, int32_t screen);
>>>>>>> e577e83f

	void render_textured_quad(render_primitive* prim, bgfx::TransientVertexBuffer* buffer, int window_index);
	void render_post_screen_quad(int view, render_primitive* prim, bgfx::TransientVertexBuffer* buffer, int32_t screen, int window_index);

	void put_packed_quad(render_primitive *prim, uint32_t hash, ScreenVertex* vertex);
	void put_packed_line(render_primitive *prim, ScreenVertex* vertex);
	void put_polygon(const float* coords, uint32_t num_coords, float r, uint32_t rgba, ScreenVertex* vertex);
	void put_line(float x0, float y0, float x1, float y1, float r, uint32_t rgba, ScreenVertex* vertex, float fth = 1.0f);

	void set_bgfx_state(uint32_t blend);

	static uint32_t u32Color(uint32_t r, uint32_t g, uint32_t b, uint32_t a);

	bool check_for_dirty_atlas();
	bool update_atlas();
	void process_atlas_packs(std::vector<std::vector<rectangle_packer::packed_rectangle>>& packed);
	uint32_t get_texture_hash(render_primitive *prim);

	void load_config(config_type cfg_type, config_level cfg_level, util::xml::data_node const *parentnode);
	void save_config(config_type cfg_type, util::xml::data_node *parentnode);

	osd_options& m_options;
	bgfx::PlatformData m_platform_data;

	bgfx_target *m_framebuffer;
	bgfx_texture *m_texture_cache;

	// Original display_mode
	osd_dim m_dimensions;

	texture_manager *m_textures;
	target_manager *m_targets;
	shader_manager *m_shaders;
	effect_manager *m_effects;
	chain_manager *m_chains;

	bgfx_effect *m_gui_effect[4];
	bgfx_effect *m_screen_effect[4];
	std::vector<uint32_t> m_seen_views;

	std::map<uint32_t, rectangle_packer::packed_rectangle> m_hash_to_entry;
	std::vector<rectangle_packer::packable_rectangle> m_texinfo;
	rectangle_packer m_packer;

	uint32_t m_white[16*16];
	bgfx_view *m_ortho_view;
	uint32_t m_max_view;
	uint16_t m_view_width;
	uint16_t m_view_height;

	bgfx_view *m_avi_view;
	avi_write *m_avi_writer;
	bgfx_target *m_avi_target;
	bgfx::TextureHandle m_avi_texture;
	bitmap_rgb32 m_avi_bitmap;
	uint8_t *m_avi_data;
	std::unique_ptr<util::xml::file> m_config;

	static const uint16_t CACHE_SIZE;
	static const uint32_t PACKABLE_SIZE;
	static const uint32_t WHITE_HASH;

	static uint32_t s_current_view;
	static bool s_bgfx_library_initialized;
	static uint32_t s_width[16];
	static uint32_t s_height[16];
	static uint32_t s_max_texture_size;
};

#endif // MAME_RENDER_DRAWBGFX_H<|MERGE_RESOLUTION|>--- conflicted
+++ resolved
@@ -84,19 +84,7 @@
 	void setup_ortho_view();
 
 	void allocate_buffer(render_primitive *prim, uint32_t blend, bgfx::TransientVertexBuffer *buffer);
-<<<<<<< HEAD
-	enum buffer_status
-	{
-		BUFFER_PRE_FLUSH,
-		BUFFER_FLUSH,
-		BUFFER_SCREEN,
-		BUFFER_EMPTY,
-		BUFFER_DONE
-	};
 	buffer_status buffer_primitives(bool atlas_valid, render_primitive** prim, bgfx::TransientVertexBuffer* buffer, int32_t screen, int window_index);
-=======
-	buffer_status buffer_primitives(bool atlas_valid, render_primitive** prim, bgfx::TransientVertexBuffer* buffer, int32_t screen);
->>>>>>> e577e83f
 
 	void render_textured_quad(render_primitive* prim, bgfx::TransientVertexBuffer* buffer, int window_index);
 	void render_post_screen_quad(int view, render_primitive* prim, bgfx::TransientVertexBuffer* buffer, int32_t screen, int window_index);
