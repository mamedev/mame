--- conflicted
+++ resolved
@@ -47,19 +47,21 @@
 	static uint64_t get_param_from_string(std::string value, const string_to_enum* enums, const int count);
 
 protected:
-<<<<<<< HEAD
-	static bool READER_CHECK(bool condition, const char* format, ...);
-	static bool READER_WARN(bool condition, const char* format, ...);
-=======
 	template <typename Format, typename... Params>
 	static bool READER_CHECK(bool condition, Format &&fmt, Params &&... args)
 	{
 		return V_READER_CHECK(condition, util::make_format_argument_pack(std::forward<Format>(fmt), std::forward<Params>(args)...));
 	}
->>>>>>> e577e83f
+
+	template <typename Format, typename... Params>
+	static bool READER_WARN(bool condition, Format &&fmt, Params &&... args)
+	{
+		return V_READER_WARN(condition, util::make_format_argument_pack(std::forward<Format>(fmt), std::forward<Params>(args)...));
+	}
 
 private:
 	static bool V_READER_CHECK(bool condition, const util::format_argument_pack<std::ostream> &args);
+	static bool V_READER_WARN(bool condition, const util::format_argument_pack<std::ostream> &args);
 	static void get_vec_values(const Value& value_array, float* data, const unsigned int count);
 };
 
