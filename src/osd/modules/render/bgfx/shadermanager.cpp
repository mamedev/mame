// license:BSD-3-Clause
// copyright-holders:Ryan Holtz
//============================================================
//
//  shadermanager.cpp - BGFX shader manager
//
//  Maintains a mapping between strings and BGFX shaders,
//  either vertex or pixel/fragment.
//
//============================================================

#include "shadermanager.h"

#include "emucore.h"

#include "osdfile.h"
#include "modules/lib/osdobj_common.h"

#include <bx/math.h>
#include <bx/readerwriter.h>
#include <bx/file.h>

#include <bgfx/bgfx.h>

shader_manager::~shader_manager()
{
	for (std::pair<std::string, bgfx::ShaderHandle> shader : m_shaders)
	{
		bgfx::destroy(shader.second);
	}
	m_shaders.clear();
}

bgfx::ShaderHandle shader_manager::get_or_load_shader(osd_options &options, std::string name)
{
	std::map<std::string, bgfx::ShaderHandle>::iterator iter = m_shaders.find(name);
	if (iter != m_shaders.end())
	{
		return iter->second;
	}

	bgfx::ShaderHandle handle = load_shader(options, name);
	if (handle.idx != bgfx::kInvalidHandle)
	{
		m_shaders[name] = handle;
	}

	return handle;
}

bgfx::ShaderHandle shader_manager::load_shader(osd_options &options, std::string name)
{
	std::string shader_path = make_path_string(options, name);
	const bgfx::Memory* mem = load_mem(shader_path + name + ".bin");
	if (mem != nullptr)
	{
		return bgfx::createShader(mem);
	}

	return BGFX_INVALID_HANDLE;
}

bool shader_manager::is_shader_present(osd_options &options, std::string name)
{
	std::string shader_path = make_path_string(options, name);
	std::string file_name = shader_path + name + ".bin";
	bx::FileReader reader;
	bx::ErrorAssert err;
	if (bx::open(&reader, file_name.c_str()))
	{
		uint32_t expected_size(bx::getSize(&reader));
		uint8_t *data = new uint8_t[expected_size];
<<<<<<< HEAD
		uint32_t read_size = uint32_t(bx::read(&reader, data, expected_size));
=======
		uint32_t read_size = (uint32_t)bx::read(&reader, data, expected_size, &err);
>>>>>>> e577e83f
		delete [] data;
		bx::close(&reader);

		return expected_size == read_size;
	}

	return false;
}

std::string shader_manager::make_path_string(osd_options &options, std::string name)
{
	std::string shader_path(options.bgfx_path());
	shader_path += PATH_SEPARATOR "shaders" PATH_SEPARATOR;
	switch (bgfx::getRendererType())
	{
		case bgfx::RendererType::Noop:
		case bgfx::RendererType::Direct3D9:
			shader_path += "dx9";
			break;

		case bgfx::RendererType::Direct3D11:
		case bgfx::RendererType::Direct3D12:
			shader_path += "dx11";
			break;

		case bgfx::RendererType::Gnm:
			shader_path += "pssl";
			break;

		case bgfx::RendererType::Metal:
			shader_path += "metal";
			break;

		case bgfx::RendererType::OpenGL:
			shader_path += "glsl";
			break;

		case bgfx::RendererType::OpenGLES:
			shader_path += "essl";
			break;

		case bgfx::RendererType::Vulkan:
			shader_path += "spirv";
			break;

		default:
			fatalerror("Unknown BGFX renderer type %d", bgfx::getRendererType());
	}
	shader_path += PATH_SEPARATOR;
	return shader_path;
}

const bgfx::Memory* shader_manager::load_mem(std::string name)
{
	bx::FileReader reader;
	if (bx::open(&reader, name.c_str()))
	{
		bx::ErrorAssert err;
		uint32_t size(bx::getSize(&reader));
		const bgfx::Memory* mem = bgfx::alloc(size + 1);
		bx::read(&reader, mem->data, size, &err);
		bx::close(&reader);

		mem->data[mem->size - 1] = '\0';
		return mem;
	}
	else
	{
		osd_printf_error("Unable to load shader %s\n", name.c_str());
	}
	return nullptr;
}<|MERGE_RESOLUTION|>--- conflicted
+++ resolved
@@ -70,11 +70,7 @@
 	{
 		uint32_t expected_size(bx::getSize(&reader));
 		uint8_t *data = new uint8_t[expected_size];
-<<<<<<< HEAD
-		uint32_t read_size = uint32_t(bx::read(&reader, data, expected_size));
-=======
 		uint32_t read_size = (uint32_t)bx::read(&reader, data, expected_size, &err);
->>>>>>> e577e83f
 		delete [] data;
 		bx::close(&reader);
 
