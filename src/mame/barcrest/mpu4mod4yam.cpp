--- conflicted
+++ resolved
@@ -1532,18 +1532,13 @@
 	ROM_LOAD( "ddo32", 0x0000, 0x010000, CRC(260dfef1) SHA1(2b4918e40808963a86d289cd251740a9b0bed70a) )
 ROM_END
 
-<<<<<<< HEAD
+ROM_START( m4magdrg )
+	ROM_REGION( 0x10000, "maincpu", 0 )
+	ROM_LOAD( "dmd10.bin", 0x0000, 0x010000, CRC(9cc4f2f8) SHA1(46a90ffa18d35ad2b06542f91120c02bc34f0c40) )
+ROM_END
+
+
 GAME(198?, m4tst, 0, mod4yam, mpu4, mpu4mod4yam_machines_state, init_m4test4, ROT0,"Barcrest","MPU4 Unit Test (Program 4)",MACHINE_MECHANICAL )
-=======
-
-ROM_START( m4magdrg )
-	ROM_REGION( 0x10000, "maincpu", 0 )
-	ROM_LOAD( "dmd10.bin", 0x0000, 0x010000, CRC(9cc4f2f8) SHA1(46a90ffa18d35ad2b06542f91120c02bc34f0c40) )
-ROM_END
-
-
-GAME(198?, m4tst, 0, mod4yam, mpu4, mpu4mod4yam_machines_state, init_m4default, ROT0,"Barcrest","MPU4 Unit Test (Program 4)",MACHINE_MECHANICAL )
->>>>>>> 4532d0e1
 
 GAME(199?, m4joljokd, 0,       mod4yam_cheatchr_pal<mpu4_characteriser_pal::celclb_characteriser_prot>, mpu4, mpu4mod4yam_machines_state, init_m4default,  ROT0,   "Barcrest","Jolly Joker (Barcrest) (Dutch) (MPU4) (DJJ 1.5)",GAME_FLAGS) // Geen Tubes
 
