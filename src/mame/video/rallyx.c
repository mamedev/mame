--- conflicted
+++ resolved
@@ -92,11 +92,7 @@
 		bit1 = (color_prom[i] >> 7) & 0x01;
 		b = combine_2_weights(bweights, bit0, bit1);
 
-<<<<<<< HEAD
-		palette.set_indirect_color(i, MAKE_RGB(r, g, b));
-=======
-		colortable_palette_set_color(machine().colortable, i, rgb_t(r, g, b));
->>>>>>> ca932a6d
+		palette.set_indirect_color(i, rgb_t(r, g, b));
 	}
 
 	/* color_prom now points to the beginning of the lookup table */
@@ -159,11 +155,7 @@
 		bit1 = (color_prom[i] >> 7) & 0x01;
 		b = combine_2_weights(bweights, bit0, bit1);
 
-<<<<<<< HEAD
-		palette.set_indirect_color(i, MAKE_RGB(r, g, b));
-=======
-		colortable_palette_set_color(machine().colortable, i, rgb_t(r, g, b));
->>>>>>> ca932a6d
+		palette.set_indirect_color(i, rgb_t(r, g, b));
 	}
 
 	/* star pens */
@@ -187,11 +179,7 @@
 		bit1 = ((i - 0x20) >> 5) & 0x01;
 		b = combine_2_weights(bweights_star, bit0, bit1);
 
-<<<<<<< HEAD
-		palette.set_indirect_color(i, MAKE_RGB(r, g, b));
-=======
-		colortable_palette_set_color(machine().colortable, i, rgb_t(r, g, b));
->>>>>>> ca932a6d
+		palette.set_indirect_color(i, rgb_t(r, g, b));
 	}
 
 	/* color_prom now points to the beginning of the lookup table */
