--- conflicted
+++ resolved
@@ -294,11 +294,7 @@
 	m_paletteram[offset] = data;
 
 	offset = (offset & 31) ^ 16;
-<<<<<<< HEAD
-	m_palette->set_indirect_color(offset, MAKE_RGB(pal3bit(~data >> 0), pal3bit(~data >> 3), pal2bit(~data >> 6)));
-=======
-	colortable_palette_set_color(machine().colortable, offset, rgb_t(pal3bit(~data >> 0), pal3bit(~data >> 3), pal2bit(~data >> 6)));
->>>>>>> ca932a6d
+	m_palette->set_indirect_color(offset, rgb_t(pal3bit(~data >> 0), pal3bit(~data >> 3), pal2bit(~data >> 6)));
 }
 
 WRITE8_MEMBER(decocass_state::decocass_charram_w )
