/***************************************************************************

    Bally Astrocade-based hardware

***************************************************************************/

#include "emu.h"
#include "cpu/z80/z80.h"
#include "includes/astrocde.h"
#include "sound/astrocde.h"
#include "video/resnet.h"

/*************************************
 *
 *  Machine setup
 *
 *************************************/

void astrocde_state::machine_start()
{
	save_item(NAME(m_port_1_last));
	save_item(NAME(m_port_2_last));
	save_item(NAME(m_ram_write_enable));
	save_item(NAME(m_input_select));
	save_item(NAME(m_profpac_bank));

	m_port_1_last = m_port_2_last = 0xff;
}



/*************************************
 *
 *  Constants
 *
 *************************************/

#define RNG_PERIOD      ((1 << 17) - 1)
#define VERT_OFFSET     (22)                /* pixels from top of screen to top of game area */
#define HORZ_OFFSET     (16)                /* pixels from left of screen to left of game area */

/*************************************
 *
 *  Scanline conversion
 *
 *************************************/

inline int astrocde_state::mame_vpos_to_astrocade_vpos(int scanline)
{
	scanline -= VERT_OFFSET;
	if (scanline < 0)
		scanline += 262;
	return scanline;
}



/*************************************
 *
 *  Palette initialization
 *
 *************************************/

PALETTE_INIT_MEMBER(astrocde_state, astrocde)
{
	/*
	    The Astrocade has a 256 color palette: 32 colors with 8 luminance
	    values for each color. The 32 colors circle around the YUV color
	    space, with the exception of the first 8 which are grayscale.

	    We actually build a 512 entry palette with an extra bit of
	    luminance informaton. This is because the sparkle/star circuitry
	    on Wizard of War and Gorf replaces the luminance with a value
	    that has a 4-bit resolution.
	*/

	int color, luma;

	/* loop over color values */
	for (color = 0; color < 32; color++)
	{
		float ry = 0.75 * sin((color / 32.0) * (2.0 * M_PI));
		float by = 1.15 * cos((color / 32.0) * (2.0 * M_PI));

		/* color 0 maps to ry = by = 0 */
		if (color == 0)
			ry = by = 0;

		/* iterate over luminence values */
		for (luma = 0; luma < 16; luma++)
		{
			float y = luma / 15.0;
			int r, g, b;

			/* transform to RGB */
			r = (ry + y) * 255;
			g = ((y - 0.299 * (ry + y) - 0.114 * (by + y)) / 0.587) * 255;
			b = (by + y) * 255;

			/* clamp and store */
			r = MAX(r, 0);
			r = MIN(r, 255);
			g = MAX(g, 0);
			g = MIN(g, 255);
			b = MAX(b, 0);
			b = MIN(b, 255);
<<<<<<< HEAD
			palette.set_pen_color(color * 16 + luma, MAKE_RGB(r, g, b));
=======
			palette_set_color(machine(), color * 16 + luma, rgb_t(r, g, b));
>>>>>>> ca932a6d
		}
	}
}


PALETTE_INIT_MEMBER(astrocde_state,profpac)
{
	/* Professor Pac-Man uses a more standard 12-bit RGB palette layout */
	static const int resistances[4] = { 6200, 3000, 1500, 750 };
	double weights[4];
	int i;

	/* compute the color output resistor weights */
	compute_resistor_weights(0, 255, -1.0,
			4, resistances, weights, 1500, 0,
			4, resistances, weights, 1500, 0,
			4, resistances, weights, 1500, 0);

	/* initialize the palette with these colors */
	for (i = 0; i < 4096; i++)
	{
		int bit0, bit1, bit2, bit3;
		int r, g, b;

		/* blue component */
		bit0 = (i >> 0) & 0x01;
		bit1 = (i >> 1) & 0x01;
		bit2 = (i >> 2) & 0x01;
		bit3 = (i >> 3) & 0x01;
		b = combine_4_weights(weights, bit0, bit1, bit2, bit3);

		/* green component */
		bit0 = (i >> 4) & 0x01;
		bit1 = (i >> 5) & 0x01;
		bit2 = (i >> 6) & 0x01;
		bit3 = (i >> 7) & 0x01;
		g = combine_4_weights(weights, bit0, bit1, bit2, bit3);

		/* red component */
		bit0 = (i >> 8) & 0x01;
		bit1 = (i >> 9) & 0x01;
		bit2 = (i >> 10) & 0x01;
		bit3 = (i >> 11) & 0x01;
		r = combine_4_weights(weights, bit0, bit1, bit2, bit3);

<<<<<<< HEAD
		palette.set_pen_color(i, MAKE_RGB(r, g, b));
=======
		palette_set_color(machine(), i, rgb_t(r, g, b));
>>>>>>> ca932a6d
	}
}



/*************************************
 *
 *  Video startup
 *
 *************************************/

void astrocde_state::video_start()
{
	/* allocate timers */
	m_scanline_timer = timer_alloc(TIMER_SCANLINE);
	m_scanline_timer->adjust(m_screen->time_until_pos(1), 1);
	m_intoff_timer = timer_alloc(TIMER_INTERRUPT_OFF);

	/* register for save states */
	init_savestate();

	/* initialize the sparkle and stars */
	if (m_video_config & AC_STARS)
		init_sparklestar();
}


VIDEO_START_MEMBER(astrocde_state,profpac)
{
	/* allocate timers */
	m_scanline_timer = timer_alloc(TIMER_SCANLINE);
	m_scanline_timer->adjust(m_screen->time_until_pos(1), 1);
	m_intoff_timer = timer_alloc(TIMER_INTERRUPT_OFF);

	/* allocate videoram */
	m_profpac_videoram = auto_alloc_array(machine(), UINT16, 0x4000 * 4);

	/* register for save states */
	init_savestate();

	/* register our specific save state data */
	save_pointer(NAME(m_profpac_videoram), 0x4000 * 4);
	save_item(NAME(m_profpac_palette));
	save_item(NAME(m_profpac_colormap));
	save_item(NAME(m_profpac_intercept));
	save_item(NAME(m_profpac_vispage));
	save_item(NAME(m_profpac_readpage));
	save_item(NAME(m_profpac_readshift));
	save_item(NAME(m_profpac_writepage));
	save_item(NAME(m_profpac_writemode));
	save_item(NAME(m_profpac_writemask));
	save_item(NAME(m_profpac_vw));
}


void astrocde_state::init_savestate()
{
	save_item(NAME(m_sparkle));

	save_item(NAME(m_interrupt_enabl));
	save_item(NAME(m_interrupt_vector));
	save_item(NAME(m_interrupt_scanline));
	save_item(NAME(m_vertical_feedback));
	save_item(NAME(m_horizontal_feedback));

	save_item(NAME(m_colors));
	save_item(NAME(m_colorsplit));
	save_item(NAME(m_bgdata));
	save_item(NAME(m_vblank));
	save_item(NAME(m_video_mode));

	save_item(NAME(m_funcgen_expand_color));
	save_item(NAME(m_funcgen_control));
	save_item(NAME(m_funcgen_expand_count));
	save_item(NAME(m_funcgen_rotate_count));
	save_item(NAME(m_funcgen_rotate_data));
	save_item(NAME(m_funcgen_shift_prev_data));
	save_item(NAME(m_funcgen_intercept));

	save_item(NAME(m_pattern_source));
	save_item(NAME(m_pattern_mode));
	save_item(NAME(m_pattern_dest));
	save_item(NAME(m_pattern_skip));
	save_item(NAME(m_pattern_width));
	save_item(NAME(m_pattern_height));
}



/*************************************
 *
 *  Video update
 *
 *************************************/

UINT32 astrocde_state::screen_update_astrocde(screen_device &screen, bitmap_ind16 &bitmap, const rectangle &cliprect)
{
	UINT8 *videoram = m_videoram;
	UINT32 sparklebase = 0;
	const int colormask = (m_video_config & AC_MONITOR_BW) ? 0 : 0x1f0;
	int xystep = 2 - m_video_mode;
	int y;

	/* compute the starting point of sparkle for the current frame */
	int width = screen.width();
	int height = screen.height();

	if (m_video_config & AC_STARS)
		sparklebase = (screen.frame_number() * (UINT64)(width * height)) % RNG_PERIOD;

	/* iterate over scanlines */
	for (y = cliprect.min_y; y <= cliprect.max_y; y++)
	{
		UINT16 *dest = &bitmap.pix16(y);
		int effy = mame_vpos_to_astrocade_vpos(y);
		UINT16 offset = (effy / xystep) * (80 / xystep);
		UINT32 sparkleoffs = 0, staroffs = 0;
		int x;

		/* compute the star and sparkle offset at the start of this line */
		if (m_video_config & AC_STARS)
		{
			staroffs = ((effy < 0) ? (effy + 262) : effy) * width;
			sparkleoffs = sparklebase + y * width;
			if (sparkleoffs >= RNG_PERIOD)
				sparkleoffs -= RNG_PERIOD;
		}

		/* iterate over groups of 4 pixels */
		for (x = 0; x < 456/4; x += xystep)
		{
			int effx = x - HORZ_OFFSET/4;
			const UINT8 *colorbase = &m_colors[(effx < m_colorsplit) ? 4 : 0];
			UINT8 data;
			int xx;

			/* select either video data or background data */
			data = (effx >= 0 && effx < 80 && effy >= 0 && effy < m_vblank) ? videoram[offset++] : m_bgdata;

			/* iterate over the 4 pixels */
			for (xx = 0; xx < 4; xx++)
			{
				UINT8 pixdata = (data >> 6) & 3;
				int colordata = colorbase[pixdata] << 1;
				int luma = colordata & 0x0f;
				rgb_t color;

				/* handle stars/sparkle */
				if (m_video_config & AC_STARS)
				{
					/* if sparkle is enabled for this pixel index and either it is non-zero or a star */
					/* then adjust the intensity */
					if (m_sparkle[pixdata] == 0)
					{
						if (pixdata != 0 || (m_sparklestar[staroffs] & 0x10))
							luma = m_sparklestar[sparkleoffs] & 0x0f;
						else if (pixdata == 0)
							colordata = luma = 0;
					}

					/* update sparkle/star offsets */
					staroffs++;
					if (++sparkleoffs >= RNG_PERIOD)
						sparkleoffs = 0;
				}
				color = (colordata & colormask) | luma;

				/* store the final color to the destination and shift */
				*dest++ = color;
				if (xystep == 2)
					*dest++ = color;
				data <<= 2;
			}
		}
	}

	return 0;
}


UINT32 astrocde_state::screen_update_profpac(screen_device &screen, bitmap_ind16 &bitmap, const rectangle &cliprect)
{
	int y;

	/* iterate over scanlines */
	for (y = cliprect.min_y; y <= cliprect.max_y; y++)
	{
		int effy = mame_vpos_to_astrocade_vpos(y);
		UINT16 *dest = &bitmap.pix16(y);
		UINT16 offset = m_profpac_vispage * 0x4000 + effy * 80;
		int x;

		/* star with black */

		/* iterate over groups of 4 pixels */
		for (x = 0; x < 456/4; x++)
		{
			int effx = x - HORZ_OFFSET/4;

			/* select either video data or background data */
			UINT16 data = (effx >= 0 && effx < 80 && effy >= 0 && effy < m_vblank) ? m_profpac_videoram[offset++] : 0;

			/* iterate over the 4 pixels */
			*dest++ = m_profpac_palette[(data >> 12) & 0x0f];
			*dest++ = m_profpac_palette[(data >> 8) & 0x0f];
			*dest++ = m_profpac_palette[(data >> 4) & 0x0f];
			*dest++ = m_profpac_palette[(data >> 0) & 0x0f];
		}
	}

	return 0;
}



/*************************************
 *
 *  Interrupt generation
 *
 *************************************/

void astrocde_state::device_timer(emu_timer &timer, device_timer_id id, int param, void *ptr)
{
	switch (id)
	{
	case TIMER_INTERRUPT_OFF:
		m_maincpu->set_input_line(0, CLEAR_LINE);
		break;
	case TIMER_SCANLINE:
		scanline_callback(ptr, param);
		break;
	default:
		assert_always(FALSE, "Unknown id in astrocde_state::device_timer");
	}
}


void astrocde_state::astrocade_trigger_lightpen(UINT8 vfeedback, UINT8 hfeedback)
{
	/* both bits 1 and 4 enable lightpen interrupts; bit 4 enables them even in horizontal */
	/* blanking regions; we treat them both the same here */
	if ((m_interrupt_enabl & 0x12) != 0)
	{
		/* bit 0 controls the interrupt mode: mode 0 means assert until acknowledged */
		if ((m_interrupt_enabl & 0x01) == 0)
		{
			m_maincpu->set_input_line_and_vector(0, HOLD_LINE, m_interrupt_vector & 0xf0);
			m_intoff_timer->adjust(m_screen->time_until_pos(vfeedback));
		}

		/* mode 1 means assert for 1 instruction */
		else
		{
			m_maincpu->set_input_line_and_vector(0, ASSERT_LINE, m_interrupt_vector & 0xf0);
			m_intoff_timer->adjust(m_maincpu->cycles_to_attotime(1));
		}

		/* latch the feedback registers */
		m_vertical_feedback = vfeedback;
		m_horizontal_feedback = hfeedback;
	}
}



/*************************************
 *
 *  Per-scanline callback
 *
 *************************************/

TIMER_CALLBACK_MEMBER(astrocde_state::scanline_callback)
{
	int scanline = param;
	int astrocade_scanline = mame_vpos_to_astrocade_vpos(scanline);

	/* force an update against the current scanline */
	if (scanline > 0)
		m_screen->update_partial(scanline - 1);

	/* generate a scanline interrupt if it's time */
	if (astrocade_scanline == m_interrupt_scanline && (m_interrupt_enabl & 0x08) != 0)
	{
		/* bit 2 controls the interrupt mode: mode 0 means assert until acknowledged */
		if ((m_interrupt_enabl & 0x04) == 0)
		{
			m_maincpu->set_input_line_and_vector(0, HOLD_LINE, m_interrupt_vector);
			timer_set(m_screen->time_until_vblank_end(), TIMER_INTERRUPT_OFF);
		}

		/* mode 1 means assert for 1 instruction */
		else
		{
			m_maincpu->set_input_line_and_vector(0, ASSERT_LINE, m_interrupt_vector);
			timer_set(m_maincpu->cycles_to_attotime(1), TIMER_INTERRUPT_OFF);
		}
	}

	/* on some games, the horizontal drive line is conected to the lightpen interrupt */
	else if (m_video_config & AC_LIGHTPEN_INTS)
		astrocade_trigger_lightpen(astrocade_scanline, 8);

	/* advance to the next scanline */
	scanline++;
	if (scanline >= m_screen->height())
		scanline = 0;
	m_scanline_timer->adjust(m_screen->time_until_pos(scanline), scanline);
}



/*************************************
 *
 *  Data chip registers
 *
 *************************************/

READ8_MEMBER(astrocde_state::astrocade_data_chip_register_r)
{
	UINT8 result = 0xff;

	/* these are the core registers */
	switch (offset & 0xff)
	{
		case 0x08:  /* intercept feedback */
			result = m_funcgen_intercept;
			m_funcgen_intercept = 0;
			break;

		case 0x0e:  /* vertical feedback (from lightpen interrupt) */
			result = m_vertical_feedback;
			break;

		case 0x0f:  /* horizontal feedback (from lightpen interrupt) */
			result = m_horizontal_feedback;
			break;

		case 0x10:  /* player 1 handle */
			result = ioport("P1HANDLE")->read_safe(0xff);
			break;

		case 0x11:  /* player 2 handle */
			result = ioport("P2HANDLE")->read_safe(0xff);
			break;

		case 0x12:  /* player 3 handle */
			result = ioport("P3HANDLE")->read_safe(0xff);
			break;

		case 0x13:  /* player 4 handle */
			result = ioport("P4HANDLE")->read_safe(0xff);
			break;

		case 0x14:  /* keypad column 0 */
			result = ioport("KEYPAD0")->read_safe(0xff);
			break;

		case 0x15:  /* keypad column 1 */
			result = ioport("KEYPAD1")->read_safe(0xff);
			break;

		case 0x16:  /* keypad column 2 */
			result = ioport("KEYPAD2")->read_safe(0xff);
			break;

		case 0x17:  /* keypad column 3 */
			result = ioport("KEYPAD3")->read_safe(0xff);
			break;

		case 0x1c:  /* player 1 knob */
			result = ioport("P1_KNOB")->read_safe(0xff);
			break;

		case 0x1d:  /* player 2 knob */
			result = ioport("P2_KNOB")->read_safe(0xff);
			break;

		case 0x1e:  /* player 3 knob */
			result = ioport("P3_KNOB")->read_safe(0xff);
			break;

		case 0x1f:  /* player 4 knob */
			result = ioport("P4_KNOB")->read_safe(0xff);
			break;
	}

	return result;
}


WRITE8_MEMBER(astrocde_state::astrocade_data_chip_register_w)
{
	/* these are the core registers */
	switch (offset & 0xff)
	{
		case 0x00:  /* color table is in registers 0-7 */
		case 0x01:
		case 0x02:
		case 0x03:
		case 0x04:
		case 0x05:
		case 0x06:
		case 0x07:
			m_colors[offset & 7] = data;
			break;

		case 0x08:  /* mode register */
			m_video_mode = data & 1;
			break;

		case 0x09:  /* color split pixel */
			m_colorsplit = 2 * (data & 0x3f);
			m_bgdata = ((data & 0xc0) >> 6) * 0x55;
			break;

		case 0x0a:  /* vertical blank register */
			m_vblank = data;
			break;

		case 0x0b:  /* color block transfer */
			m_colors[(offset >> 8) & 7] = data;
			break;

		case 0x0c:  /* function generator */
			m_funcgen_control = data;
			m_funcgen_expand_count = 0;     /* reset flip-flop for expand mode on write to this register */
			m_funcgen_rotate_count = 0;     /* reset counter for rotate mode on write to this register */
			m_funcgen_shift_prev_data = 0;  /* reset shift buffer on write to this register */
			break;

		case 0x0d:  /* interrupt feedback */
			m_interrupt_vector = data;
			break;

		case 0x0e:  /* interrupt enable and mode */
			m_interrupt_enabl = data;
			break;

		case 0x0f:  /* interrupt line */
			m_interrupt_scanline = data;
			break;

		case 0x10:  /* master oscillator register */
		case 0x11:  /* tone A frequency register */
		case 0x12:  /* tone B frequency register */
		case 0x13:  /* tone C frequency register */
		case 0x14:  /* vibrato register */
		case 0x15:  /* tone C volume, noise modulation and MUX register */
		case 0x16:  /* tone A volume and tone B volume register */
		case 0x17:  /* noise volume register */
		case 0x18:  /* sound block transfer */
			if (m_video_config & AC_SOUND_PRESENT)
				machine().device<astrocade_device>("astrocade1")->astrocade_sound_w(space, offset, data);
			break;

		case 0x19:  /* expand register */
			m_funcgen_expand_color[0] = data & 0x03;
			m_funcgen_expand_color[1] = (data >> 2) & 0x03;
			break;
	}
}



/*************************************
 *
 *  Function generator
 *
 *************************************/

WRITE8_MEMBER(astrocde_state::astrocade_funcgen_w)
{
	UINT8 prev_data;

	/* control register:
	    bit 0 = shift amount LSB
	    bit 1 = shift amount MSB
	    bit 2 = rotate
	    bit 3 = expand
	    bit 4 = OR
	    bit 5 = XOR
	    bit 6 = flop
	*/

	/* expansion */
	if (m_funcgen_control & 0x08)
	{
		m_funcgen_expand_count ^= 1;
		data >>= 4 * m_funcgen_expand_count;
		data =  (m_funcgen_expand_color[(data >> 3) & 1] << 6) |
				(m_funcgen_expand_color[(data >> 2) & 1] << 4) |
				(m_funcgen_expand_color[(data >> 1) & 1] << 2) |
				(m_funcgen_expand_color[(data >> 0) & 1] << 0);
	}
	prev_data = m_funcgen_shift_prev_data;
	m_funcgen_shift_prev_data = data;

	/* rotate or shift */
	if (m_funcgen_control & 0x04)
	{
		/* rotate */

		/* first 4 writes accumulate data for the rotate */
		if ((m_funcgen_rotate_count & 4) == 0)
		{
			m_funcgen_rotate_data[m_funcgen_rotate_count++ & 3] = data;
			return;
		}

		/* second 4 writes actually write it */
		else
		{
			UINT8 shift = 2 * (~m_funcgen_rotate_count++ & 3);
			data =  (((m_funcgen_rotate_data[3] >> shift) & 3) << 6) |
					(((m_funcgen_rotate_data[2] >> shift) & 3) << 4) |
					(((m_funcgen_rotate_data[1] >> shift) & 3) << 2) |
					(((m_funcgen_rotate_data[0] >> shift) & 3) << 0);
		}
	}
	else
	{
		/* shift */
		UINT8 shift = 2 * (m_funcgen_control & 0x03);
		data = (data >> shift) | (prev_data << (8 - shift));
	}

	/* flopping */
	if (m_funcgen_control & 0x40)
		data = (data >> 6) | ((data >> 2) & 0x0c) | ((data << 2) & 0x30) | (data << 6);

	/* OR/XOR */
	if (m_funcgen_control & 0x30)
	{
		UINT8 olddata = space.read_byte(0x4000 + offset);

		/* compute any intercepts */
		m_funcgen_intercept &= 0x0f;
		if ((olddata & 0xc0) && (data & 0xc0))
			m_funcgen_intercept |= 0x11;
		if ((olddata & 0x30) && (data & 0x30))
			m_funcgen_intercept |= 0x22;
		if ((olddata & 0x0c) && (data & 0x0c))
			m_funcgen_intercept |= 0x44;
		if ((olddata & 0x03) && (data & 0x03))
			m_funcgen_intercept |= 0x88;

		/* apply the operation */
		if (m_funcgen_control & 0x10)
			data |= olddata;
		else if (m_funcgen_control & 0x20)
			data ^= olddata;
	}

	/* write the result */
	space.write_byte(0x4000 + offset, data);
}



/*************************************
 *
 *  Pattern board
 *
 *************************************/

inline void astrocde_state::increment_source(UINT8 curwidth, UINT8 *u13ff)
{
	/* if the flip-flop at U13 is high and mode.d2 is 1 we can increment */
	/* however, if mode.d3 is set and we're on the last byte of a row, the increment is suppressed */
	if (*u13ff && (m_pattern_mode & 0x04) != 0 && (curwidth != 0 || (m_pattern_mode & 0x08) == 0))
		m_pattern_source++;

	/* if mode.d1 is 1, toggle the flip-flop; otherwise leave it preset */
	if ((m_pattern_mode & 0x02) != 0)
		*u13ff ^= 1;
}


inline void astrocde_state::increment_dest(UINT8 curwidth)
{
	/* increment is suppressed for the last byte in a row */
	if (curwidth != 0)
	{
		/* if mode.d5 is 1, we increment */
		if ((m_pattern_mode & 0x20) != 0)
			m_pattern_dest++;

		/* otherwise, we decrement */
		else
			m_pattern_dest--;
	}
}


void astrocde_state::execute_blit(address_space &space)
{
	/*
	    m_pattern_source = counter set U7/U16/U25/U34
	    m_pattern_dest = counter set U9/U18/U30/U39
	    m_pattern_mode = latch U21
	    m_pattern_skip = latch set U30/U39
	    m_pattern_width = latch set U32/U41
	    m_pattern_height = counter set U31/U40

	    m_pattern_mode bits:
	        d0 = direction (0 = read from src, write to dest, 1 = read from dest, write to src)
	        d1 = expand (0 = increment src each pixel, 1 = increment src every other pixel)
	        d2 = constant (0 = never increment src, 1 = normal src increment)
	        d3 = flush (0 = copy all data, 1 = copy a 0 in place of last byte of each row)
	        d4 = dest increment direction (0 = decrement dest on carry, 1 = increment dest on carry)
	        d5 = dest direction (0 = increment dest, 1 = decrement dest)
	*/

	UINT8 curwidth; /* = counter set U33/U42 */
	UINT8 u13ff;    /* = flip-flop at U13 */
	int cycles = 0;

/*  logerror("Blit: src=%04X mode=%02X dest=%04X skip=%02X width=%02X height=%02X\n",
            m_pattern_source, m_pattern_mode, m_pattern_dest, m_pattern_skip, m_pattern_width, m_pattern_height);*/

	/* flip-flop at U13 is cleared at the beginning */
	u13ff = 0;

	/* it is also forced preset if mode.d1 == 0 */
	if ((m_pattern_mode & 0x02) == 0)
		u13ff = 1;

	/* loop over height */
	do
	{
		UINT16 carry;

		/* loop over width */
		curwidth = m_pattern_width;
		do
		{
			UINT16 busaddr;
			UINT8 busdata;

			/* ----- read phase ----- */

			/* address is selected between source/dest based on mode.d0 */
			busaddr = ((m_pattern_mode & 0x01) == 0) ? m_pattern_source : m_pattern_dest;

			/* if mode.d3 is set, then the last byte fetched per row is forced to 0 */
			if (curwidth == 0 && (m_pattern_mode & 0x08) != 0)
				busdata = 0;
			else
				busdata = space.read_byte(busaddr);

			/* increment the appropriate address */
			if ((m_pattern_mode & 0x01) == 0)
				increment_source(curwidth, &u13ff);
			else
				increment_dest(curwidth);

			/* ----- write phase ----- */

			/* address is selected between source/dest based on mode.d0 */
			busaddr = ((m_pattern_mode & 0x01) != 0) ? m_pattern_source : m_pattern_dest;
			space.write_byte(busaddr, busdata);

			/* increment the appropriate address */
			if ((m_pattern_mode & 0x01) == 0)
				increment_dest(curwidth);
			else
				increment_source(curwidth, &u13ff);

			/* count 4 cycles (two read, two write) */
			cycles += 4;

		} while (curwidth-- != 0);

		/* at the end of each row, the skip value is added to the dest value */
		carry = ((m_pattern_dest & 0xff) + m_pattern_skip) & 0x100;
		m_pattern_dest = (m_pattern_dest & 0xff00) | ((m_pattern_dest + m_pattern_skip) & 0xff);

		/* carry behavior into the top byte is controlled by mode.d4 */
		if ((m_pattern_mode & 0x10) == 0)
			m_pattern_dest += carry;
		else
			m_pattern_dest -= carry ^ 0x100;

	} while (m_pattern_height-- != 0);

	/* count cycles we ran the bus */
	space.device().execute().adjust_icount(-cycles);
}


WRITE8_MEMBER(astrocde_state::astrocade_pattern_board_w)
{
	switch (offset)
	{
		case 0:     /* source offset low 8 bits */
			m_pattern_source = (m_pattern_source & 0xff00) | (data << 0);
			break;

		case 1:     /* source offset upper 8 bits */
			m_pattern_source = (m_pattern_source & 0x00ff) | (data << 8);
			break;

		case 2:     /* mode control; also clears low byte of dest */
			m_pattern_mode = data & 0x3f;
			m_pattern_dest &= 0xff00;
			break;

		case 3:     /* skip value */
			m_pattern_skip = data;
			break;

		case 4:     /* dest offset upper 8 bits; also adds skip to low 8 bits */
			m_pattern_dest = ((m_pattern_dest + m_pattern_skip) & 0xff) | (data << 8);
			break;

		case 5:     /* width of blit */
			m_pattern_width = data;
			break;

		case 6:     /* height of blit and initiator */
			m_pattern_height = data;
			execute_blit(space.device().memory().space(AS_PROGRAM));
			break;
	}
}



/*************************************
 *
 *  Sparkle/star circuit
 *
 *************************************/

/*
    Counters at U15/U16:
        On VERTDR, load 0x33 into counters at U15/U16
        On HORZDR, clock counters, stopping at overflow to 0x00 (prevents sparkle in VBLANK)

    Shift registers at U17/U12/U11:
        cleared on vertdr
        clocked at 7M (pixel clock)
        taps from bit 4, 8, 12, 16 control sparkle intensity

    Shift registers at U17/U19/U18:
        cleared on reset
        clocked at 7M (pixel clock)
        if bits 0-7 == 0xfe, a star is generated

    Both shift registers are the same with identical feedback.
    We use one array to hold both shift registers. Bits 0-3
    bits hold the intensity, and bit 4 holds whether or not
    a star is present.

    We must use independent lookups for each case. For the star
    lookup, we need to compute the pixel index relative to the
    end of VBLANK and use that (which at 455*262 is guaranteed
    to be less than RNG_PERIOD).

    For the sparkle lookup, we need to compute the pixel index
    relative to the beginning of time and use that, mod RNG_PERIOD.
*/

void astrocde_state::init_sparklestar()
{
	UINT32 shiftreg;
	int i;

	/* reset global sparkle state */
	m_sparkle[0] = m_sparkle[1] = m_sparkle[2] = m_sparkle[3] = 0;

	/* allocate memory for the sparkle/star array */
	m_sparklestar = auto_alloc_array(machine(), UINT8, RNG_PERIOD);

	/* generate the data for the sparkle/star array */
	for (shiftreg = i = 0; i < RNG_PERIOD; i++)
	{
		UINT8 newbit;

		/* clock the shift register */
		newbit = ((shiftreg >> 12) ^ ~shiftreg) & 1;
		shiftreg = (shiftreg >> 1) | (newbit << 16);

		/* extract the sparkle/star intensity here */
		/* this is controlled by the shift register at U17/U19/U18 */
		m_sparklestar[i] = (((shiftreg >> 4) & 1) << 3) |
							(((shiftreg >> 12) & 1) << 2) |
							(((shiftreg >> 16) & 1) << 1) |
							(((shiftreg >> 8) & 1) << 0);

		/* determine the star enable here */
		/* this is controlled by the shift register at U17/U12/U11 */
		if ((shiftreg & 0xff) == 0xfe)
			m_sparklestar[i] |= 0x10;
	}
}



/*************************************
 *
 *  16-color video board registers
 *
 *************************************/

WRITE8_MEMBER(astrocde_state::profpac_page_select_w)
{
	m_profpac_readpage = data & 3;
	m_profpac_writepage = (data >> 2) & 3;
	m_profpac_vispage = (data >> 4) & 3;
}


READ8_MEMBER(astrocde_state::profpac_intercept_r)
{
	return m_profpac_intercept;
}


WRITE8_MEMBER(astrocde_state::profpac_screenram_ctrl_w)
{
	switch (offset)
	{
		case 0:     /* port 0xC0 - red component */
			m_profpac_palette[data >> 4] = (m_profpac_palette[data >> 4] & ~0xf00) | ((data & 0x0f) << 8);
			break;

		case 1:     /* port 0xC1 - green component */
			m_profpac_palette[data >> 4] = (m_profpac_palette[data >> 4] & ~0x0f0) | ((data & 0x0f) << 4);
			break;

		case 2:     /* port 0xC2 - blue component */
			m_profpac_palette[data >> 4] = (m_profpac_palette[data >> 4] & ~0x00f) | ((data & 0x0f) << 0);
			break;

		case 3:     /* port 0xC3 - set 2bpp to 4bpp mapping and clear intercepts */
			m_profpac_colormap[(data >> 4) & 3] = data & 0x0f;
			m_profpac_intercept = 0x00;
			break;

		case 4:     /* port 0xC4 - which half to read on a memory access */
			m_profpac_vw = data & 0x0f; /* refresh write enable lines TBD */
			m_profpac_readshift = 2 * ((data >> 4) & 1);
			break;

		case 5:     /* port 0xC5 - write enable and write mode */
			m_profpac_writemask = ((data & 0x0f) << 12) | ((data & 0x0f) << 8) | ((data & 0x0f) << 4) | ((data & 0x0f) << 0);
			m_profpac_writemode = (data >> 4) & 0x03;
			break;
	}
}



/*************************************
 *
 *  16-color video board VRAM access
 *
 *************************************/

READ8_MEMBER(astrocde_state::profpac_videoram_r)
{
	UINT16 temp = m_profpac_videoram[m_profpac_readpage * 0x4000 + offset] >> m_profpac_readshift;
	return ((temp >> 6) & 0xc0) | ((temp >> 4) & 0x30) | ((temp >> 2) & 0x0c) | ((temp >> 0) & 0x03);
}


/* All this information comes from decoding the PLA at U39 on the screen ram board */
WRITE8_MEMBER(astrocde_state::profpac_videoram_w)
{
	UINT16 oldbits = m_profpac_videoram[m_profpac_writepage * 0x4000 + offset];
	UINT16 newbits, result = 0;

	/* apply the 2->4 bit expansion first */
	newbits = (m_profpac_colormap[(data >> 6) & 3] << 12) |
				(m_profpac_colormap[(data >> 4) & 3] << 8) |
				(m_profpac_colormap[(data >> 2) & 3] << 4) |
				(m_profpac_colormap[(data >> 0) & 3] << 0);

	/* there are 4 write modes: overwrite, xor, overlay, or underlay */
	switch (m_profpac_writemode)
	{
		case 0:     /* normal write */
			result = newbits;
			break;

		case 1:     /* xor write */
			result = newbits ^ oldbits;
			break;

		case 2:     /* overlay write */
			result  = ((newbits & 0xf000) == 0) ? (oldbits & 0xf000) : (newbits & 0xf000);
			result |= ((newbits & 0x0f00) == 0) ? (oldbits & 0x0f00) : (newbits & 0x0f00);
			result |= ((newbits & 0x00f0) == 0) ? (oldbits & 0x00f0) : (newbits & 0x00f0);
			result |= ((newbits & 0x000f) == 0) ? (oldbits & 0x000f) : (newbits & 0x000f);
			break;

		case 3: /* underlay write */
			result  = ((oldbits & 0xf000) != 0) ? (oldbits & 0xf000) : (newbits & 0xf000);
			result |= ((oldbits & 0x0f00) != 0) ? (oldbits & 0x0f00) : (newbits & 0x0f00);
			result |= ((oldbits & 0x00f0) != 0) ? (oldbits & 0x00f0) : (newbits & 0x00f0);
			result |= ((oldbits & 0x000f) != 0) ? (oldbits & 0x000f) : (newbits & 0x000f);
			break;
	}

	/* apply the write mask and store */
	result = (result & m_profpac_writemask) | (oldbits & ~m_profpac_writemask);
	m_profpac_videoram[m_profpac_writepage * 0x4000 + offset] = result;

	/* Intercept (collision) stuff */

	/* There are 3 bits on the register, which are set by various combinations of writes */
	if (((oldbits & 0xf000) == 0x2000 && (newbits & 0x8000) == 0x8000) ||
		((oldbits & 0xf000) == 0x3000 && (newbits & 0xc000) == 0x4000) ||
		((oldbits & 0x0f00) == 0x0200 && (newbits & 0x0800) == 0x0800) ||
		((oldbits & 0x0f00) == 0x0300 && (newbits & 0x0c00) == 0x0400) ||
		((oldbits & 0x00f0) == 0x0020 && (newbits & 0x0080) == 0x0080) ||
		((oldbits & 0x00f0) == 0x0030 && (newbits & 0x00c0) == 0x0040) ||
		((oldbits & 0x000f) == 0x0002 && (newbits & 0x0008) == 0x0008) ||
		((oldbits & 0x000f) == 0x0003 && (newbits & 0x000c) == 0x0004))
		m_profpac_intercept |= 0x01;

	if (((newbits & 0xf000) != 0x0000 && (oldbits & 0xc000) == 0x4000) ||
		((newbits & 0x0f00) != 0x0000 && (oldbits & 0x0c00) == 0x0400) ||
		((newbits & 0x00f0) != 0x0000 && (oldbits & 0x00c0) == 0x0040) ||
		((newbits & 0x000f) != 0x0000 && (oldbits & 0x000c) == 0x0004))
		m_profpac_intercept |= 0x02;

	if (((newbits & 0xf000) != 0x0000 && (oldbits & 0x8000) == 0x8000) ||
		((newbits & 0x0f00) != 0x0000 && (oldbits & 0x0800) == 0x0800) ||
		((newbits & 0x00f0) != 0x0000 && (oldbits & 0x0080) == 0x0080) ||
		((newbits & 0x000f) != 0x0000 && (oldbits & 0x0008) == 0x0008))
		m_profpac_intercept |= 0x04;
}<|MERGE_RESOLUTION|>--- conflicted
+++ resolved
@@ -104,11 +104,7 @@
 			g = MIN(g, 255);
 			b = MAX(b, 0);
 			b = MIN(b, 255);
-<<<<<<< HEAD
-			palette.set_pen_color(color * 16 + luma, MAKE_RGB(r, g, b));
-=======
-			palette_set_color(machine(), color * 16 + luma, rgb_t(r, g, b));
->>>>>>> ca932a6d
+			palette.set_pen_color(color * 16 + luma, rgb_t(r, g, b));
 		}
 	}
 }
@@ -154,11 +150,7 @@
 		bit3 = (i >> 11) & 0x01;
 		r = combine_4_weights(weights, bit0, bit1, bit2, bit3);
 
-<<<<<<< HEAD
-		palette.set_pen_color(i, MAKE_RGB(r, g, b));
-=======
-		palette_set_color(machine(), i, rgb_t(r, g, b));
->>>>>>> ca932a6d
+		palette.set_pen_color(i, rgb_t(r, g, b));
 	}
 }
 
