/***************************************************************************

  Atari TIA video emulation

***************************************************************************/

#include "emu.h"
#include "tia.h"
#include "sound/tiaintf.h"

static const int nusiz[8][3] =
{
	{ 1, 1, 0 },
	{ 2, 1, 1 },
	{ 2, 1, 3 },
	{ 3, 1, 1 },
	{ 2, 1, 7 },
	{ 1, 2, 0 },
	{ 3, 1, 3 },
	{ 1, 4, 0 }
};

static void extend_palette(palette_device &palette) {
	int i,j;

	for( i = 0; i < 128; i ++ )
	{
<<<<<<< HEAD
		rgb_t   new_rgb = palette.pen_color( i );
		UINT8   new_r = RGB_RED( new_rgb );
		UINT8   new_g = RGB_GREEN( new_rgb );
		UINT8   new_b = RGB_BLUE( new_rgb );

		for ( j = 0; j < 128; j++ )
		{
			rgb_t   old_rgb = palette.pen_color( j );
			UINT8   old_r = RGB_RED( old_rgb );
			UINT8   old_g = RGB_GREEN( old_rgb );
			UINT8   old_b = RGB_BLUE( old_rgb );
=======
		rgb_t   new_rgb = palette_get_color( machine, i );
		UINT8   new_r =  new_rgb .r();
		UINT8   new_g =  new_rgb .g();
		UINT8   new_b =  new_rgb .b();

		for ( j = 0; j < 128; j++ )
		{
			rgb_t   old_rgb = palette_get_color( machine, j );
			UINT8   old_r =  old_rgb .r();
			UINT8   old_g =  old_rgb .g();
			UINT8   old_b =  old_rgb .b();
>>>>>>> ca932a6d

			palette.set_pen_color(( ( i + 1 ) << 7 ) | j,
				( new_r + old_r ) / 2,
				( new_g + old_g ) / 2,
				( new_b + old_b ) / 2 );
		}
	}
}

PALETTE_INIT_MEMBER(tia_ntsc_video_device, tia_ntsc)
{
	int i, j;
/********************************************************************
Atari 2600 NTSC Palette Notes:

Palette on a modern flat panel display (LCD, LED, Plasma, etc.)
appears different from a traditional CRT. The most outstanding
difference is Hue 1x, the hue begin point. Hue 1x looks very
'green' (~-60 to -45 degrees - depending on how poor or well it
handles the signal conversion and its calibration) on a modern
flat panel display, as opposed to 'gold' (~-33 degrees) on a CRT.

The official technical documents: "Television Interface Adaptor
[TIA] (Model 1A)", "Atari VCS POP Field Service Manual", and
"Stella Programmer's Guide" stipulate Hue 1x to be gold.

The system's pot adjustment manually manipulates the degree of
phase shift, while the system 'warming-up' will automatically
push whatever degrees has been manually set, higher.  According
to the Atari VCS POP Field Service Manual and system diagnostic
and test (color) cart, instructions are provide to set the pot
adjustment having Hue 1x and Hue 15x (F$) match or within one
shade of each other, both a 'goldenrod'.

At power on, the system's phase shift appears as low as ~23
degrees and after a considerable consistent runtime, can be as
high as ~28 degrees.

In general, the low end of ~23 degrees lasts for several seconds,
whereas higher values such as ~25-27 degrees are the most
dominant during system run time.  180 degrees colorburst takes
place at ~25.7 degrees (A near exact match of Hue 1x and 15x -
To the naked eye they appear to be the same).

However, if the system is adjusted within the first several
minutes of running, the warm up, consistent system run time,
causes Hue 15x (F$) to become stronger/darker gold (More brown
then ultimately red-brown); as well as leans Hue 14x (E$) more
brown than green.  Once achieving a phase shift of 27.7 degrees,
Hue 14x (E$) and Hue 15x (F$) near-exact match Hue 1x and 2x
respectively.

Therefore, an ideal phase shift while accounting for properly
calibrating a system's color palette within the first several
minutes of it running via the pot adjustment, the reality of
shifting while warming up, as well as maintaining differences
between Hues 1x, 2x and 14x, 15x, would likely fall between 25.7
and 27.7 degrees.  Phase shifts 26.2 and 26.7 places Hue 15x/F$
between Hue 1x and Hue 2x, having 26.2 degrees leaning closer to
Hue 1x and 26.7 degrees leaning closer to Hue 2x.

The above notion would also harmonize with what has been
documented within "Stella Programmer's Guide" for the colors of
1x, 2x, 14x, 15x on the 2600 and 7800.  1x = Gold, 2x = Orange,
14x (E$) = Orange-Green. 15x (F$) = Light Orange.  Color
descriptions are best measured in the middle of the brightness
scale.  It should be mentioned that Green-Yellow is referenced
at Hue 13x (D$), nowhere near Hue 1x.  A Green-Yellow Hue 1x is
how the palette is manipulated and modified (in part) under a
modern flat panel display.

Additionally, the blue to red (And consequently blue to green)
ratio proportions may appear different on a modern flat panel
display than a CRT in some instances for the Atari 2600 system.
Furthermore, you may have some variation of proportions even
within the same display type.

One side effect of this on the console's palette is that some
values of red may appear too pinkish - Too much blue to red.
This is not the same as a traditional tint-hue control adjustment;
rather, can be demonstrated by changing the blue ratio values
via MESS HLSL settings.

Lastly, the Atari 5200 & 7800 NTSC color palettes hold the same
hue structure order and have similar appearance differences that
are dependent upon display type.
********************************************************************/
/*********************************
Phase Shift 24.7
        {  0.000,  0.000 },
        {  0.192, -0.127 },
        {  0.239, -0.052 },
        {  0.244,  0.030 },
        {  0.201,  0.108 },
        {  0.125,  0.166 },
        {  0.026,  0.194 },
        { -0.080,  0.185 },
        { -0.169,  0.145 },
        { -0.230,  0.077 },
        { -0.247, -0.006 },
        { -0.220, -0.087 },
        { -0.152, -0.153 },
        { -0.057, -0.189 },
        {  0.049, -0.193 },
        {  0.144, -0.161 }

Phase Shift 25.2
        {  0.000,  0.000 },
        {  0.192, -0.127 },
        {  0.239, -0.052 },
        {  0.244,  0.033 },
        {  0.200,  0.113 },
        {  0.119,  0.169 },
        {  0.013,  0.195 },
        { -0.094,  0.183 },
        { -0.182,  0.136 },
        { -0.237,  0.062 },
        { -0.245, -0.020 },
        { -0.210, -0.103 },
        { -0.131, -0.164 },
        { -0.027, -0.193 },
        {  0.079, -0.187 },
        {  0.169, -0.145 }

Phase Shift 25.7
        {  0.000,  0.000 },
        {  0.192, -0.127 },
        {  0.243, -0.049 },
        {  0.242,  0.038 },
        {  0.196,  0.116 },
        {  0.109,  0.172 },
        {  0.005,  0.196 },
        { -0.104,  0.178 },
        { -0.192,  0.127 },
        { -0.241,  0.051 },
        { -0.244, -0.037 },
        { -0.197, -0.115 },
        { -0.112, -0.173 },
        { -0.004, -0.197 },
        {  0.102, -0.179 },
        {  0.190, -0.128 }

Phase Shift 26.7
        {  0.000,  0.000 },
        {  0.192, -0.127 },
        {  0.242, -0.046 },
        {  0.240,  0.044 },
        {  0.187,  0.125 },
        {  0.092,  0.180 },
        { -0.020,  0.195 },
        { -0.128,  0.170 },
        { -0.210,  0.107 },
        { -0.247,  0.022 },
        { -0.231, -0.067 },
        { -0.166, -0.142 },
        { -0.064, -0.188 },
        {  0.049, -0.193 },
        {  0.154, -0.155 },
        {  0.227, -0.086 }

Phase Shift 27.2
        {  0.000,  0.000 },
        {  0.192, -0.127 },
        {  0.243, -0.044 },
        {  0.239,  0.047 },
        {  0.183,  0.129 },
        {  0.087,  0.181 },
        { -0.029,  0.195 },
        { -0.138,  0.164 },
        { -0.217,  0.098 },
        { -0.246,  0.009 },
        { -0.223, -0.081 },
        { -0.149, -0.153 },
        { -0.041, -0.192 },
        {  0.073, -0.188 },
        {  0.173, -0.142 },
        {  0.235, -0.067 }

Phase Shift 27.7
        {  0.000,  0.000 },
        {  0.192, -0.127 },
        {  0.243, -0.044 },
        {  0.238,  0.051 },
        {  0.178,  0.134 },
        {  0.078,  0.184 },
        { -0.041,  0.194 },
        { -0.151,  0.158 },
        { -0.224,  0.087 },
        { -0.248, -0.005 },
        { -0.214, -0.096 },
        { -0.131, -0.164 },
        { -0.019, -0.195 },
        {  0.099, -0.182 },
        {  0.194, -0.126 },
        {  0.244, -0.042 }
*********************************/

	static const double color[16][2] =
/*********************************
Phase Shift 26.2
**********************************/
	{
		{  0.000,  0.000 },
		{  0.192, -0.127 },
		{  0.241, -0.048 },
		{  0.240,  0.040 },
		{  0.191,  0.121 },
		{  0.103,  0.175 },
		{ -0.008,  0.196 },
		{ -0.116,  0.174 },
		{ -0.199,  0.118 },
		{ -0.243,  0.037 },
		{ -0.237, -0.052 },
		{ -0.180, -0.129 },
		{ -0.087, -0.181 },
		{  0.021, -0.196 },
		{  0.130, -0.169 },
		{  0.210, -0.107 }
	};

	for (i = 0; i < 16; i++)
	{
		double I = color[i][0];
		double Q = color[i][1];

		for (j = 0; j < 8; j++)
		{
			double Y = j / 7.0;

			double R = Y + 0.956 * I + 0.621 * Q;
			double G = Y - 0.272 * I - 0.647 * Q;
			double B = Y - 1.106 * I + 1.703 * Q;

			R = pow(R, 0.9) / pow(1, 0.9);
			G = pow(G, 0.9) / pow(1, 0.9);
			B = pow(B, 0.9) / pow(1, 0.9);

			if (R < 0) R = 0;
			if (G < 0) G = 0;
			if (B < 0) B = 0;

			if (R > 1) R = 1;
			if (G > 1) G = 1;
			if (B > 1) B = 1;

			palette.set_pen_color(8 * i + j,
				(UINT8) (255 * R + 0.5),
				(UINT8) (255 * G + 0.5),
				(UINT8) (255 * B + 0.5));
		}
	}
	extend_palette( palette );
}


PALETTE_INIT_MEMBER(tia_pal_video_device, tia_pal)
{
	int i, j;

	static const double color[16][2] =
	{
		{  0.000,  0.000 },
		{  0.000,  0.000 },
		{ -0.222,  0.032 },
		{ -0.199, -0.027 },
		{ -0.173,  0.117 },
		{ -0.156, -0.197 },
		{ -0.094,  0.200 },
		{ -0.071, -0.229 },
		{  0.070,  0.222 },
		{  0.069, -0.204 },
		{  0.177,  0.134 },
		{  0.163, -0.130 },
		{  0.219,  0.053 },
		{  0.259, -0.042 },
		{  0.000,  0.000 },
		{  0.000,  0.000 }
	};

	for (i = 0; i < 16; i++)
	{
		double U = color[i][0];
		double V = color[i][1];

		for (j = 0; j < 8; j++)
		{
			double Y = j / 7.0;

			double R = Y + 1.403 * V;
			double G = Y - 0.344 * U - 0.714 * V;
			double B = Y + 1.770 * U;

			R = pow(R, 1.2) / pow(1, 1.2);
			G = pow(G, 1.2) / pow(1, 1.2);
			B = pow(B, 1.2) / pow(1, 1.2);

			if (R < 0) R = 0;
			if (G < 0) G = 0;
			if (B < 0) B = 0;

			if (R > 1) R = 1;
			if (G > 1) G = 1;
			if (B > 1) B = 1;

			palette.set_pen_color(8 * i + j,
				(UINT8) (255 * R + 0.5),
				(UINT8) (255 * G + 0.5),
				(UINT8) (255 * B + 0.5));
		}
	}
	extend_palette( palette );
}

tia_video_device::tia_video_device(const machine_config &mconfig, device_type type, const char *name, const char *shortname, const char *tag, device_t *owner, UINT32 clock)
	: device_t(mconfig, type, name, tag, owner, clock, shortname, __FILE__),
		device_video_interface(mconfig, *this)
{
}

// device type definition
const device_type TIA_PAL_VIDEO = &device_creator<tia_pal_video_device>;

//-------------------------------------------------
//  tia_pal_video_device - constructor
//-------------------------------------------------

tia_pal_video_device::tia_pal_video_device(const machine_config &mconfig, const char *tag, device_t *owner, UINT32 clock)
	: tia_video_device(mconfig, TIA_PAL_VIDEO, "TIA Video (PAL)", "tia_pal_video", tag, owner, clock)
{
}

static MACHINE_CONFIG_FRAGMENT( tia_pal )
	MCFG_PALETTE_INIT_OWNER(tia_pal_video_device, tia_pal)
MACHINE_CONFIG_END

//-------------------------------------------------
//  machine_config_additions - return a pointer to
//  the device's machine fragment
//-------------------------------------------------

machine_config_constructor tia_pal_video_device::device_mconfig_additions() const
{
	return MACHINE_CONFIG_NAME( tia_pal );
}

// device type definition
const device_type TIA_NTSC_VIDEO = &device_creator<tia_ntsc_video_device>;

//-------------------------------------------------
//  tia_ntsc_video_device - constructor
//-------------------------------------------------

tia_ntsc_video_device::tia_ntsc_video_device(const machine_config &mconfig, const char *tag, device_t *owner, UINT32 clock)
	: tia_video_device(mconfig, TIA_NTSC_VIDEO, "TIA Video (NTSC)", "tia_ntsc_video", tag, owner, clock)
{
}

static MACHINE_CONFIG_FRAGMENT( tia_ntsc )
	MCFG_PALETTE_INIT_OWNER(tia_ntsc_video_device, tia_ntsc)
MACHINE_CONFIG_END

//-------------------------------------------------
//  machine_config_additions - return a pointer to
//  the device's machine fragment
//-------------------------------------------------

machine_config_constructor tia_ntsc_video_device::device_mconfig_additions() const
{
	return MACHINE_CONFIG_NAME( tia_ntsc );
}

//-------------------------------------------------
//  device_config_complete - perform any
//  operations now that the configuration is
//  complete
//-------------------------------------------------

void tia_video_device::device_config_complete()
{
	// inherit a copy of the static data
	const tia_interface *intf = reinterpret_cast<const tia_interface *>(static_config());
	if (intf != NULL)
		*static_cast<tia_interface *>(this) = *intf;

	// or initialize to defaults if none provided
	else
	{
		memset(&m_read_input_port_cb, 0, sizeof(m_read_input_port_cb));
		memset(&m_databus_contents_cb, 0, sizeof(m_databus_contents_cb));
		memset(&m_vsync_callback_cb, 0, sizeof(m_vsync_callback_cb));
	}
}
//-------------------------------------------------
//  device_start - device-specific startup
//-------------------------------------------------

void tia_video_device::device_start()
{
	// resolve callbacks
	m_read_input_port_func.resolve(m_read_input_port_cb, *this);
	m_databus_contents_func.resolve(m_databus_contents_cb, *this);
	m_vsync_callback_func.resolve(m_vsync_callback_cb, *this);


	int cx = m_screen->width();

	screen_height = m_screen->height();
	helper[0] = auto_bitmap_ind16_alloc(machine(), cx, TIA_MAX_SCREEN_HEIGHT);
	helper[1] = auto_bitmap_ind16_alloc(machine(), cx, TIA_MAX_SCREEN_HEIGHT);
	helper[2] = auto_bitmap_ind16_alloc(machine(), cx, TIA_MAX_SCREEN_HEIGHT);
}


//-------------------------------------------------
//  screen_update -
//-------------------------------------------------

UINT32 tia_video_device::screen_update(screen_device &screen, bitmap_ind16 &bitmap, const rectangle &cliprect)
{
	screen_height = screen.height();
	copybitmap(bitmap, *helper[2], 0, 0, 0, 0, cliprect);
	return 0;
}


void tia_video_device::draw_sprite_helper(UINT8* p, UINT8 *col, struct player_gfx *gfx,
	UINT8 GRP, UINT8 COLUP, UINT8 REFP)
{
	int i;
	int j;
	int k;

	if (REFP & 8)
	{
		GRP = BITSWAP8(GRP, 0, 1, 2, 3, 4, 5, 6, 7);
	}

	for (i = 0; i < PLAYER_GFX_SLOTS; i++)
	{
		int start_pos = gfx->start_drawing[i];
		for (j = gfx->start_pixel[i]; j < 8; j++)
		{
			for (k = 0; k < gfx->size[i]; k++)
			{
				if (GRP & (0x80 >> j))
				{
					if ( start_pos < 160 || ! gfx->skipclip[i] ) {
						p[start_pos % 160] = COLUP >> 1;
						col[start_pos % 160] = COLUP >> 1;
					}
				}
				start_pos++;
			}
		}
	}
}


void tia_video_device::draw_missile_helper(UINT8* p, UINT8* col, int horz, int skipdelay, int latch, int start,
	UINT8 RESMP, UINT8 ENAM, UINT8 NUSIZ, UINT8 COLUM)
{
	int num = nusiz[NUSIZ & 7][0];
	int skp = nusiz[NUSIZ & 7][2];

	int width = 1 << ((NUSIZ >> 4) & 3);

	int i;
	int j;

	for (i = 0; i < num; i++)
	{
		if ( i == 0 )
			horz -= skipdelay;
		if ( i == 1 )
			horz += skipdelay;
		if ( i > 0 || start ) {
			for (j = 0; j < width; j++)
			{
				if ((ENAM & 2) && !(RESMP & 2))
				{
					if ( latch ) {
						switch ( horz % 4 ) {
						case 1:
							if ( horz >= 0 )
							{
								if ( horz < 156 ) {
									p[(horz + 1) % 160] = COLUM >> 1;
									col[(horz + 1) % 160] = COLUM >> 1;
								}
								p[horz % 160] = COLUM >> 1;
								col[horz % 160] = COLUM >> 1;
							}
							break;
						case 2:
						case 3:
							if ( horz >= 0 )
							{
								p[horz % 160] = COLUM >> 1;
								col[horz % 160] = COLUM >> 1;
							}
							break;
						}
					} else {
						if ( horz >= 0 )
						{
							p[horz % 160] = COLUM >> 1;
							col[horz % 160] = COLUM >> 1;
						}
					}
				}

				horz++;
			}
		} else {
			horz+= width;
		}

		horz += 8 * (skp + 1) - width;
	}
}


void tia_video_device::draw_playfield_helper(UINT8* p, UINT8* col, int horz,
	UINT8 COLU, UINT8 REFPF)
{
	UINT32 PF =
		(BITSWAP8(PF0, 0, 1, 2, 3, 4, 5, 6, 7) << 0x10) |
		(BITSWAP8(PF1, 7, 6, 5, 4, 3, 2, 1, 0) << 0x08) |
		(BITSWAP8(PF2, 0, 1, 2, 3, 4, 5, 6, 7) << 0x00);

	int i;
	int j;

	if (REFPF)
	{
		UINT32 swap = 0;

		for (i = 0; i < 20; i++)
		{
			swap <<= 1;

			if (PF & 1)
			{
				swap |= 1;
			}

			PF >>= 1;
		}

		PF = swap;
	}

	for (i = 0; i < 20; i++)
	{
		for (j = 0; j < 4; j++)
		{
			if (PF & (0x80000 >> i))
			{
				p[horz] = COLU >> 1;
				col[horz] = COLU >> 1;
			}

			horz++;
		}
	}
}


void tia_video_device::draw_ball_helper(UINT8* p, UINT8* col, int horz, UINT8 ENAB)
{
	int width = 1 << ((CTRLPF >> 4) & 3);

	int i;

	for (i = 0; i < width; i++)
	{
		if (ENAB & 2)
		{
			p[horz % 160] = COLUPF >> 1;
			col[horz % 160] = COLUPF >> 1;
		}

		horz++;
	}
}


void tia_video_device::drawS0(UINT8* p, UINT8* col)
{
	draw_sprite_helper(p, col, &p0gfx, (VDELP0 & 1) ? prevGRP0 : GRP0, COLUP0, REFP0);
}


void tia_video_device::drawS1(UINT8* p, UINT8* col)
{
	draw_sprite_helper(p, col, &p1gfx, (VDELP1 & 1) ? prevGRP1 : GRP1, COLUP1, REFP1);
}


void tia_video_device::drawM0(UINT8* p, UINT8* col)
{
	draw_missile_helper(p, col, horzM0, skipM0delay, HMM0_latch, startM0, RESMP0, ENAM0, NUSIZ0, COLUP0);
}


void tia_video_device::drawM1(UINT8* p, UINT8* col)
{
	draw_missile_helper(p, col, horzM1, skipM1delay, HMM1_latch, startM1, RESMP1, ENAM1, NUSIZ1, COLUP1);
}


void tia_video_device::drawBL(UINT8* p, UINT8* col)
{
	draw_ball_helper(p, col, horzBL, (VDELBL & 1) ? prevENABL : ENABL);
}


void tia_video_device::drawPF(UINT8* p, UINT8 *col)
{
	draw_playfield_helper(p, col, 0,
		((CTRLPF & 6) == 2) ? COLUP0 : COLUPF, 0);

	draw_playfield_helper(p, col, 80,
		((CTRLPF & 6) == 2) ? COLUP1 : COLUPF, REFLECT);
}


int tia_video_device::collision_check(UINT8* p1, UINT8* p2, int x1, int x2)
{
	int i;

	for (i = x1; i < x2; i++)
	{
		if (p1[i] != 0xFF && p2[i] != 0xFF)
		{
			return 1;
		}
	}

	return 0;
}


int tia_video_device::current_x()
{
	return 3 * ((machine().firstcpu->total_cycles() - frame_cycles) % 76) - 68;
}


int tia_video_device::current_y()
{
	return (machine().firstcpu->total_cycles() - frame_cycles) / 76;
}


void tia_video_device::setup_pXgfx(void)
{
	int i;
	for ( i = 0; i < PLAYER_GFX_SLOTS; i++ )
	{
		if ( i < nusiz[NUSIZ0 & 7][0] && i >= ( startP0 ? 0 : 1 ) )
		{
			p0gfx.size[i] = nusiz[NUSIZ0 & 7][1];
			if ( i )
			{
				p0gfx.start_drawing[i] = ( horzP0 + (p0gfx.size[i] > 1 ? 1 : 0)
											+ i * 8 * ( nusiz[NUSIZ0 & 7][2] + p0gfx.size[i] ) ) % 160;
				p0gfx.skipclip[i] = 0;
			}
			else
			{
				p0gfx.start_drawing[i] = horzP0 + (p0gfx.size[i] > 1 ? 1 : 0 );
				p0gfx.skipclip[i] = skipclipP0;
			}
			p0gfx.start_pixel[i] = 0;
		}
		else
		{
			p0gfx.start_pixel[i] = 8;
		}
		if ( i < nusiz[NUSIZ1 & 7][0] && i >= ( startP1 ? 0 : 1 ) )
		{
			p1gfx.size[i] = nusiz[NUSIZ1 & 7][1];
			if ( i )
			{
				p1gfx.start_drawing[i] = ( horzP1 + (p1gfx.size[i] > 1 ? 1 : 0)
											+ i * 8 * ( nusiz[NUSIZ1 & 7][2] + p1gfx.size[i] ) ) % 160;
				p1gfx.skipclip[i] = 0;
			}
			else
			{
				p1gfx.start_drawing[i] = horzP1 + (p1gfx.size[i] > 1 ? 1 : 0);
				p1gfx.skipclip[i] = skipclipP1;
			}
			p1gfx.start_pixel[i] = 0;
		}
		else
		{
			p1gfx.start_pixel[i] = 8;
		}
	}
}

void tia_video_device::update_bitmap(int next_x, int next_y)
{
	int x;
	int y;

	UINT8 linePF[160];
	UINT8 lineP0[160];
	UINT8 lineP1[160];
	UINT8 lineM0[160];
	UINT8 lineM1[160];
	UINT8 lineBL[160];

	UINT8 temp[160];

	if (prev_y >= next_y && prev_x >= next_x)
	{
		return;
	}

	memset(linePF, 0xFF, sizeof linePF);
	memset(lineP0, 0xFF, sizeof lineP0);
	memset(lineP1, 0xFF, sizeof lineP1);
	memset(lineM0, 0xFF, sizeof lineM0);
	memset(lineM1, 0xFF, sizeof lineM1);
	memset(lineBL, 0xFF, sizeof lineBL);

	if (VBLANK & 2)
	{
		memset(temp, 0, 160);
	}
	else
	{
		memset(temp, COLUBK >> 1, 160);

		if (CTRLPF & 4)
		{
			drawS1(temp, lineP1);
			drawM1(temp, lineM1);
			drawS0(temp, lineP0);
			drawM0(temp, lineM0);
			drawPF(temp, linePF);
			drawBL(temp, lineBL);
		}
		else
		{
			drawPF(temp, linePF);
			drawBL(temp, lineBL);
			drawS1(temp, lineP1);
			drawM1(temp, lineM1);
			drawS0(temp, lineP0);
			drawM0(temp, lineM0);
		}
	}

	for (y = prev_y; y <= next_y; y++)
	{
		UINT16* p;

		int x1 = prev_x;
		int x2 = next_x;
		int colx1;

		/* Check if we have crossed a line boundary */
		if ( y !=  prev_y ) {
			int redraw_line = 0;

			HMOVE_started_previous = HMOVE_INACTIVE;

			if ( HMOVE_started != HMOVE_INACTIVE ) {
				/* Apply pending motion clocks from a HMOVE initiated during the scanline */
				if ( HMOVE_started >= 97 && HMOVE_started < 157 ) {
					horzP0 -= motclkP0;
					horzP1 -= motclkP1;
					horzM0 -= motclkM0;
					horzM1 -= motclkM1;
					horzBL -= motclkBL;
					if (horzP0 < 0)
						horzP0 += 160;
					if (horzP1 < 0)
						horzP1 += 160;
					if (horzM0 < 0)
						horzM0 += 160;
					if (horzM1 < 0)
						horzM1 += 160;
					if (horzBL < 0)
						horzBL += 160;
					HMOVE_started_previous = HMOVE_started;
				}
				HMOVE_started = HMOVE_INACTIVE;
				redraw_line = 1;
			}

			/* Redraw line if the playfield reflect bit was changed after the center of the screen */
			if ( REFLECT != ( CTRLPF & 0x01 ) ) {
				REFLECT = CTRLPF & 0x01;
				redraw_line = 1;
			}

			/* Redraw line if a RESPx or NUSIZx occurred during the last line */
			if ( ! startP0 || ! startP1 || ! startM0 || ! startM1) {
				startP0 = 1;
				startP1 = 1;
				startM0 = 1;
				startM1 = 1;

				redraw_line = 1;
			}

			if ( skipclipP0 ) {
				skipclipP0--;
				redraw_line = 1;
			}

			if ( skipclipP1 ) {
				skipclipP1--;
				redraw_line = 1;
			}

			/* Redraw line if HMP0 latch is still set */
			if ( HMP0_latch ) {
				horzP0 -= 17;
				if ( horzP0 < 0 )
					horzP0 += 160;
				redraw_line = 1;
			}

			/* Redraw line if HMP1 latch is still set */
			if ( HMP1_latch ) {
				horzP1 -= 17;
				if ( horzP1 < 0 )
					horzP1 += 160;
				redraw_line = 1;
			}

			/* Redraw line if HMM0 latch is still set */
			if ( HMM0_latch ) {
				horzM0 -= 17;
				if ( horzM0 < 0 )
					horzM0 += 160;
				redraw_line = 1;
			}

			/* Redraw line if HMM1 latch is still set */
			if ( HMM1_latch ) {
				horzM1 -= 17;
				if ( horzM1 < 0 )
					horzM1 += 160;
				redraw_line = 1;
			}

			/* Redraw line if HMBL latch is still set */
			if ( HMBL_latch ) {
				horzBL -= 17;
				if ( horzBL < 0 )
					horzBL += 160;
				redraw_line = 1;
			}

			/* Redraw line if NUSIZx data was changed */
			if ( NUSIZx_changed ) {
				NUSIZx_changed = 0;
				redraw_line = 1;
			}

			if ( skipM0delay || skipM1delay ) {
				skipM0delay = 0;
				skipM1delay = 0;
				redraw_line = 1;
			}

			if ( redraw_line ) {
				if (VBLANK & 2)
				{
					setup_pXgfx();
					memset(temp, 0, 160);
				}
				else
				{
					memset(linePF, 0xFF, sizeof linePF);
					memset(lineP0, 0xFF, sizeof lineP0);
					memset(lineP1, 0xFF, sizeof lineP1);
					memset(lineM0, 0xFF, sizeof lineM0);
					memset(lineM1, 0xFF, sizeof lineM1);
					memset(lineBL, 0xFF, sizeof lineBL);

					memset(temp, COLUBK >> 1, 160);

					setup_pXgfx();

					if (CTRLPF & 4)
					{
						drawS1(temp, lineP1);
						drawM1(temp, lineM1);
						drawS0(temp, lineP0);
						drawM0(temp, lineM0);
						drawPF(temp, linePF);
						drawBL(temp, lineBL);
					}
					else
					{
						drawPF(temp, linePF);
						drawBL(temp, lineBL);
						drawS1(temp, lineP1);
						drawM1(temp, lineM1);
						drawS0(temp, lineP0);
						drawM0(temp, lineM0);
					}
				}
			}
		}
		if (y != prev_y || x1 < 0)
		{
			x1 = 0;
		}
		if (y != next_y || x2 > 160)
		{
			x2 = 160;
		}

		/* Collision detection also takes place under the extended hblank area */
		colx1 = ( x1 == 8 && HMOVE_started != HMOVE_INACTIVE ) ? 0 : x1;

		if (collision_check(lineM0, lineP1, colx1, x2))
			CXM0P |= 0x80;
		if (collision_check(lineM0, lineP0, colx1, x2))
			CXM0P |= 0x40;
		if (collision_check(lineM1, lineP0, colx1, x2))
			CXM1P |= 0x80;
		if (collision_check(lineM1, lineP1, colx1, x2))
			CXM1P |= 0x40;
		if (collision_check(lineP0, linePF, colx1, x2))
			CXP0FB |= 0x80;
		if (collision_check(lineP0, lineBL, colx1, x2))
			CXP0FB |= 0x40;
		if (collision_check(lineP1, linePF, colx1, x2))
			CXP1FB |= 0x80;
		if (collision_check(lineP1, lineBL, colx1, x2))
			CXP1FB |= 0x40;
		if (collision_check(lineM0, linePF, colx1, x2))
			CXM0FB |= 0x80;
		if (collision_check(lineM0, lineBL, colx1, x2))
			CXM0FB |= 0x40;
		if (collision_check(lineM1, linePF, colx1, x2))
			CXM1FB |= 0x80;
		if (collision_check(lineM1, lineBL, colx1, x2))
			CXM1FB |= 0x40;
		if (collision_check(lineBL, linePF, colx1, x2))
			CXBLPF |= 0x80;
		if (collision_check(lineP0, lineP1, colx1, x2))
			CXPPMM |= 0x80;
		if (collision_check(lineM0, lineM1, colx1, x2))
			CXPPMM |= 0x40;

		p = &helper[current_bitmap]->pix16(y % screen_height, 34);

		for (x = x1; x < x2; x++)
		{
			p[x] = temp[x];
		}

		if ( x2 == 160 && y % screen_height == (screen_height - 1) ) {
			int t_y;
			for ( t_y = 0; t_y < helper[2]->height(); t_y++ ) {
				UINT16* l0 = &helper[current_bitmap]->pix16(t_y);
				UINT16* l1 = &helper[1 - current_bitmap]->pix16(t_y);
				UINT16* l2 = &helper[2]->pix16(t_y);
				int t_x;
				for( t_x = 0; t_x < helper[2]->width(); t_x++ ) {
					if ( l0[t_x] != l1[t_x] ) {
						/* Combine both entries */
						l2[t_x] = ( ( l0[t_x] + 1 ) << 7 ) | l1[t_x];
					} else {
						l2[t_x] = l0[t_x];
					}
				}
			}
			current_bitmap ^= 1;
		}
	}

	prev_x = next_x;
	prev_y = next_y;
}


WRITE8_MEMBER( tia_video_device::WSYNC_w )
{
	int cycles = machine().firstcpu->total_cycles() - frame_cycles;

	if (cycles % 76)
	{
		space.device().execute().adjust_icount(cycles % 76 - 76);
	}
}


WRITE8_MEMBER( tia_video_device::VSYNC_w )
{
	if (data & 2)
	{
		if (!(VSYNC & 2))
		{
			int curr_y = current_y();

			if ( curr_y > 5 )
				update_bitmap(
					m_screen->width(),
					m_screen->height());

			if ( !m_vsync_callback_func.isnull() ) {
				m_vsync_callback_func(0, curr_y, 0xFFFF );
			}

			prev_y = 0;
			prev_x = 0;

			frame_cycles += 76 * current_y();
		}
	}

	VSYNC = data;
}


WRITE8_MEMBER( tia_video_device::VBLANK_w )
{
	if (data & 0x80)
	{
		paddle_start = machine().firstcpu->total_cycles();
	}
	if ( ! ( VBLANK & 0x40 ) ) {
		INPT4 = 0x80;
		INPT5 = 0x80;
	}
	VBLANK = data;
}


WRITE8_MEMBER( tia_video_device::CTRLPF_w )
{
	int curr_x = current_x();

	CTRLPF = data;
	if ( curr_x < 80 ) {
		REFLECT = CTRLPF & 1;
	}
}

WRITE8_MEMBER( tia_video_device::HMP0_w )
{
	int curr_x = current_x();

	data &= 0xF0;

	if ( data == HMP0 )
		return;

	/* Check if HMOVE cycles are still being applied */
	if ( HMOVE_started != HMOVE_INACTIVE && curr_x < MIN( HMOVE_started + 6 + motclkP0 * 4, 7 ) ) {
		int new_motclkP0 = ( data ^ 0x80 ) >> 4;

		/* Check if new horizontal move can still be applied normally */
		if ( new_motclkP0 > motclkP0 || curr_x <= MIN( HMOVE_started + 6 + new_motclkP0 * 4, 7 ) ) {
			horzP0 -= ( new_motclkP0 - motclkP0 );
			motclkP0 = new_motclkP0;
		} else {
			horzP0 -= ( 15 - motclkP0 );
			motclkP0 = 15;
			if ( data != 0x70 && data != 0x80 ) {
				HMP0_latch = 1;
			}
		}
		if ( horzP0 < 0 )
			horzP0 += 160;
		horzP0 %= 160;
		setup_pXgfx();
	}
	HMP0 = data;
}

WRITE8_MEMBER( tia_video_device::HMP1_w )
{
	int curr_x = current_x();

	data &= 0xF0;

	if ( data == HMP1 )
		return;

	/* Check if HMOVE cycles are still being applied */
	if ( HMOVE_started != HMOVE_INACTIVE && curr_x < MIN( HMOVE_started + 6 + motclkP1 * 4, 7 ) ) {
		int new_motclkP1 = ( data ^ 0x80 ) >> 4;

		/* Check if new horizontal move can still be applied normally */
		if ( new_motclkP1 > motclkP1 || curr_x <= MIN( HMOVE_started + 6 + new_motclkP1 * 4, 7 ) ) {
			horzP1 -= ( new_motclkP1 - motclkP1 );
			motclkP1 = new_motclkP1;
		} else {
			horzP1 -= ( 15 - motclkP1 );
			motclkP1 = 15;
			if ( data != 0x70 && data != 0x80 ) {
				HMP1_latch = 1;
			}
		}
		if ( horzP1 < 0 )
			horzP1 += 160;
		horzP1 %= 160;
		setup_pXgfx();
	}
	HMP1 = data;
}

WRITE8_MEMBER( tia_video_device::HMM0_w )
{
	int curr_x = current_x();

	data &= 0xF0;

	if ( data == HMM0 )
		return;

	/* Check if HMOVE cycles are still being applied */
	if ( HMOVE_started != HMOVE_INACTIVE && curr_x < MIN( HMOVE_started + 6 + motclkM0 * 4, 7 ) ) {
		int new_motclkM0 = ( data ^ 0x80 ) >> 4;

		/* Check if new horizontal move can still be applied normally */
		if ( new_motclkM0 > motclkM0 || curr_x <= MIN( HMOVE_started + 6 + new_motclkM0 * 4, 7 ) ) {
			horzM0 -= ( new_motclkM0 - motclkM0 );
			motclkM0 = new_motclkM0;
		} else {
			horzM0 -= ( 15 - motclkM0 );
			motclkM0 = 15;
			if ( data != 0x70 && data != 0x80 ) {
				HMM0_latch = 1;
			}
		}
		if ( horzM0 < 0 )
			horzM0 += 160;
		horzM0 %= 160;
	}
	HMM0 = data;
}

WRITE8_MEMBER( tia_video_device::HMM1_w )
{
	int curr_x = current_x();

	data &= 0xF0;

	if ( data == HMM1 )
		return;

	/* Check if HMOVE cycles are still being applied */
	if ( HMOVE_started != HMOVE_INACTIVE && curr_x < MIN( HMOVE_started + 6 + motclkM1 * 4, 7 ) ) {
		int new_motclkM1 = ( data ^ 0x80 ) >> 4;

		/* Check if new horizontal move can still be applied normally */
		if ( new_motclkM1 > motclkM1 || curr_x <= MIN( HMOVE_started + 6 + new_motclkM1 * 4, 7 ) ) {
			horzM1 -= ( new_motclkM1 - motclkM1 );
			motclkM1 = new_motclkM1;
		} else {
			horzM1 -= ( 15 - motclkM1 );
			motclkM1 = 15;
			if ( data != 0x70 && data != 0x80 ) {
				HMM1_latch = 1;
			}
		}
		if ( horzM1 < 0 )
			horzM1 += 160;
		horzM1 %= 160;
	}
	HMM1 = data;
}

WRITE8_MEMBER( tia_video_device::HMBL_w )
{
	int curr_x = current_x();

	data &= 0xF0;

	if ( data == HMBL )
		return;

	/* Check if HMOVE cycles are still being applied */
	if ( HMOVE_started != HMOVE_INACTIVE && curr_x < MIN( HMOVE_started + 6 + motclkBL * 4, 7 ) ) {
		int new_motclkBL = ( data ^ 0x80 ) >> 4;

		/* Check if new horizontal move can still be applied normally */
		if ( new_motclkBL > motclkBL || curr_x <= MIN( HMOVE_started + 6 + new_motclkBL * 4, 7 ) ) {
			horzBL -= ( new_motclkBL - motclkBL );
			motclkBL = new_motclkBL;
		} else {
			horzBL -= ( 15 - motclkBL );
			motclkBL = 15;
			if ( data != 0x70 && data != 0x80 ) {
				HMBL_latch = 1;
			}
		}
		if ( horzBL < 0 )
			horzBL += 160;
		horzBL %= 160;
	}
	HMBL = data;
}

WRITE8_MEMBER( tia_video_device::HMOVE_w )
{
	int curr_x = current_x();
	int curr_y = current_y();

	HMOVE_started = curr_x;

	/* Check if we have to undo some of the already applied cycles from an active graphics latch */
	if ( curr_x + 68 < 17 * 4 ) {
		int cycle_fix = 17 - ( ( curr_x + 68 + 7 ) / 4 );
		if ( HMP0_latch )
			horzP0 = ( horzP0 + cycle_fix ) % 160;
		if ( HMP1_latch )
			horzP1 = ( horzP1 + cycle_fix ) % 160;
		if ( HMM0_latch )
			horzM0 = ( horzM0 + cycle_fix ) % 160;
		if ( HMM1_latch )
			horzM1 = ( horzM1 + cycle_fix ) % 160;
		if ( HMBL_latch )
			horzBL = ( horzBL + cycle_fix ) % 160;
	}

	HMP0_latch = 0;
	HMP1_latch = 0;
	HMM0_latch = 0;
	HMM1_latch = 0;
	HMBL_latch = 0;

	/* Check if HMOVE activities can be ignored */
	if ( curr_x >= -5 && curr_x < 97 ) {
		motclkP0 = 0;
		motclkP1 = 0;
		motclkM0 = 0;
		motclkM1 = 0;
		motclkBL = 0;
		HMOVE_started = HMOVE_INACTIVE;
		return;
	}

	motclkP0 = ( HMP0 ^ 0x80 ) >> 4;
	motclkP1 = ( HMP1 ^ 0x80 ) >> 4;
	motclkM0 = ( HMM0 ^ 0x80 ) >> 4;
	motclkM1 = ( HMM1 ^ 0x80 ) >> 4;
	motclkBL = ( HMBL ^ 0x80 ) >> 4;

	/* Adjust number of graphics motion clocks for active display */
	if ( curr_x >= 97 && curr_x < 151 ) {
		int skip_motclks = ( 160 - HMOVE_started - 6 ) / 4;
		motclkP0 -= skip_motclks;
		motclkP1 -= skip_motclks;
		motclkM0 -= skip_motclks;
		motclkM1 -= skip_motclks;
		motclkBL -= skip_motclks;
		if ( motclkP0 < 0 )
			motclkP0 = 0;
		if ( motclkP1 < 0 )
			motclkP1 = 0;
		if ( motclkM0 < 0 )
			motclkM0 = 0;
		if ( motclkM1 < 0 )
			motclkM1 = 0;
		if ( motclkBL < 0 )
			motclkBL = 0;
	}

	if ( curr_x >= -56 && curr_x < -5 ) {
		int max_motclks = ( 7 - ( HMOVE_started + 5 ) ) / 4;
		if ( motclkP0 > max_motclks )
			motclkP0 = max_motclks;
		if ( motclkP1 > max_motclks )
			motclkP1 = max_motclks;
		if ( motclkM0 > max_motclks )
			motclkM0 = max_motclks;
		if ( motclkM1 > max_motclks )
			motclkM1 = max_motclks;
		if ( motclkBL > max_motclks )
			motclkBL = max_motclks;
	}

	/* Apply horizontal motion */
	if ( curr_x < -5 || curr_x >= 157 ) {
		horzP0 += 8 - motclkP0;
		horzP1 += 8 - motclkP1;
		horzM0 += 8 - motclkM0;
		horzM1 += 8 - motclkM1;
		horzBL += 8 - motclkBL;

		if (horzP0 < 0)
			horzP0 += 160;
		if (horzP1 < 0)
			horzP1 += 160;
		if (horzM0 < 0)
			horzM0 += 160;
		if (horzM1 < 0)
			horzM1 += 160;
		if (horzBL < 0)
			horzBL += 160;

		horzP0 %= 160;
		horzP1 %= 160;
		horzM0 %= 160;
		horzM1 %= 160;
		horzBL %= 160;

		/* When HMOVE is triggered on CPU cycle 75, the HBlank period on the
		   next line is also extended. */
		if (curr_x >= 157)
		{
			curr_y += 1;
			update_bitmap( -8, curr_y );
		}
		else
		{
			setup_pXgfx();
		}
		if (curr_y < screen_height)
		{
			memset(&helper[current_bitmap]->pix16(curr_y, 34), 0, 16);
		}

		prev_x = 8;
	}
}


WRITE8_MEMBER( tia_video_device::RSYNC_w )
{
	/* this address is used in chip testing */
}


WRITE8_MEMBER( tia_video_device::NUSIZ0_w )
{
	int curr_x = current_x();

	/* Check if relevant bits have changed */
	if ( ( data & 7 ) != ( NUSIZ0 & 7 ) ) {
		int i;
		/* Check if we are (about to start) drawing a copy of the player 0 graphics */
		for ( i = 0; i < PLAYER_GFX_SLOTS; i++ ) {
			if ( p0gfx.start_pixel[i] < 8 ) {
				int min_x = p0gfx.start_drawing[i];
				int size = ( 8 - p0gfx.start_pixel[i] ) * p0gfx.size[i];
				if ( curr_x >= ( min_x - 5 ) % 160 && curr_x < ( min_x + size ) % 160 ) {
					if ( curr_x >= min_x % 160 || p0gfx.start_pixel[i] != 0 ) {
						/* This copy has started drawing */
						if ( p0gfx.size[i] == 1 && nusiz[data & 7][1] > 1 ) {
							int delay = 1 + ( ( p0gfx.start_pixel[i] + ( curr_x - p0gfx.start_drawing[i] ) ) & 1 );
							update_bitmap( curr_x + delay, current_y() );
							p0gfx.start_pixel[i] += ( curr_x + delay - p0gfx.start_drawing[i] );
							if ( p0gfx.start_pixel[i] > 8 )
								p0gfx.start_pixel[i] = 8;
							p0gfx.start_drawing[i] = curr_x + delay;
						} else if ( p0gfx.size[1] > 1 && nusiz[data & 7][1] == 1 ) {
							int delay = ( curr_x - p0gfx.start_drawing[i] ) & ( p0gfx.size[i] - 1 );
							if ( delay ) {
								delay = p0gfx.size[i] - delay;
							}
							update_bitmap( curr_x + delay, current_y() );
							p0gfx.start_pixel[i] += ( curr_x - p0gfx.start_drawing[i] ) / p0gfx.size[i];
							p0gfx.start_drawing[i] = curr_x + delay;
						} else {
							p0gfx.start_pixel[i] += ( curr_x - p0gfx.start_drawing[i] ) / p0gfx.size[i];
							p0gfx.start_drawing[i] = curr_x;
						}
						p0gfx.size[i] = nusiz[data & 7][1];
					} else {
						/* This copy was just about to start drawing (meltdown) */
						/* Adjust for 1 clock delay between zoomed and non-zoomed sprites */
						if ( p0gfx.size[i] == 1 && nusiz[data & 7][1] > 1 ) {
							/* Check for hardware oddity */
							if ( p0gfx.start_drawing[i] - curr_x == 2 ) {
								p0gfx.start_drawing[i]--;
							} else {
								p0gfx.start_drawing[i]++;
							}
						} else if ( p0gfx.size[i] > 1 && nusiz[data & 7][1] == 1 ) {
							p0gfx.start_drawing[i]--;
						}
						p0gfx.size[i] = nusiz[data & 7][1];
					}
				} else {
					/* We are passed the copy or the copy still needs to be done. Mark
					   it as done/invalid, the data will be reset in the next loop. */
					p0gfx.start_pixel[i] = 8;
				}
			}
		}
		/* Apply NUSIZ updates to not yet drawn copies */
		for ( i = ( startP0 ? 0 : 1 ); i < nusiz[data & 7][0]; i++ ) {
			int j;
			/* Find an unused p0gfx entry */
			for ( j = 0; j < PLAYER_GFX_SLOTS; j++ ) {
				if ( p0gfx.start_pixel[j] == 8 )
					break;
			}
			p0gfx.size[j] = nusiz[data & 7][1];
			p0gfx.start_drawing[j] = ( horzP0 + (p0gfx.size[j] > 1 ? 1 : 0)
									+ i * 8 * ( nusiz[data & 7][2] + p0gfx.size[j] ) ) % 160;
			if ( curr_x < p0gfx.start_drawing[j] % 160 ) {
				p0gfx.start_pixel[j] = 0;
			}
		}
		NUSIZx_changed = 1;
	}
	NUSIZ0 = data;
}


WRITE8_MEMBER( tia_video_device::NUSIZ1_w )
{
	int curr_x = current_x();

	/* Check if relevant bits have changed */
	if ( ( data & 7 ) != ( NUSIZ1 & 7 ) ) {
		int i;
		/* Check if we are (about to start) drawing a copy of the player 1 graphics */
		for ( i = 0; i < PLAYER_GFX_SLOTS; i++ ) {
			if ( p1gfx.start_pixel[i] < 8 ) {
				int min_x = p1gfx.start_drawing[i];
				int size = ( 8 - p1gfx.start_pixel[i] ) * p1gfx.size[i];
				if ( curr_x >= ( min_x - 5 ) % 160 && curr_x < ( min_x + size ) % 160 ) {
					if ( curr_x >= min_x % 160 || p1gfx.start_pixel[i] != 0 ) {
						/* This copy has started drawing */
						if ( p1gfx.size[i] == 1 && nusiz[data & 7][1] > 1 ) {
							int delay = 1 + ( ( p0gfx.start_pixel[i] + ( curr_x - p0gfx.start_drawing[i] ) ) & 1 );
							update_bitmap( curr_x + delay, current_y() );
							p1gfx.start_pixel[i] += ( curr_x + delay - p1gfx.start_drawing[i] );
							if ( p1gfx.start_pixel[i] > 8 )
								p1gfx.start_pixel[i] = 8;
							p1gfx.start_drawing[i] = curr_x + delay;
						} else if ( p1gfx.size[1] > 1 && nusiz[data & 7][1] == 1 ) {
							int delay = ( curr_x - p1gfx.start_drawing[i] ) & ( p1gfx.size[i] - 1 );
							if ( delay ) {
								delay = p1gfx.size[i] - delay;
							}
							update_bitmap( curr_x + delay, current_y() );
							p1gfx.start_pixel[i] += ( curr_x - p1gfx.start_drawing[i] ) / p1gfx.size[i];
							p1gfx.start_drawing[i] = curr_x + delay;
						} else {
							p1gfx.start_pixel[i] += ( curr_x - p1gfx.start_drawing[i] ) / p1gfx.size[i];
							p1gfx.start_drawing[i] = curr_x;
						}
						p1gfx.size[i] = nusiz[data & 7][1];
					} else {
						/* This copy was just about to start drawing (meltdown) */
						/* Adjust for 1 clock delay between zoomed and non-zoomed sprites */
						if ( p1gfx.size[i] == 1 && nusiz[data & 7][1] > 1 ) {
							/* Check for hardware oddity */
							if ( p1gfx.start_drawing[i] - curr_x == 2 ) {
								p1gfx.start_drawing[i]--;
							} else {
								p1gfx.start_drawing[i]++;
							}
						} else if ( p1gfx.size[i] > 1 && nusiz[data & 7][1] == 1 ) {
							p1gfx.start_drawing[i]--;
						}
						p1gfx.size[i] = nusiz[data & 7][1];
					}
				} else {
					/* We are passed the copy or the copy still needs to be done. Mark
					   it as done/invalid, the data will be reset in the next loop. */
					p1gfx.start_pixel[i] = 8;
				}
			}
		}
		/* Apply NUSIZ updates to not yet drawn copies */
		for ( i = ( startP1 ? 0 : 1 ); i < nusiz[data & 7][0]; i++ ) {
			int j;
			/* Find an unused p1gfx entry */
			for ( j = 0; j < PLAYER_GFX_SLOTS; j++ ) {
				if ( p1gfx.start_pixel[j] == 8 )
					break;
			}
			p1gfx.size[j] = nusiz[data & 7][1];
			p1gfx.start_drawing[j] = ( horzP1 + (p1gfx.size[j] > 1 ? 1 : 0)
									+ i * 8 * ( nusiz[data & 7][2] + p1gfx.size[j] ) ) % 160;
			if ( curr_x < p1gfx.start_drawing[j] % 160 ) {
				p1gfx.start_pixel[j] = 0;
			}
		}
		NUSIZx_changed = 1;
	}
	NUSIZ1 = data;
}


WRITE8_MEMBER( tia_video_device::HMCLR_w )
{
	HMP0_w( space, offset, 0 );
	HMP1_w( space, offset, 0 );
	HMM0_w( space, offset, 0 );
	HMM1_w( space, offset, 0 );
	HMBL_w( space, offset, 0 );
}


WRITE8_MEMBER( tia_video_device::CXCLR_w )
{
	CXM0P = 0;
	CXM1P = 0;
	CXP0FB = 0;
	CXP1FB = 0;
	CXM0FB = 0;
	CXM1FB = 0;
	CXBLPF = 0;
	CXPPMM = 0;
}


#define RESXX_APPLY_ACTIVE_HMOVE(HORZ,MOTION,MOTCLK)                                    \
	if ( curr_x < MIN( HMOVE_started + 6 + 16 * 4, 7 ) ) {                              \
		int decrements_passed = ( curr_x - ( HMOVE_started + 4 ) ) / 4;                 \
		HORZ += 8;                                                                      \
		if ( ( MOTCLK - decrements_passed ) > 0 ) {                                     \
			HORZ -= ( MOTCLK - decrements_passed );                                     \
			if ( HORZ < 0 )                                                             \
				HORZ += 160;                                                            \
		}                                                                               \
	}

#define RESXX_APPLY_PREVIOUS_HMOVE(HORZ,MOTION)                                             \
	if ( HMOVE_started_previous != HMOVE_INACTIVE )                                         \
	{                                                                                       \
		UINT8   motclk = ( MOTION ^ 0x80 ) >> 4;                                            \
		if ( curr_x <= HMOVE_started_previous - 228 + 5 + motclk * 4 )                      \
		{                                                                                   \
			UINT8   motclk_passed = ( curr_x - ( HMOVE_started_previous - 228 + 6 ) ) / 4;  \
			HORZ -= ( motclk - motclk_passed );                                             \
		}                                                                                   \
	}

WRITE8_MEMBER( tia_video_device::RESP0_w )
{
	int curr_x = current_x();
	int new_horzP0;

	/* Check if HMOVE is activated during this line */
	if ( HMOVE_started != HMOVE_INACTIVE ) {
		new_horzP0 = ( curr_x < 7 ) ? 3 : ( curr_x + 5 );
		/* If HMOVE is active, adjust for remaining horizontal move clocks if any */
		RESXX_APPLY_ACTIVE_HMOVE( new_horzP0, HMP0, motclkP0 );
	} else {
		new_horzP0 = ( curr_x < -2 ) ? 3 : ( curr_x + 5 );
		RESXX_APPLY_PREVIOUS_HMOVE( new_horzP0, HMP0 );
	}

	if ( new_horzP0 != horzP0 ) {
		int i;
		horzP0 = new_horzP0;
		startP0 = 0;
		skipclipP0 = 2;
		/* Check if we are (about to start) drawing a copy of the player 0 graphics */
		for ( i = 0; i < PLAYER_GFX_SLOTS; i++ ) {
			if ( p0gfx.start_pixel[i] < 8 ) {
				int min_x = p0gfx.start_drawing[i];
				int size = ( 8 - p0gfx.start_pixel[i] ) * p0gfx.size[i];
				if ( curr_x >= ( min_x - 5 ) % 160 && curr_x < ( min_x + size ) % 160 ) {
					if ( curr_x >= min_x ) {
						/* This copy has started drawing */
						p0gfx.start_pixel[i] += ( curr_x - p0gfx.start_drawing[i] ) / p0gfx.size[i];
						p0gfx.start_drawing[i] = curr_x;
					} else {
						/* This copy is waiting to start drawing */
						p0gfx.start_drawing[i] = horzP0;
					}
				} else {
					/* We are passed the copy or the copy still needs to be done. Mark
					   it as done/invalid, the data will be reset in the next loop. */
					p0gfx.start_pixel[i] = 8;
				}
			}
		}
		/* Apply NUSIZ and position updates to not yet drawn copies */
		for ( i = 1; i < nusiz[NUSIZ0 & 7][0]; i++ ) {
			int j;
			/* Find an unused p0gfx entry */
			for ( j = 0; j < PLAYER_GFX_SLOTS; j++ ) {
				if ( p0gfx.start_pixel[j] == 8 )
					break;
			}
			p0gfx.size[j] = nusiz[NUSIZ0 & 7][1];
			p0gfx.start_drawing[j] = ( horzP0 + (p0gfx.size[j] > 1 ? 1 : 0)
									+ i * 8 * ( nusiz[NUSIZ0 & 7][2] + p0gfx.size[j] ) ) % 160;
			if ( curr_x < p0gfx.start_drawing[j] % 160 ) {
				p0gfx.start_pixel[j] = 0;
			}
		}
	}
}


WRITE8_MEMBER( tia_video_device::RESP1_w )
{
	int curr_x = current_x();
	int new_horzP1;

	/* Check if HMOVE is activated during this line */
	if ( HMOVE_started != HMOVE_INACTIVE ) {
		new_horzP1 = ( curr_x < 7 ) ? 3 : ( curr_x + 5 );
		/* If HMOVE is active, adjust for remaining horizontal move clocks if any */
		RESXX_APPLY_ACTIVE_HMOVE( new_horzP1, HMP1, motclkP1 );
	} else {
		new_horzP1 = ( curr_x < -2 ) ? 3 : ( curr_x + 5 );
		RESXX_APPLY_PREVIOUS_HMOVE( new_horzP1, HMP1 );
	}

	if ( new_horzP1 != horzP1 ) {
		int i;
		horzP1 = new_horzP1;
		startP1 = 0;
		skipclipP1 = 2;
		/* Check if we are (about to start) drawing a copy of the player 1 graphics */
		for ( i = 0; i < PLAYER_GFX_SLOTS; i++ ) {
			if ( p1gfx.start_pixel[i] < 8 ) {
				int min_x = p1gfx.start_drawing[i];
				int size = ( 8 - p1gfx.start_pixel[i] ) * p1gfx.size[i];
				if ( curr_x >= ( min_x - 5 ) % 160 && curr_x < ( min_x + size ) % 160 ) {
					if ( curr_x >= min_x ) {
						/* This copy has started drawing */
						p1gfx.start_pixel[i] += ( curr_x - p1gfx.start_drawing[i] ) / p1gfx.size[i];
						p1gfx.start_drawing[i] = curr_x;
					} else {
						/* This copy is waiting to start drawing */
						p1gfx.start_drawing[i] = horzP1;
					}
				} else {
					/* We are passed the copy or the copy still needs to be done. Mark
					   it as done/invalid, the data will be reset in the next loop. */
					p1gfx.start_pixel[i] = 8;
				}
			}
		}
		/* Apply NUSIZ and position updates to not yet drawn copies */
		for ( i = 1; i < nusiz[NUSIZ1 & 7][0]; i++ ) {
			int j;
			/* Find an unused p1gfx entry */
			for ( j = 0; j < PLAYER_GFX_SLOTS; j++ ) {
				if ( p1gfx.start_pixel[j] == 8 )
					break;
			}
			p1gfx.size[j] = nusiz[NUSIZ1 & 7][1];
			p1gfx.start_drawing[j] = ( horzP1 + (p1gfx.size[j] > 1 ? 1 : 0)
									+ i * 8 * ( nusiz[NUSIZ1 & 7][2] + p1gfx.size[j] ) ) % 160;
			if ( curr_x < p1gfx.start_drawing[j] % 160 ) {
				p1gfx.start_pixel[j] = 0;
			}
		}
	}
}


WRITE8_MEMBER( tia_video_device::RESM0_w )
{
	int curr_x = current_x();
	int new_horzM0;

	/* Check if HMOVE is activated during this line */
	if ( HMOVE_started != HMOVE_INACTIVE ) {
		new_horzM0 = ( curr_x < 7 ) ? 2 : ( ( curr_x + 4 ) % 160 );
		/* If HMOVE is active, adjust for remaining horizontal move clocks if any */
		RESXX_APPLY_ACTIVE_HMOVE( new_horzM0, HMM0, motclkM0 );
	} else {
		new_horzM0 = ( curr_x < -1 ) ? 2 : ( ( curr_x + 4 ) % 160 );
		skipM0delay = ( curr_x < -1 && horzM0 % 160 >= 0 && horzM0 % 160 < 1 ) ? 4 : 0;
		RESXX_APPLY_PREVIOUS_HMOVE( new_horzM0, HMM0 );
	}
	if ( new_horzM0 != horzM0 ) {
		startM0 = skipM0delay ? 1 : 0;
		horzM0 = new_horzM0;
	}
}


WRITE8_MEMBER( tia_video_device::RESM1_w )
{
	int curr_x = current_x();
	int new_horzM1;

	/* Check if HMOVE is activated during this line */
	if ( HMOVE_started != HMOVE_INACTIVE ) {
		new_horzM1 = ( curr_x < 7 ) ? 2 : ( ( curr_x + 4 ) % 160 );
		/* If HMOVE is active, adjust for remaining horizontal move clocks if any */
		RESXX_APPLY_ACTIVE_HMOVE( new_horzM1, HMM1, motclkM1 );
	} else {
		new_horzM1 = ( curr_x < -1 ) ? 2 : ( ( curr_x + 4 ) % 160 );
		skipM1delay = ( curr_x < -1 && horzM1 % 160 >= 0 && horzM1 % 160 < 1 ) ? 4 : 0;
		RESXX_APPLY_PREVIOUS_HMOVE( new_horzM1, HMM1 );
	}
	if ( new_horzM1 != horzM1 ){
		startM1 = skipM1delay ? 1 : 0;
		horzM1 = new_horzM1;
	}
}


WRITE8_MEMBER( tia_video_device::RESBL_w )
{
	int curr_x = current_x();

	/* Check if HMOVE is activated during this line */
	if ( HMOVE_started != HMOVE_INACTIVE ) {
		horzBL = ( curr_x < 7 ) ? 2 : ( ( curr_x + 4 ) % 160 );
		/* If HMOVE is active, adjust for remaining horizontal move clocks if any */
		RESXX_APPLY_ACTIVE_HMOVE( horzBL, HMBL, motclkBL );
	} else {
		horzBL = ( curr_x < 0 ) ? 2 : ( ( curr_x + 4 ) % 160 );
		RESXX_APPLY_PREVIOUS_HMOVE( horzBL, HMBL );
	}
}


WRITE8_MEMBER( tia_video_device::RESMP0_w )
{
	if (RESMP0 & 2)
	{
		if ( nusiz[NUSIZ0 & 7][1] > 1 ) {
			horzM0 = horzP0 + 3 * nusiz[NUSIZ0 & 7][1] - 1;
		} else {
			horzM0 = horzP0 + 4 * nusiz[NUSIZ0 & 7][1];
		}
		if ( HMOVE_started != HMOVE_INACTIVE ) {
			horzM0 -= ( 8 - motclkP0 );
			horzM0 += 8 - motclkM0;
			if ( horzM0 < 0 )
				horzM0 += 160;
		}
		horzM0 %= 160;
	}

	RESMP0 = data;
}


WRITE8_MEMBER( tia_video_device::RESMP1_w )
{
	if (RESMP1 & 2)
	{
		if ( nusiz[NUSIZ1 & 7][1] > 1 ) {
			horzM1 = horzP1 + 3 * nusiz[NUSIZ1 & 7][1] - 1;
		} else {
			horzM1 = horzP1 + 4 * nusiz[NUSIZ1 & 7][1];
		}
		if ( HMOVE_started != HMOVE_INACTIVE ) {
			horzM1 -= ( 8 - motclkP1 );
			horzM1 += 8 - motclkM1;
			if ( horzM1 < 0 )
				horzM1 += 160;
		}
		horzM1 %= 160;
	}

	RESMP1 = data;
}


WRITE8_MEMBER( tia_video_device::GRP0_w )
{
	prevGRP1 = GRP1;

	GRP0 = data;
}


WRITE8_MEMBER( tia_video_device::GRP1_w )
{
	prevGRP0 = GRP0;

	GRP1 = data;

	prevENABL = ENABL;
}


READ8_MEMBER( tia_video_device::INPT_r )
{
	UINT64 elapsed = machine().firstcpu->total_cycles() - paddle_start;
	UINT16 input = TIA_INPUT_PORT_ALWAYS_ON;
	if ( !m_read_input_port_func.isnull() )
	{
		input = m_read_input_port_func(offset & 3, 0xFFFF);
	}

	if ( input == TIA_INPUT_PORT_ALWAYS_ON )
		return 0x80;
	if ( input == TIA_INPUT_PORT_ALWAYS_OFF )
		return 0x00;

	UINT16 paddle_cycles = input * 76;
	return elapsed > paddle_cycles ? 0x80 : 0x00;
}


READ8_MEMBER( tia_video_device::read )
{
		/* lower bits 0 - 5 seem to depend on the last byte on the
		 data bus. If the driver supplied a routine to retrieve
		 that we will call that, otherwise we will use the lower
		 bit of the offset.
	*/
	UINT8 data = offset & 0x3f;

	if ( !m_databus_contents_func.isnull() )
	{
		data = m_databus_contents_func(offset) & 0x3f;
	}

	if (!(offset & 0x8))
	{
		update_bitmap(current_x(), current_y());
	}

	switch (offset & 0xF)
	{
	case 0x0:
		return data | CXM0P;
	case 0x1:
		return data | CXM1P;
	case 0x2:
		return data | CXP0FB;
	case 0x3:
		return data | CXP1FB;
	case 0x4:
		return data | CXM0FB;
	case 0x5:
		return data | CXM1FB;
	case 0x6:
		return data | CXBLPF;
	case 0x7:
		return data | CXPPMM;
	case 0x8:
		return data | INPT_r(space,0);
	case 0x9:
		return data | INPT_r(space,1);
	case 0xA:
		return data | INPT_r(space,2);
	case 0xB:
		return data | INPT_r(space,3);
	case 0xC:
		{
			int button = !m_read_input_port_func.isnull() ? ( m_read_input_port_func(4,0xFFFF) & 0x80 ) : 0x80;
			INPT4 = ( VBLANK & 0x40) ? ( INPT4 & button ) : button;
		}
		return data | INPT4;
	case 0xD:
		{
			int button = !m_read_input_port_func.isnull() ? ( m_read_input_port_func(5,0xFFFF) & 0x80 ) : 0x80;
			INPT5 = ( VBLANK & 0x40) ? ( INPT5 & button ) : button;
		}
		return data | INPT5;
	}

	return data;
}


WRITE8_MEMBER( tia_video_device::write )
{
	static const int delay[0x40] =
	{
			0,  // VSYNC
			0,  // VBLANK
			0,  // WSYNC
			0,  // RSYNC
			0,  // NUSIZ0
			0,  // NUSIZ1
			0,  // COLUP0
			0,  // COLUP1
			0,  // COLUPF
			0,  // COLUBK
			0,  // CTRLPF
			1,  // REFP0
			1,  // REFP1
			4,  // PF0
			4,  // PF1
			4,  // PF2
			0,  // RESP0
			0,  // RESP1
			0,  // RESM0
			0,  // RESM1
			0,  // RESBL
		-1, // AUDC0
		-1, // AUDC1
		-1, // AUDF0
		-1, // AUDF1
		-1, // AUDV0
		-1, // AUDV1
			1,  // GRP0
			1,  // GRP1
			1,  // ENAM0
			1,  // ENAM1
			1,  // ENABL
			0,  // HMP0
			0,  // HMP1
			0,  // HMM0
			0,  // HMM1
			0,  // HMBL
			0,  // VDELP0
			0,  // VDELP1
			0,  // VDELBL
			0,  // RESMP0
			0,  // RESMP1
			3,  // HMOVE
			0,  // HMCLR
			0,  // CXCLR
	};
	int curr_x = current_x();
	int curr_y = current_y();

	offset &= 0x3F;

	if (offset >= 0x0D && offset <= 0x0F)
	{
		curr_x = ( curr_x + 1 ) & ~3;
	}

	if (delay[offset] >= 0)
	{
		update_bitmap(curr_x + delay[offset], curr_y);
	}

	switch (offset)
	{
	case 0x00:
		VSYNC_w(space, offset, data);
		break;
	case 0x01:
		VBLANK_w(space, offset, data);
		break;
	case 0x02:
		WSYNC_w(space, offset, data);
		break;
	case 0x03:
		RSYNC_w(space, offset, data);
		break;
	case 0x04:
		NUSIZ0_w(space, offset, data);
		break;
	case 0x05:
		NUSIZ1_w(space, offset, data);
		break;
	case 0x06:
		COLUP0 = data;
		break;
	case 0x07:
		COLUP1 = data;
		break;
	case 0x08:
		COLUPF = data;
		break;
	case 0x09:
		COLUBK = data;
		break;
	case 0x0A:
		CTRLPF_w(space, offset, data);
		break;
	case 0x0B:
		REFP0 = data;
		break;
	case 0x0C:
		REFP1 = data;
		break;
	case 0x0D:
		PF0 = data;
		break;
	case 0x0E:
		PF1 = data;
		break;
	case 0x0F:
		PF2 = data;
		break;
	case 0x10:
		RESP0_w(space, offset, data);
		break;
	case 0x11:
		RESP1_w(space, offset, data);
		break;
	case 0x12:
		RESM0_w(space, offset, data);
		break;
	case 0x13:
		RESM1_w(space, offset, data);
		break;
	case 0x14:
		RESBL_w(space, offset, data);
		break;

	case 0x15: /* AUDC0 */
	case 0x16: /* AUDC1 */
	case 0x17: /* AUDF0 */
	case 0x18: /* AUDF1 */
	case 0x19: /* AUDV0 */
	case 0x1A: /* AUDV1 */
		machine().device<tia_device>("tia")->tia_sound_w(space, offset, data);
		break;

	case 0x1B:
		GRP0_w(space, offset, data);
		break;
	case 0x1C:
		GRP1_w(space, offset, data);
		break;
	case 0x1D:
		ENAM0 = data;
		break;
	case 0x1E:
		ENAM1 = data;
		break;
	case 0x1F:
		ENABL = data;
		break;
	case 0x20:
		HMP0_w(space, offset, data);
		break;
	case 0x21:
		HMP1_w(space, offset, data);
		break;
	case 0x22:
		HMM0_w(space, offset, data);
		break;
	case 0x23:
		HMM1_w(space, offset, data);
		break;
	case 0x24:
		HMBL_w(space, offset, data);
		break;
	case 0x25:
		VDELP0 = data;
		break;
	case 0x26:
		VDELP1 = data;
		break;
	case 0x27:
		VDELBL = data;
		break;
	case 0x28:
		RESMP0_w(space, offset, data);
		break;
	case 0x29:
		RESMP1_w(space, offset, data);
		break;
	case 0x2A:
		HMOVE_w(space, offset, data);
		break;
	case 0x2B:
		HMCLR_w(space, offset, data);
		break;
	case 0x2C:
		CXCLR_w(space, offset, 0);
		break;
	}
}


//-------------------------------------------------
//  device_reset - device-specific reset
//-------------------------------------------------

void tia_video_device::device_reset()
{
	int i;

	frame_cycles = 0;

	INPT4 = 0x80;
	INPT5 = 0x80;

	HMP0 = 0;
	HMP1 = 0;
	HMM0 = 0;
	HMM1 = 0;
	HMBL = 0;

	startP0 = 1;
	startP1 = 1;

	HMP0_latch = 0;
	HMP1_latch = 0;
	HMM0_latch = 0;
	HMM1_latch = 0;
	HMBL_latch = 0;

	startM0 = 1;
	startM1 = 1;
	skipM0delay = 0;
	skipM1delay = 0;

	REFLECT = 0;

	prev_x = 0;
	prev_y = 0;

	HMOVE_started = HMOVE_INACTIVE;

	motclkP0 = 0;
	motclkP1 = 0;
	motclkM0 = 0;
	motclkM1 = 0;
	motclkBL = 0;

	horzP0 = 0;
	horzP1 = 0;

	for( i = 0; i < PLAYER_GFX_SLOTS; i++ )
	{
		p0gfx.start_pixel[i] = 8;
		p0gfx.size[i] = 1;
		p1gfx.start_pixel[i] = 8;
		p1gfx.size[i] = 1;
	}

	current_bitmap = 0;

	NUSIZx_changed = 0;

	VBLANK = 0;
	CTRLPF = 0;
	PF0 = 0;
	PF1 = 0;
	PF2 = 0;
	VDELBL = 0;
	prevENABL = 0;
	ENABL = 0;
	VDELP0 = 0;
	VDELP1 = 0;
	prevGRP0 = 0;
	GRP0 = 0;
	prevGRP1 = 0;
	GRP1 = 0;
	COLUP0 = 0;
	COLUP1 = 0;
	REFP0 = 0;
	REFP1 = 0;
	NUSIZ0 = 0;
	NUSIZ1 = 0;
	horzM0 = 0;
	horzM1 = 0;
	RESMP0 = 0;
	RESMP1 = 0;
	ENAM0 = 0;
	ENAM1 = 0;
	skipclipP0 = 0;
	skipclipP1 = 0;
	horzBL = 0;
	VSYNC = 0;
	CXM0P = 0;
	COLUBK = 0;
	COLUPF = 0;
}<|MERGE_RESOLUTION|>--- conflicted
+++ resolved
@@ -25,31 +25,17 @@
 
 	for( i = 0; i < 128; i ++ )
 	{
-<<<<<<< HEAD
 		rgb_t   new_rgb = palette.pen_color( i );
-		UINT8   new_r = RGB_RED( new_rgb );
-		UINT8   new_g = RGB_GREEN( new_rgb );
-		UINT8   new_b = RGB_BLUE( new_rgb );
-
-		for ( j = 0; j < 128; j++ )
-		{
-			rgb_t   old_rgb = palette.pen_color( j );
-			UINT8   old_r = RGB_RED( old_rgb );
-			UINT8   old_g = RGB_GREEN( old_rgb );
-			UINT8   old_b = RGB_BLUE( old_rgb );
-=======
-		rgb_t   new_rgb = palette_get_color( machine, i );
 		UINT8   new_r =  new_rgb .r();
 		UINT8   new_g =  new_rgb .g();
 		UINT8   new_b =  new_rgb .b();
 
 		for ( j = 0; j < 128; j++ )
 		{
-			rgb_t   old_rgb = palette_get_color( machine, j );
+			rgb_t   old_rgb = palette.pen_color( j );
 			UINT8   old_r =  old_rgb .r();
 			UINT8   old_g =  old_rgb .g();
 			UINT8   old_b =  old_rgb .b();
->>>>>>> ca932a6d
 
 			palette.set_pen_color(( ( i + 1 ) << 7 ) | j,
 				( new_r + old_r ) / 2,
