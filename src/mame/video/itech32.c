--- conflicted
+++ resolved
@@ -311,11 +311,7 @@
 	g = m_generic_paletteram_16[offset & ~1] >> 8;
 	b = m_generic_paletteram_16[offset |  1] >> 8;
 
-<<<<<<< HEAD
-	m_palette->set_pen_color(offset / 2, MAKE_RGB(r, g, b));
-=======
-	palette_set_color(machine(), offset / 2, rgb_t(r, g, b));
->>>>>>> ca932a6d
+	m_palette->set_pen_color(offset / 2, rgb_t(r, g, b));
 }
 
 
@@ -332,11 +328,7 @@
 	g = m_generic_paletteram_16[offset & ~1] >> 8;
 	b = m_generic_paletteram_16[offset |  1] & 0xff;
 
-<<<<<<< HEAD
-	m_palette->set_pen_color(offset / 2, MAKE_RGB(r, g, b));
-=======
-	palette_set_color(machine(), offset / 2, rgb_t(r, g, b));
->>>>>>> ca932a6d
+	m_palette->set_pen_color(offset / 2, rgb_t(r, g, b));
 }
 
 
@@ -350,11 +342,7 @@
 	g = (m_generic_paletteram_32[offset] >> 8) & 0xff;
 	b = (m_generic_paletteram_32[offset] >> 16) & 0xff;
 
-<<<<<<< HEAD
-	m_palette->set_pen_color(offset, MAKE_RGB(r, g, b));
-=======
-	palette_set_color(machine(), offset, rgb_t(r, g, b));
->>>>>>> ca932a6d
+	m_palette->set_pen_color(offset, rgb_t(r, g, b));
 }
 
 
@@ -368,11 +356,7 @@
 	g = (m_generic_paletteram_32[offset] >> 8) & 0xff;
 	b = m_generic_paletteram_32[offset] & 0xff;
 
-<<<<<<< HEAD
-	m_palette->set_pen_color(offset, MAKE_RGB(r, g, b));
-=======
-	palette_set_color(machine(), offset, rgb_t(r, g, b));
->>>>>>> ca932a6d
+	m_palette->set_pen_color(offset, rgb_t(r, g, b));
 }
 
 
