/***************************************************************************

    Blue Print

***************************************************************************/

#include "emu.h"
#include "includes/blueprnt.h"


/***************************************************************************

  Convert the color PROMs into a more useable format.

  Blue Print doesn't have color PROMs. For sprites, the ROM data is directly
  converted into colors; for characters, it is converted through the color
  code (bits 0-2 = RBG for 01 pixels, bits 3-5 = RBG for 10 pixels, 00 pixels
  always black, 11 pixels use the OR of bits 0-2 and 3-5. Bit 6 is intensity
  control)

***************************************************************************/

PALETTE_INIT_MEMBER(blueprnt_state, blueprnt)
{
	int i;

	for (i = 0; i < palette.entries(); i++)
	{
		UINT8 pen;
		int r, g, b;

		if (i < 0x200)
			/* characters */
			pen = ((i & 0x100) >> 5) |
					((i & 0x002) ? ((i & 0x0e0) >> 5) : 0) |
					((i & 0x001) ? ((i & 0x01c) >> 2) : 0);
		else
			/* sprites */
			pen = i - 0x200;

		r = ((pen >> 0) & 1) * ((pen & 0x08) ? 0xbf : 0xff);
		g = ((pen >> 2) & 1) * ((pen & 0x08) ? 0xbf : 0xff);
		b = ((pen >> 1) & 1) * ((pen & 0x08) ? 0xbf : 0xff);

<<<<<<< HEAD
		palette.set_pen_color(i, MAKE_RGB(r, g, b));
=======
		palette_set_color(machine(), i, rgb_t(r, g, b));
>>>>>>> ca932a6d
	}
}

WRITE8_MEMBER(blueprnt_state::blueprnt_videoram_w)
{
	m_videoram[offset] = data;
	m_bg_tilemap->mark_tile_dirty(offset);
}

WRITE8_MEMBER(blueprnt_state::blueprnt_colorram_w)
{
	m_colorram[offset] = data;
	m_bg_tilemap->mark_tile_dirty(offset);

	offset-=32;
	offset &=0x3ff;
	m_bg_tilemap->mark_tile_dirty(offset);

	offset+=64;
	offset &=0x3ff;
	m_bg_tilemap->mark_tile_dirty(offset);


}

WRITE8_MEMBER(blueprnt_state::blueprnt_flipscreen_w)
{
	flip_screen_set(~data & 0x02);

	if (m_gfx_bank != ((data & 0x04) >> 2))
	{
		m_gfx_bank = ((data & 0x04) >> 2);
		machine().tilemap().mark_all_dirty();
	}
}



TILE_GET_INFO_MEMBER(blueprnt_state::get_bg_tile_info)
{
	int attr = m_colorram[tile_index];
	int bank;

	// It looks like the upper bank attribute bit (at least) comes from the previous tile read.
	// Obviously if the screen is flipped the previous tile the hardware would read is different
	// to the previous tile when it's not flipped hence the if (flip_screen()) logic
	//
	// note, one line still ends up darkened in the cocktail mode of grasspin, but on the real
	// hardware there was no observable brightness difference between any part of the screen so
	// I'm not convinced the brightness implementation is correct anyway, it might simply be
	// tied to the use of upper / lower tiles or priority instead?
	if (flip_screen())
	{
		bank = m_colorram[(tile_index+32)&0x3ff] & 0x40;
	}
	else
	{
		bank = m_colorram[(tile_index-32)&0x3ff] & 0x40;
	}

	int code = m_videoram[tile_index];
	int color = attr & 0x7f;

	tileinfo.category = (attr & 0x80) ? 1 : 0;
	if (bank) code += m_gfx_bank * 0x100;

	SET_TILE_INFO_MEMBER(m_gfxdecode, 0, code, color, 0);
}



VIDEO_START_MEMBER(blueprnt_state,blueprnt)
{
	m_bg_tilemap = &machine().tilemap().create(tilemap_get_info_delegate(FUNC(blueprnt_state::get_bg_tile_info),this), TILEMAP_SCAN_COLS_FLIP_X, 8, 8, 32, 32);
	m_bg_tilemap->set_transparent_pen(0);
	m_bg_tilemap->set_scroll_cols(32);

	save_item(NAME(m_gfx_bank));
}


void blueprnt_state::draw_sprites( bitmap_ind16 &bitmap, const rectangle &cliprect )
{
	int offs;

	for (offs = 0; offs < m_spriteram.bytes(); offs += 4)
	{
		int code = m_spriteram[offs + 1];
		int sx = m_spriteram[offs + 3];
		int sy = 240 - m_spriteram[offs];
		int flipx = m_spriteram[offs + 2] & 0x40;
		int flipy = m_spriteram[offs + 2 - 4] & 0x80;    // -4? Awkward, isn't it?

		if (flip_screen())
		{
			sx = 248 - sx;
			sy = 240 - sy;
			flipx = !flipx;
			flipy = !flipy;
		}

		// sprites are slightly misplaced, regardless of the screen flip
		 m_gfxdecode->gfx(1)->transpen(bitmap,cliprect, code, 0, flipx, flipy, 2 + sx, sy - 1, 0);
	}
}

UINT32 blueprnt_state::screen_update_blueprnt(screen_device &screen, bitmap_ind16 &bitmap, const rectangle &cliprect)
{
	int i;

	if (flip_screen())
		for (i = 0; i < 32; i++)
			m_bg_tilemap->set_scrolly(i, m_scrollram[32 - i]);
	else
		for (i = 0; i < 32; i++)
			m_bg_tilemap->set_scrolly(i, m_scrollram[30 - i]);

	bitmap.fill(m_palette->black_pen(), cliprect);
	m_bg_tilemap->draw(screen, bitmap, cliprect, 0, 0);
	draw_sprites(bitmap, cliprect);
	m_bg_tilemap->draw(screen, bitmap, cliprect, 1, 0);
	return 0;
}<|MERGE_RESOLUTION|>--- conflicted
+++ resolved
@@ -42,11 +42,7 @@
 		g = ((pen >> 2) & 1) * ((pen & 0x08) ? 0xbf : 0xff);
 		b = ((pen >> 1) & 1) * ((pen & 0x08) ? 0xbf : 0xff);
 
-<<<<<<< HEAD
-		palette.set_pen_color(i, MAKE_RGB(r, g, b));
-=======
-		palette_set_color(machine(), i, rgb_t(r, g, b));
->>>>>>> ca932a6d
+		palette.set_pen_color(i, rgb_t(r, g, b));
 	}
 }
 
