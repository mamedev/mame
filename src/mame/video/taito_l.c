#include "emu.h"
#include "includes/taito_l.h"

/***************************************************************************

  Callbacks for the TileMap code

***************************************************************************/

TILE_GET_INFO_MEMBER(taitol_state::get_bg18_tile_info)
{
	int attr = m_rambanks[2 * tile_index + 0x8000 + 1];
	int code = m_rambanks[2 * tile_index + 0x8000]
			| ((attr & 0x03) << 8)
			| ((m_bankc[(attr & 0xc) >> 2]) << 10)
			| (m_horshoes_gfxbank << 12);

	SET_TILE_INFO_MEMBER(m_gfxdecode, 
			0,
			code,
			(attr & 0xf0) >> 4,
			0);
}

TILE_GET_INFO_MEMBER(taitol_state::get_bg19_tile_info)
{
	int attr = m_rambanks[2 * tile_index + 0x9000 + 1];
	int code = m_rambanks[2 * tile_index + 0x9000]
			| ((attr & 0x03) << 8)
			| ((m_bankc[(attr & 0xc) >> 2]) << 10)
			| (m_horshoes_gfxbank << 12);

	SET_TILE_INFO_MEMBER(m_gfxdecode, 
			0,
			code,
			(attr & 0xf0) >> 4,
			0);
}

TILE_GET_INFO_MEMBER(taitol_state::get_ch1a_tile_info)
{
	int attr = m_rambanks[2 * tile_index + 0xa000 + 1];
	int code = m_rambanks[2 * tile_index + 0xa000] | ((attr & 0x01) << 8) | ((attr & 0x04) << 7);

	SET_TILE_INFO_MEMBER(m_gfxdecode, 
			2,
			code,
			(attr & 0xf0) >> 4,
			0);
}



/***************************************************************************

  Start the video hardware emulation.

***************************************************************************/

VIDEO_START_MEMBER(taitol_state,taitol)
{
	int i;

	m_bg18_tilemap = &machine().tilemap().create(tilemap_get_info_delegate(FUNC(taitol_state::get_bg18_tile_info),this), TILEMAP_SCAN_ROWS, 8, 8, 64, 32);
	m_bg19_tilemap = &machine().tilemap().create(tilemap_get_info_delegate(FUNC(taitol_state::get_bg19_tile_info),this), TILEMAP_SCAN_ROWS, 8, 8, 64, 32);
	m_ch1a_tilemap = &machine().tilemap().create(tilemap_get_info_delegate(FUNC(taitol_state::get_ch1a_tile_info),this), TILEMAP_SCAN_ROWS, 8, 8, 64, 32);

	m_bg18_tilemap->set_transparent_pen(0);
	m_ch1a_tilemap->set_transparent_pen(0);

	for (i = 0; i < 256; i++)
<<<<<<< HEAD
		m_palette->set_pen_color(i, MAKE_RGB(0, 0, 0));
=======
		palette_set_color(machine(), i, rgb_t(0, 0, 0));
>>>>>>> ca932a6d

	m_ch1a_tilemap->set_scrolldx(-8, -8);
	m_bg18_tilemap->set_scrolldx(28, -11);
	m_bg19_tilemap->set_scrolldx(38, -21);
}



/***************************************************************************

  Memory handlers

***************************************************************************/

WRITE8_MEMBER(taitol_state::horshoes_bankg_w)
{
	if (m_horshoes_gfxbank != data)
	{
		m_horshoes_gfxbank = data;

		m_bg18_tilemap->mark_all_dirty();
		m_bg19_tilemap->mark_all_dirty();
	}
}

WRITE8_MEMBER(taitol_state::taitol_bankc_w)
{
	if (m_bankc[offset] != data)
	{
		m_bankc[offset] = data;
//      logerror("Bankc %d, %02x (%04x)\n", offset, data, space.device().safe_pc());

		m_bg18_tilemap->mark_all_dirty();
		m_bg19_tilemap->mark_all_dirty();
	}
}

READ8_MEMBER(taitol_state::taitol_bankc_r)
{
	return m_bankc[offset];
}


WRITE8_MEMBER(taitol_state::taitol_control_w)
{
//  logerror("Control Write %02x (%04x)\n", data, space.device().safe_pc());

	m_cur_ctrl = data;
//popmessage("%02x",data);

	/* bit 0 unknown */

	/* bit 1 unknown */

	/* bit 3 controls sprite/tile priority - handled in vh_screenrefresh() */

	/* bit 4 flip screen */
	m_flipscreen = data & 0x10;
	machine().tilemap().set_flip_all(m_flipscreen ? (TILEMAP_FLIPY | TILEMAP_FLIPX) : 0);

	/* bit 5 display enable - handled in vh_screenrefresh() */
}

READ8_MEMBER(taitol_state::taitol_control_r)
{
//  logerror("Control Read %02x (%04x)\n", cur_ctrl, space.device().safe_pc());
	return m_cur_ctrl;
}

void taitol_state::taitol_chardef14_m( int offset )
{
	m_gfxdecode->gfx(2)->mark_dirty(offset / 32 + 0);
}

void taitol_state::taitol_chardef15_m( int offset )
{
	m_gfxdecode->gfx(2)->mark_dirty(offset / 32 + 128);
}

void taitol_state::taitol_chardef16_m( int offset )
{
	m_gfxdecode->gfx(2)->mark_dirty(offset / 32 + 256);
}

void taitol_state::taitol_chardef17_m( int offset )
{
	m_gfxdecode->gfx(2)->mark_dirty(offset / 32 + 384);
}

void taitol_state::taitol_chardef1c_m( int offset )
{
	m_gfxdecode->gfx(2)->mark_dirty(offset / 32 + 512);
}

void taitol_state::taitol_chardef1d_m( int offset )
{
	m_gfxdecode->gfx(2)->mark_dirty(offset / 32 + 640);
}

void taitol_state::taitol_chardef1e_m( int offset )
{
	m_gfxdecode->gfx(2)->mark_dirty(offset / 32 + 768);
}

void taitol_state::taitol_chardef1f_m( int offset )
{
	m_gfxdecode->gfx(2)->mark_dirty(offset / 32 + 896);
}

void taitol_state::taitol_bg18_m( int offset )
{
	m_bg18_tilemap->mark_tile_dirty(offset / 2);
}

void taitol_state::taitol_bg19_m( int offset )
{
	m_bg19_tilemap->mark_tile_dirty(offset / 2);
}

void taitol_state::taitol_char1a_m( int offset )
{
	m_ch1a_tilemap->mark_tile_dirty(offset / 2);
}

void taitol_state::taitol_obj1b_m( int offset )
{
#if 0
	if (offset >= 0x3f0 && offset <= 0x3ff)
	{
		/* scroll, handled in vh-screenrefresh */
	}
#endif
}



/***************************************************************************

  Display refresh

***************************************************************************/

/*
    Sprite format:
    00: xxxxxxxx tile number (low)
    01: xxxxxxxx tile number (high)
    02: ----xxxx color
        ----x--- priority
    03: -------x flip x
        ------x- flip y
    04: xxxxxxxx x position (low)
    05: -------x x position (high)
    06: xxxxxxxx y position
    07: xxxxxxxx unknown / ignored? Seems just garbage in many cases, e.g
                 plgirs2 bullets and raimais big bosses.
*/

void taitol_state::draw_sprites( screen_device &screen, bitmap_ind16 &bitmap, const rectangle &cliprect )
{
	int offs;

	/* at spriteram + 0x3f0 and 03f8 are the tilemap control registers; spriteram + 0x3e8 seems to be unused */
	for (offs = 0; offs < TAITOL_SPRITERAM_SIZE - 3 * 8; offs += 8)
	{
		int code, color, sx, sy, flipx, flipy;

		color = m_buff_spriteram[offs + 2] & 0x0f;
		code = m_buff_spriteram[offs] | (m_buff_spriteram[offs + 1] << 8);

		code |= (m_horshoes_gfxbank & 0x03) << 10;

		sx = m_buff_spriteram[offs + 4] | ((m_buff_spriteram[offs + 5] & 1) << 8);
		sy = m_buff_spriteram[offs + 6];
		if (sx >= 320)
			sx -= 512;
		flipx = m_buff_spriteram[offs + 3] & 0x01;
		flipy = m_buff_spriteram[offs + 3] & 0x02;

		if (m_flipscreen)
		{
			sx = 304 - sx;
			sy = 240 - sy;
			flipx = !flipx;
			flipy = !flipy;
		}

		m_gfxdecode->gfx(1)->prio_transpen(bitmap,cliprect,
				code,
				color,
				flipx,flipy,
				sx,sy,
				screen.priority(),
				(color & 0x08) ? 0xaa : 0x00,0);
	}
}


UINT32 taitol_state::screen_update_taitol(screen_device &screen, bitmap_ind16 &bitmap, const rectangle &cliprect)
{
	int dx, dy;

	dx = m_rambanks[0xb3f4] | (m_rambanks[0xb3f5] << 8);
	if (m_flipscreen)
		dx = ((dx & 0xfffc) | ((dx - 3) & 0x0003)) ^ 0xf;
	dy = m_rambanks[0xb3f6];

	m_bg18_tilemap->set_scrollx(0, -dx);
	m_bg18_tilemap->set_scrolly(0, -dy);

	dx = m_rambanks[0xb3fc] | (m_rambanks[0xb3fd] << 8);
	if (m_flipscreen)
		dx = ((dx & 0xfffc) | ((dx - 3) & 0x0003)) ^ 0xf;
	dy = m_rambanks[0xb3fe];

	m_bg19_tilemap->set_scrollx(0, -dx);
	m_bg19_tilemap->set_scrolly(0, -dy);

	if (m_cur_ctrl & 0x20)  /* display enable */
	{
		screen.priority().fill(0, cliprect);

		m_bg19_tilemap->draw(screen, bitmap, cliprect, 0, 0);

		if (m_cur_ctrl & 0x08)  /* sprites always over BG1 */
			m_bg18_tilemap->draw(screen, bitmap, cliprect, 0, 0);
		else                    /* split priority */
			m_bg18_tilemap->draw(screen, bitmap, cliprect, 0,1);

		draw_sprites(screen, bitmap, cliprect);

		m_ch1a_tilemap->draw(screen, bitmap, cliprect, 0, 0);
	}
	else
		bitmap.fill(m_palette->pen(0), cliprect);
	return 0;
}



void taitol_state::screen_eof_taitol(screen_device &screen, bool state)
{
	// rising edge
	if (state)
	{
		UINT8 *spriteram = m_rambanks + 0xb000;

		memcpy(m_buff_spriteram, spriteram, TAITOL_SPRITERAM_SIZE);
	}
}<|MERGE_RESOLUTION|>--- conflicted
+++ resolved
@@ -69,11 +69,7 @@
 	m_ch1a_tilemap->set_transparent_pen(0);
 
 	for (i = 0; i < 256; i++)
-<<<<<<< HEAD
-		m_palette->set_pen_color(i, MAKE_RGB(0, 0, 0));
-=======
-		palette_set_color(machine(), i, rgb_t(0, 0, 0));
->>>>>>> ca932a6d
+		m_palette->set_pen_color(i, rgb_t(0, 0, 0));
 
 	m_ch1a_tilemap->set_scrolldx(-8, -8);
 	m_bg18_tilemap->set_scrolldx(28, -11);
