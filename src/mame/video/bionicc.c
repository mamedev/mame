/***************************************************************************

    Bionic Commando Video Hardware

    This board handles tile/tile and tile/sprite priority with a PROM. Its
    working is complicated and hardcoded in the driver.

    The PROM is a 256x4 chip, with address inputs wired as follows:

    A0 bg opaque
    A1 \
    A2 |  fg pen
    A3 |
    A4 /
    A5 fg has priority over sprites (bit 5 of tile attribute)
    A6 fg has not priority over bg (bits 6 & 7 of tile attribute both set)
    A7 sprite opaque

    The output selects the active layer, it can be:
    0  bg
    1  fg
    2  sprite

***************************************************************************/

#include "emu.h"
#include "includes/bionicc.h"


/***************************************************************************

  Callbacks for the TileMap code

***************************************************************************/

TILE_GET_INFO_MEMBER(bionicc_state::get_bg_tile_info)
{
	int attr = m_bgvideoram[2 * tile_index + 1];
	SET_TILE_INFO_MEMBER(m_gfxdecode, 
			1,
			(m_bgvideoram[2 * tile_index] & 0xff) + ((attr & 0x07) << 8),
			(attr & 0x18) >> 3,
			TILE_FLIPXY((attr & 0xc0) >> 6));
}

TILE_GET_INFO_MEMBER(bionicc_state::get_fg_tile_info)
{
	int attr = m_fgvideoram[2 * tile_index + 1];
	int flags;

	if ((attr & 0xc0) == 0xc0)
	{
		tileinfo.category = 1;
		tileinfo.group = 0;
		flags = 0;
	}
	else
	{
		tileinfo.category = 0;
		tileinfo.group = (attr & 0x20) >> 5;
		flags = TILE_FLIPXY((attr & 0xc0) >> 6);
	}

	SET_TILE_INFO_MEMBER(m_gfxdecode, 
			2,
			(m_fgvideoram[2 * tile_index] & 0xff) + ((attr & 0x07) << 8),
			(attr & 0x18) >> 3,
			flags);
}

TILE_GET_INFO_MEMBER(bionicc_state::get_tx_tile_info)
{
	int attr = m_txvideoram[tile_index + 0x400];
	SET_TILE_INFO_MEMBER(m_gfxdecode, 
			0,
			(m_txvideoram[tile_index] & 0xff) + ((attr & 0x00c0) << 2),
			attr & 0x3f,
			0);
}



/***************************************************************************

  Start the video hardware emulation.

***************************************************************************/

void bionicc_state::video_start()
{
	m_tx_tilemap = &machine().tilemap().create(tilemap_get_info_delegate(FUNC(bionicc_state::get_tx_tile_info),this), TILEMAP_SCAN_ROWS,  8, 8, 32, 32);
	m_fg_tilemap = &machine().tilemap().create(tilemap_get_info_delegate(FUNC(bionicc_state::get_fg_tile_info),this), TILEMAP_SCAN_ROWS, 16, 16, 64, 64);
	m_bg_tilemap = &machine().tilemap().create(tilemap_get_info_delegate(FUNC(bionicc_state::get_bg_tile_info),this), TILEMAP_SCAN_ROWS,  8, 8, 64, 64);

	m_tx_tilemap->set_transparent_pen(3);
	m_fg_tilemap->set_transmask(0, 0xffff, 0x8000); /* split type 0 is completely transparent in front half */
	m_fg_tilemap->set_transmask(1, 0xffc1, 0x803e); /* split type 1 has pens 1-5 opaque in front half */
	m_bg_tilemap->set_transparent_pen(15);
}



/***************************************************************************

  Memory handlers

***************************************************************************/

WRITE16_MEMBER(bionicc_state::bionicc_bgvideoram_w)
{
	COMBINE_DATA(&m_bgvideoram[offset]);
	m_bg_tilemap->mark_tile_dirty(offset / 2);
}

WRITE16_MEMBER(bionicc_state::bionicc_fgvideoram_w)
{
	COMBINE_DATA(&m_fgvideoram[offset]);
	m_fg_tilemap->mark_tile_dirty(offset / 2);
}

WRITE16_MEMBER(bionicc_state::bionicc_txvideoram_w)
{
	COMBINE_DATA(&m_txvideoram[offset]);
	m_tx_tilemap->mark_tile_dirty(offset & 0x3ff);
}

WRITE16_MEMBER(bionicc_state::bionicc_paletteram_w)
{
	int r, g, b, bright;
	data = COMBINE_DATA(&m_paletteram[offset]);

	bright = (data & 0x0f);

	r = ((data >> 12) & 0x0f) * 0x11;
	g = ((data >> 8 ) & 0x0f) * 0x11;
	b = ((data >> 4 ) & 0x0f) * 0x11;

	if ((bright & 0x08) == 0)
	{
		r = r * (0x07 + bright) / 0x0e;
		g = g * (0x07 + bright) / 0x0e;
		b = b * (0x07 + bright) / 0x0e;
	}

<<<<<<< HEAD
	m_palette->set_pen_color (offset, MAKE_RGB(r, g, b));
=======
	palette_set_color (machine(), offset, rgb_t(r, g, b));
>>>>>>> ca932a6d
}

WRITE16_MEMBER(bionicc_state::bionicc_scroll_w)
{
	data = COMBINE_DATA(&m_scroll[offset]);

	switch (offset)
	{
		case 0:
			m_fg_tilemap->set_scrollx(0, data);
			break;
		case 1:
			m_fg_tilemap->set_scrolly(0, data);
			break;
		case 2:
			m_bg_tilemap->set_scrollx(0, data);
			break;
		case 3:
			m_bg_tilemap->set_scrolly(0, data);
			break;
	}
}

WRITE16_MEMBER(bionicc_state::bionicc_gfxctrl_w)
{
	if (ACCESSING_BITS_8_15)
	{
		flip_screen_set(data & 0x0100);

		m_bg_tilemap->enable(data & 0x2000);    /* guess */
		m_fg_tilemap->enable(data & 0x1000);    /* guess */

		coin_counter_w(machine(), 0, data & 0x8000);
		coin_counter_w(machine(), 1, data & 0x4000);
	}
}



/***************************************************************************

  Display refresh

***************************************************************************/

void bionicc_state::draw_sprites( bitmap_ind16 &bitmap, const rectangle &cliprect )
{
	UINT16 *buffered_spriteram = m_spriteram->buffer();
	int offs;
	gfx_element *gfx = m_gfxdecode->gfx(3);

	for (offs = (m_spriteram->bytes() - 8) / 2; offs >= 0; offs -= 4)
	{
		int tile_number = buffered_spriteram[offs] & 0x7ff;
		if( tile_number != 0x7ff )
		{
			int attr = buffered_spriteram[offs + 1];
			int color = (attr & 0x3c) >> 2;
			int flipx = attr & 0x02;
			int flipy = 0;
			int sx = (INT16)buffered_spriteram[offs + 3];   /* signed */
			int sy = (INT16)buffered_spriteram[offs + 2];   /* signed */

			if (sy > 512 - 16)
				sy -= 512;

			if (flip_screen())
			{
				sx = 240 - sx;
				sy = 240 - sy;
				flipx = !flipx;
				flipy = !flipy;
			}

			gfx->transpen(bitmap,cliprect,
				tile_number,
				color,
				flipx,flipy,
				sx,sy,15);
		}
	}
}

UINT32 bionicc_state::screen_update_bionicc(screen_device &screen, bitmap_ind16 &bitmap, const rectangle &cliprect)
{
	bitmap.fill(m_palette->black_pen(), cliprect);
	m_fg_tilemap->draw(screen, bitmap, cliprect, 1 | TILEMAP_DRAW_LAYER1, 0);   /* nothing in FRONT */
	m_bg_tilemap->draw(screen, bitmap, cliprect, 0, 0);
	m_fg_tilemap->draw(screen, bitmap, cliprect, 0 | TILEMAP_DRAW_LAYER1, 0);
	draw_sprites(bitmap, cliprect);
	m_fg_tilemap->draw(screen, bitmap, cliprect, 0 | TILEMAP_DRAW_LAYER0, 0);
	m_tx_tilemap->draw(screen, bitmap, cliprect, 0, 0);
	return 0;
}<|MERGE_RESOLUTION|>--- conflicted
+++ resolved
@@ -142,11 +142,7 @@
 		b = b * (0x07 + bright) / 0x0e;
 	}
 
-<<<<<<< HEAD
-	m_palette->set_pen_color (offset, MAKE_RGB(r, g, b));
-=======
-	palette_set_color (machine(), offset, rgb_t(r, g, b));
->>>>>>> ca932a6d
+	m_palette->set_pen_color (offset, rgb_t(r, g, b));
 }
 
 WRITE16_MEMBER(bionicc_state::bionicc_scroll_w)
