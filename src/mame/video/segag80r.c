--- conflicted
+++ resolved
@@ -101,11 +101,7 @@
 	bit1 = (b >> 1) & 0x01;
 	b = combine_2_weights(m_bweights, bit0, bit1);
 
-<<<<<<< HEAD
-	m_palette->set_pen_color(entry, MAKE_RGB(r, g, b));
-=======
-	palette_set_color(machine(), entry, rgb_t(r, g, b));
->>>>>>> ca932a6d
+	m_palette->set_pen_color(entry, rgb_t(r, g, b));
 }
 
 
@@ -147,11 +143,7 @@
 		bit1 = (b >> 1) & 0x01;
 		b = combine_2_weights(tbweights, bit0, bit1);
 
-<<<<<<< HEAD
-		m_palette->set_pen_color(64 + i, MAKE_RGB(r, g, b));
-=======
-		palette_set_color(machine(), 64 + i, rgb_t(r, g, b));
->>>>>>> ca932a6d
+		m_palette->set_pen_color(64 + i, rgb_t(r, g, b));
 	}
 }
 
