--- conflicted
+++ resolved
@@ -90,16 +90,7 @@
 
 /* berlwall and have an additional hi-color layers */
 
-<<<<<<< HEAD
 void kaneko16_berlwall_state::video_start()
-=======
-
-
-
-/* berlwall have an additional hi-color layers */
-
-VIDEO_START_MEMBER(kaneko16_berlwall_state,berlwall)
->>>>>>> bcd6c7fd
 {
 	m_bg15_bright = 0xff;
 	u8 *RAM  =   memregion("gfx3")->base();
