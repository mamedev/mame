// license:BSD-3-Clause
// copyright-holders:Aaron Giles
/***************************************************************************

    Atari System 2 hardware

****************************************************************************/

#include "emu.h"
#include "video/atarimo.h"
#include "includes/slapstic.h"
#include "includes/atarisy2.h"



/*************************************
 *
 *  Tilemap callbacks
 *
 *************************************/

TILE_GET_INFO_MEMBER(atarisy2_state::get_alpha_tile_info)
{
	UINT16 data = tilemap.basemem_read(tile_index);
	int code = data & 0x3ff;
	int color = (data >> 13) & 0x07;
	SET_TILE_INFO_MEMBER(m_gfxdecode, 2, code, color, 0);
}


TILE_GET_INFO_MEMBER(atarisy2_state::get_playfield_tile_info)
{
	UINT16 data = tilemap.basemem_read(tile_index);
	int code = m_playfield_tile_bank[(data >> 10) & 1] + (data & 0x3ff);
	int color = (data >> 11) & 7;
	SET_TILE_INFO_MEMBER(m_gfxdecode, 0, code, color, 0);
	tileinfo.category = (~data >> 14) & 3;
}



/*************************************
 *
 *  Video system start
 *
 *************************************/

const atari_motion_objects_config atarisy2_state::s_mob_config =
{
	1,                  /* index to which gfx system */
	1,                  /* number of motion object banks */
	1,                  /* are the entries linked? */
	0,                  /* are the entries split? */
	0,                  /* render in reverse order? */
	0,                  /* render in swapped X/Y order? */
	0,                  /* does the neighbor bit affect the next object? */
	0,                  /* pixels per SLIP entry (0 for no-slip) */
	0,                  /* pixel offset for SLIPs */
	0,                  /* maximum number of links to visit/scanline (0=all) */

	0x00,               /* base palette entry */
	0x40,               /* maximum number of colors */
	15,                 /* transparent pen index */

	{{ 0,0,0,0x07f8 }}, /* mask for the link */
	{{ 0,0x07ff,0,0 }, { 0x0007,0,0,0 }}, /* mask for the code index */
	{{ 0,0,0,0x3000 }}, /* mask for the color */
	{{ 0,0,0xffc0,0 }}, /* mask for the X position */
	{{ 0x7fc0,0,0,0 }}, /* mask for the Y position */
	{{ 0 }},            /* mask for the width, in tiles*/
	{{ 0,0x3800,0,0 }}, /* mask for the height, in tiles */
	{{ 0,0x4000,0,0 }}, /* mask for the horizontal flip */
	{{ 0 }},            /* mask for the vertical flip */
	{{ 0,0,0,0xc000 }}, /* mask for the priority */
	{{ 0,0x8000,0,0 }}, /* mask for the neighbor */
	{{ 0 }},            /* mask for absolute coordinates */

	{{ 0 }},            /* mask for the special value */
	0                  /* resulting value to indicate "special" */
};

VIDEO_START_MEMBER(atarisy2_state,atarisy2)
{
	/* initialize banked memory */
	m_alpha_tilemap->basemem().set(&m_vram[0x0000], 0x2000, 16, ENDIANNESS_NATIVE, 2);
	m_playfield_tilemap->basemem().set(&m_vram[0x2000], 0x2000, 16, ENDIANNESS_NATIVE, 2);
	m_mob->set_spriteram(&m_vram[0x0c00], 0x0400);

	/* reset the statics */
	m_yscroll_reset_timer = machine().scheduler().timer_alloc(timer_expired_delegate(FUNC(atarisy2_state::reset_yscroll_callback),this));
	m_videobank = 0;

	/* save states */
	save_item(NAME(m_playfield_tile_bank));
	save_item(NAME(m_videobank));
	save_item(NAME(m_vram));
}



/*************************************
 *
 *  Scroll/playfield bank write
 *
 *************************************/

WRITE16_MEMBER( atarisy2_state::xscroll_w )
{
	UINT16 oldscroll = *m_xscroll;
	UINT16 newscroll = oldscroll;
	COMBINE_DATA(&newscroll);

	/* if anything has changed, force a partial update */
	if (newscroll != oldscroll)
		m_screen->update_partial(m_screen->vpos());

	/* update the playfield scrolling - hscroll is clocked on the following scanline */
	m_playfield_tilemap->set_scrollx(0, newscroll >> 6);

	/* update the playfield banking */
	if (m_playfield_tile_bank[0] != (newscroll & 0x0f) * 0x400)
	{
		m_playfield_tile_bank[0] = (newscroll & 0x0f) * 0x400;
		m_playfield_tilemap->mark_all_dirty();
	}

	/* update the data */
	*m_xscroll = newscroll;
}


TIMER_CALLBACK_MEMBER(atarisy2_state::reset_yscroll_callback)
{
	m_playfield_tilemap->set_scrolly(0, param);
}


WRITE16_MEMBER( atarisy2_state::yscroll_w )
{
	UINT16 oldscroll = *m_yscroll;
	UINT16 newscroll = oldscroll;
	COMBINE_DATA(&newscroll);

	/* if anything has changed, force a partial update */
	if (newscroll != oldscroll)
		m_screen->update_partial(m_screen->vpos());

	/* if bit 4 is zero, the scroll value is clocked in right away */
	if (!(newscroll & 0x10))
		m_playfield_tilemap->set_scrolly(0, (newscroll >> 6) - m_screen->vpos());
	else
		m_yscroll_reset_timer->adjust(m_screen->time_until_pos(0), newscroll >> 6);

	/* update the playfield banking */
	if (m_playfield_tile_bank[1] != (newscroll & 0x0f) * 0x400)
	{
		m_playfield_tile_bank[1] = (newscroll & 0x0f) * 0x400;
		m_playfield_tilemap->mark_all_dirty();
	}

	/* update the data */
	*m_yscroll = newscroll;
}



/*************************************
 *
 *  Palette RAM write handler
 *
 *************************************/

WRITE16_MEMBER( atarisy2_state::paletteram_w )
{
	static const int intensity_table[16] =
	{
		#define ZB 115
		#define Z3 78
		#define Z2 37
		#define Z1 17
		#define Z0 9
		0, ZB+Z0, ZB+Z1, ZB+Z1+Z0, ZB+Z2, ZB+Z2+Z0, ZB+Z2+Z1, ZB+Z2+Z1+Z0,
		ZB+Z3, ZB+Z3+Z0, ZB+Z3+Z1, ZB+Z3+Z1+Z0,ZB+ Z3+Z2, ZB+Z3+Z2+Z0, ZB+Z3+Z2+Z1, ZB+Z3+Z2+Z1+Z0
	};
	static const int color_table[16] =
		{ 0x0, 0x3, 0x4, 0x5, 0x6, 0x7, 0x8, 0x9, 0xa, 0xb, 0xc, 0xd, 0xe, 0xe, 0xf, 0xf };

	int newword, inten, red, green, blue;

	COMBINE_DATA(&m_generic_paletteram_16[offset]);
	newword = m_generic_paletteram_16[offset];

	inten = intensity_table[newword & 15];
	red = (color_table[(newword >> 12) & 15] * inten) >> 4;
	green = (color_table[(newword >> 8) & 15] * inten) >> 4;
	blue = (color_table[(newword >> 4) & 15] * inten) >> 4;
<<<<<<< HEAD
	m_palette->set_pen_color(offset, MAKE_RGB(red, green, blue));
=======
	palette_set_color(space.machine(), offset, rgb_t(red, green, blue));
>>>>>>> ca932a6d
}



/*************************************
 *
 *  Video RAM bank read/write handlers
 *
 *************************************/

READ16_MEMBER( atarisy2_state::slapstic_r )
{
	int result = m_slapstic_base[offset];
	slapstic_tweak(space, offset);

	/* an extra tweak for the next opcode fetch */
	m_videobank = slapstic_tweak(space, 0x1234) * 0x1000;
	return result;
}


WRITE16_MEMBER( atarisy2_state::slapstic_w )
{
	slapstic_tweak(space, offset);

	/* an extra tweak for the next opcode fetch */
	m_videobank = slapstic_tweak(space, 0x1234) * 0x1000;
}



/*************************************
 *
 *  Video RAM read/write handlers
 *
 *************************************/

READ16_MEMBER( atarisy2_state::videoram_r )
{
	int offs = offset | m_videobank;
	return m_vram[offs];
}


WRITE16_MEMBER( atarisy2_state::videoram_w )
{
	int offs = offset | m_videobank;

	/* alpharam? */
	if (offs < 0x0c00)
		m_alpha_tilemap->write(space, offs, data, mem_mask);

	/* spriteram? */
	else if (offs < 0x1000)
	{
		/* force an update if the link of object 0 is about to change */
		if (offs == 0x0c03)
			m_screen->update_partial(m_screen->vpos());
		COMBINE_DATA(&m_mob->spriteram()[offs - 0x0c00]);
	}

	/* playfieldram? */
	else if (offs >= 0x2000)
		m_playfield_tilemap->write(space, offs - 0x2000, data, mem_mask);

	/* generic case */
	else
	{
		COMBINE_DATA(&m_vram[offs]);
	}
}



/*************************************
 *
 *  Main refresh
 *
 *************************************/

UINT32 atarisy2_state::screen_update_atarisy2(screen_device &screen, bitmap_ind16 &bitmap, const rectangle &cliprect)
{
	// start drawing
	m_mob->draw_async(cliprect);

	// reset priorities
	bitmap_ind8 &priority_bitmap = screen.priority();
	priority_bitmap.fill(0, cliprect);

	/* draw the playfield */
	m_playfield_tilemap->draw(screen, bitmap, cliprect, 0, 0);
	m_playfield_tilemap->draw(screen, bitmap, cliprect, 1, 1);
	m_playfield_tilemap->draw(screen, bitmap, cliprect, 2, 2);
	m_playfield_tilemap->draw(screen, bitmap, cliprect, 3, 3);

	/* draw and merge the MO */
	bitmap_ind16 &mobitmap = m_mob->bitmap();
	for (const sparse_dirty_rect *rect = m_mob->first_dirty_rect(cliprect); rect != NULL; rect = rect->next())
		for (int y = rect->min_y; y <= rect->max_y; y++)
		{
			UINT16 *mo = &mobitmap.pix16(y);
			UINT16 *pf = &bitmap.pix16(y);
			UINT8 *pri = &priority_bitmap.pix8(y);
			for (int x = rect->min_x; x <= rect->max_x; x++)
				if (mo[x] != 0xffff)
				{
					int mopriority = mo[x] >> atari_motion_objects_device::PRIORITY_SHIFT;

					/* high priority PF? */
					if ((mopriority + pri[x]) & 2)
					{
						/* only gets priority if PF pen is less than 8 */
						if (!(pf[x] & 0x08))
							pf[x] = mo[x] & atari_motion_objects_device::DATA_MASK;
					}

					/* low priority */
					else
						pf[x] = mo[x] & atari_motion_objects_device::DATA_MASK;
				}
		}

	/* add the alpha on top */
	m_alpha_tilemap->draw(screen, bitmap, cliprect, 0, 0);
	return 0;
}<|MERGE_RESOLUTION|>--- conflicted
+++ resolved
@@ -194,11 +194,7 @@
 	red = (color_table[(newword >> 12) & 15] * inten) >> 4;
 	green = (color_table[(newword >> 8) & 15] * inten) >> 4;
 	blue = (color_table[(newword >> 4) & 15] * inten) >> 4;
-<<<<<<< HEAD
-	m_palette->set_pen_color(offset, MAKE_RGB(red, green, blue));
-=======
-	palette_set_color(space.machine(), offset, rgb_t(red, green, blue));
->>>>>>> ca932a6d
+	m_palette->set_pen_color(offset, rgb_t(red, green, blue));
 }
 
 
