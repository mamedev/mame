// license:BSD-3-Clause
// copyright-holders:Phil Stroffolino
/* video/namconb1.c */

#include "emu.h"
#include "includes/namconb1.h"

#include "machine/namcoic.h"


/* nth_word32 is a general-purpose utility function, which allows us to
 * read from 32-bit aligned memory as if it were an array of 16 bit words.
 */
static inline uint16_t
nth_word32( const uint32_t *source, int which )
{
	source += which/2;
	if( which&1 )
	{
		return (*source)&0xffff;
	}
	else
	{
		return (*source)>>16;
	}
}

/* nth_byte32 is a general-purpose utility function, which allows us to
 * read from 32-bit aligned memory as if it were an array of bytes.
 */
static inline uint8_t
nth_byte32( const uint32_t *pSource, int which )
{
	uint32_t data = pSource[which/4];
	switch( which&3 )
	{
	case 0: return data>>24;
	case 1: return (data>>16)&0xff;
	case 2: return (data>>8)&0xff;
	default: return data&0xff;
	}
} /* nth_byte32 */

void namconb1_state::NB1TilemapCB(uint16_t code, int *tile, int *mask)
{
	*tile = code;
	*mask = code;
} /* NB1TilemapCB */

void namconb1_state::NB2TilemapCB_machbrkr(uint16_t code, int *tile, int *mask )
{
	/*  00010203 04050607 00010203 04050607 (normal) */
	/*  00010718 191a1b07 00010708 090a0b07 (alt bank) */
	int bank = nth_byte32( m_tilebank32, (code>>13)+8 );
	int mangle = (code&0x1fff) | (bank<<13);
	*tile = mangle;
	*mask = mangle;

<<<<<<< HEAD
	if( m_gametype == NAMCONB2_MACH_BREAKERS )
	{
		/*  00010203 04050607 00010203 04050607 (normal) */
		/*  00010718 191a1b07 00010708 090a0b07 (alt bank) */
		int bank = nth_byte32( m_tilebank32, (code>>13)+8 );
		mangle = (code&0x1fff) | (bank<<13);
		*tile = mangle;
		*mask = mangle;
	}
	else
	{
		/* the pixmap index is mangled, the transparency bitmask index is not */
		mangle = (code&~(0x1c0)) | (bitswap<3>(code>>6,0,1,2)<<6);
		*tile = mangle;
		*mask = code;
	}
} /* NB2TilemapCB */
=======
} /* NB2TilemapCB_machbrkr */

void namconb1_state::NB2TilemapCB_outfxies(uint16_t code, int *tile, int *mask )
{
	/* the pixmap index is mangled, the transparency bitmask index is not */
	*tile = bitswap<16>(code, 15, 14, 13, 12, 11, 10, 9, 6, 7, 8, 5, 4, 3, 2, 1, 0);
	*mask = code;

} /* NB2TilemapCB_outfxies */

void namconb1_state::NB2RozCB_machbrkr(uint16_t code, int *tile, int *mask, int which )
{
	int bank = nth_byte32(&m_rozbank32[which * 8 / 4], (code >> 11) & 0x7);
	int mangle = (code & 0x7ff) | (bank << 11);
	*tile = mangle;
	*mask = mangle;

} /* NB2RozCB_machbrkr */

void namconb1_state::NB2RozCB_outfxies(uint16_t code, int *tile, int *mask, int which )
{
	/* the pixmap index is mangled, the transparency bitmask index is not */
	int bank = nth_byte32(&m_rozbank32[which * 8 / 4], (code >> 11) & 0x7);
	int mangle = (code & 0x7ff) | (bank << 11);
	*mask = mangle;
	mangle = bitswap<19>(mangle & 0x7ffff, 18, 17, 16, 15, 14, 13, 12, 11, 10, 9, 8, 7, 4, 5, 6, 3, 2, 1, 0);
	*tile = mangle;

} /* NB2RozCB_outfxies */
>>>>>>> cf34ccd3

void namconb1_state::video_update_common(screen_device &screen, bitmap_ind16 &bitmap, const rectangle &cliprect, int bROZ )
{
	int pri;

	if( bROZ )
	{
		for( pri=0; pri<16; pri++ )
		{
			c169_roz_draw(screen, bitmap, cliprect, pri);
			if( (pri&1)==0 )
			{
				c123_tilemap_draw( screen, bitmap, cliprect, pri/2 );
			}
			c355_obj_draw(screen, bitmap, cliprect, pri );
		}
	}
	else
	{
		for( pri=0; pri<8; pri++ )
		{
			c123_tilemap_draw( screen, bitmap, cliprect, pri );
			c355_obj_draw(screen, bitmap, cliprect, pri );
		}
	}
} /* video_update_common */

/************************************************************************************************/

uint32_t namconb1_state::screen_update_namconb1(screen_device &screen, bitmap_ind16 &bitmap, const rectangle &cliprect)
{
	/* compute window for custom screen blanking */
	rectangle clip;
	//004a 016a 0021 0101 0144 0020 (nebulas ray)
	clip.min_x = m_c116->get_reg(0) - 0x4a;
	clip.max_x = m_c116->get_reg(1) - 0x4a - 1;
	clip.min_y = m_c116->get_reg(2) - 0x21;
	clip.max_y = m_c116->get_reg(3) - 0x21 - 1;
	/* intersect with master clip rectangle */
	clip &= cliprect;

	bitmap.fill(m_palette->black_pen(), cliprect );

	video_update_common( screen, bitmap, clip, 0 );

	return 0;
}

int namconb1_state::NB1objcode2tile( int code )
{
	int bank = nth_word32( m_spritebank32, code>>11 );
	return (code&0x7ff) | (bank<<11);
}

VIDEO_START_MEMBER(namconb1_state,namconb1)
{
	c123_tilemap_init(NAMCONB1_TILEGFX, memregion(NAMCONB1_TILEMASKREGION)->base(), namcos2_shared_state::c123_tilemap_delegate(&namconb1_state::NB1TilemapCB, this));
	c355_obj_init(NAMCONB1_SPRITEGFX,0x0,namcos2_shared_state::c355_obj_code2tile_delegate(&namconb1_state::NB1objcode2tile, this));

	save_item(NAME(m_tilemap_tile_bank));
} /* namconb1 */

/****************************************************************************************************/

WRITE32_MEMBER(namconb1_state::rozbank32_w)
{
	uint32_t old_data = m_rozbank32[offset];
	COMBINE_DATA(&m_rozbank32[offset]);
	if (m_rozbank32[offset] != old_data)
		for (auto & elem : m_c169_roz_tilemap)
			elem->mark_all_dirty();
}

uint32_t namconb1_state::screen_update_namconb2(screen_device &screen, bitmap_ind16 &bitmap, const rectangle &cliprect)
{
	/* compute window for custom screen blanking */
	rectangle clip;
	//004a016a 00210101 01440020
	clip.min_x = m_c116->get_reg(0) - 0x4b;
	clip.max_x = m_c116->get_reg(1) - 0x4b - 1;
	clip.min_y = m_c116->get_reg(2) - 0x21;
	clip.max_y = m_c116->get_reg(3) - 0x21 - 1;
	/* intersect with master clip rectangle */
	clip &= cliprect;

	bitmap.fill(m_palette->black_pen(), cliprect );

	if( memcmp(m_tilemap_tile_bank,m_tilebank32,sizeof(m_tilemap_tile_bank))!=0 )
	{
		c123_tilemap_invalidate();
		memcpy(m_tilemap_tile_bank,m_tilebank32,sizeof(m_tilemap_tile_bank));
	}
	video_update_common( screen, bitmap, clip, 1 );
	return 0;
}

int namconb1_state::NB2objcode2tile_machbrkr( int code )
{
	int bank = nth_byte32( m_spritebank32, (code>>11)&0xf );
	code &= 0x7ff;
<<<<<<< HEAD
	if( m_gametype == NAMCONB2_MACH_BREAKERS )
	{
		code |= (bitswap<6>(bank,6,4,3,2,1,0) << 11);
	}
	else
	{
		code |= (bitswap<6>(bank,6,4,3,1,2,0) << 11);
	}
=======
	code |= bitswap<6>(bank & 0x5f, 6, 4, 3, 2, 1, 0) << 11;
	return code;
} /* NB2objcode2tile_machbrkr */

int namconb1_state::NB2objcode2tile_outfxies( int code )
{
	int bank = nth_byte32( m_spritebank32, (code>>11)&0xf );
	code &= 0x7ff;
	code |= bitswap<6>(bank & 0x5f, 6, 4, 3, 1, 2, 0) << 11;
>>>>>>> cf34ccd3
	return code;
} /* NB2objcode2tile_outfxies */

VIDEO_START_MEMBER(namconb1_state,machbrkr)
{
	c123_tilemap_init(NAMCONB1_TILEGFX, memregion(NAMCONB1_TILEMASKREGION)->base(), namcos2_shared_state::c123_tilemap_delegate(&namconb1_state::NB2TilemapCB_machbrkr, this));
	c355_obj_init(NAMCONB1_SPRITEGFX,0x0,namcos2_shared_state::c355_obj_code2tile_delegate(&namconb1_state::NB2objcode2tile_machbrkr, this));
	c169_roz_init(NAMCONB1_ROTGFX,NAMCONB1_ROTMASKREGION,namcos2_shared_state::c169_tilemap_delegate(&namconb1_state::NB2RozCB_machbrkr, this));

	save_item(NAME(m_tilemap_tile_bank));
} /* machbrkr */

VIDEO_START_MEMBER(namconb1_state,outfxies)
{
	c123_tilemap_init(NAMCONB1_TILEGFX, memregion(NAMCONB1_TILEMASKREGION)->base(), namcos2_shared_state::c123_tilemap_delegate(&namconb1_state::NB2TilemapCB_outfxies, this));
	c355_obj_init(NAMCONB1_SPRITEGFX,0x0,namcos2_shared_state::c355_obj_code2tile_delegate(&namconb1_state::NB2objcode2tile_outfxies, this));
	c169_roz_init(NAMCONB1_ROTGFX,NAMCONB1_ROTMASKREGION,namcos2_shared_state::c169_tilemap_delegate(&namconb1_state::NB2RozCB_outfxies, this));

	save_item(NAME(m_tilemap_tile_bank));
} /* outfxies */<|MERGE_RESOLUTION|>--- conflicted
+++ resolved
@@ -56,25 +56,6 @@
 	*tile = mangle;
 	*mask = mangle;
 
-<<<<<<< HEAD
-	if( m_gametype == NAMCONB2_MACH_BREAKERS )
-	{
-		/*  00010203 04050607 00010203 04050607 (normal) */
-		/*  00010718 191a1b07 00010708 090a0b07 (alt bank) */
-		int bank = nth_byte32( m_tilebank32, (code>>13)+8 );
-		mangle = (code&0x1fff) | (bank<<13);
-		*tile = mangle;
-		*mask = mangle;
-	}
-	else
-	{
-		/* the pixmap index is mangled, the transparency bitmask index is not */
-		mangle = (code&~(0x1c0)) | (bitswap<3>(code>>6,0,1,2)<<6);
-		*tile = mangle;
-		*mask = code;
-	}
-} /* NB2TilemapCB */
-=======
 } /* NB2TilemapCB_machbrkr */
 
 void namconb1_state::NB2TilemapCB_outfxies(uint16_t code, int *tile, int *mask )
@@ -104,7 +85,6 @@
 	*tile = mangle;
 
 } /* NB2RozCB_outfxies */
->>>>>>> cf34ccd3
 
 void namconb1_state::video_update_common(screen_device &screen, bitmap_ind16 &bitmap, const rectangle &cliprect, int bROZ )
 {
@@ -205,16 +185,6 @@
 {
 	int bank = nth_byte32( m_spritebank32, (code>>11)&0xf );
 	code &= 0x7ff;
-<<<<<<< HEAD
-	if( m_gametype == NAMCONB2_MACH_BREAKERS )
-	{
-		code |= (bitswap<6>(bank,6,4,3,2,1,0) << 11);
-	}
-	else
-	{
-		code |= (bitswap<6>(bank,6,4,3,1,2,0) << 11);
-	}
-=======
 	code |= bitswap<6>(bank & 0x5f, 6, 4, 3, 2, 1, 0) << 11;
 	return code;
 } /* NB2objcode2tile_machbrkr */
@@ -224,7 +194,6 @@
 	int bank = nth_byte32( m_spritebank32, (code>>11)&0xf );
 	code &= 0x7ff;
 	code |= bitswap<6>(bank & 0x5f, 6, 4, 3, 1, 2, 0) << 11;
->>>>>>> cf34ccd3
 	return code;
 } /* NB2objcode2tile_outfxies */
 
