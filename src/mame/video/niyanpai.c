/******************************************************************************

    Video Hardware for Nichibutsu Mahjong series.

    Driver by Takahiro Nogi <nogi@kt.rim.or.jp> 2000/12/23 -

******************************************************************************/

#include "emu.h"
#include "includes/niyanpai.h"

/******************************************************************************


******************************************************************************/
READ16_MEMBER(niyanpai_state::niyanpai_palette_r)
{
	return m_palette[offset];
}

WRITE16_MEMBER(niyanpai_state::niyanpai_palette_w)
{
	int r, g, b;
	int offs_h, offs_l;
	UINT16 oldword = m_palette[offset];
	UINT16 newword;

	COMBINE_DATA(&m_palette[offset]);
	newword = m_palette[offset];

	if (oldword != newword)
	{
		offs_h = (offset / 0x180);
		offs_l = (offset & 0x7f);

		if (ACCESSING_BITS_8_15)
		{
			r  = ((m_palette[(0x000 + (offs_h * 0x180) + offs_l)] & 0xff00) >> 8);
			g  = ((m_palette[(0x080 + (offs_h * 0x180) + offs_l)] & 0xff00) >> 8);
			b  = ((m_palette[(0x100 + (offs_h * 0x180) + offs_l)] & 0xff00) >> 8);

<<<<<<< HEAD
			m_palette->set_pen_color(((offs_h << 8) + (offs_l << 1) + 0), MAKE_RGB(r, g, b));
=======
			palette_set_color(machine(), ((offs_h << 8) + (offs_l << 1) + 0), rgb_t(r, g, b));
>>>>>>> ca932a6d
		}

		if (ACCESSING_BITS_0_7)
		{
			r  = ((m_palette[(0x000 + (offs_h * 0x180) + offs_l)] & 0x00ff) >> 0);
			g  = ((m_palette[(0x080 + (offs_h * 0x180) + offs_l)] & 0x00ff) >> 0);
			b  = ((m_palette[(0x100 + (offs_h * 0x180) + offs_l)] & 0x00ff) >> 0);

<<<<<<< HEAD
			m_palette->set_pen_color(((offs_h << 8) + (offs_l << 1) + 1), MAKE_RGB(r, g, b));
=======
			palette_set_color(machine(), ((offs_h << 8) + (offs_l << 1) + 1), rgb_t(r, g, b));
>>>>>>> ca932a6d
		}
	}
}

/******************************************************************************


******************************************************************************/
int niyanpai_state::niyanpai_blitter_r(int vram, int offset)
{
	int ret;
	UINT8 *GFXROM = memregion("gfx1")->base();

	switch (offset)
	{
		case 0x00:  ret = 0xfe | ((m_nb19010_busyflag & 0x01) ^ 0x01); break;    // NB19010 Busy Flag
		case 0x01:  ret = GFXROM[m_blitter_src_addr[vram]]; break;           // NB19010 GFX-ROM Read
		default:    ret = 0xff; break;
	}

	return ret;
}

void niyanpai_state::niyanpai_blitter_w(int vram, int offset, int data)
{
	switch (offset)
	{
		case 0x00:  m_blitter_direction_x[vram] = (data & 0x01) ? 1 : 0;
					m_blitter_direction_y[vram] = (data & 0x02) ? 1 : 0;
					m_clutmode[vram] = (data & 0x04) ? 1 : 0;
				//  if (data & 0x08) popmessage("Unknown GFX Flag!! (0x08)");
					m_transparency[vram] = (data & 0x10) ? 1 : 0;
				//  if (data & 0x20) popmessage("Unknown GFX Flag!! (0x20)");
					m_flipscreen[vram] = (data & 0x40) ? 0 : 1;
					m_dispflag[vram] = (data & 0x80) ? 1 : 0;
					niyanpai_vramflip(vram);
					break;
		case 0x01:  m_scrollx[vram] = (m_scrollx[vram] & 0x0100) | data; break;
		case 0x02:  m_scrollx[vram] = (m_scrollx[vram] & 0x00ff) | ((data << 8) & 0x0100); break;
		case 0x03:  m_scrolly[vram] = (m_scrolly[vram] & 0x0100) | data; break;
		case 0x04:  m_scrolly[vram] = (m_scrolly[vram] & 0x00ff) | ((data << 8) & 0x0100); break;
		case 0x05:  m_blitter_src_addr[vram] = (m_blitter_src_addr[vram] & 0xffff00) | data; break;
		case 0x06:  m_blitter_src_addr[vram] = (m_blitter_src_addr[vram] & 0xff00ff) | (data << 8); break;
		case 0x07:  m_blitter_src_addr[vram] = (m_blitter_src_addr[vram] & 0x00ffff) | (data << 16); break;
		case 0x08:  m_blitter_sizex[vram] = data; break;
		case 0x09:  m_blitter_sizey[vram] = data; break;
		case 0x0a:  m_blitter_destx[vram] = (m_blitter_destx[vram]  & 0xff00) | data; break;
		case 0x0b:  m_blitter_destx[vram] = (m_blitter_destx[vram]  & 0x00ff) | (data << 8); break;
		case 0x0c:  m_blitter_desty[vram] = (m_blitter_desty[vram]  & 0xff00) | data; break;
		case 0x0d:  m_blitter_desty[vram] = (m_blitter_desty[vram]  & 0x00ff) | (data << 8);
					niyanpai_gfxdraw(vram);
					break;
		default:    break;
	}
}

void niyanpai_state::niyanpai_clutsel_w(int vram, int data)
{
	m_clutsel[vram] = data;
}

void niyanpai_state::niyanpai_clut_w(int vram, int offset, int data)
{
	m_clut[vram][((m_clutsel[vram] & 0xff) * 0x10) + (offset & 0x0f)] = data;
}

/******************************************************************************


******************************************************************************/
void niyanpai_state::niyanpai_vramflip(int vram)
{
	int x, y;
	UINT16 color1, color2;
	int width = m_screen->width();
	int height = m_screen->height();

	if (m_flipscreen[vram] == m_flipscreen_old[vram]) return;

	for (y = 0; y < (height / 2); y++)
	{
		for (x = 0; x < width; x++)
		{
			color1 = m_videoram[vram][(y * width) + x];
			color2 = m_videoram[vram][((y ^ 0x1ff) * width) + (x ^ 0x3ff)];
			m_videoram[vram][(y * width) + x] = color2;
			m_videoram[vram][((y ^ 0x1ff) * width) + (x ^ 0x3ff)] = color1;
		}
	}

	for (y = 0; y < (height / 2); y++)
	{
		for (x = 0; x < width; x++)
		{
			color1 = m_videoworkram[vram][(y * width) + x];
			color2 = m_videoworkram[vram][((y ^ 0x1ff) * width) + (x ^ 0x3ff)];
			m_videoworkram[vram][(y * width) + x] = color2;
			m_videoworkram[vram][((y ^ 0x1ff) * width) + (x ^ 0x3ff)] = color1;
		}
	}

	m_flipscreen_old[vram] = m_flipscreen[vram];
	m_screen_refresh = 1;
}

void niyanpai_state::update_pixel(int vram, int x, int y)
{
	UINT16 color = m_videoram[vram][(y * m_screen->width()) + x];
	m_tmpbitmap[vram].pix16(y, x) = color;
}

void niyanpai_state::device_timer(emu_timer &timer, device_timer_id id, int param, void *ptr)
{
	switch (id)
	{
	case TIMER_BLITTER:
		m_nb19010_busyflag = 1;
		break;
	default:
		assert_always(FALSE, "Unknown id in niyanpai_state::device_timer");
	}
}

void niyanpai_state::niyanpai_gfxdraw(int vram)
{
	UINT8 *GFX = memregion("gfx1")->base();
	int width = m_screen->width();

	int x, y;
	int dx1, dx2, dy;
	int startx, starty;
	int sizex, sizey;
	int skipx, skipy;
	int ctrx, ctry;
	UINT16 color, color1, color2;
	int gfxaddr, gfxlen;

	m_nb19010_busyctr = 0;

	if (m_clutmode[vram])
	{
		// NB22090 clut256 mode
		m_blitter_sizex[vram] = GFX[((m_blitter_src_addr[vram] + 0) & 0x00ffffff)];
		m_blitter_sizey[vram] = GFX[((m_blitter_src_addr[vram] + 1) & 0x00ffffff)];
	}

	if (m_blitter_direction_x[vram])
	{
		startx = m_blitter_destx[vram];
		sizex = m_blitter_sizex[vram];
		skipx = 1;
	}
	else
	{
		startx = m_blitter_destx[vram] + m_blitter_sizex[vram];
		sizex = m_blitter_sizex[vram];
		skipx = -1;
	}

	if (m_blitter_direction_y[vram])
	{
		starty = m_blitter_desty[vram];
		sizey = m_blitter_sizey[vram];
		skipy = 1;
	}
	else
	{
		starty = m_blitter_desty[vram] + m_blitter_sizey[vram];
		sizey = m_blitter_sizey[vram];
		skipy = -1;
	}

	gfxlen = memregion("gfx1")->bytes();
	gfxaddr = ((m_blitter_src_addr[vram] + 2) & 0x00ffffff);

	for (y = starty, ctry = sizey; ctry >= 0; y += skipy, ctry--)
	{
		for (x = startx, ctrx = sizex; ctrx >= 0; x += skipx, ctrx--)
		{
			if ((gfxaddr > (gfxlen - 1)))
			{
#ifdef MAME_DEBUG
				popmessage("GFXROM ADDR OVER:%08X DX,%d,DY:%d,SX:%d,SY:%d", gfxaddr, startx, starty, sizex,sizey);
				logerror("GFXROM ADDR OVER:%08X DX,%d,DY:%d,SX:%d,SY:%d\n", gfxaddr, startx, starty, sizex,sizey);
#endif
				gfxaddr &= (gfxlen - 1);
			}

			color = GFX[gfxaddr++];

			dx1 = (2 * x + 0) & 0x3ff;
			dx2 = (2 * x + 1) & 0x3ff;
			dy = y & 0x1ff;

			if (!m_flipscreen[vram])
			{
				dx1 ^= 0x3ff;
				dx2 ^= 0x3ff;
				dy ^= 0x1ff;
			}

			if (m_blitter_direction_x[vram])
			{
				// flip
				color1 = (color & 0x0f) >> 0;
				color2 = (color & 0xf0) >> 4;
			}
			else
			{
				// normal
				color1 = (color & 0xf0) >> 4;
				color2 = (color & 0x0f) >> 0;
			}

			if (m_clutmode[vram])
			{
				// clut256 mode

				if (m_clutsel[vram] & 0x80)
				{
					// clut256 mode 1st(low)
					m_videoworkram[vram][(dy * width) + dx1] &= 0x00f0;
					m_videoworkram[vram][(dy * width) + dx1] |= color1 & 0x0f;
					m_videoworkram[vram][(dy * width) + dx2] &= 0x00f0;
					m_videoworkram[vram][(dy * width) + dx2] |= color2 & 0x0f;

					continue;
				}
				else
				{
					// clut256 mode 2nd(high)
					m_videoworkram[vram][(dy * width) + dx1] &= 0x000f;
					m_videoworkram[vram][(dy * width) + dx1] |= (color1 & 0x0f) << 4;
					m_videoworkram[vram][(dy * width) + dx2] &= 0x000f;
					m_videoworkram[vram][(dy * width) + dx2] |= (color2 & 0x0f) << 4;

		//          m_videoworkram[vram][(dy * width) + dx1] += m_clut[vram][(m_clutsel[vram] * 0x10)];
		//          m_videoworkram[vram][(dy * width) + dx2] += m_clut[vram][(m_clutsel[vram] * 0x10)];
				}

				color1 = m_videoworkram[vram][(dy * width) + dx1];
				color2 = m_videoworkram[vram][(dy * width) + dx2];
			}
			else
			{
				// clut16 mode
				color1 = m_clut[vram][(m_clutsel[vram] * 0x10) + color1];
				color2 = m_clut[vram][(m_clutsel[vram] * 0x10) + color2];
			}

			color1 |= (0x0100 * vram);
			color2 |= (0x0100 * vram);

			if (((color1 & 0x00ff) != 0x00ff) || (!m_transparency[vram]))
			{
				m_videoram[vram][(dy * width) + dx1] = color1;
				update_pixel(vram, dx1, dy);
			}
			if (((color2 & 0x00ff) != 0x00ff) || (!m_transparency[vram]))
			{
				m_videoram[vram][(dy * width) + dx2] = color2;
				update_pixel(vram, dx2, dy);
			}

			m_nb19010_busyctr++;
		}
	}

	if (m_clutmode[vram])
	{
		// NB22090 clut256 mode
		m_blitter_src_addr[vram] = gfxaddr;
	}

	m_nb19010_busyflag = 0;
	timer_set(attotime::from_nsec(1000 * m_nb19010_busyctr), TIMER_BLITTER);
}

/******************************************************************************


******************************************************************************/
WRITE16_MEMBER(niyanpai_state::niyanpai_blitter_0_w){ niyanpai_blitter_w(0, offset, data); }
WRITE16_MEMBER(niyanpai_state::niyanpai_blitter_1_w){ niyanpai_blitter_w(1, offset, data); }
WRITE16_MEMBER(niyanpai_state::niyanpai_blitter_2_w){ niyanpai_blitter_w(2, offset, data); }

READ16_MEMBER(niyanpai_state::niyanpai_blitter_0_r){ return niyanpai_blitter_r(0, offset); }
READ16_MEMBER(niyanpai_state::niyanpai_blitter_1_r){ return niyanpai_blitter_r(1, offset); }
READ16_MEMBER(niyanpai_state::niyanpai_blitter_2_r){ return niyanpai_blitter_r(2, offset); }

WRITE16_MEMBER(niyanpai_state::niyanpai_clut_0_w){ niyanpai_clut_w(0, offset, data); }
WRITE16_MEMBER(niyanpai_state::niyanpai_clut_1_w){ niyanpai_clut_w(1, offset, data); }
WRITE16_MEMBER(niyanpai_state::niyanpai_clut_2_w){ niyanpai_clut_w(2, offset, data); }

WRITE16_MEMBER(niyanpai_state::niyanpai_clutsel_0_w){ niyanpai_clutsel_w(0, data); }
WRITE16_MEMBER(niyanpai_state::niyanpai_clutsel_1_w){ niyanpai_clutsel_w(1, data); }
WRITE16_MEMBER(niyanpai_state::niyanpai_clutsel_2_w){ niyanpai_clutsel_w(2, data); }

/******************************************************************************


******************************************************************************/
void niyanpai_state::video_start()
{
	int width = m_screen->width();
	int height = m_screen->height();

	m_screen->register_screen_bitmap(m_tmpbitmap[0]);
	m_screen->register_screen_bitmap(m_tmpbitmap[1]);
	m_screen->register_screen_bitmap(m_tmpbitmap[2]);
	m_videoram[0] = auto_alloc_array_clear(machine(), UINT16, width * height);
	m_videoram[1] = auto_alloc_array_clear(machine(), UINT16, width * height);
	m_videoram[2] = auto_alloc_array_clear(machine(), UINT16, width * height);
	m_videoworkram[0] = auto_alloc_array_clear(machine(), UINT16, width * height);
	m_videoworkram[1] = auto_alloc_array_clear(machine(), UINT16, width * height);
	m_videoworkram[2] = auto_alloc_array_clear(machine(), UINT16, width * height);
	m_palette = auto_alloc_array(machine(), UINT16, 0x480);
	m_clut[0] = auto_alloc_array(machine(), UINT8, 0x1000);
	m_clut[1] = auto_alloc_array(machine(), UINT8, 0x1000);
	m_clut[2] = auto_alloc_array(machine(), UINT8, 0x1000);
	m_nb19010_busyflag = 1;
}

/******************************************************************************


******************************************************************************/
UINT32 niyanpai_state::screen_update_niyanpai(screen_device &screen, bitmap_ind16 &bitmap, const rectangle &cliprect)
{
	int i;
	int x, y;
	int scrollx[3], scrolly[3];

	if (m_screen_refresh)
	{
		int width = screen.width();
		int height = screen.height();

		m_screen_refresh = 0;

		for (y = 0; y < height; y++)
			for (x = 0; x < width; x++)
			{
				update_pixel(0, x, y);
				update_pixel(1, x, y);
				update_pixel(2, x, y);
			}
	}

	for (i = 0; i < 3; i++)
	{
		if (m_flipscreen[i])
		{
			scrollx[i] = (((-m_scrollx[i]) - 0x4e)  & 0x1ff) << 1;
			scrolly[i] = (-m_scrolly[i]) & 0x1ff;
		}
		else
		{
			scrollx[i] = (((-m_scrollx[i]) - 0x4e)  & 0x1ff) << 1;
			scrolly[i] = m_scrolly[i] & 0x1ff;
		}
	}

	if (m_dispflag[0])
		copyscrollbitmap(bitmap, m_tmpbitmap[0], 1, &scrollx[0], 1, &scrolly[0], cliprect);
	else
		bitmap.fill(0x00ff);

	if (m_dispflag[1])
		copyscrollbitmap_trans(bitmap, m_tmpbitmap[1], 1, &scrollx[1], 1, &scrolly[1], cliprect, 0x01ff);

	if (m_dispflag[2])
		copyscrollbitmap_trans(bitmap, m_tmpbitmap[2], 1, &scrollx[2], 1, &scrolly[2], cliprect, 0x02ff);

	return 0;
}<|MERGE_RESOLUTION|>--- conflicted
+++ resolved
@@ -39,11 +39,7 @@
 			g  = ((m_palette[(0x080 + (offs_h * 0x180) + offs_l)] & 0xff00) >> 8);
 			b  = ((m_palette[(0x100 + (offs_h * 0x180) + offs_l)] & 0xff00) >> 8);
 
-<<<<<<< HEAD
-			m_palette->set_pen_color(((offs_h << 8) + (offs_l << 1) + 0), MAKE_RGB(r, g, b));
-=======
-			palette_set_color(machine(), ((offs_h << 8) + (offs_l << 1) + 0), rgb_t(r, g, b));
->>>>>>> ca932a6d
+			m_palette->set_pen_color(((offs_h << 8) + (offs_l << 1) + 0), rgb_t(r, g, b));
 		}
 
 		if (ACCESSING_BITS_0_7)
@@ -52,11 +48,7 @@
 			g  = ((m_palette[(0x080 + (offs_h * 0x180) + offs_l)] & 0x00ff) >> 0);
 			b  = ((m_palette[(0x100 + (offs_h * 0x180) + offs_l)] & 0x00ff) >> 0);
 
-<<<<<<< HEAD
-			m_palette->set_pen_color(((offs_h << 8) + (offs_l << 1) + 1), MAKE_RGB(r, g, b));
-=======
-			palette_set_color(machine(), ((offs_h << 8) + (offs_l << 1) + 1), rgb_t(r, g, b));
->>>>>>> ca932a6d
+			m_palette->set_pen_color(((offs_h << 8) + (offs_l << 1) + 1), rgb_t(r, g, b));
 		}
 	}
 }
