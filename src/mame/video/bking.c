--- conflicted
+++ resolved
@@ -78,11 +78,7 @@
 		bit1 = (color_prom[pen] >> 7) & 0x01;
 		b = combine_2_weights(gweights, bit0, bit1);
 
-<<<<<<< HEAD
-		palette.set_pen_color(i, MAKE_RGB(r, g, b));
-=======
-		palette_set_color(machine(), i, rgb_t(r, g, b));
->>>>>>> ca932a6d
+		palette.set_pen_color(i, rgb_t(r, g, b));
 	}
 }
 
