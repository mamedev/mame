--- conflicted
+++ resolved
@@ -74,11 +74,7 @@
 	g = (state->m_generic_paletteram_16[offset + 1] >> 8) & 0xff;
 	r = (state->m_generic_paletteram_16[offset + 1] >> 0) & 0xff;
 
-<<<<<<< HEAD
-	m_palette->set_pen_color(offset / 2, MAKE_RGB(r,g,b));
-=======
-	palette_set_color(space.machine(), offset / 2, rgb_t(r,g,b));
->>>>>>> ca932a6d
+	m_palette->set_pen_color(offset / 2, rgb_t(r,g,b));
 }
 
 WRITE16_MEMBER( decocomn_device::buffered_palette_w )
@@ -107,11 +103,7 @@
 			g = (state->m_generic_paletteram_16[i * 2 + 1] >> 8) & 0xff;
 			r = (state->m_generic_paletteram_16[i * 2 + 1] >> 0) & 0xff;
 
-<<<<<<< HEAD
-			m_palette->set_pen_color(i, MAKE_RGB(r,g,b));
-=======
-			palette_set_color(space.machine(), i, rgb_t(r,g,b));
->>>>>>> ca932a6d
+			m_palette->set_pen_color(i, rgb_t(r,g,b));
 		}
 	}
 }
