--- conflicted
+++ resolved
@@ -213,11 +213,7 @@
 		r <<= 3;
 	}
 
-<<<<<<< HEAD
-	m_palette->set_pen_color(offset,MAKE_RGB(r,g,b));
-=======
-	palette_set_color(machine(),offset,rgb_t(r,g,b));
->>>>>>> ca932a6d
+	m_palette->set_pen_color(offset,rgb_t(r,g,b));
 }
 
 
@@ -250,11 +246,7 @@
 		r <<= 3;
 	}
 
-<<<<<<< HEAD
-	m_palette->set_pen_color(offset,MAKE_RGB(r,g,b));
-=======
-	palette_set_color(machine(),offset,rgb_t(r,g,b));
->>>>>>> ca932a6d
+	m_palette->set_pen_color(offset,rgb_t(r,g,b));
 }
 
 
