/*** Video *******************************************************************/
/* see drivers/pgm.c for notes on where improvements can be made */

#include "emu.h"
#include "includes/pgm.h"

/******************************************************************************
 Sprites

 these are fairly complex to render due to the data format, unless you
 pre-decode the data you have to draw pixels in the order they're decoded from
 the ROM which becomes quite complex with flipped and zoomed cases
******************************************************************************/

// nothing pri is 0
// bg pri is 2
// sprite already here is 1 / 3

inline void pgm_state::pgm_draw_pix( int xdrawpos, int pri, UINT16* dest, UINT8* destpri, UINT16 srcdat)
{
	if ((xdrawpos >= 0) && (xdrawpos < 448))
	{
		if (!(destpri[xdrawpos]&1))
		{
			if (!pri)
			{
				dest[xdrawpos] = srcdat;
			}
			else
			{
				if (!(destpri[xdrawpos]&2))
				{
					dest[xdrawpos] = srcdat;
				}
			}
		}

		destpri[xdrawpos]|=1;
	}
}

inline void pgm_state::pgm_draw_pix_nopri( int xdrawpos, UINT16* dest, UINT8* destpri, UINT16 srcdat)
{
	if ((xdrawpos >= 0) && (xdrawpos < 448))
	{
		if (!(destpri[xdrawpos]&1))
		{
			dest[xdrawpos] = srcdat;
		}
		destpri[xdrawpos]|=1;
	}
}

inline void pgm_state::pgm_draw_pix_pri( int xdrawpos, UINT16* dest, UINT8* destpri, UINT16 srcdat)
{
	if ((xdrawpos >= 0) && (xdrawpos < 448))
	{
		if (!(destpri[xdrawpos]&1))
		{
			if (!(destpri[xdrawpos]&2))
			{
				dest[xdrawpos] = srcdat;
			}
		}
		destpri[xdrawpos]|=1;
	}
}

/*************************************************************************
 Full Sprite Renderer
  for complex zoomed cases
*************************************************************************/

void pgm_state::draw_sprite_line( int wide, UINT16* dest, UINT8* destpri, int xzoom, int xgrow, int flip, int xpos, int pri, int realxsize, int palt, int draw )
{
	int xcnt,xcntdraw;
	int xzoombit;
	int xoffset = 0;
	int xdrawpos = 0;

	UINT8 *adata = m_sprite_a_region;
	size_t  adatasize = m_sprite_a_region_size - 1;

	UINT16 msk;
	UINT16 srcdat;

	xcnt = 0;
	xcntdraw = 0;

	for (xcnt = 0 ; xcnt < wide ; xcnt++)
	{
		int x;

		msk = ((m_bdata[(m_boffset + 1) & m_bdatasize] << 8) |( m_bdata[(m_boffset + 0) & m_bdatasize] << 0));

		for (x = 0; x < 16; x++)
		{
			if (!(msk & 0x0001))
			{
				srcdat = adata[m_aoffset & adatasize] + palt * 32;
				m_aoffset++;

				if (draw)
				{
					xzoombit = (xzoom >> (xoffset & 0x1f)) & 1;
					xoffset++;

					if (xzoombit == 1 && xgrow == 1)
					{ // double this column

						if (!(flip & 0x01))
							xdrawpos = xpos + xcntdraw;
						else
							xdrawpos = xpos + realxsize - xcntdraw;

						pgm_draw_pix(xdrawpos, pri, dest, destpri, srcdat);

						xcntdraw++;

						if (!(flip & 0x01))
							xdrawpos = xpos + xcntdraw;
						else
							xdrawpos = xpos + realxsize - xcntdraw;

						pgm_draw_pix(xdrawpos, pri, dest, destpri, srcdat);

						xcntdraw++;
					}
					else if (xzoombit == 1 && xgrow == 0)
					{
						/* skip this column */
					}
					else //normal column
					{
						if (!(flip & 0x01))
							xdrawpos = xpos + xcntdraw;
						else
							xdrawpos = xpos + realxsize - xcntdraw;

						pgm_draw_pix(xdrawpos, pri, dest, destpri, srcdat);

						xcntdraw++;
					}
				}

			}
			else
			{
				xzoombit = (xzoom >> (xoffset & 0x1f)) & 1;
				xoffset++;
				if (xzoombit == 1 && xgrow == 1) { xcntdraw+=2; }
				else if (xzoombit == 1 && xgrow == 0) { }
				else { xcntdraw++; }
			}

			msk >>= 1;


		}

		m_boffset += 2;
	}
}

void pgm_state::draw_sprite_new_zoomed( int wide, int high, int xpos, int ypos, int palt, int flip, bitmap_ind16 &bitmap, bitmap_ind8 &priority_bitmap, UINT32 xzoom, int xgrow, UINT32 yzoom, int ygrow, int pri )
{
	int ycnt;
	int ydrawpos;
	UINT16 *dest;
	UINT8* destpri;
	int ycntdraw;
	int yzoombit;
	int xzoombit;
	int xcnt = 0;


	m_aoffset = (m_bdata[(m_boffset + 3) & m_bdatasize] << 24) | (m_bdata[(m_boffset + 2) & m_bdatasize] << 16) |
				(m_bdata[(m_boffset + 1) & m_bdatasize] << 8) | (m_bdata[(m_boffset + 0) & m_bdatasize] << 0);
	m_aoffset = m_aoffset >> 2; m_aoffset *= 3;

	m_boffset+=4;

	/* precalculate where drawing will end, for flipped zoomed cases. */
	/* if we're to avoid pre-decoding the data for each sprite each time we draw then we have to draw the sprite data
	   in the order it is in ROM due to the nature of the compresson scheme.  This means drawing upwards from the end point
	   in the case of flipped sprites */
	ycnt = 0;
	ycntdraw = 0;
	int realysize = 0;

	while (ycnt < high)
	{
		yzoombit = (yzoom >> (ycnt & 0x1f)) & 1;
		if (yzoombit == 1 && ygrow == 1) { realysize+=2; }
		else if (yzoombit == 1 && ygrow == 0) { }
		else { realysize++; };

		ycnt++;
	}
	realysize--;

	int realxsize = 0;

	while (xcnt < wide * 16)
	{
		xzoombit = (xzoom >> (xcnt & 0x1f)) & 1;
		if (xzoombit == 1 && xgrow == 1) { realxsize+=2; }
		else if (xzoombit == 1 && xgrow == 0) { }
		else { realxsize++; };

		xcnt++;
	}
	realxsize--;


	/* now draw it */
	ycnt = 0;
	ycntdraw = 0;

	while (ycnt < high)
	{
		yzoombit = (yzoom >> (ycnt & 0x1f)) & 1;

		if (yzoombit == 1 && ygrow == 1) // double this line
		{
			int temp_aoffset = m_aoffset;
			int temp_boffset = m_boffset;

			if (!(flip & 0x02))
				ydrawpos = ypos + ycntdraw;
			else
				ydrawpos = ypos + realysize - ycntdraw;

			if ((ydrawpos >= 0) && (ydrawpos < 224))
			{
				dest = &bitmap.pix16(ydrawpos);
				destpri = &priority_bitmap.pix8(ydrawpos);
				draw_sprite_line(wide, dest, destpri, xzoom, xgrow, flip, xpos, pri, realxsize, palt, 1);
			}
			else
			{
				draw_sprite_line(wide, NULL, NULL, xzoom, xgrow, flip, xpos, pri, realxsize, palt, 0);
			}

			ycntdraw++;

			// we need to draw this line again, so restore our pointers to previous values
			m_aoffset = temp_aoffset;
			m_boffset = temp_boffset;

			if (!(flip & 0x02))
				ydrawpos = ypos + ycntdraw;
			else
				ydrawpos = ypos + realysize - ycntdraw;

			if ((ydrawpos >= 0) && (ydrawpos < 224))
			{
				dest = &bitmap.pix16(ydrawpos);
				destpri = &priority_bitmap.pix8(ydrawpos);
				draw_sprite_line(wide, dest, destpri, xzoom, xgrow, flip, xpos, pri, realxsize, palt, 1);
			}
			else
			{
				draw_sprite_line(wide, NULL, NULL, xzoom, xgrow, flip, xpos, pri, realxsize, palt, 0);

				if (!(flip & 0x02))
				{
					if (ydrawpos>224)
						return;
				}
				else
				{
					if (ydrawpos<0)
						return;
				}
			}

			ycntdraw++;

		}
		else if (yzoombit == 1 && ygrow == 0)
		{
			/* skip this line */
			draw_sprite_line(wide, NULL, NULL, xzoom, xgrow, flip, xpos, pri, realxsize, palt, 0);
		}
		else /* normal line */
		{
			if (!(flip & 0x02))
				ydrawpos = ypos + ycntdraw;
			else
				ydrawpos = ypos + realysize - ycntdraw;

			if ((ydrawpos >= 0) && (ydrawpos < 224))
			{
				dest = &bitmap.pix16(ydrawpos);
				destpri = &priority_bitmap.pix8(ydrawpos);
				draw_sprite_line(wide, dest, destpri, xzoom, xgrow, flip, xpos, pri, realxsize, palt, 1);
			}
			else
			{
				draw_sprite_line(wide, NULL, NULL, xzoom, xgrow, flip, xpos, pri, realxsize, palt, 0);

				if (!(flip & 0x02))
				{
					if (ydrawpos>224)
						return;
				}
				else
				{
					if (ydrawpos<0)
						return;
				}

			}

			ycntdraw++;
		}

		ycnt++;
	}
}


void pgm_state::draw_sprite_line_basic( int wide, UINT16* dest, UINT8* destpri, int flip, int xpos, int pri, int realxsize, int palt, int draw )
{
	int xcnt,xcntdraw;
	int xoffset = 0;
	int xdrawpos = 0;
	UINT8 *adata = m_sprite_a_region;
	size_t  adatasize = m_sprite_a_region_size - 1;

	UINT16 msk;
	UINT16 srcdat;

	xcnt = 0;
	xcntdraw = 0;

	if (!pri)
	{
		for (xcnt = 0 ; xcnt < wide ; xcnt++)
		{
			int x;

			msk = ((m_bdata[(m_boffset + 1) & m_bdatasize] << 8) |( m_bdata[(m_boffset + 0) & m_bdatasize] << 0));

			for (x = 0; x < 16; x++)
			{
				if (!(msk & 0x0001))
				{
					srcdat = adata[m_aoffset & adatasize] + palt * 32;
					m_aoffset++;

					if (draw)
					{
						xoffset++;

						if (!(flip & 0x01))
							xdrawpos = xpos + xcntdraw;
						else
							xdrawpos = xpos + realxsize - xcntdraw;

						pgm_draw_pix_nopri(xdrawpos, dest, destpri, srcdat);

						xcntdraw++;
					}

				}
				else
				{
					xoffset++;
					xcntdraw++;
				}

				msk >>= 1;
			}

			m_boffset += 2;
		}
	}
	else
	{
		for (xcnt = 0 ; xcnt < wide ; xcnt++)
		{
			int x;

			msk = ((m_bdata[(m_boffset + 1) & m_bdatasize] << 8) |( m_bdata[(m_boffset + 0) & m_bdatasize] << 0));

			for (x = 0; x < 16; x++)
			{
				if (!(msk & 0x0001))
				{
					srcdat = adata[m_aoffset & adatasize] + palt * 32;
					m_aoffset++;

					if (draw)
					{
						xoffset++;

						if (!(flip & 0x01))
							xdrawpos = xpos + xcntdraw;
						else
							xdrawpos = xpos + realxsize - xcntdraw;

						pgm_draw_pix_pri(xdrawpos, dest, destpri, srcdat);

						xcntdraw++;
					}

				}
				else
				{
					xoffset++;
					xcntdraw++;
				}

				msk >>= 1;
			}

			m_boffset += 2;
		}
	}
}

/*************************************************************************
 Basic Sprite Renderer
  simplified version for non-zoomed cases, a bit faster
*************************************************************************/

void pgm_state::draw_sprite_new_basic( int wide, int high, int xpos, int ypos, int palt, int flip, bitmap_ind16 &bitmap, bitmap_ind8 &priority_bitmap, int pri )
{
	int ycnt;
	int ydrawpos;
	UINT16 *dest;
	UINT8* destpri;
	int ycntdraw;

	m_aoffset = (m_bdata[(m_boffset + 3) & m_bdatasize] << 24) | (m_bdata[(m_boffset + 2) & m_bdatasize] << 16) |
				(m_bdata[(m_boffset + 1) & m_bdatasize] << 8) | (m_bdata[(m_boffset + 0) & m_bdatasize] << 0);
	m_aoffset = m_aoffset >> 2; m_aoffset *= 3;

	m_boffset+=4;

	int realysize = high-1;
	int realxsize = (wide * 16)-1;

	/* now draw it */
	ycnt = 0;
	ycntdraw = 0;

	while (ycnt < high)
	{
		if (!(flip & 0x02))
			ydrawpos = ypos + ycntdraw;
		else
			ydrawpos = ypos + realysize - ycntdraw;

		if ((ydrawpos >= 0) && (ydrawpos < 224))
		{
			dest = &bitmap.pix16(ydrawpos);
			destpri = &priority_bitmap.pix8(ydrawpos);
			draw_sprite_line_basic(wide, dest, destpri, flip, xpos, pri, realxsize, palt, 1);
		}
		else
		{
			draw_sprite_line_basic(wide, NULL, NULL, flip, xpos, pri, realxsize, palt, 0);

			if (!(flip & 0x02))
			{
				if (ydrawpos>224)
					return;
			}
			else
			{
				if (ydrawpos<0)
					return;
			}
		}

		ycntdraw++;
		ycnt++;
	}
}


void pgm_state::draw_sprites( bitmap_ind16& spritebitmap, UINT16 *sprite_source, bitmap_ind8& priority_bitmap )
{
	/* ZZZZ Zxxx xxxx xxxx
	   zzzz z-yy yyyy yyyy
	   -ffp pppp Pvvv vvvv
	   vvvv vvvv vvvv vvvv
	   wwww wwwh hhhh hhhh
	*/

	const UINT16 *finish = m_spritebufferram + (0xa00 / 2);

	UINT16* start = sprite_source;

	while (sprite_source < finish)
	{
		if (!sprite_source[4]) break; /* is this right? */
		sprite_source += 5;
	}
	sprite_source-=5;

	while (sprite_source >= start)
	{
		int xpos = sprite_source[0] & 0x07ff;
		int ypos = sprite_source[1] & 0x03ff;
		int xzom = (sprite_source[0] & 0x7800) >> 11;
		int xgrow = (sprite_source[0] & 0x8000) >> 15;
		int yzom = (sprite_source[1] & 0x7800) >> 11;
		int ygrow = (sprite_source[1] & 0x8000) >> 15;
		int palt = (sprite_source[2] & 0x1f00) >> 8;
		int flip = (sprite_source[2] & 0x6000) >> 13;
		int boff = ((sprite_source[2] & 0x007f) << 16) | (sprite_source[3] & 0xffff);
		int wide = (sprite_source[4] & 0x7e00) >> 9;
		int high = sprite_source[4] & 0x01ff;
		int pri = (sprite_source[2] & 0x0080) >>  7;

		UINT32 xzoom, yzoom;

		UINT16* sprite_zoomtable = &m_videoregs[0x1000 / 2];

		if (xgrow)
		{
		//  xzom = 0xf - xzom; // would make more sense but everything gets zoomed slightly in dragon world 2 ?!
			xzom = 0x10 - xzom; // this way it doesn't but there is a bad line when zooming after the level select?
		}

		if (ygrow)
		{
		//  yzom = 0xf - yzom; // see comment above
			yzom = 0x10 - yzom;
		}

		xzoom = (sprite_zoomtable[xzom * 2] << 16) | sprite_zoomtable[xzom * 2 + 1];
		yzoom = (sprite_zoomtable[yzom * 2] << 16) | sprite_zoomtable[yzom * 2 + 1];

		boff *= 2;
		if (xpos > 0x3ff) xpos -=0x800;
		if (ypos > 0x1ff) ypos -=0x400;

		//if ((priority == 1) && (pri == 0)) break;

		m_boffset = boff;
		if ((!xzoom) && (!yzoom)) draw_sprite_new_basic(wide, high, xpos, ypos, palt, flip, spritebitmap, priority_bitmap, pri );
		else draw_sprite_new_zoomed(wide, high, xpos, ypos, palt, flip, spritebitmap, priority_bitmap, xzoom, xgrow, yzoom, ygrow, pri );

		sprite_source -= 5;
	}
}

/* TX Layer */
WRITE16_MEMBER(pgm_state::pgm_tx_videoram_w)
{
	m_tx_videoram[offset] = data;
	m_tx_tilemap->mark_tile_dirty(offset / 2);
}

TILE_GET_INFO_MEMBER(pgm_state::get_pgm_tx_tilemap_tile_info)
{
/* 0x904000 - 0x90ffff is the Text Overlay Ram (pgm_tx_videoram)
    each tile uses 4 bytes, the tilemap is 64x128?

   the layer uses 4bpp 8x8 tiles from the 'T' roms
   colours from 0xA01000 - 0xA017FF

   scroll registers are at 0xB05000 (Y) and 0xB06000 (X)

    ---- ---- ffpp ppp- nnnn nnnn nnnn nnnn

    n = tile number
    p = palette
    f = flip
*/
	int tileno, colour, flipyx; //,game;

	tileno = m_tx_videoram[tile_index * 2] & 0xffff;
	colour = (m_tx_videoram[tile_index * 2 + 1] & 0x3e) >> 1;
	flipyx = (m_tx_videoram[tile_index * 2 + 1] & 0xc0) >> 6;

	SET_TILE_INFO_MEMBER(m_gfxdecode, 0,tileno,colour,TILE_FLIPYX(flipyx));
}

/* BG Layer */

WRITE16_MEMBER(pgm_state::pgm_bg_videoram_w)
{
	m_bg_videoram[offset] = data;
	m_bg_tilemap->mark_tile_dirty(offset / 2);
}

TILE_GET_INFO_MEMBER(pgm_state::get_pgm_bg_tilemap_tile_info)
{
	/* pretty much the same as tx layer */

	int tileno, colour, flipyx;

	tileno = m_bg_videoram[tile_index *2] & 0xffff;

	colour = (m_bg_videoram[tile_index * 2 + 1] & 0x3e) >> 1;
	flipyx = (m_bg_videoram[tile_index * 2 + 1] & 0xc0) >> 6;

	SET_TILE_INFO_MEMBER(m_gfxdecode, 1,tileno,colour,TILE_FLIPYX(flipyx));
}



/*** Video - Start / Update ****************************************************/

VIDEO_START_MEMBER(pgm_state,pgm)
{
	int i;

	m_bdata = memregion("sprmask")->base();
	m_bdatasize = memregion("sprmask")->bytes() - 1;
	m_aoffset = 0;
	m_boffset = 0;

	m_tx_tilemap = &machine().tilemap().create(tilemap_get_info_delegate(FUNC(pgm_state::get_pgm_tx_tilemap_tile_info),this), TILEMAP_SCAN_ROWS, 8, 8, 64, 32);
	m_tx_tilemap->set_transparent_pen(15);

	m_bg_tilemap = &machine().tilemap().create(tilemap_get_info_delegate(FUNC(pgm_state::get_pgm_bg_tilemap_tile_info),this), TILEMAP_SCAN_ROWS, 32, 32, 64, 16);
	m_bg_tilemap->set_transparent_pen(31);
	m_bg_tilemap->set_scroll_rows(16 * 32);

	for (i = 0; i < 0x1200 / 2; i++)
<<<<<<< HEAD
		m_palette->set_pen_color(i, MAKE_RGB(0, 0, 0));
=======
		palette_set_color(machine(), i, rgb_t(0, 0, 0));
>>>>>>> ca932a6d

	m_spritebufferram = auto_alloc_array_clear(machine(), UINT16, 0xa00/2);

	save_pointer(NAME(m_spritebufferram), 0xa00/2);
}

UINT32 pgm_state::screen_update_pgm(screen_device &screen, bitmap_ind16 &bitmap, const rectangle &cliprect)
{
	int y;

	bitmap.fill(0x3ff, cliprect); // ddp2 igs logo needs 0x3ff

	screen.priority().fill(0, cliprect);

	m_bg_tilemap->set_scrolly(0, m_videoregs[0x2000/2]);

	for (y = 0; y < 224; y++)
		m_bg_tilemap->set_scrollx((y + m_videoregs[0x2000 / 2]) & 0x1ff, m_videoregs[0x3000 / 2] + m_rowscrollram[y]);


	m_bg_tilemap->draw(screen, bitmap, cliprect, 0, 2);

	draw_sprites(bitmap, m_spritebufferram, screen.priority());

	m_tx_tilemap->set_scrolly(0, m_videoregs[0x5000/2]);
	m_tx_tilemap->set_scrollx(0, m_videoregs[0x6000/2]); // Check


	m_tx_tilemap->draw(screen, bitmap, cliprect, 0, 0);


	return 0;

}

void pgm_state::screen_eof_pgm(screen_device &screen, bool state)
{
	// rising edge
	if (state)
	{
		/* first 0xa00 of main ram = sprites, seems to be buffered, DMA? */
		memcpy(m_spritebufferram, m_mainram, 0xa00);
	}
}<|MERGE_RESOLUTION|>--- conflicted
+++ resolved
@@ -625,11 +625,7 @@
 	m_bg_tilemap->set_scroll_rows(16 * 32);
 
 	for (i = 0; i < 0x1200 / 2; i++)
-<<<<<<< HEAD
-		m_palette->set_pen_color(i, MAKE_RGB(0, 0, 0));
-=======
-		palette_set_color(machine(), i, rgb_t(0, 0, 0));
->>>>>>> ca932a6d
+		m_palette->set_pen_color(i, rgb_t(0, 0, 0));
 
 	m_spritebufferram = auto_alloc_array_clear(machine(), UINT16, 0xa00/2);
 
