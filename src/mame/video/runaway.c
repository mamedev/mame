/***************************************************************************

    Atari Runaway video emulation

****************************************************************************/

#include "emu.h"
#include "includes/runaway.h"


WRITE8_MEMBER(runaway_state::runaway_paletteram_w)
{
	int R =
		0x21 * ((~data >> 2) & 1) +
		0x47 * ((~data >> 3) & 1) +
		0x97 * ((~data >> 4) & 1);

	int G =
		0x21 * ((~data >> 5) & 1) +
		0x47 * ((~data >> 6) & 1) +
		0x97 * ((~data >> 7) & 1);

	int B =
		0x21 * 0 +
		0x47 * ((~data >> 0) & 1) +
		0x97 * ((~data >> 1) & 1);

<<<<<<< HEAD
	m_palette->set_pen_color(offset, MAKE_RGB(R, G, B));
=======
	palette_set_color(machine(), offset, rgb_t(R, G, B));
>>>>>>> ca932a6d
}



WRITE8_MEMBER(runaway_state::runaway_video_ram_w)
{
	m_video_ram[offset] = data;
	m_bg_tilemap->mark_tile_dirty(offset);
}



WRITE8_MEMBER(runaway_state::runaway_tile_bank_w)
{
	if ((data & 1) != m_tile_bank)
	{
		m_bg_tilemap->mark_all_dirty();
	}

	m_tile_bank = data & 1;
}


TILE_GET_INFO_MEMBER(runaway_state::runaway_get_tile_info)
{
	UINT8 code = m_video_ram[tile_index];

	SET_TILE_INFO_MEMBER(m_gfxdecode, 0, ((code & 0x3f) << 1) | ((code & 0x40) >> 6) | (m_tile_bank << 7), 0, (code & 0x80) ? TILE_FLIPY : 0);
}


TILE_GET_INFO_MEMBER(runaway_state::qwak_get_tile_info)
{
	UINT8 code = m_video_ram[tile_index];

	SET_TILE_INFO_MEMBER(m_gfxdecode, 0, ((code & 0x7f) << 1) | ((code & 0x80) >> 7), 0, 0);
}



void runaway_state::video_start()
{
	m_bg_tilemap = &machine().tilemap().create(tilemap_get_info_delegate(FUNC(runaway_state::runaway_get_tile_info),this), TILEMAP_SCAN_ROWS,  8, 8, 32, 30);

	save_item(NAME(m_tile_bank));
}


VIDEO_START_MEMBER(runaway_state,qwak)
{
	m_bg_tilemap = &machine().tilemap().create(tilemap_get_info_delegate(FUNC(runaway_state::qwak_get_tile_info),this), TILEMAP_SCAN_ROWS,  8, 8, 32, 30);

	save_item(NAME(m_tile_bank));
}



UINT32 runaway_state::screen_update_runaway(screen_device &screen, bitmap_ind16 &bitmap, const rectangle &cliprect)
{
	int i;

	m_bg_tilemap->draw(screen, bitmap, cliprect, 0, 0);

	for (i = 0; i < 16; i++)
	{
		unsigned code = m_sprite_ram[i] & 0x3f;

		int x = m_sprite_ram[i + 0x20];
		int y = m_sprite_ram[i + 0x10];

		int flipx = m_sprite_ram[i] & 0x40;
		int flipy = m_sprite_ram[i] & 0x80;

		code |= (m_sprite_ram[i + 0x30] << 2) & 0x1c0;

		 m_gfxdecode->gfx(1)->transpen(bitmap,cliprect,
			code,
			0,
			flipx, flipy,
			x, 240 - y, 0);

		 m_gfxdecode->gfx(1)->transpen(bitmap,cliprect,
			code,
			0,
			flipx, flipy,
			x - 256, 240 - y, 0);
	}
	return 0;
}


UINT32 runaway_state::screen_update_qwak(screen_device &screen, bitmap_ind16 &bitmap, const rectangle &cliprect)
{
	int i;

	m_bg_tilemap->draw(screen, bitmap, cliprect, 0, 0);

	for (i = 0; i < 16; i++)
	{
		unsigned code = m_sprite_ram[i] & 0x7f;

		int x = m_sprite_ram[i + 0x20];
		int y = m_sprite_ram[i + 0x10];

		int flipx = 0;
		int flipy = m_sprite_ram[i] & 0x80;

		code |= (m_sprite_ram[i + 0x30] << 2) & 0x1c0;

		 m_gfxdecode->gfx(1)->transpen(bitmap,cliprect,
			code,
			0,
			flipx, flipy,
			x, 240 - y, 0);

		 m_gfxdecode->gfx(1)->transpen(bitmap,cliprect,
			code,
			0,
			flipx, flipy,
			x - 256, 240 - y, 0);
	}
	return 0;
}<|MERGE_RESOLUTION|>--- conflicted
+++ resolved
@@ -25,11 +25,7 @@
 		0x47 * ((~data >> 0) & 1) +
 		0x97 * ((~data >> 1) & 1);
 
-<<<<<<< HEAD
-	m_palette->set_pen_color(offset, MAKE_RGB(R, G, B));
-=======
-	palette_set_color(machine(), offset, rgb_t(R, G, B));
->>>>>>> ca932a6d
+	m_palette->set_pen_color(offset, rgb_t(R, G, B));
 }
 
 
