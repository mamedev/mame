// license:BSD-3-Clause
// copyright-holders:Luca Elia
/***************************************************************************

                          -= Power Instinct =-
                            (C) 1993 Atlus

                driver by   Luca Elia (l.elia@tin.it)


Note:   if MAME_DEBUG is defined, pressing Z with:

        Q           shows layer 1
        W           shows layer 2
        A           shows the sprites

        Keys can be used together!

        [ 2 Scrolling Layers ]

        Each Layer is made of various pages of 256x256 pixels.

            [Layer 0]
                Pages:              16x2
                Tiles:              16x16x4
                Scroll:             X,Y

            [Layer 1]
                Pages:              2x1
                Tiles:              8x8x4
                Scroll:             No

        [ 256 Sprites ]

        Each sprite is made of a variable amount of 16x16 tiles.
        Size can therefore vary from 16x16 (1 tile) to 256x256
        (16x16 tiles)


**************************************************************************/

#include "emu.h"
#include "includes/powerins.h"

#include <algorithm>

/***************************************************************************

                        Callbacks for the TileMap code

***************************************************************************/


/***************************************************************************
                          [ Tiles Format VRAM 0]

Offset:

0.w     fedc ---- ---- ----     Color Low  Bits
        ---- b--- ---- ----     Color High Bit
        ---- -a98 7654 3210     Code (Banked)


***************************************************************************/

/* Layers are made of 256x256 pixel pages */
/*
#define TILES_PER_PAGE_X    (0x10)
#define TILES_PER_PAGE_Y    (0x10)
#define TILES_PER_PAGE      (TILES_PER_PAGE_X * TILES_PER_PAGE_Y)

#define DIM_NX_0            (0x100)
#define DIM_NY_0            (0x20)
*/

TILE_GET_INFO_MEMBER(powerins_state::powerins_get_bg_tile_info)
{
<<<<<<< HEAD
	uint16_t code = m_vram[0][tile_index];
	tileinfo.set(0,
			(code & 0x07ff) | (m_tile_bank << 11),
=======
	uint16_t code = m_bgvideoram[0][tile_index];
	tileinfo.set(1,
			(code & 0x07ff) | (m_bgbank << 11),
>>>>>>> e8a0e046
			((code & 0xf000) >> 12) | ((code & 0x0800) >> 7),
			0);
}


/***************************************************************************
                          [ Tiles Format VRAM 1]

Offset:

0.w     fedc ---- ---- ----     Color
        ---- ba98 7654 3210     Code


***************************************************************************/

/*
#define DIM_NX_1    (0x40)
#define DIM_NY_1    (0x20)
*/

<<<<<<< HEAD
TILE_GET_INFO_MEMBER(powerins_state::get_tile_info_1)
{
	uint16_t code = m_vram[1][tile_index];
	tileinfo.set(1,
			code & 0x0fff,
			(code & 0xf000) >> 12,
			0);
}

=======
>>>>>>> e8a0e046
/***************************************************************************


                                video_start


***************************************************************************/

void powerins_state::video_start()
{
	m_bg_tilemap[0] = &machine().tilemap().create(*m_gfxdecode, tilemap_get_info_delegate(*this, FUNC(powerins_state::powerins_get_bg_tile_info)), tilemap_mapper_delegate(*this, FUNC(powerins_state::tilemap_scan_pages)), 16, 16, 256, 32);
	m_tx_tilemap = &machine().tilemap().create(*m_gfxdecode, tilemap_get_info_delegate(*this, FUNC(powerins_state::common_get_tx_tile_info)), TILEMAP_SCAN_COLS, 8, 8, 64, 32);

	m_tx_tilemap->set_transparent_pen(15);

	video_init();
	 // fixed offset
	m_bg_tilemap[0]->set_scrolldx(32,32);
	m_tx_tilemap->set_scrolldx(32,32);
}


/***************************************************************************


                                Sprites Drawing


***************************************************************************/



/* --------------------------[ Sprites Format ]----------------------------

Offset:     Format:                 Value:

    00      fedc ba98 7654 321-     -
            ---- ---- ---- ---0     Display this sprite

    02      fed- ---- ---- ----     -
            ---c ---- ---- ----     Flip X
            ---- ba9- ---- ----     -
            ---- ---8 ---- ----     Code High Bit
            ---- ---- 7654 ----     Number of tiles along Y, minus 1 (1-16)
            ---- ---- ---- 3210     Number of tiles along X, minus 1 (1-16)

    04                              Unused?

    06      f--- ---- ---- ----     -
            -edc ba98 7654 3210     Code Low Bits

    08                              X

    0A                              Unused?

    0C                              Y

    0E      fedc ba98 76-- ----     -
            ---- ---- --54 3210     Color


------------------------------------------------------------------------ */


void powerins_state::get_colour_6bit(u32 &colour, u32 &pri_mask)
{
	colour &= 0x3f;
	pri_mask |= GFX_PMASK_2; // under foreground
}

void powerins_state::get_flip_extcode(u16 attr, int &flipx, int &flipy, int &code)
{
	flipx = (attr & 0x1000) >> 12;
	code = (code & 0x7fff) | ((attr & 0x100) << 7);
}


/***************************************************************************


                                Screen Drawing


***************************************************************************/


u32 powerins_state::screen_update(screen_device &screen, bitmap_ind16 &bitmap, const rectangle &cliprect)
{
	int layers_ctrl = -1;

#ifdef MAME_DEBUG
if (machine().input().code_pressed(KEYCODE_Z))
{
	int msk = 0;

	if (machine().input().code_pressed(KEYCODE_Q))  msk |= 1;
	if (machine().input().code_pressed(KEYCODE_W))  msk |= 2;
//  if (machine().input().code_pressed(KEYCODE_E))    msk |= 4;
	if (machine().input().code_pressed(KEYCODE_A))  msk |= 8;
	if (msk != 0) layers_ctrl &= msk;
}
#endif

	screen.priority().fill(0, cliprect);
	if (layers_ctrl&1)      bg_update(screen, bitmap, cliprect, 0);
	else                    bitmap.fill(0, cliprect);
	if (layers_ctrl&2)      tx_update(screen, bitmap, cliprect);
	if (layers_ctrl&8)      draw_sprites(screen, bitmap, cliprect, m_spriteram_old2.get());
	return 0;
}

WRITE_LINE_MEMBER(powerins_state::screen_vblank)
{
	if (state)
	{
		m_maincpu->set_input_line(4, HOLD_LINE);
		m_dma_timer->adjust(attotime::from_usec(256)); // 256 USEC after VBOUT, same as nmk16.cpp?
	}
}

WRITE_LINE_MEMBER(powerins_state::screen_vblank_powerinsa)
{
	if (state)
	{
		m_maincpu->set_input_line(4, HOLD_LINE);
		// bootlegs aren't has DMA?
		memcpy(m_spriteram_old2.get(),m_spriteram_old.get(), 0x1000);
		memcpy(m_spriteram_old.get(), m_mainram + m_sprdma_base / 2, 0x1000);
	}
}<|MERGE_RESOLUTION|>--- conflicted
+++ resolved
@@ -75,15 +75,9 @@
 
 TILE_GET_INFO_MEMBER(powerins_state::powerins_get_bg_tile_info)
 {
-<<<<<<< HEAD
-	uint16_t code = m_vram[0][tile_index];
-	tileinfo.set(0,
-			(code & 0x07ff) | (m_tile_bank << 11),
-=======
 	uint16_t code = m_bgvideoram[0][tile_index];
 	tileinfo.set(1,
 			(code & 0x07ff) | (m_bgbank << 11),
->>>>>>> e8a0e046
 			((code & 0xf000) >> 12) | ((code & 0x0800) >> 7),
 			0);
 }
@@ -105,18 +99,6 @@
 #define DIM_NY_1    (0x20)
 */
 
-<<<<<<< HEAD
-TILE_GET_INFO_MEMBER(powerins_state::get_tile_info_1)
-{
-	uint16_t code = m_vram[1][tile_index];
-	tileinfo.set(1,
-			code & 0x0fff,
-			(code & 0xf000) >> 12,
-			0);
-}
-
-=======
->>>>>>> e8a0e046
 /***************************************************************************
 
 
