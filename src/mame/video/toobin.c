// license:BSD-3-Clause
// copyright-holders:Aaron Giles
/***************************************************************************

    Atari Toobin' hardware

****************************************************************************/

#include "emu.h"
#include "machine/atarigen.h"
#include "includes/toobin.h"



/*************************************
 *
 *  Tilemap callbacks
 *
 *************************************/

TILE_GET_INFO_MEMBER(toobin_state::get_alpha_tile_info)
{
	UINT16 data = tilemap.basemem_read(tile_index);
	int code = data & 0x3ff;
	int color = (data >> 12) & 0x0f;
	SET_TILE_INFO_MEMBER(m_gfxdecode, 2, code, color, (data >> 10) & 1);
}


TILE_GET_INFO_MEMBER(toobin_state::get_playfield_tile_info)
{
	UINT32 data = tilemap.basemem_read(tile_index);
	int code = data & 0x3fff;
	int color = (data >> 16) & 0x0f;
	SET_TILE_INFO_MEMBER(m_gfxdecode, 0, code, color, TILE_FLIPYX(data >> 14));
	tileinfo.category = (data >> 20) & 3;
}



/*************************************
 *
 *  Video system start
 *
 *************************************/

const atari_motion_objects_config toobin_state::s_mob_config =
{
	1,                  /* index to which gfx system */
	1,                  /* number of motion object banks */
	1,                  /* are the entries linked? */
	0,                  /* are the entries split? */
	0,                  /* render in reverse order? */
	1,                  /* render in swapped X/Y order? */
	0,                  /* does the neighbor bit affect the next object? */
	1024,               /* pixels per SLIP entry (0 for no-slip) */
	0,                  /* pixel offset for SLIPs */
	0,                  /* maximum number of links to visit/scanline (0=all) */

	0x100,              /* base palette entry */
	0x100,              /* maximum number of colors */
	0,                  /* transparent pen index */

	{{ 0,0,0x00ff,0 }}, /* mask for the link */
	{{ 0,0x3fff,0,0 }}, /* mask for the code index */
	{{ 0,0,0,0x000f }}, /* mask for the color */
	{{ 0,0,0,0xffc0 }}, /* mask for the X position */
	{{ 0x7fc0,0,0,0 }}, /* mask for the Y position */
	{{ 0x0007,0,0,0 }}, /* mask for the width, in tiles*/
	{{ 0x0038,0,0,0 }}, /* mask for the height, in tiles */
	{{ 0,0x4000,0,0 }}, /* mask for the horizontal flip */
	{{ 0,0x8000,0,0 }}, /* mask for the vertical flip */
	{{ 0 }},            /* mask for the priority */
	{{ 0 }},            /* mask for the neighbor */
	{{ 0x8000,0,0,0 }}, /* mask for absolute coordinates */

	{{ 0 }},            /* mask for the special value */
	0                   /* resulting value to indicate "special" */
};

VIDEO_START_MEMBER(toobin_state,toobin)
{
	/* allocate a playfield bitmap for rendering */
	m_screen->register_screen_bitmap(m_pfbitmap);

	save_item(NAME(m_brightness));
}



/*************************************
 *
 *  Palette RAM write handler
 *
 *************************************/

WRITE16_MEMBER( toobin_state::toobin_paletteram_w )
{
	int newword;

	COMBINE_DATA(&m_generic_paletteram_16[offset]);
	newword = m_generic_paletteram_16[offset];

	{
		int red =   (((newword >> 10) & 31) * 224) >> 5;
		int green = (((newword >>  5) & 31) * 224) >> 5;
		int blue =  (((newword      ) & 31) * 224) >> 5;

		if (red) red += 38;
		if (green) green += 38;
		if (blue) blue += 38;

<<<<<<< HEAD
		m_palette->set_pen_color(offset & 0x3ff, MAKE_RGB(red, green, blue));
=======
		palette_set_color(machine(), offset & 0x3ff, rgb_t(red, green, blue));
>>>>>>> ca932a6d
		if (!(newword & 0x8000))
			m_palette->set_pen_contrast(offset & 0x3ff, m_brightness);
		else
			m_palette->set_pen_contrast(offset & 0x3ff, 1.0);
	}
}


WRITE16_MEMBER( toobin_state::toobin_intensity_w )
{
	int i;

	if (ACCESSING_BITS_0_7)
	{
		m_brightness = (double)(~data & 0x1f) / 31.0;

		for (i = 0; i < 0x400; i++)
			if (!(m_generic_paletteram_16[i] & 0x8000))
				m_palette->set_pen_contrast(i, m_brightness);
	}
}



/*************************************
 *
 *  X/Y scroll handlers
 *
 *************************************/

WRITE16_MEMBER( toobin_state::toobin_xscroll_w )
{
	UINT16 oldscroll = *m_xscroll;
	UINT16 newscroll = oldscroll;
	COMBINE_DATA(&newscroll);

	/* if anything has changed, force a partial update */
	if (newscroll != oldscroll)
		m_screen->update_partial(m_screen->vpos());

	/* update the playfield scrolling - hscroll is clocked on the following scanline */
	m_playfield_tilemap->set_scrollx(0, newscroll >> 6);
	m_mob->set_xscroll(newscroll >> 6);

	/* update the data */
	*m_xscroll = newscroll;
}


WRITE16_MEMBER( toobin_state::toobin_yscroll_w )
{
	UINT16 oldscroll = *m_yscroll;
	UINT16 newscroll = oldscroll;
	COMBINE_DATA(&newscroll);

	/* if anything has changed, force a partial update */
	if (newscroll != oldscroll)
		m_screen->update_partial(m_screen->vpos());

	/* if bit 4 is zero, the scroll value is clocked in right away */
	m_playfield_tilemap->set_scrolly(0, newscroll >> 6);
	m_mob->set_yscroll((newscroll >> 6) & 0x1ff);

	/* update the data */
	*m_yscroll = newscroll;
}



/*************************************
 *
 *  X/Y scroll handlers
 *
 *************************************/

WRITE16_MEMBER( toobin_state::toobin_slip_w )
{
	UINT16 oldslip = m_mob->slipram(offset);
	UINT16 newslip = oldslip;
	COMBINE_DATA(&newslip);

	/* if the SLIP is changing, force a partial update first */
	if (oldslip != newslip)
		m_screen->update_partial(m_screen->vpos());

	/* update the data */
	m_mob->slipram(offset) = newslip;
}



/*************************************
 *
 *  Main refresh
 *
 *************************************/

UINT32 toobin_state::screen_update_toobin(screen_device &screen, bitmap_rgb32 &bitmap, const rectangle &cliprect)
{
	// start drawing
	m_mob->draw_async(cliprect);

	/* draw the playfield */
	bitmap_ind8 &priority_bitmap = screen.priority();
	priority_bitmap.fill(0, cliprect);
	m_playfield_tilemap->draw(screen, m_pfbitmap, cliprect, 0, 0);
	m_playfield_tilemap->draw(screen, m_pfbitmap, cliprect, 1, 1);
	m_playfield_tilemap->draw(screen, m_pfbitmap, cliprect, 2, 2);
	m_playfield_tilemap->draw(screen, m_pfbitmap, cliprect, 3, 3);

	/* draw and merge the MO */
	bitmap_ind16 &mobitmap = m_mob->bitmap();
	const rgb_t *palette = m_palette->palette()->entry_list_adjusted();
	for (int y = cliprect.min_y; y <= cliprect.max_y; y++)
	{
		UINT32 *dest = &bitmap.pix32(y);
		UINT16 *mo = &mobitmap.pix16(y);
		UINT16 *pf = &m_pfbitmap.pix16(y);
		UINT8 *pri = &priority_bitmap.pix8(y);
		for (int x = cliprect.min_x; x <= cliprect.max_x; x++)
		{
			UINT16 pix = pf[x];
			if (mo[x] != 0xffff)
			{
				/* not verified: logic is all controlled in a PAL

				   factors: LBPRI1-0, LBPIX3, ANPIX1-0, PFPIX3, PFPRI1-0,
				            (~LBPIX3 & ~LBPIX2 & ~LBPIX1 & ~LBPIX0)
				*/

				/* only draw if not high priority PF */
				if (!pri[x] || !(pix & 8))
					pix = mo[x];
			}
			dest[x] = palette[pix];
		}
	}

	/* add the alpha on top */
	m_alpha_tilemap->draw(screen, bitmap, cliprect, 0, 0);
	return 0;
}<|MERGE_RESOLUTION|>--- conflicted
+++ resolved
@@ -110,11 +110,7 @@
 		if (green) green += 38;
 		if (blue) blue += 38;
 
-<<<<<<< HEAD
-		m_palette->set_pen_color(offset & 0x3ff, MAKE_RGB(red, green, blue));
-=======
-		palette_set_color(machine(), offset & 0x3ff, rgb_t(red, green, blue));
->>>>>>> ca932a6d
+		m_palette->set_pen_color(offset & 0x3ff, rgb_t(red, green, blue));
 		if (!(newword & 0x8000))
 			m_palette->set_pen_contrast(offset & 0x3ff, m_brightness);
 		else
