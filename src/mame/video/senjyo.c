/***************************************************************************

  video.c

  Functions to emulate the video hardware of the machine.

***************************************************************************/

#include "emu.h"
#include "machine/segacrpt.h"
#include "includes/senjyo.h"


/***************************************************************************

  Callbacks for the TileMap code

***************************************************************************/

TILE_GET_INFO_MEMBER(senjyo_state::get_fg_tile_info)
{
	UINT8 attr = m_fgcolorram[tile_index];
	int flags = (attr & 0x80) ? TILE_FLIPY : 0;

	if (m_is_senjyo && (tile_index & 0x1f) >= 32-8)
		flags |= TILE_FORCE_LAYER0;

	SET_TILE_INFO_MEMBER(m_gfxdecode, 
			0,
			m_fgvideoram[tile_index] + ((attr & 0x10) << 4),
			attr & 0x07,
			flags);
}

TILE_GET_INFO_MEMBER(senjyo_state::senjyo_bg1_tile_info)
{
	UINT8 code = m_bg1videoram[tile_index];

	SET_TILE_INFO_MEMBER(m_gfxdecode, 
			1,
			code,
			(code & 0x70) >> 4,
			0);
}

TILE_GET_INFO_MEMBER(senjyo_state::starforc_bg1_tile_info)
{
	/* Star Force has more tiles in bg1, so to get a uniform color code spread */
	/* they wired bit 7 of the tile code in place of bit 4 to get the color code */
	static const UINT8 colormap[8] = { 0, 2, 4, 6, 1, 3, 5, 7 };
	UINT8 code = m_bg1videoram[tile_index];

	SET_TILE_INFO_MEMBER(m_gfxdecode, 
			1,
			code,
			colormap[(code & 0xe0) >> 5],
			0);
}

TILE_GET_INFO_MEMBER(senjyo_state::get_bg2_tile_info)
{
	UINT8 code = m_bg2videoram[tile_index];

	SET_TILE_INFO_MEMBER(m_gfxdecode, 
			2,
			code,
			(code & 0xe0) >> 5,
			0);
}

TILE_GET_INFO_MEMBER(senjyo_state::get_bg3_tile_info)
{
	UINT8 code = m_bg3videoram[tile_index];

	SET_TILE_INFO_MEMBER(m_gfxdecode, 
			3,
			code,
			(code & 0xe0) >> 5,
			0);
}



/***************************************************************************

  Start the video hardware emulation.

***************************************************************************/

void senjyo_state::video_start()
{
	m_fg_tilemap = &machine().tilemap().create(tilemap_get_info_delegate(FUNC(senjyo_state::get_fg_tile_info),this), TILEMAP_SCAN_ROWS, 8, 8, 32, 32);

	if (m_is_senjyo)
	{
		m_bg1_tilemap = &machine().tilemap().create(tilemap_get_info_delegate(FUNC(senjyo_state::senjyo_bg1_tile_info),this), TILEMAP_SCAN_ROWS, 16, 16, 16, 32);
		m_bg2_tilemap = &machine().tilemap().create(tilemap_get_info_delegate(FUNC(senjyo_state::get_bg2_tile_info),this),    TILEMAP_SCAN_ROWS, 16, 16, 16, 48);   /* only 16x32 used by Star Force */
		m_bg3_tilemap = &machine().tilemap().create(tilemap_get_info_delegate(FUNC(senjyo_state::get_bg3_tile_info),this),    TILEMAP_SCAN_ROWS, 16, 16, 16, 56);   /* only 16x32 used by Star Force */
	}
	else
	{
		m_bg1_tilemap = &machine().tilemap().create(tilemap_get_info_delegate(FUNC(senjyo_state::starforc_bg1_tile_info),this), TILEMAP_SCAN_ROWS, 16, 16, 16, 32);
		m_bg2_tilemap = &machine().tilemap().create(tilemap_get_info_delegate(FUNC(senjyo_state::get_bg2_tile_info),this),      TILEMAP_SCAN_ROWS, 16, 16, 16, 32); /* only 16x32 used by Star Force */
		m_bg3_tilemap = &machine().tilemap().create(tilemap_get_info_delegate(FUNC(senjyo_state::get_bg3_tile_info),this),      TILEMAP_SCAN_ROWS, 16, 16, 16, 32); /* only 16x32 used by Star Force */
	}

	m_fg_tilemap->set_transparent_pen(0);
	m_bg1_tilemap->set_transparent_pen(0);
	m_bg2_tilemap->set_transparent_pen(0);
	m_bg3_tilemap->set_transparent_pen(0);
	m_fg_tilemap->set_scroll_cols(32);
}



/***************************************************************************

  Memory handlers

***************************************************************************/

WRITE8_MEMBER(senjyo_state::senjyo_fgvideoram_w)
{
	m_fgvideoram[offset] = data;
	m_fg_tilemap->mark_tile_dirty(offset);
}
WRITE8_MEMBER(senjyo_state::senjyo_fgcolorram_w)
{
	m_fgcolorram[offset] = data;
	m_fg_tilemap->mark_tile_dirty(offset);
}
WRITE8_MEMBER(senjyo_state::senjyo_bg1videoram_w)
{
	m_bg1videoram[offset] = data;
	m_bg1_tilemap->mark_tile_dirty(offset);
}
WRITE8_MEMBER(senjyo_state::senjyo_bg2videoram_w)
{
	m_bg2videoram[offset] = data;
	m_bg2_tilemap->mark_tile_dirty(offset);
}
WRITE8_MEMBER(senjyo_state::senjyo_bg3videoram_w)
{
	m_bg3videoram[offset] = data;
	m_bg3_tilemap->mark_tile_dirty(offset);
}

WRITE8_MEMBER(senjyo_state::senjyo_bgstripes_w)
{
	*m_bgstripesram = data;
}

/***************************************************************************

  Display refresh

***************************************************************************/

void senjyo_state::draw_bgbitmap(bitmap_ind16 &bitmap,const rectangle &cliprect)
{
	int x,y,pen,strwid,count;


	if (m_bgstripes == 0xff) /* off */
		bitmap.fill(0, cliprect);
	else
	{
		int flip = flip_screen();

		pen = 0;
		count = 0;
		strwid = m_bgstripes;
		if (strwid == 0) strwid = 0x100;
		if (flip) strwid ^= 0xff;

		for (x = 0;x < 256;x++)
		{
			if (flip)
				for (y = 0;y < 256;y++)
					bitmap.pix16(y, 255 - x) = 384 + pen;
			else
				for (y = 0;y < 256;y++)
					bitmap.pix16(y, x) = 384 + pen;

			count += 0x10;
			if (count >= strwid)
			{
				pen = (pen + 1) & 0x0f;
				count -= strwid;
			}
		}
	}
}

void senjyo_state::draw_radar(bitmap_ind16 &bitmap,const rectangle &cliprect)
{
	int offs,x;

	for (offs = 0;offs < 0x400;offs++)
		for (x = 0;x < 8;x++)
			if (m_radarram[offs] & (1 << x))
			{
				int sx, sy;

				sx = (8 * (offs % 8) + x) + 256-64;
				sy = ((offs & 0x1ff) / 8) + 96;

				if (flip_screen())
				{
					sx = 255 - sx;
					sy = 255 - sy;
				}

				if (cliprect.contains(sx, sy))
					bitmap.pix16(sy, sx) = offs < 0x200 ? 512 : 513;
			}
}

void senjyo_state::draw_sprites(bitmap_ind16 &bitmap,const rectangle &cliprect,int priority)
{
	UINT8 *spriteram = m_spriteram;
	int offs;

	for (offs = m_spriteram.bytes() - 4; offs >= 0; offs -= 4)
	{
		int big,sx,sy,flipx,flipy;

		if (((spriteram[offs+1] & 0x30) >> 4) == priority)
		{
			if (m_is_senjyo) /* Senjyo */
				big = (spriteram[offs] & 0x80);
			else    /* Star Force */
				big = ((spriteram[offs] & 0xc0) == 0xc0);
			sx = spriteram[offs+3];
			if (big)
				sy = 224-spriteram[offs+2];
			else
				sy = 240-spriteram[offs+2];
			flipx = spriteram[offs+1] & 0x40;
			flipy = spriteram[offs+1] & 0x80;

			if (flip_screen())
			{
				flipx = !flipx;
				flipy = !flipy;

				if (big)
				{
					sx = 224 - sx;
					sy = 226 - sy;
				}
				else
				{
					sx = 240 - sx;
					sy = 242 - sy;
				}
			}


			m_gfxdecode->gfx(big ? 5 : 4)->transpen(bitmap,cliprect,
					spriteram[offs],
					spriteram[offs + 1] & 0x07,
					flipx,flipy,
					sx,sy,0);
		}
	}
}

UINT32 senjyo_state::screen_update_senjyo(screen_device &screen, bitmap_ind16 &bitmap, const rectangle &cliprect)
{
	int i;


	/* two colors for the radar dots (verified on the real board) */
<<<<<<< HEAD
	m_palette->set_pen_color(512,MAKE_RGB(0xff,0x00,0x00));  /* red for enemies */
	m_palette->set_pen_color(513,MAKE_RGB(0xff,0xff,0x00));  /* yellow for player */
=======
	palette_set_color(machine(),512,rgb_t(0xff,0x00,0x00));  /* red for enemies */
	palette_set_color(machine(),513,rgb_t(0xff,0xff,0x00));  /* yellow for player */
>>>>>>> ca932a6d

	{
		int flip = flip_screen();
		int scrollx,scrolly;

		for (i = 0;i < 32;i++)
			m_fg_tilemap->set_scrolly(i, m_fgscroll[i]);

		scrollx = m_scrollx1[0];
		scrolly = m_scrolly1[0] + 256 * m_scrolly1[1];
		if (flip)
			scrollx = -scrollx;
		m_bg1_tilemap->set_scrollx(0, scrollx);
		m_bg1_tilemap->set_scrolly(0, scrolly);

		scrollx = m_scrollx2[0];
		scrolly = m_scrolly2[0] + 256 * m_scrolly2[1];
		if (m_scrollhack)   /* Star Force, but NOT the encrypted version */
		{
			scrollx = m_scrollx1[0];
			scrolly = m_scrolly1[0] + 256 * m_scrolly1[1];
		}
		if (flip)
			scrollx = -scrollx;
		m_bg2_tilemap->set_scrollx(0, scrollx);
		m_bg2_tilemap->set_scrolly(0, scrolly);

		scrollx = m_scrollx3[0];
		scrolly = m_scrolly3[0] + 256 * m_scrolly3[1];
		if (flip)
			scrollx = -scrollx;
		m_bg3_tilemap->set_scrollx(0, scrollx);
		m_bg3_tilemap->set_scrolly(0, scrolly);
	}

	draw_bgbitmap(bitmap, cliprect);
	draw_sprites(bitmap, cliprect, 0);
	m_bg3_tilemap->draw(screen, bitmap, cliprect, 0, 0);
	draw_sprites(bitmap, cliprect, 1);
	m_bg2_tilemap->draw(screen, bitmap, cliprect, 0, 0);
	draw_sprites(bitmap, cliprect, 2);
	m_bg1_tilemap->draw(screen, bitmap, cliprect, 0, 0);
	draw_sprites(bitmap, cliprect, 3);
	m_fg_tilemap->draw(screen, bitmap, cliprect, 0, 0);
	draw_radar(bitmap, cliprect);

#if 0
{
	char baf[80];
	UINT8 *senjyo_scrolly3 = m_scrolly3;

	sprintf(baf,"%02x %02x %02x %02x %02x %02x %02x %02x",
		senjyo_scrolly3[0x00],
		senjyo_scrolly3[0x01],
		senjyo_scrolly3[0x02],
		senjyo_scrolly3[0x03],
		senjyo_scrolly3[0x04],
		senjyo_scrolly3[0x05],
		senjyo_scrolly3[0x06],
		senjyo_scrolly3[0x07]);
	ui_draw_text(baf,0,0);
	sprintf(baf,"%02x %02x %02x %02x %02x %02x %02x %02x",
		senjyo_scrolly3[0x08],
		senjyo_scrolly3[0x09],
		senjyo_scrolly3[0x0a],
		senjyo_scrolly3[0x0b],
		senjyo_scrolly3[0x0c],
		senjyo_scrolly3[0x0d],
		senjyo_scrolly3[0x0e],
		senjyo_scrolly3[0x0f]);
	ui_draw_text(baf,0,10);
	sprintf(baf,"%02x %02x %02x %02x %02x %02x %02x %02x",
		senjyo_scrolly3[0x10],
		senjyo_scrolly3[0x11],
		senjyo_scrolly3[0x12],
		senjyo_scrolly3[0x13],
		senjyo_scrolly3[0x14],
		senjyo_scrolly3[0x15],
		senjyo_scrolly3[0x16],
		senjyo_scrolly3[0x17]);
	ui_draw_text(baf,0,20);
	sprintf(baf,"%02x %02x %02x %02x %02x %02x %02x %02x",
		senjyo_scrolly3[0x18],
		senjyo_scrolly3[0x19],
		senjyo_scrolly3[0x1a],
		senjyo_scrolly3[0x1b],
		senjyo_scrolly3[0x1c],
		senjyo_scrolly3[0x1d],
		senjyo_scrolly3[0x1e],
		senjyo_scrolly3[0x1f]);
	ui_draw_text(baf,0,30);
}
#endif
	return 0;
}<|MERGE_RESOLUTION|>--- conflicted
+++ resolved
@@ -272,13 +272,8 @@
 
 
 	/* two colors for the radar dots (verified on the real board) */
-<<<<<<< HEAD
-	m_palette->set_pen_color(512,MAKE_RGB(0xff,0x00,0x00));  /* red for enemies */
-	m_palette->set_pen_color(513,MAKE_RGB(0xff,0xff,0x00));  /* yellow for player */
-=======
-	palette_set_color(machine(),512,rgb_t(0xff,0x00,0x00));  /* red for enemies */
-	palette_set_color(machine(),513,rgb_t(0xff,0xff,0x00));  /* yellow for player */
->>>>>>> ca932a6d
+	m_palette->set_pen_color(512,rgb_t(0xff,0x00,0x00));  /* red for enemies */
+	m_palette->set_pen_color(513,rgb_t(0xff,0xff,0x00));  /* yellow for player */
 
 	{
 		int flip = flip_screen();
