--- conflicted
+++ resolved
@@ -53,20 +53,12 @@
 		bit3 = (color_prom[2*256] >> 3) & 0x01;
 		b = 0x0e * bit0 + 0x1f * bit1 + 0x43 * bit2 + 0x8f * bit3;
 
-<<<<<<< HEAD
-		palette.set_indirect_color(i,MAKE_RGB(r,g,b));
-=======
-		colortable_palette_set_color(machine().colortable,i,rgb_t(r,g,b));
->>>>>>> ca932a6d
+		palette.set_indirect_color(i,rgb_t(r,g,b));
 		color_prom++;
 	}
 
 	/* color 0x80 is used by sprites to mark transparency */
-<<<<<<< HEAD
-	palette.set_indirect_color(0x80,MAKE_RGB(0,0,0));
-=======
-	colortable_palette_set_color(machine().colortable,0x80,rgb_t(0,0,0));
->>>>>>> ca932a6d
+	palette.set_indirect_color(0x80,rgb_t(0,0,0));
 
 	color_prom += 128;  /* the bottom part of the PROM is unused */
 	color_prom += 2*256;
@@ -132,20 +124,12 @@
 		bit3 = (color_prom[2*256] >> 3) & 0x01;
 		b = 0x0e * bit0 + 0x1f * bit1 + 0x43 * bit2 + 0x8f * bit3;
 
-<<<<<<< HEAD
-		palette.set_indirect_color(i,MAKE_RGB(r,g,b));
-=======
-		colortable_palette_set_color(machine().colortable,i,rgb_t(r,g,b));
->>>>>>> ca932a6d
+		palette.set_indirect_color(i,rgb_t(r,g,b));
 		color_prom++;
 	}
 
 	/* color 0x80 is used by sprites to mark transparency */
-<<<<<<< HEAD
-	palette.set_indirect_color(0x80,MAKE_RGB(0,0,0));
-=======
-	colortable_palette_set_color(machine().colortable,0x80,rgb_t(0,0,0));
->>>>>>> ca932a6d
+	palette.set_indirect_color(0x80,rgb_t(0,0,0));
 
 	color_prom += 128;  /* the bottom part of the PROM is unused */
 	color_prom += 2*256;
