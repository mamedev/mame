--- conflicted
+++ resolved
@@ -49,13 +49,8 @@
 		int b = machine().rand()|0x80;
 		if (i == 0) r = g = b = 0;
 
-<<<<<<< HEAD
-		palette.set_pen_color(i*2+1,MAKE_RGB(r,g,b));
-		palette.set_pen_color(i*2,MAKE_RGB(0,0,0));
-=======
-		palette_set_color(machine(),i*2+1,rgb_t(r,g,b));
-		palette_set_color(machine(),i*2,rgb_t(0,0,0));
->>>>>>> ca932a6d
+		palette.set_pen_color(i*2+1,rgb_t(r,g,b));
+		palette.set_pen_color(i*2,rgb_t(0,0,0));
 
 	}
 
