/***************************************************************************

    JPM IMPACT with Video hardware

****************************************************************************/

#include "emu.h"
#include "cpu/tms34010/tms34010.h"
#include "includes/jpmimpct.h"


/*************************************
 *
 *  Brooktree Bt477 RAMDAC
 *
 *************************************/


/*
 *  0 0 0    Address register (RAM write mode)
 *  0 0 1    Color palette RAMs
 *  0 1 0    Pixel read mask register
 *  0 1 1    Address register (RAM read mode)
 *  1 0 0    Address register (overlay write mode)
 *  1 1 1    Address register (overlay read mode)
 *  1 0 1    Overlay register
 *  1 1 0    Command register
 */

WRITE16_MEMBER(jpmimpct_state::jpmimpct_bt477_w)
{
	UINT8 val = data & 0xff;

	switch (offset)
	{
		case 0x0:
		{
			m_bt477.address = val;
			m_bt477.addr_cnt = 0;
			break;
		}
		case 0x1:
		{
			UINT8 *addr_cnt = &m_bt477.addr_cnt;
			rgb_t *color = &m_bt477.color;

			color[*addr_cnt] = val;

			if (++*addr_cnt == 3)
			{
<<<<<<< HEAD
				m_palette->set_pen_color(m_bt477.address, MAKE_RGB(color[0], color[1], color[2]));
=======
				palette_set_color(machine(), m_bt477.address, rgb_t(color[0], color[1], color[2]));
>>>>>>> ca932a6d
				*addr_cnt = 0;

				/* Address register increments */
				m_bt477.address++;
			}
			break;
		}
		case 0x2:
		{
			m_bt477.pixmask = val;
			break;
		}
		case 0x6:
		{
			m_bt477.command = val;
			break;
		}
		default:
		{
			popmessage("Bt477: Unhandled write access (offset:%x, data:%x)", offset, val);
		}
	}
}

READ16_MEMBER(jpmimpct_state::jpmimpct_bt477_r)
{
	popmessage("Bt477: Unhandled read access (offset:%x)", offset);
	return 0;
}


/*************************************
 *
 *  VRAM shift register callbacks
 *
 *************************************/

void jpmimpct_to_shiftreg(address_space &space, UINT32 address, UINT16 *shiftreg)
{
	jpmimpct_state *state = space.machine().driver_data<jpmimpct_state>();
	memcpy(shiftreg, &state->m_vram[TOWORD(address)], 512 * sizeof(UINT16));
}

void jpmimpct_from_shiftreg(address_space &space, UINT32 address, UINT16 *shiftreg)
{
	jpmimpct_state *state = space.machine().driver_data<jpmimpct_state>();
	memcpy(&state->m_vram[TOWORD(address)], shiftreg, 512 * sizeof(UINT16));
}


/*************************************
 *
 *  Main video refresh
 *
 *************************************/

void jpmimpct_scanline_update(screen_device &screen, bitmap_rgb32 &bitmap, int scanline, const tms34010_display_params *params)
{
	jpmimpct_state *state = screen.machine().driver_data<jpmimpct_state>();
	UINT16 *vram = &state->m_vram[(params->rowaddr << 8) & 0x3ff00];
	UINT32 *dest = &bitmap.pix32(scanline);
	int coladdr = params->coladdr;
	int x;

	for (x = params->heblnk; x < params->hsblnk; x += 2)
	{
		UINT16 pixels = vram[coladdr++ & 0xff];
		dest[x + 0] = screen.m_palette->pen(pixels & 0xff);
		dest[x + 1] = screen.m_palette->pen(pixels >> 8);
	}
}


/*************************************
 *
 *  Video emulation start
 *
 *************************************/

VIDEO_START_MEMBER(jpmimpct_state,jpmimpct)
{
	memset(&m_bt477, 0, sizeof(m_bt477));

	save_item(NAME(m_bt477.address));
	save_item(NAME(m_bt477.addr_cnt));
	save_item(NAME(m_bt477.pixmask));
	save_item(NAME(m_bt477.command));
	save_item(NAME(m_bt477.color));
}<|MERGE_RESOLUTION|>--- conflicted
+++ resolved
@@ -48,11 +48,7 @@
 
 			if (++*addr_cnt == 3)
 			{
-<<<<<<< HEAD
-				m_palette->set_pen_color(m_bt477.address, MAKE_RGB(color[0], color[1], color[2]));
-=======
-				palette_set_color(machine(), m_bt477.address, rgb_t(color[0], color[1], color[2]));
->>>>>>> ca932a6d
+				m_palette->set_pen_color(m_bt477.address, rgb_t(color[0], color[1], color[2]));
 				*addr_cnt = 0;
 
 				/* Address register increments */
