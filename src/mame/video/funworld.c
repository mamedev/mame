--- conflicted
+++ resolved
@@ -81,11 +81,7 @@
 		bit1 = (color_prom[i] >> 7) & 0x01;
 		g = combine_2_weights(weights_g, bit0, bit1);
 
-<<<<<<< HEAD
-		palette.set_pen_color(i,MAKE_RGB(r,g,b));
-=======
-		palette_set_color(machine(),i,rgb_t(r,g,b));
->>>>>>> ca932a6d
+		palette.set_pen_color(i,rgb_t(r,g,b));
 	}
 }
 
