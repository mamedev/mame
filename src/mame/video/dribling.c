// license:BSD-3-Clause
// copyright-holders:Aaron Giles
/***************************************************************************

    Model Racing Dribbling hardware

***************************************************************************/

#include "emu.h"
#include "includes/dribling.h"


/*************************************
 *
 *  Convert the palette PROM into
 *  a real palette
 *
 *************************************/

PALETTE_INIT_MEMBER(dribling_state, dribling)
{
	const UINT8 *prom = memregion("proms")->base() + 0x400;
	int i;

	for (i = 0; i < 256; i++)
	{
		int r = (~prom[i] >> 0) & 1;    // 220
		int g = (~prom[i] >> 1) & 3;    // 820 + 560 (332 max)
		int b = (~prom[i] >> 3) & 1;    // 220

		r *= 0xff;
		g *= 0x55;
		b *= 0xff;

<<<<<<< HEAD
		palette.set_pen_color(i, MAKE_RGB(r,g,b));
=======
		palette_set_color(machine(), i, rgb_t(r,g,b));
>>>>>>> ca932a6d
	}
}



/*************************************
 *
 *  Color control writes
 *
 *************************************/

WRITE8_MEMBER(dribling_state::dribling_colorram_w)
{
	/* it is very important that we mask off the two bits here */
	m_colorram[offset & 0x1f9f] = data;
}



/*************************************
 *
 *  Video update routine
 *
 *************************************/

UINT32 dribling_state::screen_update_dribling(screen_device &screen, bitmap_ind16 &bitmap, const rectangle &cliprect)
{
	UINT8 *prombase = memregion("proms")->base();
	UINT8 *gfxbase = memregion("gfx1")->base();
	int x, y;

	/* loop over rows */
	for (y = cliprect.min_y; y <= cliprect.max_y; y++)
	{
		UINT16 *dst = &bitmap.pix16(y);

		/* loop over columns */
		for (x = cliprect.min_x; x <= cliprect.max_x; x++)
		{
			int b7 = prombase[(x >> 3) | ((y >> 3) << 5)] & 1;
			int b6 = m_abca;
			int b5 = (x >> 3) & 1;
			int b4 = (gfxbase[(x >> 3) | (y << 5)] >> (x & 7)) & 1;
			int b3 = (m_videoram[(x >> 3) | (y << 5)] >> (x & 7)) & 1;
			int b2_0 = m_colorram[(x >> 3) | ((y >> 2) << 7)] & 7;

			/* assemble the various bits into a palette PROM index */
			dst[x] = (b7 << 7) | (b6 << 6) | (b5 << 5) | (b4 << 4) | (b3 << 3) | b2_0;
		}
	}
	return 0;
}<|MERGE_RESOLUTION|>--- conflicted
+++ resolved
@@ -32,11 +32,7 @@
 		g *= 0x55;
 		b *= 0xff;
 
-<<<<<<< HEAD
-		palette.set_pen_color(i, MAKE_RGB(r,g,b));
-=======
-		palette_set_color(machine(), i, rgb_t(r,g,b));
->>>>>>> ca932a6d
+		palette.set_pen_color(i, rgb_t(r,g,b));
 	}
 }
 
