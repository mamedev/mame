--- conflicted
+++ resolved
@@ -8,45 +8,7 @@
 
 /***************************************************************************
 
-<<<<<<< HEAD
-  Callbacks for the TileMap code
-
-***************************************************************************/
-
-template<int Offset>
-TILE_GET_INFO_MEMBER(taitol_state::get_tile_info)
-{
-	int attr = m_vram[2 * tile_index + Offset + 1];
-	int code = m_vram[2 * tile_index + Offset]
-			| ((attr & 0x03) << 8)
-			| ((m_bankc[(attr & 0xc) >> 2]) << 10)
-			| (m_horshoes_gfxbank << 12);
-
-	tileinfo.set(0,
-			code,
-			(attr & 0xf0) >> 4,
-			0);
-}
-
-TILE_GET_INFO_MEMBER(taitol_state::get_tx_tile_info)
-{
-	int attr = m_vram[2 * tile_index + 0xa000 + 1];
-	int code = m_vram[2 * tile_index + 0xa000] | ((attr & 0x07) << 8);
-
-	tileinfo.set(2,
-			code,
-			(attr & 0xf0) >> 4,
-			0);
-}
-
-
-
-/***************************************************************************
-
-  Start the video hardware emulation.
-=======
   Memory handlers
->>>>>>> e8a0e046
 
 ***************************************************************************/
 
