/***************************************************************************

  video.c

  Functions to emulate the video hardware of the machine.

***************************************************************************/

#include "emu.h"
#include "video/resnet.h"
#include "includes/zaccaria.h"


/***************************************************************************

  Convert the color PROMs into a more useable format.


Here's the hookup from the proms (82s131) to the r-g-b-outputs

     Prom 9F        74LS374
    -----------   ____________
       12         |  3   2   |---680 ohm----| blue out
       11         |  4   5   |---1k ohm-----| (+ 470 ohm pulldown)
       10         |  7   6   |---820 ohm-------|
        9         |  8   9   |---1k ohm--------| green out
     Prom 9G      |          |                 | (+ 390 ohm pulldown)
       12         |  13  12  |---1.2k ohm------|
       11         |  14  15  |---820 ohm----------|
       10         |  17  16  |---1k ohm-----------| red out
        9         |  18  19  |---1.2k ohm---------| (+ 390 ohm pulldown)
                  |__________|


***************************************************************************/
PALETTE_INIT_MEMBER(zaccaria_state, zaccaria)
{
	const UINT8 *color_prom = memregion("proms")->base();
	int i, j, k;
	static const int resistances_rg[] = { 1200, 1000, 820 };
	static const int resistances_b[]  = { 1000, 820 };

	double weights_rg[3], weights_b[2];

	compute_resistor_weights(0, 0xff, -1.0,
								3, resistances_rg, weights_rg, 390, 0,
								2, resistances_b,  weights_b,  470, 0,
								0, 0, 0, 0, 0);

	for (i = 0; i < 0x200; i++)
	{
		/*
		  TODO: I'm not sure, but I think that pen 0 must always be black, otherwise
		  there's some junk brown background in Jack Rabbit.
		  From the schematics it seems that the background color can be changed, but
		  I'm not sure where it would be taken from; I think the high bits of
		  attributesram, but they are always 0 in these games so they would turn out
		  black anyway.
		 */
		if (((i % 64) / 8) == 0)
<<<<<<< HEAD
			palette.set_indirect_color(i, RGB_BLACK);
=======
			colortable_palette_set_color(machine().colortable, i, rgb_t::black);
>>>>>>> ca932a6d
		else
		{
			int bit0, bit1, bit2;
			int r, g, b;

			/* red component */
			bit0 = (color_prom[i + 0x000] >> 3) & 0x01;
			bit1 = (color_prom[i + 0x000] >> 2) & 0x01;
			bit2 = (color_prom[i + 0x000] >> 1) & 0x01;
			r = combine_3_weights(weights_rg, bit0, bit1, bit2);

			/* green component */
			bit0 = (color_prom[i + 0x000] >> 0) & 0x01;
			bit1 = (color_prom[i + 0x200] >> 3) & 0x01;
			bit2 = (color_prom[i + 0x200] >> 2) & 0x01;
			g = combine_3_weights(weights_rg, bit0, bit1, bit2);

			/* blue component */
			bit0 = (color_prom[i + 0x200] >> 1) & 0x01;
			bit1 = (color_prom[i + 0x200] >> 0) & 0x01;
			b = combine_2_weights(weights_b, bit0, bit1);

<<<<<<< HEAD
			palette.set_indirect_color(i, MAKE_RGB(r, g, b));
=======
			colortable_palette_set_color(machine().colortable, i, rgb_t(r, g, b));
>>>>>>> ca932a6d
		}
	}

	/* There are 512 unique colors, which seem to be organized in 8 blocks */
	/* of 64. In each block, colors are not in the usual sequential order */
	/* but in interleaved order, like Phoenix. Additionally, colors for */
	/* background and sprites are interleaved. */
	for (i = 0;i < 8;i++)
		for (j = 0;j < 4;j++)
			for (k = 0;k < 8;k++)
				/* swap j and k to make the colors sequential */
				palette.set_pen_indirect(0 + 32 * i + 8 * j + k, 64 * i + 8 * k + 2*j);

	for (i = 0;i < 8;i++)
		for (j = 0;j < 4;j++)
			for (k = 0;k < 8;k++)
				/* swap j and k to make the colors sequential */
				palette.set_pen_indirect(256 + 32 * i + 8 * j + k, 64 * i + 8 * k + 2*j+1);
}



/***************************************************************************

  Callbacks for the TileMap code

***************************************************************************/

TILE_GET_INFO_MEMBER(zaccaria_state::get_tile_info)
{
	UINT8 attr = m_videoram[tile_index + 0x400];
	SET_TILE_INFO_MEMBER(m_gfxdecode, 
			0,
			m_videoram[tile_index] + ((attr & 0x03) << 8),
			((attr & 0x0c) >> 2) + ((m_attributesram[2 * (tile_index % 32) + 1] & 0x07) << 2),
			0);
}



/***************************************************************************

  Start the video hardware emulation.

***************************************************************************/

void zaccaria_state::video_start()
{
	m_bg_tilemap = &machine().tilemap().create(tilemap_get_info_delegate(FUNC(zaccaria_state::get_tile_info),this),TILEMAP_SCAN_ROWS,8,8,32,32);

	m_bg_tilemap->set_scroll_cols(32);
}



/***************************************************************************

  Memory handlers

***************************************************************************/

WRITE8_MEMBER(zaccaria_state::zaccaria_videoram_w)
{
	m_videoram[offset] = data;
	m_bg_tilemap->mark_tile_dirty(offset & 0x3ff);
}

WRITE8_MEMBER(zaccaria_state::zaccaria_attributes_w)
{
	if (offset & 1)
	{
		if (m_attributesram[offset] != data)
		{
			int i;

			for (i = offset / 2;i < 0x400;i += 32)
				m_bg_tilemap->mark_tile_dirty(i);
		}
	}
	else
		m_bg_tilemap->set_scrolly(offset / 2,data);

	m_attributesram[offset] = data;
}

WRITE8_MEMBER(zaccaria_state::zaccaria_flip_screen_x_w)
{
	flip_screen_x_set(data & 1);
}

WRITE8_MEMBER(zaccaria_state::zaccaria_flip_screen_y_w)
{
	flip_screen_y_set(data & 1);
}



/***************************************************************************

  Display refresh

***************************************************************************/

/* sprite format:

  76543210
0 xxxxxxxx x
1 x....... flipy
  .x...... flipx
  ..xxxxxx code low
2 xx...... code high
  ..xxx... ?
  .....xxx color
3 xxxxxxxx y

offsets 1 and 2 are swapped if accessed from spriteram2

*/
void zaccaria_state::draw_sprites(bitmap_ind16 &bitmap,const rectangle &cliprect,UINT8 *spriteram,int color,int section)
{
	int offs,o1 = 1,o2 = 2;

	if (section)
	{
		o1 = 2;
		o2 = 1;
	}

	for (offs = 0;offs < 0x20;offs += 4)
	{
		int sx = spriteram[offs + 3] + 1;
		int sy = 242 - spriteram[offs];
		int flipx = spriteram[offs + o1] & 0x40;
		int flipy = spriteram[offs + o1] & 0x80;

		if (sx == 1) continue;

		if (flip_screen_x())
		{
			sx = 240 - sx;
			flipx = !flipx;
		}
		if (flip_screen_y())
		{
			sy = 240 - sy;
			flipy = !flipy;
		}

		m_gfxdecode->gfx(1)->transpen(bitmap,cliprect,
				(spriteram[offs + o1] & 0x3f) + (spriteram[offs + o2] & 0xc0),
				((spriteram[offs + o2] & 0x07) << 2) | color,
				flipx,flipy,sx,sy,0);
	}
}

UINT32 zaccaria_state::screen_update_zaccaria(screen_device &screen, bitmap_ind16 &bitmap, const rectangle &cliprect)
{
	m_bg_tilemap->draw(screen, bitmap, cliprect, 0,0);

	// 3 layers of sprites, each with their own palette and priorities
	// Not perfect yet, does spriteram(1) layer have a priority bit somewhere?
	draw_sprites(bitmap,cliprect,m_spriteram2,2,1);
	draw_sprites(bitmap,cliprect,m_spriteram,1,0);
	draw_sprites(bitmap,cliprect,m_spriteram2+0x20,0,1);

	return 0;
}<|MERGE_RESOLUTION|>--- conflicted
+++ resolved
@@ -58,11 +58,7 @@
 		  black anyway.
 		 */
 		if (((i % 64) / 8) == 0)
-<<<<<<< HEAD
-			palette.set_indirect_color(i, RGB_BLACK);
-=======
-			colortable_palette_set_color(machine().colortable, i, rgb_t::black);
->>>>>>> ca932a6d
+			palette.set_indirect_color(i, rgb_t::black);
 		else
 		{
 			int bit0, bit1, bit2;
@@ -85,11 +81,7 @@
 			bit1 = (color_prom[i + 0x200] >> 0) & 0x01;
 			b = combine_2_weights(weights_b, bit0, bit1);
 
-<<<<<<< HEAD
-			palette.set_indirect_color(i, MAKE_RGB(r, g, b));
-=======
-			colortable_palette_set_color(machine().colortable, i, rgb_t(r, g, b));
->>>>>>> ca932a6d
+			palette.set_indirect_color(i, rgb_t(r, g, b));
 		}
 	}
 
