--- conflicted
+++ resolved
@@ -8,11 +8,8 @@
 #include "machine/i8255.h"
 #include "emupal.h"
 
-<<<<<<< HEAD
 typedef device_delegate<uint16_t const (uint16_t)> igs017_igs031_palette_scramble_delegate;
-=======
-typedef device_delegate<uint16_t (uint16_t)> igs017_igs031_palette_scramble_delegate;
->>>>>>> 3349e3e9
+
 
 class igs017_igs031_device : public device_t,
 							public device_gfx_interface,
@@ -22,13 +19,8 @@
 public:
 	igs017_igs031_device(const machine_config &mconfig, const char *tag, device_t *owner, uint32_t clock);
 
-<<<<<<< HEAD
-	template <typename Object> void set_palette_scramble_cb(Object &&cb) { m_palette_scramble_cb = std::forward<Object>(cb); }
+	template <typename... T> void set_palette_scramble_cb(T &&... args) { m_palette_scramble_cb = igs017_igs031_palette_scramble_delegate(std::forward<T>(args)...); }
 	template<typename T> void set_ppi(T &&tag) { m_i8255.set_tag(std::forward<T>(tag)); }
-=======
-	template <typename... T> void set_palette_scramble_cb(T &&... args) { m_palette_scramble_cb = igs017_igs031_palette_scramble_delegate(std::forward<T>(args)...); }
-
->>>>>>> 3349e3e9
 	void set_text_reverse_bits()
 	{
 		m_revbits = 1;
