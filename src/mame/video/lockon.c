/***************************************************************************

    Lock-On video hardware

***************************************************************************/

#include "emu.h"
#include "includes/lockon.h"
#include "cpu/nec/nec.h"
#include "video/resnet.h"

#define CURSOR_XPOS         168
#define CURSOR_YPOS         239
#define FRAMEBUFFER_MAX_X   431
#define FRAMEBUFFER_MAX_Y   (UINT32)((FRAMEBUFFER_CLOCK / (float)(FRAMEBUFFER_MAX_X-1)) / ((float)PIXEL_CLOCK/(HTOTAL*VTOTAL)))


/*************************************
 *
 *  HD46505S-2 CRT Controller
 *
 *************************************/

READ16_MEMBER(lockon_state::lockon_crtc_r)
{
	return 0xffff;
}

WRITE16_MEMBER(lockon_state::lockon_crtc_w)
{
#if 0
	data &= 0xff;

	if (offset == 0)
	{
		switch (data)
		{
			case 0x00: mame_printf_debug("Horizontal Total         "); break;
			case 0x01: mame_printf_debug("Horizontal displayed     "); break;
			case 0x02: mame_printf_debug("Horizontal sync position "); break;
			case 0x03: mame_printf_debug("Horizontal sync width    "); break;
			case 0x04: mame_printf_debug("Vertical total           "); break;
			case 0x05: mame_printf_debug("Vertical total adjust    "); break;
			case 0x06: mame_printf_debug("Vertical displayed       "); break;
			case 0x07: mame_printf_debug("Vertical sync position   "); break;
			case 0x08: mame_printf_debug("Interlace mode           "); break;
			case 0x09: mame_printf_debug("Max. scan line address   "); break;
			case 0x0a: mame_printf_debug("Cursror start            "); break;
			case 0x0b: mame_printf_debug("Cursor end               "); break;
			case 0x0c: mame_printf_debug("Start address (h)        "); break;
			case 0x0d: mame_printf_debug("Start address (l)        "); break;
			case 0x0e: mame_printf_debug("Cursor (h)               "); break;
			case 0x0f: mame_printf_debug("Cursor (l)               "); break;
			case 0x10: mame_printf_debug("Light pen (h))           "); break;
			case 0x11: mame_printf_debug("Light pen (l)            "); break;
		}
	}
	else if (offset == 1)
	{
		mame_printf_debug("0x%.2x, (%d)\n",data, data);
	}
#endif
}

TIMER_CALLBACK_MEMBER(lockon_state::cursor_callback)
{
	if (m_main_inten)
		m_maincpu->set_input_line_and_vector(0, HOLD_LINE, 0xff);

	m_cursor_timer->adjust(m_screen->time_until_pos(CURSOR_YPOS, CURSOR_XPOS));
}

/*************************************
 *
 *  Palette decoding
 *
 *************************************/

static const res_net_info lockon_net_info =
{
	RES_NET_VCC_5V | RES_NET_VBIAS_5V | RES_NET_VIN_TTL_OUT,
	{
		{RES_NET_AMP_NONE, 560, 0, 5, {4700, 2200, 1000, 470, 220}},
		{RES_NET_AMP_NONE, 560, 0, 5, {4700, 2200, 1000, 470, 220}},
		{RES_NET_AMP_NONE, 560, 0, 5, {4700, 2200, 1000, 470, 220}}
	}
};

static const res_net_info lockon_pd_net_info =
{
	RES_NET_VCC_5V | RES_NET_VBIAS_5V | RES_NET_VIN_TTL_OUT,
	{
		{RES_NET_AMP_NONE, 560, 580, 5, {4700, 2200, 1000, 470, 220}},
		{RES_NET_AMP_NONE, 560, 580, 5, {4700, 2200, 1000, 470, 220}},
		{RES_NET_AMP_NONE, 560, 580, 5, {4700, 2200, 1000, 470, 220}}
	}
};

PALETTE_INIT_MEMBER(lockon_state, lockon)
{
	const UINT8 *color_prom = memregion("proms")->base();
	int i;

	for (i = 0; i < 1024; ++i)
	{
		UINT8 r, g, b;
		UINT8 p1 = color_prom[i];
		UINT8 p2 = color_prom[i + 0x400];

		if (p2 & 0x80)
		{
			r = compute_res_net((p2 >> 2) & 0x1f, 0, &lockon_net_info);
			g = compute_res_net(((p1 >> 5) & 0x7) | (p2 & 3) << 3, 1, &lockon_net_info);
			b = compute_res_net((p1 & 0x1f), 2, &lockon_net_info);
		}
		else
		{
			r = compute_res_net((p2 >> 2) & 0x1f, 0, &lockon_pd_net_info);
			g = compute_res_net(((p1 >> 5) & 0x7) | (p2 & 3) << 3, 1, &lockon_pd_net_info);
			b = compute_res_net((p1 & 0x1f), 2, &lockon_pd_net_info);
		}

<<<<<<< HEAD
		palette.set_pen_color(i, MAKE_RGB(r, g, b));
=======
		palette_set_color(machine(), i, rgb_t(r, g, b));
>>>>>>> ca932a6d
	}
}


/*************************************
 *
 *  Character tilemap handling
 *
 *************************************/

WRITE16_MEMBER(lockon_state::lockon_char_w)
{
	m_char_ram[offset] = data;
	m_tilemap->mark_tile_dirty(offset);
}

TILE_GET_INFO_MEMBER(lockon_state::get_lockon_tile_info)
{
	UINT32 tileno = m_char_ram[tile_index] & 0x03ff;
	UINT32 col = (m_char_ram[tile_index] >> 10) & 0x3f;

	col = (col & 0x1f) + (col & 0x20 ? 64 : 0);
	SET_TILE_INFO_MEMBER(m_gfxdecode, 0, tileno, col, 0);
}


/*******************************************************************************************

  Scene tilemap hardware

*******************************************************************************************/

WRITE16_MEMBER(lockon_state::lockon_scene_h_scr_w)
{
	m_scroll_h = data & 0x1ff;
}

WRITE16_MEMBER(lockon_state::lockon_scene_v_scr_w)
{
	m_scroll_v = data & 0x81ff;
}

void lockon_state::scene_draw(  )
{
	UINT32 y;

	/* 3bpp characters */
	const UINT8 *const gfx1 = memregion("gfx2")->base();
	const UINT8 *const gfx2 = gfx1 + 0x10000;
	const UINT8 *const gfx3 = gfx1 + 0x20000;
	const UINT8 *const clut = gfx1 + 0x30000;

	for (y = 0; y < FRAMEBUFFER_MAX_Y; ++y)
	{
		UINT32 x;
		UINT32 d0 = 0, d1 = 0, d2 = 0;
		UINT32 colour = 0;
		UINT32 y_offs;
		UINT32 x_offs;
		UINT32 y_gran;
		UINT16 *bmpaddr;
		UINT32 ram_mask = 0x7ff;

		y_offs = (y + m_scroll_v) & 0x1ff;

		/* Clamp - stops tilemap wrapping when screen is rotated */
		if (BIT(m_scroll_v, 15) && y_offs & 0x100)
			ram_mask = 0x7;

		x_offs = (m_scroll_h - 8) & 0x1ff;
		y_gran = y_offs & 7;

		if (x_offs & 7)
		{
			UINT32 tileidx;
			UINT16 addr = ((y_offs & ~7) << 3) + ((x_offs >> 3) & 0x3f);
			UINT16 ram_val = m_scene_ram[addr & ram_mask];

			colour = (clut[ram_val & 0x7fff] & 0x3f) << 3;
			tileidx = ((ram_val & 0x0fff) << 3) + y_gran;

			d0 = *(gfx1 + tileidx);
			d1 = *(gfx2 + tileidx);
			d2 = *(gfx3 + tileidx);
		}

		bmpaddr = &m_back_buffer->pix16(y);

		for (x = 0; x < FRAMEBUFFER_MAX_X; ++x)
		{
			UINT32 x_gran = (x_offs & 7) ^ 7;
			UINT32 col;

			if (!(x_offs & 7))
			{
				UINT32 tileidx;
				UINT16 addr = ((y_offs & ~7) << 3) + ((x_offs >> 3) & 0x3f);
				UINT16 ram_val = m_scene_ram[addr & ram_mask];

				colour = (clut[ram_val & 0x7fff] & 0x3f) << 3;
				tileidx = ((ram_val & 0x0fff) << 3) + y_gran;

				d0 = *(gfx1 + tileidx);
				d1 = *(gfx2 + tileidx);
				d2 = *(gfx3 + tileidx);
			}

			col = colour
					| (((d2 >> x_gran) & 1) << 2)
					| (((d1 >> x_gran) & 1) << 1)
					| ( (d0 >> x_gran) & 1);

			*bmpaddr++ = 0xa00 + col;

			x_offs = (x_offs + 1) & 0x1ff;
		}

	}
}

/*******************************************************************************************

    Ground Hardware

    Each framebuffer line corresponds to a three word entry in ground RAM,
    starting from offset 3:

       FEDCBA9876543210
    0 |.............xxx|  Tile line (A0-A2 GFX ROMs)
      |...........xx...|  Tile index (A6-A5 GFX ROMs)
      |........xxx.....|  ROM lut address (A6-A4)
      |.xxxxxxx........|  ROM lut address (A13-A7)
      |x...............|  /Line enable

    1 |........xxxxxxxx|  TZ2213 value
      |xxxxxxxx........|  X offset

    2 |........xxxxxxxx|  TZ2213 DX
      |.......x........|  Carry
      |x...............|  End of list marker

    An 8-bit ground control register controls the following:

       76543210
      |......xx|  LUT ROM A15-A14
      |....xx..|  LUT ROM select
      |..xx....|  CLUT ROM A13-A12
      |.x......|  GFX ROM A15, CLUT ROM A14
      |x.......|  GFX ROM bank select (always 0 - only 1 bank is present)

 *******************************************************************************************/

WRITE16_MEMBER(lockon_state::lockon_ground_ctrl_w)
{
	m_ground_ctrl = data & 0xff;
}

TIMER_CALLBACK_MEMBER(lockon_state::bufend_callback)
{
	m_ground->set_input_line_and_vector(0, HOLD_LINE, 0xff);
	m_object->set_input_line(NEC_INPUT_LINE_POLL, ASSERT_LINE);
}

/* Get data for a each 8x8x3 ground tile */
#define GET_GROUND_DATA()                                                                \
{                                                                                        \
	UINT32 gfx_a4_3  = (ls163 & 0xc) << 1;                                               \
	UINT32 lut_addr  = lut_address + ((ls163 >> 4) & 0xf);                               \
	UINT32 gfx_a14_7 = lut_rom[lut_addr] << 7;                                           \
	clut_addr = (lut_rom[lut_addr] << 4) | clut_a14_12 | clut_a4_3 | (ls163 & 0xc) >> 2; \
	gfx_addr  = gfx_a15 | gfx_a14_7 | gfx_a6_5 | gfx_a4_3 | gfx_a2_0;                    \
	pal = (clut_rom[clut_addr] << 3);                                                    \
	rom_data1 = gfx_rom[gfx_addr];                                                       \
	rom_data2 = gfx_rom[gfx_addr + 0x10000];                                             \
	rom_data3 = gfx_rom[gfx_addr + 0x20000];                                             \
}

void lockon_state::ground_draw(  )
{
	/* ROM pointers */
	const UINT8 *const gfx_rom  = memregion("gfx4")->base();
	const UINT8 *const lut_rom  = gfx_rom + 0x30000 + ((m_ground_ctrl >> 2) & 0x3 ? 0x10000 : 0);
	const UINT8 *const clut_rom = gfx_rom + 0x50000;

	UINT32 lut_a15_14   = (m_ground_ctrl & 0x3) << 14;
	UINT32 clut_a14_12 = (m_ground_ctrl & 0x70) << 8;
	UINT32 gfx_a15 = (m_ground_ctrl & 0x40) << 9;
	UINT32 offs = 3;
	UINT32 y;

	/* TODO: Clean up and emulate CS of GFX ROMs? */
	for (y = 0; y < FRAMEBUFFER_MAX_Y; ++y)
	{
		UINT16 *bmpaddr = &m_back_buffer->pix16(y);
		UINT8 ls163;
		UINT32 clut_addr;
		UINT32 gfx_addr;
		UINT8 rom_data1 = 0;
		UINT8 rom_data2 = 0;
		UINT8 rom_data3 = 0;
		UINT32 pal = 0;
		UINT32 x;

		/* Draw this line? */
		if (!(m_ground_ram[offs] & 0x8000))
		{
			UINT32 gfx_a2_0  =  m_ground_ram[offs] & 0x0007;
			UINT32 gfx_a6_5  = (m_ground_ram[offs] & 0x0018) << 2;
			UINT32 clut_a4_3 = (m_ground_ram[offs] & 0x0018) >> 1;
			UINT8   tz2213_x  = m_ground_ram[offs + 1] & 0xff;
			UINT8   tz2213_dx = m_ground_ram[offs + 2] & 0xff;

			UINT32 lut_address = lut_a15_14 + ((m_ground_ram[offs] & 0x7fe0) >> 1);
			UINT32 cy = m_ground_ram[offs + 2] & 0x0100;
			UINT32 color;
			UINT32 gpbal2_0_prev;

			ls163 = m_ground_ram[offs + 1] >> 8;

			gpbal2_0_prev = ((ls163 & 3) << 1) | BIT(tz2213_x, 7);

			if (gpbal2_0_prev)
				GET_GROUND_DATA();

			for (x = 0; x < FRAMEBUFFER_MAX_X; x++)
			{
				UINT32 tz2213_cy;
				UINT32 gpbal2_0 = ((ls163 & 3) << 1) | BIT(tz2213_x, 7);

				/* Stepped into a new tile? */
				if (gpbal2_0 < gpbal2_0_prev)
					GET_GROUND_DATA();

				gpbal2_0_prev = gpbal2_0;

				color = pal;
				color += (rom_data1 >> gpbal2_0) & 0x1;
				color += ((rom_data2 >> gpbal2_0) & 0x1) << 1;
				color += ((rom_data3 >> gpbal2_0) & 0x1) << 2;

				*bmpaddr++ = 0x800 + color;

				/* Update the counters */
				tz2213_cy = (UINT8)tz2213_dx > (UINT8)~(tz2213_x);
				tz2213_x = (tz2213_x + tz2213_dx);

				/* Carry? */
				if (tz2213_cy || cy)
					++ls163;
			}
		}

		offs += 3;

		/* End of list marker */
		if (m_ground_ram[offs + 2] & 0x8000)
		{
			m_bufend_timer->adjust(attotime::from_hz(FRAMEBUFFER_CLOCK) * (FRAMEBUFFER_MAX_X * y));
		}
	}
}


/*******************************************************************************************

    Object hardware

    Customs (4 each, 1 per bitplane)
    TZA118 - Scaling
    TZ4203 - Objects with integrated line buffer.

       FEDCBA9876543210
    0 |......xxxxxxxxxx|  Y position
      |....xx..........|  Object Y size
      |..xx............|  Object X size
      |.x..............|  Y flip
      |x...............|  X flip
    1 |........xxxxxxxx|  X/Y scale
      |.xxxxxxx........|  Colour
      |x...............|  End of list marker
    2 |xxxxxxxxxxxxxxxx|  Chunk ROM address
    3 |.....xxxxxxxxxxx|  X position

*******************************************************************************************/

/*
   There's logic to prevent shadow pixels from being drawn against the scene tilemap,
   so that shadows don't appear against the sky.
*/
#define DRAW_OBJ_PIXEL(COLOR)                            \
do {                                                     \
	if (px < FRAMEBUFFER_MAX_X)                          \
	if (COLOR != 0xf)                                    \
	{                                                    \
		UINT8 clr = m_obj_pal_ram[(pal << 4) + COLOR];     \
		UINT16 *pix = (line + px);                       \
		if (!(clr == 0xff && ((*pix & 0xe00) == 0xa00))) \
			*pix = 0x400 + clr;          \
	}                                                    \
	px = (px + 1) & 0x7ff;                               \
} while(0)

void lockon_state::objects_draw(  )
{
	UINT32 offs;

	const UINT8  *const romlut = memregion("user1")->base();
	const UINT16 *const chklut = (UINT16*)memregion("user2")->base();
	const UINT8  *const gfxrom = memregion("gfx5")->base();
	const UINT8  *const sproms = memregion("proms")->base() + 0x800;

	for (offs = 0; offs < m_object_ram.bytes(); offs += 4)
	{
		UINT32 y;
		UINT32 xpos;
		UINT32 ypos;
		UINT32 xsize;
		UINT32 ysize;
		UINT32 xflip;
		UINT32 yflip;
		UINT32 scale;
		UINT32 pal;
		UINT32 lines;
		UINT32 opsta;
		UINT32 opsta15_8;

		/* Retrieve the object attributes */
		ypos    = m_object_ram[offs] & 0x03ff;
		xpos    = m_object_ram[offs + 3] & 0x07ff;
		ysize   = (m_object_ram[offs] >> 10) & 0x3;
		xsize   = (m_object_ram[offs] >> 12) & 0x3;
		yflip   = BIT(m_object_ram[offs], 14);
		xflip   = BIT(m_object_ram[offs], 15);
		scale   = m_object_ram[offs + 1] & 0xff;
		pal = (m_object_ram[offs + 1] >> 8) & 0x7f;
		opsta   = m_object_ram[offs + 2];

		if (m_iden)
		{
			m_obj_pal_ram[(pal << 4) + m_obj_pal_addr] = m_obj_pal_latch;
			break;
		}

		/* How many lines will this sprite occupy? The PAL @ IC154 knows... */
		lines = scale >> (3 - ysize);

		opsta15_8 = opsta & 0xff00;

		/* Account for line buffering */
		ypos -=1;

		for (y = 0; y < FRAMEBUFFER_MAX_Y; y++)
		{
			UINT32 cy = (y + ypos) & 0x3ff;
			UINT32 optab;
			UINT32 lutaddr;
			UINT32 tile;
			UINT8   cnt;
			UINT32 yidx;
			UINT16 *line = &m_back_buffer->pix16(y);
			UINT32 px = xpos;

			/* Outside the limits? */
			if (cy & 0x300)
				continue;

			if ((cy  & 0xff) >= lines)
				break;

			lutaddr = (scale & 0x80 ? 0x8000 : 0) | ((scale & 0x7f) << 8) | (cy & 0xff);
			optab = romlut[lutaddr] & 0x7f;

			if (yflip)
				optab ^= 7;

			yidx = (optab & 7);

			/* Now calculate the lower 7-bits of the LUT ROM address. PAL @ IC157 does this */
			cnt = (optab >> 3) * (1 << xsize);

			if (xflip)
				cnt ^= 7 >> (3 - xsize);
			if (yflip)
				cnt ^= (0xf >> (3 - ysize)) * (1 << xsize);

			cnt = (cnt + (opsta & 0xff));

			/* Draw! */
			for (tile = 0; tile < (1 << xsize); ++tile)
			{
				UINT16 sc;
				UINT16 scl;
				UINT32 x;
				UINT32 tileaddr;
				UINT16 td0, td1, td2, td3;
				UINT32 j;
				UINT32 bank;

				scl = scale & 0x7f;
				tileaddr = (chklut[opsta15_8 + cnt] & 0x7fff);
				bank = ((tileaddr >> 12) & 3) * 0x40000;
				tileaddr = bank + ((tileaddr & ~0xf000) << 3);

				if (xflip)
					--cnt;
				else
					++cnt;

				/* Draw two 8x8 tiles */
				for (j = 0; j < 2; ++j)
				{
					/* Get tile data */
					UINT32 tileadd = tileaddr + (0x20000 * (j ^ xflip));

					/* Retrieve scale values from PROMs */
					sc = sproms[(scl << 4) + (tile * 2) + j];

					/* Data from ROMs is inverted */
					td3 = gfxrom[tileadd + yidx] ^ 0xff;
					td2 = gfxrom[tileadd + 0x8000 + yidx] ^ 0xff;
					td1 = gfxrom[tileadd + 0x10000 + yidx] ^ 0xff;
					td0 = gfxrom[tileadd + 0x18000 + yidx] ^ 0xff;

					if (scale & 0x80)
					{
						for (x = 0; x < 8; ++x)
						{
							UINT8 col;
							UINT8 pix = x;

							if (!xflip)
								pix ^= 0x7;

							col = BIT(td0, pix)
								| (BIT(td1, pix) << 1)
								| (BIT(td2, pix) << 2)
								| (BIT(td3, pix) << 3);

							DRAW_OBJ_PIXEL(col);

							if (BIT(sc, x))
								DRAW_OBJ_PIXEL(col);
						}
					}
					else
					{
						for (x = 0; x < 8; ++x)
						{
							UINT8 col;
							UINT8 pix = x;

							if (BIT(sc, x))
							{
								if (!xflip)
									pix ^= 0x7;

								col = BIT(td0, pix)
									| (BIT(td1, pix) << 1)
									| (BIT(td2, pix) << 2)
									| (BIT(td3, pix) << 3);

								DRAW_OBJ_PIXEL(col);
							}
						}
					}
				}
			}
		}

		/* Check for the end of list marker */
		if (m_object_ram[offs + 1] & 0x8000)
			return;
	}
}

/* The mechanism used by the object CPU to update the object ASICs palette RAM */
WRITE16_MEMBER(lockon_state::lockon_tza112_w)
{
	if (m_iden)
	{
		m_obj_pal_latch = data & 0xff;
		m_obj_pal_addr = offset & 0xf;
		objects_draw();
	}
}

READ16_MEMBER(lockon_state::lockon_obj_4000_r)
{
	m_object->set_input_line(NEC_INPUT_LINE_POLL, CLEAR_LINE);
	return 0xffff;
}

WRITE16_MEMBER(lockon_state::lockon_obj_4000_w)
{
	m_iden = data & 1;
}


/*******************************************************************************************

    Frame buffer rotation hardware

      FEDCBA9876543210
    0 |........xxxxxxxx|  X start address
      |.......x........|  Direction
    1 |........xxxxxxxx|  TZ2213 IC65 value
      |.......x........|  TZ2213 IC65 /enable
    2 |........xxxxxxxx|  TZ2213 IC65 delta
    3 |........xxxxxxxx|  TZ2213 IC106 delta
      |.......x........|  TZ2213 IC106 enable
    4 |.......xxxxxxxxx|  Y start address
    5 |........xxxxxxxx|  TZ2213 IC66 value
    6 |........xxxxxxxx|  TZ2213 IC66 delta
      |.......x........|  TZ2213 IC65 /enable
    7 |........xxxxxxxx|  TZ2213 IC107 delta
      |.......x........|  TZ2213 /enable
      |......x.........|  Direction

*******************************************************************************************/

WRITE16_MEMBER(lockon_state::lockon_fb_clut_w)
{
	rgb_t color;

	color = palette_get_color(machine(), 0x300 + (data & 0xff));
	m_palette->set_pen_color(0x400 + offset, color);
}

/* Rotation control register */
WRITE16_MEMBER(lockon_state::lockon_rotate_w)
{
	switch (offset & 7)
	{
		case 0: m_xsal  = data & 0x1ff; break;
		case 1: m_x0ll  = data & 0xff;  break;
		case 2: m_dx0ll = data & 0x1ff; break;
		case 3: m_dxll  = data & 0x1ff; break;

		case 4: m_ysal  = data & 0x1ff; break;
		case 5: m_y0ll  = data & 0xff;  break;
		case 6: m_dy0ll =   data & 0x1ff;   break;
		case 7: m_dyll  = data & 0x3ff; break;
	}
}

#define INCREMENT(ACC, CNT)              \
do {                                     \
	carry = (UINT8)d##ACC > (UINT8)~ACC; \
	ACC += d##ACC;                       \
	if (carry) ++CNT;                    \
} while(0)

#define DECREMENT(ACC, CNT)              \
do {                                     \
	carry = (UINT8)d##ACC > (UINT8)ACC;  \
	ACC -= d##ACC;                       \
	if (carry) --CNT;                    \
} while(0)

void lockon_state::rotate_draw( bitmap_ind16 &bitmap, const rectangle &cliprect )
{
	UINT32 y;

	/* Counters */
	UINT32 cxy = m_xsal & 0xff;
	UINT32 cyy = m_ysal & 0x1ff;

	/* Accumulator values and deltas */
	UINT8 axy  = m_x0ll & 0xff;
	UINT8 daxy = m_dx0ll & 0xff;
	UINT8 ayy  = m_y0ll & 0xff;
	UINT8 dayy = m_dy0ll & 0xff;
	UINT8 dayx = m_dyll & 0xff;
	UINT8 daxx = m_dxll & 0xff;

	UINT32 xy_up = BIT(m_xsal, 8);
	UINT32 yx_up = BIT(m_dyll, 9);
	UINT32 axx_en  = !BIT(m_dxll, 8);
	UINT32 ayx_en  = !BIT(m_dyll, 8);
	UINT32 axy_en  = !BIT(m_dx0ll, 8);
	UINT32 ayy_en  = !BIT(m_dy0ll, 8);

	for (y = 0; y <= cliprect.max_y; ++y)
	{
		UINT32 carry;
		UINT16 *dst = &bitmap.pix16(y);
		UINT32 x;

		UINT32 cx = cxy;
		UINT32 cy = cyy;

		UINT8 axx = axy;
		UINT8 ayx = ayy;

		for (x = 0; x <= cliprect.max_x; ++x)
		{
			cx &= 0x1ff;
			cy &= 0x1ff;

			*dst++ = m_front_buffer->pix16(cy, cx);

			if (axx_en)
				INCREMENT(axx, cx);
			else
				++cx;

			if (ayx_en)
			{
				if (yx_up)
					INCREMENT(ayx, cy);
				else
					DECREMENT(ayx, cy);
			}
			else
			{
				if (yx_up)
					++cy;
				else
					--cy;
			}
		}

		if (axy_en)
		{
			if (xy_up)
				INCREMENT(axy, cxy);
			else
				DECREMENT(axy, cxy);
		}
		else
		{
			if (xy_up)
				++cxy;
			else
				--cxy;
		}

		if (ayy_en)
			INCREMENT(ayy, cyy);
		else
			++cyy;

		cxy &= 0xff;
		cyy &= 0x1ff;
	}
}


/*******************************************************************************************

    HUD Drawing Hardware

    A sprite layer that uses 8x8x1bpp tiles to form bigger sprites

    0  |.......xxxxxxxxx|  Y Position
       |xxxxxxx.........|  Code
    1  |.......xxxxxxxxx|  X Position
       |....xxx.........|  Colour
       |.xxx............|  Sprite width (0=8, 1=16, 2=24, 3=32 pixels, etc.)
       |x...............|  End of list marker

*******************************************************************************************/

void lockon_state::hud_draw( bitmap_ind16 &bitmap, const rectangle &cliprect )
{
	UINT8   *tile_rom = memregion("gfx3")->base();
	UINT32 offs;

	for (offs = 0x0; offs <= m_hud_ram.bytes(); offs += 2)
	{
		UINT32 y;
		UINT32 y_pos;
		UINT32 x_pos;
		UINT32 y_size;
		UINT32 x_size;
		UINT32 layout;
		UINT16 colour;
		UINT32 code;
		UINT32 rom_a12_7;

		/* End of sprite list marker */
		if (m_hud_ram[offs + 1] & 0x8000)
			break;

		y_pos   = m_hud_ram[offs] & 0x1ff;
		x_pos   = m_hud_ram[offs + 1] & 0x1ff;
		x_size = (m_hud_ram[offs + 1] >> 12) & 7;
		code    = (m_hud_ram[offs] >> 9) & 0x7f;
		colour = 0x200 + ((m_hud_ram[offs + 1] >> 9) & 7);
		layout = (code >> 5) & 3;

		rom_a12_7 = (code & 0xfe) << 6;

		/* Account for line buffering */
		y_pos -= 1;

		if (layout == 3)
			y_size = 32;
		else if (layout == 2)
			y_size = 16;
		else
			y_size = 8;

		for (y = cliprect.min_y; y <= cliprect.max_y; ++y)
		{
			UINT32 xt;
			UINT32 cy;

			cy = y_pos + y;

			if (cy < 0x200)
				continue;

			if ((cy & 0xff) == y_size)
				break;

			for (xt = 0; xt <= x_size; ++xt)
			{
				UINT32 rom_a6_3;
				UINT32 px;
				UINT8   gfx_strip;

				if (layout == 3)
					rom_a6_3 = (BIT(cy, 4) << 3) | (BIT(cy, 3) << 2) | (BIT(xt, 1) << 1) | BIT(xt, 0);
				else if (layout == 2)
					rom_a6_3 = ((BIT(code, 0) << 3) | (BIT(xt, 1) << 2) | (BIT(cy, 3) << 1) | (BIT(xt, 0)));
				else
					rom_a6_3 = (BIT(code, 0) << 3) | (xt & 7);

				rom_a6_3 <<= 3;

				/* Get tile data */
				gfx_strip = tile_rom[rom_a12_7 | rom_a6_3 | (cy & 7)];

				if (gfx_strip == 0)
					continue;

				/* Draw */
				for (px = 0; px < 8; ++px)
				{
					UINT32 x = x_pos + (xt << 3) + px;

					if (x <= cliprect.max_x)
					{
						UINT16 *dst = &bitmap.pix16(y, x);

						if (BIT(gfx_strip, px ^ 7) && *dst > 255)
							*dst = colour;
					}
				}
			}
		}
	}
}


/*************************************
 *
 *  Driver video handlers
 *
 *************************************/

void lockon_state::video_start()
{
	m_tilemap = &machine().tilemap().create(tilemap_get_info_delegate(FUNC(lockon_state::get_lockon_tile_info),this), TILEMAP_SCAN_ROWS, 8, 8, 64, 32);
	m_tilemap->set_transparent_pen(0);

	/* Allocate the two frame buffers for rotation */
	m_back_buffer = auto_bitmap_ind16_alloc(machine(), 512, 512);
	m_front_buffer = auto_bitmap_ind16_alloc(machine(), 512, 512);

	/* 2kB of object ASIC palette RAM */
	m_obj_pal_ram = auto_alloc_array(machine(), UINT8, 2048);

	/* Timer for ground display list callback */
	m_bufend_timer = machine().scheduler().timer_alloc(timer_expired_delegate(FUNC(lockon_state::bufend_callback),this));

	/* Timer for the CRTC cursor pulse */
	m_cursor_timer = machine().scheduler().timer_alloc(timer_expired_delegate(FUNC(lockon_state::cursor_callback),this));
	m_cursor_timer->adjust(m_screen->time_until_pos(CURSOR_YPOS, CURSOR_XPOS));

	save_item(NAME(*m_back_buffer));
	save_item(NAME(*m_front_buffer));
	save_pointer(NAME(m_obj_pal_ram), 2048);
}

UINT32 lockon_state::screen_update_lockon(screen_device &screen, bitmap_ind16 &bitmap, const rectangle &cliprect)
{
	/* If screen output is disabled, fill with black */
	if (!BIT(m_ctrl_reg, 7))
	{
		bitmap.fill(m_palette->black_pen(), cliprect);
		return 0;
	}

	/* Scan out the frame buffer in rotated order */
	rotate_draw(bitmap, cliprect);

	/* Draw the character tilemap */
	m_tilemap->draw(screen, bitmap, cliprect, 0, 0);

	/* Draw the HUD */
	hud_draw(bitmap, cliprect);

	return 0;
}

void lockon_state::screen_eof_lockon(screen_device &screen, bool state)
{
	// on falling edge
	if (!state)
	{
		/* Swap the frame buffers */
		bitmap_ind16 *tmp = m_front_buffer;
		m_front_buffer = m_back_buffer;
		m_back_buffer = tmp;

		/* Draw the frame buffer layers */
		scene_draw();
		ground_draw();
		objects_draw();
	}
}<|MERGE_RESOLUTION|>--- conflicted
+++ resolved
@@ -120,11 +120,7 @@
 			b = compute_res_net((p1 & 0x1f), 2, &lockon_pd_net_info);
 		}
 
-<<<<<<< HEAD
-		palette.set_pen_color(i, MAKE_RGB(r, g, b));
-=======
-		palette_set_color(machine(), i, rgb_t(r, g, b));
->>>>>>> ca932a6d
+		palette.set_pen_color(i, rgb_t(r, g, b));
 	}
 }
 
