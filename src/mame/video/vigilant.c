--- conflicted
+++ resolved
@@ -98,11 +98,7 @@
 	g = (m_generic_paletteram_8[bank + offset + 0x100] << 3) & 0xFF;
 	b = (m_generic_paletteram_8[bank + offset + 0x200] << 3) & 0xFF;
 
-<<<<<<< HEAD
-	m_palette->set_pen_color((bank >> 2) + offset,MAKE_RGB(r,g,b));
-=======
-	palette_set_color(machine(), (bank >> 2) + offset,rgb_t(r,g,b));
->>>>>>> ca932a6d
+	m_palette->set_pen_color((bank >> 2) + offset,rgb_t(r,g,b));
 }
 
 
@@ -299,21 +295,13 @@
 		g = (m_generic_paletteram_8[0x500 + 16 * m_rear_color + i] << 3) & 0xFF;
 		b = (m_generic_paletteram_8[0x600 + 16 * m_rear_color + i] << 3) & 0xFF;
 
-<<<<<<< HEAD
-		m_palette->set_pen_color(512 + i,MAKE_RGB(r,g,b));
-=======
-		palette_set_color(machine(),512 + i,rgb_t(r,g,b));
->>>>>>> ca932a6d
+		m_palette->set_pen_color(512 + i,rgb_t(r,g,b));
 
 		r = (m_generic_paletteram_8[0x400 + 16 * m_rear_color + 32 + i] << 3) & 0xFF;
 		g = (m_generic_paletteram_8[0x500 + 16 * m_rear_color + 32 + i] << 3) & 0xFF;
 		b = (m_generic_paletteram_8[0x600 + 16 * m_rear_color + 32 + i] << 3) & 0xFF;
 
-<<<<<<< HEAD
-		m_palette->set_pen_color(512 + 16 + i,MAKE_RGB(r,g,b));
-=======
-		palette_set_color(machine(),512 + 16 + i,rgb_t(r,g,b));
->>>>>>> ca932a6d
+		m_palette->set_pen_color(512 + 16 + i,rgb_t(r,g,b));
 	}
 
 	if (m_rear_disable)  /* opaque foreground */
