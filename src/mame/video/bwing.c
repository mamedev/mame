/*****************************************************************************

B-Wings  (c) 1984 Data East Corporation
Zaviga   (c) 1984 Data East Corporation

drivers by Acho A. Tang

*****************************************************************************/
// Directives

#include "emu.h"
#include "includes/bwing.h"


#define BW_DEBUG 0

#define BW_NTILES_L2    7
#define BW_NTILES      (1<<BW_NTILES_L2)


//****************************************************************************
// Local Functions

void bwing_state::fill_srxlat( int *xlat )
{
	unsigned base, offset, i;

	for (base = 0; base < 0x2000; base += 0x400)
	{
		for(i = 0; i < 0x100; i++)
		{
			offset = base + (i<<2 & ~0x3f) + (i & 0x0f);

			xlat[base + i] = offset;
			xlat[base + i + 0x100] = offset + 0x10;
			xlat[base + i + 0x200] = offset + 0x20;
			xlat[base + i + 0x300] = offset + 0x30;
		}
	}
}

//****************************************************************************
// Exports

const gfx_layout bwing_tilelayout =
{
	16, 16,
	BW_NTILES,
	3,
	{ 0x4000*8, 0x2000*8, 0 },
	{ 7, 6, 5, 4, 3, 2, 1, 0, 128+7, 128+6, 128+5, 128+4, 128+3, 128+2, 128+1, 128+0 },
	{ 0*8, 1*8, 2*8, 3*8, 4*8, 5*8, 6*8, 7*8,
		8*8, 9*8,10*8,11*8,12*8,13*8,14*8,15*8 },
	32*8
};


WRITE8_MEMBER(bwing_state::bwing_spriteram_w)
{
	m_spriteram[offset] = data;
}

WRITE8_MEMBER(bwing_state::bwing_videoram_w)
{
	m_videoram[offset] = data;
	m_charmap->mark_tile_dirty(offset);
}


READ8_MEMBER(bwing_state::bwing_scrollram_r)
{
	int offs;

	if (!m_srbank)
		offs = m_srxlat[offset];
	else
		offs = offset;

	return ((m_srbase[m_srbank])[offs]);
}


WRITE8_MEMBER(bwing_state::bwing_scrollram_w)
{
	int offs;

	if (!m_srbank)
	{
		offs = m_srxlat[offset];
		if (offs >> 12)
			m_bgmap->mark_tile_dirty(offs & 0xfff);
		else
			m_fgmap->mark_tile_dirty(offs & 0xfff);
	}
	else
	{
		offs = offset;
		if (offset < 0x1000)
			m_gfxdecode->gfx(2)->mark_dirty(offset / 32);
		else
			m_gfxdecode->gfx(3)->mark_dirty(offset / 32);
	}

	(m_srbase[m_srbank])[offs] = data;
}


WRITE8_MEMBER(bwing_state::bwing_scrollreg_w)
{
	m_sreg[offset] = data;

	switch (offset)
	{
		case 6: m_palatch = data; break; // one of the palette components is latched through I/O(yike)

		case 7:
			// tile graphics are decoded in RAM on the fly and tile codes are banked + interleaved(ouch)
			m_mapmask = data;
			m_srbank = data >> 6;

			#if BW_DEBUG
				logerror("(%s)%04x: w=%02x a=%04x f=%d\n", device().tag, space.device().safe_pc(), data, 0x1b00 + offset, m_screen->frame_number());
			#endif
		break;
	}

	#if BW_DEBUG
		(memregion(REGION_CPU1)->base())[0x1b10 + offset] = data;
	#endif
}


WRITE8_MEMBER(bwing_state::bwing_paletteram_w)
{
	static const float rgb[4][3] = {
		{0.85f, 0.95f, 1.00f},
		{0.90f, 1.00f, 1.00f},
		{0.80f, 1.00f, 1.00f},
		{0.75f, 0.90f, 1.10f}
	};
	int r, g, b, i;

	m_paletteram[offset] = data;

	r = ~data & 7;
	g = ~(data >> 4) & 7;
	b = ~m_palatch & 7;

	r = ((r << 5) + (r << 2) + (r >> 1));
	g = ((g << 5) + (g << 2) + (g >> 1));
	b = ((b << 5) + (b << 2) + (b >> 1));

	if ((i = ioport("EXTRA")->read()) < 4)
	{
		r = (float)r * rgb[i][0];
		g = (float)g * rgb[i][1];
		b = (float)b * rgb[i][2];
		if (r > 0xff) r = 0xff;
		if (g > 0xff) g = 0xff;
		if (b > 0xff) b = 0xff;
	}

<<<<<<< HEAD
	m_palette->set_pen_color(offset, MAKE_RGB(r, g, b));
=======
	palette_set_color(machine(), offset, rgb_t(r, g, b));
>>>>>>> ca932a6d

	#if BW_DEBUG
		m_paletteram[offset + 0x40] = m_palatch;
	#endif
}

//****************************************************************************
// Initializations

TILE_GET_INFO_MEMBER(bwing_state::get_fgtileinfo)
{
	tileinfo.pen_data = m_gfxdecode->gfx(2)->get_data(m_fgdata[tile_index] & (BW_NTILES - 1));
	tileinfo.palette_base = m_gfxdecode->gfx(2)->colorbase() + ((m_fgdata[tile_index] >> 7) << 3);
}

TILE_GET_INFO_MEMBER(bwing_state::get_bgtileinfo)
{
	tileinfo.pen_data = m_gfxdecode->gfx(3)->get_data(m_bgdata[tile_index] & (BW_NTILES - 1));
	tileinfo.palette_base = m_gfxdecode->gfx(3)->colorbase() + ((m_bgdata[tile_index] >> 7) << 3);
}

TILE_GET_INFO_MEMBER(bwing_state::get_charinfo)
{
	SET_TILE_INFO_MEMBER(m_gfxdecode, 0, m_videoram[tile_index], 0, 0);
}

TILEMAP_MAPPER_MEMBER(bwing_state::bwing_scan_cols)
{
	return ((col << 6) + row);
}


void bwing_state::video_start()
{
//  UINT32 *dwptr;
	int i;

	m_charmap = &machine().tilemap().create(tilemap_get_info_delegate(FUNC(bwing_state::get_charinfo),this), TILEMAP_SCAN_COLS, 8, 8, 32, 32);
	m_fgmap = &machine().tilemap().create(tilemap_get_info_delegate(FUNC(bwing_state::get_fgtileinfo),this), tilemap_mapper_delegate(FUNC(bwing_state::bwing_scan_cols),this), 16, 16, 64, 64);
	m_bgmap = &machine().tilemap().create(tilemap_get_info_delegate(FUNC(bwing_state::get_bgtileinfo),this), tilemap_mapper_delegate(FUNC(bwing_state::bwing_scan_cols),this), 16, 16, 64, 64);

	m_charmap->set_transparent_pen(0);
	m_fgmap->set_transparent_pen(0);

	m_srxlat = auto_alloc_array(machine(), int, 0x2000);
	save_pointer(NAME(m_srxlat), 0x2000);

	fill_srxlat(m_srxlat);

	m_fgdata = memregion("gpu")->base();
	m_bgdata = m_fgdata + 0x1000;

	for (i = 0; i < 4; i++)
		m_srbase[i] = m_fgdata + i * 0x2000;

	for (i = 0; i < 8; i++)
		m_sreg[i] = 0;

//  m_fgfx = m_gfxdecode->gfx(2);
	m_gfxdecode->gfx(2)->set_source(m_srbase[1]);

//  m_bgfx = m_gfxdecode->gfx(3);
	m_gfxdecode->gfx(3)->set_source(m_srbase[1] + 0x1000);
/*
    WTF??

    dwptr = m_gfxdecode->gfx(2)->pen_usage();
    if (dwptr)
    {
        dwptr[0] = 0;
        for(i = 1; i < BW_NTILES; i++)
            dwptr[i) = -1;
    }
*/
}

//****************************************************************************
// Realtime

void bwing_state::draw_sprites( bitmap_ind16 &bmp, const rectangle &clip, UINT8 *ram, int pri )
{
	int attrib, fx, fy, code, x, y, color, i;
	gfx_element *gfx = m_gfxdecode->gfx(1);

	for (i = 0; i < 0x200; i += 4)
	{
		attrib = ram[i];
		code   = ram[i + 1];
		y      = ram[i + 2];
		x      = ram[i + 3];
		color  = (attrib >> 3) & 1;

		if (!(attrib & 1) || color != pri)
			continue;

		code += (attrib << 3) & 0x100;
		y -= (attrib << 1) & 0x100;
		x -= (attrib << 2) & 0x100;

		fx = attrib & 0x04;
		fy = ~attrib & 0x02;

		// normal/cocktail
		if (m_mapmask & 0x20)
		{
			fx = !fx;
			fy = !fy;
			x = 240 - x;
			y = 240 - y;
		}

		// single/double
		if (!(attrib & 0x10))
			 gfx->transpen(bmp,clip, code, color, fx, fy, x, y, 0);
		else
			 gfx->zoom_transpen(bmp,clip, code, color, fx, fy, x, y, 1<<16, 2<<16, 0);
	}
}


UINT32 bwing_state::screen_update_bwing(screen_device &screen, bitmap_ind16 &bitmap, const rectangle &cliprect)
{
	unsigned x, y, shiftx;

	if (m_mapmask & 0x20)
	{
		m_mapflip = TILEMAP_FLIPX;
		shiftx = -8;
	}
	else
	{
		m_mapflip = TILEMAP_FLIPY;
		shiftx = 8;
	}

	// draw background
	if (!(m_mapmask & 1))
	{
		m_bgmap->set_flip(m_mapflip);
		x = ((m_sreg[1]<<2 & 0x300) + m_sreg[2] + shiftx) & 0x3ff;
		m_bgmap->set_scrollx(0, x);
		y = (m_sreg[1]<<4 & 0x300) + m_sreg[3];
		m_bgmap->set_scrolly(0, y);
		m_bgmap->draw(screen, bitmap, cliprect, 0, 0);
	}
	else
		bitmap.fill(m_palette->black_pen(), cliprect);

	// draw low priority sprites
	draw_sprites(bitmap, cliprect, m_spriteram, 0);

	// draw foreground
	if (!(m_mapmask & 2))
	{
		m_fgmap->set_flip(m_mapflip);
		x = ((m_sreg[1] << 6 & 0x300) + m_sreg[4] + shiftx) & 0x3ff;
		m_fgmap->set_scrollx(0, x);
		y = (m_sreg[1] << 8 & 0x300) + m_sreg[5];
		m_fgmap->set_scrolly(0, y);
		m_fgmap->draw(screen, bitmap, cliprect, 0, 0);
	}

	// draw high priority sprites
	draw_sprites(bitmap, cliprect, m_spriteram, 1);

	// draw text layer
//  if (m_mapmask & 4)
	{
		m_charmap->set_flip(m_mapflip);
		m_charmap->draw(screen, bitmap, cliprect, 0, 0);
	}
	return 0;
}<|MERGE_RESOLUTION|>--- conflicted
+++ resolved
@@ -160,11 +160,7 @@
 		if (b > 0xff) b = 0xff;
 	}
 
-<<<<<<< HEAD
-	m_palette->set_pen_color(offset, MAKE_RGB(r, g, b));
-=======
-	palette_set_color(machine(), offset, rgb_t(r, g, b));
->>>>>>> ca932a6d
+	m_palette->set_pen_color(offset, rgb_t(r, g, b));
 
 	#if BW_DEBUG
 		m_paletteram[offset + 0x40] = m_palatch;
