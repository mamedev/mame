--- conflicted
+++ resolved
@@ -306,11 +306,7 @@
 			r = g = b = grey;
 		}
 
-<<<<<<< HEAD
-		palette.set_pen_color(i, MAKE_RGB(r, g, b));
-=======
-		palette_set_color(machine(), i, rgb_t(r, g, b));
->>>>>>> ca932a6d
+		palette.set_pen_color(i, rgb_t(r, g, b));
 	}
 }
 
