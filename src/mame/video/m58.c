/***************************************************************************

    Irem M58 hardware

***************************************************************************/

#include "emu.h"
#include "video/resnet.h"
#include "includes/m58.h"

#define SCROLL_PANEL_WIDTH  (14*4)
#define RADAR_PALETTE_BASE  (256)



/*************************************
 *
 *  Palette configuration
 *
 *************************************/

PALETTE_INIT_MEMBER(m58_state, m58)
{
	const UINT8 *color_prom = memregion("proms")->base();
	const UINT8 *char_lopal = color_prom + 0x000;
	const UINT8 *char_hipal = color_prom + 0x100;
	const UINT8 *sprite_pal = color_prom + 0x200;
	const UINT8 *sprite_table = color_prom + 0x220;
	const UINT8 *radar_lopal = color_prom + 0x320;
	const UINT8 *radar_hipal = color_prom + 0x420;
	static const int resistances_3[3] = { 1000, 470, 220 };
	static const int resistances_2[2]  = { 470, 220 };
	double weights_r[3], weights_g[3], weights_b[3], scale;
	int i;

	/* compute palette information for characters/radar */
	scale = compute_resistor_weights(0, 255, -1.0,
			2, resistances_2, weights_r, 0, 0,
			3, resistances_3, weights_g, 0, 0,
			3, resistances_3, weights_b, 0, 0);

	/* character palette */
	for (i = 0; i < 256; i++)
	{
		UINT8 promval = (char_lopal[i] & 0x0f) | (char_hipal[i] << 4);
		int r = combine_2_weights(weights_r, BIT(promval,6), BIT(promval,7));
		int g = combine_3_weights(weights_g, BIT(promval,3), BIT(promval,4), BIT(promval,5));
		int b = combine_3_weights(weights_b, BIT(promval,0), BIT(promval,1), BIT(promval,2));

<<<<<<< HEAD
		palette.set_indirect_color(i, MAKE_RGB(r,g,b));
=======
		colortable_palette_set_color(machine().colortable, i, rgb_t(r,g,b));
>>>>>>> ca932a6d
	}

	/* radar palette */
	for (i = 0; i < 256; i++)
	{
		UINT8 promval = (radar_lopal[i] & 0x0f) | (radar_hipal[i] << 4);
		int r = combine_2_weights(weights_r, BIT(promval,6), BIT(promval,7));
		int g = combine_3_weights(weights_g, BIT(promval,3), BIT(promval,4), BIT(promval,5));
		int b = combine_3_weights(weights_b, BIT(promval,0), BIT(promval,1), BIT(promval,2));

<<<<<<< HEAD
		palette.set_indirect_color(256+i, MAKE_RGB(r,g,b));
=======
		colortable_palette_set_color(machine().colortable, 256+i, rgb_t(r,g,b));
>>>>>>> ca932a6d
	}

	/* compute palette information for sprites */
	scale = compute_resistor_weights(0, 255, scale,
			2, resistances_2, weights_r, 470, 0,
			3, resistances_3, weights_g, 470, 0,
			3, resistances_3, weights_b, 470, 0);

	/* sprite palette */
	for (i = 0; i < 16; i++)
	{
		UINT8 promval = sprite_pal[i];
		int r = combine_2_weights(weights_r, BIT(promval,6), BIT(promval,7));
		int g = combine_3_weights(weights_g, BIT(promval,3), BIT(promval,4), BIT(promval,5));
		int b = combine_3_weights(weights_b, BIT(promval,0), BIT(promval,1), BIT(promval,2));

<<<<<<< HEAD
		palette.set_indirect_color(256+256+i, MAKE_RGB(r,g,b));
=======
		colortable_palette_set_color(machine().colortable, 256+256+i, rgb_t(r,g,b));
>>>>>>> ca932a6d
	}

	/* character lookup table */
	for (i = 0; i < 256; i++)
		palette.set_pen_indirect(i, i);

	/* radar lookup table */
	for (i = 0; i < 256; i++)
		palette.set_pen_indirect(256+i, 256+i);

	/* sprite lookup table */
	for (i = 0; i < 256; i++)
	{
		UINT8 promval = sprite_table[i] & 0x0f;
		palette.set_pen_indirect(256+256+i, 256+256+promval);
	}
}



/*************************************
 *
 *  Video RAM access
 *
 *************************************/

WRITE8_MEMBER(m58_state::yard_videoram_w)
{
	m_videoram[offset] = data;
	m_bg_tilemap->mark_tile_dirty(offset / 2);
}


WRITE8_MEMBER(m58_state::yard_scroll_panel_w)
{
	int sx,sy,i;

	sx = ( offset % 16 );
	sy = ( offset / 16 );

	if (sx < 1 || sx > 14)
		return;

	sx = 4 * (sx - 1);

	for (i = 0;i < 4;i++)
	{
		int col;

		col = (data >> i) & 0x11;
		col = ((col >> 3) | col) & 3;

		m_scroll_panel_bitmap->pix16(sy, sx + i) = RADAR_PALETTE_BASE + (sy & 0xfc) + col;
	}
}



/*************************************
 *
 *  Tilemap info callback
 *
 *************************************/

TILE_GET_INFO_MEMBER(m58_state::yard_get_bg_tile_info)
{
	int offs = tile_index * 2;
	int attr = m_videoram[offs + 1];
	int code = m_videoram[offs] + ((attr & 0xc0) << 2);
	int color = attr & 0x1f;
	int flags = (attr & 0x20) ? TILE_FLIPX : 0;

	SET_TILE_INFO_MEMBER(m_gfxdecode, 0, code, color, flags);
}


TILEMAP_MAPPER_MEMBER(m58_state::yard_tilemap_scan_rows)
{
	/* logical (col,row) -> memory offset */
	if (col >= 32)
		return (row + 32) * 32 + col - 32;
	else
		return row * 32 + col;
}



/*************************************
 *
 *  Video startup
 *
 *************************************/

void m58_state::video_start()
{
	int width = m_screen->width();
	int height = m_screen->height();
	const rectangle &visarea = m_screen->visible_area();

	m_bg_tilemap = &machine().tilemap().create(tilemap_get_info_delegate(FUNC(m58_state::yard_get_bg_tile_info),this), tilemap_mapper_delegate(FUNC(m58_state::yard_tilemap_scan_rows),this),  8, 8, 64, 32);
	m_bg_tilemap->set_scrolldx(visarea.min_x, width - (visarea.max_x + 1));
	m_bg_tilemap->set_scrolldy(visarea.min_y - 8, height + 16 - (visarea.max_y + 1));

	m_scroll_panel_bitmap = auto_bitmap_ind16_alloc(machine(), SCROLL_PANEL_WIDTH, height);
}



/*************************************
 *
 *  Outputs
 *
 *************************************/

WRITE8_MEMBER(m58_state::yard_flipscreen_w)
{
	/* screen flip is handled both by software and hardware */
	flip_screen_set((data & 0x01) ^ (~ioport("DSW2")->read() & 0x01));

	coin_counter_w(machine(), 0, data & 0x02);
	coin_counter_w(machine(), 1, data & 0x20);
}



/*************************************
 *
 *  Sprite rendering
 *
 *************************************/

#define DRAW_SPRITE(code, sy)  m_gfxdecode->gfx(1)->transmask(bitmap,cliprect, code, color, flipx, flipy, sx, sy, m_palette->transpen_mask(*m_gfxdecode->gfx(1), color, 512));

void m58_state::draw_sprites(bitmap_ind16 &bitmap, const rectangle &cliprect )
{
	int offs;
	const rectangle &visarea = m_screen->visible_area();

	for (offs = m_spriteram.bytes() - 4; offs >= 0; offs -= 4)
	{
		int attr = m_spriteram[offs + 1];
		int bank = (attr & 0x20) >> 5;
		int code1 = m_spriteram[offs + 2] & 0xbf;
		int code2 = 0;
		int color = attr & 0x1f;
		int flipx = attr & 0x40;
		int flipy = attr & 0x80;
		int sx = m_spriteram[offs + 3];
		int sy1 = 233 - m_spriteram[offs];
		int sy2 = 0;

		if (flipy)
		{
			code2 = code1;
			code1 += 0x40;
		}
		else
		{
			code2 = code1 + 0x40;
		}

		if (flip_screen())
		{
			sx = 240 - sx;
			sy2 = 192 - sy1;
			sy1 = sy2 + 0x10;
			flipx = !flipx;
			flipy = !flipy;
		}
		else
		{
			sy2 = sy1 + 0x10;
		}

		DRAW_SPRITE(code1 + 256 * bank, visarea.min_y + sy1)
		DRAW_SPRITE(code2 + 256 * bank, visarea.min_y + sy2)
	}
}



/*************************************
 *
 *  Radar panel rendering
 *
 *************************************/

void m58_state::draw_panel( bitmap_ind16 &bitmap, const rectangle &cliprect )
{
	if (!*m_yard_score_panel_disabled)
	{
		const rectangle clippanel(26*8, 32*8-1, 1*8, 31*8-1);
		const rectangle clippanelflip(0*8, 6*8-1, 1*8, 31*8-1);
		rectangle clip = flip_screen() ? clippanelflip : clippanel;
		const rectangle &visarea = m_screen->visible_area();
		int sx = flip_screen() ? cliprect.min_x - 8 : cliprect.max_x + 1 - SCROLL_PANEL_WIDTH;
		int yoffs = flip_screen() ? -40 : -16;

		clip.min_y += visarea.min_y + yoffs;
		clip.max_y += visarea.max_y + yoffs;
		clip &= cliprect;

		copybitmap(bitmap, *m_scroll_panel_bitmap, flip_screen(), flip_screen(),
					sx, visarea.min_y + yoffs, clip);
	}
}



/*************************************
 *
 *  Video update
 *
 *************************************/

UINT32 m58_state::screen_update_yard(screen_device &screen, bitmap_ind16 &bitmap, const rectangle &cliprect)
{
	m_bg_tilemap->set_scrollx(0, (*m_yard_scroll_x_high * 0x100) + *m_yard_scroll_x_low);
	m_bg_tilemap->set_scrolly(0, *m_yard_scroll_y_low);

	m_bg_tilemap->draw(screen, bitmap, cliprect, 0, 0);
	draw_sprites(bitmap, cliprect);
	draw_panel(bitmap, cliprect);
	return 0;
}<|MERGE_RESOLUTION|>--- conflicted
+++ resolved
@@ -47,11 +47,7 @@
 		int g = combine_3_weights(weights_g, BIT(promval,3), BIT(promval,4), BIT(promval,5));
 		int b = combine_3_weights(weights_b, BIT(promval,0), BIT(promval,1), BIT(promval,2));
 
-<<<<<<< HEAD
-		palette.set_indirect_color(i, MAKE_RGB(r,g,b));
-=======
-		colortable_palette_set_color(machine().colortable, i, rgb_t(r,g,b));
->>>>>>> ca932a6d
+		palette.set_indirect_color(i, rgb_t(r,g,b));
 	}
 
 	/* radar palette */
@@ -62,11 +58,7 @@
 		int g = combine_3_weights(weights_g, BIT(promval,3), BIT(promval,4), BIT(promval,5));
 		int b = combine_3_weights(weights_b, BIT(promval,0), BIT(promval,1), BIT(promval,2));
 
-<<<<<<< HEAD
-		palette.set_indirect_color(256+i, MAKE_RGB(r,g,b));
-=======
-		colortable_palette_set_color(machine().colortable, 256+i, rgb_t(r,g,b));
->>>>>>> ca932a6d
+		palette.set_indirect_color(256+i, rgb_t(r,g,b));
 	}
 
 	/* compute palette information for sprites */
@@ -83,11 +75,7 @@
 		int g = combine_3_weights(weights_g, BIT(promval,3), BIT(promval,4), BIT(promval,5));
 		int b = combine_3_weights(weights_b, BIT(promval,0), BIT(promval,1), BIT(promval,2));
 
-<<<<<<< HEAD
-		palette.set_indirect_color(256+256+i, MAKE_RGB(r,g,b));
-=======
-		colortable_palette_set_color(machine().colortable, 256+256+i, rgb_t(r,g,b));
->>>>>>> ca932a6d
+		palette.set_indirect_color(256+256+i, rgb_t(r,g,b));
 	}
 
 	/* character lookup table */
