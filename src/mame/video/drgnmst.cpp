--- conflicted
+++ resolved
@@ -32,13 +32,8 @@
 	colour = m_fg_videoram[tile_index * 2 + 1] & 0x1f;
 	flipyx = (m_fg_videoram[tile_index * 2 + 1] & 0x60)>>5;
 
-<<<<<<< HEAD
 	// 8x8 tile split seems like cps1
-	SET_TILE_INFO_MEMBER_OFFS(1, tileno, colour, TILE_FLIPYX(flipyx), BIT(tile_index, 5) ? 8 : 0, 0);
-=======
-	tileno |= (BIT(tile_index, 5)) << 15; // 8x8 tile bank seems like cps1
-	tileinfo.set(1, tileno, colour, TILE_FLIPYX(flipyx));
->>>>>>> 9733f5cf
+	tileinfo.set(1, tileno, colour, TILE_FLIPYX(flipyx), BIT(tile_index, 5) ? 8 : 0, 0);
 }
 
 WRITE16_MEMBER(drgnmst_state::fg_videoram_w)
