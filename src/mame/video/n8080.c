--- conflicted
+++ resolved
@@ -35,19 +35,11 @@
 	{
 		int level = 0xff * exp(-3 * i / 255.); /* capacitor discharge */
 
-<<<<<<< HEAD
-		palette.set_pen_color(0x000 + 8 + i, MAKE_RGB(0x00, 0x00, level));   /* shades of blue */
-		palette.set_pen_color(0x100 + 8 + i, MAKE_RGB(0x00, 0xC0, level));   /* shades of blue w/ green star */
-
-		palette.set_pen_color(0x200 + 8 + i, MAKE_RGB(level, 0x00, 0x00));   /* shades of red */
-		palette.set_pen_color(0x300 + 8 + i, MAKE_RGB(level, 0xC0, 0x00));   /* shades of red w/ green star */
-=======
-		palette_set_color(machine(), 0x000 + 8 + i, rgb_t(0x00, 0x00, level));   /* shades of blue */
-		palette_set_color(machine(), 0x100 + 8 + i, rgb_t(0x00, 0xC0, level));   /* shades of blue w/ green star */
-
-		palette_set_color(machine(), 0x200 + 8 + i, rgb_t(level, 0x00, 0x00));   /* shades of red */
-		palette_set_color(machine(), 0x300 + 8 + i, rgb_t(level, 0xC0, 0x00));   /* shades of red w/ green star */
->>>>>>> ca932a6d
+		palette.set_pen_color(0x000 + 8 + i, rgb_t(0x00, 0x00, level));   /* shades of blue */
+		palette.set_pen_color(0x100 + 8 + i, rgb_t(0x00, 0xC0, level));   /* shades of blue w/ green star */
+
+		palette.set_pen_color(0x200 + 8 + i, rgb_t(level, 0x00, 0x00));   /* shades of red */
+		palette.set_pen_color(0x300 + 8 + i, rgb_t(level, 0xC0, 0x00));   /* shades of red w/ green star */
 	}
 }
 
