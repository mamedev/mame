// license:BSD-3-Clause
// copyright-holders:Bryan McPhail, David Haywood
/*
 Deco BAC06 tilemap generator:

 this a direct relative of the later chip implemented in deco16ic.cpp
 we could implement this as either an 8-bit or a 16-bit chip, for now
 I'm using the 16-bit implementation from dec0.cpp

 used by:

 actfancr.cpp
 dec0.cpp
 dec8.cpp (oscar, cobracom, ghostb)
 madmotor.cpp
 stadhero.cpp
 pcktgal.cpp
 thedeep.cpp

 Notes (from dec0.cpp)

 All games contain three BAC06 background generator chips, usual (software)
configuration is 2 chips of 16*16 tiles, 1 of 8*8.

 Playfield control registers:
   bank 0:
   0:
        bit 0 (0x1) set = 8*8 tiles, else 16*16 tiles
        Bit 1 (0x2) set = row major tile layout, else column major*
        bit 2 (0x4) set enables rowscroll
        bit 3 (0x8) set enables colscroll
        bit 7 (0x80) set in playfield 1 is reverse screen (set via dip-switch)
        bit 7 (0x80) in other playfields unknown
   2: unknown (00 in bg, 03 in fg+text - maybe controls pf transparency?)
   4: unknown (always 00) [Used to access 2nd bank of tiles in Stadium Hero)
   6: playfield shape: 00 = 4x1, 01 = 2x2, 02 = 1x4 (low 4 bits only)

   bank 1:
   0: horizontal scroll
   2: vertical scroll
   4: colscroll shifter (low 4 bits, top 4 bits do nothing)
   6: rowscroll shifter (low 4 bits, top 4 bits do nothing)

   Row & column scroll can be applied simultaneously or by themselves.
   The shift register controls the granularity of the scroll offsets
   (more details given later).

   * Bandit is the only game known to use column major tile layout, when in this
   mode X scrolling is also inverted, and tile character data is flipped on X.

Playfield priority (Bad Dudes, etc):
    In the bottommost playfield, pens 8-15 can have priority over the next playfield.
    In that next playfield, pens 8-15 can have priority over sprites.

Bit 0:  Playfield inversion
Bit 1:  Enable playfield mixing (for palettes 8-15 only)
Bit 2:  Enable playfield/sprite mixing (for palettes 8-15 only)

Priority word (Midres):
    Bit 0 set = Playfield 3 drawn over Playfield 2
            ~ = Playfield 2 drawn over Playfield 3
    Bit 1 set = Sprites are drawn inbetween playfields
            ~ = Sprites are on top of playfields
    Bit 2
    Bit 3 set = ...

    Note that priority mixing is handled outside of the BAC-06 chip.

*/

#include "emu.h"
#include "decbac06.h"

#include <algorithm>

DEFINE_DEVICE_TYPE(DECO_BAC06, deco_bac06_device, "deco_back06", "DECO BAC06 Tilemap")

deco_bac06_device::deco_bac06_device(const machine_config &mconfig, const char *tag, device_t *owner, u32 clock)
	: device_t(mconfig, DECO_BAC06, tag, owner, clock)
	, m_pf_data(nullptr)
	, m_pf_rowscroll(nullptr)
	, m_pf_colscroll(nullptr)
	, m_tile_region_8(0)
	, m_tile_region_16(0)
	, m_supports_8x8(true)
	, m_supports_16x16(true)
	, m_supports_rc_scroll(true)
	, m_gfxcolmask(0)
	, m_rambank(0)
	, m_gfxregion8x8(0)
	, m_gfxregion16x16(0)
	, m_wide(0)
	, m_gfxdecode(*this, finder_base::DUMMY_TAG)
	, m_thedeep_kludge(0)
{
	std::fill(std::begin(m_pf_control_0), std::end(m_pf_control_0), 0);
	std::fill(std::begin(m_pf_control_1), std::end(m_pf_control_1), 0);
}

void deco_bac06_device::device_start()
{
	if(!m_gfxdecode->started())
		throw device_missing_dependencies();

	m_pf_data = make_unique_clear<u16[]>(0x4000 / 2); // 0x2000 is the maximum needed, some games / chip setups map less and mirror - stadium hero banks this to 0x4000?!
	m_pf_rowscroll = make_unique_clear<u16[]>(0x2000 / 2);
	m_pf_colscroll = make_unique_clear<u16[]>(0x2000 / 2);

	create_tilemaps(m_gfxregion8x8, m_gfxregion16x16);
	m_gfxcolmask = 0x0f;

	m_rambank = 0;
	m_flip_screen = false;

	save_pointer(NAME(m_pf_data), 0x4000 / 2);
	save_pointer(NAME(m_pf_rowscroll), 0x2000 / 2);
	save_pointer(NAME(m_pf_colscroll), 0x2000 / 2);
	save_item(NAME(m_pf_control_0));
	save_item(NAME(m_pf_control_1));
	save_item(NAME(m_gfxcolmask));
	save_item(NAME(m_rambank));
	save_item(NAME(m_flip_screen));
}

void deco_bac06_device::device_reset()
{
}

void deco_bac06_device::set_flip_screen(bool flip)
{
	if (m_flip_screen != flip)
	{
		m_flip_screen = flip;
		for (int i = 0; i < 3; i++)
		{
			m_pf8x8_tilemap[i]->set_flip(flip ? (TILEMAP_FLIPY | TILEMAP_FLIPX) : 0);
			m_pf16x16_tilemap[i]->set_flip(flip ? (TILEMAP_FLIPY | TILEMAP_FLIPX) : 0);
		}
	}
}

TILEMAP_MAPPER_MEMBER(deco_bac06_device::tile_shape0_scan)
{
	if ((m_pf_control_0[0] & 2) == 0)
	{
		int col_mask = num_cols - 1;
		return (row & 0xf) + ((col_mask - (col & col_mask)) << 4);
	}
	return (col & 0xf) + ((row & 0xf) << 4) + ((col & 0x1f0) << 4);
}

TILEMAP_MAPPER_MEMBER(deco_bac06_device::tile_shape1_scan)
{
	//if (m_pf_control_0[0] & 2) // Needs testing on real hardware, not used by any game
	//  return (row & 0xf) + ((col & 0x1f) << 4) + ((col & 0xf0) << 5);
	return (col & 0xf) + ((row & 0x1f) << 4) + ((col & 0xf0) << 5);
}

TILEMAP_MAPPER_MEMBER(deco_bac06_device::tile_shape2_scan)
{
	//if (m_pf_control_0[0] & 2)  // Needs testing on real hardware, not used by any game
	//  return (col & 0xf) + ((row & 0x3f) << 4) + ((row & 0x70) << 6);
	return (col & 0xf) + ((row & 0x3f) << 4) + ((col & 0x70) << 6);
}

TILEMAP_MAPPER_MEMBER(deco_bac06_device::tile_shape0_8x8_scan)
{
	//if (m_pf_control_0[0] & 2)   // Needs testing on real hardware, not used by any game
	//  return (col & 0x1f) + ((row & 0x1f) << 5) + ((row & 0x60) << 5);
	return (col & 0x1f) + ((row & 0x1f) << 5) + ((col & 0x60) << 5);
}

TILEMAP_MAPPER_MEMBER(deco_bac06_device::tile_shape1_8x8_scan)
{
	//if (m_pf_control_0[0] & 2)   // Needs testing on real hardware, not used by any game
	//  return (row & 0x1f) + ((col & 0x1f) << 5) + ((col & 0x20) << 5) + ((row & 0x20) << 6);
	return (col & 0x1f) + ((row & 0x1f) << 5) + ((row & 0x20) << 5) + ((col & 0x20) << 6);
}

TILEMAP_MAPPER_MEMBER(deco_bac06_device::tile_shape2_8x8_scan)
{
	//if (m_pf_control_0[0] & 2)   // Needs testing on real hardware, not used by any game
	//  return (row & 0x1f) + ((col & 0x7f) << 5);
	return (col & 0x1f) + ((row & 0x7f) << 5);
}

TILE_GET_INFO_MEMBER(deco_bac06_device::get_pf8x8_tile_info)
{
	if (m_rambank & 1) tile_index += 0x1000;
	int tile = m_pf_data[tile_index];
	int colourpri = (tile >> 12);
	u32 flags = (m_pf_control_0[0] & 2) ? 0 : TILE_FLIPX;
	tileinfo.set(m_tile_region_8,tile & 0xfff,colourpri,flags);
	tileinfo.category = colourpri;
}

TILE_GET_INFO_MEMBER(deco_bac06_device::get_pf16x16_tile_info)
{
	if (m_rambank & 1) tile_index += 0x1000;
	int tile = m_pf_data[tile_index];
	int colourpri = (tile >> 12);
	u32 flags = (BIT(m_pf_control_0[0], 1) ^ m_thedeep_kludge) ? 0 : TILE_FLIPX;
	tileinfo.set(m_tile_region_16,tile & 0xfff,colourpri,flags);
	tileinfo.category = colourpri;
}

void deco_bac06_device::create_tilemaps(int region8x8, int region16x16)
{
	m_tile_region_8 = region8x8;
	m_tile_region_16 = region16x16;

	m_pf8x8_tilemap[0] = &machine().tilemap().create(*m_gfxdecode, tilemap_get_info_delegate(*this, FUNC(deco_bac06_device::get_pf8x8_tile_info)), tilemap_mapper_delegate(*this, FUNC(deco_bac06_device::tile_shape0_8x8_scan)), 8, 8, 128,  32);
	m_pf8x8_tilemap[1] = &machine().tilemap().create(*m_gfxdecode, tilemap_get_info_delegate(*this, FUNC(deco_bac06_device::get_pf8x8_tile_info)), tilemap_mapper_delegate(*this, FUNC(deco_bac06_device::tile_shape1_8x8_scan)), 8, 8,  64,  64);
	m_pf8x8_tilemap[2] = &machine().tilemap().create(*m_gfxdecode, tilemap_get_info_delegate(*this, FUNC(deco_bac06_device::get_pf8x8_tile_info)), tilemap_mapper_delegate(*this, FUNC(deco_bac06_device::tile_shape2_8x8_scan)), 8, 8,  32, 128);

	m_pf8x8_tilemap[0]->set_transparent_pen(0);
	m_pf8x8_tilemap[1]->set_transparent_pen(0);
	m_pf8x8_tilemap[2]->set_transparent_pen(0);

	if (m_wide == 2)
	{
		m_pf16x16_tilemap[0] = &machine().tilemap().create(*m_gfxdecode, tilemap_get_info_delegate(*this, FUNC(deco_bac06_device::get_pf16x16_tile_info)), tilemap_mapper_delegate(*this, FUNC(deco_bac06_device::tile_shape0_scan)), 16, 16, 256, 16);
		m_pf16x16_tilemap[1] = &machine().tilemap().create(*m_gfxdecode, tilemap_get_info_delegate(*this, FUNC(deco_bac06_device::get_pf16x16_tile_info)), tilemap_mapper_delegate(*this, FUNC(deco_bac06_device::tile_shape1_scan)), 16, 16, 128, 32);
		m_pf16x16_tilemap[2] = &machine().tilemap().create(*m_gfxdecode, tilemap_get_info_delegate(*this, FUNC(deco_bac06_device::get_pf16x16_tile_info)), tilemap_mapper_delegate(*this, FUNC(deco_bac06_device::tile_shape2_scan)), 16, 16,  64, 64);
	}
	else if (m_wide == 1)
	{
		m_pf16x16_tilemap[0] = &machine().tilemap().create(*m_gfxdecode, tilemap_get_info_delegate(*this, FUNC(deco_bac06_device::get_pf16x16_tile_info)), tilemap_mapper_delegate(*this, FUNC(deco_bac06_device::tile_shape0_scan)), 16, 16, 128, 16);
		m_pf16x16_tilemap[1] = &machine().tilemap().create(*m_gfxdecode, tilemap_get_info_delegate(*this, FUNC(deco_bac06_device::get_pf16x16_tile_info)), tilemap_mapper_delegate(*this, FUNC(deco_bac06_device::tile_shape1_scan)), 16, 16,  64, 32);
		m_pf16x16_tilemap[2] = &machine().tilemap().create(*m_gfxdecode, tilemap_get_info_delegate(*this, FUNC(deco_bac06_device::get_pf16x16_tile_info)), tilemap_mapper_delegate(*this, FUNC(deco_bac06_device::tile_shape2_scan)), 16, 16,  32, 64);
	}
	else
	{
		m_pf16x16_tilemap[0] = &machine().tilemap().create(*m_gfxdecode, tilemap_get_info_delegate(*this, FUNC(deco_bac06_device::get_pf16x16_tile_info)), tilemap_mapper_delegate(*this, FUNC(deco_bac06_device::tile_shape0_scan)), 16, 16, 64, 16);
		m_pf16x16_tilemap[1] = &machine().tilemap().create(*m_gfxdecode, tilemap_get_info_delegate(*this, FUNC(deco_bac06_device::get_pf16x16_tile_info)), tilemap_mapper_delegate(*this, FUNC(deco_bac06_device::tile_shape1_scan)), 16, 16, 32, 32);
		m_pf16x16_tilemap[2] = &machine().tilemap().create(*m_gfxdecode, tilemap_get_info_delegate(*this, FUNC(deco_bac06_device::get_pf16x16_tile_info)), tilemap_mapper_delegate(*this, FUNC(deco_bac06_device::tile_shape2_scan)), 16, 16, 16, 64);
	}

	m_pf16x16_tilemap[0]->set_transparent_pen(0);
	m_pf16x16_tilemap[1]->set_transparent_pen(0);
	m_pf16x16_tilemap[2]->set_transparent_pen(0);
}

void deco_bac06_device::custom_tilemap_draw(bitmap_ind16 &bitmap,
		bitmap_ind8 &primap,
		const rectangle &cliprect,
		tilemap_t *tilemap_ptr,
		const u16 *rowscroll_ptr,
		const u16 *colscroll_ptr,
		const u16 *control0,
		const u16 *control1,
		u32 flags,
		u16 penmask,
		u16 pencondition,
		u16 colprimask,
		u16 colpricondition,
		u8 pri,
		u8 pmask)
{
	const bitmap_ind16 &src_bitmap = tilemap_ptr->pixmap();
	const bitmap_ind8 &flags_bitmap = tilemap_ptr->flagsmap();
	int column_offset = 0, src_x = 0, src_y = 0;
	u32 scrollx = 0;
	u32 scrolly = 0;

	if (control1)
	{
		if (control0 && (control0[0] & 2) == 0) // Use of column major mode inverts scroll direction
			scrollx = -control1[0] - 0x100;
		else
			scrollx = control1[0];
		scrolly = control1[1];
	}

	int row_scroll_enabled = 0;
	int col_scroll_enabled = 0;

	if (m_supports_rc_scroll)
	{
		if (control0)
		{
			row_scroll_enabled = (rowscroll_ptr && (control0[0] & 0x4));
			col_scroll_enabled = (colscroll_ptr && (control0[0] & 0x8));
		}
	}

	const int width_mask = src_bitmap.width() - 1;
	const int height_mask = src_bitmap.height() - 1;

	// initialize draw layer flags
	if ((flags & (TILEMAP_DRAW_LAYER0 | TILEMAP_DRAW_LAYER1 | TILEMAP_DRAW_LAYER2)) == 0)
		flags |= TILEMAP_DRAW_LAYER0;

	/* Column scroll & row scroll may per applied per pixel, there are
	shift registers for each which control the granularity of the row/col
	offset (down to per line level for row, and per 8 lines for column).

	Nb:  The row & col selectors are _not_ affected by the shape of the
	playfield (ie, 256*1024, 512*512 or 1024*256).  So even if the tilemap
	width is only 256, 'src_x' should not wrap at 256 in the code below (to
	do so would mean the top half of row RAM would never be accessed which
	is incorrect).

	Nb2:  Real hardware exhibits a strange bug with column scroll on 'mode 2'
	(256*1024) - the first column has a strange additional offset, but
	curiously the first 'wrap' (at scroll offset 256) does not have this offset,
	it is displayed as expected.  The bug is confirmed to only affect this mode,
	the other two modes work as expected.  This bug is not emulated, as it
	doesn't affect any games.
	*/

	if (m_flip_screen)
		src_y = (src_bitmap.height() - 256) - scrolly;
	else
		src_y = scrolly;

	src_y += cliprect.top();
	for (int y = cliprect.top(); y <= cliprect.bottom(); y++)
	{
		u16 *dstpix = &bitmap.pix16(y);
		u8 *dstpri = &primap.pix8(y);
		if (row_scroll_enabled)
			src_x=scrollx + rowscroll_ptr[(src_y >> (control1[3] & 0xf)) & (0x1ff >> (control1[3] & 0xf))];
		else
			src_x=scrollx;

		if (m_flip_screen)
			src_x=(src_bitmap.width() - 256) - src_x;

		src_x += cliprect.left();
		for (int x = cliprect.left(); x <= cliprect.right(); x++)
		{
			if (col_scroll_enabled)
				column_offset=colscroll_ptr[((src_x >> 3) >> (control1[2] & 0xf)) & (0x3f >> (control1[2] & 0xf))];

			const u16 p = src_bitmap.pix16((src_y + column_offset) & height_mask, src_x & width_mask);
			const u8 colpri = flags_bitmap.pix8((src_y + column_offset) & height_mask, src_x & width_mask);

			const bool is_drawed = ((flags & TILEMAP_DRAW_OPAQUE) ||
					((colpri & TILEMAP_PIXEL_LAYER0) && (flags & TILEMAP_DRAW_LAYER0)) ||
					((colpri & TILEMAP_PIXEL_LAYER1) && (flags & TILEMAP_DRAW_LAYER1)) ||
					((colpri & TILEMAP_PIXEL_LAYER2) && (flags & TILEMAP_DRAW_LAYER2)));

			src_x++;
<<<<<<< HEAD
			// TODO : Convertable masking feature into set_transmask related?
			if ((flags & TILEMAP_DRAW_OPAQUE) || (p & bppmask))
=======
			if (is_drawed)
>>>>>>> 67a9517c
			{
				if ((p & penmask) == pencondition)
					if((colpri & colprimask) == colpricondition)
					{
						dstpix[x] = p;
						dstpri[x] = (dstpri[x] & pmask) | pri;
					}
			}
		}
		src_y++;
	}
}

void deco_bac06_device::deco_bac06_pf_draw(screen_device &screen,bitmap_ind16 &bitmap,const rectangle &cliprect,u32 flags,u16 penmask, u16 pencondition,u16 colprimask, u16 colpricondition, u8 pri, u8 primask)
{
	tilemap_t* tm = nullptr;

	int tm_dimensions = m_pf_control_0[3] & 0x3;
	if (tm_dimensions == 3) tm_dimensions = 1; // 3 is invalid / the same as 1?

	if (m_pf_control_0[0] & 0x1) // is 8x8 tiles mode selected?
	{
		if (m_supports_8x8)
		{
			tm = m_pf8x8_tilemap[tm_dimensions];
		}
		else if (m_supports_16x16)
		{
			tm = m_pf16x16_tilemap[tm_dimensions];
		}
	}
	else // 16x16 tiles mode is selected
	{
		if (m_supports_16x16)
		{
			tm = m_pf16x16_tilemap[tm_dimensions];
		}
		else if (m_supports_8x8)
		{
			tm = m_pf8x8_tilemap[tm_dimensions];
		}
	}

	if (tm)
		custom_tilemap_draw(bitmap,screen.priority(),cliprect,tm,m_pf_rowscroll.get(),m_pf_colscroll.get(),m_pf_control_0,m_pf_control_1,flags, penmask, pencondition, colprimask, colpricondition, pri, primask);
}

// used for pocket gal bootleg, which doesn't set registers properly and simply expects a fixed size tilemap.
void deco_bac06_device::deco_bac06_pf_draw_bootleg(screen_device &screen,bitmap_ind16 &bitmap,const rectangle &cliprect,u32 flags, int mode, int type, u8 pri, u8 primask)
{
	tilemap_t* tm = nullptr;
	if (!mode)
	{
		tm = m_pf8x8_tilemap[type];
	}
	else
	{
		tm = m_pf16x16_tilemap[type];
	}

	custom_tilemap_draw(bitmap,screen.priority(),cliprect,tm,m_pf_rowscroll.get(),m_pf_colscroll.get(),nullptr,nullptr,flags, 0, 0, 0, 0, pri, primask);
}



void deco_bac06_device::pf_control_0_w(offs_t offset, u16 data, u16 mem_mask)
{
	int old_register0 = m_pf_control_0[0];

	offset &= 3;

	COMBINE_DATA(&m_pf_control_0[offset]);

	bool dirty_all = false;
	if (offset == 0)
	{
		if ((old_register0 & 2) != (m_pf_control_0[offset] & 2))
		{
			// The tilemap has changed from row major to column major or vice versa.
			// Must force an update of the mapping.
			for (int i = 0; i < 3; i++)
			{
				m_pf8x8_tilemap[i]->mark_mapping_dirty();
				m_pf16x16_tilemap[i]->mark_mapping_dirty();
			}
			dirty_all = true;
		}
	}
	if (offset == 2)
	{
		int newbank = m_pf_control_0[offset] & 1;
		if ((newbank & 1) != (m_rambank & 1))
		{
			// I don't know WHY Stadium Hero uses this as a bank but the RAM test expects it..
			// I'm curious as to if anything else sets it tho
			if (strcmp(machine().system().name,"stadhero"))
				logerror("tilemap ram bank change to %02x\n", newbank & 1);

			dirty_all = true;
			m_rambank = newbank & 1;
		}
	}

	if (dirty_all)
	{
		for (int i = 0; i < 3; i++)
		{
			m_pf8x8_tilemap[i]->mark_all_dirty();
			m_pf16x16_tilemap[i]->mark_all_dirty();
		}
	}
}

u16 deco_bac06_device::pf_control_1_r(offs_t offset)
{
	offset &= 7;
	return m_pf_control_1[offset];
}

void deco_bac06_device::pf_control_1_w(offs_t offset, u16 data, u16 mem_mask)
{
	offset &= 7;
	COMBINE_DATA(&m_pf_control_1[offset]);
}

void deco_bac06_device::pf_data_w(offs_t offset, u16 data, u16 mem_mask)
{
	if (m_rambank & 1) offset += 0x1000;

	COMBINE_DATA(&m_pf_data[offset]);

	for (int i = 0; i < 3; i++)
	{
		m_pf8x8_tilemap[i]->mark_tile_dirty(offset);
		m_pf16x16_tilemap[i]->mark_tile_dirty(offset);
	}
}

u16 deco_bac06_device::pf_data_r(offs_t offset)
{
	if (m_rambank & 1) offset += 0x1000;

	return m_pf_data[offset];
}

void deco_bac06_device::pf_data_8bit_w(offs_t offset, u8 data)
{
	if (offset & 1)
		pf_data_w(offset / 2, data, 0x00ff);
	else
		pf_data_w(offset / 2, data << 8, 0xff00);
}

u8 deco_bac06_device::pf_data_8bit_r(offs_t offset)
{
	if (offset & 1) /* MSB */
		return pf_data_r(offset / 2);
	else
		return pf_data_r(offset / 2)>>8;
}

void deco_bac06_device::pf_rowscroll_w(offs_t offset, u16 data, u16 mem_mask)
{
	COMBINE_DATA(&m_pf_rowscroll[offset]);
}

void deco_bac06_device::pf_colscroll_w(offs_t offset, u16 data, u16 mem_mask)
{
	COMBINE_DATA(&m_pf_colscroll[offset]);
}

u16 deco_bac06_device::pf_rowscroll_r(offs_t offset)
{
	return m_pf_rowscroll[offset];
}

u16 deco_bac06_device::pf_colscroll_r(offs_t offset)
{
	return m_pf_colscroll[offset];
}

/* used by dec8.cpp */
void deco_bac06_device::pf_control0_8bit_w(offs_t offset, u8 data)
{
	if (offset & 1)
		pf_control_0_w(offset / 2, data, 0x00ff); // oscar (mirrors?)
	else
		pf_control_0_w(offset / 2, data, 0x00ff);
}

/* used by dec8.cpp */
u8 deco_bac06_device::pf_control1_8bit_r(offs_t offset)
{
	if (offset & 1)
		return pf_control_1_r(offset / 2);
	else
		return pf_control_1_r(offset / 2)>>8;
}

/* used by dec8.cpp */
void deco_bac06_device::pf_control1_8bit_w(offs_t offset, u8 data)
{
	if (offset<4) // these registers are 16-bit?
	{
		if (offset & 1)
			pf_control_1_w(offset / 2, data, 0x00ff);
		else
			pf_control_1_w(offset / 2, data << 8, 0xff00);
	}
	else // these registers are 8-bit and mirror? (triothep vs actfancr)
	{
		if (offset & 1)
			pf_control_1_w(offset / 2, data, 0x00ff);
		else
			pf_control_1_w(offset / 2, data, 0x00ff);
	}
}

u8 deco_bac06_device::pf_rowscroll_8bit_r(offs_t offset)
{
	if (offset & 1)
		return pf_rowscroll_r(offset / 2);
	else
		return pf_rowscroll_r(offset / 2)>>8;
}


void deco_bac06_device::pf_rowscroll_8bit_w(offs_t offset, u8 data)
{
	if (offset & 1)
		pf_rowscroll_w(offset / 2, data, 0x00ff);
	else
		pf_rowscroll_w(offset / 2, data << 8, 0xff00);
}

u8 deco_bac06_device::pf_rowscroll_8bit_swap_r(offs_t offset)
{
	if (offset & 1)
		return pf_rowscroll_r(offset / 2)>>8;
	else
		return pf_rowscroll_r(offset / 2);
}

void deco_bac06_device::pf_rowscroll_8bit_swap_w(offs_t offset, u8 data)
{
	if (offset & 1)
		pf_rowscroll_w(offset / 2, data << 8, 0xff00);
	else
		pf_rowscroll_w(offset / 2, data, 0x00ff);
}

// used by thedeep
u8 deco_bac06_device::pf_colscroll_8bit_swap_r(offs_t offset)
{
	if (offset & 1)
		return pf_colscroll_r(offset / 2)>>8;
	else
		return pf_colscroll_r(offset / 2);
}

void deco_bac06_device::pf_colscroll_8bit_swap_w(offs_t offset, u8 data)
{
	if (offset & 1)
		pf_colscroll_w(offset / 2, data << 8, 0xff00);
	else
		pf_colscroll_w(offset / 2, data, 0x00ff);
}

/* used by hippodrm */
void deco_bac06_device::pf_control0_8bit_packed_w(offs_t offset, u8 data)
{
	if (offset & 1)
		pf_control_0_w(offset / 2, data << 8, 0xff00);
	else
		pf_control_0_w(offset / 2, data, 0x00ff);
}

/* used by hippodrm */
void deco_bac06_device::pf_control1_8bit_swap_w(offs_t offset, u8 data)
{
	pf_control1_8bit_w(offset ^ 1, data);
}

/* used by hippodrm */
u8 deco_bac06_device::pf_data_8bit_swap_r(offs_t offset)
{
	return pf_data_8bit_r(offset ^ 1);
}

/* used by hippodrm */
void deco_bac06_device::pf_data_8bit_swap_w(offs_t offset, u8 data)
{
	pf_data_8bit_w(offset ^ 1, data);
}<|MERGE_RESOLUTION|>--- conflicted
+++ resolved
@@ -342,12 +342,8 @@
 					((colpri & TILEMAP_PIXEL_LAYER2) && (flags & TILEMAP_DRAW_LAYER2)));
 
 			src_x++;
-<<<<<<< HEAD
 			// TODO : Convertable masking feature into set_transmask related?
-			if ((flags & TILEMAP_DRAW_OPAQUE) || (p & bppmask))
-=======
 			if (is_drawed)
->>>>>>> 67a9517c
 			{
 				if ((p & penmask) == pencondition)
 					if((colpri & colprimask) == colpricondition)
