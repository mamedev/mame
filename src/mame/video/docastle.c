/***************************************************************************

  Mr. Do's Castle hardware

  Functions to emulate the video hardware of the machine.

***************************************************************************/

#include "emu.h"
#include "includes/docastle.h"

/***************************************************************************

  Convert the color PROMs into a more useable format.

  Mr. Do's Castle / Wild Ride / Run Run have a 256 bytes palette PROM which
  is connected to the RGB output this way:

  bit 7 -- 200 ohm resistor  -- RED
        -- 390 ohm resistor  -- RED
        -- 820 ohm resistor  -- RED
        -- 200 ohm resistor  -- GREEN
        -- 390 ohm resistor  -- GREEN
        -- 820 ohm resistor  -- GREEN
        -- 200 ohm resistor  -- BLUE
  bit 0 -- 390 ohm resistor  -- BLUE

***************************************************************************/

PALETTE_INIT_MEMBER(docastle_state, docastle)
{
	const UINT8 *color_prom = memregion("proms")->base();
	int i;

	for (i = 0; i < 256; i++)
	{
		int bit0, bit1, bit2, r, g, b;

		/* red component */
		bit0 = (*color_prom >> 5) & 0x01;
		bit1 = (*color_prom >> 6) & 0x01;
		bit2 = (*color_prom >> 7) & 0x01;
		r = 0x23 * bit0 + 0x4b * bit1 + 0x91 * bit2;
		/* green component */
		bit0 = (*color_prom >> 2) & 0x01;
		bit1 = (*color_prom >> 3) & 0x01;
		bit2 = (*color_prom >> 4) & 0x01;
		g = 0x23 * bit0 + 0x4b * bit1 + 0x91 * bit2;
		/* blue component */
		bit0 = 0;
		bit1 = (*color_prom >> 0) & 0x01;
		bit2 = (*color_prom >> 1) & 0x01;
		b = 0x23 * bit0 + 0x4b * bit1 + 0x91 * bit2;

		/* because the graphics are decoded as 4bpp with the top bit used for transparency
		   or priority, we create matching 3bpp sets of palette entries, which effectively
		   ignores the value of the top bit */
<<<<<<< HEAD
		palette.set_pen_color(((i & 0xf8) << 1) | 0x00 | (i & 0x07), MAKE_RGB(r,g,b));
		palette.set_pen_color(((i & 0xf8) << 1) | 0x08 | (i & 0x07), MAKE_RGB(r,g,b));
=======
		palette_set_color(machine(), ((i & 0xf8) << 1) | 0x00 | (i & 0x07), rgb_t(r,g,b));
		palette_set_color(machine(), ((i & 0xf8) << 1) | 0x08 | (i & 0x07), rgb_t(r,g,b));
>>>>>>> ca932a6d
		color_prom++;
	}
}

WRITE8_MEMBER(docastle_state::docastle_videoram_w)
{
	m_videoram[offset] = data;
	m_do_tilemap->mark_tile_dirty(offset);
}

WRITE8_MEMBER(docastle_state::docastle_colorram_w)
{
	m_colorram[offset] = data;
	m_do_tilemap->mark_tile_dirty(offset);
}

READ8_MEMBER(docastle_state::flipscreen_r)
{
	flip_screen_set(offset);
	return (offset ? 1 : 0); // is this really needed?
}

WRITE8_MEMBER(docastle_state::flipscreen_w)
{
	flip_screen_set(offset);
}

TILE_GET_INFO_MEMBER(docastle_state::get_tile_info)
{
	int code = m_videoram[tile_index] + 8 * (m_colorram[tile_index] & 0x20);
	int color = m_colorram[tile_index] & 0x1f;

	SET_TILE_INFO_MEMBER(m_gfxdecode, 0, code, color, 0);
}

void docastle_state::video_start_common( UINT32 tile_transmask )
{
	m_do_tilemap = &machine().tilemap().create(tilemap_get_info_delegate(FUNC(docastle_state::get_tile_info),this), TILEMAP_SCAN_ROWS, 8, 8, 32, 32);
	m_do_tilemap->set_scrolldy(-32, -32);
	m_do_tilemap->set_transmask(0, tile_transmask, 0x0000);
}

void docastle_state::video_start()
{
	video_start_common(0x00ff);
}

VIDEO_START_MEMBER(docastle_state,dorunrun)
{
	video_start_common(0xff00);
}

void docastle_state::draw_sprites( screen_device &screen, bitmap_ind16 &bitmap, const rectangle &cliprect )
{
	int offs;

	screen.priority().fill(1);

	for (offs = m_spriteram.bytes() - 4; offs >= 0; offs -= 4)
	{
		int sx, sy, flipx, flipy, code, color;

		if (m_gfxdecode->gfx(1)->elements() > 256)
		{
			/* spriteram

			 indoor soccer appears to have a slightly different spriteram
			 format to the other games, allowing a larger number of sprite
			 tiles

			 yyyy yyyy  xxxx xxxx  TX-T pppp  tttt tttt

			 y = ypos
			 x = xpos
			 X = x-flip
			 T = extra tile number bits
			 p = palette
			 t = tile number

			*/

			code = m_spriteram[offs + 3];
			color = m_spriteram[offs + 2] & 0x0f;
			sx = ((m_spriteram[offs + 1] + 8) & 0xff) - 8;
			sy = m_spriteram[offs] - 32;
			flipx = m_spriteram[offs + 2] & 0x40;
			flipy = 0;
			if (m_spriteram[offs + 2] & 0x10) code += 0x100;
			if (m_spriteram[offs + 2] & 0x80) code += 0x200;
		}
		else
		{
			/* spriteram

			this is the standard spriteram layout, used by most games

			 yyyy yyyy  xxxx xxxx  YX-p pppp  tttt tttt

			 y = ypos
			 x = xpos
			 X = x-flip
			 Y = y-flip
			 p = palette
			 t = tile number

			*/

			code = m_spriteram[offs + 3];
			color = m_spriteram[offs + 2] & 0x1f;
			sx = ((m_spriteram[offs + 1] + 8) & 0xff) - 8;
			sy = m_spriteram[offs] - 32;
			flipx = m_spriteram[offs + 2] & 0x40;
			flipy = m_spriteram[offs + 2] & 0x80;
		}

		if (flip_screen())
		{
			sx = 240 - sx;
			sy = 176 - sy;
			flipx = !flipx;
			flipy = !flipy;
		}

		/* first draw the sprite, visible */
		m_gfxdecode->gfx(1)->prio_transmask(bitmap,cliprect,
				code,
				color,
				flipx,flipy,
				sx,sy,
				screen.priority(),
				0x00,0x80ff);

		/* then draw the mask, behind the background but obscuring following sprites */
		m_gfxdecode->gfx(1)->prio_transmask(bitmap,cliprect,
				code,
				color,
				flipx,flipy,
				sx,sy,
				screen.priority(),
				0x02,0x7fff);
	}
}

UINT32 docastle_state::screen_update_docastle(screen_device &screen, bitmap_ind16 &bitmap, const rectangle &cliprect)
{
	m_do_tilemap->draw(screen, bitmap, cliprect, TILEMAP_DRAW_OPAQUE, 0);
	draw_sprites(screen, bitmap, cliprect);
	m_do_tilemap->draw(screen, bitmap, cliprect, TILEMAP_DRAW_LAYER0, 0);
	return 0;
}<|MERGE_RESOLUTION|>--- conflicted
+++ resolved
@@ -55,13 +55,8 @@
 		/* because the graphics are decoded as 4bpp with the top bit used for transparency
 		   or priority, we create matching 3bpp sets of palette entries, which effectively
 		   ignores the value of the top bit */
-<<<<<<< HEAD
-		palette.set_pen_color(((i & 0xf8) << 1) | 0x00 | (i & 0x07), MAKE_RGB(r,g,b));
-		palette.set_pen_color(((i & 0xf8) << 1) | 0x08 | (i & 0x07), MAKE_RGB(r,g,b));
-=======
-		palette_set_color(machine(), ((i & 0xf8) << 1) | 0x00 | (i & 0x07), rgb_t(r,g,b));
-		palette_set_color(machine(), ((i & 0xf8) << 1) | 0x08 | (i & 0x07), rgb_t(r,g,b));
->>>>>>> ca932a6d
+		palette.set_pen_color(((i & 0xf8) << 1) | 0x00 | (i & 0x07), rgb_t(r,g,b));
+		palette.set_pen_color(((i & 0xf8) << 1) | 0x08 | (i & 0x07), rgb_t(r,g,b));
 		color_prom++;
 	}
 }
