/***************************************************************************

  video.c

  Functions to emulate the video hardware of the machine.

***************************************************************************/

#include "emu.h"
#include "includes/suprloco.h"



#define SPR_Y_TOP       0
#define SPR_Y_BOTTOM    1
#define SPR_X           2
#define SPR_COL         3
#define SPR_SKIP_LO     4
#define SPR_SKIP_HI     5
#define SPR_GFXOFS_LO   6
#define SPR_GFXOFS_HI   7


/***************************************************************************

  Convert the color PROMs into a more useable format.

  I'm not sure about the resistor values, I'm using the Galaxian ones.

***************************************************************************/
PALETTE_INIT_MEMBER(suprloco_state, suprloco)
{
	const UINT8 *color_prom = memregion("proms")->base();
	int i;


	for (i = 0;i < 512;i++)
	{
		int bit0,bit1,bit2,r,g,b;

		/* red component */
		bit0 = (color_prom[i] >> 0) & 0x01;
		bit1 = (color_prom[i] >> 1) & 0x01;
		bit2 = (color_prom[i] >> 2) & 0x01;
		r = 0x21 * bit0 + 0x47 * bit1 + 0x97 * bit2;
		/* green component */
		bit0 = (color_prom[i] >> 3) & 0x01;
		bit1 = (color_prom[i] >> 4) & 0x01;
		bit2 = (color_prom[i] >> 5) & 0x01;
		g = 0x21 * bit0 + 0x47 * bit1 + 0x97 * bit2;
		/* blue component */
		bit0 = 0;
		bit1 = (color_prom[i] >> 6) & 0x01;
		bit2 = (color_prom[i] >> 7) & 0x01;
		b = 0x21 * bit0 + 0x47 * bit1 + 0x97 * bit2;

<<<<<<< HEAD
		palette.set_pen_color(i,MAKE_RGB(r,g,b));
=======
		palette_set_color(machine(),i,rgb_t(r,g,b));
>>>>>>> ca932a6d

		/* hack: generate a second bank of sprite palette with red changed to purple */
		if (i >= 256)
		{
			if ((i & 0x0f) == 0x09)
<<<<<<< HEAD
				palette.set_pen_color(i+256,MAKE_RGB(r,g,0xff));
			else
				palette.set_pen_color(i+256,MAKE_RGB(r,g,b));
=======
				palette_set_color(machine(),i+256,rgb_t(r,g,0xff));
			else
				palette_set_color(machine(),i+256,rgb_t(r,g,b));
>>>>>>> ca932a6d
		}
	}
}



/***************************************************************************

  Callbacks for the TileMap code

***************************************************************************/

TILE_GET_INFO_MEMBER(suprloco_state::get_tile_info)
{
	UINT8 attr = m_videoram[2*tile_index+1];
	SET_TILE_INFO_MEMBER(m_gfxdecode, 
			0,
			m_videoram[2*tile_index] | ((attr & 0x03) << 8),
			(attr & 0x1c) >> 2,
			0);
	tileinfo.category = (attr & 0x20) >> 5;
}



/***************************************************************************

  Start the video hardware emulation.

***************************************************************************/

void suprloco_state::video_start()
{
	m_bg_tilemap = &machine().tilemap().create(tilemap_get_info_delegate(FUNC(suprloco_state::get_tile_info),this),TILEMAP_SCAN_ROWS,8,8,32,32);

	m_bg_tilemap->set_scroll_rows(32);
}



/***************************************************************************

  Memory handlers

***************************************************************************/

WRITE8_MEMBER(suprloco_state::suprloco_videoram_w)
{
	m_videoram[offset] = data;
	m_bg_tilemap->mark_tile_dirty(offset/2);
}

WRITE8_MEMBER(suprloco_state::suprloco_scrollram_w)
{
	int adj = flip_screen() ? -8 : 8;

	m_scrollram[offset] = data;
	m_bg_tilemap->set_scrollx(offset, data - adj);
}

WRITE8_MEMBER(suprloco_state::suprloco_control_w)
{
	/* There is probably a palette select in here */

	/* Bit 0   - coin counter A */
	/* Bit 1   - coin counter B (only used if coinage differs from A) */
	/* Bit 2-3 - probably unused */
	/* Bit 4   - ??? */
	/* Bit 5   - pulsated when loco turns "super" */
	/* Bit 6   - probably unused */
	/* Bit 7   - flip screen */

	if ((m_control & 0x10) != (data & 0x10))
	{
		/*logerror("Bit 4 = %d\n", (data >> 4) & 1); */
	}

	coin_counter_w(machine(), 0, data & 0x01);
	coin_counter_w(machine(), 1, data & 0x02);

	flip_screen_set(data & 0x80);

	m_control = data;
}


READ8_MEMBER(suprloco_state::suprloco_control_r)
{
	return m_control;
}



inline void suprloco_state::draw_pixel(bitmap_ind16 &bitmap,const rectangle &cliprect,int x,int y,int color,int flip)
{
	if (flip)
	{
		x = bitmap.width() - x - 1;
		y = bitmap.height() - y - 1;
	}

	if (cliprect.contains(x, y))
		bitmap.pix16(y, x) = color;
}


void suprloco_state::draw_sprite(bitmap_ind16 &bitmap,const rectangle &cliprect,int spr_number)
{
	int flip = flip_screen();
	int sx,sy,col,row,height,src,adjy,dy;
	UINT8 *spr_reg;
	UINT8 *gfx2;
	pen_t pen_base;
	short skip; /* bytes to skip before drawing each row (can be negative) */


	spr_reg = m_spriteram + 0x10 * spr_number;

	src = spr_reg[SPR_GFXOFS_LO] + (spr_reg[SPR_GFXOFS_HI] << 8);
	skip = spr_reg[SPR_SKIP_LO] + (spr_reg[SPR_SKIP_HI] << 8);

	height      = spr_reg[SPR_Y_BOTTOM] - spr_reg[SPR_Y_TOP];
	pen_base = 0x100 + 0x10 * (spr_reg[SPR_COL]&0x03) + ((m_control & 0x20)?0x100:0);
	sx = spr_reg[SPR_X];
	sy = spr_reg[SPR_Y_TOP] + 1;

	if (!flip_screen())
	{
		adjy = sy;
		dy = 1;
	}
	else
	{
		adjy = sy + height - 1;  /* some of the sprites are still off by a pixel */
		dy = -1;
	}

	gfx2 = memregion("gfx2")->base();
	for (row = 0;row < height;row++,adjy+=dy)
	{
		int color1,color2,flipx;
		UINT8 data;
		UINT8 *gfx;

		src += skip;

		col = 0;

		/* get pointer to packed sprite data */
		gfx = &(gfx2[src & 0x7fff]);
		flipx = src & 0x8000;   /* flip x */

		while (1)
		{
			if (flipx)  /* flip x */
			{
				data = *gfx--;
				color1 = data & 0x0f;
				color2 = data >> 4;
			}
			else
			{
				data = *gfx++;
				color1 = data >> 4;
				color2 = data & 0x0f;
			}

			if (color1 == 15) break;
			if (color1)
				draw_pixel(bitmap,cliprect,sx+col,  adjy,pen_base + color1, flip);

			if (color2 == 15) break;
			if (color2)
				draw_pixel(bitmap,cliprect,sx+col+1,adjy,pen_base + color2, flip);

			col += 2;
		}
	}
}

void suprloco_state::draw_sprites(bitmap_ind16 &bitmap, const rectangle &cliprect)
{
	int spr_number;
	UINT8 *spr_reg;


	for (spr_number = 0;spr_number < (m_spriteram.bytes() >> 4);spr_number++)
	{
		spr_reg = m_spriteram + 0x10 * spr_number;
		if (spr_reg[SPR_X] != 0xff)
			draw_sprite(bitmap, cliprect, spr_number);
	}
}

UINT32 suprloco_state::screen_update_suprloco(screen_device &screen, bitmap_ind16 &bitmap, const rectangle &cliprect)
{
	m_bg_tilemap->draw(screen, bitmap, cliprect, 0,0);
	draw_sprites(bitmap,cliprect);
	m_bg_tilemap->draw(screen, bitmap, cliprect, 1,0);
	return 0;
}<|MERGE_RESOLUTION|>--- conflicted
+++ resolved
@@ -54,25 +54,15 @@
 		bit2 = (color_prom[i] >> 7) & 0x01;
 		b = 0x21 * bit0 + 0x47 * bit1 + 0x97 * bit2;
 
-<<<<<<< HEAD
-		palette.set_pen_color(i,MAKE_RGB(r,g,b));
-=======
-		palette_set_color(machine(),i,rgb_t(r,g,b));
->>>>>>> ca932a6d
+		palette.set_pen_color(i,rgb_t(r,g,b));
 
 		/* hack: generate a second bank of sprite palette with red changed to purple */
 		if (i >= 256)
 		{
 			if ((i & 0x0f) == 0x09)
-<<<<<<< HEAD
-				palette.set_pen_color(i+256,MAKE_RGB(r,g,0xff));
+				palette.set_pen_color(i+256,rgb_t(r,g,0xff));
 			else
-				palette.set_pen_color(i+256,MAKE_RGB(r,g,b));
-=======
-				palette_set_color(machine(),i+256,rgb_t(r,g,0xff));
-			else
-				palette_set_color(machine(),i+256,rgb_t(r,g,b));
->>>>>>> ca932a6d
+				palette.set_pen_color(i+256,rgb_t(r,g,b));
 		}
 	}
 }
