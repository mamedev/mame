--- conflicted
+++ resolved
@@ -12,16 +12,8 @@
 {
 	int i;
 
-<<<<<<< HEAD
-	palette.set_indirect_color(8, MAKE_RGB(0x00, 0x00, 0x00));
-	palette.set_indirect_color(9, MAKE_RGB(0xff, 0xff, 0xff));
-=======
-	/* allocate the colortable */
-	machine().colortable = colortable_alloc(machine(), 0x0a);
-
-	colortable_palette_set_color(machine().colortable, 8, rgb_t(0x00, 0x00, 0x00));
-	colortable_palette_set_color(machine().colortable, 9, rgb_t(0xff, 0xff, 0xff));
->>>>>>> ca932a6d
+	palette.set_indirect_color(8, rgb_t(0x00, 0x00, 0x00));
+	palette.set_indirect_color(9, rgb_t(0xff, 0xff, 0xff));
 
 	for (i = 0; i < 8; i++)
 	{
@@ -43,47 +35,25 @@
 {
 	if (*m_team & 0x01)
 	{
-<<<<<<< HEAD
-		m_palette->set_indirect_color(0, MAKE_RGB(0xff, 0x00, 0x00)); /* red     */
-		m_palette->set_indirect_color(1, MAKE_RGB(0x00, 0x00, 0xff)); /* blue    */
-		m_palette->set_indirect_color(2, MAKE_RGB(0xff, 0xff, 0x00)); /* yellow  */
-		m_palette->set_indirect_color(3, MAKE_RGB(0x00, 0xff, 0x00)); /* green   */
-		m_palette->set_indirect_color(4, MAKE_RGB(0xff, 0x00, 0xff)); /* magenta */
-		m_palette->set_indirect_color(5, MAKE_RGB(0xe0, 0xc0, 0x70)); /* puce    */
-		m_palette->set_indirect_color(6, MAKE_RGB(0x00, 0xff, 0xff)); /* cyan    */
-		m_palette->set_indirect_color(7, MAKE_RGB(0xff, 0xaa, 0xaa)); /* pink    */
+		m_palette->set_indirect_color(0, rgb_t(0xff, 0x00, 0x00)); /* red     */
+		m_palette->set_indirect_color(1, rgb_t(0x00, 0x00, 0xff)); /* blue    */
+		m_palette->set_indirect_color(2, rgb_t(0xff, 0xff, 0x00)); /* yellow  */
+		m_palette->set_indirect_color(3, rgb_t(0x00, 0xff, 0x00)); /* green   */
+		m_palette->set_indirect_color(4, rgb_t(0xff, 0x00, 0xff)); /* magenta */
+		m_palette->set_indirect_color(5, rgb_t(0xe0, 0xc0, 0x70)); /* puce    */
+		m_palette->set_indirect_color(6, rgb_t(0x00, 0xff, 0xff)); /* cyan    */
+		m_palette->set_indirect_color(7, rgb_t(0xff, 0xaa, 0xaa)); /* pink    */
 	}
 	else
 	{
-		m_palette->set_indirect_color(0, MAKE_RGB(0xff, 0x00, 0x00)); /* red     */
-		m_palette->set_indirect_color(2, MAKE_RGB(0xff, 0x00, 0x00)); /* red     */
-		m_palette->set_indirect_color(4, MAKE_RGB(0xff, 0x00, 0x00)); /* red     */
-		m_palette->set_indirect_color(6, MAKE_RGB(0xff, 0x00, 0x00)); /* red     */
-		m_palette->set_indirect_color(1, MAKE_RGB(0x00, 0x00, 0xff)); /* blue    */
-		m_palette->set_indirect_color(3, MAKE_RGB(0x00, 0x00, 0xff)); /* blue    */
-		m_palette->set_indirect_color(5, MAKE_RGB(0x00, 0x00, 0xff)); /* blue    */
-		m_palette->set_indirect_color(7, MAKE_RGB(0x00, 0x00, 0xff)); /* blue    */
-=======
-		colortable_palette_set_color(colortable, 0, rgb_t(0xff, 0x00, 0x00)); /* red     */
-		colortable_palette_set_color(colortable, 1, rgb_t(0x00, 0x00, 0xff)); /* blue    */
-		colortable_palette_set_color(colortable, 2, rgb_t(0xff, 0xff, 0x00)); /* yellow  */
-		colortable_palette_set_color(colortable, 3, rgb_t(0x00, 0xff, 0x00)); /* green   */
-		colortable_palette_set_color(colortable, 4, rgb_t(0xff, 0x00, 0xff)); /* magenta */
-		colortable_palette_set_color(colortable, 5, rgb_t(0xe0, 0xc0, 0x70)); /* puce    */
-		colortable_palette_set_color(colortable, 6, rgb_t(0x00, 0xff, 0xff)); /* cyan    */
-		colortable_palette_set_color(colortable, 7, rgb_t(0xff, 0xaa, 0xaa)); /* pink    */
-	}
-	else
-	{
-		colortable_palette_set_color(colortable, 0, rgb_t(0xff, 0x00, 0x00)); /* red     */
-		colortable_palette_set_color(colortable, 2, rgb_t(0xff, 0x00, 0x00)); /* red     */
-		colortable_palette_set_color(colortable, 4, rgb_t(0xff, 0x00, 0x00)); /* red     */
-		colortable_palette_set_color(colortable, 6, rgb_t(0xff, 0x00, 0x00)); /* red     */
-		colortable_palette_set_color(colortable, 1, rgb_t(0x00, 0x00, 0xff)); /* blue    */
-		colortable_palette_set_color(colortable, 3, rgb_t(0x00, 0x00, 0xff)); /* blue    */
-		colortable_palette_set_color(colortable, 5, rgb_t(0x00, 0x00, 0xff)); /* blue    */
-		colortable_palette_set_color(colortable, 7, rgb_t(0x00, 0x00, 0xff)); /* blue    */
->>>>>>> ca932a6d
+		m_palette->set_indirect_color(0, rgb_t(0xff, 0x00, 0x00)); /* red     */
+		m_palette->set_indirect_color(2, rgb_t(0xff, 0x00, 0x00)); /* red     */
+		m_palette->set_indirect_color(4, rgb_t(0xff, 0x00, 0x00)); /* red     */
+		m_palette->set_indirect_color(6, rgb_t(0xff, 0x00, 0x00)); /* red     */
+		m_palette->set_indirect_color(1, rgb_t(0x00, 0x00, 0xff)); /* blue    */
+		m_palette->set_indirect_color(3, rgb_t(0x00, 0x00, 0xff)); /* blue    */
+		m_palette->set_indirect_color(5, rgb_t(0x00, 0x00, 0xff)); /* blue    */
+		m_palette->set_indirect_color(7, rgb_t(0x00, 0x00, 0xff)); /* blue    */
 	}
 }
 
