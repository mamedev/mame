--- conflicted
+++ resolved
@@ -66,11 +66,7 @@
 		bit1 = (color_prom[i] >> 7) & 0x01;
 		b = combine_2_weights(weights_b, bit0, bit1);
 
-<<<<<<< HEAD
-		palette.set_indirect_color(i, MAKE_RGB(r, g, b));
-=======
-		colortable_palette_set_color(machine().colortable, i, rgb_t(r, g, b));
->>>>>>> ca932a6d
+		palette.set_indirect_color(i, rgb_t(r, g, b));
 	}
 
 	/* color_prom now points to the beginning of the lookup table */
