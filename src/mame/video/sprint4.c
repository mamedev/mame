/***************************************************************************

Atari Sprint 4 video emulation

***************************************************************************/

#include "emu.h"
#include "audio/sprint4.h"
#include "includes/sprint4.h"


PALETTE_INIT_MEMBER(sprint4_state, sprint4)
{
<<<<<<< HEAD
	palette.set_indirect_color(0, MAKE_RGB(0x00, 0x00, 0x00)); /* black  */
	palette.set_indirect_color(1, MAKE_RGB(0xfc, 0xdf, 0x80)); /* peach  */
	palette.set_indirect_color(2, MAKE_RGB(0xf0, 0x00, 0xf0)); /* violet */
	palette.set_indirect_color(3, MAKE_RGB(0x00, 0xf0, 0x0f)); /* green  */
	palette.set_indirect_color(4, MAKE_RGB(0x30, 0x4f, 0xff)); /* blue   */
	palette.set_indirect_color(5, MAKE_RGB(0xff, 0xff, 0xff)); /* white  */

	palette.set_pen_indirect(0, 0);
	palette.set_pen_indirect(2, 0);
	palette.set_pen_indirect(4, 0);
	palette.set_pen_indirect(6, 0);
	palette.set_pen_indirect(8, 0);

	palette.set_pen_indirect(1, 1);
	palette.set_pen_indirect(3, 2);
	palette.set_pen_indirect(5, 3);
	palette.set_pen_indirect(7, 4);
	palette.set_pen_indirect(9, 5);
=======
	/* allocate the colortable */
	machine().colortable = colortable_alloc(machine(), 6);

	colortable_palette_set_color(machine().colortable, 0, rgb_t(0x00, 0x00, 0x00)); /* black  */
	colortable_palette_set_color(machine().colortable, 1, rgb_t(0xfc, 0xdf, 0x80)); /* peach  */
	colortable_palette_set_color(machine().colortable, 2, rgb_t(0xf0, 0x00, 0xf0)); /* violet */
	colortable_palette_set_color(machine().colortable, 3, rgb_t(0x00, 0xf0, 0x0f)); /* green  */
	colortable_palette_set_color(machine().colortable, 4, rgb_t(0x30, 0x4f, 0xff)); /* blue   */
	colortable_palette_set_color(machine().colortable, 5, rgb_t(0xff, 0xff, 0xff)); /* white  */

	colortable_entry_set_value(machine().colortable, 0, 0);
	colortable_entry_set_value(machine().colortable, 2, 0);
	colortable_entry_set_value(machine().colortable, 4, 0);
	colortable_entry_set_value(machine().colortable, 6, 0);
	colortable_entry_set_value(machine().colortable, 8, 0);

	colortable_entry_set_value(machine().colortable, 1, 1);
	colortable_entry_set_value(machine().colortable, 3, 2);
	colortable_entry_set_value(machine().colortable, 5, 3);
	colortable_entry_set_value(machine().colortable, 7, 4);
	colortable_entry_set_value(machine().colortable, 9, 5);
>>>>>>> ca932a6d
}


TILE_GET_INFO_MEMBER(sprint4_state::sprint4_tile_info)
{
	UINT8 *videoram = m_videoram;
	UINT8 code = videoram[tile_index];

	if ((code & 0x30) == 0x30)
		SET_TILE_INFO_MEMBER(m_gfxdecode, 0, code & ~0x40, (code >> 6) ^ 3, 0);
	else
		SET_TILE_INFO_MEMBER(m_gfxdecode, 0, code, 4, 0);
}


void sprint4_state::video_start()
{
	m_screen->register_screen_bitmap(m_helper);

	m_playfield = &machine().tilemap().create(tilemap_get_info_delegate(FUNC(sprint4_state::sprint4_tile_info),this), TILEMAP_SCAN_ROWS, 8, 8, 32, 32);
}


UINT32 sprint4_state::screen_update_sprint4(screen_device &screen, bitmap_ind16 &bitmap, const rectangle &cliprect)
{
	UINT8 *videoram = m_videoram;
	int i;

	m_playfield->draw(screen, bitmap, cliprect, 0, 0);

	for (i = 0; i < 4; i++)
	{
		int bank = 0;

		UINT8 horz = videoram[0x390 + 2 * i + 0];
		UINT8 attr = videoram[0x390 + 2 * i + 1];
		UINT8 vert = videoram[0x398 + 2 * i + 0];
		UINT8 code = videoram[0x398 + 2 * i + 1];

		if (i & 1)
			bank = 32;

		 m_gfxdecode->gfx(1)->transpen(bitmap,cliprect,
			(code >> 3) | bank,
			(attr & 0x80) ? 4 : i,
			0, 0,
			horz - 15,
			vert - 15, 0);
	}
	return 0;
}


void sprint4_state::screen_eof_sprint4(screen_device &screen, bool state)
{
	// rising edge
	if (state)
	{
		UINT8 *videoram = m_videoram;
		int i;

		/* check for sprite-playfield collisions */

		for (i = 0; i < 4; i++)
		{
			rectangle rect;

			int x;
			int y;

			int bank = 0;

			UINT8 horz = videoram[0x390 + 2 * i + 0];
			UINT8 vert = videoram[0x398 + 2 * i + 0];
			UINT8 code = videoram[0x398 + 2 * i + 1];

			rect.min_x = horz - 15;
			rect.min_y = vert - 15;
			rect.max_x = horz - 15 + m_gfxdecode->gfx(1)->width() - 1;
			rect.max_y = vert - 15 + m_gfxdecode->gfx(1)->height() - 1;

			rect &= m_screen->visible_area();

			m_playfield->draw(screen, m_helper, rect, 0, 0);

			if (i & 1)
				bank = 32;

			 m_gfxdecode->gfx(1)->transpen(m_helper,rect,
				(code >> 3) | bank,
				4,
				0, 0,
				horz - 15,
				vert - 15, 1);

			for (y = rect.min_y; y <= rect.max_y; y++)
				for (x = rect.min_x; x <= rect.max_x; x++)
					if (m_palette->pen_indirect(m_helper.pix16(y, x)) != 0)
						m_collision[i] = 1;
		}

		/* update sound status */

		address_space &space = machine().driver_data()->generic_space();
		discrete_sound_w(m_discrete, space, SPRINT4_MOTOR_DATA_1, videoram[0x391] & 15);
		discrete_sound_w(m_discrete, space, SPRINT4_MOTOR_DATA_2, videoram[0x393] & 15);
		discrete_sound_w(m_discrete, space, SPRINT4_MOTOR_DATA_3, videoram[0x395] & 15);
		discrete_sound_w(m_discrete, space, SPRINT4_MOTOR_DATA_4, videoram[0x397] & 15);
	}
}


WRITE8_MEMBER(sprint4_state::sprint4_video_ram_w)
{
	UINT8 *videoram = m_videoram;
	videoram[offset] = data;
	m_playfield->mark_tile_dirty(offset);
}<|MERGE_RESOLUTION|>--- conflicted
+++ resolved
@@ -11,13 +11,12 @@
 
 PALETTE_INIT_MEMBER(sprint4_state, sprint4)
 {
-<<<<<<< HEAD
-	palette.set_indirect_color(0, MAKE_RGB(0x00, 0x00, 0x00)); /* black  */
-	palette.set_indirect_color(1, MAKE_RGB(0xfc, 0xdf, 0x80)); /* peach  */
-	palette.set_indirect_color(2, MAKE_RGB(0xf0, 0x00, 0xf0)); /* violet */
-	palette.set_indirect_color(3, MAKE_RGB(0x00, 0xf0, 0x0f)); /* green  */
-	palette.set_indirect_color(4, MAKE_RGB(0x30, 0x4f, 0xff)); /* blue   */
-	palette.set_indirect_color(5, MAKE_RGB(0xff, 0xff, 0xff)); /* white  */
+	palette.set_indirect_color(0, rgb_t(0x00, 0x00, 0x00)); /* black  */
+	palette.set_indirect_color(1, rgb_t(0xfc, 0xdf, 0x80)); /* peach  */
+	palette.set_indirect_color(2, rgb_t(0xf0, 0x00, 0xf0)); /* violet */
+	palette.set_indirect_color(3, rgb_t(0x00, 0xf0, 0x0f)); /* green  */
+	palette.set_indirect_color(4, rgb_t(0x30, 0x4f, 0xff)); /* blue   */
+	palette.set_indirect_color(5, rgb_t(0xff, 0xff, 0xff)); /* white  */
 
 	palette.set_pen_indirect(0, 0);
 	palette.set_pen_indirect(2, 0);
@@ -30,29 +29,6 @@
 	palette.set_pen_indirect(5, 3);
 	palette.set_pen_indirect(7, 4);
 	palette.set_pen_indirect(9, 5);
-=======
-	/* allocate the colortable */
-	machine().colortable = colortable_alloc(machine(), 6);
-
-	colortable_palette_set_color(machine().colortable, 0, rgb_t(0x00, 0x00, 0x00)); /* black  */
-	colortable_palette_set_color(machine().colortable, 1, rgb_t(0xfc, 0xdf, 0x80)); /* peach  */
-	colortable_palette_set_color(machine().colortable, 2, rgb_t(0xf0, 0x00, 0xf0)); /* violet */
-	colortable_palette_set_color(machine().colortable, 3, rgb_t(0x00, 0xf0, 0x0f)); /* green  */
-	colortable_palette_set_color(machine().colortable, 4, rgb_t(0x30, 0x4f, 0xff)); /* blue   */
-	colortable_palette_set_color(machine().colortable, 5, rgb_t(0xff, 0xff, 0xff)); /* white  */
-
-	colortable_entry_set_value(machine().colortable, 0, 0);
-	colortable_entry_set_value(machine().colortable, 2, 0);
-	colortable_entry_set_value(machine().colortable, 4, 0);
-	colortable_entry_set_value(machine().colortable, 6, 0);
-	colortable_entry_set_value(machine().colortable, 8, 0);
-
-	colortable_entry_set_value(machine().colortable, 1, 1);
-	colortable_entry_set_value(machine().colortable, 3, 2);
-	colortable_entry_set_value(machine().colortable, 5, 3);
-	colortable_entry_set_value(machine().colortable, 7, 4);
-	colortable_entry_set_value(machine().colortable, 9, 5);
->>>>>>> ca932a6d
 }
 
 
