// license:BSD-3-Clause
// copyright-holders:Aaron Giles
/***************************************************************************

    Atari Vindicators hardware

****************************************************************************/

#include "emu.h"
#include "includes/vindictr.h"



/*************************************
 *
 *  Tilemap callbacks
 *
 *************************************/

TILE_GET_INFO_MEMBER(vindictr_state::get_alpha_tile_info)
{
	UINT16 data = tilemap.basemem_read(tile_index);
	int code = data & 0x3ff;
	int color = ((data >> 10) & 0x0f) | ((data >> 9) & 0x20);
	int opaque = data & 0x8000;
	SET_TILE_INFO_MEMBER(m_gfxdecode, 1, code, color, opaque ? TILE_FORCE_LAYER0 : 0);
}


TILE_GET_INFO_MEMBER(vindictr_state::get_playfield_tile_info)
{
	UINT16 data = tilemap.basemem_read(tile_index);
	int code = (m_playfield_tile_bank * 0x1000) + (data & 0xfff);
	int color = 0x10 + 2 * ((data >> 12) & 7);
	SET_TILE_INFO_MEMBER(m_gfxdecode, 0, code, color, (data >> 15) & 1);
}



/*************************************
 *
 *  Video system start
 *
 *************************************/

const atari_motion_objects_config vindictr_state::s_mob_config =
{
	0,                  /* index to which gfx system */
	1,                  /* number of motion object banks */
	1,                  /* are the entries linked? */
	0,                  /* are the entries split? */
	0,                  /* render in reverse order? */
	0,                  /* render in swapped X/Y order? */
	0,                  /* does the neighbor bit affect the next object? */
	8,                  /* pixels per SLIP entry (0 for no-slip) */
	0,                  /* pixel offset for SLIPs */
	0,                  /* maximum number of links to visit/scanline (0=all) */

	0x100,              /* base palette entry */
	0x100,              /* maximum number of colors */
	0,                  /* transparent pen index */

	{{ 0,0,0,0x03ff }}, /* mask for the link */
	{{ 0x7fff,0,0,0 }}, /* mask for the code index */
	{{ 0,0x000f,0,0 }}, /* mask for the color */
	{{ 0,0xff80,0,0 }}, /* mask for the X position */
	{{ 0,0,0xff80,0 }}, /* mask for the Y position */
	{{ 0,0,0x0038,0 }}, /* mask for the width, in tiles*/
	{{ 0,0,0x0007,0 }}, /* mask for the height, in tiles */
	{{ 0,0,0x0040,0 }}, /* mask for the horizontal flip */
	{{ 0 }},            /* mask for the vertical flip */
	{{ 0,0x0070,0,0 }}, /* mask for the priority */
	{{ 0 }},            /* mask for the neighbor */
	{{ 0 }},            /* mask for absolute coordinates */

	{{ 0 }},            /* mask for the special value */
	0                  /* resulting value to indicate "special" */
};

VIDEO_START_MEMBER(vindictr_state,vindictr)
{
	/* save states */
	save_item(NAME(m_playfield_tile_bank));
	save_item(NAME(m_playfield_xscroll));
	save_item(NAME(m_playfield_yscroll));
}



/*************************************
 *
 *  Palette RAM control
 *
 *************************************/

WRITE16_MEMBER( vindictr_state::vindictr_paletteram_w )
{
	static const int ztable[16] =
		{ 0x0, 0x3, 0x4, 0x5, 0x6, 0x7, 0x8, 0x9, 0xa, 0xb, 0xc, 0xd, 0xe, 0xf, 0x10, 0x11 };
	int c;

	/* first blend the data */
	COMBINE_DATA(&m_generic_paletteram_16[offset]);
	data = m_generic_paletteram_16[offset];

	/* now generate colors at all 16 intensities */
	for (c = 0; c < 8; c++)
	{
		int i = ztable[((data >> 12) + (c * 2)) & 15];
		int r = ((data >> 8) & 15) * i;
		int g = ((data >> 4) & 15) * i;
		int b = ((data >> 0) & 15) * i;

<<<<<<< HEAD
		m_palette->set_pen_color(offset + c*2048,MAKE_RGB(r,g,b));
=======
		palette_set_color(machine(),offset + c*2048,rgb_t(r,g,b));
>>>>>>> ca932a6d
	}
}



/*************************************
 *
 *  Periodic scanline updater
 *
 *************************************/

void vindictr_state::scanline_update(screen_device &screen, int scanline)
{
	int x;

	/* keep in range */
	int offset = ((scanline - 8) / 8) * 64 + 42;
	if (offset < 0)
		offset += 0x7c0;
	else if (offset >= 0x7c0)
		return;

	/* update the current parameters */
	for (x = 42; x < 64; x++)
	{
		UINT16 data = m_alpha_tilemap->basemem_read(offset++);

		switch ((data >> 9) & 7)
		{
			case 2:     /* /PFB */
				if (m_playfield_tile_bank != (data & 7))
				{
					screen.update_partial(scanline - 1);
					m_playfield_tile_bank = data & 7;
					m_playfield_tilemap->mark_all_dirty();
				}
				break;

			case 3:     /* /PFHSLD */
				if (m_playfield_xscroll != (data & 0x1ff))
				{
					screen.update_partial(scanline - 1);
					m_playfield_tilemap->set_scrollx(0, data);
					m_playfield_xscroll = data & 0x1ff;
				}
				break;

			case 4:     /* /MOHS */
				if (m_mob->xscroll() != (data & 0x1ff))
				{
					screen.update_partial(scanline - 1);
					m_mob->set_xscroll(data & 0x1ff);
				}
				break;

			case 5:     /* /PFSPC */
				break;

			case 6:     /* /VIRQ */
				scanline_int_gen(m_maincpu);
				break;

			case 7:     /* /PFVS */
			{
				/* a new vscroll latches the offset into a counter; we must adjust for this */
				int offset = scanline;
				const rectangle &visible_area = screen.visible_area();
				if (offset > visible_area.max_y)
					offset -= visible_area.max_y + 1;

				if (m_playfield_yscroll != ((data - offset) & 0x1ff))
				{
					screen.update_partial(scanline - 1);
					m_playfield_tilemap->set_scrolly(0, data - offset);
					m_mob->set_yscroll((data - offset) & 0x1ff);
				}
				break;
			}
		}
	}
}



/*************************************
 *
 *  Main refresh
 *
 *************************************/

UINT32 vindictr_state::screen_update_vindictr(screen_device &screen, bitmap_ind16 &bitmap, const rectangle &cliprect)
{
	// start drawing
	m_mob->draw_async(cliprect);

	/* draw the playfield */
	m_playfield_tilemap->draw(screen, bitmap, cliprect, 0, 0);

	// draw and merge the MO
	bitmap_ind16 &mobitmap = m_mob->bitmap();
	for (const sparse_dirty_rect *rect = m_mob->first_dirty_rect(cliprect); rect != NULL; rect = rect->next())
		for (int y = rect->min_y; y <= rect->max_y; y++)
		{
			UINT16 *mo = &mobitmap.pix16(y);
			UINT16 *pf = &bitmap.pix16(y);
			for (int x = rect->min_x; x <= rect->max_x; x++)
				if (mo[x] != 0xffff)
				{
					/* partially verified via schematics (there are a lot of PALs involved!):

					    SHADE = PAL(MPR1-0, LB7-0, PFX6-5, PFX3-2, PF/M)

					    if (SHADE)
					        CRA |= 0x100

					    MOG3-1 = ~MAT3-1 if MAT6==1 and MSD3==1
					*/
					int mopriority = mo[x] >> atari_motion_objects_device::PRIORITY_SHIFT;

					/* upper bit of MO priority signals special rendering and doesn't draw anything */
					if (mopriority & 4)
						continue;

					/* MO pen 1 doesn't draw, but it sets the SHADE flag and bumps the palette offset */
					if ((mo[x] & 0x0f) == 1)
					{
						if ((mo[x] & 0xf0) != 0)
							pf[x] |= 0x100;
					}
					else
						pf[x] = mo[x] & atari_motion_objects_device::DATA_MASK;

					/* don't erase yet -- we need to make another pass later */
				}
		}

	/* add the alpha on top */
	m_alpha_tilemap->draw(screen, bitmap, cliprect, 0, 0);

	/* now go back and process the upper bit of MO priority */
	for (const sparse_dirty_rect *rect = m_mob->first_dirty_rect(cliprect); rect != NULL; rect = rect->next())
		for (int y = rect->min_y; y <= rect->max_y; y++)
		{
			UINT16 *mo = &mobitmap.pix16(y);
			UINT16 *pf = &bitmap.pix16(y);
			for (int x = rect->min_x; x <= rect->max_x; x++)
				if (mo[x] != 0xffff)
				{
					int mopriority = mo[x] >> atari_motion_objects_device::PRIORITY_SHIFT;

					/* upper bit of MO priority might mean palette kludges */
					if (mopriority & 4)
					{
						/* if bit 2 is set, start setting high palette bits */
						if (mo[x] & 2)
							m_mob->apply_stain(bitmap, pf, mo, x, y);

						/* if the upper bit of pen data is set, we adjust the final intensity */
						if (mo[x] & 8)
							pf[x] |= (~mo[x] & 0xe0) << 6;
					}
				}
		}
	return 0;
}<|MERGE_RESOLUTION|>--- conflicted
+++ resolved
@@ -111,11 +111,7 @@
 		int g = ((data >> 4) & 15) * i;
 		int b = ((data >> 0) & 15) * i;
 
-<<<<<<< HEAD
-		m_palette->set_pen_color(offset + c*2048,MAKE_RGB(r,g,b));
-=======
-		palette_set_color(machine(),offset + c*2048,rgb_t(r,g,b));
->>>>>>> ca932a6d
+		m_palette->set_pen_color(offset + c*2048,rgb_t(r,g,b));
 	}
 }
 
