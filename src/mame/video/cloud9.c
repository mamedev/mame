--- conflicted
+++ resolved
@@ -93,11 +93,7 @@
 	bit2 = (~b >> 2) & 0x01;
 	b = combine_3_weights(m_bweights, bit0, bit1, bit2);
 
-<<<<<<< HEAD
-	m_palette->set_pen_color(offset & 0x3f, MAKE_RGB(r, g, b));
-=======
-	palette_set_color(machine(), offset & 0x3f, rgb_t(r, g, b));
->>>>>>> ca932a6d
+	m_palette->set_pen_color(offset & 0x3f, rgb_t(r, g, b));
 }
 
 
