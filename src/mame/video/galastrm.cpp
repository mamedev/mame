--- conflicted
+++ resolved
@@ -84,10 +84,6 @@
 
 void galastrm_state::draw_sprites_pre(int x_offs, int y_offs)
 {
-<<<<<<< HEAD
-	uint32_t *spriteram32 = m_spriteram;
-=======
->>>>>>> 0b2789d6
 	int offs, data, tilenum, color, flipx, flipy;
 	int x, y, priority, dblsize, curx, cury;
 	int sprites_flipscreen = 0;
