--- conflicted
+++ resolved
@@ -40,11 +40,7 @@
 		bit1 = BIT(*color_prom, 7);
 		b = 0x4f * bit0 + 0xa8 * bit1;
 
-<<<<<<< HEAD
-		palette.set_pen_color(i,MAKE_RGB(r,g,b));
-=======
-		palette_set_color(machine(),i,rgb_t(r,g,b));
->>>>>>> ca932a6d
+		palette.set_pen_color(i,rgb_t(r,g,b));
 		color_prom++;
 	}
 }
