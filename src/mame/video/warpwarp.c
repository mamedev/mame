--- conflicted
+++ resolved
@@ -95,19 +95,11 @@
 		bit1 = (i >> 7) & 0x01;
 		b = combine_2_weights(weights_tiles_b, bit0, bit1);
 
-<<<<<<< HEAD
-		palette.set_pen_color((i * 2) + 0, RGB_BLACK);
-		palette.set_pen_color((i * 2) + 1, MAKE_RGB(r, g, b));
+		palette.set_pen_color((i * 2) + 0, rgb_t::black);
+		palette.set_pen_color((i * 2) + 1, rgb_t(r, g, b));
 	}
 
-	palette.set_pen_color(0x200, MAKE_RGB(weight_ball[0], weight_ball[0], weight_ball[0]));
-=======
-		palette_set_color(machine(), (i * 2) + 0, rgb_t::black);
-		palette_set_color(machine(), (i * 2) + 1, rgb_t(r, g, b));
-	}
-
-	palette_set_color(machine(), 0x200, rgb_t(weight_ball[0], weight_ball[0], weight_ball[0]));
->>>>>>> ca932a6d
+	palette.set_pen_color(0x200, rgb_t(weight_ball[0], weight_ball[0], weight_ball[0]));
 }
 
 
