--- conflicted
+++ resolved
@@ -10,25 +10,14 @@
 
 void starshp1_state::set_pens()
 {
-<<<<<<< HEAD
-	m_palette->set_indirect_color(m_inverse ? 7 : 0, MAKE_RGB(0x00, 0x00, 0x00));
-	m_palette->set_indirect_color(m_inverse ? 6 : 1, MAKE_RGB(0x1e, 0x1e, 0x1e));
-	m_palette->set_indirect_color(m_inverse ? 5 : 2, MAKE_RGB(0x4e, 0x4e, 0x4e));
-	m_palette->set_indirect_color(m_inverse ? 4 : 3, MAKE_RGB(0x6c, 0x6c, 0x6c));
-	m_palette->set_indirect_color(m_inverse ? 3 : 4, MAKE_RGB(0x93, 0x93, 0x93));
-	m_palette->set_indirect_color(m_inverse ? 2 : 5, MAKE_RGB(0xb1, 0xb1, 0xb1));
-	m_palette->set_indirect_color(m_inverse ? 1 : 6, MAKE_RGB(0xe1, 0xe1, 0xe1));
-	m_palette->set_indirect_color(m_inverse ? 0 : 7, MAKE_RGB(0xff, 0xff, 0xff));
-=======
-	colortable_palette_set_color(colortable, m_inverse ? 7 : 0, rgb_t(0x00, 0x00, 0x00));
-	colortable_palette_set_color(colortable, m_inverse ? 6 : 1, rgb_t(0x1e, 0x1e, 0x1e));
-	colortable_palette_set_color(colortable, m_inverse ? 5 : 2, rgb_t(0x4e, 0x4e, 0x4e));
-	colortable_palette_set_color(colortable, m_inverse ? 4 : 3, rgb_t(0x6c, 0x6c, 0x6c));
-	colortable_palette_set_color(colortable, m_inverse ? 3 : 4, rgb_t(0x93, 0x93, 0x93));
-	colortable_palette_set_color(colortable, m_inverse ? 2 : 5, rgb_t(0xb1, 0xb1, 0xb1));
-	colortable_palette_set_color(colortable, m_inverse ? 1 : 6, rgb_t(0xe1, 0xe1, 0xe1));
-	colortable_palette_set_color(colortable, m_inverse ? 0 : 7, rgb_t(0xff, 0xff, 0xff));
->>>>>>> ca932a6d
+	m_palette->set_indirect_color(m_inverse ? 7 : 0, rgb_t(0x00, 0x00, 0x00));
+	m_palette->set_indirect_color(m_inverse ? 6 : 1, rgb_t(0x1e, 0x1e, 0x1e));
+	m_palette->set_indirect_color(m_inverse ? 5 : 2, rgb_t(0x4e, 0x4e, 0x4e));
+	m_palette->set_indirect_color(m_inverse ? 4 : 3, rgb_t(0x6c, 0x6c, 0x6c));
+	m_palette->set_indirect_color(m_inverse ? 3 : 4, rgb_t(0x93, 0x93, 0x93));
+	m_palette->set_indirect_color(m_inverse ? 2 : 5, rgb_t(0xb1, 0xb1, 0xb1));
+	m_palette->set_indirect_color(m_inverse ? 1 : 6, rgb_t(0xe1, 0xe1, 0xe1));
+	m_palette->set_indirect_color(m_inverse ? 0 : 7, rgb_t(0xff, 0xff, 0xff));
 }
 
 
