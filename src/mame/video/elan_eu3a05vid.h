--- conflicted
+++ resolved
@@ -22,10 +22,7 @@
 
 	void set_is_sudoku();
 	void set_is_pvmilfin();
-<<<<<<< HEAD
-=======
 	void set_use_spritepages() { m_use_spritepages = true; };
->>>>>>> e8a0e046
 
 protected:
 	// device-level overrides
