/*************************************************************************

    System1 / System 2
    original driver by Jarek Parchanski & Mirko Buffoni

    Many thanks to Roberto Ventura, for precious information about
    System 1 hardware.

**************************************************************************

    The System 1/System 2 video hardware is composed of two tilemap
    layers and a sprite layer.

    The tilemap layers are built up out of "pages" of 32x32 tilemaps.
    Each tile is described by two bytes, meaning each page is 2k bytes
    in size. One of the tilemaps is fixed in position, while the other
    has registers for scrolling that vary between board variants.

    The original System 1 hardware simply had two fixed pages. Page 0
    was the scrolling tilemap, and page 1 was the fixed tilemap.

    With later boards and the introduction of System 2, this was
    expanded to support up to 8 pages. The fixed tilemap was hard-
    coded to page 0, but the scrolling tilemap was extended. Instead
    of a single page, the scrolling tilemap consisted of 4 pages glued
    together to form an effective large 64x64 tilemap. Further, each
    of the 4 pages that made up the scrolling tilemap could be
    independently selected from one of the 8 available pages. This
    unique paged tilemap system would continue on to form the basis of
    Sega's tilemap systems for their 16-bit era.

    Up to 32 sprites can be displayed. They are rendered one scanline
    ahead of the beam into 12-bit line buffers which store the sprite
    pixel data and sprite index. During rendering, collisions are
    checked between sprites and if one is found a bit is set in a
    special 32x32x1 collision RAM indiciating which pair of sprites
    collided. Note that the sprite color is derived directly from the
    sprite index, giving each sprite its own set of 16 colors.

    The 11-bit output from the two tilemaps (3 bits of pixel data,
    6 bits of color, 2 bits of priority), plus the 9-bit output from
    the sprite line buffer (4 bits of pixel data, 5 bits of color)
    are combined in a final step to produce the final pixel value. To
    do this, a lookup PROM is used which accepts as input the priority
    bits from the two tilemaps and the whether each of the incoming
    pixel values is transparent (color 0).

    The output of the lookup PROM is a 4-bit value. The lower 2 bits
    select sprite data (0), fixed tilemap (1) or scrolling tilemap (2).
    9 bits of data from the appropriate source are used as a lookup
    into a palette RAM, and the lookup PROM's low 2 bits are used as
    the upper 2 bits of the palette RAM address, providing 512
    independent colors for each source.

    The upper 2 bits of the lookup PROM are used for an additional
    mixer collision detection. Bit 2 indicates that a collision
    should be recorded, and bit 3 indicates which of two banks of
    collision flags should be set. Each bank is 32 entries long, and
    the sprite index is used to select which bit within the bank to
    set.

    On the original System 1 hardware, the palette RAM value was used
    directly as RGB, with 3 bits each of red and green, and 2 bits of
    blue. Later hardware added an extra indirection layer, where the
    8-bit palette RAM value passed into 3 256x4 palette PROMs, one for
    each color.

    Collision data is accessed via a 4k window that is broken into
    4 equal-sized sections. The first section returns data from the
    2x32x1 mixer collision; the data for the collision is returned in
    D0, and a summary bit indicating that some sort of collision has
    occurred is returned in D7. The specific collision bit is cleared
    by writing to the equivalent address in the same region. The
    collision summary bit is cleared by writing to the second region.

    The third and fourth collision regions operate similarly, but
    return data for the 32x32x1 sprite collisions.

**************************************************************************

    TODO:
    - Sprite vs background alignment is off sometimes, best visible when
      scrolling, eg. in regulus, brain. Yet it is correct in other games,
      such as wboy.
    - not sure if sprite priorities are completely accurate

*************************************************************************/

#include "emu.h"
#include "includes/system1.h"


/*************************************
 *
 *  Tile callback
 *
 *************************************/

TILE_GET_INFO_MEMBER(system1_state::tile_get_info)
{
	const UINT8 *rambase = (const UINT8 *)tilemap.user_data();
	UINT32 tiledata = rambase[tile_index*2+0] | (rambase[tile_index*2+1] << 8);
	UINT32 code = ((tiledata >> 4) & 0x800) | (tiledata & 0x7ff);
	UINT32 color = (tiledata >> 5) & 0xff;

	SET_TILE_INFO_MEMBER(m_gfxdecode, 0, code, color, 0);
}



/*************************************
 *
 *  Video startup
 *
 *************************************/

void system1_state::video_start_common(int pagecount)
{
	int pagenum;

	/* allocate memory for the collision arrays */
	m_mix_collide = auto_alloc_array_clear(machine(), UINT8, 64);
	m_sprite_collide = auto_alloc_array_clear(machine(), UINT8, 1024);

	/* allocate memory for videoram */
	m_tilemap_pages = pagecount;
	m_videoram = auto_alloc_array_clear(machine(), UINT8, 0x800 * pagecount);

	/* create the tilemap pages */
	for (pagenum = 0; pagenum < pagecount; pagenum++)
	{
		m_tilemap_page[pagenum] = &machine().tilemap().create(tilemap_get_info_delegate(FUNC(system1_state::tile_get_info),this), TILEMAP_SCAN_ROWS, 8,8, 32,32);
		m_tilemap_page[pagenum]->set_transparent_pen(0);
		m_tilemap_page[pagenum]->set_user_data(m_videoram + 0x800 * pagenum);
	}

	/* allocate a temporary bitmap for sprite rendering */
	m_screen->register_screen_bitmap(m_sprite_bitmap);

	/* register for save stats */
	save_item(NAME(m_video_mode));
	save_item(NAME(m_mix_collide_summary));
	save_item(NAME(m_sprite_collide_summary));
	save_pointer(NAME(m_videoram), 0x800 * pagecount);
	save_pointer(NAME(m_mix_collide), 64);
	save_pointer(NAME(m_sprite_collide), 1024);
}


void system1_state::video_start()
{
	video_start_common(2);
}


VIDEO_START_MEMBER(system1_state,system2)
{
	video_start_common(8);
}



/*************************************
 *
 *  Video control
 *
 *************************************/

WRITE8_MEMBER(system1_state::system1_videomode_w)
{
	if (data & 0x6e) logerror("videomode = %02x\n",data);

	/* bit 4 is screen blank */
	m_video_mode = data;

	/* bit 7 is flip screen */
	flip_screen_set(data & 0x80);
}



/*************************************
 *
 *  Mixer collision I/O
 *
 *************************************/

READ8_MEMBER(system1_state::system1_mixer_collision_r)
{
	m_screen->update_now();
	return m_mix_collide[offset & 0x3f] | 0x7e | (m_mix_collide_summary << 7);
}

WRITE8_MEMBER(system1_state::system1_mixer_collision_w)
{
	m_screen->update_now();
	m_mix_collide[offset & 0x3f] = 0;
}

WRITE8_MEMBER(system1_state::system1_mixer_collision_reset_w)
{
	m_screen->update_now();
	m_mix_collide_summary = 0;
}



/*************************************
 *
 *  Sprite collision I/O
 *
 *************************************/

READ8_MEMBER(system1_state::system1_sprite_collision_r)
{
	m_screen->update_now();
	return m_sprite_collide[offset & 0x3ff] | 0x7e | (m_sprite_collide_summary << 7);
}

WRITE8_MEMBER(system1_state::system1_sprite_collision_w)
{
	m_screen->update_now();
	m_sprite_collide[offset & 0x3ff] = 0;
}

WRITE8_MEMBER(system1_state::system1_sprite_collision_reset_w)
{
	m_screen->update_now();
	m_sprite_collide_summary = 0;
}



/*************************************
 *
 *  Video RAM access
 *
 *************************************/

inline void system1_state::videoram_wait_states(cpu_device *cpu)
{
	/* The main Z80's CPU clock is halted whenever an access to VRAM happens,
	   and is only restarted by the FIXST signal, which occurs once every
	   'n' pixel clocks. 'n' is determined by the horizontal control PAL. */

	/* this assumes 4 5MHz pixel clocks per FIXST, or 8*4 20MHz CPU clocks,
	   and is based on a dump of 315-5137 */
	const UINT32 cpu_cycles_per_fixst = 4 * 4;
	const UINT32 fixst_offset = 2 * 4;
	UINT32 cycles_until_next_fixst = cpu_cycles_per_fixst - ((cpu->total_cycles() - fixst_offset) % cpu_cycles_per_fixst);

	cpu->adjust_icount(-cycles_until_next_fixst);
}

READ8_MEMBER(system1_state::system1_videoram_r)
{
	UINT8 *videoram = m_videoram;
	videoram_wait_states(m_maincpu);
	offset |= 0x1000 * ((m_videoram_bank >> 1) % (m_tilemap_pages / 2));
	return videoram[offset];
}

WRITE8_MEMBER(system1_state::system1_videoram_w)
{
	UINT8 *videoram = m_videoram;
	videoram_wait_states(m_maincpu);
	offset |= 0x1000 * ((m_videoram_bank >> 1) % (m_tilemap_pages / 2));
	videoram[offset] = data;

	m_tilemap_page[offset / 0x800]->mark_tile_dirty((offset % 0x800) / 2);

	/* force a partial update if the page is changing */
	if (m_tilemap_pages > 2 && offset >= 0x740 && offset < 0x748 && offset % 2 == 0)
		m_screen->update_now();
}

WRITE8_MEMBER(system1_state::system1_videoram_bank_w)
{
	m_videoram_bank = data;
}



/*************************************
 *
 *  Palette RAM access
 *
 *************************************/

WRITE8_MEMBER(system1_state::system1_paletteram_w)
{
	const UINT8 *color_prom = memregion("palette")->base();
	int val,r,g,b;

	/*
	  There are two kind of color handling: in the System 1 games, values in the
	  palette RAM are directly mapped to colors with the usual BBGGGRRR format;
	  in the System 2 ones (Choplifter, WBML, etc.), the value in the palette RAM
	  is a lookup offset for three palette PROMs in RRRRGGGGBBBB format.

	  It's hard to tell for sure because they use resistor packs, but here's
	  what I think the values are from measurment with a volt meter:

	  Blue: .250K ohms
	  Blue: .495K ohms
	  Green:.250K ohms
	  Green:.495K ohms
	  Green:.995K ohms
	  Red:  .495K ohms
	  Red:  .250K ohms
	  Red:  .995K ohms

	  accurate to +/- .003K ohms.
	*/

	m_generic_paletteram_8[offset] = data;

	if (color_prom != NULL)
	{
		int bit0,bit1,bit2,bit3;

		val = color_prom[data+0*256];
		bit0 = (val >> 0) & 0x01;
		bit1 = (val >> 1) & 0x01;
		bit2 = (val >> 2) & 0x01;
		bit3 = (val >> 3) & 0x01;
		r = 0x0e * bit0 + 0x1f * bit1 + 0x43 * bit2 + 0x8f * bit3;

		val = color_prom[data+1*256];
		bit0 = (val >> 0) & 0x01;
		bit1 = (val >> 1) & 0x01;
		bit2 = (val >> 2) & 0x01;
		bit3 = (val >> 3) & 0x01;
		g = 0x0e * bit0 + 0x1f * bit1 + 0x43 * bit2 + 0x8f * bit3;

		val = color_prom[data+2*256];
		bit0 = (val >> 0) & 0x01;
		bit1 = (val >> 1) & 0x01;
		bit2 = (val >> 2) & 0x01;
		bit3 = (val >> 3) & 0x01;
		b = 0x0e * bit0 + 0x1f * bit1 + 0x43 * bit2 + 0x8f * bit3;
	}
	else
	{
		r = pal3bit(data >> 0);
		g = pal3bit(data >> 3);
		b = pal2bit(data >> 6);
	}

<<<<<<< HEAD
	m_palette->set_pen_color(offset,MAKE_RGB(r,g,b));
=======
	palette_set_color(machine(),offset,rgb_t(r,g,b));
>>>>>>> ca932a6d
}



/*************************************
 *
 *  Sprite rendering
 *
 *************************************/

void system1_state::draw_sprites(bitmap_ind16 &bitmap, const rectangle &cliprect, int xoffset)
{
	UINT32 gfxbanks = memregion("sprites")->bytes() / 0x8000;
	const UINT8 *gfxbase = memregion("sprites")->base();
	UINT8 *spriteram = m_spriteram;
	int flipscreen = flip_screen();
	int spritenum;

	/* up to 32 sprites total */
	for (spritenum = 0; spritenum < 32; spritenum++)
	{
		const UINT8 *spritedata = &spriteram[spritenum * 0x10];
		UINT16 srcaddr = spritedata[6] + (spritedata[7] << 8);
		UINT16 stride = spritedata[4] + (spritedata[5] << 8);
		UINT8 bank = ((spritedata[3] & 0x80) >> 7) | ((spritedata[3] & 0x40) >> 5) | ((spritedata[3] & 0x20) >> 3);
		int xstart = ((spritedata[2] | (spritedata[3] << 8)) & 0x1ff) + xoffset;
		int bottom = spritedata[1] + 1;
		int top = spritedata[0] + 1;
		UINT16 palettebase = spritenum * 0x10;
		const UINT8 *gfxbankbase;
		int x, y, i;

		/* writing an 0xff into the first byte of sprite RAM seems to disable all sprites;
		   not sure if this applies to each sprite or only to the first one; see pitfall2
		   and wmatch for examples where this is done */
		if (spritedata[0] == 0xff)
			return;

		/* clamp the bank to the size of the sprite ROMs */
		bank %= gfxbanks;
		gfxbankbase = gfxbase + bank * 0x8000;

		/* flip sprites vertically */
		if (flipscreen)
		{
			int temp = top;
			top = 256 - bottom;
			bottom = 256 - temp;
		}

		/* iterate over all rows of the sprite */
		for (y = top; y < bottom; y++)
		{
			UINT16 *destbase = &bitmap.pix16(y);
			UINT16 curaddr;
			int addrdelta;

			/* advance by the row counter */
			srcaddr += stride;

			/* skip if outside of our clipping area */
			if (y < cliprect.min_y || y > cliprect.max_y)
				continue;

			/* iterate over X */
			addrdelta = (srcaddr & 0x8000) ? -1 : 1;
			for (x = xstart, curaddr = srcaddr; ; x += 4, curaddr += addrdelta)
			{
				UINT8 color1, color2;
				UINT8 data;

				data = gfxbankbase[curaddr & 0x7fff];

				/* non-flipped case */
				if (!(curaddr & 0x8000))
				{
					color1 = data >> 4;
					color2 = data & 0x0f;
				}
				else
				{
					color1 = data & 0x0f;
					color2 = data >> 4;
				}

				/* stop when we see color 0x0f */
				if (color1 == 0x0f)
					break;

				/* draw if non-transparent */
				if (color1 != 0)
				{
					for (i = 0; i < 2; i++)
					{
						int effx = flipscreen ? 0x1fe - (x + i) : (x + i);
						if (effx >= cliprect.min_x && effx <= cliprect.max_x)
						{
							int prevpix = destbase[effx];

							if ((prevpix & 0x0f) != 0)
								m_sprite_collide[((prevpix >> 4) & 0x1f) + 32 * spritenum] = m_sprite_collide_summary = 1;
							destbase[effx] = color1 | palettebase;
						}
					}
				}

				/* stop when we see color 0x0f */
				if (color2 == 0x0f)
					break;

				/* draw if non-transparent */
				if (color2 != 0)
				{
					for (i = 0; i < 2; i++)
					{
						int effx = flipscreen ? 0x1fe - (x + 2 + i) : (x + 2 + i);
						if (effx >= cliprect.min_x && effx <= cliprect.max_x)
						{
							int prevpix = destbase[effx];

							if ((prevpix & 0x0f) != 0)
								m_sprite_collide[((prevpix >> 4) & 0x1f) + 32 * spritenum] = m_sprite_collide_summary = 1;
							destbase[effx] = color2 | palettebase;
						}
					}
				}
			}
		}
	}
}



/*************************************
 *
 *  Generic update code
 *
 *************************************/

void system1_state::video_update_common(screen_device &screen, bitmap_ind16 &bitmap, const rectangle &cliprect, bitmap_ind16 &fgpixmap, bitmap_ind16 **bgpixmaps, const int *bgrowscroll, int bgyscroll, int spritexoffs)
{
	const UINT8 *lookup = memregion("proms")->base();
	int x, y;

	/* first clear the sprite bitmap and draw sprites within this area */
	m_sprite_bitmap.fill(0, cliprect);
	draw_sprites(m_sprite_bitmap, cliprect, spritexoffs);

	/* iterate over rows */
	for (y = cliprect.min_y; y <= cliprect.max_y; y++)
	{
		UINT16 *fgbase = &fgpixmap.pix16(y & 0xff);
		UINT16 *sprbase = &m_sprite_bitmap.pix16(y & 0xff);
		UINT16 *dstbase = &bitmap.pix16(y);
		int bgy = (y + bgyscroll) & 0x1ff;
		int bgxscroll = bgrowscroll[y >> 3 & 0x1f];
		UINT16 *bgbase[2];

		/* get the base of the left and right pixmaps for the effective background Y */
		bgbase[0] = &bgpixmaps[(bgy >> 8) * 2 + 0]->pix16(bgy & 0xff);
		bgbase[1] = &bgpixmaps[(bgy >> 8) * 2 + 1]->pix16(bgy & 0xff);

		/* iterate over pixels */
		for (x = cliprect.min_x; x <= cliprect.max_x; x++)
		{
			int bgx = ((x - bgxscroll) / 2) & 0x1ff;
			UINT16 fgpix = fgbase[(x / 2) & 0xff];
			UINT16 bgpix = bgbase[bgx >> 8][bgx & 0xff];
			UINT16 sprpix = sprbase[x];
			UINT8 lookup_index;
			UINT8 lookup_value;

			/* using the sprite, background, and foreground pixels, look up the color behavior */
			lookup_index =  (((sprpix & 0xf) == 0) << 0) |
							(((fgpix & 7) == 0) << 1) |
							(((fgpix >> 9) & 3) << 2) |
							(((bgpix & 7) == 0) << 4) |
							(((bgpix >> 9) & 3) << 5);
			lookup_value = lookup[lookup_index];

			/* compute collisions based on two of the PROM bits */
			if (!(lookup_value & 4))
				m_mix_collide[((lookup_value & 8) << 2) | ((sprpix >> 4) & 0x1f)] = m_mix_collide_summary = 1;

			/* the lower 2 PROM bits select the palette and which pixels */
			lookup_value &= 3;
			if (m_video_mode & 0x10)
				dstbase[x] = 0;
			else if (lookup_value == 0)
				dstbase[x] = 0x000 | (sprpix & 0x1ff);
			else if (lookup_value == 1)
				dstbase[x] = 0x200 | (fgpix & 0x1ff);
			else
				dstbase[x] = 0x400 | (bgpix & 0x1ff);
		}
	}
}



/*************************************
 *
 *  Board-specific update front-ends
 *
 *************************************/

UINT32 system1_state::screen_update_system1(screen_device &screen, bitmap_ind16 &bitmap, const rectangle &cliprect)
{
	UINT8 *videoram = m_videoram;
	bitmap_ind16 *bgpixmaps[4];
	int bgrowscroll[32];
	int xscroll, yscroll;
	int y;

	/* all 4 background pages are the same, fixed to page 0 */
	bgpixmaps[0] = bgpixmaps[1] = bgpixmaps[2] = bgpixmaps[3] = &m_tilemap_page[0]->pixmap();

	/* foreground is fixed to page 1 */
	bitmap_ind16 &fgpixmap = m_tilemap_page[1]->pixmap();

	/* get fixed scroll offsets */
	xscroll = (INT16)((videoram[0xffc] | (videoram[0xffd] << 8)) + 28);
	yscroll = videoram[0xfbd];

	/* adjust for flipping */
	if (flip_screen())
	{
		xscroll = 640 - (xscroll & 0x1ff);
		yscroll = 764 - (yscroll & 0x1ff);
	}

	/* fill in the row scroll table */
	for (y = 0; y < 32; y++)
		bgrowscroll[y] = xscroll;

	/* common update */
	video_update_common(screen, bitmap, cliprect, fgpixmap, bgpixmaps, bgrowscroll, yscroll, 0);
	return 0;
}


UINT32 system1_state::screen_update_system2(screen_device &screen, bitmap_ind16 &bitmap, const rectangle &cliprect)
{
	UINT8 *videoram = m_videoram;
	bitmap_ind16 *bgpixmaps[4];
	int rowscroll[32];
	int xscroll, yscroll;
	int sprxoffset;
	int y;

	/* 4 independent background pages */
	bgpixmaps[0] = &m_tilemap_page[videoram[0x740] & 7]->pixmap();
	bgpixmaps[1] = &m_tilemap_page[videoram[0x742] & 7]->pixmap();
	bgpixmaps[2] = &m_tilemap_page[videoram[0x744] & 7]->pixmap();
	bgpixmaps[3] = &m_tilemap_page[videoram[0x746] & 7]->pixmap();

	/* foreground is fixed to page 0 */
	bitmap_ind16 &fgpixmap = m_tilemap_page[0]->pixmap();

	/* get scroll offsets */
	if (!flip_screen())
	{
		xscroll = ((videoram[0x7c0] | (videoram[0x7c1] << 8)) & 0x1ff) - 512 + 10;
		yscroll = videoram[0x7ba];
		sprxoffset = 14;
	}
	else
	{
		xscroll = 512 + 512 + 10 - (((videoram[0x7f6] | (videoram[0x7f7] << 8)) & 0x1ff) - 512 + 10);
		yscroll = 512 + 512 - videoram[0x784];
		sprxoffset = -14;
	}

	/* fill in the row scroll table */
	for (y = 0; y < 32; y++)
		rowscroll[y] = xscroll;

	/* common update */
	video_update_common(screen, bitmap, cliprect, fgpixmap, bgpixmaps, rowscroll, yscroll, sprxoffset);
	return 0;
}


UINT32 system1_state::screen_update_system2_rowscroll(screen_device &screen, bitmap_ind16 &bitmap, const rectangle &cliprect)
{
	UINT8 *videoram = m_videoram;
	bitmap_ind16 *bgpixmaps[4];
	int rowscroll[32];
	int yscroll;
	int sprxoffset;
	int y;

	/* 4 independent background pages */
	bgpixmaps[0] = &m_tilemap_page[videoram[0x740] & 7]->pixmap();
	bgpixmaps[1] = &m_tilemap_page[videoram[0x742] & 7]->pixmap();
	bgpixmaps[2] = &m_tilemap_page[videoram[0x744] & 7]->pixmap();
	bgpixmaps[3] = &m_tilemap_page[videoram[0x746] & 7]->pixmap();

	/* foreground is fixed to page 0 */
	bitmap_ind16 &fgpixmap = m_tilemap_page[0]->pixmap();

	/* get scroll offsets */
	if (!flip_screen())
	{
		for (y = 0; y < 32; y++)
			rowscroll[y] = ((videoram[0x7c0 + y * 2] | (videoram[0x7c1 + y * 2] << 8)) & 0x1ff) - 512 + 10;

		yscroll = videoram[0x7ba];
		sprxoffset = 14;
	}
	else
	{
		for (y = 0; y < 32; y++)
			rowscroll[y] = 512 + 512 + 10 - (((videoram[0x7fe - y * 2] | (videoram[0x7ff - y * 2] << 8)) & 0x1ff) - 512 + 10);

		yscroll = 512 + 512 - videoram[0x784];
		sprxoffset = -14;
	}

	/* common update */
	video_update_common(screen, bitmap, cliprect, fgpixmap, bgpixmaps, rowscroll, yscroll, sprxoffset);
	return 0;
}<|MERGE_RESOLUTION|>--- conflicted
+++ resolved
@@ -347,11 +347,7 @@
 		b = pal2bit(data >> 6);
 	}
 
-<<<<<<< HEAD
-	m_palette->set_pen_color(offset,MAKE_RGB(r,g,b));
-=======
-	palette_set_color(machine(),offset,rgb_t(r,g,b));
->>>>>>> ca932a6d
+	m_palette->set_pen_color(offset,rgb_t(r,g,b));
 }
 
 
