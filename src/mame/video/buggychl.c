--- conflicted
+++ resolved
@@ -8,11 +8,7 @@
 
 	/* arbitrary blue shading for the sky, estimation */
 	for (i = 0; i < 128; i++)
-<<<<<<< HEAD
-		palette.set_pen_color(i + 128, MAKE_RGB(0, 240-i, 255));
-=======
-		palette_set_color(machine(), i + 128, rgb_t(0, 240-i, 255));
->>>>>>> ca932a6d
+		palette.set_pen_color(i + 128, rgb_t(0, 240-i, 255));
 }
 
 void buggychl_state::video_start()
