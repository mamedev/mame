/***************************************************************************

Video Hardware for MAGMAX.

Driver by Takahiro Nogi (nogi@kt.rim.or.jp) 1999/11/05 -
Additional tweaking by Jarek Burczynski

***************************************************************************/

#include "emu.h"
#include "includes/magmax.h"


/***************************************************************************

  Convert the color PROMs into a more useable format.

  Mag Max has three 256x4 palette PROMs (one per gun), connected to the
  RGB output this way:

  bit 3 -- 220 ohm resistor  -- RED/GREEN/BLUE
        -- 470 ohm resistor  -- RED/GREEN/BLUE
        -- 1  kohm resistor  -- RED/GREEN/BLUE
  bit 0 -- 2.2kohm resistor  -- RED/GREEN/BLUE

***************************************************************************/
PALETTE_INIT_MEMBER(magmax_state, magmax)
{
	const UINT8 *color_prom = memregion("proms")->base();
	int i;

	/* create a lookup table for the palette */
	for (i = 0; i < 0x100; i++)
	{
		int r = pal4bit(color_prom[i + 0x000]);
		int g = pal4bit(color_prom[i + 0x100]);
		int b = pal4bit(color_prom[i + 0x200]);

<<<<<<< HEAD
		palette.set_indirect_color(i, MAKE_RGB(r, g, b));
=======
		colortable_palette_set_color(machine().colortable, i, rgb_t(r, g, b));
>>>>>>> ca932a6d
	}

	/* color_prom now points to the beginning of the lookup table */
	color_prom += 0x300;

	/* characters use colors 0-0x0f */
	for (i = 0; i < 0x10; i++)
		palette.set_pen_indirect(i, i);

	/*sprites use colors 0x10-0x1f, color 0x1f being transparent*/
	for (i = 0x10; i < 0x110; i++)
	{
		UINT8 ctabentry = (color_prom[i - 0x10] & 0x0f) | 0x10;
		palette.set_pen_indirect(i, ctabentry);
	}

	/* background uses all colors (no lookup table) */
	for (i = 0x110; i < 0x210; i++)
		palette.set_pen_indirect(i, i - 0x110);

}

void magmax_state::video_start()
{
	int i,v;
	UINT8 * prom14D = memregion("user2")->base();

	/* Set up save state */
	save_item(NAME(m_flipscreen));

	m_prom_tab = auto_alloc_array(machine(), UINT32, 256);

	m_screen->register_screen_bitmap(m_bitmap);

	/* Allocate temporary bitmap */
	for (i=0; i<256; i++)
	{
		v = (prom14D[i] << 4) + prom14D[i + 0x100];
		m_prom_tab[i] = ((v&0x1f)<<8) | ((v&0x10)<<10) | ((v&0xe0)>>1); /*convert data into more useful format*/
	}
}



UINT32 magmax_state::screen_update_magmax(screen_device &screen, bitmap_ind16 &bitmap, const rectangle &cliprect)
{
	UINT16 *videoram = m_videoram;
	UINT16 *spriteram16 = m_spriteram;
	int offs;

	/* bit 2 flip screen */
	m_flipscreen = *m_vreg & 0x04;

	/* copy the background graphics */
	if (*m_vreg & 0x40)     /* background disable */
		bitmap.fill(0, cliprect);
	else
	{
		int v;
		UINT8 * rom18B = memregion("user1")->base();
		UINT32 scroll_h = (*m_scroll_x) & 0x3fff;
		UINT32 scroll_v = (*m_scroll_y) & 0xff;

		/*clear background-over-sprites bitmap*/
		m_bitmap.fill(0);

		for (v = 2*8; v < 30*8; v++) /*only for visible area*/
		{
			int h;
			UINT16 line_data[256];

			UINT32 map_v_scr_100 =   (scroll_v + v) & 0x100;
			UINT32 rom18D_addr   =  ((scroll_v + v) & 0xf8)     + (map_v_scr_100<<5);
			UINT32 rom15F_addr   = (((scroll_v + v) & 0x07)<<2) + (map_v_scr_100<<5);
			UINT32 map_v_scr_1fe_6 =((scroll_v + v) & 0x1fe)<<6;

			pen_t pen_base = 0x110 + 0x20 + (map_v_scr_100>>1);

			for (h = 0; h < 0x100; h++)
			{
				UINT32 graph_data;
				UINT32 graph_color;
				UINT32 LS283;
				UINT32 prom_data;

				LS283 = scroll_h + h;

				if (!map_v_scr_100)
				{
					if (h & 0x80)
						LS283 = LS283 + (rom18B[ map_v_scr_1fe_6 + (h ^ 0xff) ] ^ 0xff);
					else
						LS283 = LS283 + rom18B[ map_v_scr_1fe_6 + h ] + 0xff01;
				}

				prom_data = m_prom_tab[ (LS283 >> 6) & 0xff ];

				rom18D_addr &= 0x20f8;
				rom18D_addr += (prom_data & 0x1f00) + ((LS283 & 0x38) >>3);

				rom15F_addr &= 0x201c;
				rom15F_addr += (rom18B[0x4000 + rom18D_addr ]<<5) + ((LS283 & 0x6)>>1);
				rom15F_addr += (prom_data & 0x4000);

				graph_color = (prom_data & 0x0070);

				graph_data = rom18B[0x8000 + rom15F_addr];
				if ((LS283 & 1))
					graph_data >>= 4;
				graph_data &= 0x0f;

				line_data[h] = pen_base + graph_color + graph_data;

				/*priority: background over sprites*/
				if (map_v_scr_100 && ((graph_data & 0x0c)==0x0c))
					m_bitmap.pix16(v, h) = line_data[h];
			}

			if (m_flipscreen)
			{
				int i;
				UINT16 line_data_flip_x[256];
				for (i=0; i<256; i++)
					line_data_flip_x[i] = line_data[255-i];
				draw_scanline16(bitmap, 0, 255-v, 256, line_data_flip_x, NULL);
			}
			else
				draw_scanline16(bitmap, 0, v, 256, line_data, NULL);
		}
	}

	/* draw the sprites */
	for (offs = 0; offs < m_spriteram.bytes()/2; offs += 4)
	{
		int sx, sy;

		sy = spriteram16[offs] & 0xff;

		if (sy)
		{
			int code = spriteram16[offs + 1] & 0xff;
			int attr = spriteram16[offs + 2] & 0xff;
			int color = (attr & 0xf0) >> 4;
			int flipx = attr & 0x04;
			int flipy = attr & 0x08;

			sx = (spriteram16[offs + 3] & 0xff) - 0x80 + 0x100 * (attr & 0x01);
			sy = 239 - sy;

			if (m_flipscreen)
			{
				sx = 255-16 - sx;
				sy = 239 - sy;
				flipx = !flipx;
				flipy = !flipy;
			}

			if (code & 0x80)    /* sprite bankswitch */
				code += (*m_vreg & 0x30) * 0x8;

			 m_gfxdecode->gfx(1)->transmask(bitmap,cliprect,
					code,
					color,
					flipx, flipy,
					sx, sy,
					m_palette->transpen_mask(*m_gfxdecode->gfx(1), color, 0x1f));
		}
	}

	if (!(*m_vreg & 0x40))      /* background disable */
		copybitmap_trans(bitmap, m_bitmap, m_flipscreen,m_flipscreen,0,0, cliprect, 0);

	/* draw the foreground characters */
	for (offs = 32*32-1; offs >= 0; offs -= 1)
	{
		//int page = (*m_vreg>>3) & 0x1;
		int code;

		code = videoram[offs /*+ page*/] & 0xff;
		if (code)
		{
			int sx = (offs % 32);
			int sy = (offs / 32);

			if (m_flipscreen)
			{
				sx = 31 - sx;
				sy = 31 - sy;
			}

			 m_gfxdecode->gfx(0)->transpen(bitmap,cliprect,
					code,
					0,
					m_flipscreen, m_flipscreen,
					8 * sx, 8 * sy, 0x0f);
		}
	}
	return 0;
}<|MERGE_RESOLUTION|>--- conflicted
+++ resolved
@@ -36,11 +36,7 @@
 		int g = pal4bit(color_prom[i + 0x100]);
 		int b = pal4bit(color_prom[i + 0x200]);
 
-<<<<<<< HEAD
-		palette.set_indirect_color(i, MAKE_RGB(r, g, b));
-=======
-		colortable_palette_set_color(machine().colortable, i, rgb_t(r, g, b));
->>>>>>> ca932a6d
+		palette.set_indirect_color(i, rgb_t(r, g, b));
 	}
 
 	/* color_prom now points to the beginning of the lookup table */
