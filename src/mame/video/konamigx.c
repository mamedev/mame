/*
 * video/konamigx.c - Konami GX video hardware (here there be dragons, and achocode)
 *
 */

#include "emu.h"
#include "video/k053250.h"
#include "includes/konamigx.h"


//#define GX_DEBUG
#define VERBOSE 0

/***************************************************************************/
/*                                                                         */
/*                     2nd-Tier GX/MW Graphics Functions                   */
/*                                                                         */
/***************************************************************************/



static UINT8 *gx_objzbuf, *gx_shdzbuf;



static int layer_colorbase[4];
static INT32 gx_tilebanks[8], gx_oldbanks[8];
static int gx_tilemode, gx_rozenable, psac_colorbase, last_psac_colorbase;
static int gx_specialrozenable; // type 1 roz, with voxel height-map, rendered from 2 source tilemaps (which include height data) to temp bitmap for further processing
static int gx_rushingheroes_hack;
static int gx_le2_textcolour_hack;
static tilemap_t *gx_psac_tilemap, *gx_psac_tilemap2;
static bitmap_ind16* type3_roz_temp_bitmap;
static tilemap_t* gx_psac_tilemap_alt;

static int konamigx_has_dual_screen;
int konamigx_current_frame;
INLINE void set_color_555(running_machine &machine, pen_t color, int rshift, int gshift, int bshift, UINT16 data);
static int konamigx_palformat;
static bitmap_rgb32* dualscreen_left_tempbitmap;
static bitmap_rgb32* dualscreen_right_tempbitmap;

/* On Type-1 the K053936 output is rendered to these temporary bitmaps as raw data
   the 'voxel' effect to give the pixels height is a post-process operation on the
   output of the K053936 (this can clearly be seen in videos as large chunks of
   scenary flicker when in the distance due to single pixels in the K053936 output
   becoming visible / invisible due to drawing precision.

   -- however, progress on this has stalled as our K053936 doesn't seem to give
      the right output for post processing, I suspect the game is using some
      unsupported flipping modes (probably due to the way it's hooked up to the
      rest of the chips) which is causing entirely the wrong output.

   -- furthermore machine/konamigx.c (!) contains it's own implementation of
      the K053936_zoom_draw named K053936GP_zoom_draw ... It really shouldn't do,
      epsecially not in 'machine', which isn't meant to be video related.


   */
static bitmap_ind16 *gxtype1_roz_dstbitmap;
static bitmap_ind16 *gxtype1_roz_dstbitmap2;
static rectangle gxtype1_roz_dstbitmapclip;

static void (*game_tile_callback)(running_machine &machine, int layer, int *code, int *color, int *flags);



/***************************************************************************/
/*                                                                         */
/*                 1st-Tier GX/MW Variables and Functions                  */
/*                                                                         */
/***************************************************************************/

// global system ports access
UINT8  konamigx_wrport1_0, konamigx_wrport1_1;
UINT16 konamigx_wrport2;

// frequently used registers
static int k053247_vrcbk[4];
static int k053247_coreg, k053247_coregshift, k053247_opset;
static int opri, oinprion;
static int vcblk[6], ocblk;
static int vinmix, vmixon, osinmix, osmixon;


void konamigx_state::konamigx_precache_registers(void)
{
	// (see sprite color coding scheme on p.46 & 47)
	static const int coregmasks[5] = {0xf,0xe,0xc,0x8,0x0};
	static const int coregshifts[5]= {4,5,6,7,8};
	int i;

	i = m_k055673->k053247_read_register(0x8/2);
	k053247_vrcbk[0] = (i & 0x000f) << 14;
	k053247_vrcbk[1] = (i & 0x0f00) << 6;
	i = m_k055673->k053247_read_register(0xa/2);
	k053247_vrcbk[2] = (i & 0x000f) << 14;
	k053247_vrcbk[3] = (i & 0x0f00) << 6;

	// COREG == OBJSET2+1C == bit8-11 of OPSET ??? (see p.50 last table, needs p.49 to confirm)
	k053247_opset = m_k055673->k053247_read_register(0xc/2);

	i = k053247_opset & 7; if (i > 4) i = 4;

	k053247_coreg = m_k055673->k053247_read_register(0xc/2)>>8 & 0xf;
	k053247_coreg =(k053247_coreg & coregmasks[i]) << 12;

	k053247_coregshift = coregshifts[i];

	opri     = m_k055555->K055555_read_register(K55_PRIINP_8);
	oinprion = m_k055555->K055555_read_register(K55_OINPRI_ON);
	vcblk[0] = m_k055555->K055555_read_register(K55_PALBASE_A);
	vcblk[1] = m_k055555->K055555_read_register(K55_PALBASE_B);
	vcblk[2] = m_k055555->K055555_read_register(K55_PALBASE_C);
	vcblk[3] = m_k055555->K055555_read_register(K55_PALBASE_D);
	vcblk[4] = m_k055555->K055555_read_register(K55_PALBASE_SUB1);
	vcblk[5] = m_k055555->K055555_read_register(K55_PALBASE_SUB2);
	ocblk    = m_k055555->K055555_read_register(K55_PALBASE_OBJ);
	vinmix   = m_k055555->K055555_read_register(K55_BLEND_ENABLES);
	vmixon   = m_k055555->K055555_read_register(K55_VINMIX_ON);
	osinmix  = m_k055555->K055555_read_register(K55_OSBLEND_ENABLES);
	osmixon  = m_k055555->K055555_read_register(K55_OSBLEND_ON);
}

INLINE int K053247GX_combine_c18(int attrib) // (see p.46)
{
	int c18;

	c18 = (attrib & 0xff)<<k053247_coregshift | k053247_coreg;

	if (konamigx_wrport2 & 4) c18 &= 0x3fff; else
	if (!(konamigx_wrport2 & 8)) c18 = (c18 & 0x3fff) | (attrib<<6 & 0xc000);

	return(c18);
}

INLINE int K055555GX_decode_objcolor(int c18) // (see p.59 7.2.2)
{
	int ocb, opon;

	opon  = oinprion<<8 | 0xff;
	ocb   = (ocblk & 7) << 10;
	c18  &= opon;
	ocb  &=~opon;

	return((ocb | c18) >> k053247_coregshift);
}

INLINE int K055555GX_decode_inpri(int c18) // (see p.59 7.2.2)
{
	int op = opri;

	c18 >>= 8;
	op   &= oinprion;
	c18  &=~oinprion;

	return(c18 | op);
}

static void konamigx_type2_sprite_callback(running_machine &machine, int *code, int *color, int *priority)
{
	int num = *code;
	int c18 = *color;

	*code = k053247_vrcbk[num>>14] | (num & 0x3fff);
	c18 = K053247GX_combine_c18(c18);
	*color = K055555GX_decode_objcolor(c18);
	*priority = K055555GX_decode_inpri(c18);
}

static void konamigx_dragoonj_sprite_callback(running_machine &machine, int *code, int *color, int *priority)
{
	int num, op, pri, c18;

	num = *code;
	*code = k053247_vrcbk[num>>14] | (num & 0x3fff);

	c18  = pri = *color;
	op   = opri;
	pri  = (pri & 0x200) ? 4 : pri>>4 & 0xf;
	op  &= oinprion;
	pri &=~oinprion;
	*priority = pri | op;

	c18 = K053247GX_combine_c18(c18);
	*color = K055555GX_decode_objcolor(c18);
}

static void konamigx_salmndr2_sprite_callback(running_machine &machine, int *code, int *color, int *priority)
{
	int num, op, pri, c18;

	num = *code;
	*code = k053247_vrcbk[num>>14] | (num & 0x3fff);

	c18  = pri = *color;
	op   = opri;
	pri  = pri>>4 & 0x3f;
	op  &= oinprion;
	pri &=~oinprion;
	*priority = pri | op;

	c18 = K053247GX_combine_c18(c18);
	*color = K055555GX_decode_objcolor(c18);
}

static void konamigx_le2_sprite_callback(running_machine &machine, int *code, int *color, int *priority)
{
	int num, op, pri;

	num = *code;
	*code = k053247_vrcbk[num>>14] | (num & 0x3fff);

	pri = *color;
	*color &= 0x1f;

	op   = opri;
	pri &= 0xf0;
	op  &= oinprion;
	pri &=~oinprion;
	*priority = pri | op;
}

static int K055555GX_decode_vmixcolor(int layer, int *color) // (see p.62 7.2.6 and p.27 3.3)
{
	int vcb, shift, pal, vmx, von, pl45, emx;

	vcb    =  vcblk[layer]<<6;
	shift  =  layer<<1;
	pal    =  *color;
	vmx    =  vinmix>>shift & 3;
	von    =  vmixon>>shift & 3;
	emx    =  pl45 = pal>>4 & 3;
	pal   &=  0xf;
	pl45  &=  von;
	vmx   &=  von;
	pl45 <<=  4;
	emx   &= ~von;
	pal   |=  pl45;
	emx   |=  vmx;
	pal   |=  vcb;

	if (gx_le2_textcolour_hack)
		if (layer==0)
			pal |= 0x1c0;

	if (von == 3) emx = -1; // invalidate external mix code if all bits are from internal
	*color =  pal;

	return(emx);
}

#ifdef UNUSED_FUNCTION
int K055555GX_decode_osmixcolor(int layer, int *color) // (see p.63, p.49-50 and p.27 3.3)
{
	int scb, shift, pal, osmx, oson, pl45, emx;

	shift  =  layer<<1;
	pal    =  *color;
	osmx   =  osinmix>>shift & 3;
	oson   =  osmixon>>shift & 3;

	if (layer)
	{
		// layer 1-3 are external tile layers
		scb    =  vcblk[layer+3]<<6;
		emx    =  pl45 = pal>>4 & 3;
		pal   &=  0xf;
		pl45  &=  oson;
		osmx  &=  oson;
		pl45 <<=  4;
		emx   &= ~oson;
		pal   |=  pl45;
		emx   |=  osmx;
		pal   |=  scb;

		if (oson == 3) emx = -1; // invalidate external mix code if all bits are from internal
		*color =  pal;
	}
	else
	{
		// layer 0 is the sprite layer with different attributes decode; detail on p.49 (missing)
		emx   = 0; // k053247_read_register(??)>>? & 3;
		osmx &= oson;
		emx  &=~oson;
		emx  |= osmx;
	}

	return(emx);
}
#endif

static void gx_wipezbuf(running_machine &machine, int noshadow)
{
	const rectangle &visarea = machine.primary_screen->visible_area();

	int w = visarea.width();
	int h = visarea.height();

	UINT8 *zptr = gx_objzbuf;
	int ecx = h;

	do { memset(zptr, -1, w); zptr += GX_ZBUFW; } while (--ecx);

	if (!noshadow)
	{
		zptr = gx_shdzbuf;
		w <<= 1;
		ecx = h;
		do { memset(zptr, -1, w); zptr += (GX_ZBUFW<<1); } while (--ecx);
	}
}

/*
 * Sprite Format
 * ------------------
 *
 * Word | Bit(s)           | Use
 * -----+-fedcba9876543210-+----------------
 *   0  | x--------------- | active (show this sprite)
 *   0  | -x-------------- | maintain aspect ratio (when set, zoom y acts on both axis)
 *   0  | --x------------- | flip y
 *   0  | ---x------------ | flip x
 *   0  | ----xxxx-------- | sprite size (see below)
 *   0  | --------xxxxxxxx | zcode
 *   1  | xxxxxxxxxxxxxxxx | sprite code
 *   2  | ------xxxxxxxxxx | y position
 *   3  | ------xxxxxxxxxx | x position
 *   4  | xxxxxxxxxxxxxxxx | zoom y (0x40 = normal, <0x40 = enlarge, >0x40 = reduce)
 *   5  | xxxxxxxxxxxxxxxx | zoom x (0x40 = normal, <0x40 = enlarge, >0x40 = reduce)
 *   6  | x--------------- | mirror y (top half is drawn as mirror image of the bottom)
 *   6  | -x-------------- | mirror x (right half is drawn as mirror image of the left)
 *   6  | --xx------------ | reserved (sprites with these two bits set don't seem to be graphics data at all)
 *   6  | ----xx---------- | shadow code: 0=off, 0x400=preset1, 0x800=preset2, 0xc00=preset3
 *   6  | ------xx-------- | effect code: flicker, upper palette, full shadow...etc. (game dependent)
 *   6  | --------xxxxxxxx | "color", but depends on external connections (implies priority)
 *   7  | xxxxxxxxxxxxxxxx | game dependent
 *
 * shadow enables transparent shadows. Note that it applies to the last sprite pen ONLY.
 * The rest of the sprite remains normal.
 */
#define GX_MAX_SPRITES 512
#define GX_MAX_LAYERS  6
#define GX_MAX_OBJECTS (GX_MAX_SPRITES + GX_MAX_LAYERS)

static struct GX_OBJ { int order, offs, code, color; } *gx_objpool;
static UINT16 *gx_spriteram;
static int gx_objdma, gx_primode;

// mirrored K053247 and K054338 settings
static void (*k053247_callback)(running_machine &machine, int *code,int *color,int *priority);


static int *K054338_shdRGB;


void konamigx_state::konamigx_mixer_init(screen_device &screen, int objdma)
{
	gx_objdma = 0;
	gx_primode = 0;

	gx_objzbuf = &screen.priority().pix8(0);
	gx_shdzbuf = auto_alloc_array(machine(), UINT8, GX_ZBUFSIZE);
	gx_objpool = auto_alloc_array(machine(), struct GX_OBJ, GX_MAX_OBJECTS);

	m_k055673->alt_k053247_export_config(&k053247_callback);
	K054338_export_config(&K054338_shdRGB);

	if (objdma)
	{
		gx_spriteram = auto_alloc_array(machine(), UINT16, 0x1000/2);
		gx_objdma = 1;
	}
	else
		m_k055673->k053247_get_ram(&gx_spriteram);

	m_palette->set_shadow_dRGB32(3,-80,-80,-80, 0);
	K054338_invert_alpha(1);
}

void konamigx_mixer_primode(int mode)
{
	gx_primode = mode;
}

void konamigx_state::konamigx_objdma(void)
{
	UINT16* k053247_ram;
	m_k055673->k053247_get_ram(&k053247_ram);

	if (gx_objdma && gx_spriteram && k053247_ram) memcpy(gx_spriteram, k053247_ram, 0x1000);
}

void konamigx_state::konamigx_mixer(screen_device &screen, bitmap_rgb32 &bitmap, const rectangle &cliprect,
					tilemap_t *sub1, int sub1flags,
					tilemap_t *sub2, int sub2flags,
					int mixerflags, bitmap_ind16 *extra_bitmap, int rushingheroes_hack)
{
	int objbuf[GX_MAX_OBJECTS];
	int shadowon[3], shdpri[3], layerid[6], layerpri[6];

	struct GX_OBJ *objpool, *objptr;
	int cltc_shdpri, /*prflp,*/ disp;

	// buffer can move when it's resized, so refresh the pointer
	gx_objzbuf = &screen.priority().pix8(0);

	// abort if object database failed to initialize
	objpool = gx_objpool;
	if (!objpool) return;

	// clear screen with backcolor and update flicker pulse
	K054338_fill_backcolor(machine(), m_screen, bitmap, konamigx_wrport1_0 & 0x20);


	// abort if video has been disabled
	disp = m_k055555->K055555_read_register(K55_INPUT_ENABLES);
	if (!disp) return;
	cltc_shdpri = K054338_read_register(K338_REG_CONTROL);


	if (!rushingheroes_hack) // Slam Dunk 2 never sets this.  It's either part of the protection, or type4 doesn't use it
	{
		if (!(cltc_shdpri & K338_CTL_KILL)) return;
	}


	// demote shadows by one layer when this bit is set??? (see p.73 8.6)
	cltc_shdpri &= K338_CTL_SHDPRI;

	// wipe z-buffer
	if (mixerflags & GXMIX_NOZBUF)
		mixerflags |= GXMIX_NOSHADOW;
	else
		gx_wipezbuf(machine(), mixerflags & GXMIX_NOSHADOW);

	// cache global parameters
	konamigx_precache_registers();

	// init OBJSET2 and mixer parameters (see p.51 and chapter 7)
	layerid[0] = 0; layerid[1] = 1; layerid[2] = 2; layerid[3] = 3; layerid[4] = 4; layerid[5] = 5;


	// invert layer priority when this flag is set (not used by any GX game?)
	//prflp = K055555_read_register(K55_CONTROL) & K55_CTL_FLIPPRI;

	layerpri[0] = m_k055555->K055555_read_register(K55_PRIINP_0);
	layerpri[1] = m_k055555->K055555_read_register(K55_PRIINP_3);
	layerpri[3] = m_k055555->K055555_read_register(K55_PRIINP_7);
	layerpri[4] = m_k055555->K055555_read_register(K55_PRIINP_9);
	layerpri[5] = m_k055555->K055555_read_register(K55_PRIINP_10);

	int shdprisel;

	if (gx_primode == -1)
	{
		// Lethal Enforcer hack (requires pixel color comparison)
		layerpri[2] = m_k055555->K055555_read_register(K55_PRIINP_3) + 0x20;
		shdprisel = 0x3f;
	}
	else
	{
		layerpri[2] = m_k055555->K055555_read_register(K55_PRIINP_6);
		shdprisel = m_k055555->K055555_read_register(K55_SHD_PRI_SEL);
	}

	// SHDPRISEL filters shadows by different priority comparison methods (UNIMPLEMENTED, see detail on p.66)
	if (!(shdprisel & 0x03)) shadowon[0] = 0;
	if (!(shdprisel & 0x0c)) shadowon[1] = 0;
	if (!(shdprisel & 0x30)) shadowon[2] = 0;

	shdpri[0]   = m_k055555->K055555_read_register(K55_SHAD1_PRI);
	shdpri[1]   = m_k055555->K055555_read_register(K55_SHAD2_PRI);
	shdpri[2]   = m_k055555->K055555_read_register(K55_SHAD3_PRI);

	int spri_min = 0;

	shadowon[2] = shadowon[1] = shadowon[0] = 0;

	int k = 0;
	if (!(mixerflags & GXMIX_NOSHADOW))
	{
		int i,j;
		// only enable shadows beyond a +/-7 RGB threshold
		for (j=0,i=0; i<3; j+=3,i++)
		{
			k = K054338_shdRGB[j  ]; if (k < -7 || k > 7) { shadowon[i] = 1; continue; }
			k = K054338_shdRGB[j+1]; if (k < -7 || k > 7) { shadowon[i] = 1; continue; }
			k = K054338_shdRGB[j+2]; if (k < -7 || k > 7) { shadowon[i] = 1; }
		}

		// SHDON specifies layers on which shadows can be projected (see detail on p.65 7.2.8)
		int temp = m_k055555->K055555_read_register(K55_SHD_ON);
		for (i=0; i<4; i++) if (!(temp>>i & 1) && spri_min < layerpri[i]) spri_min = layerpri[i]; // HACK

		// update shadows status
		K054338_update_all_shadows(machine(), rushingheroes_hack);
	}

	// pre-sort layers
	for (int j=0; j<5; j++)
	{
		int temp1 = layerpri[j];
		for (int i=j+1; i<6; i++)
		{
			int temp2 = layerpri[i];
			if ((UINT32)temp1 <= (UINT32)temp2)
			{
				layerpri[i] = temp1; layerpri[j] = temp1 = temp2;
				temp2 = layerid[i]; layerid[i] = layerid[j]; layerid[j] = temp2;
			}
		}
	}

	// build object database and create indices
	objptr = objpool;
	int nobj = 0;

	for (int i=5; i>=0; i--)
	{
		int offs;

		int code = layerid[i];
		switch (code)
		{
			/*
			    Background layers are represented by negative offset values as follow:

			    0+ : normal sprites
			    -1 : tile layer A - D
			    -2 : K053936 ROZ+ layer 1
			    -3 : K053936 ROZ+ layer 2
			    -4 : K053250 LVC layer 1
			    -5 : K053250 LVC layer 2
			*/
			case 4 :
				offs = -128;
				if (sub1flags & 0xf) { if (sub1flags & GXSUB_K053250) offs = -4; else if (sub1) offs = -2; }
			break;
			case 5 :
				offs = -128;
				if (sub2flags & 0xf) { if (sub2flags & GXSUB_K053250) offs = -5; else if (sub2) offs = -3; }
				if (extra_bitmap) offs = -3;
			break;
			default: offs = -1;
		}

		if (offs != -128)
		{
			objptr->order = layerpri[i]<<24;
			objptr->code  = code;
			objptr->offs = offs;
			objptr++;

			objbuf[nobj] = nobj;
			nobj++;
		}
	}

//  i = j = 0xff;
	int l = 0;

	for (int offs=0; offs<0x800; offs+=8)
	{
		int pri = 0;

		if (!(gx_spriteram[offs] & 0x8000)) continue;

		int zcode = gx_spriteram[offs] & 0xff;

		// invert z-order when opset_pri is set (see p.51 OPSET PRI)
		if (k053247_opset & 0x10) zcode = 0xff - zcode;

		int code  = gx_spriteram[offs+1];
		int color = k = gx_spriteram[offs+6];
		l     = gx_spriteram[offs+7];

		(*k053247_callback)(machine(), &code, &color, &pri);

		/*
		    shadow = shadow code
		    spri   = shadow priority
		    temp1  = add solid object
		    temp2  = solid pens draw mode
		    temp3  = add shadow object
		    temp4  = shadow pens draw mode
		*/
		int temp4 = 0;
		int temp3 = 0;
		int temp2 = 0;
		int temp1 = 0;
		int spri = 0;
		int shadow = 0;

		if (color & K055555_FULLSHADOW)
		{
			shadow = 3; // use default intensity and color
			spri = pri; // retain host priority
			temp3 = 1; // add shadow
			temp4 = 5; // draw full shadow
		}
		else
		{
			shadow = k>>10 & 3;
			if (shadow) // object has shadow?
			{
				int k053246_objset1 = m_k055673->k053246_read_register(5);
				if (shadow != 1 || k053246_objset1 & 0x20)
				{
					shadow--;
					temp1 = 1; // add solid
					temp2 = 1; // draw partial solid
					if (shadowon[shadow])
					{
						temp3 = 1; // add shadow
						temp4 = 4; // draw partial shadow
					}
				}
				else
				{
					// drop the entire sprite to shadow if its shadow code is 1 and SD0EN is off (see p.48)
					shadow = 0;
					if (!shadowon[0]) continue;
					temp3 = 1; // add shadow
					temp4 = 5; // draw full shadow
				}
			}
			else
			{
				temp1 = 1; // add solid
				temp2 = 0; // draw full solid
			}

			if (temp1)
			{
				// tag sprite for alpha blending
				if (color>>K055555_MIXSHIFT & 3) temp2 |= 2;
			}

			if (temp3)
			{
				// determine shadow priority
				spri = (k053247_opset & 0x20) ? pri : shdpri[shadow]; // (see p.51 OPSET SDSEL)
			}
		}

		switch (gx_primode & 0xf)
		{
			// Dadandarn zcode suppression
			case  1:
				zcode = 0;
			break;

			// Daisukiss bad shadow filter
			case  4:
				if (k & 0x3000 || k == 0x0800) continue;

			// Tokkae shadow masking (INACCURATE)
			case  5:
				if (spri < spri_min) spri = spri_min;
			break;
		}

		/*
		    default sort order:
		    fedcba9876543210fedcba9876543210
		    xxxxxxxx------------------------ (priority)
		    --------xxxxxxxx---------------- (zcode)
		    ----------------xxxxxxxx-------- (offset)
		    ------------------------xxxx---- (shadow mode)
		    ----------------------------xxxx (shadow code)
		*/
		if (temp1)
		{
			// add objects with solid or alpha pens
			int order = pri<<24 | zcode<<16 | offs<<(8-3) | temp2<<4;
			objptr->order = order;
			objptr->offs  = offs;
			objptr->code  = code;
			objptr->color = color;
			objptr++;

			objbuf[nobj] = nobj;
			nobj++;
		}

		if (temp3 && !(color & K055555_SKIPSHADOW) && !(mixerflags & GXMIX_NOSHADOW))
		{
			// add objects with shadows if enabled
			int order = spri<<24 | zcode<<16 | offs<<(8-3) | temp4<<4 | shadow;
			objptr->order = order;
			objptr->offs  = offs;
			objptr->code  = code;
			objptr->color = color;
			objptr++;

			objbuf[nobj] = nobj;
			nobj++;
		}
	}

	// sort objects in decending order (SLOW)
	k = nobj;
	l = nobj - 1;

	for (int j=0; j<l; j++)
	{
		int temp1 = objbuf[j];
		int temp2 = objpool[temp1].order;
		for (int i=j+1; i<k; i++)
		{
			int temp3 = objbuf[i];
			int temp4 = objpool[temp3].order;
			if ((UINT32)temp2 <= (UINT32)temp4) { temp2 = temp4; objbuf[i] = temp1; objbuf[j] = temp1 = temp3; }
		}
	}


	konamigx_mixer_draw(screen,bitmap,cliprect,sub1,sub1flags,sub2,sub2flags,mixerflags,extra_bitmap,rushingheroes_hack,
		objpool,
		objbuf,
		nobj
		);
}

void konamigx_state::gx_draw_basic_tilemaps(screen_device &screen, bitmap_rgb32 &bitmap, const rectangle &cliprect, int mixerflags, int code)
{
	int temp1,temp2,temp3,temp4;
	int i = code<<1;
	int j = mixerflags>>i & 3;
	int k = 0;

	int disp = m_k055555->K055555_read_register(K55_INPUT_ENABLES);
	if (disp & (1<<code))
	{
		if (j == GXMIX_BLEND_NONE)  { temp1 = 0xff; temp2 = temp3 = 0; } else
		if (j == GXMIX_BLEND_FORCE) { temp1 = 0x00; temp2 = mixerflags>>(i+16); temp3 = 3; }
		else
		{
			temp1 = vinmix;
			temp2 = vinmix>>i & 3;
			temp3 = vmixon>>i & 3;
		}

		/* blend layer only when:
		    1) vinmix != 0xff
		    2) its internal mix code is set
		    3) all mix code bits are internal(overriden until tile blending has been implemented)
		    4) 0 > alpha < 255;
		*/
		if (temp1!=0xff && temp2 /*&& temp3==3*/)
		{
			temp4 = K054338_set_alpha_level(temp2);

			if (temp4 <= 0) return;
			if (temp4 < 255) k = TILEMAP_DRAW_ALPHA(temp4);
		}

		if (mixerflags & 1<<(code+12)) k |= K056382_DRAW_FLAG_FORCE_XYSCROLL;

		m_k056832->m_tilemap_draw(screen, bitmap, cliprect, code, k, 0);
	}
}

void konamigx_state::gx_draw_basic_extended_tilemaps_1(screen_device &screen, bitmap_rgb32 &bitmap, const rectangle &cliprect, int mixerflags, int code, tilemap_t *sub1, int sub1flags, int rushingheroes_hack, int offs)
{
	int temp1,temp2,temp3,temp4;
	int i = code<<1;
	int j = mixerflags>>i & 3;
	int k = 0;
	static int parity = 0;
	parity ^= 1;

	int disp = m_k055555->K055555_read_register(K55_INPUT_ENABLES);
	if ((disp & K55_INP_SUB1) || (rushingheroes_hack))
	{
		int alpha = 255;

		if (j == GXMIX_BLEND_NONE)  { temp1 = 0xff; temp2 = temp3 = 0; } else
		if (j == GXMIX_BLEND_FORCE) { temp1 = 0x00; temp2 = mixerflags>>24; temp3 = 3; }
		else
		{
			temp1 = osinmix;
			temp2 = osinmix>>2 & 3;
			temp3 = osmixon>>2 & 3;
		}

		if (temp1!=0xff && temp2 /*&& temp3==3*/)
		{
			alpha = temp4 = K054338_set_alpha_level(temp2);

			if (temp4 <= 0) return;
			if (temp4 < 255) k = (j == GXMIX_BLEND_FAST) ? ~parity : 1;
		}

		int l = sub1flags & 0xf;

		if (offs == -2)
		{
			int pixeldouble_output = 0;
			const rectangle &visarea = screen.visible_area();
			int width = visarea.width();

			if (width>512) // vsnetscr case
				pixeldouble_output = 1;

			K053936GP_0_zoom_draw(screen.machine(), bitmap, cliprect, sub1, l, k, alpha, pixeldouble_output, m_k053936_0_ctrl_16, m_k053936_0_linectrl_16, m_k053936_0_ctrl, m_k053936_0_linectrl);
		}
		else
		{
			screen.machine().device<k053250_device>("k053250_1")->draw(bitmap, cliprect, vcblk[4]<<l, 0, screen.priority(), 0);
		}
	}
}

void konamigx_state::gx_draw_basic_extended_tilemaps_2(screen_device &screen, bitmap_rgb32 &bitmap, const rectangle &cliprect, int mixerflags, int code, tilemap_t *sub2, int sub2flags, bitmap_ind16 *extra_bitmap, int offs)
{
	int temp1,temp2,temp3,temp4;
	int i = code<<1;
	int j = mixerflags>>i & 3;
//  int k = 0;
//  static int parity = 0;
//  parity ^= 1;

	int disp = m_k055555->K055555_read_register(K55_INPUT_ENABLES);
	if (disp & K55_INP_SUB2)
	{
		//int alpha = 255;
		if (j == GXMIX_BLEND_NONE)  { temp1 = 0xff; temp2 = temp3 = 0; } else
		if (j == GXMIX_BLEND_FORCE) { temp1 = 0x00; temp2 = mixerflags>>26; temp3 = 3; }
		else
		{
			temp1 = osinmix;
			temp2 = osinmix>>4 & 3;
			temp3 = osmixon>>4 & 3;
		}

		if (temp1!=0xff && temp2 /*&& temp3==3*/)
		{
			//alpha =
			temp4 = K054338_set_alpha_level(temp2);

			if (temp4 <= 0) return;
			//if (temp4 < 255) k = (j == GXMIX_BLEND_FAST) ? ~parity : 1;
		}

		int l = sub2flags & 0xf;

		if (offs == -3)
		{
			if (extra_bitmap) // soccer superstars roz layer
			{
				int xx,yy;
				int width = screen.width();
				int height = screen.height();
				const pen_t *paldata = screen.machine().pens;

				// the output size of the roz layer has to be doubled horizontally
				// so that it aligns with the sprites and normal tilemaps.  This appears
				// to be done as a post-processing / mixing step effect
				//
				// - todo, use the pixeldouble_output I just added for vsnet instead?
				for (yy=0;yy<height;yy++)
				{
					UINT16* src = &extra_bitmap->pix16(yy);
					UINT32* dst = &bitmap.pix32(yy);
					int shiftpos = 0;
					for (xx=0;xx<width;xx+=2)
					{
						UINT16 dat = src[(((xx/2)+shiftpos))%width];
						if (dat&0xff)
							dst[xx+1] = dst[xx] = paldata[dat];
					}
				}
			}
			else
			{
			//  int pixeldouble_output = 0;
			//  K053936GP_1_zoom_draw(machine, bitmap, cliprect, sub2, l, k, alpha, pixeldouble_output);
			}
		}
		else
			screen.machine().device<k053250_device>("k053250_2")->draw(bitmap, cliprect, vcblk[5]<<l, 0, screen.priority(), 0);
	}
}

void konamigx_state::konamigx_mixer_draw(screen_device &screen, bitmap_rgb32 &bitmap, const rectangle &cliprect,
					tilemap_t *sub1, int sub1flags,
					tilemap_t *sub2, int sub2flags,
					int mixerflags, bitmap_ind16 *extra_bitmap, int rushingheroes_hack,

					/* passed from above function */
					struct GX_OBJ *objpool,
					int *objbuf,
					int nobj
					)
{
	// traverse draw list
	int disp = m_k055555->K055555_read_register(K55_INPUT_ENABLES);

	for (int count=0; count<nobj; count++)
	{
		struct GX_OBJ *objptr = objpool + objbuf[count];
		int order  = objptr->order;
		int offs   = objptr->offs;
		int code   = objptr->code;
		int color  = objptr->color;

		/* entries >=0 in our list are sprites */
		if (offs >= 0)
		{
			if (!(disp & K55_INP_OBJ)) continue;

			int drawmode = order>>4 & 0xf;

			int alpha = 255;
			int pri = 0;
			int zcode = -1; // negative zcode values turn off z-buffering

			if (drawmode & 2)
			{
				alpha = color>>K055555_MIXSHIFT & 3;
				if (alpha) alpha = K054338_set_alpha_level(alpha);
				if (alpha <= 0) continue;
			}
			color &= K055555_COLORMASK;

			if (drawmode >= 4) palette_set_shadow_mode(machine(), order & 0x0f);

			if (!(mixerflags & GXMIX_NOZBUF))
			{
				zcode = order>>16 & 0xff;
				pri = order>>24 & 0xff;
			}




			m_k055673->k053247_draw_single_sprite_gxcore( bitmap, cliprect,
				gx_objzbuf, gx_shdzbuf, code, gx_spriteram, offs,
				color, alpha, drawmode, zcode, pri,
				/* non-gx only */
				0,0,NULL,NULL,0
				);
		}
		/* the rest are tilemaps of various kinda */
		else
		{
			switch (offs)
			{
				case -1:
					gx_draw_basic_tilemaps(screen, bitmap, cliprect, mixerflags, code);
					continue;
				case -2:
				case -4:
					gx_draw_basic_extended_tilemaps_1(screen, bitmap, cliprect, mixerflags, code, sub1, sub1flags, rushingheroes_hack, offs);
				continue;
				case -3:
				case -5:
					gx_draw_basic_extended_tilemaps_2(screen, bitmap, cliprect, mixerflags, code, sub2, sub2flags, extra_bitmap, offs);
				continue;
			}
			continue;
		}



	}
}


/* Run and Gun 2 / Rushing Heroes */
TILE_GET_INFO_MEMBER(konamigx_state::get_gx_psac_tile_info)
{
	int tileno, colour, col, flip = 0;
	if (tile_index&1)
	{
		tileno = m_psacram[tile_index/2] & 0x00001fff;
		col    =(m_psacram[tile_index/2] & 0x00002000)>>13;
		if      (m_psacram[tile_index/2] & 0x00004000) flip |= TILE_FLIPX;
		if      (m_psacram[tile_index/2] & 0x00008000) flip |= TILE_FLIPY;

	}
	else
	{
		tileno = (m_psacram[tile_index/2] & 0x1fff0000)>>16;
		col    = (m_psacram[tile_index/2] & 0x20000000)>>29;
		if       (m_psacram[tile_index/2] & 0x40000000) flip |= TILE_FLIPX;
		if       (m_psacram[tile_index/2] & 0x80000000) flip |= TILE_FLIPY;

	}

	colour = (psac_colorbase << 4) + col;

	SET_TILE_INFO_MEMBER(m_gfxdecode, 0, tileno, colour, TILE_FLIPYX(flip));
}

static int konamigx_type3_psac2_actual_bank;
//int konamigx_type3_psac2_actual_last_bank = 0;

WRITE32_MEMBER(konamigx_state::konamigx_type3_psac2_bank_w)
{
	// other bits are used for something...

	COMBINE_DATA(&m_konamigx_type3_psac2_bank[offset]);
	konamigx_type3_psac2_actual_bank = (m_konamigx_type3_psac2_bank[0] & 0x10000000) >> 28;

	/* handle this by creating 2 roz tilemaps instead, otherwise performance dies completely on dual screen mode
	if (konamigx_type3_psac2_actual_bank!=konamigx_type3_psac2_actual_last_bank)
	{
	    gx_psac_tilemap->mark_all_dirty();
	    konamigx_type3_psac2_actual_last_bank = konamigx_type3_psac2_actual_bank;
	}
	*/
}



/* Soccer Superstars (tile and flip bits now TRUSTED) */
TILE_GET_INFO_MEMBER(konamigx_state::get_gx_psac3_tile_info)
	{
	int tileno, colour, flip;
	UINT8 *tmap = memregion("gfx4")->base();

	int base_index = tile_index;

//  if (konamigx_type3_psac2_actual_bank)
//      base_index+=0x20000/2;


	tileno =  tmap[base_index*2] | ((tmap[(base_index*2)+1] & 0x0f)<<8);
	colour = (tmap[(base_index*2)+1]&0xc0)>>6;

	flip = 0;
	if (tmap[(base_index*2)+1] & 0x20) flip |= TILE_FLIPY;
	if (tmap[(base_index*2)+1] & 0x10) flip |= TILE_FLIPX;

	SET_TILE_INFO_MEMBER(m_gfxdecode, 0, tileno, colour, flip);
	}

TILE_GET_INFO_MEMBER(konamigx_state::get_gx_psac3_alt_tile_info)
	{
	int tileno, colour, flip;
	UINT8 *tmap = memregion("gfx4")->base()+0x20000;

	int base_index = tile_index;

//  if (konamigx_type3_psac2_actual_bank)
//      base_index+=0x20000/2;


	tileno =  tmap[base_index*2] | ((tmap[(base_index*2)+1] & 0x0f)<<8);
	colour = (tmap[(base_index*2)+1]&0xc0)>>6;

	flip = 0;
	if (tmap[(base_index*2)+1] & 0x20) flip |= TILE_FLIPY;
	if (tmap[(base_index*2)+1] & 0x10) flip |= TILE_FLIPX;

	SET_TILE_INFO_MEMBER(m_gfxdecode, 0, tileno, colour, flip);
	}


/* PSAC4 */
/* these tilemaps are weird in both format and content, one of them
   doesn't really look like it should be displayed? - it's height data */
TILE_GET_INFO_MEMBER(konamigx_state::get_gx_psac1a_tile_info)
{
	int tileno, colour, flipx,flipy;
	int flip;
	flip=0;
	colour = 0;

	tileno = (m_psacram[tile_index*2] & 0x00003fff)>>0;

	// scanrows
	//flipx  = (m_psacram[tile_index*2+1] & 0x00800000)>>23;
	//flipy  = (m_psacram[tile_index*2+1] & 0x00400000)>>22;
	// scancols
	flipy  = (m_psacram[tile_index*2+1] & 0x00800000)>>23;
	flipx  = (m_psacram[tile_index*2+1] & 0x00400000)>>22;

	if (flipx) flip |= TILE_FLIPX;
	if (flipy) flip |= TILE_FLIPY;

	SET_TILE_INFO_MEMBER(m_gfxdecode, 1, tileno, colour, flip);
}

TILE_GET_INFO_MEMBER(konamigx_state::get_gx_psac1b_tile_info)
{
	int tileno, colour, flipx,flipy;
	int flip;
	flip=0;

	colour = 0;
	tileno = (m_psacram[tile_index*2+1] & 0x00003fff)>>0;

	// scanrows
	//flipx  = (m_psacram[tile_index*2+1] & 0x00800000)>>23;
	//flipy  = (m_psacram[tile_index*2+1] & 0x00400000)>>22;
	// scancols
	flipy  = (m_psacram[tile_index*2+1] & 0x00200000)>>21;
	flipx  = (m_psacram[tile_index*2+1] & 0x00100000)>>20;

	if (flipx) flip |= TILE_FLIPX;
	if (flipy) flip |= TILE_FLIPY;

	SET_TILE_INFO_MEMBER(m_gfxdecode, 0, tileno, colour, flip);
}

static void konamigx_type2_tile_callback(running_machine &machine, int layer, int *code, int *color, int *flags)
{
	int d = *code;

	*code = (gx_tilebanks[(d & 0xe000)>>13]<<13) + (d & 0x1fff);
	K055555GX_decode_vmixcolor(layer, color);
}

static void konamigx_alpha_tile_callback(running_machine &machine, int layer, int *code, int *color, int *flags)
{
	int mixcode;
	int d = *code;

	mixcode = K055555GX_decode_vmixcolor(layer, color);

	if (mixcode < 0)
		*code = (gx_tilebanks[(d & 0xe000)>>13]<<13) + (d & 0x1fff);
	else
	{
		/* save mixcode and mark tile alpha (unimplemented) */
		*code = 0;

		if (VERBOSE)
			popmessage("skipped alpha tile(layer=%d mix=%d)", layer, mixcode);
	}
}

/*
> bits 8-13 are the low priority bits
> i.e. pri 0-5
> pri 6-7 can be either 1, bits 14,15 or bits 16,17
> contro.bit 2 being 0 forces the 1
> when control.bit 2 is 1, control.bit 3 selects between the two
> 0 selects 16,17
> that gives you the entire 8 bits of the sprite priority
> ok, lemme see if I've got this.  bit2 = 0 means the top bits are 11, bit2=1 means the top bits are bits 14/15 (of the whatever word?) else
+16+17?
> bit3=1 for the second

 *   6  | ---------xxxxxxx | "color", but depends on external connections


> there are 8 color lines entering the 5x5
> that means the palette is 4 bits, not 5 as you currently have
> the bits 4-9 are the low priority bits
> bits 10/11 or 12/13 are the two high priority bits, depending on the control word
> and bits 14/15 are the shadow bits
> mix0/1 and brit0/1 come from elsewhere
> they come from the '673 all right, but not from word 6
> and in fact the top address bits are highly suspect
> only 18 of the address bits go to the roms
> the next 2 go to cai0/1 and the next 4 to bk0-3
> (the '246 indexes the roms, the '673 reads the result)
> the roms are 64 bits wide
> so, well, the top bits of the code are suspicious
*/

void konamigx_state::_gxcommoninitnosprites(running_machine &machine)
{
	int i;

	K054338_vh_start(machine, m_k055555);
	m_k055555->K055555_vh_start(machine);

	konamigx_mixer_init(*m_screen, 0);

	for (i = 0; i < 8; i++)
	{
		gx_tilebanks[i] = gx_oldbanks[i] = 0;
	}

	machine.save().save_item(NAME(gx_tilebanks));

	gx_tilemode = 0;

	gx_rozenable = 0;
	gx_specialrozenable = 0;
	gx_rushingheroes_hack = 0;
	gx_le2_textcolour_hack = 0;

	// Documented relative offsets of non-flipped games are (-2, 0, 2, 3),(0, 0, 0, 0).
	// (+ve values move layers to the right and -ve values move layers to the left)
	// In most cases only a constant is needed to add to the X offsets to yield correct
	// displacement. This should be done by the CCU but the CRT timings have not been
	// figured out.
	m_k056832->set_layer_offs(0, -2, 0);
	m_k056832->set_layer_offs(1,  0, 0);
	m_k056832->set_layer_offs(2,  2, 0);
	m_k056832->set_layer_offs(3,  3, 0);

	konamigx_has_dual_screen = 0;
	konamigx_current_frame = 0;
}

void konamigx_state::_gxcommoninit(running_machine &machine)
{
	// (+ve values move objects to the right and -ve values move objects to the left)
	m_k055673->alt_k055673_vh_start(machine, "gfx2", K055673_LAYOUT_GX, -26, -23, konamigx_type2_sprite_callback);

	_gxcommoninitnosprites(machine);
}


VIDEO_START_MEMBER(konamigx_state,konamigx_5bpp)
{
	if (!strcmp(machine().system().name,"sexyparo") || !strcmp(machine().system().name,"sexyparoa"))
		game_tile_callback = konamigx_alpha_tile_callback;
	else
		game_tile_callback = konamigx_type2_tile_callback;

	m_k056832->altK056832_vh_start(machine(), "gfx1", K056832_BPP_5, 0, NULL, game_tile_callback, 0);

	_gxcommoninit(machine());

	/* here are some hand tuned per game scroll offsets to go with the per game visible areas,
	   i see no better way of doing this for now... */

	if (!strcmp(machine().system().name,"tbyahhoo"))
	{
		m_k056832->K056832_set_k055555(m_k055555);
		gx_tilemode = 1;
	} else

	if (!strcmp(machine().system().name,"puzldama"))
	{
		m_k055673->k053247_set_sprite_offs(-46, -23);
		konamigx_mixer_primode(5);
	} else

	if (!strcmp(machine().system().name,"daiskiss"))
	{
		konamigx_mixer_primode(4);
	} else

	if (!strcmp(machine().system().name,"gokuparo") || !strcmp(machine().system().name,"fantjour") || !strcmp(machine().system().name,"fantjoura"))
	{
		m_k055673->k053247_set_sprite_offs(-46, -23);
	} else

	if (!strcmp(machine().system().name,"sexyparo") || !strcmp(machine().system().name,"sexyparoa"))
	{
		m_k055673->k053247_set_sprite_offs(-42, -23);
	}
}

VIDEO_START_MEMBER(konamigx_state,winspike)
{
	m_k056832->altK056832_vh_start(machine(), "gfx1", K056832_BPP_8, 0, NULL, konamigx_alpha_tile_callback, 2);
	m_k055673->alt_k055673_vh_start(machine(), "gfx2", K055673_LAYOUT_LE2, -53, -23, konamigx_type2_sprite_callback);

	_gxcommoninitnosprites(machine());
}

VIDEO_START_MEMBER(konamigx_state,dragoonj)
{
	m_k056832->altK056832_vh_start(machine(), "gfx1", K056832_BPP_5, 1, NULL, konamigx_type2_tile_callback, 0);
	m_k055673->alt_k055673_vh_start(machine(), "gfx2", K055673_LAYOUT_RNG, -53, -23, konamigx_dragoonj_sprite_callback);

	_gxcommoninitnosprites(machine());

	m_k056832->set_layer_offs(0, -2+1, 0);
	m_k056832->set_layer_offs(1,  0+1, 0);
	m_k056832->set_layer_offs(2,  2+1, 0);
	m_k056832->set_layer_offs(3,  3+1, 0);
}

VIDEO_START_MEMBER(konamigx_state,le2)
{
	m_k056832->altK056832_vh_start(machine(), "gfx1", K056832_BPP_8, 1, NULL, konamigx_type2_tile_callback, 0);
	m_k055673->alt_k055673_vh_start(machine(), "gfx2", K055673_LAYOUT_LE2, -46, -23, konamigx_le2_sprite_callback);

	_gxcommoninitnosprites(machine());

	konamigx_mixer_primode(-1); // swapped layer B and C priorities?

	gx_le2_textcolour_hack = 1; // force text layer to use the right palette
	m_k055555->K055555_write_reg(K55_INPUT_ENABLES, 1); // it doesn't turn on the video output at first for the test screens, maybe it should default to ON?
}

VIDEO_START_MEMBER(konamigx_state,konamigx_6bpp)
{
	m_k056832->altK056832_vh_start(machine(), "gfx1", K056832_BPP_6, 0, NULL, konamigx_type2_tile_callback, 0);

	_gxcommoninit(machine());

	if (!strcmp(machine().system().name,"tokkae") || !strcmp(machine().system().name,"tkmmpzdm"))
	{
		m_k055673->k053247_set_sprite_offs(-46, -23);
		konamigx_mixer_primode(5);
	}
}

VIDEO_START_MEMBER(konamigx_state,konamigx_type3)
{
	int width = m_screen->width();
	int height = m_screen->height();

	m_k056832->altK056832_vh_start(machine(), "gfx1", K056832_BPP_6, 0, NULL, konamigx_type2_tile_callback, 1);
	m_k055673->alt_k055673_vh_start(machine(), "gfx2", K055673_LAYOUT_GX6, -132, -23, konamigx_type2_sprite_callback);

	dualscreen_left_tempbitmap = auto_bitmap_rgb32_alloc(machine(), width, height);
	dualscreen_right_tempbitmap = auto_bitmap_rgb32_alloc(machine(), width, height);

	_gxcommoninitnosprites(machine());

	gx_psac_tilemap = &machine().tilemap().create(tilemap_get_info_delegate(FUNC(konamigx_state::get_gx_psac3_tile_info),this), TILEMAP_SCAN_COLS,  16, 16, 256, 256);
	gx_psac_tilemap_alt = &machine().tilemap().create(tilemap_get_info_delegate(FUNC(konamigx_state::get_gx_psac3_alt_tile_info),this), TILEMAP_SCAN_COLS,  16, 16, 256, 256);

	gx_rozenable = 0;
	gx_specialrozenable = 2;


	/* set up tile layers */
	type3_roz_temp_bitmap = auto_bitmap_ind16_alloc(machine(), width, height);


	//gx_psac_tilemap->set_flip(TILEMAP_FLIPX| TILEMAP_FLIPY);

	K053936_wraparound_enable(0, 1);
//  K053936GP_set_offset(0, -30, -1);
	K053936_set_offset(0, -30, +1);

	m_k056832->set_layer_offs(0,  -52, 0);
	m_k056832->set_layer_offs(1,  -48, 0);
	m_k056832->set_layer_offs(2,  -48, 0);
	m_k056832->set_layer_offs(3,  -48, 0);

	konamigx_has_dual_screen = 1;
	konamigx_palformat = 1;
}

VIDEO_START_MEMBER(konamigx_state,konamigx_type4)
{
	int width = m_screen->width();
	int height = m_screen->height();

	m_k056832->altK056832_vh_start(machine(), "gfx1", K056832_BPP_8, 0, NULL, konamigx_type2_tile_callback, 0);
	m_k055673->alt_k055673_vh_start(machine(), "gfx2", K055673_LAYOUT_GX6, -79, -24, konamigx_type2_sprite_callback); // -23 looks better in intro

	dualscreen_left_tempbitmap = auto_bitmap_rgb32_alloc(machine(), width, height);
	dualscreen_right_tempbitmap = auto_bitmap_rgb32_alloc(machine(), width, height);

	_gxcommoninitnosprites(machine());

	gx_psac_tilemap = &machine().tilemap().create(tilemap_get_info_delegate(FUNC(konamigx_state::get_gx_psac_tile_info),this), TILEMAP_SCAN_COLS,  16, 16, 128, 128);
	gx_rozenable = 0;
	gx_specialrozenable = 3;

	m_k056832->set_layer_offs(0,  -27, 0);
	m_k056832->set_layer_offs(1,  -25, 0);
	m_k056832->set_layer_offs(2,  -24, 0);
	m_k056832->set_layer_offs(3,  -22, 0);

	K053936_wraparound_enable(0, 0);
	K053936GP_set_offset(0, -36, 1);

	gx_rushingheroes_hack = 1;
	konamigx_has_dual_screen = 1;
	konamigx_palformat = 0;

}

VIDEO_START_MEMBER(konamigx_state,konamigx_type4_vsn)
{
	int width = m_screen->width();
	int height = m_screen->height();

	m_k056832->altK056832_vh_start(machine(), "gfx1", K056832_BPP_8, 0, NULL, konamigx_type2_tile_callback, 2);   // set djmain_hack to 2 to kill layer association or half the tilemaps vanish on screen 0
	m_k055673->alt_k055673_vh_start(machine(), "gfx2", K055673_LAYOUT_GX6, -132, -23, konamigx_type2_sprite_callback);

	dualscreen_left_tempbitmap = auto_bitmap_rgb32_alloc(machine(), width, height);
	dualscreen_right_tempbitmap = auto_bitmap_rgb32_alloc(machine(), width, height);

	_gxcommoninitnosprites(machine());

	gx_psac_tilemap = &machine().tilemap().create(tilemap_get_info_delegate(FUNC(konamigx_state::get_gx_psac_tile_info),this), TILEMAP_SCAN_COLS,  16, 16, 128, 128);
	gx_rozenable = 0;
	gx_specialrozenable = 3;

	m_k056832->set_layer_offs(0,  -52, 0);
	m_k056832->set_layer_offs(1,  -48, 0);
	m_k056832->set_layer_offs(2,  -48, 0);
	m_k056832->set_layer_offs(3,  -48, 0);

	K053936_wraparound_enable(0, 1); // wraparound doesn't work properly with the custom drawing function anyway, see the crowd in vsnet and rushhero
	K053936GP_set_offset(0, -30, 0);

	gx_rushingheroes_hack = 1;
	konamigx_has_dual_screen = 1;
	konamigx_palformat = 0;
}

VIDEO_START_MEMBER(konamigx_state,konamigx_type4_sd2)
{
	int width = m_screen->width();
	int height = m_screen->height();

	m_k056832->altK056832_vh_start(machine(), "gfx1", K056832_BPP_8, 0, NULL, konamigx_type2_tile_callback, 0);
	m_k055673->alt_k055673_vh_start(machine(), "gfx2", K055673_LAYOUT_GX6, -81, -23, konamigx_type2_sprite_callback);

	dualscreen_left_tempbitmap = auto_bitmap_rgb32_alloc(machine(), width, height);
	dualscreen_right_tempbitmap = auto_bitmap_rgb32_alloc(machine(), width, height);

	_gxcommoninitnosprites(machine());

	gx_psac_tilemap = &machine().tilemap().create(tilemap_get_info_delegate(FUNC(konamigx_state::get_gx_psac_tile_info),this), TILEMAP_SCAN_COLS,  16, 16, 128, 128);
	gx_rozenable = 0;
	gx_specialrozenable = 3;


	m_k056832->set_layer_offs(0,  -29, -1);
	m_k056832->set_layer_offs(1,  -27, -1);
	m_k056832->set_layer_offs(2,  -26, -1);
	m_k056832->set_layer_offs(3,  -24, -1);


	K053936_wraparound_enable(0, 0);
	K053936GP_set_offset(0, -36, -1);

	gx_rushingheroes_hack = 1;
	konamigx_has_dual_screen = 1;
	konamigx_palformat = 0;

}


VIDEO_START_MEMBER(konamigx_state,konamigx_6bpp_2)
{
	m_k056832->altK056832_vh_start(machine(), "gfx1", K056832_BPP_6, 1, NULL, konamigx_type2_tile_callback, 0);

	if (!strcmp(machine().system().name,"salmndr2") || !strcmp(machine().system().name,"salmndr2a"))
	{
		m_k055673->alt_k055673_vh_start(machine(), "gfx2", K055673_LAYOUT_GX6, -48, -23, konamigx_salmndr2_sprite_callback);

		_gxcommoninitnosprites(machine());
	}
	else
	{
		_gxcommoninit(machine());
	}
}

VIDEO_START_MEMBER(konamigx_state,opengolf)
{
	m_k056832->altK056832_vh_start(machine(), "gfx1", K056832_BPP_5, 0, NULL, konamigx_type2_tile_callback, 0);
	m_k055673->alt_k055673_vh_start(machine(), "gfx2", K055673_LAYOUT_GX6, -53, -23, konamigx_type2_sprite_callback);

	_gxcommoninitnosprites(machine());

	m_k056832->set_layer_offs(0, -2+1, 0);
	m_k056832->set_layer_offs(1,  0+1, 0);
	m_k056832->set_layer_offs(2,  2+1, 0);
	m_k056832->set_layer_offs(3,  3+1, 0);

	gx_psac_tilemap = &machine().tilemap().create(tilemap_get_info_delegate(FUNC(konamigx_state::get_gx_psac1a_tile_info),this), TILEMAP_SCAN_COLS,  16, 16, 128, 128);
	gx_psac_tilemap2 = &machine().tilemap().create(tilemap_get_info_delegate(FUNC(konamigx_state::get_gx_psac1b_tile_info),this), TILEMAP_SCAN_COLS,  16, 16, 128, 128);

	// transparency will be handled manually in post-processing
	//gx_psac_tilemap->set_transparent_pen(0);
	//gx_psac_tilemap2->set_transparent_pen(0);

	gx_rozenable = 0;
	gx_specialrozenable = 1;

	gxtype1_roz_dstbitmap =  auto_bitmap_ind16_alloc(machine(),512,512); // BITMAP_FORMAT_IND16 because we NEED the raw pen data for post-processing
	gxtype1_roz_dstbitmap2 = auto_bitmap_ind16_alloc(machine(),512,512); // BITMAP_FORMAT_IND16 because we NEED the raw pen data for post-processing


	gxtype1_roz_dstbitmapclip.set(0, 512-1, 0, 512-1);


	K053936_wraparound_enable(0, 1);
	K053936GP_set_offset(0, 0, 0);

	// urgh.. the priority bitmap is global, and because our temp bitmaps are bigger than the screen, this causes issues.. so just allocate something huge
	// until there is a better solution, or priority bitmap can be specified manually.
	m_screen->priority().allocate(2048,2048);

}

VIDEO_START_MEMBER(konamigx_state,racinfrc)
{
	m_k056832->altK056832_vh_start(machine(), "gfx1", K056832_BPP_6, 0, NULL, konamigx_type2_tile_callback, 0);
	m_k055673->alt_k055673_vh_start(machine(), "gfx2", K055673_LAYOUT_GX, -53, -23, konamigx_type2_sprite_callback);

	_gxcommoninitnosprites(machine());

	m_k056832->set_layer_offs(0, -2+1, 0);
	m_k056832->set_layer_offs(1,  0+1, 0);
	m_k056832->set_layer_offs(2,  2+1, 0);
	m_k056832->set_layer_offs(3,  3+1, 0);

	gx_psac_tilemap = &machine().tilemap().create(tilemap_get_info_delegate(FUNC(konamigx_state::get_gx_psac1a_tile_info),this), TILEMAP_SCAN_COLS,  16, 16, 128, 128);
	gx_psac_tilemap2 = &machine().tilemap().create(tilemap_get_info_delegate(FUNC(konamigx_state::get_gx_psac1b_tile_info),this), TILEMAP_SCAN_COLS,  16, 16, 128, 128);

	// transparency will be handled manually in post-processing
	//gx_psac_tilemap->set_transparent_pen(0);
	//gx_psac_tilemap2->set_transparent_pen(0);

	gx_rozenable = 0;
	gx_specialrozenable = 1;

	gxtype1_roz_dstbitmap =  auto_bitmap_ind16_alloc(machine(),512,512); // BITMAP_FORMAT_IND16 because we NEED the raw pen data for post-processing
	gxtype1_roz_dstbitmap2 = auto_bitmap_ind16_alloc(machine(),512,512); // BITMAP_FORMAT_IND16 because we NEED the raw pen data for post-processing


	gxtype1_roz_dstbitmapclip.set(0, 512-1, 0, 512-1);


	K053936_wraparound_enable(0, 1);
	K053936GP_set_offset(0, 0, 0);

	// urgh.. the priority bitmap is global, and because our temp bitmaps are bigger than the screen, this causes issues.. so just allocate something huge
	// until there is a better solution, or priority bitmap can be specified manually.
	m_screen->priority().allocate(2048,2048);


}

UINT32 konamigx_state::screen_update_konamigx(screen_device &screen, bitmap_rgb32 &bitmap, const rectangle &cliprect)
{
	int i, newbank, newbase, dirty, unchained;

	/* if any banks are different from last render, we need to flush the planes */
	for (dirty = 0, i = 0; i < 8; i++)
	{
		newbank = gx_tilebanks[i];
		if (gx_oldbanks[i] != newbank) { gx_oldbanks[i] = newbank; dirty = 1; }
	}

	if (gx_tilemode == 0)
	{
		// driver approximates tile update in mode 0 for speed
		unchained = m_k056832->get_layer_association();
		for (i=0; i<4; i++)
		{
			newbase = m_k055555->K055555_get_palette_index(i)<<6;
			if (layer_colorbase[i] != newbase)
			{
				layer_colorbase[i] = newbase;

				if (unchained)
					m_k056832->mark_plane_dirty(i);
				else
					dirty = 1;
			}
		}
	}
	else
	{
		// altK056832 does all the tracking in mode 1 for accuracy (Twinbee needs this)
	}

	// sub2 is PSAC colorbase on GX
	if (gx_rozenable)
	{
		last_psac_colorbase = psac_colorbase;
		psac_colorbase = m_k055555->K055555_get_palette_index(6);

		if (psac_colorbase != last_psac_colorbase)
		{
			gx_psac_tilemap->mark_all_dirty();
			if (gx_rozenable == 3)
			{
				gx_psac_tilemap2->mark_all_dirty();
			}
		}
	}

	if (dirty) m_k056832->mark_all_tilemaps_dirty();

	// Type-1
	if (gx_specialrozenable == 1)
	{
		K053936_0_zoom_draw(screen, *gxtype1_roz_dstbitmap, gxtype1_roz_dstbitmapclip,gx_psac_tilemap, 0,0,0); // height data
		K053936_0_zoom_draw(screen, *gxtype1_roz_dstbitmap2,gxtype1_roz_dstbitmapclip,gx_psac_tilemap2,0,0,0); // colour data (+ some voxel height data?)
	}



	if (gx_specialrozenable==3)
	{
		konamigx_mixer(screen, bitmap, cliprect, gx_psac_tilemap, GXSUB_8BPP,0,0,  0, 0, gx_rushingheroes_hack);
	}
	// hack, draw the roz tilemap if W is held
	// todo: fix so that it works with the mixer without crashing(!)
	else if (gx_specialrozenable == 2)
	{
		// we're going to throw half of this away anyway in post-process, so only render what's needed
		rectangle temprect;
		temprect = cliprect;
		temprect.max_x = cliprect.min_x+320;

		if (konamigx_type3_psac2_actual_bank == 1) K053936_0_zoom_draw(screen, *type3_roz_temp_bitmap, temprect,gx_psac_tilemap_alt, 0,0,0); // soccerss playfield
		else K053936_0_zoom_draw(screen, *type3_roz_temp_bitmap, temprect,gx_psac_tilemap, 0,0,0); // soccerss playfield


		konamigx_mixer(screen, bitmap, cliprect, 0, 0, 0, 0, 0, type3_roz_temp_bitmap, gx_rushingheroes_hack);
	}
	else
	{
		konamigx_mixer(screen, bitmap, cliprect, 0, 0, 0, 0, 0, 0, gx_rushingheroes_hack);
	}



	/* Hack! draw type-1 roz layer here for testing purposes only */
	if (gx_specialrozenable == 1)
	{
		const pen_t *paldata = machine().pens;

		if ( machine().input().code_pressed(KEYCODE_W) )
		{
			int y,x;

			// make it flicker, to compare positioning
			//if (screen.frame_number() & 1)
			{
				for (y=0;y<256;y++)
				{
					//UINT16* src = &gxtype1_roz_dstbitmap->pix16(y);

					//UINT32* dst = &bitmap.pix32(y);
					// ths K053936 rendering should probably just be flipped
					// this is just kludged to align the racing force 2d logo
					UINT16* src = &gxtype1_roz_dstbitmap2->pix16(y+30);
					UINT32* dst = &bitmap.pix32(256-y);

					for (x=0;x<512;x++)
					{
						UINT16 dat = src[x];
						dst[x] = paldata[dat];
					}
				}
			}

		}

	}

	return 0;
}

UINT32 konamigx_state::screen_update_konamigx_left(screen_device &screen, bitmap_rgb32 &bitmap, const rectangle &cliprect)
{
	/* the video gets demuxed by a board which plugs into the jamma connector */
	konamigx_current_frame^=1;

	if (konamigx_current_frame==1)
	{
		int offset=0;

		if (konamigx_palformat==1)
		{
			for (offset=0;offset<0x4000/4;offset++)
			{
				UINT32 coldat = m_generic_paletteram_32[offset];

				set_color_555(machine(), offset*2, 0, 5, 10,coldat >> 16);
				set_color_555(machine(), offset*2+1, 0, 5, 10,coldat & 0xffff);
			}
		}
		else
		{
			for (offset=0;offset<0x8000/4;offset++)
			{
				int r,g,b;

				r = (m_generic_paletteram_32[offset] >>16) & 0xff;
				g = (m_generic_paletteram_32[offset] >> 8) & 0xff;
				b = (m_generic_paletteram_32[offset] >> 0) & 0xff;

<<<<<<< HEAD
				m_palette->set_pen_color(offset,MAKE_RGB(r,g,b));
=======
				palette_set_color(machine(),offset,rgb_t(r,g,b));
>>>>>>> ca932a6d
			}
		}

		screen_update_konamigx( screen, downcast<bitmap_rgb32 &>(*dualscreen_left_tempbitmap), cliprect);
		copybitmap(bitmap, *dualscreen_left_tempbitmap, 0, 0, 0, 0, cliprect);
	}
	else
	{
		copybitmap(bitmap, *dualscreen_left_tempbitmap, 0, 0, 0, 0, cliprect);
	}

	return 0;
}

UINT32 konamigx_state::screen_update_konamigx_right(screen_device &screen, bitmap_rgb32 &bitmap, const rectangle &cliprect)
{
	if (konamigx_current_frame==1)
	{
		copybitmap(bitmap, *dualscreen_right_tempbitmap, 0, 0, 0, 0, cliprect);
	}
	else
	{
		int offset=0;

		if (konamigx_palformat==1)
		{
			for (offset=0;offset<0x4000/4;offset++)
			{
				UINT32 coldat = m_subpaletteram32[offset];

				set_color_555(machine(), offset*2, 0, 5, 10,coldat >> 16);
				set_color_555(machine(), offset*2+1, 0, 5, 10,coldat & 0xffff);
			}
		}
		else
		{
			for (offset=0;offset<0x8000/4;offset++)
			{
				int r,g,b;

				r = (m_subpaletteram32[offset] >>16) & 0xff;
				g = (m_subpaletteram32[offset] >> 8) & 0xff;
				b = (m_subpaletteram32[offset] >> 0) & 0xff;

<<<<<<< HEAD
				m_palette->set_pen_color(offset,MAKE_RGB(r,g,b));
=======
				palette_set_color(machine(),offset,rgb_t(r,g,b));
>>>>>>> ca932a6d
			}
		}

		screen_update_konamigx(screen, downcast<bitmap_rgb32 &>(*dualscreen_right_tempbitmap), cliprect);
		copybitmap(bitmap, *dualscreen_right_tempbitmap, 0, 0, 0, 0, cliprect);
	}

	return 0;
}


WRITE32_MEMBER(konamigx_state::konamigx_palette_w)
{
	int r,g,b;

	COMBINE_DATA(&m_generic_paletteram_32[offset]);

	r = (m_generic_paletteram_32[offset] >>16) & 0xff;
	g = (m_generic_paletteram_32[offset] >> 8) & 0xff;
	b = (m_generic_paletteram_32[offset] >> 0) & 0xff;

<<<<<<< HEAD
	m_palette->set_pen_color(offset,MAKE_RGB(r,g,b));
=======
	palette_set_color(machine(),offset,rgb_t(r,g,b));
>>>>>>> ca932a6d
}

#ifdef UNUSED_FUNCTION
WRITE32_MEMBER(konamigx_state::konamigx_palette2_w)
{
	int r,g,b;

	COMBINE_DATA(&state->m_subpaletteram32[offset]);

	r = (state->m_subpaletteram32[offset] >>16) & 0xff;
	g = (state->m_subpaletteram32[offset] >> 8) & 0xff;
	b = (state->m_subpaletteram32[offset] >> 0) & 0xff;

	offset += (0x8000/4);

<<<<<<< HEAD
	m_palette->set_pen_color(offset,MAKE_RGB(r,g,b));
=======
	palette_set_color(machine(),offset,rgb_t(r,g,b));
>>>>>>> ca932a6d
}
#endif

INLINE void set_color_555(running_machine &machine, pen_t color, int rshift, int gshift, int bshift, UINT16 data)
{
	palette_set_color_rgb(machine, color, pal5bit(data >> rshift), pal5bit(data >> gshift), pal5bit(data >> bshift));
}

#ifdef UNUSED_FUNCTION
// main monitor for type 3
WRITE32_MEMBER(konamigx_state::konamigx_555_palette_w)
{
	UINT32 coldat;
	COMBINE_DATA(&m_generic_paletteram_32[offset]);

	coldat = m_generic_paletteram_32[offset];

	set_color_555(machine(), offset*2, 0, 5, 10,coldat >> 16);
	set_color_555(machine(), offset*2+1, 0, 5, 10,coldat & 0xffff);
}

// sub monitor for type 3
WRITE32_MEMBER(konamigx_state::konamigx_555_palette2_w)
{
	UINT32 coldat;
	COMBINE_DATA(&state->m_subpaletteram32[offset]);
	coldat = state->m_subpaletteram32[offset];

	offset += (0x4000/4);

	set_color_555(machine(), offset*2, 0, 5, 10,coldat >> 16);
	set_color_555(machine(), offset*2+1, 0, 5, 10,coldat & 0xffff);
}
#endif


WRITE32_MEMBER(konamigx_state::konamigx_tilebank_w)
{
	if (ACCESSING_BITS_24_31)
		gx_tilebanks[offset*4] = (data>>24)&0xff;
	if (ACCESSING_BITS_16_23)
		gx_tilebanks[offset*4+1] = (data>>16)&0xff;
	if (ACCESSING_BITS_8_15)
		gx_tilebanks[offset*4+2] = (data>>8)&0xff;
	if (ACCESSING_BITS_0_7)
		gx_tilebanks[offset*4+3] = data&0xff;
}

// type 1 RAM-based PSAC tilemap
WRITE32_MEMBER(konamigx_state::konamigx_t1_psacmap_w)
{
	COMBINE_DATA(&m_psacram[offset]);
	gx_psac_tilemap->mark_tile_dirty(offset/2);
	gx_psac_tilemap2->mark_tile_dirty(offset/2);
}

// type 4 RAM-based PSAC tilemap
WRITE32_MEMBER(konamigx_state::konamigx_t4_psacmap_w)
{
	COMBINE_DATA(&m_psacram[offset]);

	gx_psac_tilemap->mark_tile_dirty(offset*2);
	gx_psac_tilemap->mark_tile_dirty((offset*2)+1);
}<|MERGE_RESOLUTION|>--- conflicted
+++ resolved
@@ -1679,11 +1679,7 @@
 				g = (m_generic_paletteram_32[offset] >> 8) & 0xff;
 				b = (m_generic_paletteram_32[offset] >> 0) & 0xff;
 
-<<<<<<< HEAD
-				m_palette->set_pen_color(offset,MAKE_RGB(r,g,b));
-=======
-				palette_set_color(machine(),offset,rgb_t(r,g,b));
->>>>>>> ca932a6d
+				m_palette->set_pen_color(offset,rgb_t(r,g,b));
 			}
 		}
 
@@ -1728,11 +1724,7 @@
 				g = (m_subpaletteram32[offset] >> 8) & 0xff;
 				b = (m_subpaletteram32[offset] >> 0) & 0xff;
 
-<<<<<<< HEAD
-				m_palette->set_pen_color(offset,MAKE_RGB(r,g,b));
-=======
-				palette_set_color(machine(),offset,rgb_t(r,g,b));
->>>>>>> ca932a6d
+				m_palette->set_pen_color(offset,rgb_t(r,g,b));
 			}
 		}
 
@@ -1754,11 +1746,7 @@
 	g = (m_generic_paletteram_32[offset] >> 8) & 0xff;
 	b = (m_generic_paletteram_32[offset] >> 0) & 0xff;
 
-<<<<<<< HEAD
-	m_palette->set_pen_color(offset,MAKE_RGB(r,g,b));
-=======
-	palette_set_color(machine(),offset,rgb_t(r,g,b));
->>>>>>> ca932a6d
+	m_palette->set_pen_color(offset,rgb_t(r,g,b));
 }
 
 #ifdef UNUSED_FUNCTION
@@ -1774,11 +1762,7 @@
 
 	offset += (0x8000/4);
 
-<<<<<<< HEAD
-	m_palette->set_pen_color(offset,MAKE_RGB(r,g,b));
-=======
-	palette_set_color(machine(),offset,rgb_t(r,g,b));
->>>>>>> ca932a6d
+	m_palette->set_pen_color(offset,rgb_t(r,g,b));
 }
 #endif
 
