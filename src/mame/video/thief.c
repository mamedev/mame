--- conflicted
+++ resolved
@@ -55,11 +55,7 @@
 	int r = intensity[(data & 0x03) >> 0];
 	int g = intensity[(data & 0x0C) >> 2];
 	int b = intensity[(data & 0x30) >> 4];
-<<<<<<< HEAD
-	m_palette->set_pen_color( offset,MAKE_RGB(r,g,b) );
-=======
-	palette_set_color( machine(),offset,rgb_t(r,g,b) );
->>>>>>> ca932a6d
+	m_palette->set_pen_color( offset,rgb_t(r,g,b) );
 }
 
 /***************************************************************************/
