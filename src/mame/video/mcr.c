--- conflicted
+++ resolved
@@ -151,11 +151,7 @@
 	b = (b << 5) | (b << 1);
 
 	/* set the BG color */
-<<<<<<< HEAD
-	m_palette->set_pen_color(index, MAKE_RGB(r, g, b));
-=======
-	palette_set_color(machine(), index, rgb_t(r, g, b));
->>>>>>> ca932a6d
+	m_palette->set_pen_color(index, rgb_t(r, g, b));
 
 	/* if this is an odd entry in the upper palette bank, the hardware */
 	/* hard-codes a low 1 bit -- this is used for better grayscales */
@@ -167,11 +163,7 @@
 	}
 
 	/* set the FG color */
-<<<<<<< HEAD
-	m_palette->set_pen_color(index + 64, MAKE_RGB(r, g, b));
-=======
-	palette_set_color(machine(), index + 64, rgb_t(r, g, b));
->>>>>>> ca932a6d
+	m_palette->set_pen_color(index + 64, rgb_t(r, g, b));
 }
 
 
