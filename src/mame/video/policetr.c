--- conflicted
+++ resolved
@@ -330,11 +330,7 @@
 		m_palette_data[m_palette_index] = (data >> 16) & 0xff;
 		if (++m_palette_index == 3)
 		{
-<<<<<<< HEAD
-			m_palette->set_pen_color(m_palette_offset, MAKE_RGB(m_palette_data[0], m_palette_data[1], m_palette_data[2]));
-=======
-			palette_set_color(machine(), m_palette_offset, rgb_t(m_palette_data[0], m_palette_data[1], m_palette_data[2]));
->>>>>>> ca932a6d
+			m_palette->set_pen_color(m_palette_offset, rgb_t(m_palette_data[0], m_palette_data[1], m_palette_data[2]));
 			m_palette_index = 0;
 		}
 	}
