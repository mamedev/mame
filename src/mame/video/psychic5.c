/***************************************************************************
  Psychic 5
  Bombs Away

  Functions to emulate the video hardware of the machine.

***************************************************************************/

#include "emu.h"
#include "video/jalblend.h"
#include "includes/psychic5.h"

#define BG_SCROLLX_LSB      0x308
#define BG_SCROLLX_MSB      0x309
#define BG_SCROLLY_LSB      0x30a
#define BG_SCROLLY_MSB      0x30b
#define BG_SCREEN_MODE      0x30c
#define BG_PAL_INTENSITY_RG 0x1fe
#define BG_PAL_INTENSITY_BU 0x1ff


/***************************************************************************
  Palette color
***************************************************************************/

void psychic5_state::psychic5_change_palette(int color, int offset)
{
	UINT8 lo = m_ps5_palette_ram[offset & ~1];
	UINT8 hi = m_ps5_palette_ram[offset | 1];
	jal_blend_set(color, hi & 0x0f);
	m_palette->set_pen_color(color, pal4bit(lo >> 4), pal4bit(lo), pal4bit(hi >> 4));
}

void psychic5_state::psychic5_change_bg_palette(int color, int lo_offs, int hi_offs)
{
	UINT8 r,g,b,lo,hi,ir,ig,ib,ix;
	rgb_t irgb;

	/* red,green,blue intensities */
	ir = pal4bit(m_palette_intensity >> 12);
	ig = pal4bit(m_palette_intensity >>  8);
	ib = pal4bit(m_palette_intensity >>  4);
	ix = m_palette_intensity & 0x0f;

	irgb = rgb_t(ir,ig,ib);

	lo = m_ps5_palette_ram[lo_offs];
	hi = m_ps5_palette_ram[hi_offs];

	/* red,green,blue component */
	r = pal4bit(lo >> 4);
	g = pal4bit(lo);
	b = pal4bit(hi >> 4);

	/* Grey background enable */
	if (m_bg_status & 2)
	{
		UINT8 val = (r + g + b) / 3;        /* Grey */
		/* Just leave plain grey */
<<<<<<< HEAD
		m_palette->set_pen_color(color,jal_blend_func(MAKE_RGB(val,val,val),irgb,ix));
=======
		palette_set_color(machine(),color,jal_blend_func(rgb_t(val,val,val),irgb,ix));
>>>>>>> ca932a6d
	}
	else
	{
		/* Seems fishy, but the title screen would be black otherwise... */
		if (!(m_title_screen & 1))
		{
			/* Leave the world as-is */
<<<<<<< HEAD
			m_palette->set_pen_color(color,jal_blend_func(MAKE_RGB(r,g,b),irgb,ix));
=======
			palette_set_color(machine(),color,jal_blend_func(rgb_t(r,g,b),irgb,ix));
>>>>>>> ca932a6d
		}
	}
}

void psychic5_state::set_background_palette_intensity()
{
	int i;
	m_palette_intensity = m_ps5_palette_ram[BG_PAL_INTENSITY_BU] |
						(m_ps5_palette_ram[BG_PAL_INTENSITY_RG]<<8);

	/* for all of the background palette */
	for (i = 0; i < 0x100; i++)
		psychic5_change_bg_palette(m_bg_palette_base+i,m_bg_palette_ram_base+i*2,m_bg_palette_ram_base+i*2+1);
}


/***************************************************************************
  Memory handler
***************************************************************************/

READ8_MEMBER(psychic5_state::psychic5_vram_page_select_r)
{
	return m_ps5_vram_page;
}

WRITE8_MEMBER(psychic5_state::psychic5_vram_page_select_w)
{
	m_ps5_vram_page = data & 1;
}

WRITE8_MEMBER(psychic5_state::psychic5_title_screen_w)
{
	m_title_screen = data;
}

READ8_MEMBER(psychic5_state::psychic5_paged_ram_r)
{
	if (m_ps5_vram_page == 1)
	{
		switch (offset)
		{
			case 0x00: return ioport("SYSTEM")->read();
			case 0x01: return ioport("P1")->read();
			case 0x02: return ioport("P2")->read();
			case 0x03: return ioport("DSW1")->read();
			case 0x04: return ioport("DSW2")->read();
		}
	}

	return m_ps5_pagedram[m_ps5_vram_page][offset];
}

WRITE8_MEMBER(psychic5_state::psychic5_paged_ram_w)
{
	m_ps5_pagedram[m_ps5_vram_page][offset] = data;

	if (m_ps5_vram_page == 0)
	{
		if (offset <= 0xfff)
			m_bg_tilemap->mark_tile_dirty(offset >> 1);
	}
	else
	{
		if (offset == BG_SCROLLX_LSB || offset == BG_SCROLLX_MSB)
		{
			UINT16 bg_scrollx = m_ps5_io_ram[BG_SCROLLX_LSB] | (m_ps5_io_ram[BG_SCROLLX_MSB] << 8);
			m_bg_tilemap->set_scrollx(0, bg_scrollx);
		}
		else if (offset == BG_SCROLLY_LSB || offset == BG_SCROLLY_MSB)
		{
			UINT16 bg_scrolly = m_ps5_io_ram[BG_SCROLLY_LSB] | (m_ps5_io_ram[BG_SCROLLY_MSB] << 8);
			m_bg_tilemap->set_scrolly(0, bg_scrolly);
		}
		else if (offset == BG_SCREEN_MODE)
		{
			m_bg_status = m_ps5_io_ram[BG_SCREEN_MODE];
		}
		else if (offset >= 0x400 && offset <= 0x5ff)    /* Sprite color */
			psychic5_change_palette(((offset >> 1) & 0xff)+0x000,offset-0x400);
		else if (offset >= 0x800 && offset <= 0x9ff)    /* BG color */
			psychic5_change_palette(((offset >> 1) & 0xff)+0x100,offset-0x400);
		else if (offset >= 0xa00 && offset <= 0xbff)    /* Text color */
			psychic5_change_palette(((offset >> 1) & 0xff)+0x200,offset-0x400);
		else if (offset >= 0x1000)
			m_fg_tilemap->mark_tile_dirty((offset-0x1000) >> 1);
	}
}

WRITE8_MEMBER(psychic5_state::bombsa_paged_ram_w)
{
	m_ps5_pagedram[m_ps5_vram_page][offset] = data;

	if (m_ps5_vram_page == 0)
	{
		m_bg_tilemap->mark_tile_dirty(offset >> 1);
	}
	else
	{
		if (offset == BG_SCROLLX_LSB || offset == BG_SCROLLX_MSB)
		{
			UINT16 bg_scrollx = m_ps5_io_ram[BG_SCROLLX_LSB] | (m_ps5_io_ram[BG_SCROLLX_MSB] << 8);
			m_bg_tilemap->set_scrollx(0, bg_scrollx);
		}
		else if (offset == BG_SCROLLY_LSB || offset == BG_SCROLLY_MSB)
		{
			UINT16 bg_scrolly = m_ps5_io_ram[BG_SCROLLY_LSB] | (m_ps5_io_ram[BG_SCROLLY_MSB] << 8);
			m_bg_tilemap->set_scrolly(0, bg_scrolly);
		}
		else if (offset == BG_SCREEN_MODE)
		{
			m_bg_status = m_ps5_io_ram[BG_SCREEN_MODE];
		}
		else if (offset >= 0x0800 && offset <= 0x0fff)
			m_fg_tilemap->mark_tile_dirty((offset & 0x7ff) >> 1);
		else if (offset >= 0x1000 && offset <= 0x15ff)
			psychic5_change_palette((offset >> 1) & 0x3ff, offset-0x1000);
	}
}

WRITE8_MEMBER(psychic5_state::bombsa_unknown_w)
{
	m_bombsa_unknown = data;
}


/***************************************************************************
  Callbacks for the tilemap code
***************************************************************************/

TILE_GET_INFO_MEMBER(psychic5_state::get_bg_tile_info)
{
	int offs = tile_index << 1;
	int attr = m_bg_videoram[offs + 1];
	int code = m_bg_videoram[offs] | ((attr & 0xc0) << 2);
	int color = attr & 0x0f;
	int flags = TILE_FLIPYX((attr & 0x30) >> 4);

	SET_TILE_INFO_MEMBER(m_gfxdecode, 1, code, color, flags);
}

TILE_GET_INFO_MEMBER(psychic5_state::get_fg_tile_info)
{
	int offs = tile_index << 1;
	int attr = m_fg_videoram[offs + 1];
	int code = m_fg_videoram[offs] | ((attr & 0xc0) << 2);
	int color = attr & 0x0f;
	int flags = TILE_FLIPYX((attr & 0x30) >> 4);

	SET_TILE_INFO_MEMBER(m_gfxdecode, 2, code, color, flags);
}


/***************************************************************************
  Initialize and destroy video hardware emulation
***************************************************************************/

VIDEO_START_MEMBER(psychic5_state,psychic5)
{
	/*                          info              offset             w   h  col  row */
	m_bg_tilemap = &machine().tilemap().create(tilemap_get_info_delegate(FUNC(psychic5_state::get_bg_tile_info),this), TILEMAP_SCAN_COLS, 16, 16, 64, 32);
	m_fg_tilemap = &machine().tilemap().create(tilemap_get_info_delegate(FUNC(psychic5_state::get_fg_tile_info),this), TILEMAP_SCAN_COLS,  8,  8, 32, 32);

	m_fg_tilemap->set_transparent_pen(15);

	m_ps5_pagedram[0] = auto_alloc_array(machine(), UINT8, 0x2000);
	m_ps5_pagedram[1] = auto_alloc_array(machine(), UINT8, 0x2000);

	m_bg_videoram  = &m_ps5_pagedram[0][0x0000];
	m_ps5_dummy_bg_ram      = &m_ps5_pagedram[0][0x1000];
	m_ps5_io_ram            = &m_ps5_pagedram[1][0x0000];
	m_ps5_palette_ram       = &m_ps5_pagedram[1][0x0400];
	m_fg_videoram  = &m_ps5_pagedram[1][0x1000];

	jal_blend_init(machine(), 1);

	m_bg_palette_ram_base = 0x400;
	m_bg_palette_base = 0x100;
}

VIDEO_START_MEMBER(psychic5_state,bombsa)
{
	/*                          info              offset             w   h   col  row */
	m_bg_tilemap = &machine().tilemap().create(tilemap_get_info_delegate(FUNC(psychic5_state::get_bg_tile_info),this), TILEMAP_SCAN_COLS, 16, 16, 128, 32);
	m_fg_tilemap = &machine().tilemap().create(tilemap_get_info_delegate(FUNC(psychic5_state::get_fg_tile_info),this), TILEMAP_SCAN_COLS,  8,  8,  32, 32);

	m_fg_tilemap->set_transparent_pen(15);

	m_ps5_pagedram[0] = auto_alloc_array(machine(), UINT8, 0x2000);
	m_ps5_pagedram[1] = auto_alloc_array(machine(), UINT8, 0x2000);

	m_bg_videoram  = &m_ps5_pagedram[0][0x0000];
	m_ps5_dummy_bg_ram      = &m_ps5_pagedram[0][0x1000];
	m_ps5_io_ram            = &m_ps5_pagedram[1][0x0000];
	m_fg_videoram  = &m_ps5_pagedram[1][0x0800];
	m_ps5_palette_ram       = &m_ps5_pagedram[1][0x1000];

	jal_blend_init(machine(), 0);

	m_bg_palette_ram_base = 0x000;
	m_bg_palette_base = 0x000;
}

VIDEO_RESET_MEMBER(psychic5_state,psychic5)
{
	m_bg_clip_mode = 0;
	m_ps5_vram_page = 0;
	m_bg_status = 0;
	memset(m_ps5_pagedram[0],0,0x2000);
	memset(m_ps5_pagedram[1],0,0x2000);
	m_palette_intensity = 0;
}

VIDEO_RESET_MEMBER(psychic5_state,bombsa)
{
	m_ps5_vram_page = 0;
	m_bg_status = 0;
	m_title_screen = 0;
	memset(m_ps5_pagedram[0],0,0x2000);
	memset(m_ps5_pagedram[1],0,0x2000);
	m_palette_intensity = 0;
}


/***************************************************************************
  Screen refresh
***************************************************************************/

#define DRAW_SPRITE(code, sx, sy) jal_blend_drawgfx(bitmap, cliprect, m_gfxdecode->gfx(0), code, color, flipx, flipy, sx, sy, 15);

void psychic5_state::draw_sprites(bitmap_rgb32 &bitmap, const rectangle &cliprect)
{
	UINT8 *spriteram = m_spriteram;
	int offs;

	/* Draw the sprites */
	for (offs = 0; offs < m_spriteram.bytes(); offs += 16)
	{
		int attr  = spriteram[offs + 13];
		int code  = spriteram[offs + 14] | ((attr & 0xc0) << 2);
		int color = spriteram[offs + 15] & 0x0f;
		int flipx = attr & 0x10;
		int flipy = attr & 0x20;
		int sx = spriteram[offs + 12];
		int sy = spriteram[offs + 11];
		int size = (attr & 0x08) ? 32:16;

		if (attr & 0x01) sx -= 256;
		if (attr & 0x04) sy -= 256;

		if (flip_screen())
		{
			sx = 224 - sx;
			sy = 224 - sy;
			flipx = !flipx;
			flipy = !flipy;
		}

		if (size == 32)
		{
			int x0,x1,y0,y1;

			if (flipx) { x0 = 2; x1 = 0; }
			else { x0 = 0; x1 = 2; }

			if (flipy) { y0 = 1; y1 = 0; }
			else { y0 = 0; y1 = 1; }

			DRAW_SPRITE(code + x0 + y0, sx, sy)
			DRAW_SPRITE(code + x0 + y1, sx, sy + 16)
			DRAW_SPRITE(code + x1 + y0, sx + 16, sy)
			DRAW_SPRITE(code + x1 + y1, sx + 16, sy + 16)
		}
		else
		{
			if (flip_screen())
				DRAW_SPRITE(code, sx + 16, sy + 16)
			else
				DRAW_SPRITE(code, sx, sy)
		}
	}
}

void psychic5_state::draw_background(screen_device &screen, bitmap_rgb32 &bitmap, const rectangle &cliprect)
{
	UINT8 *spriteram = m_spriteram;

	rectangle clip = cliprect;

	set_background_palette_intensity();

	if (!(m_title_screen & 1))
	{
		m_bg_clip_mode = 0;
		m_sx1 = m_sy1 = m_sy2 = 0;
	}
	else
	{
		int sy1_old = m_sy1;
		int sx1_old = m_sx1;
		int sy2_old = m_sy2;

		m_sy1 = spriteram[11];       /* sprite 0 */
		m_sx1 = spriteram[12];
		m_sy2 = spriteram[11+128];   /* sprite 8 */

		switch (m_bg_clip_mode)
		{
		case  0: case  4: if (sy1_old != m_sy1) m_bg_clip_mode++; break;
		case  2: case  6: if (sy2_old != m_sy2) m_bg_clip_mode++; break;
		case  8: case 10:
		case 12: case 14: if (sx1_old != m_sx1) m_bg_clip_mode++; break;
		case  1: case  5: if (m_sy1 == 0xf0) m_bg_clip_mode++; break;
		case  3: case  7: if (m_sy2 == 0xf0) m_bg_clip_mode++; break;
		case  9: case 11: if (m_sx1 == 0xf0) m_bg_clip_mode++; break;
		case 13: case 15: if (sx1_old == 0xf0) m_bg_clip_mode++;
		case 16: if (m_sy1 != 0x00) m_bg_clip_mode = 0; break;
		}

		switch (m_bg_clip_mode)
		{
		case  0: case  4: case  8: case 12: case 16:
			clip.set(0, 0, 0, 0);
			break;
		case  1: clip.min_y = m_sy1; break;
		case  3: clip.max_y = m_sy2; break;
		case  5: clip.max_y = m_sy1; break;
		case  7: clip.min_y = m_sy2; break;
		case  9: case 15: clip.min_x = m_sx1; break;
		case 11: case 13: clip.max_x = m_sx1; break;
		}

		if (flip_screen())
			clip.set(255 - clip.max_x, 255 - clip.min_x, 255 - clip.max_y, 255 - clip.min_y);
	}

	m_bg_tilemap->draw(screen, bitmap, clip, 0, 0);
}

UINT32 psychic5_state::screen_update_psychic5(screen_device &screen, bitmap_rgb32 &bitmap, const rectangle &cliprect)
{
	bitmap.fill(m_palette->black_pen(), cliprect);
	if (m_bg_status & 1)    /* Backgound enable */
		draw_background(screen, bitmap, cliprect);
	if (!(m_title_screen & 1))
		draw_sprites(bitmap, cliprect);
	m_fg_tilemap->draw(screen, bitmap, cliprect, 0, 0);
	return 0;
}

UINT32 psychic5_state::screen_update_bombsa(screen_device &screen, bitmap_rgb32 &bitmap, const rectangle &cliprect)
{
	if (m_bg_status & 1)    /* Backgound enable */
		m_bg_tilemap->draw(screen, bitmap, cliprect, 0, 0);
	else
		bitmap.fill(m_palette->pen(0x0ff), cliprect);
	draw_sprites(bitmap, cliprect);
	m_fg_tilemap->draw(screen, bitmap, cliprect, 0, 0);
	return 0;
}<|MERGE_RESOLUTION|>--- conflicted
+++ resolved
@@ -57,11 +57,7 @@
 	{
 		UINT8 val = (r + g + b) / 3;        /* Grey */
 		/* Just leave plain grey */
-<<<<<<< HEAD
-		m_palette->set_pen_color(color,jal_blend_func(MAKE_RGB(val,val,val),irgb,ix));
-=======
-		palette_set_color(machine(),color,jal_blend_func(rgb_t(val,val,val),irgb,ix));
->>>>>>> ca932a6d
+		m_palette->set_pen_color(color,jal_blend_func(rgb_t(val,val,val),irgb,ix));
 	}
 	else
 	{
@@ -69,11 +65,7 @@
 		if (!(m_title_screen & 1))
 		{
 			/* Leave the world as-is */
-<<<<<<< HEAD
-			m_palette->set_pen_color(color,jal_blend_func(MAKE_RGB(r,g,b),irgb,ix));
-=======
-			palette_set_color(machine(),color,jal_blend_func(rgb_t(r,g,b),irgb,ix));
->>>>>>> ca932a6d
+			m_palette->set_pen_color(color,jal_blend_func(rgb_t(r,g,b),irgb,ix));
 		}
 	}
 }
