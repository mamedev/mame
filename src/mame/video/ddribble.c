--- conflicted
+++ resolved
@@ -35,13 +35,8 @@
 	{
 		UINT16 data = m_paletteram[i | 1] | (m_paletteram[i] << 8);
 
-<<<<<<< HEAD
-		rgb_t color = MAKE_RGB(pal5bit(data >> 0), pal5bit(data >> 5), pal5bit(data >> 10));
+		rgb_t color = rgb_t(pal5bit(data >> 0), pal5bit(data >> 5), pal5bit(data >> 10));
 		m_palette->set_indirect_color(i >> 1, color);
-=======
-		rgb_t color = rgb_t(pal5bit(data >> 0), pal5bit(data >> 5), pal5bit(data >> 10));
-		colortable_palette_set_color(machine().colortable, i >> 1, color);
->>>>>>> ca932a6d
 	}
 }
 
