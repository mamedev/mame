// license:BSD-3-Clause
// copyright-holders:David Haywood,Paul Priest, Luca Elia
/* Jaleco MegaSystem 32 Video Hardware */

/* The Video Hardware is Similar to the Non-MS32 Version of Tetris Plus 2 */

/* Plenty to do, see list in drivers/ms32.c */

/*

priority should be given to
(a) dekluding the priorities, the kludge for kirarast made it easier to emulate the rest of it until then
(b) working out the background registers correctly ...
*/


#include "emu.h"
#include "includes/ms32.h"


/********** Tilemaps **********/

TILE_GET_INFO_MEMBER(ms32_state::get_ms32_tx_tile_info)
{
	int tileno, colour;

	tileno = m_txram[tile_index *2]   & 0xffff;
	colour = m_txram[tile_index *2+1] & 0x000f;

	tileinfo.set(2,tileno,colour,0);
}

TILE_GET_INFO_MEMBER(ms32_state::get_ms32_roz_tile_info)
{
	int tileno,colour;

	tileno = m_rozram[tile_index *2]   & 0xffff;
	colour = m_rozram[tile_index *2+1] & 0x000f;

	tileinfo.set(0,tileno,colour,0);
}

TILE_GET_INFO_MEMBER(ms32_state::get_ms32_bg_tile_info)
{
	int tileno,colour;

	tileno = m_bgram[tile_index *2]   & 0xffff;
	colour = m_bgram[tile_index *2+1] & 0x000f;

	tileinfo.set(1,tileno,colour,0);
}

TILE_GET_INFO_MEMBER(ms32_state::get_ms32_extra_tile_info)
{
	int tileno,colour;

	tileno = m_f1superb_extraram[tile_index *2]   & 0xffff;
	colour = m_f1superb_extraram[tile_index *2+1] & 0x000f;

	tileinfo.set(3,tileno,colour+0x50,0);
}



void ms32_state::video_start()
{
	m_tx_tilemap     = &machine().tilemap().create(*m_gfxdecode, tilemap_get_info_delegate(*this, FUNC(ms32_state::get_ms32_tx_tile_info)),  TILEMAP_SCAN_ROWS,  8, 8,  64, 64);
	m_bg_tilemap     = &machine().tilemap().create(*m_gfxdecode, tilemap_get_info_delegate(*this, FUNC(ms32_state::get_ms32_bg_tile_info)),  TILEMAP_SCAN_ROWS, 16,16,  64, 64);
	m_bg_tilemap_alt = &machine().tilemap().create(*m_gfxdecode, tilemap_get_info_delegate(*this, FUNC(ms32_state::get_ms32_bg_tile_info)),  TILEMAP_SCAN_ROWS, 16,16, 256, 16); // alt layout, controller by register?
	m_roz_tilemap    = &machine().tilemap().create(*m_gfxdecode, tilemap_get_info_delegate(*this, FUNC(ms32_state::get_ms32_roz_tile_info)), TILEMAP_SCAN_ROWS, 16,16, 128,128);

	size_t size = m_sprram.bytes() / 4;
	m_sprram_buffer = make_unique_clear<u16[]>(size);

	/* set up tile layers */
	m_screen->register_screen_bitmap(m_temp_bitmap_tilemaps);
	m_screen->register_screen_bitmap(m_temp_bitmap_sprites);
	m_screen->register_screen_bitmap(m_temp_bitmap_sprites_pri); // not actually being used for rendering, we embed pri info in the raw colour bitmap

	m_temp_bitmap_tilemaps.fill(0);
	m_temp_bitmap_sprites.fill(0);
	m_temp_bitmap_sprites_pri.fill(0);

	m_tx_tilemap->set_transparent_pen(0);
	m_bg_tilemap->set_transparent_pen(0);
	m_bg_tilemap_alt->set_transparent_pen(0);
	m_roz_tilemap->set_transparent_pen(0);

	// tp2m32 doesn't set the brightness registers so we need sensible defaults
	m_brt[0] = m_brt[1] = 0xffff;
	m_sprite_ctrl[0x10/4] = 0x8000;
	
	save_pointer(NAME(m_sprram_buffer), size);
	save_item(NAME(m_irqreq));
	save_item(NAME(m_temp_bitmap_tilemaps));
	save_item(NAME(m_temp_bitmap_sprites));
	save_item(NAME(m_temp_bitmap_sprites_pri));
	save_item(NAME(m_tilemaplayoutcontrol));
	save_item(NAME(m_brt));
	save_item(NAME(m_brt_r));
	save_item(NAME(m_brt_g));
	save_item(NAME(m_brt_b));
}

VIDEO_START_MEMBER(ms32_state,f1superb)
{
	ms32_state::video_start();

	m_extra_tilemap = &machine().tilemap().create(*m_gfxdecode, tilemap_get_info_delegate(*this, FUNC(ms32_state::get_ms32_extra_tile_info)), TILEMAP_SCAN_ROWS, 2048, 1, 1, 0x400);
}

/********** PALETTE WRITES **********/


void ms32_state::update_color(int color)
{
	int r,g,b;

	/* I'm not sure how the brightness should be applied, currently I'm only
	   affecting bg & sprites, not fg.
	   The second brightness control might apply to shadows, see gametngk.
	 */
	// TODO : p47aces : brightness are disabled sometimes, see https://youtu.be/PQsefFtqAwA
	if (~color & 0x4000)
	{
		r = ((m_palram[color*2] & 0xff00) >>8 ) * m_brt_r / 0x100;
		g = ((m_palram[color*2] & 0x00ff) >>0 ) * m_brt_g / 0x100;
		b = ((m_palram[color*2+1] & 0x00ff) >>0 ) * m_brt_b / 0x100;
	}
	else
	{
		r = ((m_palram[color*2] & 0xff00) >>8 );
		g = ((m_palram[color*2] & 0x00ff) >>0 );
		b = ((m_palram[color*2+1] & 0x00ff) >>0 );
	}

	m_palette->set_pen_color(color,rgb_t(r,g,b));
}

void ms32_state::ms32_brightness_w(offs_t offset, u32 data, u32 mem_mask)
{
	int oldword = m_brt[offset];
	COMBINE_DATA(&m_brt[offset]);

	if (m_brt[offset] != oldword)
	{
		int bank = ((offset & 2) >> 1) * 0x4000;
		//int i;

		if (bank == 0)
		{
			m_brt_r = 0x100 - ((m_brt[0] & 0xff00) >> 8);
			m_brt_g = 0x100 - ((m_brt[0] & 0x00ff) >> 0);
			m_brt_b = 0x100 - ((m_brt[1] & 0x00ff) >> 0);

		//  for (i = 0;i < 0x3000;i++)  // colors 0x3000-0x3fff are not used
		//      update_color(machine(), i);
		}
	}

//popmessage("%04x %04x %04x %04x",m_brt[0],m_brt[1],m_brt[2],m_brt[3]);
}


/* SPRITES based on tetrisp2 for now, readd priority bits later */
void ms32_state::draw_sprites(bitmap_ind16 &bitmap, bitmap_ind8 &bitmap_pri, const rectangle &cliprect, u16 *sprram_top)
{
	const size_t sprite_tail = (0x20000 - 0x10) / 2;
	u16  *source = sprram_top;
	u16  *finish = sprram_top + sprite_tail;
	// TODO: sprite control 0x10 also uses bits 0-11 for sprite start address? 
	// akiss uses it for double buffer animations, flips between 0 and 0x800 (and is ugly for latter)
	const bool reverseorder = (m_sprite_ctrl[0x10/4] & 0x8000) == 0x0000;

	if (reverseorder == true)
	{
		source = sprram_top + sprite_tail;
		finish = sprram_top;
	}

	for (;reverseorder ? (source>=finish) : (source<finish); reverseorder ? (source-=8) : (source+=8))
	{
		bool disable;
		u8 pri;
		bool flipx, flipy;
		u32 code, color;
		u8 tx, ty;
		u16 xsize, ysize;
		s32 sx, sy;
		u16 xzoom, yzoom;
		
		m_sprite->extract_parameters(source, disable, pri, flipx, flipy, code, color, tx, ty, xsize, ysize, sx, sy, xzoom, yzoom);

		if (disable || !xzoom || !yzoom)
			continue;

		// passes the priority as the upper bits of the colour
		// for post-processing in mixer instead
		m_sprite->prio_zoom_transpen_raw(bitmap,cliprect,
				code,
				color<<8 | pri<<8,
				flipx, flipy,
				sx, sy,
				tx, ty, xsize, ysize,
				xzoom, yzoom, bitmap_pri, 0, 0);
	}   /* end sprite loop */
}


void ms32_state::draw_roz(screen_device &screen, bitmap_ind16 &bitmap, const rectangle &cliprect,int priority)
{
	// TODO: registers 0x40 / 0x44 and 0x50 / 0x54 are used, unknown meaning
<<<<<<< HEAD
    // Given how this works out it is most likely that 0x*0 controls X axis while 0x*4 Y, 
    // nothing is known to diverge between settings so far (i.e. bbbxing sets 0xffff to 0x4* and 0x0000 to 0x5*).
    //             0x4*   0x5*  ROZ should wrap?
    // bbbxing:  0xffff 0x0000  0 (match presentation)
    // gratia:   0x0000 0x0000  1 (sky in stage 2)
    // p47aces:  0xffff 0x0651  0 (title screen)
    // desertwr: 0xffff 0x0651  1 (any stage)
    // f1superb: 0xffff 0x0000  ?
    // suchie2:  0x0000 0x0000  0?
    // bnstars:  0x0000 0x0000  ?
    // hayaosi3: 0x0000 0x0000  ?
	// akiss:    0xffff 0x0000  0 (gal riichi, cfr. attract mode)
    // Maybe wrapping is done by limit boundaries rather than individual bits, so that bbbxing and p47aces abuses of this behaviour?
    // Are we missing a ROZ plane size as well?
    
=======
	// Given how this works out it is most likely that 0x*0 controls X axis while 0x*4 Y,
	// nothing is known to diverge between settings so far (i.e. bbbxing sets 0xffff to 0x4* and 0x0000 to 0x5*).
	//             0x4*   0x5*  ROZ should wrap?
	// bbbxing:  0xffff 0x0000  0 (match presentation)
	// gratia:   0x0000 0x0000  1 (sky in stage 2)
	// p47aces:  0xffff 0x0651  0 (title screen)
	// desertwr: 0xffff 0x0651  1 (any stage)
	// f1superb: 0xffff 0x0000  ?
	// suchie2:  0x0000 0x0000  0?
	// bnstars:  0x0000 0x0000  ?
	// hayaosi3: 0x0000 0x0000  ?
	// Maybe wrapping is done by limit boundaries rather than individual bits, so that bbbxing and p47aces abuses of this behaviour?
	// Are we missing a ROZ plane size as well?

>>>>>>> b1ad73f7
	if (m_roz_ctrl[0x5c/4] & 1)  /* "super" mode */
	{
		rectangle my_clip;
		int y, maxy;

		my_clip.min_x = cliprect.min_x;
		my_clip.max_x = cliprect.max_x;

		y = cliprect.min_y;
		maxy = cliprect.max_y;

		while (y <= maxy)
		{
			u16 *lineaddr = &m_lineram[8 * (y & 0xff)];

			int start2x = (lineaddr[0x00/4] & 0xffff) | ((lineaddr[0x04/4] & 3) << 16);
			int start2y = (lineaddr[0x08/4] & 0xffff) | ((lineaddr[0x0c/4] & 3) << 16);
			int incxx  = (lineaddr[0x10/4] & 0xffff) | ((lineaddr[0x14/4] & 1) << 16);
			int incxy  = (lineaddr[0x18/4] & 0xffff) | ((lineaddr[0x1c/4] & 1) << 16);
			int startx = (m_roz_ctrl[0x00/4] & 0xffff) | ((m_roz_ctrl[0x04/4] & 3) << 16);
			int starty = (m_roz_ctrl[0x08/4] & 0xffff) | ((m_roz_ctrl[0x0c/4] & 3) << 16);
			int offsx  = m_roz_ctrl[0x30/4];
			int offsy  = m_roz_ctrl[0x34/4];

			my_clip.min_y = my_clip.max_y = y;

			offsx += (m_roz_ctrl[0x38/4] & 1) * 0x400;   // ??? gratia, hayaosi1...
			offsy += (m_roz_ctrl[0x3c/4] & 1) * 0x400;   // ??? gratia, hayaosi1...

			/* extend sign */
			if (start2x & 0x20000) start2x |= ~0x3ffff;
			if (start2y & 0x20000) start2y |= ~0x3ffff;
			if (startx & 0x20000) startx |= ~0x3ffff;
			if (starty & 0x20000) starty |= ~0x3ffff;
			if (incxx & 0x10000) incxx |= ~0x1ffff;
			if (incxy & 0x10000) incxy |= ~0x1ffff;

			m_roz_tilemap->draw_roz(screen, bitmap, my_clip,
					(start2x+startx+offsx)<<16, (start2y+starty+offsy)<<16,
					incxx<<8, incxy<<8, 0, 0,
					1, // Wrap
					0, priority);

			y++;
		}
	}
	else    /* "simple" mode */
	{
		int startx = (m_roz_ctrl[0x00/4] & 0xffff) | ((m_roz_ctrl[0x04/4] & 3) << 16);
		int starty = (m_roz_ctrl[0x08/4] & 0xffff) | ((m_roz_ctrl[0x0c/4] & 3) << 16);
		int incxx  = (m_roz_ctrl[0x10/4] & 0xffff) | ((m_roz_ctrl[0x14/4] & 1) << 16);
		int incxy  = (m_roz_ctrl[0x18/4] & 0xffff) | ((m_roz_ctrl[0x1c/4] & 1) << 16);
		int incyy  = (m_roz_ctrl[0x20/4] & 0xffff) | ((m_roz_ctrl[0x24/4] & 1) << 16);
		int incyx  = (m_roz_ctrl[0x28/4] & 0xffff) | ((m_roz_ctrl[0x2c/4] & 1) << 16);
		int offsx  = m_roz_ctrl[0x30/4];
		int offsy  = m_roz_ctrl[0x34/4];

		offsx += (m_roz_ctrl[0x38/4] & 1) * 0x400;   // ??? gratia, hayaosi1...
		offsy += (m_roz_ctrl[0x3c/4] & 1) * 0x400;   // ??? gratia, hayaosi1...

		/* extend sign */
		if (startx & 0x20000) startx |= ~0x3ffff;
		if (starty & 0x20000) starty |= ~0x3ffff;
		if (incxx & 0x10000) incxx |= ~0x1ffff;
		if (incxy & 0x10000) incxy |= ~0x1ffff;
		if (incyy & 0x10000) incyy |= ~0x1ffff;
		if (incyx & 0x10000) incyx |= ~0x1ffff;

		m_roz_tilemap->draw_roz(screen, bitmap, cliprect,
				(startx+offsx)<<16, (starty+offsy)<<16,
				incxx<<8, incxy<<8, incyx<<8, incyy<<8,
				1, // Wrap
				0, priority);
	}
}



u32 ms32_state::screen_update(screen_device &screen, bitmap_rgb32 &bitmap, const rectangle &cliprect)
{
	int scrollx,scrolly;
	int asc_pri;
	int scr_pri;
	int rot_pri;

	/*
		sprite control regs
			    0x1c 0x20 0x40 <prihack>
		akiss      0    0    0     0  
		bbbxing    0    0    0     0  
		bnstars    1    0    0     1
		bnstars1   ?    ?    ?     1
		desertwr   1    0    0     0
		f1superb   0    0    0     0
		gametngk   0 0140    0     0
		gratia     0    0    0     0
		hayaosi2   0    0    0     0
		hayaosi3   0 0140    0     1
		kirarast   0    0    0     1
		p47aces    1    0    0     0
		suchie2    0    0    0     1
		tetrisp    0    0    0     0
		tp2m32     0 0140    0     1
		wpksocv2   0 0140    0     1
	*/
//	popmessage("%04x %04x %04x",m_sprite_ctrl[0x1c/4], m_sprite_ctrl[0x20/4], m_sprite_ctrl[0x40/4]);
//	popmessage("%04x %04x %04x %04x|%04x %04x %04x",m_sprite_ctrl[0x00/4],m_sprite_ctrl[0x04/4],m_sprite_ctrl[0x08/4],m_sprite_ctrl[0x0c/4]
//					 ,m_sprite_ctrl[0x10/4],m_sprite_ctrl[0x14/4],m_sprite_ctrl[0x18/4]);
	/* TODO: registers 0x04/4 and 0x10/4 are used too; the most interesting case
	   is gametngk, where they are *usually*, but not always, copies of 0x00/4
	   and 0x0c/4 (used for scrolling).
	   0x10/4 is 0xdf in most games (apart from gametngk's special case), but
	   it's 0x00 in hayaosi1 and kirarast, and 0xe2 (!) in gratia's tx layer.
	   The two registers might be somewhat related to the width and height of the
	   tilemaps, but there's something that just doesn't fit.
	 */
	int i;

	for (i = 0;i < 0x10000;i++) // colors 0x3000-0x3fff are not used
		update_color(i);

	scrollx = m_tx_scroll[0x00/4] + m_tx_scroll[0x08/4] + 0x18;
	scrolly = m_tx_scroll[0x0c/4] + m_tx_scroll[0x14/4];
	m_tx_tilemap->set_scrollx(0, scrollx);
	m_tx_tilemap->set_scrolly(0, scrolly);

	scrollx = m_bg_scroll[0x00/4] + m_bg_scroll[0x08/4] + 0x10;
	scrolly = m_bg_scroll[0x0c/4] + m_bg_scroll[0x14/4];
	m_bg_tilemap->set_scrollx(0, scrollx);
	m_bg_tilemap->set_scrolly(0, scrolly);
	m_bg_tilemap_alt->set_scrollx(0, scrollx);
	m_bg_tilemap_alt->set_scrolly(0, scrolly);

	screen.priority().fill(0, cliprect);

	/* TODO: 0 is correct for gametngk, but break f1superb scrolling grid (text at
	   top and bottom of the screen becomes black on black) */
	m_temp_bitmap_tilemaps.fill(0, cliprect);   /* bg color */

	/* clear our sprite bitmaps */
	m_temp_bitmap_sprites.fill(0, cliprect);
	m_temp_bitmap_sprites_pri.fill(0, cliprect);

	draw_sprites(m_temp_bitmap_sprites, m_temp_bitmap_sprites_pri, cliprect, m_sprram_buffer.get());

	// TODO: actually understand this (per-scanline priority and alpha-blend over every layer?)
	asc_pri = scr_pri = rot_pri = 0;

	if((m_priram[0x2b00 / 2] & 0x00ff) == 0x0034)
		asc_pri++;
	else
		rot_pri++;

	if((m_priram[0x2e00 / 2] & 0x00ff) == 0x0034)
		asc_pri++;
	else
		scr_pri++;

	// Suchiepai 2 title & Gratia gameplay intermissions uses 0x0f
	// hayaosi3 uses 0x09 during flames screen on attract (text should go above the rest)
	// this is otherwise 0x17 most of the time except for 0x15 in hayaosi3, tetris plus 2 & world pk soccer 2
	// kirarast flips between 0x16 in gameplay and 0x17 otherwise
	if(m_priram[0x3a00 / 2] == 0x09)
		asc_pri = 3;
	if((m_priram[0x3a00 / 2] & 0x0030) == 0x00)
		scr_pri++;
	else
		rot_pri++;

	//popmessage("%02x %02x %02x %d %d %d",m_priram[0x2b00 / 2],m_priram[0x2e00 / 2],m_priram[0x3a00 / 2], asc_pri, scr_pri, rot_pri);

	// tile-tile mixing
	for(int prin=0;prin<4;prin++)
	{
		if(rot_pri == prin)
			draw_roz(screen, m_temp_bitmap_tilemaps, cliprect, 1 << 1);
		else if (scr_pri == prin)
		{
			if (m_tilemaplayoutcontrol&1)
			{
				m_bg_tilemap_alt->draw(screen, m_temp_bitmap_tilemaps, cliprect, 0, 1 << 0);
			}
			else
			{
				m_bg_tilemap->draw(screen, m_temp_bitmap_tilemaps, cliprect, 0, 1 << 0);
			}
		}
		else if(asc_pri == prin)
			m_tx_tilemap->draw(screen, m_temp_bitmap_tilemaps, cliprect, 0, 1 << 2);
	}

	// tile-sprite mixing
	/* this mixing is nowhere near as accurate, it should be using ALL the data in
	   the priority ram, probably for per-pixel / pen mixing, or more levels
	   than are supported here..  I don't know, it will need hw tests I think */
	{
		pen_t const *const paldata = m_palette->pens();
		bitmap.fill(0, cliprect);
		
		for (int yy = cliprect.min_y; yy <= cliprect.max_y; yy++)
		{
			u16 const *const srcptr_tile =     &m_temp_bitmap_tilemaps.pix(yy);
			u8 const *const  srcptr_tilepri =  &screen.priority().pix(yy);
			u16 const *const srcptr_spri =     &m_temp_bitmap_sprites.pix(yy);
			//u8 const *const  srcptr_spripri =  &m_temp_bitmap_sprites_pri.pix(yy);
			u32 *const       dstptr_bitmap  =  &bitmap.pix(yy);
			
			for (int xx = cliprect.min_x; xx <= cliprect.max_x; xx++)
			{
				u16 src_tile  = srcptr_tile[xx];
				u8 src_tilepri = srcptr_tilepri[xx];
				u16 src_spri = srcptr_spri[xx];
				//u8 src_spripri;// = srcptr_spripri[xx];
				u16 spridat = ((src_spri&0x0fff));
				u8  spritepri =     ((src_spri&0xf000) >> 8);
				int primask = 0;

				// get sprite priority value back out of bitmap/colour data (this is done in draw_sprite for standalone hw)
				if (m_priram[(spritepri | 0x0a00 | 0x1500) / 2] & 0x38) primask |= 1 << 0;
				if (m_priram[(spritepri | 0x0a00 | 0x1400) / 2] & 0x38) primask |= 1 << 1;
				if (m_priram[(spritepri | 0x0a00 | 0x1100) / 2] & 0x38) primask |= 1 << 2;
				if (m_priram[(spritepri | 0x0a00 | 0x1000) / 2] & 0x38) primask |= 1 << 3;
				if (m_priram[(spritepri | 0x0a00 | 0x0500) / 2] & 0x38) primask |= 1 << 4;
				if (m_priram[(spritepri | 0x0a00 | 0x0400) / 2] & 0x38) primask |= 1 << 5;
				if (m_priram[(spritepri | 0x0a00 | 0x0100) / 2] & 0x38) primask |= 1 << 6;
				if (m_priram[(spritepri | 0x0a00 | 0x0000) / 2] & 0x38) primask |= 1 << 7;

				// TODO: spaghetti code ...
				if (primask == 0x00)
				{
					if (src_tilepri==0x00)
					{
						if (spridat & 0xff)
							dstptr_bitmap[xx] = paldata[spridat]; // best bout boxing title
						else
							dstptr_bitmap[xx] = paldata[src_tile];
					}
					else if (src_tilepri==0x01)
					{
						if (spridat & 0xff)
							dstptr_bitmap[xx] = paldata[spridat]; // best bout boxing title
						else
							dstptr_bitmap[xx] = paldata[src_tile];
					}
					else if (src_tilepri==0x02)
					{
						if (spridat & 0xff)
							dstptr_bitmap[xx] = paldata[spridat]; // best bout boxing
						else
							dstptr_bitmap[xx] = paldata[src_tile];
					}
					else if (src_tilepri==0x03)
					{
						if (spridat & 0xff)
							dstptr_bitmap[xx] = paldata[spridat]; // best bout boxing
						else
							dstptr_bitmap[xx] = paldata[src_tile];
					}
					else if (src_tilepri==0x04)
					{
						if (spridat & 0xff)
							dstptr_bitmap[xx] = paldata[spridat];
						else
							dstptr_bitmap[xx] = paldata[src_tile];
					}
					else if (src_tilepri==0x05)
					{
						if (spridat & 0xff)
							dstptr_bitmap[xx] = paldata[spridat];
						else
							dstptr_bitmap[xx] = paldata[src_tile];
					}
					else if (src_tilepri==0x06)
					{
						if (spridat & 0xff)
							dstptr_bitmap[xx] = paldata[spridat];
						else
							dstptr_bitmap[xx] = paldata[src_tile];
					}
					else if (src_tilepri==0x07)
					{
						if (spridat & 0xff)
							dstptr_bitmap[xx] = paldata[spridat]; // desert war radar?
						else
							dstptr_bitmap[xx] = paldata[src_tile];
					}


				}
				else if (primask == 0xc0)
				{
					dstptr_bitmap[xx] = paldata[machine().rand()&0xfff];
					popmessage("unhandled priority type %02x, contact MAMEdev",primask);
				}
				else if (primask == 0xcc)
				{
					// hayaosi3 final round ($00 normal, $02 mesh, $03/$05/$07 zoomed in)
					// TODO: may have some blending, hard to say without ref video
					if (src_tilepri & 0x02)
						dstptr_bitmap[xx] = paldata[src_tile];
					else
					{
						if (spridat & 0xff)
							dstptr_bitmap[xx] = paldata[spridat];
						else
							dstptr_bitmap[xx] = paldata[src_tile];
					}
				}
				else if (primask == 0xf0)
				{
//                  dstptr_bitmap[xx] = paldata[spridat];
					if (src_tilepri==0x00)
					{
						if (spridat & 0xff)
							dstptr_bitmap[xx] = paldata[spridat]; // clouds at top gametngk intro
						else
							dstptr_bitmap[xx] = paldata[src_tile];
					}
					else if (src_tilepri==0x01)
					{
						if (spridat & 0xff)
							dstptr_bitmap[xx] = paldata[spridat]; // clouds gametngk intro
						else
							dstptr_bitmap[xx] = paldata[src_tile];
					}
					else if (src_tilepri==0x02)
					{
						if (spridat & 0xff)
							dstptr_bitmap[xx] = paldata[spridat]; // mode select gametngk
						else
							dstptr_bitmap[xx] = paldata[src_tile];
					}
					else if (src_tilepri==0x03)
					{
						if (spridat & 0xff)
							dstptr_bitmap[xx] = paldata[spridat]; // title gametngk
						else
							dstptr_bitmap[xx] = paldata[src_tile];
					}
					else if (src_tilepri==0x04)
					{
						dstptr_bitmap[xx] = paldata[src_tile]; // insert coin text on girl gametngk intro
					}
					else if (src_tilepri==0x05)
					{
						dstptr_bitmap[xx] = paldata[src_tile]; // insert coin gametngk intro
					}
					else if (src_tilepri==0x06)
					{
						dstptr_bitmap[xx] = paldata[src_tile]; // insert coin gametngk intro
					}
					else if (src_tilepri==0x07)
					{
						dstptr_bitmap[xx] = paldata[src_tile]; // insert coin gametngk intro
					}
				}
				else if (primask == 0xfc)
				{
					if (src_tilepri==0x00)
					{
						if (spridat & 0xff)
							dstptr_bitmap[xx] = paldata[spridat]; // tetrisp intro text
						else
							dstptr_bitmap[xx] = paldata[src_tile];
					}
					else if (src_tilepri==0x01)
					{
						if (spridat & 0xff)
							dstptr_bitmap[xx] = paldata[spridat]; // tetrisp intro text
						else
							dstptr_bitmap[xx] = paldata[src_tile];
					}
					else if (src_tilepri==0x02)
					{
						dstptr_bitmap[xx] = paldata[src_tile]; // tetrisp story
					}
					else if (src_tilepri==0x03)
					{
						dstptr_bitmap[xx] = paldata[src_tile]; // tetrisp fader to game after story
					}
					else if (src_tilepri==0x04)
					{
						dstptr_bitmap[xx] = paldata[src_tile]; // credit text tetrisp mode select
					}
					else if (src_tilepri==0x05)
					{
						dstptr_bitmap[xx] = paldata[src_tile]; // credit text tetrisp intro
					}
					else if (src_tilepri==0x06)
					{
						//dstptr_bitmap[xx] = paldata[machine().rand()&0xfff];
						dstptr_bitmap[xx] = paldata[src_tile]; // assumed
					}
					else if (src_tilepri==0x07)
					{
						//dstptr_bitmap[xx] = paldata[machine().rand()&0xfff];
						dstptr_bitmap[xx] = paldata[src_tile]; // assumed
					}
				}
				else if (primask == 0xfe)
				{
					if (src_tilepri==0x00)
					{
						if (spridat & 0xff)
							dstptr_bitmap[xx] = paldata[spridat]; // screens in gametngk intro
						else
							dstptr_bitmap[xx] = paldata[src_tile];
					}
					else if (src_tilepri==0x01)
					{
						dstptr_bitmap[xx] = alpha_blend_r32( paldata[src_tile], 0x00000000, 128); // shadow, gametngk title
					}
					else if (src_tilepri==0x02)
					{
						dstptr_bitmap[xx] = alpha_blend_r32( paldata[src_tile], 0x00000000, 128); // shadow, gametngk mode select
					}
					else if (src_tilepri==0x03)
					{
						dstptr_bitmap[xx] = alpha_blend_r32( paldata[src_tile], 0x00000000, 128); // shadow, gametngk title
					}
					else if (src_tilepri==0x04)
					{
						dstptr_bitmap[xx] = paldata[src_tile]; // credit text gametngk intro
					}
					else if (src_tilepri==0x05)
					{
						dstptr_bitmap[xx] = paldata[src_tile]; // credit text near shadow, gametngk title
					}
					else if (src_tilepri==0x06)
					{
						dstptr_bitmap[xx] = paldata[src_tile]; // credit gametngk highscores
					}
					else if (src_tilepri==0x07)
					{
						dstptr_bitmap[xx] = paldata[src_tile]; // assumed
					}
				}
				else if(primask == 0xf8) // gratia ending
				{
					if (spridat & 0xff && src_tilepri == 0x02)
						dstptr_bitmap[xx] = paldata[spridat];
					else
						dstptr_bitmap[xx] = paldata[src_tile];
				}
				else
				{
					// $fa actually used on hayaosi3 second champ transition, unknown purpose
					dstptr_bitmap[xx] = 0;
					popmessage("unhandled priority type %02x, contact MAMEdev",primask);
				}
			}
		}
	}

	return 0;
}

WRITE_LINE_MEMBER(ms32_state::screen_vblank)
{
	if (state)
	{
		std::copy_n(&m_sprram[0], m_sprram.bytes() / 4, &m_sprram_buffer[0]);
	}
}

WRITE_LINE_MEMBER(ms32_state::flipscreen_w)
{
	m_tx_tilemap->set_flip(state ? (TILEMAP_FLIPY | TILEMAP_FLIPX) : 0);
	m_bg_tilemap->set_flip(state ? (TILEMAP_FLIPY | TILEMAP_FLIPX) : 0);
	m_bg_tilemap_alt->set_flip(state ? (TILEMAP_FLIPY | TILEMAP_FLIPX) : 0);
	// TODO: sprite device
}<|MERGE_RESOLUTION|>--- conflicted
+++ resolved
@@ -210,8 +210,7 @@
 void ms32_state::draw_roz(screen_device &screen, bitmap_ind16 &bitmap, const rectangle &cliprect,int priority)
 {
 	// TODO: registers 0x40 / 0x44 and 0x50 / 0x54 are used, unknown meaning
-<<<<<<< HEAD
-    // Given how this works out it is most likely that 0x*0 controls X axis while 0x*4 Y, 
+    // Given how this works out it is most likely that 0x*0 controls X axis while 0x*4 Y,
     // nothing is known to diverge between settings so far (i.e. bbbxing sets 0xffff to 0x4* and 0x0000 to 0x5*).
     //             0x4*   0x5*  ROZ should wrap?
     // bbbxing:  0xffff 0x0000  0 (match presentation)
@@ -222,26 +221,10 @@
     // suchie2:  0x0000 0x0000  0?
     // bnstars:  0x0000 0x0000  ?
     // hayaosi3: 0x0000 0x0000  ?
-	// akiss:    0xffff 0x0000  0 (gal riichi, cfr. attract mode)
+    // akiss:    0xffff 0x0000  0 (gal riichi, cfr. attract mode)
     // Maybe wrapping is done by limit boundaries rather than individual bits, so that bbbxing and p47aces abuses of this behaviour?
     // Are we missing a ROZ plane size as well?
     
-=======
-	// Given how this works out it is most likely that 0x*0 controls X axis while 0x*4 Y,
-	// nothing is known to diverge between settings so far (i.e. bbbxing sets 0xffff to 0x4* and 0x0000 to 0x5*).
-	//             0x4*   0x5*  ROZ should wrap?
-	// bbbxing:  0xffff 0x0000  0 (match presentation)
-	// gratia:   0x0000 0x0000  1 (sky in stage 2)
-	// p47aces:  0xffff 0x0651  0 (title screen)
-	// desertwr: 0xffff 0x0651  1 (any stage)
-	// f1superb: 0xffff 0x0000  ?
-	// suchie2:  0x0000 0x0000  0?
-	// bnstars:  0x0000 0x0000  ?
-	// hayaosi3: 0x0000 0x0000  ?
-	// Maybe wrapping is done by limit boundaries rather than individual bits, so that bbbxing and p47aces abuses of this behaviour?
-	// Are we missing a ROZ plane size as well?
-
->>>>>>> b1ad73f7
 	if (m_roz_ctrl[0x5c/4] & 1)  /* "super" mode */
 	{
 		rectangle my_clip;
