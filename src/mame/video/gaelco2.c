--- conflicted
+++ resolved
@@ -234,11 +234,7 @@
 	b = pal5bit(b);
 
 	/* update game palette */
-<<<<<<< HEAD
-	m_palette->set_pen_color(4096*0 + offset, MAKE_RGB(r, g, b));
-=======
-	palette_set_color(machine(), 4096*0 + offset, rgb_t(r, g, b));
->>>>>>> ca932a6d
+	m_palette->set_pen_color(4096*0 + offset, rgb_t(r, g, b));
 
 	/* update shadow/highligh palettes */
 	for (i = 1; i < 16; i++){
@@ -250,11 +246,7 @@
 		auxg = ADJUST_COLOR(g + pen_color_adjust[i]);
 		auxb = ADJUST_COLOR(b + pen_color_adjust[i]);
 
-<<<<<<< HEAD
-		m_palette->set_pen_color(4096*i + offset, MAKE_RGB(auxr, auxg, auxb));
-=======
-		palette_set_color(machine(), 4096*i + offset, rgb_t(auxr, auxg, auxb));
->>>>>>> ca932a6d
+		m_palette->set_pen_color(4096*i + offset, rgb_t(auxr, auxg, auxb));
 	}
 }
 
