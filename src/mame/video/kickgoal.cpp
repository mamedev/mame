// license:BSD-3-Clause
// copyright-holders:David Haywood
/* Kick Goal - video */

#include "emu.h"
#include "includes/kickgoal.h"


WRITE16_MEMBER(kickgoal_state::fgram_w)
{
	COMBINE_DATA(&m_fgram[offset]);
	m_fgtm->mark_tile_dirty(offset / 2);
}

WRITE16_MEMBER(kickgoal_state::bgram_w)
{
	COMBINE_DATA(&m_bgram[offset]);
	m_bgtm->mark_tile_dirty(offset / 2);
}

WRITE16_MEMBER(kickgoal_state::bg2ram_w)
{
	COMBINE_DATA(&m_bg2ram[offset]);
	m_bg2tm->mark_tile_dirty(offset / 2);
}

/* FG */
TILE_GET_INFO_MEMBER(kickgoal_state::get_kickgoal_fg_tile_info)
{
	u16 const tileno = m_fgram[tile_index * 2] & 0x0fff;
	u16 const color  = m_fgram[tile_index * 2 + 1] & 0x000f;

<<<<<<< HEAD
	SET_TILE_INFO_MEMBER_OFFS(0, tileno + m_fg_base, color + 0x00, 0, BIT(tile_index, 5) ? 8 : 0, 0); // similar 8x8 gfx behavior as CPS1
=======
	tileinfo.set(BIT(tile_index, 5) ? 3 : 0, tileno + m_fg_base, color + 0x00, 0); // similar 8x8 gfx behavior as CPS1
>>>>>>> 9733f5cf
}

TILE_GET_INFO_MEMBER(kickgoal_state::get_actionhw_fg_tile_info)
{
	u16 const tileno = m_fgram[tile_index * 2] & 0x0fff;
	u16 const color  = m_fgram[tile_index * 2 + 1] & 0x000f;

	tileinfo.set(0, tileno + m_fg_base, color + 0x00, 0);
}

/* BG */
TILE_GET_INFO_MEMBER(kickgoal_state::get_bg_tile_info)
{
	u16 const tileno = m_bgram[tile_index * 2] & m_bg_mask;
	u16 const color  = m_bgram[tile_index * 2 + 1] & 0x000f;
	bool const flipx = m_bgram[tile_index * 2 + 1] & 0x0020;
	bool const flipy = m_bgram[tile_index * 2 + 1] & 0x0040;

	tileinfo.set(1, tileno + m_bg_base, color + 0x10, (flipx ? TILE_FLIPX : 0) | (flipy ? TILE_FLIPY : 0));
}

/* BG 2 */
TILE_GET_INFO_MEMBER(kickgoal_state::get_bg2_tile_info)
{
	u16 const tileno = m_bg2ram[tile_index * 2] & m_bg2_mask;
	u16 const color  = m_bg2ram[tile_index * 2 + 1] & 0x000f;
	bool const flipx = m_bg2ram[tile_index * 2 + 1] & 0x0020;
	bool const flipy = m_bg2ram[tile_index * 2 + 1] & 0x0040;

	tileinfo.set(m_bg2_region, tileno + m_bg2_base, color + 0x20, (flipx ? TILE_FLIPX : 0) | (flipy ? TILE_FLIPY : 0));
}


TILEMAP_MAPPER_MEMBER(kickgoal_state::tilemap_scan_8x8)
{
	/* logical (col,row) -> memory offset */
	return (row & 0x1f) | ((col & 0x3f) << 5) | ((row & 0x20) << 6);
}

TILEMAP_MAPPER_MEMBER(kickgoal_state::tilemap_scan_16x16)
{
	/* logical (col,row) -> memory offset */
	return (row & 0xf) | ((col & 0x3f) << 4) | ((row & 0x30) << 6);
}

TILEMAP_MAPPER_MEMBER(kickgoal_state::tilemap_scan_32x32)
{
	/* logical (col,row) -> memory offset */
	return (row & 0x7) | ((col & 0x3f) << 3) | ((row & 0x38) << 6);
}


void kickgoal_state::draw_sprites(bitmap_ind16 &bitmap,const rectangle &cliprect)
{
	for (int offs = 0; offs < m_spriteram.bytes() / 2; offs += 4)
	{
		int xpos         = m_spriteram[offs + 3];
		int ypos         = m_spriteram[offs + 0] & 0x00ff;
		u16 const tileno = m_spriteram[offs + 2] & 0x3fff;
		bool const flipx = m_spriteram[offs + 1] & 0x0020;
		u16 const color  = m_spriteram[offs + 1] & 0x000f;

		if (m_spriteram[offs + 0] & 0x0100) break;

		ypos = 0x110 - ypos;

		m_gfxdecode->gfx(1)->transpen(bitmap,cliprect,
				tileno + m_sprbase,
				0x30 + color,
				flipx,0,
				xpos-16+4,ypos-32,15);
	}
}


VIDEO_START_MEMBER(kickgoal_state,kickgoal)
{
	m_sprbase = 0x0000;

	m_fg_base = 0x7000;
	m_bg_base = 0x1000;
	m_bg_mask = 0x0fff;

	m_bg2_region = 2; // 32x32 tile source
	m_bg2_base = 0x2000 / 4;
	m_bg2_mask = (0x2000/4) - 1;

	m_fgtm = &machine().tilemap().create(*m_gfxdecode, tilemap_get_info_delegate(*this, FUNC(kickgoal_state::get_kickgoal_fg_tile_info)), tilemap_mapper_delegate(*this, FUNC(kickgoal_state::tilemap_scan_8x8)), 8, 8, 64, 64);
	m_bgtm = &machine().tilemap().create(*m_gfxdecode, tilemap_get_info_delegate(*this, FUNC(kickgoal_state::get_bg_tile_info)), tilemap_mapper_delegate(*this, FUNC(kickgoal_state::tilemap_scan_16x16)), 16, 16, 64, 64);
	m_bg2tm = &machine().tilemap().create(*m_gfxdecode, tilemap_get_info_delegate(*this, FUNC(kickgoal_state::get_bg2_tile_info)), tilemap_mapper_delegate(*this, FUNC(kickgoal_state::tilemap_scan_32x32)), 32, 32, 64, 64);

	m_fgtm->set_transparent_pen(15);
	m_bgtm->set_transparent_pen(15);
}

VIDEO_START_MEMBER(kickgoal_state,actionhw)
{
	m_sprbase = 0x4000;
	m_fg_base = 0x7000 * 2;

	m_bg_base = 0x0000;
	m_bg_mask = 0x1fff;

	m_bg2_region = 1; // 16x16 tile source
	m_bg2_base = 0x2000;
	m_bg2_mask = 0x2000 - 1;

	m_fgtm = &machine().tilemap().create(*m_gfxdecode, tilemap_get_info_delegate(*this, FUNC(kickgoal_state::get_actionhw_fg_tile_info)), tilemap_mapper_delegate(*this, FUNC(kickgoal_state::tilemap_scan_8x8)), 8, 8, 64, 64);
	m_bgtm = &machine().tilemap().create(*m_gfxdecode, tilemap_get_info_delegate(*this, FUNC(kickgoal_state::get_bg_tile_info)), tilemap_mapper_delegate(*this, FUNC(kickgoal_state::tilemap_scan_16x16)), 16, 16, 64, 64);
	m_bg2tm = &machine().tilemap().create(*m_gfxdecode, tilemap_get_info_delegate(*this, FUNC(kickgoal_state::get_bg2_tile_info)), tilemap_mapper_delegate(*this, FUNC(kickgoal_state::tilemap_scan_16x16)), 16, 16, 64, 64);

	m_fgtm->set_transparent_pen(15);
	m_bgtm->set_transparent_pen(15);
}


u32 kickgoal_state::screen_update(screen_device &screen, bitmap_ind16 &bitmap, const rectangle &cliprect)
{
	/* set scroll */
	m_fgtm->set_scrollx(0, m_scrram[0]);
	m_fgtm->set_scrolly(0, m_scrram[1]);
	m_bgtm->set_scrollx(0, m_scrram[2]);
	m_bgtm->set_scrolly(0, m_scrram[3]);
	m_bg2tm->set_scrollx(0, m_scrram[4]);
	m_bg2tm->set_scrolly(0, m_scrram[5]);

	/* draw */
	m_bg2tm->draw(screen, bitmap, cliprect, 0, 0);
	m_bgtm->draw(screen, bitmap, cliprect, 0, 0);

	draw_sprites(bitmap, cliprect);

	m_fgtm->draw(screen, bitmap, cliprect, 0, 0);

	return 0;
}<|MERGE_RESOLUTION|>--- conflicted
+++ resolved
@@ -30,11 +30,7 @@
 	u16 const tileno = m_fgram[tile_index * 2] & 0x0fff;
 	u16 const color  = m_fgram[tile_index * 2 + 1] & 0x000f;
 
-<<<<<<< HEAD
-	SET_TILE_INFO_MEMBER_OFFS(0, tileno + m_fg_base, color + 0x00, 0, BIT(tile_index, 5) ? 8 : 0, 0); // similar 8x8 gfx behavior as CPS1
-=======
-	tileinfo.set(BIT(tile_index, 5) ? 3 : 0, tileno + m_fg_base, color + 0x00, 0); // similar 8x8 gfx behavior as CPS1
->>>>>>> 9733f5cf
+	tileinfo.set(0, tileno + m_fg_base, color + 0x00, 0, BIT(tile_index, 5) ? 8 : 0, 0); // similar 8x8 gfx behavior as CPS1
 }
 
 TILE_GET_INFO_MEMBER(kickgoal_state::get_actionhw_fg_tile_info)
