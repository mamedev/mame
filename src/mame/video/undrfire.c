--- conflicted
+++ resolved
@@ -12,11 +12,7 @@
 	m_spritelist = auto_alloc_array(machine(), struct tempsprite, 0x4000);
 
 	for (i = 0; i < 16384; i++) /* Fix later - some weird colours in places */
-<<<<<<< HEAD
-		m_palette->set_pen_color(i, MAKE_RGB(0,0,0));
-=======
-		palette_set_color(machine(), i, rgb_t(0,0,0));
->>>>>>> ca932a6d
+		m_palette->set_pen_color(i, rgb_t(0,0,0));
 }
 
 /***************************************************************
