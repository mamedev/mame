/***************************************************************************

  video\quasar.c

  Functions to emulate the video hardware of the machine.

  Zaccaria S2650 games share various levels of design with the Century Video
  System (CVS) games, and hence some routines are shared from there.

  Shooting seems to mix custom boards from Zaccaria and sound boards from CVS
  hinting at a strong link between the two companies.

  Zaccaria are an italian company, Century were based in Manchester UK

***************************************************************************/

#include "emu.h"
#include "cpu/s2650/s2650.h"
#include "includes/quasar.h"

PALETTE_INIT_MEMBER(quasar_state,quasar)
{
	const UINT8 *color_prom = memregion("proms")->base();
	int i;

	/* standard 1 bit per color palette (background and sprites) */
	for (i = 0; i < 8; i++)
	{
<<<<<<< HEAD
		rgb_t color = MAKE_RGB(pal1bit(i >> 0), pal1bit(i >> 1), pal1bit(i >> 2));
		palette.set_indirect_color(i, color);
=======
		rgb_t color = rgb_t(pal1bit(i >> 0), pal1bit(i >> 1), pal1bit(i >> 2));
		colortable_palette_set_color(machine().colortable, i, color);
>>>>>>> ca932a6d
	}

	/* effects color map */
	for (i = 0; i < 0x100; i++)
	{
		rgb_t color;
		int bit0, bit1, bit2;
		int r, g, b;

		/* red component */
		bit0 = BIT(i, 0);
		bit1 = BIT(i, 1);
		bit2 = BIT(i, 2);
		r = 0x21 * bit0 + 0x47 * bit1 + 0x97 * bit2;

		/* green component */
		bit0 = BIT(i, 3);
		bit1 = BIT(i, 4);
		bit2 = BIT(i, 5);
		g = 0x21 * bit0 + 0x47 * bit1 + 0x97 * bit2;

		/* blue component */
		bit0 = BIT(i, 6);
		bit1 = BIT(i, 7);
		b = 0x4f * bit0 + 0xa8 * bit1;

		/* intensity 0 */
<<<<<<< HEAD
		palette.set_indirect_color(0x100 + i, RGB_BLACK);

		/* intensity 1 */
		color = MAKE_RGB(r >> 2, g >> 2, b >> 2);
		palette.set_indirect_color(0x200 + i, color);

		/* intensity 2 */
		color = MAKE_RGB((r >> 2) + (r >> 3), (g >> 2) + (g >> 3), (b >> 2) + (b >> 2));
		palette.set_indirect_color(0x300 + i, color);

		/* intensity 3 */
		color = MAKE_RGB(r >> 1, g >> 1, b >> 1);
		palette.set_indirect_color(0x400 + i, color);
=======
		colortable_palette_set_color(machine().colortable, 0x100 + i, rgb_t::black);

		/* intensity 1 */
		color = rgb_t(r >> 2, g >> 2, b >> 2);
		colortable_palette_set_color(machine().colortable, 0x200 + i, color);

		/* intensity 2 */
		color = rgb_t((r >> 2) + (r >> 3), (g >> 2) + (g >> 3), (b >> 2) + (b >> 2));
		colortable_palette_set_color(machine().colortable, 0x300 + i, color);

		/* intensity 3 */
		color = rgb_t(r >> 1, g >> 1, b >> 1);
		colortable_palette_set_color(machine().colortable, 0x400 + i, color);
>>>>>>> ca932a6d
	}

	// Address 0-2 from graphic rom
	//         3-5 from color ram
	//         6-8 from sprite chips (Used for priority)
	for (i = 0; i < 0x200; i++)
		palette.set_pen_indirect(i, color_prom[i] & 0x07);

	/* background for collision */
	for (i = 1; i < 8; i++)
		palette.set_pen_indirect(0x200 + i, 7);
	palette.set_pen_indirect(0x200, 0);

	/* effects */
	for (i = 0; i < 0x400; i++)
		palette.set_pen_indirect(0x208 + i, 0x100 + i);
}


VIDEO_START_MEMBER(quasar_state,quasar)
{
	m_effectram = auto_alloc_array(machine(), UINT8, 0x400);

	/* create helper bitmap */
	m_screen->register_screen_bitmap(m_collision_background);

	/* register save */
	save_item(NAME(m_collision_background));
	save_pointer(NAME(m_effectram), 0x400);
}

UINT32 quasar_state::screen_update_quasar(screen_device &screen, bitmap_ind16 &bitmap, const rectangle &cliprect)
{
	int offs;

	/* for every character in the video RAM */
	for (offs = 0; offs < 0x0400; offs++)
	{
		int ox, oy;
		UINT8 code = m_video_ram[offs];
		UINT8 x = (offs & 0x1f) << 3;
		UINT8 y = (offs >> 5) << 3;

		// While we have the current character code, draw the effects layer
		// intensity / on and off controlled by latch

		int forecolor = 0x208 + m_effectram[offs] + (256 * (((m_effectcontrol >> 4) ^ 3) & 3));

		for (ox = 0; ox < 8; ox++)
			for (oy = 0; oy < 8; oy++)
				bitmap.pix16(y + oy, x + ox) = forecolor;

		/* Main Screen */
		m_gfxdecode->gfx(0)->transpen(bitmap,cliprect,
				code,
				m_color_ram[offs] & 0x3f,
				0,0,
				x,y,0);


		/* background for Collision Detection (it can only hit certain items) */
		if((m_color_ram[offs] & 7) == 0)
		{
			m_gfxdecode->gfx(0)->opaque(m_collision_background,cliprect,
					code,
					64,
					0,0,
					x,y);
		}
	}

	/* update the S2636 chips */
	bitmap_ind16 &s2636_0_bitmap = m_s2636_0->update(cliprect);
	bitmap_ind16 &s2636_1_bitmap = m_s2636_1->update(cliprect);
	bitmap_ind16 &s2636_2_bitmap = m_s2636_2->update(cliprect);

	/* Bullet Hardware */
	for (offs = 8; offs < 256; offs++ )
	{
		if(m_bullet_ram[offs] != 0)
		{
			int ct;
			for (ct = 0; ct < 1; ct++)
			{
				int bx = 255 - 9 - m_bullet_ram[offs] - ct;

				/* bullet/object Collision */
				if (s2636_0_bitmap.pix16(offs, bx) != 0) m_collision_register |= 0x04;
				if (s2636_2_bitmap.pix16(offs, bx) != 0) m_collision_register |= 0x08;

				bitmap.pix16(offs, bx) = 7;
			}
		}
	}


	/* mix and copy the S2636 images into the main bitmap, also check for collision */
	{
		int y;

		for (y = cliprect.min_y; y <= cliprect.max_y; y++)
		{
			int x;

			for (x = cliprect.min_x; x <= cliprect.max_x; x++)
			{
				int pixel0 = s2636_0_bitmap.pix16(y, x);
				int pixel1 = s2636_1_bitmap.pix16(y, x);
				int pixel2 = s2636_2_bitmap.pix16(y, x);

				int pixel = pixel0 | pixel1 | pixel2;

				if (S2636_IS_PIXEL_DRAWN(pixel))
				{
					bitmap.pix16(y, x) = S2636_PIXEL_COLOR(pixel);

					/* S2636 vs. background collision detection */
					if (m_palette->pen_indirect(m_collision_background.pix16(y, x)))
					{
						if (S2636_IS_PIXEL_DRAWN(pixel0)) m_collision_register |= 0x01;
						if (S2636_IS_PIXEL_DRAWN(pixel2)) m_collision_register |= 0x02;
					}
				}
			}
		}
	}

	return 0;
}<|MERGE_RESOLUTION|>--- conflicted
+++ resolved
@@ -26,13 +26,8 @@
 	/* standard 1 bit per color palette (background and sprites) */
 	for (i = 0; i < 8; i++)
 	{
-<<<<<<< HEAD
-		rgb_t color = MAKE_RGB(pal1bit(i >> 0), pal1bit(i >> 1), pal1bit(i >> 2));
+		rgb_t color = rgb_t(pal1bit(i >> 0), pal1bit(i >> 1), pal1bit(i >> 2));
 		palette.set_indirect_color(i, color);
-=======
-		rgb_t color = rgb_t(pal1bit(i >> 0), pal1bit(i >> 1), pal1bit(i >> 2));
-		colortable_palette_set_color(machine().colortable, i, color);
->>>>>>> ca932a6d
 	}
 
 	/* effects color map */
@@ -60,35 +55,19 @@
 		b = 0x4f * bit0 + 0xa8 * bit1;
 
 		/* intensity 0 */
-<<<<<<< HEAD
-		palette.set_indirect_color(0x100 + i, RGB_BLACK);
+		palette.set_indirect_color(0x100 + i, rgb_t::black);
 
 		/* intensity 1 */
-		color = MAKE_RGB(r >> 2, g >> 2, b >> 2);
+		color = rgb_t(r >> 2, g >> 2, b >> 2);
 		palette.set_indirect_color(0x200 + i, color);
 
 		/* intensity 2 */
-		color = MAKE_RGB((r >> 2) + (r >> 3), (g >> 2) + (g >> 3), (b >> 2) + (b >> 2));
+		color = rgb_t((r >> 2) + (r >> 3), (g >> 2) + (g >> 3), (b >> 2) + (b >> 2));
 		palette.set_indirect_color(0x300 + i, color);
 
 		/* intensity 3 */
-		color = MAKE_RGB(r >> 1, g >> 1, b >> 1);
+		color = rgb_t(r >> 1, g >> 1, b >> 1);
 		palette.set_indirect_color(0x400 + i, color);
-=======
-		colortable_palette_set_color(machine().colortable, 0x100 + i, rgb_t::black);
-
-		/* intensity 1 */
-		color = rgb_t(r >> 2, g >> 2, b >> 2);
-		colortable_palette_set_color(machine().colortable, 0x200 + i, color);
-
-		/* intensity 2 */
-		color = rgb_t((r >> 2) + (r >> 3), (g >> 2) + (g >> 3), (b >> 2) + (b >> 2));
-		colortable_palette_set_color(machine().colortable, 0x300 + i, color);
-
-		/* intensity 3 */
-		color = rgb_t(r >> 1, g >> 1, b >> 1);
-		colortable_palette_set_color(machine().colortable, 0x400 + i, color);
->>>>>>> ca932a6d
 	}
 
 	// Address 0-2 from graphic rom
