--- conflicted
+++ resolved
@@ -150,15 +150,9 @@
 		//gh = combine_6_weights(m_weights[1][1], g0, g1, g2, g3, g4, 1);
 		//bh = combine_6_weights(m_weights[1][2], b0, b1, b2, b3, b4, 1);
 
-<<<<<<< HEAD
-		m_palette->set_pen_color(offset, MAKE_RGB(r, g, b) );
-
-		m_palette->set_pen_color(offset + m_palette->entries()/2, MAKE_RGB(rs,gs,bs));
-=======
-		palette_set_color(machine(), offset, rgb_t(r, g, b) );
-
-		palette_set_color(machine(), offset + machine().total_colors()/2, rgb_t(rs,gs,bs));
->>>>>>> ca932a6d
+		m_palette->set_pen_color(offset, rgb_t(r, g, b) );
+
+		m_palette->set_pen_color(offset + m_palette->entries()/2, rgb_t(rs,gs,bs));
 	}
 }
 #endif
