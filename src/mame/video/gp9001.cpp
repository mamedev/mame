--- conflicted
+++ resolved
@@ -727,11 +727,7 @@
 					color %= total_colors;
 					const pen_t *paldata = &palette().pen(color * 16);
 					{
-<<<<<<< HEAD
-						const uint16_t* srcdata = gfx(1)->get_data(sprite);
-=======
-						const u8* srcdata = gfx(1)->get_data(sprite);
->>>>>>> 0936ebf6
+						const u16* srcdata = gfx(1)->get_data(sprite);
 						int count = 0;
 						int ystart, yend, yinc;
 						int xstart, xend, xinc;
@@ -772,15 +768,9 @@
 
 								if (cliprect.contains(drawxx, drawyy))
 								{
-<<<<<<< HEAD
-									uint16_t pix = srcdata[count];
-									uint16_t* dstptr = &bitmap.pix16(drawyy, drawxx);
-									uint8_t* dstpri = &this->custom_priority_bitmap->pix8(drawyy, drawxx);
-=======
-									const u8 pix = srcdata[count];
+									const u16 pix = srcdata[count];
 									u16* dstptr = &bitmap.pix16(drawyy, drawxx);
 									u8* dstpri = &this->custom_priority_bitmap->pix8(drawyy, drawxx);
->>>>>>> 0936ebf6
 
 									if (priority >= dstpri[0])
 									{
