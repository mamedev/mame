/*****************************************************************************************

 Speed Attack video hardware emulation

*****************************************************************************************/
#include "emu.h"
#include "includes/speedatk.h"
#include "video/mc6845.h"


PALETTE_INIT_MEMBER(speedatk_state, speedatk)
{
	const UINT8 *color_prom = memregion("proms")->base();
	int i;

	/* create a lookup table for the palette */
	for (i = 0; i < 0x10; i++)
	{
		int bit0, bit1, bit2;
		int r, g, b;

		/* red component */
		bit0 = (color_prom[i] >> 0) & 0x01;
		bit1 = (color_prom[i] >> 1) & 0x01;
		bit2 = (color_prom[i] >> 2) & 0x01;
		r = 0x21 * bit0 + 0x47 * bit1 + 0x97 * bit2;

		/* green component */
		bit0 = (color_prom[i] >> 3) & 0x01;
		bit1 = (color_prom[i] >> 4) & 0x01;
		bit2 = (color_prom[i] >> 5) & 0x01;
		g = 0x21 * bit0 + 0x47 * bit1 + 0x97 * bit2;

		/* blue component */
		bit0 = 0;
		bit1 = (color_prom[i] >> 6) & 0x01;
		bit2 = (color_prom[i] >> 7) & 0x01;
		b = 0x21 * bit0 + 0x47 * bit1 + 0x97 * bit2;

<<<<<<< HEAD
		palette.set_indirect_color(i, MAKE_RGB(r, g, b));
=======
		colortable_palette_set_color(machine().colortable, i, rgb_t(r, g, b));
>>>>>>> ca932a6d
	}

	/* color_prom now points to the beginning of the lookup table */
	color_prom += 0x20;

	for (i = 0; i < 0x100; i++)
	{
		UINT8 ctabentry = color_prom[i] & 0x0f;
		palette.set_pen_indirect(i, ctabentry);
	}
}

WRITE8_MEMBER(speedatk_state::speedatk_videoram_w)
{
	m_videoram[offset] = data;
}

WRITE8_MEMBER(speedatk_state::speedatk_colorram_w)
{
	m_colorram[offset] = data;
}

void speedatk_state::video_start()
{
}

WRITE8_MEMBER(speedatk_state::speedatk_6845_w)
{
	if(offset == 0)
	{
		m_crtc_index = data;
		machine().device<mc6845_device>("crtc")->address_w(space,0,data);
	}
	else
	{
		m_crtc_vreg[m_crtc_index] = data;
		machine().device<mc6845_device>("crtc")->register_w(space,0,data);
	}
}

UINT32 speedatk_state::screen_update_speedatk(screen_device &screen, bitmap_ind16 &bitmap, const rectangle &cliprect)
{
	int x,y;
	int count;
	UINT16 tile;
	UINT8 color, region;

	bitmap.fill(0, cliprect);

	count = (m_crtc_vreg[0x0c]<<8)|(m_crtc_vreg[0x0d] & 0xff);

	if(m_flip_scr) { count = 0x3ff - count; }

	for(y=0;y<m_crtc_vreg[6];y++)
	{
		for(x=0;x<m_crtc_vreg[1];x++)
		{
			tile = m_videoram[count] + ((m_colorram[count] & 0xe0) << 3);
			color = m_colorram[count] & 0x1f;
			region = (m_colorram[count] & 0x10) >> 4;

			m_gfxdecode->gfx(region)->opaque(bitmap,cliprect,tile,color,m_flip_scr,m_flip_scr,x*8,y*8);

			count = (m_flip_scr) ? count-1 : count+1;
			count&=0x3ff;
		}
	}

	return 0;
}<|MERGE_RESOLUTION|>--- conflicted
+++ resolved
@@ -37,11 +37,7 @@
 		bit2 = (color_prom[i] >> 7) & 0x01;
 		b = 0x21 * bit0 + 0x47 * bit1 + 0x97 * bit2;
 
-<<<<<<< HEAD
-		palette.set_indirect_color(i, MAKE_RGB(r, g, b));
-=======
-		colortable_palette_set_color(machine().colortable, i, rgb_t(r, g, b));
->>>>>>> ca932a6d
+		palette.set_indirect_color(i, rgb_t(r, g, b));
 	}
 
 	/* color_prom now points to the beginning of the lookup table */
