/*************************************************************************

    Atari Tunnel Hunt hardware

*************************************************************************/

#include "emu.h"
#include "includes/tunhunt.h"


/****************************************************************************************/

/* Video Hardware Addresses */

/* Square Generator (13 bytes each) */
#define LINEV   0x1403  // LINES VERTICAL START
#define LINEVS  0x1483  // LINES VERT STOP
#define LINEH   0x1083  // LINES HORIZ START
#define LINEC   0x1283  // LINE COLOR, 4 BITS D0-D3
#define LINESH  0x1203  // LINES SLOPE 4 BITS D0-D3 (signed)
/* LINESH was used for rotation effects in an older version of the game */

/* Shell Object0 */
#define SHEL0H  0x1800  // SHELL H POSITON (NORMAL SCREEN)
#define SHL0V   0x1400  // SHELL V START(NORMAL SCREEN)
#define SHL0VS  0x1480  // SHELL V STOP (NORMAL SCREEN)
#define SHL0ST  0x1200  // SHELL VSTRETCH (LIKE MST OBJ STRECTH)
#define SHL0PC  0x1280  // SHELL PICTURE CODE (D3-D0)

/* Shell Object1 (see above) */
#define SHEL1H  0x1A00
#define SHL1V   0x1401
#define SHL1VS  0x1481
#define SHL1ST  0x1201
#define SHL1PC  0x1281

/* Motion Object RAM */
#define MOBJV   0x1C00  // V POSITION (SCREEN ON SIDE)
#define MOBVS   0x1482  // V STOP OF MOTION OBJECT (NORMAL SCREEN)
#define MOBJH   0x1402  // H POSITON (SCREEN ON SIDE) (VSTART - NORMAL SCREEN)
#define MOBST   0x1082  // STARTING LINE FOR RAM SCAN ON MOBJ
#define VSTRLO  0x1202  // VERT (SCREEN ON SIDE) STRETCH MOJ OBJ
#define MOTT    0x2C00  // MOTION OBJECT RAM (00-0F NOT USED, BYT CLEARED)
#define MOBSC0  0x1080  // SCAN ROM START FOR MOBJ (unused?)
#define MOBSC1  0x1081  // (unused?)



/****************************************************************************************/

WRITE8_MEMBER(tunhunt_state::tunhunt_videoram_w)
{
	m_videoram[offset] = data;
	m_fg_tilemap->mark_tile_dirty(offset);
}

TILE_GET_INFO_MEMBER(tunhunt_state::get_fg_tile_info)
{
	int attr = m_videoram[tile_index];
	int code = attr & 0x3f;
	int color = attr >> 6;
	int flags = color ? TILE_FORCE_LAYER0 : 0;

	SET_TILE_INFO_MEMBER(m_gfxdecode, 0, code, color, flags);
}

void tunhunt_state::video_start()
{
	/*
	Motion Object RAM contains 64 lines of run-length encoded data.
	We keep track of dirty lines and cache the expanded bitmap.
	With max RLE expansion, bitmap size is 256x64.
	*/

	m_tmpbitmap.allocate(256, 64, m_screen->format());

	m_fg_tilemap = &machine().tilemap().create(tilemap_get_info_delegate(FUNC(tunhunt_state::get_fg_tile_info),this), TILEMAP_SCAN_COLS, 8, 8, 32, 32);

	m_fg_tilemap->set_transparent_pen(0);
	m_fg_tilemap->set_scrollx(0, 64);
}

PALETTE_INIT_MEMBER(tunhunt_state, tunhunt)
{
	int i;

	/* Tunnel Hunt uses a combination of color proms and palette RAM to specify a 16 color
	 * palette.  Here, we manage only the mappings for alphanumeric characters and SHELL
	 * graphics, which are unpacked ahead of time and drawn using MAME's drawgfx primitives.
	 */

	/* motion objects/box */
	for (i = 0; i < 0x10; i++)
		palette.set_pen_indirect(i, i);

	/* AlphaNumerics (1bpp)
	 *  2 bits of hilite select from 4 different background colors
	 *  Foreground color is always pen#4
	 *  Background color is mapped as follows:
	 */

	/* alpha hilite#0 */
	palette.set_pen_indirect(0x10, 0x0); /* background color#0 (transparent) */
	palette.set_pen_indirect(0x11, 0x4); /* foreground color */

	/* alpha hilite#1 */
	palette.set_pen_indirect(0x12, 0x5); /* background color#1 */
	palette.set_pen_indirect(0x13, 0x4); /* foreground color */

	/* alpha hilite#2 */
	palette.set_pen_indirect(0x14, 0x6); /* background color#2 */
	palette.set_pen_indirect(0x15, 0x4); /* foreground color */

	/* alpha hilite#3 */
	palette.set_pen_indirect(0x16, 0xf); /* background color#3 */
	palette.set_pen_indirect(0x17, 0x4); /* foreground color */

	/* shell graphics; these are either 1bpp (2 banks) or 2bpp.  It isn't clear which.
	 * In any event, the following pens are associated with the shell graphics:
	 */
	palette.set_pen_indirect(0x18, 0);
	palette.set_pen_indirect(0x19, 4);//1;
}

/*
Color Array Ram Assignments:
    Location
        0               Blanking, border
        1               Mot Obj (10) (D), Shell (01)
        2               Mot Obj (01) (G), Shell (10)
        3               Mot Obj (00) (W)
        4               Alpha & Shell (11) - shields
        5               Hilight 1
        6               Hilight 2
        8-E             Lines (as normal) background
        F               Hilight 3
*/
void tunhunt_state::set_pens()
{
/*
    The actual contents of the color proms (unused by this driver)
    are as follows:

    D11 "blue/green"
    0000:   00 00 8b 0b fb 0f ff 0b
            00 00 0f 0f fb f0 f0 ff

    C11 "red"
    0020:   00 f0 f0 f0 b0 b0 00 f0
            00 f0 f0 00 b0 00 f0 f0
*/
	//const UINT8 *color_prom = memregion( "proms" )->base();
	int color;
	int shade;
	int i;
	int red,green,blue;

	for( i=0; i<16; i++ )
	{
		color = m_generic_paletteram_8[i];
		shade = 0xf^(color>>4);

		color &= 0xf; /* hue select */
		switch( color )
		{
		default:
		case 0x0: red = 0xff; green = 0xff; blue = 0xff; break; /* white */
		case 0x1: red = 0xff; green = 0x00; blue = 0xff; break; /* purple */
		case 0x2: red = 0x00; green = 0x00; blue = 0xff; break; /* blue */
		case 0x3: red = 0x00; green = 0xff; blue = 0xff; break; /* cyan */
		case 0x4: red = 0x00; green = 0xff; blue = 0x00; break; /* green */
		case 0x5: red = 0xff; green = 0xff; blue = 0x00; break; /* yellow */
		case 0x6: red = 0xff; green = 0x00; blue = 0x00; break; /* red */
		case 0x7: red = 0x00; green = 0x00; blue = 0x00; break; /* black? */

		case 0x8: red = 0xff; green = 0x7f; blue = 0x00; break; /* orange */
		case 0x9: red = 0x7f; green = 0xff; blue = 0x00; break; /* ? */
		case 0xa: red = 0x00; green = 0xff; blue = 0x7f; break; /* ? */
		case 0xb: red = 0x00; green = 0x7f; blue = 0xff; break; /* ? */
		case 0xc: red = 0xff; green = 0x00; blue = 0x7f; break; /* ? */
		case 0xd: red = 0x7f; green = 0x00; blue = 0xff; break; /* ? */
		case 0xe: red = 0xff; green = 0xaa; blue = 0xaa; break; /* ? */
		case 0xf: red = 0xaa; green = 0xaa; blue = 0xff; break; /* ? */
		}

	/* combine color components with shade value (0..0xf) */
		#define APPLY_SHADE( C,S ) ((C*S)/0xf)
		red     = APPLY_SHADE(red,shade);
		green   = APPLY_SHADE(green,shade);
		blue    = APPLY_SHADE(blue,shade);

<<<<<<< HEAD
		m_palette->set_indirect_color( i,MAKE_RGB(red,green,blue) );
=======
		colortable_palette_set_color( machine().colortable,i,rgb_t(red,green,blue) );
>>>>>>> ca932a6d
	}
}

void tunhunt_state::draw_motion_object(bitmap_ind16 &bitmap, const rectangle &cliprect)
{
/*
 *      VSTRLO  0x1202
 *          normally 0x02 (gameplay, attract1)
 *          in attract2 (with "Tunnel Hunt" graphic), decrements from 0x2f down to 0x01
 *          goes to 0x01 for some enemy shots
 *
 *      MOBSC0  0x1080
 *      MOBSC1  0x1081
 *          always 0x00?
 */

	bitmap_ind16 &tmpbitmap = m_tmpbitmap;
	UINT8 *spriteram = m_spriteram;
	UINT8 *tunhunt_ram = m_workram;
	//int skip = tunhunt_ram[MOBST];
	int x0 = 255-tunhunt_ram[MOBJV];
	int y0 = 255-tunhunt_ram[MOBJH];
	int scalex,scaley;
	int line,span;
	int x,span_data;
	int color;
	int count;
	const UINT8 *source;

	for( line=0; line<64; line++ )
	{
		x = 0;
		source = &spriteram[line*0x10];
		for( span=0; span<0x10; span++ )
		{
			span_data = source[span];
			if( span_data == 0xff ) break;
			color = ((span_data>>6)&0x3)^0x3;
			count = (span_data&0x1f)+1;
			while( count-- && x < 256 )
				tmpbitmap.pix16(line, x++) = color;
		}
		while( x<256 )
			tmpbitmap.pix16(line, x++) = 0;
	} /* next line */

	switch( tunhunt_ram[VSTRLO] )
	{
	case 0x01:
		scaley = (1<<16)*0.33; /* seems correct */
		break;

	case 0x02:
		scaley = (1<<16)*0.50; /* seems correct */
		break;

	default:
		scaley = (1<<16)*tunhunt_ram[VSTRLO]/4; /* ??? */
		break;
	}
	scalex = (1<<16);

	copyrozbitmap_trans(
		bitmap,cliprect,tmpbitmap,
		-x0*scalex,/* startx */
		-y0*scaley,/* starty */
		scalex,/* incxx */
		0,0,/* incxy,incyx */
		scaley,/* incyy */
		0, /* no wraparound */
		0
	);
}

void tunhunt_state::draw_box(bitmap_ind16 &bitmap, const rectangle &cliprect)
{
/*
    This is unnecessarily slow, but the box priorities aren't completely understood,
    yet.  Once understood, this function should be converted to use bitmap_fill with
    rectangular chunks instead of BITMAP_ADDR.

    Tunnels:
        1080: 00 00 00      01  e7 18   ae 51   94 6b   88 77   83 7c   80 7f   x0
        1480: 00 f0 17      00  22 22   5b 5b   75 75   81 81   86 86   89 89   y0
        1400: 00 00 97      ff  f1 f1   b8 b8   9e 9e   92 92   8d 8d   8a 8a   y1
        1280: 07 03 00      07  07 0c   0c 0d   0d 0e   0e 08   08 09   09 0a   palette select

    Color Bars:
        1080: 00 00 00      01  00 20 40 60 80 a0 c0 e0     01 2a   50 7a       x0
        1480: 00 f0 00      00  40 40 40 40 40 40 40 40     00 00   00 00       y0
        1400: 00 00 00      ff  ff ff ff ff ff ff ff ff     40 40   40 40       y1
        1280: 07 03 00      01  07 06 04 05 02 07 03 00     09 0a   0b 0c       palette select
        ->hue 06 02 ff      60  06 05 03 04 01 06 02 ff     d2 00   c2 ff
*/
	UINT8 *tunhunt_ram = m_workram;
	int span,x,y;
	int color;
//  rectangle bbox;
	int z;
	int x0,y0,y1;

	for( y=0; y<256; y++ )
	{
		if (0xff-y >= cliprect.min_y && 0xff-y <= cliprect.max_y)
			for( x=0; x<256; x++ )
			{
				color = 0;
				z = 0;
				for( span=3; span<16; span++ )
				{
					x0 = tunhunt_ram[span+0x1080];
					y0 = tunhunt_ram[span+0x1480];
					y1 = tunhunt_ram[span+0x1400];

					if( y>=y0 && y<=y1 && x>=x0 && x0>=z )
					{
						color = tunhunt_ram[span+0x1280]&0xf;
						z = x0; /* give priority to rightmost spans */
					}
				}
				if (x >= cliprect.min_x && x <= cliprect.max_x)
					bitmap.pix16(0xff-y, x) = color;
			}
	}
}

/* "shell" graphics are 16x16 pixel tiles used for player shots and targeting cursor */
void tunhunt_state::draw_shell(bitmap_ind16 &bitmap,
		const rectangle &cliprect,
		int picture_code,
		int hposition,
		int vstart,
		int vstop,
		int vstretch,
		int hstretch )
{
	if( hstretch )
	{
		int sx,sy;
		for( sx=0; sx<256; sx+=16 )
		{
			for( sy=0; sy<256; sy+=16 )
			{
				
					m_gfxdecode->gfx(1)->transpen(bitmap,cliprect,
					picture_code,
					0, /* color */
					0,0, /* flip */
					sx,sy,0 );
			}
		}
	}
	else
	/*
	    vstretch is normally 0x01

	    targeting cursor:
	        hposition   = 0x78
	        vstart      = 0x90
	        vstop       = 0x80

	    during grid test:
	        vstretch    = 0xff
	        hposition   = 0xff
	        vstart      = 0xff
	        vstop       = 0x00

	*/
	
			m_gfxdecode->gfx(1)->transpen(bitmap,cliprect,
			picture_code,
			0, /* color */
			0,0, /* flip */
			255-hposition-16,vstart-32,0 );
}

UINT32 tunhunt_state::screen_update_tunhunt(screen_device &screen, bitmap_ind16 &bitmap, const rectangle &cliprect)
{
	set_pens();

	draw_box(bitmap, cliprect);

	draw_motion_object(bitmap, cliprect);

	draw_shell(bitmap, cliprect,
		m_workram[SHL0PC],  /* picture code */
		m_workram[SHEL0H],  /* hposition */
		m_workram[SHL0V],   /* vstart */
		m_workram[SHL0VS],  /* vstop */
		m_workram[SHL0ST],  /* vstretch */
		m_control&0x08 ); /* hstretch */

	draw_shell(bitmap, cliprect,
		m_workram[SHL1PC],  /* picture code */
		m_workram[SHEL1H],  /* hposition */
		m_workram[SHL1V],   /* vstart */
		m_workram[SHL1VS],  /* vstop */
		m_workram[SHL1ST],  /* vstretch */
		m_control&0x10 ); /* hstretch */

	m_fg_tilemap->draw(screen, bitmap, cliprect, 0, 0);
	return 0;
}<|MERGE_RESOLUTION|>--- conflicted
+++ resolved
@@ -189,11 +189,7 @@
 		green   = APPLY_SHADE(green,shade);
 		blue    = APPLY_SHADE(blue,shade);
 
-<<<<<<< HEAD
-		m_palette->set_indirect_color( i,MAKE_RGB(red,green,blue) );
-=======
-		colortable_palette_set_color( machine().colortable,i,rgb_t(red,green,blue) );
->>>>>>> ca932a6d
+		m_palette->set_indirect_color( i,rgb_t(red,green,blue) );
 	}
 }
 
