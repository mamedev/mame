/***************************************************************************

    Atari Sprint 2 video emulation

***************************************************************************/

#include "emu.h"
#include "includes/sprint2.h"


PALETTE_INIT_MEMBER(sprint2_state, sprint2)
{
<<<<<<< HEAD
	palette.set_indirect_color(0, MAKE_RGB(0x00, 0x00, 0x00));
	palette.set_indirect_color(1, MAKE_RGB(0x5b, 0x5b, 0x5b));
	palette.set_indirect_color(2, MAKE_RGB(0xa4, 0xa4, 0xa4));
	palette.set_indirect_color(3, MAKE_RGB(0xff, 0xff, 0xff));

	palette.set_pen_indirect(0x0, 1);   /* black playfield */
	palette.set_pen_indirect(0x1, 0);
	palette.set_pen_indirect(0x2, 1);   /* white playfield */
	palette.set_pen_indirect(0x3, 3);

	palette.set_pen_indirect(0x4, 1);   /* car #1 */
	palette.set_pen_indirect(0x5, 3);
	palette.set_pen_indirect(0x6, 1);   /* car #2 */
	palette.set_pen_indirect(0x7, 0);
	palette.set_pen_indirect(0x8, 1);   /* car #3 */
	palette.set_pen_indirect(0x9, 2);
	palette.set_pen_indirect(0xa, 1);   /* car #4 */
	palette.set_pen_indirect(0xb, 2);
=======
	/* allocate the colortable */
	machine().colortable = colortable_alloc(machine(), 4);

	colortable_palette_set_color(machine().colortable, 0, rgb_t(0x00, 0x00, 0x00));
	colortable_palette_set_color(machine().colortable, 1, rgb_t(0x5b, 0x5b, 0x5b));
	colortable_palette_set_color(machine().colortable, 2, rgb_t(0xa4, 0xa4, 0xa4));
	colortable_palette_set_color(machine().colortable, 3, rgb_t(0xff, 0xff, 0xff));

	colortable_entry_set_value(machine().colortable, 0x0, 1);   /* black playfield */
	colortable_entry_set_value(machine().colortable, 0x1, 0);
	colortable_entry_set_value(machine().colortable, 0x2, 1);   /* white playfield */
	colortable_entry_set_value(machine().colortable, 0x3, 3);

	colortable_entry_set_value(machine().colortable, 0x4, 1);   /* car #1 */
	colortable_entry_set_value(machine().colortable, 0x5, 3);
	colortable_entry_set_value(machine().colortable, 0x6, 1);   /* car #2 */
	colortable_entry_set_value(machine().colortable, 0x7, 0);
	colortable_entry_set_value(machine().colortable, 0x8, 1);   /* car #3 */
	colortable_entry_set_value(machine().colortable, 0x9, 2);
	colortable_entry_set_value(machine().colortable, 0xa, 1);   /* car #4 */
	colortable_entry_set_value(machine().colortable, 0xb, 2);
>>>>>>> ca932a6d
}


TILE_GET_INFO_MEMBER(sprint2_state::get_tile_info)
{
	UINT8 code = m_video_ram[tile_index];

	SET_TILE_INFO_MEMBER(m_gfxdecode, 0, code & 0x3f, code >> 7, 0);
}


void sprint2_state::video_start()
{
	m_screen->register_screen_bitmap(m_helper);

	m_bg_tilemap = &machine().tilemap().create(tilemap_get_info_delegate(FUNC(sprint2_state::get_tile_info),this), TILEMAP_SCAN_ROWS, 16, 8, 32, 32);
}


READ8_MEMBER(sprint2_state::sprint2_collision1_r)
{
	return m_collision[0];
}
READ8_MEMBER(sprint2_state::sprint2_collision2_r)
{
	return m_collision[1];
}


WRITE8_MEMBER(sprint2_state::sprint2_collision_reset1_w)
{
	m_collision[0] = 0;
}
WRITE8_MEMBER(sprint2_state::sprint2_collision_reset2_w)
{
	m_collision[1] = 0;
}


WRITE8_MEMBER(sprint2_state::sprint2_video_ram_w)
{
	m_video_ram[offset] = data;
	m_bg_tilemap->mark_tile_dirty(offset);
}


UINT8 sprint2_state::collision_check(rectangle& rect)
{
	UINT8 data = 0;

	int x;
	int y;

	for (y = rect.min_y; y <= rect.max_y; y++)
		for (x = rect.min_x; x <= rect.max_x; x++)
		{
			UINT16 a = m_palette->pen_indirect(m_helper.pix16(y, x));

			if (a == 0)
				data |= 0x40;

			if (a == 3)
				data |= 0x80;
		}

	return data;
}


inline int sprint2_state::get_sprite_code(UINT8 *video_ram, int n)
{
	return video_ram[0x398 + 2 * n + 1] >> 3;
}
inline int sprint2_state::get_sprite_x(UINT8 *video_ram, int n)
{
	return 2 * (248 - video_ram[0x390 + 1 * n]);
}
inline int sprint2_state::get_sprite_y(UINT8 *video_ram, int n)
{
	return 1 * (248 - video_ram[0x398 + 2 * n]);
}


UINT32 sprint2_state::screen_update_sprint2(screen_device &screen, bitmap_ind16 &bitmap, const rectangle &cliprect)
{
	UINT8 *video_ram = m_video_ram;
	int i;

	m_bg_tilemap->draw(screen, bitmap, cliprect, 0, 0);

	/* draw the sprites */

	for (i = 0; i < 4; i++)
	{
		 m_gfxdecode->gfx(1)->transpen(bitmap,cliprect,
			get_sprite_code(video_ram, i),
			i,
			0, 0,
			get_sprite_x(video_ram, i),
			get_sprite_y(video_ram, i), 0);
	}
	return 0;
}


void sprint2_state::screen_eof_sprint2(screen_device &screen, bool state)
{
	// rising edge
	if (state)
	{
		UINT8 *video_ram = m_video_ram;
		int i;
		int j;
		const rectangle &visarea = m_screen->visible_area();

		/*
		 * Collisions are detected for both player cars:
		 *
		 * D7 => m_collision w/ white playfield
		 * D6 => m_collision w/ black playfield or another car
		 *
		 */

		for (i = 0; i < 2; i++)
		{
			rectangle rect;

			rect.min_x = get_sprite_x(video_ram, i);
			rect.min_y = get_sprite_y(video_ram, i);
			rect.max_x = get_sprite_x(video_ram, i) + m_gfxdecode->gfx(1)->width() - 1;
			rect.max_y = get_sprite_y(video_ram, i) + m_gfxdecode->gfx(1)->height() - 1;

			rect &= visarea;

			/* check for sprite-tilemap collisions */

			m_bg_tilemap->draw(screen, m_helper, rect, 0, 0);

			 m_gfxdecode->gfx(1)->transpen(m_helper,rect,
				get_sprite_code(video_ram, i),
				0,
				0, 0,
				get_sprite_x(video_ram, i),
				get_sprite_y(video_ram, i), 1);

			m_collision[i] |= collision_check(rect);

			/* check for sprite-sprite collisions */

			for (j = 0; j < 4; j++)
				if (j != i)
				{
					 m_gfxdecode->gfx(1)->transpen(m_helper,rect,
						get_sprite_code(video_ram, j),
						1,
						0, 0,
						get_sprite_x(video_ram, j),
						get_sprite_y(video_ram, j), 0);
				}

			 m_gfxdecode->gfx(1)->transpen(m_helper,rect,
				get_sprite_code(video_ram, i),
				0,
				0, 0,
				get_sprite_x(video_ram, i),
				get_sprite_y(video_ram, i), 1);

			m_collision[i] |= collision_check(rect);
		}
	}
}<|MERGE_RESOLUTION|>--- conflicted
+++ resolved
@@ -10,11 +10,10 @@
 
 PALETTE_INIT_MEMBER(sprint2_state, sprint2)
 {
-<<<<<<< HEAD
-	palette.set_indirect_color(0, MAKE_RGB(0x00, 0x00, 0x00));
-	palette.set_indirect_color(1, MAKE_RGB(0x5b, 0x5b, 0x5b));
-	palette.set_indirect_color(2, MAKE_RGB(0xa4, 0xa4, 0xa4));
-	palette.set_indirect_color(3, MAKE_RGB(0xff, 0xff, 0xff));
+	palette.set_indirect_color(0, rgb_t(0x00, 0x00, 0x00));
+	palette.set_indirect_color(1, rgb_t(0x5b, 0x5b, 0x5b));
+	palette.set_indirect_color(2, rgb_t(0xa4, 0xa4, 0xa4));
+	palette.set_indirect_color(3, rgb_t(0xff, 0xff, 0xff));
 
 	palette.set_pen_indirect(0x0, 1);   /* black playfield */
 	palette.set_pen_indirect(0x1, 0);
@@ -29,29 +28,6 @@
 	palette.set_pen_indirect(0x9, 2);
 	palette.set_pen_indirect(0xa, 1);   /* car #4 */
 	palette.set_pen_indirect(0xb, 2);
-=======
-	/* allocate the colortable */
-	machine().colortable = colortable_alloc(machine(), 4);
-
-	colortable_palette_set_color(machine().colortable, 0, rgb_t(0x00, 0x00, 0x00));
-	colortable_palette_set_color(machine().colortable, 1, rgb_t(0x5b, 0x5b, 0x5b));
-	colortable_palette_set_color(machine().colortable, 2, rgb_t(0xa4, 0xa4, 0xa4));
-	colortable_palette_set_color(machine().colortable, 3, rgb_t(0xff, 0xff, 0xff));
-
-	colortable_entry_set_value(machine().colortable, 0x0, 1);   /* black playfield */
-	colortable_entry_set_value(machine().colortable, 0x1, 0);
-	colortable_entry_set_value(machine().colortable, 0x2, 1);   /* white playfield */
-	colortable_entry_set_value(machine().colortable, 0x3, 3);
-
-	colortable_entry_set_value(machine().colortable, 0x4, 1);   /* car #1 */
-	colortable_entry_set_value(machine().colortable, 0x5, 3);
-	colortable_entry_set_value(machine().colortable, 0x6, 1);   /* car #2 */
-	colortable_entry_set_value(machine().colortable, 0x7, 0);
-	colortable_entry_set_value(machine().colortable, 0x8, 1);   /* car #3 */
-	colortable_entry_set_value(machine().colortable, 0x9, 2);
-	colortable_entry_set_value(machine().colortable, 0xa, 1);   /* car #4 */
-	colortable_entry_set_value(machine().colortable, 0xb, 2);
->>>>>>> ca932a6d
 }
 
 
