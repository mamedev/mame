// license:BSD-3-Clause
// copyright-holders:Luca Elia
/***************************************************************************

                            -= Jaleco Mega System 1 =-

                    driver by   Luca Elia (l.elia@tin.it)

***************************************************************************/
#ifndef MAME_JALECO_MEGASYS1_H
#define MAME_JALECO_MEGASYS1_H

#pragma once

#include "cpu/tlcs90/tlcs90.h"
#include "machine/gen_latch.h"
#include "machine/timer.h"
#include "cpu/tlcs90/tlcs90.h"
#include "sound/msm5205.h"
#include "sound/okim6295.h"
#include "ms1_gatearray.h"
#include "ms1_tmap.h"
#include "emupal.h"
#include "screen.h"


class megasys1_state : public driver_device
{
public:
	megasys1_state(const machine_config &mconfig, device_type type, const char *tag) :
		driver_device(mconfig, type, tag),
		m_maincpu(*this, "maincpu"),
		m_iomcu(*this, "iomcu"),
		m_audiocpu(*this, "audiocpu"),
		m_soundlatch(*this, "soundlatch%u", 1U),
		m_gfxdecode(*this, "gfxdecode"),
		m_palette(*this, "palette"),
		m_screen(*this, "screen"),
		m_tmap(*this, "scroll%u", 0),
		m_oki(*this, "oki%u", 1U),
		m_ram(*this, "ram"),
		m_io_system(*this, "SYSTEM"),
		m_io_p1(*this, "P1"),
		m_io_p2(*this, "P2"),
		m_io_dsw(*this, "DSW"),
		m_io_dsw1(*this, "DSW1"),
		m_io_dsw2(*this, "DSW2"),
		m_scantimer(*this, "scantimer"),
		m_rom_maincpu(*this, "maincpu"),
		m_objectram(*this, "objectram"),
		m_ymsnd(*this, "ymsnd")
	{
		m_hardware_type_z = 0;
	}

	void system_B_monkelf(machine_config &config);

	void system_C(machine_config &config);
	void system_C_bigstrik(machine_config &config);
	void system_Bbl(machine_config &config);
	void system_base(machine_config &config);

	void init_monkelf();

protected:
	virtual void machine_reset() override;
	virtual void video_start() override;

	required_device<cpu_device> m_maincpu;
	optional_device<tlcs90_device> m_iomcu;
	optional_device<cpu_device> m_audiocpu;
	optional_device_array<generic_latch_16_device, 2> m_soundlatch;
	required_device<gfxdecode_device> m_gfxdecode;
	required_device<palette_device> m_palette;
	required_device<screen_device> m_screen;
	optional_device_array<megasys1_tilemap_device, 3> m_tmap;
	optional_device_array<okim6295_device, 2> m_oki;
	required_shared_ptr<u16> m_ram;
	required_ioport m_io_system;
	required_ioport m_io_p1;
	required_ioport m_io_p2;
	optional_ioport m_io_dsw;
	optional_ioport m_io_dsw1;
	optional_ioport m_io_dsw2;
	optional_device<timer_device> m_scantimer;
	required_region_ptr<u16> m_rom_maincpu;

	void megasys1B_map(address_map &map);
	void megasys1C_map(address_map &map);

	void megasys1c_handle_scanline_irq(int scanline);
	TIMER_DEVICE_CALLBACK_MEMBER(megasys_base_scanline);
	TIMER_DEVICE_CALLBACK_MEMBER(megasys1B_scanline);

	void megasys_base_map(address_map &map);
	void megasys1B_sound_map(address_map &map);

	void megasys1_palette(palette_device &palette);

	virtual void draw_sprites(screen_device &screen, bitmap_ind16 &bitmap,const rectangle &cliprect);
	void mix_sprite_bitmap(screen_device &screen, bitmap_ind16 &bitmap, const rectangle &cliprect);
	void partial_clear_sprite_bitmap(screen_device &screen, bitmap_ind16 &bitmap, const rectangle &cliprect, u8 param);
	inline void draw_16x16_priority_sprite(screen_device &screen, bitmap_ind16 &bitmap,const rectangle &cliprect, s32 code, s32 color, s32 sx, s32 sy, s32 flipx, s32 flipy, u8 mosaic, u8 mosaicsol, s32 priority);
	u32 screen_update(screen_device &screen, bitmap_ind16 &bitmap, const rectangle &cliprect);
	void sound_irq(int state);
	void screen_vblank(int state);

	void screen_flag_w(offs_t offset, u16 data, u16 mem_mask = ~0);
	void active_layers_w(offs_t offset, u16 data, u16 mem_mask = ~0);
	void sprite_bank_w(offs_t offset, u16 data, u16 mem_mask = ~0);
	u16 sprite_flag_r();
	void sprite_flag_w(offs_t offset, u16 data, u16 mem_mask = ~0);
	void soundlatch_w(u16 data);
	void soundlatch_c_w(u16 data);
	template<int Chip> u8 oki_status_r();

	int m_hardware_type_z = 0; // System Z

	u8 m_ignore_oki_status = 0;

	 // System C
	u16 m_sprite_bank = 0;

	u16 m_screen_flag = 0;

	// all
	bitmap_ind16 m_sprite_buffer_bitmap;
	std::unique_ptr<u16[]> m_buffer_objectram;
	std::unique_ptr<u16[]> m_buffer2_objectram;
	std::unique_ptr<u16[]> m_buffer_spriteram16;
	std::unique_ptr<u16[]> m_buffer2_spriteram16;

	// all but System Z
	u16 m_active_layers = 0;
	u16 m_sprite_flag = 0;

private:
	required_shared_ptr<u16> m_objectram;
	optional_device<device_t> m_ymsnd;

	// configuration
	int m_layers_order[16]{};

	void monkelf_scroll0_w(offs_t offset, u16 data, u16 mem_mask = ~0);
	void monkelf_scroll1_w(offs_t offset, u16 data, u16 mem_mask = ~0);
	void ram_w(offs_t offset, u16 data);
<<<<<<< HEAD
	void p47b_adpcm_w(offs_t offset, u8 data);
	
	// MCU related
	u16 ip_select_bigstrik_r();
	void ip_select_bigstrik_w(u16 data);
	u8 mcu_capture_inputs_r(offs_t offset);
	u8 mcu_port1_r();
	void mcu_port2_w(u8 data);
	void mcu_port6_w(u8 data);
	
	u8 m_mcu_input_data;
	u8 m_mcu_io_data;
=======
>>>>>>> acf2f687


<<<<<<< HEAD
	u32 screen_update(screen_device &screen, bitmap_ind16 &bitmap, const rectangle &cliprect);
	void screen_vblank(int state);
	INTERRUPT_GEN_MEMBER(megasys1D_irq);
	TIMER_DEVICE_CALLBACK_MEMBER(megasys1A_scanline);
	TIMER_DEVICE_CALLBACK_MEMBER(megasys1A_iganinju_scanline);
	TIMER_DEVICE_CALLBACK_MEMBER(megasys1B_scanline);
	TIMER_DEVICE_CALLBACK_MEMBER(megasys1C_scanline);
	TIMER_DEVICE_CALLBACK_MEMBER(megasys1C_bigstrik_scanline);
=======
	TIMER_DEVICE_CALLBACK_MEMBER(megasys1C_scanline);
>>>>>>> acf2f687

	void priority_create();

	void megasys1B_edfbl_map(address_map &map);
	void megasys1B_monkelf_map(address_map &map);
};

class megasys1_typea_state : public megasys1_state
{
public:
	megasys1_typea_state(const machine_config &mconfig, device_type type, const char *tag) :
		megasys1_state(mconfig, type, tag),
		m_p47b_adpcm(*this, "msm%u", 1U),
		m_gatearray(*this, "gatearray")
	{ }

	void system_A(machine_config &config);
	void system_A_d65006_soldam(machine_config &config);
	void system_A_gs88000_soldam(machine_config &config);
	void system_A_iganinju(machine_config &config);
	void system_A_kickoffb(machine_config &config);
	void system_A_p47b(machine_config &config);
	void system_A_d65006(machine_config &config);
	void system_A_d65006_iganinju(machine_config &config);
	void system_A_gs88000(machine_config &config);
	void system_A_unkarray(machine_config &config);

	void init_jitsupro_gfx();
	void init_rodland_gfx();
	void init_stdragon_gfx();
	void init_lordofkbp();

protected:
	virtual void machine_start() override;
	virtual void machine_reset() override;

	void kickoffb_sound_map(address_map &map);
	void p47b_sound_map(address_map &map);
	void p47b_extracpu_prg_map(address_map &map);
	void p47b_extracpu_io_map(address_map &map);
	void megasys1A_map(address_map &map);
	void megasys1A_sound_map(address_map &map);
<<<<<<< HEAD
	void megasys1A_jitsupro_sound_map(address_map &map);
	void megasys1B_edfbl_map(address_map &map);
	void megasys1B_map(address_map &map);
	void megasys1B_monkelf_map(address_map &map);
	void megasys1B_sound_map(address_map &map);
	void megasys1C_map(address_map &map);
	void megasys1C_bigstrik_map(address_map &map);
=======

	void p47b_adpcm_w(offs_t offset, u8 data);


private:
	optional_device_array<msm5205_device, 2> m_p47b_adpcm;
	optional_device<megasys1_gatearray_device> m_gatearray;

	TIMER_DEVICE_CALLBACK_MEMBER(megasys1A_iganinju_scanline);

	void rodland_gfx_unmangle(const char *region);
	void jitsupro_gfx_unmangle(const char *region);
	void stdragona_gfx_unmangle(const char *region);
};

class megasys1_typea_hachoo_state : public megasys1_typea_state
{
public:
	megasys1_typea_hachoo_state(const machine_config &mconfig, device_type type, const char *tag) :
		megasys1_typea_state(mconfig, type, tag)
	{ }

protected:
	virtual void machine_reset() override;
};

class megasys1_typed_state : public megasys1_state
{
public:
	megasys1_typed_state(const machine_config &mconfig, device_type type, const char *tag) :
		megasys1_state(mconfig, type, tag),
		m_okibank(*this, "okibank")
	{ }

	void system_D(machine_config &config);

	void init_peekaboo();

private:
	required_memory_bank m_okibank;

	// peekaboo
	u16 m_protection_val = 0;

	u16 protection_peekaboo_r();
	void protection_peekaboo_w(offs_t offset, u16 data, u16 mem_mask = ~0);

	INTERRUPT_GEN_MEMBER(megasys1D_irq);

>>>>>>> acf2f687
	void megasys1D_map(address_map &map);
	void megasys1D_oki_map(address_map &map);
};


class megasys1_typez_state : public megasys1_state
{
public:
	megasys1_typez_state(const machine_config &mconfig, device_type type, const char *tag) :
		megasys1_state(mconfig, type, tag)
	{
		m_hardware_type_z = 1;
	}

	void system_Z(machine_config &config);

protected:
	virtual void draw_sprites(screen_device &screen, bitmap_ind16 &bitmap,const rectangle &cliprect) override;

private:
	void soundlatch_z_w(u16 data);

	void megasys1Z_map(address_map &map);
	void z80_sound_io_map(address_map &map);
	void z80_sound_map(address_map &map);
	void iomcu_map(address_map &map);
};


class megasys1_bc_iosim_state : public megasys1_state
{
public:
	megasys1_bc_iosim_state(const machine_config &mconfig, device_type type, const char *tag) :
		megasys1_state(mconfig, type, tag)
	{ }

	void init_avspirit();
	void init_64street();
	void init_chimeraba();
	void init_cybattlr();
	void init_hayaosi1();
	void init_edf();

	void system_B(machine_config &config);
	void system_B_hayaosi1(machine_config &config);
	void system_C_iosim(machine_config &config);

protected:
	virtual void machine_start() override;
	virtual void machine_reset() override;

	const u8 *m_ip_select_values = nullptr; // System B and C

	u16 m_ip_latched = 0;

	static constexpr u8 avspirit_seq[7] =    { 0x37,0x35,0x36,0x33,0x34,  0xff,0x06 };
	static constexpr u8 edf_seq[7] =         { 0x20,0x21,0x22,0x23,0x24,  0xf0,0x06 };
	static constexpr u8 hayaosi1_seq[7] =    { 0x51,0x52,0x53,0x54,0x55,  0xfc,0x06 };
	static constexpr u8 street_seq[7]   =    { 0x57,0x53,0x54,0x55,0x56,  0xfa,0x06 };
	static constexpr u8 chimeraba_seq[7]   = { 0x56,0x52,0x53,0x55,0x54,  0xfa,0x06 };
	static constexpr u8 cybattler_seq[7]   = { 0x56,0x52,0x53,0x54,0x55,  0xf2,0x06 };

	void megasys1B_iosim_map(address_map &map);
	void megasys1C_iosim_map(address_map &map);

	u16 ip_select_r();
	void ip_select_w(u16 data);
};

class megasys1_bc_iomcu_state : public megasys1_state
{
public:
	megasys1_bc_iomcu_state(const machine_config &mconfig, device_type type, const char *tag) :
		megasys1_state(mconfig, type, tag),
		m_iomcu(*this, "iomcu")
	{ }

	void system_C_bigstrik(machine_config &config);

protected:
	virtual void machine_start() override;
	virtual void machine_reset() override;

private:
	required_device<tlcs90_device> m_iomcu;

	u16 ip_select_bigstrik_r();
	void ip_select_bigstrik_w(u16 data);
	u8 mcu_capture_inputs_r(offs_t offset);
	u8 mcu_port1_r();
	void mcu_port2_w(u8 data);
	void mcu_port6_w(u8 data);

	u8 m_mcu_input_data;
	u8 m_mcu_io_data;

	void megasys1C_bigstrik_map(address_map &map);
	void iomcu_map(address_map &map);

	TIMER_DEVICE_CALLBACK_MEMBER(megasys1C_bigstrik_scanline);
};

#endif // MAME_JALECO_MEGASYS1_H<|MERGE_RESOLUTION|>--- conflicted
+++ resolved
@@ -15,7 +15,6 @@
 #include "cpu/tlcs90/tlcs90.h"
 #include "machine/gen_latch.h"
 #include "machine/timer.h"
-#include "cpu/tlcs90/tlcs90.h"
 #include "sound/msm5205.h"
 #include "sound/okim6295.h"
 #include "ms1_gatearray.h"
@@ -30,7 +29,6 @@
 	megasys1_state(const machine_config &mconfig, device_type type, const char *tag) :
 		driver_device(mconfig, type, tag),
 		m_maincpu(*this, "maincpu"),
-		m_iomcu(*this, "iomcu"),
 		m_audiocpu(*this, "audiocpu"),
 		m_soundlatch(*this, "soundlatch%u", 1U),
 		m_gfxdecode(*this, "gfxdecode"),
@@ -56,7 +54,6 @@
 	void system_B_monkelf(machine_config &config);
 
 	void system_C(machine_config &config);
-	void system_C_bigstrik(machine_config &config);
 	void system_Bbl(machine_config &config);
 	void system_base(machine_config &config);
 
@@ -67,7 +64,6 @@
 	virtual void video_start() override;
 
 	required_device<cpu_device> m_maincpu;
-	optional_device<tlcs90_device> m_iomcu;
 	optional_device<cpu_device> m_audiocpu;
 	optional_device_array<generic_latch_16_device, 2> m_soundlatch;
 	required_device<gfxdecode_device> m_gfxdecode;
@@ -144,35 +140,9 @@
 	void monkelf_scroll0_w(offs_t offset, u16 data, u16 mem_mask = ~0);
 	void monkelf_scroll1_w(offs_t offset, u16 data, u16 mem_mask = ~0);
 	void ram_w(offs_t offset, u16 data);
-<<<<<<< HEAD
-	void p47b_adpcm_w(offs_t offset, u8 data);
-	
-	// MCU related
-	u16 ip_select_bigstrik_r();
-	void ip_select_bigstrik_w(u16 data);
-	u8 mcu_capture_inputs_r(offs_t offset);
-	u8 mcu_port1_r();
-	void mcu_port2_w(u8 data);
-	void mcu_port6_w(u8 data);
-	
-	u8 m_mcu_input_data;
-	u8 m_mcu_io_data;
-=======
->>>>>>> acf2f687
-
-
-<<<<<<< HEAD
-	u32 screen_update(screen_device &screen, bitmap_ind16 &bitmap, const rectangle &cliprect);
-	void screen_vblank(int state);
-	INTERRUPT_GEN_MEMBER(megasys1D_irq);
-	TIMER_DEVICE_CALLBACK_MEMBER(megasys1A_scanline);
-	TIMER_DEVICE_CALLBACK_MEMBER(megasys1A_iganinju_scanline);
-	TIMER_DEVICE_CALLBACK_MEMBER(megasys1B_scanline);
+
+
 	TIMER_DEVICE_CALLBACK_MEMBER(megasys1C_scanline);
-	TIMER_DEVICE_CALLBACK_MEMBER(megasys1C_bigstrik_scanline);
-=======
-	TIMER_DEVICE_CALLBACK_MEMBER(megasys1C_scanline);
->>>>>>> acf2f687
 
 	void priority_create();
 
@@ -215,15 +185,6 @@
 	void p47b_extracpu_io_map(address_map &map);
 	void megasys1A_map(address_map &map);
 	void megasys1A_sound_map(address_map &map);
-<<<<<<< HEAD
-	void megasys1A_jitsupro_sound_map(address_map &map);
-	void megasys1B_edfbl_map(address_map &map);
-	void megasys1B_map(address_map &map);
-	void megasys1B_monkelf_map(address_map &map);
-	void megasys1B_sound_map(address_map &map);
-	void megasys1C_map(address_map &map);
-	void megasys1C_bigstrik_map(address_map &map);
-=======
 
 	void p47b_adpcm_w(offs_t offset, u8 data);
 
@@ -273,7 +234,6 @@
 
 	INTERRUPT_GEN_MEMBER(megasys1D_irq);
 
->>>>>>> acf2f687
 	void megasys1D_map(address_map &map);
 	void megasys1D_oki_map(address_map &map);
 };
@@ -299,7 +259,6 @@
 	void megasys1Z_map(address_map &map);
 	void z80_sound_io_map(address_map &map);
 	void z80_sound_map(address_map &map);
-	void iomcu_map(address_map &map);
 };
 
 
