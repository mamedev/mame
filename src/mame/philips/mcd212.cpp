// license:BSD-3-Clause
// copyright-holders:Ryan Holtz
/******************************************************************************


    CD-i MCD212 Video Decoder and System Controller emulation
    -------------------

    written by Ryan Holtz, Vincent.Halver


*******************************************************************************

STATUS:

- Just enough for the Mono-I CD-i board to work somewhat properly.

TODO:

- QHY DYUV Image Decoder

*******************************************************************************/

#include "emu.h"
#include "mcd212.h"
#include "screen.h"

#define LOG_UNKNOWNS        (1U << 1)
#define LOG_REGISTERS       (1U << 2)
#define LOG_ICA             (1U << 3)
#define LOG_DCA             (1U << 4)
#define LOG_VSR             (1U << 5)
#define LOG_STATUS          (1U << 6)
#define LOG_MAIN_REG_READS  (1U << 7)
#define LOG_MAIN_REG_WRITES (1U << 8)
#define LOG_CLUT            (1U << 9)
#define LOG_ALL             (LOG_UNKNOWNS | LOG_REGISTERS | LOG_ICA | LOG_DCA | LOG_VSR | LOG_STATUS | LOG_MAIN_REG_READS | LOG_MAIN_REG_WRITES | LOG_CLUT)

#define VERBOSE             (0)
#include "logmacro.h"

// device type definition
DEFINE_DEVICE_TYPE(MCD212, mcd212_device, "mcd212", "MCD212 VDSC")

inline ATTR_FORCE_INLINE uint8_t mcd212_device::get_weight_factor(const uint32_t matte_idx)
{
	return (uint8_t)((m_matte_control[matte_idx] & MC_WF) >> MC_WF_SHIFT);
}

inline ATTR_FORCE_INLINE uint8_t mcd212_device::get_matte_op(const uint32_t matte_idx)
{
	return (m_matte_control[matte_idx] & MC_OP) >> MC_OP_SHIFT;
}

void mcd212_device::update_matte_arrays()
{
	const int width = get_screen_width();
	const int num_mattes = BIT(m_image_coding_method, ICM_NM_BIT) ? 2 : 1;

	bool latched_mf[2]{ false, false };
	uint8_t latched_wf[2] = { m_weight_factor[0][0], m_weight_factor[1][0] };
	int matte_idx[2] = { 0, 4 };

	for (int x = 0; x < width; x++)
	{
		for (int matte = 0; matte < num_mattes; matte++)
		{
			const int max_matte_id = ((num_mattes == 2) ? 4 : 8) + (matte ? 4 : 0);
			if (matte_idx[matte] >= max_matte_id)
			{
				continue;
			}
			const uint32_t matte_ctrl = m_matte_control[matte_idx[matte]];

			if (x == (matte_ctrl & MC_X))
			{
				const uint32_t matte_op = get_matte_op(matte_idx[matte]);
				const int flag = (num_mattes == 2) ? matte : BIT(m_matte_control[matte_idx[matte]], MC_MF_BIT);
				// See 5.10.2 Matte Commands. Changing the MF-bit inside a line is undefined. Greenbook says don't do it.
				// Console validation shows the 220 reads and uses this value anyway.
				switch (matte_op)
				{
				case 0: // Disregard all commands in higher registers. See 5.10.2
					matte_idx[matte] = 8;
					break;
				case 1: case 2: case 3: case 5: case 7: case 10: case 11: // Not used
					break;
				case 4: case 6: // Change weight of plane (A or B)
					latched_wf[BIT(matte_op, 1)] = get_weight_factor(matte_idx[matte]);
					break;
				case 8: case 9: // (Reset or Set) matte flag
					latched_mf[flag] = BIT(matte_op, 0);
					break;
				case 12: case 13: case 14: case 15: // Change weight of plane (A or B) and (Reset or Set) matte flag
					latched_wf[BIT(matte_op, 1)] = get_weight_factor(matte_idx[matte]);
					latched_mf[flag] = BIT(matte_op, 0);
					break;
				}
				matte_idx[matte]++;
			}
		}
		m_weight_factor[0][x] = latched_wf[0];
		m_weight_factor[1][x] = latched_wf[1];
		m_matte_flag[0][x] = latched_mf[0];
		m_matte_flag[1][x] = latched_mf[1];
	}
}

template <int Path>
void mcd212_device::set_register(uint8_t reg, uint32_t value)
{
	switch (reg)
	{
		case 0x80: case 0x81: case 0x82: case 0x83: case 0x84: case 0x85: case 0x86: case 0x87: // CLUT 0 - 63
		case 0x88: case 0x89: case 0x8a: case 0x8b: case 0x8c: case 0x8d: case 0x8e: case 0x8f:
		case 0x90: case 0x91: case 0x92: case 0x93: case 0x94: case 0x95: case 0x96: case 0x97:
		case 0x98: case 0x99: case 0x9a: case 0x9b: case 0x9c: case 0x9d: case 0x9e: case 0x9f:
		case 0xa0: case 0xa1: case 0xa2: case 0xa3: case 0xa4: case 0xa5: case 0xa6: case 0xa7:
		case 0xa8: case 0xa9: case 0xaa: case 0xab: case 0xac: case 0xad: case 0xae: case 0xaf:
		case 0xb0: case 0xb1: case 0xb2: case 0xb3: case 0xb4: case 0xb5: case 0xb6: case 0xb7:
		case 0xb8: case 0xb9: case 0xba: case 0xbb: case 0xbc: case 0xbd: case 0xbe: case 0xbf:
			{
				const uint8_t clut_index = m_clut_bank[Path] * 0x40 + (reg - 0x80);
				LOGMASKED(LOG_CLUT, "%s: Path %d: CLUT[%d] = %08x\n", machine().describe_context(), Path, clut_index, value);
				m_clut[clut_index] = value & 0x00fcfcfc;
			}
			break;
		case 0xc0: // Image Coding Method
			if (Path == 0)
			{
				LOGMASKED(LOG_REGISTERS, "%s: Path 0: Image Coding Method = %08x\n", machine().describe_context(), value);
				m_image_coding_method = value;
			}
			break;
		case 0xc1: // Transparency Control
			if (Path == 0)
			{
				LOGMASKED(LOG_REGISTERS, "%s: Scanline %d, Path 0: Transparency Control = %08x\n", machine().describe_context(), screen().vpos(), value);
				m_transparency_control = value;
			}
			break;
		case 0xc2: // Plane Order
			if (Path == 0)
			{
				LOGMASKED(LOG_REGISTERS, "%s: Scanline %d, Path 0: Plane Order = %08x\n", machine().describe_context(), screen().vpos(), value & 7);
				m_plane_order = value & 0x00000007;
			}
			break;
		case 0xc3: // CLUT Bank Register
			LOGMASKED(LOG_REGISTERS, "%s: Scanline %d, Path %d: CLUT Bank Register = %08x\n", machine().describe_context(), screen().vpos(), Path, value & 3);
			m_clut_bank[Path] = Path ? (2 | (value & 0x00000001)) : (value & 0x00000003);
			break;
		case 0xc4: // Transparent Color A
			if (Path == 0)
			{
				LOGMASKED(LOG_REGISTERS, "%s: Scanline %d, Path 0: Transparent Color A = %08x\n", machine().describe_context(), screen().vpos(), value);
				m_transparent_color[0] = value & 0x00fcfcfc;
			}
			break;
		case 0xc6: // Transparent Color B
			if (Path == 1)
			{
				LOGMASKED(LOG_REGISTERS, "%s: Scanline %d, Path 1: Transparent Color B = %08x\n", machine().describe_context(), screen().vpos(), value);
				m_transparent_color[1] = value & 0x00fcfcfc;
			}
			break;
		case 0xc7: // Mask Color A
			if (Path == 0)
			{
				LOGMASKED(LOG_REGISTERS, "%s: Scanline %d, Path 0: Mask Color A = %08x\n", machine().describe_context(), screen().vpos(), value);
				m_mask_color[0] = value & 0x00fcfcfc;
			}
			break;
		case 0xc9: // Mask Color B
			if (Path == 1)
			{
				LOGMASKED(LOG_REGISTERS, "%s: Scanline %d, Path 1: Mask Color B = %08x\n", machine().describe_context(), screen().vpos(), value);
				m_mask_color[1] = value & 0x00fcfcfc;
			}
			break;
		case 0xca: // Delta YUV Absolute Start Value A
			if (Path == 0)
			{
				LOGMASKED(LOG_REGISTERS, "%s: Scanline %d, Path 0: Delta YUV Absolute Start Value A = %08x\n", machine().describe_context(), screen().vpos(), value);
				m_dyuv_abs_start[0] = value;
			}
			break;
		case 0xcb: // Delta YUV Absolute Start Value B
			if (Path == 1)
			{
				LOGMASKED(LOG_REGISTERS, "%s: Scanline %d, Path 1: Delta YUV Absolute Start Value B = %08x\n", machine().describe_context(), screen().vpos(), value);
				m_dyuv_abs_start[1] = value;
			}
			break;
		case 0xcd: // Cursor Position
			if (Path == 0)
			{
				LOGMASKED(LOG_REGISTERS, "%s: Scanline %d, Path 0: Cursor Position = %08x\n", machine().describe_context(), screen().vpos(), value);
				m_cursor_position = value;
			}
			break;
		case 0xce: // Cursor Control
			if (Path == 0)
			{
				LOGMASKED(LOG_REGISTERS, "%s: Scanline %d, Path 0: Cursor Control = %08x\n", machine().describe_context(), screen().vpos(), value);
				m_cursor_control = value;
			}
			break;
		case 0xcf: // Cursor Pattern
			if (Path == 0)
			{
				LOGMASKED(LOG_REGISTERS, "%s: Scanline %d, Path 0: Cursor Pattern[%d] = %04x\n", machine().describe_context(), screen().vpos(), (value >> 16) & 0x000f, value & 0x0000ffff);
				m_cursor_pattern[(value >> 16) & 0x000f] = value & 0x0000ffff;
			}
			break;
		case 0xd0: // matte Control 0-7
		case 0xd1:
		case 0xd2:
		case 0xd3:
		case 0xd4:
		case 0xd5:
		case 0xd6:
		case 0xd7:
			LOGMASKED(LOG_REGISTERS, "%s: Scanline %d, Path %d: matte Control %d = %08x\n", machine().describe_context(), screen().vpos(), Path, reg & 7, value);
			m_matte_control[reg & 7] = value;
			update_matte_arrays();
			break;
		case 0xd8: // Backdrop Color
			if (Path == 0)
			{
				LOGMASKED(LOG_REGISTERS, "%s: Scanline %d, Path 0: Backdrop Color = %08x\n", machine().describe_context(), screen().vpos(), value);
				m_backdrop_color = value;
			}
			break;
		case 0xd9: // Mosaic Pixel Hold Factor A
			if (Path == 0)
			{
				LOGMASKED(LOG_REGISTERS, "%s: Scanline %d, Path 0: Mosaic Pixel Hold Factor A = %08x\n", machine().describe_context(), screen().vpos(), value);
				m_mosaic_hold[0] = value;
			}
			break;
		case 0xda: // Mosaic Pixel Hold Factor B
			if (Path == 1)
			{
				LOGMASKED(LOG_REGISTERS, "%s: Scanline %d, Path 1: Mosaic Pixel Hold Factor B = %08x\n", machine().describe_context(), screen().vpos(), value);
				m_mosaic_hold[1] = value;
			}
			break;
		case 0xdb: // Weight Factor A
			if (Path == 0)
			{
				LOGMASKED(LOG_REGISTERS, "%s: Scanline %d, Path 0: Weight Factor A = %08x\n", machine().describe_context(), screen().vpos(), value);
				m_weight_factor[0][0] = (uint8_t)value;
				update_matte_arrays();
			}
			break;
		case 0xdc: // Weight Factor B
			if (Path == 1)
			{
				LOGMASKED(LOG_REGISTERS, "%s: Scanline %d, Path 1: Weight Factor B = %08x\n", machine().describe_context(), screen().vpos(), value);
				m_weight_factor[1][0] = (uint8_t)value;
				update_matte_arrays();
			}
			break;
	}
}

template <int Path>
inline ATTR_FORCE_INLINE uint32_t mcd212_device::get_vsr()
{
	return ((m_dcr[Path] & 0x3f) << 16) | m_vsr[Path];
}

template <int Path>
inline ATTR_FORCE_INLINE void mcd212_device::set_vsr(uint32_t value)
{
	m_vsr[Path] = value & 0x0000ffff;
	m_dcr[Path] &= 0xffc0;
	m_dcr[Path] |= (value >> 16) & 0x003f;
}

template <int Path>
inline ATTR_FORCE_INLINE void mcd212_device::set_dcp(uint32_t value)
{
	m_dcp[Path] = value & 0x0000ffff;
	m_ddr[Path] &= 0xffc0;
	m_ddr[Path] |= (value >> 16) & 0x003f;
}

template <int Path>
inline ATTR_FORCE_INLINE uint32_t mcd212_device::get_dcp()
{
	return ((m_ddr[Path] & 0x3f) << 16) | m_dcp[Path];
}

template <int Path>
inline ATTR_FORCE_INLINE void mcd212_device::set_display_parameters(uint8_t value)
{
	m_ddr[Path] &= 0xf0ff;
	m_ddr[Path] |= (value & 0x0f) << 8;
	m_dcr[Path] &= 0xf7ff;
	m_dcr[Path] |= (value & 0x10) << 7;
}

int mcd212_device::get_screen_width()
{
	int width = 768;
	if (!BIT(m_dcr[0], DCR_CF_BIT) || BIT(m_csrw[0], CSR1W_ST_BIT))
		width = 720;
	return width;
}

int mcd212_device::get_border_width()
{
	int width = 0;
	if (!BIT(m_dcr[0], DCR_CF_BIT) || BIT(m_csrw[0], CSR1W_ST_BIT))
		width = 24;
	return width;
}

uint32_t mcd212_device::get_backdrop_plane()
{
	if (BIT(m_image_coding_method, ICM_EV_BIT))
		return 0; // External Video Background. Default to Black since there is no DVC.
	else
		return s_4bpp_color[m_backdrop_color];
}

template <int Path>
void mcd212_device::process_ica()
{
	uint16_t *ica = Path ? m_planeb.target() : m_planea.target();
	const int max_to_process = m_ica_height * 120;
	// LCT depends on the current frame parity
	uint32_t addr = (BIT(m_csrr[0], CSR1R_PA_BIT) == 0) ? 0x200 : 0x202;
	
	for (int i = 0; i < max_to_process; i++)
	{
		uint32_t cmd = ica[addr++] << 16;
		cmd |= ica[addr++];
		switch ((cmd & 0xff000000) >> 24)
		{
			case 0x00: case 0x01: case 0x02: case 0x03: case 0x04: case 0x05: case 0x06: case 0x07: // STOP
			case 0x08: case 0x09: case 0x0a: case 0x0b: case 0x0c: case 0x0d: case 0x0e: case 0x0f:
				LOGMASKED(LOG_ICA, "%08x: %08x: ICA %d: STOP\n", (addr - 2) * 2 + Path * 0x200000, cmd, Path);
				return;
			case 0x10: case 0x11: case 0x12: case 0x13: case 0x14: case 0x15: case 0x16: case 0x17: // NOP
			case 0x18: case 0x19: case 0x1a: case 0x1b: case 0x1c: case 0x1d: case 0x1e: case 0x1f:
				LOGMASKED(LOG_ICA, "%08x: %08x: ICA %d: NOP\n", (addr - 2) * 2 + Path * 0x200000, cmd, Path);
				break;
			case 0x20: case 0x21: case 0x22: case 0x23: case 0x24: case 0x25: case 0x26: case 0x27: // RELOAD DCP
			case 0x28: case 0x29: case 0x2a: case 0x2b: case 0x2c: case 0x2d: case 0x2e: case 0x2f:
				LOGMASKED(LOG_ICA, "%08x: %08x: ICA %d: RELOAD DCP: %06x\n", (addr - 2) * 2 + Path * 0x200000, cmd, Path, cmd & 0x001fffff);
				set_dcp<Path>(cmd & 0x003ffffc);
				break;
			case 0x30: case 0x31: case 0x32: case 0x33: case 0x34: case 0x35: case 0x36: case 0x37: // RELOAD DCP and STOP
			case 0x38: case 0x39: case 0x3a: case 0x3b: case 0x3c: case 0x3d: case 0x3e: case 0x3f:
				LOGMASKED(LOG_ICA, "%08x: %08x: ICA %d: RELOAD DCP and STOP: %06x\n", (addr - 2) * 2 + Path * 0x200000, cmd, Path, cmd & 0x001fffff);
				set_dcp<Path>(cmd & 0x003ffffc);
				return;
			case 0x40: case 0x41: case 0x42: case 0x43: case 0x44: case 0x45: case 0x46: case 0x47: // RELOAD VSR (ICA)
			case 0x48: case 0x49: case 0x4a: case 0x4b: case 0x4c: case 0x4d: case 0x4e: case 0x4f:
				LOGMASKED(LOG_ICA, "%08x: %08x: ICA %d: RELOAD VSR: %06x\n", (addr - 2) * 2 + Path * 0x200000, cmd, Path, cmd & 0x001fffff);
				addr = (cmd & 0x0007ffff) / 2;
				break;
			case 0x50: case 0x51: case 0x52: case 0x53: case 0x54: case 0x55: case 0x56: case 0x57: // RELOAD VSR and STOP
			case 0x58: case 0x59: case 0x5a: case 0x5b: case 0x5c: case 0x5d: case 0x5e: case 0x5f:
				LOGMASKED(LOG_ICA, "%08x: %08x: ICA %d: RELOAD VSR and STOP: VSR = %05x\n", (addr - 2) * 2 + Path * 0x200000, cmd, Path, cmd & 0x001fffff);
				set_vsr<Path>(cmd & 0x003fffff);
				return;
			case 0x60: case 0x61: case 0x62: case 0x63: case 0x64: case 0x65: case 0x66: case 0x67: // INTERRUPT
			case 0x68: case 0x69: case 0x6a: case 0x6b: case 0x6c: case 0x6d: case 0x6e: case 0x6f:
				LOGMASKED(LOG_ICA, "%08x: %08x: ICA %d: INTERRUPT\n", (addr - 2) * 2 + Path * 0x200000, cmd, Path);
				m_csrr[1] |= 1 << (2 - Path);
				if (m_csrr[1] & (CSR2R_IT1 | CSR2R_IT2))
					m_int_callback(ASSERT_LINE);
				break;
			case 0x78: case 0x79: case 0x7a: case 0x7b: case 0x7c: case 0x7d: case 0x7e: case 0x7f: // RELOAD DISPLAY PARAMETERS
				LOGMASKED(LOG_ICA, "%08x: %08x: ICA %d: RELOAD DISPLAY PARAMETERS\n", (addr - 2) * 2 + Path * 0x200000, cmd, Path);
				set_display_parameters<Path>(cmd & 0x1f);
				break;
			default:
				LOGMASKED(LOG_ICA, "%08x: %08x: ICA %d: SET REGISTER %02x = %06x\n", (addr - 2) * 2 + Path * 0x200000, cmd, Path, cmd >> 24, cmd & 0x00ffffff);
				set_register<Path>(cmd >> 24, cmd & 0x00ffffff);
				break;
		}
	}
}

template <int Path>
void mcd212_device::process_dca()
{
	uint16_t *dca = Path ? m_planeb.target() : m_planea.target();
	uint32_t addr = (m_dca[Path] & 0x0007ffff) / 2;
	uint32_t cmd = 0;
	uint32_t count = 0;
	uint32_t max = 64;
	bool addr_changed = false;
	bool processing = true;

	LOGMASKED(LOG_DCA, "Scanline %d: Processing DCA %d\n", screen().vpos(), Path);

	while (processing && count < max)
	{
		cmd = dca[addr++] << 16;
		cmd |= dca[addr++];
		count += 4;
		switch ((cmd & 0xff000000) >> 24)
		{
			case 0x00: case 0x01: case 0x02: case 0x03: case 0x04: case 0x05: case 0x06: case 0x07: // STOP
			case 0x08: case 0x09: case 0x0a: case 0x0b: case 0x0c: case 0x0d: case 0x0e: case 0x0f:
				LOGMASKED(LOG_DCA, "%08x: %08x: DCA %d: STOP\n", (addr - 2) * 2 + Path * 0x200000, cmd, Path);
				processing = false;
				break;
			case 0x10: case 0x11: case 0x12: case 0x13: case 0x14: case 0x15: case 0x16: case 0x17: // NOP
			case 0x18: case 0x19: case 0x1a: case 0x1b: case 0x1c: case 0x1d: case 0x1e: case 0x1f:
				LOGMASKED(LOG_DCA, "%08x: %08x: DCA %d: NOP\n", (addr - 2) * 2 + Path * 0x200000, cmd, Path);
				break;
			case 0x20: case 0x21: case 0x22: case 0x23: case 0x24: case 0x25: case 0x26: case 0x27: // RELOAD DCP
			case 0x28: case 0x29: case 0x2a: case 0x2b: case 0x2c: case 0x2d: case 0x2e: case 0x2f:
				LOGMASKED(LOG_DCA, "%08x: %08x: DCA %d: RELOAD DCP (NOP)\n", (addr - 2) * 2 + Path * 0x200000, cmd, Path);
				break;
			case 0x30: case 0x31: case 0x32: case 0x33: case 0x34: case 0x35: case 0x36: case 0x37: // RELOAD DCP and STOP
			case 0x38: case 0x39: case 0x3a: case 0x3b: case 0x3c: case 0x3d: case 0x3e: case 0x3f:
				LOGMASKED(LOG_DCA, "%08x: %08x: DCA %d: RELOAD DCP and STOP\n", (addr - 2) * 2 + Path * 0x200000, cmd, Path);
				set_dcp<Path>(cmd & 0x003ffffc);
				m_dca[Path] = cmd & 0x0007fffc;
				return;
			case 0x40: case 0x41: case 0x42: case 0x43: case 0x44: case 0x45: case 0x46: case 0x47: // RELOAD VSR
			case 0x48: case 0x49: case 0x4a: case 0x4b: case 0x4c: case 0x4d: case 0x4e: case 0x4f:
				LOGMASKED(LOG_DCA, "%08x: %08x: DCA %d: RELOAD VSR: %06x\n", (addr - 2) * 2 + Path * 0x200000, cmd, Path, cmd & 0x001fffff);
				set_vsr<Path>(cmd & 0x003fffff);
				break;
			case 0x50: case 0x51: case 0x52: case 0x53: case 0x54: case 0x55: case 0x56: case 0x57: // RELOAD VSR and STOP
			case 0x58: case 0x59: case 0x5a: case 0x5b: case 0x5c: case 0x5d: case 0x5e: case 0x5f:
				LOGMASKED(LOG_DCA, "%08x: %08x: DCA %d: RELOAD VSR and STOP: %06x\n", (addr - 2) * 2 + Path * 0x200000, cmd, Path, cmd & 0x001fffff);
				set_vsr<Path>(cmd & 0x003fffff);
				processing = false;
				break;
			case 0x60: case 0x61: case 0x62: case 0x63: case 0x64: case 0x65: case 0x66: case 0x67: // INTERRUPT
			case 0x68: case 0x69: case 0x6a: case 0x6b: case 0x6c: case 0x6d: case 0x6e: case 0x6f:
				LOGMASKED(LOG_DCA, "%08x: %08x: DCA %d: INTERRUPT\n", (addr - 2) * 2 + Path * 0x200000, cmd, Path);
				m_csrr[1] |= 1 << (2 - Path);
				if (m_csrr[1] & (CSR2R_IT1 | CSR2R_IT2))
					m_int_callback(ASSERT_LINE);
				break;
			case 0x78: case 0x79: case 0x7a: case 0x7b: case 0x7c: case 0x7d: case 0x7e: case 0x7f: // RELOAD DISPLAY PARAMETERS
				LOGMASKED(LOG_DCA, "%08x: %08x: DCA %d: RELOAD DISPLAY PARAMETERS\n", (addr - 2) * 2 + Path * 0x200000, cmd, Path);
				set_display_parameters<Path>(cmd & 0x1f);
				break;
			default:
				set_register<Path>(cmd >> 24, cmd & 0x00ffffff);
				break;
		}
	}

	if (!addr_changed)
	{
		addr += (max - count) >> 1;
	}

	m_dca[Path] = addr * 2;
}

template <int Path>
static inline uint8_t BYTE_TO_CLUT(int icm, uint8_t byte, bool clut_select)
{
	switch (icm)
	{
	case 1:
		return byte;
	case 3:
		return (Path ? 0x80 : 0) | (byte & 0x7f);
	case 4:
		if (Path == 0)
		{
			return (clut_select ? 0x80 : 0) | (byte & 0x7f);
		}
		break;
	case 11:
		return (Path ? 0x80 : 0) | (byte & 0x0f);
	default:
		break;
	}
	return 0;
}

template <int Path>
inline ATTR_FORCE_INLINE uint8_t mcd212_device::get_transparency_control()
{
	return (m_transparency_control >> (Path ? 8 : 0)) & 0x0f;
}

template <int Path>
inline ATTR_FORCE_INLINE uint8_t mcd212_device::get_icm()
{
	const uint32_t mask = Path ? ICM_MODE2 : ICM_MODE1;
	const uint32_t shift = Path ? ICM_MODE2_SHIFT : ICM_MODE1_SHIFT;
	return (m_image_coding_method & mask) >> shift;
}

template <int Path>
inline ATTR_FORCE_INLINE bool mcd212_device::get_mosaic_enable()
{
	return (m_ddr[Path] & DDR_FT) == DDR_FT_MOSAIC;
}

template <int Path>
inline ATTR_FORCE_INLINE uint8_t mcd212_device::get_mosaic_factor()
{
	return 1 << (((m_ddr[Path] & DDR_MT) >> DDR_MT_SHIFT) + 1);
}

template <int Path>
void mcd212_device::process_vsr(uint32_t *pixels, bool *transparent)
{
	const uint8_t *data = reinterpret_cast<uint8_t *>(Path ? m_planeb.target() : m_planea.target());
	const uint8_t *data2 = reinterpret_cast<uint8_t*>(!Path ? m_planeb.target() : m_planea.target());
	const uint8_t icm = get_icm<Path>();
	const uint8_t tp_ctrl = get_transparency_control<Path>();
	const int width = get_screen_width();

	uint32_t vsr = get_vsr<Path>();
	uint32_t vsr2 = get_vsr<!Path>();

	if (tp_ctrl == TCR_ALWAYS || !icm || !vsr)
	{
		std::fill_n(pixels, get_screen_width(), s_4bpp_color[0]);
		std::fill_n(transparent, get_screen_width(), true);
		return;
	}

	const uint32_t decodingMode = m_ddr[Path] & DDR_FT;

	const uint8_t mosaic_enable = get_mosaic_enable<Path>();
	const uint8_t mosaic_factor = get_mosaic_factor<Path>();

	const uint32_t dyuv_abs_start = m_dyuv_abs_start[Path];
	uint8_t y = (dyuv_abs_start >> 16) & 0x000000ff;
	uint8_t u = (dyuv_abs_start >>  8) & 0x000000ff;
	uint8_t v = (dyuv_abs_start >>  0) & 0x000000ff;

	const uint32_t mask_bits = (~m_mask_color[Path]) & 0x00fcfcfc;
	const uint32_t tp_color_match = m_transparent_color[Path] & mask_bits;
	const uint8_t tp_ctrl_type = tp_ctrl & 0x07;

	const bool use_rgb_tp_bit = (tp_ctrl_type == TCR_RGB);
	const bool tp_check_parity = !BIT(tp_ctrl, 3);
	const bool tp_always = ((tp_ctrl_type == TCR_ALWAYS) && tp_check_parity);
	const int matte_flag_index = BIT(~tp_ctrl_type, 0);
	const bool *const matte_flags = m_matte_flag[matte_flag_index];
	const bool use_matte_flag = (tp_ctrl_type >= TCR_MF0 && tp_ctrl_type <= TCR_MF1_KEY1);
	const bool is_dyuv_rgb = (icm == ICM_DYUV) || ((icm == ICM_RGB555) && (Path == 1)); // DYUV and RGB do not have access to color key.
	const bool use_color_key = !is_dyuv_rgb && ((tp_ctrl_type == TCR_KEY) || (tp_ctrl_type == TCR_MF0_KEY1) || (tp_ctrl_type == TCR_MF1_KEY1));

	LOGMASKED(LOG_VSR, "Scanline %d: VSR Path %d, ICM (%02x), VSR (%08x)\n", screen().vpos(), Path, icm, vsr);

	for (uint32_t x = 0; x < width; )
	{
		const uint8_t byte = data[(vsr++ & 0x0007ffff) ^ 1];
		uint32_t color0 = 0;
		uint32_t color1 = 0;
		bool rgb_tp_bit = false;
		if (icm == ICM_DYUV)
		{
			const uint8_t byte1 = data[(vsr++ & 0x0007ffff) ^ 1];
			const uint8_t y2 = y + m_delta_y_lut[byte];
			y = y2 + m_delta_y_lut[byte1];
			u += m_delta_uv_lut[byte];
			v += m_delta_uv_lut[byte1];

			const uint32_t *limit_rgb = m_dyuv_limit_lut + y2 + 0x100;
			const uint32_t *limit_rgb2 = m_dyuv_limit_lut + y + 0x100;

			color0 = (limit_rgb[m_dyuv_v_to_r[v]] << 16) | (limit_rgb[m_dyuv_u_to_g[u] + m_dyuv_v_to_g[v]] << 8) | limit_rgb[m_dyuv_u_to_b[u]];

			const uint8_t byte2 = data[(vsr & 0x0007ffff) ^ 1]; // Peek ahead, for calculating the half-step.
			const uint8_t byte3 = data[((vsr + 1) & 0x0007ffff) ^ 1];
			const uint8_t u8 = u + m_delta_uv_lut[byte2];
			const uint8_t v8 = v + m_delta_uv_lut[byte3];
			const uint8_t u6 = (u >> 1) + (u8 >> 1) + (u & u8 & 1);
			const uint8_t v6 = (v >> 1) + (v8 >> 1) + (v & v8 & 1);

			color1 = (limit_rgb2[m_dyuv_v_to_r[v6]] << 16) | (limit_rgb2[m_dyuv_u_to_g[u6] + m_dyuv_v_to_g[v6]] << 8) | limit_rgb2[m_dyuv_u_to_b[u6]];

			// TODO: Does not support QHY
			pixels[x] = color0;
			pixels[x + 1] = color0;
			pixels[x + 2] = color1;
			pixels[x + 3] = color1;
			transparent[x    ] = tp_always || (use_matte_flag && (matte_flags[x    ] == tp_check_parity));
			transparent[x + 1] = tp_always || (use_matte_flag && (matte_flags[x + 1] == tp_check_parity));
			transparent[x + 2] = tp_always || (use_matte_flag && (matte_flags[x + 2] == tp_check_parity));
			transparent[x + 3] = tp_always || (use_matte_flag && (matte_flags[x + 3] == tp_check_parity));
			x += 4;
		}
		else
		{
			bool clut_select = BIT(m_image_coding_method, ICM_CS_BIT);
			if (icm == ICM_RGB555 && Path == 1)
			{
				const uint8_t byte1 = data2[(vsr2++ & 0x0007ffff) ^ 1];
				const uint8_t blue = (byte & 0b11111) << 3;
				const uint8_t green = ((byte & 0b11100000) >> 2) + ((byte1 & 0b11) << 6);
				const uint8_t red = (byte1 & 0b01111100) << 1;
				rgb_tp_bit = (use_rgb_tp_bit && (BIT(byte1,7) == tp_check_parity));
				color1 = color0 = (uint32_t(red) << 16) | (uint32_t(green) << 8) | blue;
			}
			else if (icm == ICM_CLUT4)
			{
				const uint8_t mask = (decodingMode == DDR_FT_RLE) ? 0x7 : 0xf;
				color0 = m_clut[BYTE_TO_CLUT<Path>(icm, mask & (byte >> 4), clut_select)];
				color1 = m_clut[BYTE_TO_CLUT<Path>(icm, mask & byte, clut_select)];
			}
			else
			{
				color1 = color0 = m_clut[BYTE_TO_CLUT<Path>(icm, byte, clut_select)];
			}

			int length_m = mosaic_enable ? (mosaic_factor * 2) : 2;
			if (decodingMode == DDR_FT_RLE)
			{
				const uint16_t length = (byte & 0x80) ? data[((vsr++) & 0x0007ffff) ^ 1] : 1;
				length_m = length ? (length * 2) : width;
			}

			const bool color_match0 = ((mask_bits & color0) == tp_color_match) == tp_check_parity;
			const bool color_match1 = ((mask_bits & color1) == tp_color_match) == tp_check_parity;
			const int end = std::min<int>(width, x + length_m);
			for (int rl_index = x; rl_index < end; rl_index += 2)
			{
				pixels[rl_index    ] = color0;
				pixels[rl_index + 1] = color1;
				transparent[rl_index    ] = tp_always || rgb_tp_bit || (use_color_key && color_match0) || (use_matte_flag && (matte_flags[rl_index    ] == tp_check_parity));
				transparent[rl_index + 1] = tp_always || rgb_tp_bit || (use_color_key && color_match1) || (use_matte_flag && (matte_flags[rl_index + 1] == tp_check_parity));
			}
			x = end;
		}
	}
	set_vsr<Path>(vsr);
	set_vsr<!Path>(vsr2);
}

const uint32_t mcd212_device::s_4bpp_color[16] =
{
	0xff101010, 0xff10107a, 0xff107a10, 0xff107a7a, 0xff7a1010, 0xff7a107a, 0xff7a7a10, 0xff7a7a7a,
	0xff101010, 0xff1010e6, 0xff10e610, 0xff10e6e6, 0xffe61010, 0xffe610e6, 0xffe6e610, 0xffe6e6e6
};

template <bool MosaicA, bool MosaicB, bool OrderAB>
void mcd212_device::mix_lines(uint32_t *plane_a, bool *transparent_a, uint32_t *plane_b, bool *transparent_b, uint32_t *out)
{
	const uint8_t icmA = get_icm<0>();
	const uint8_t icmB = get_icm<1>();
	uint16_t mosaic_count_a = (m_mosaic_hold[0] & 0x0000ff) << 1;
	uint16_t mosaic_count_b = (m_mosaic_hold[1] & 0x0000ff) << 1;
	const int width = get_screen_width();
	const int border_width = get_border_width();

	uint8_t *weight_a = &m_weight_factor[0][0];
	uint8_t *weight_b = &m_weight_factor[1][0];

	// Console Verified. CLUT4 pixels are drawn in pairs during VSR. So the mosaic here is halved.
	if (icmA == ICM_CLUT4)
		mosaic_count_a >>= 1;
	if (icmB == ICM_CLUT4)
		mosaic_count_b >>= 1;
<<<<<<< HEAD
	}
	// If PAL and 'Standard' bit set, insert a 24px border on the left/right
	uint32_t offset = (!BIT(m_dcr[0], DCR_CF_BIT) || BIT(m_csrw[0], CSR1W_ST_BIT)) ? 24 : 0;
	std::fill_n(out, offset, s_4bpp_color[0]);
	out += offset;
=======
>>>>>>> d3f21922

	for (int x = 0; x < width; x++)
	{
		if (transparent_a[x] && transparent_b[x])
		{
			out[x] = get_backdrop_plane();
			continue;
		}
		uint32_t plane_a_cur = MosaicA ? plane_a[x - (x % mosaic_count_a)] : plane_a[x];
		uint32_t plane_b_cur = MosaicB ? plane_b[x - (x % mosaic_count_b)] : plane_b[x];

		if (transparent_a[x])
		{
			plane_a_cur = 0;
		}
		else if (OrderAB && (m_transparency_control & TCR_DISABLE_MX))
		{
			plane_b_cur = 0;
		}

		if (transparent_b[x])
		{
			plane_b_cur = 0;
		}
		else if (!OrderAB && (m_transparency_control & TCR_DISABLE_MX))
		{
			plane_a_cur = 0;
		}

		const int32_t plane_a_r = 0xff & (plane_a_cur >> 16);
		const int32_t plane_a_g = 0xff & (plane_a_cur >> 8);
		const int32_t plane_a_b = 0xff & plane_a_cur;
		const int32_t plane_b_r = 0xff & (plane_b_cur >> 16);
		const int32_t plane_b_g = 0xff & (plane_b_cur >> 8);
		const int32_t plane_b_b = 0xff & plane_b_cur;

		const int32_t weighted_a_r = std::clamp((std::clamp(plane_a_r - 16, 0, 255) * weight_a[x]) >> 6, 0, 255);
		const int32_t weighted_a_g = std::clamp((std::clamp(plane_a_g - 16, 0, 255) * weight_a[x]) >> 6, 0, 255);
		const int32_t weighted_a_b = std::clamp((std::clamp(plane_a_b - 16, 0, 255) * weight_a[x]) >> 6, 0, 255);

		const int32_t weighted_b_r = std::clamp((std::clamp(plane_b_r - 16, 0, 255) * weight_b[x]) >> 6, 0, 255);
		const int32_t weighted_b_g = std::clamp((std::clamp(plane_b_g - 16, 0, 255) * weight_b[x]) >> 6, 0, 255);
		const int32_t weighted_b_b = std::clamp((std::clamp(plane_b_b - 16, 0, 255) * weight_b[x]) >> 6, 0, 255);

		const uint8_t out_r = std::clamp(weighted_a_r + weighted_b_r + 16, 0, 255);
		const uint8_t out_g = std::clamp(weighted_a_g + weighted_b_g + 16, 0, 255);
		const uint8_t out_b = std::clamp(weighted_a_b + weighted_b_b + 16, 0, 255);
		out[x] = 0xff000000 | (out_r << 16) | (out_g << 8) | out_b;
	}

	if (border_width)
	{
		std::fill_n(&out[width], border_width, s_4bpp_color[0]);
	}
}

void mcd212_device::draw_cursor(uint32_t *scanline)
{
	if (!(m_cursor_control & CURCNT_EN))
		return; // Cursor is Disabled

	uint8_t color_index = m_cursor_control & CURCNT_COLOR;
	if (m_blink_active)
	{
		const bool invert = BIT(m_cursor_control, CURCNT_BLKC_SHIFT);
		if (!invert)
			return; // Normal Blink
		else
			color_index = color_index ^ 0x7; // Inverted Color Blink. MCD212 Section 7.5
	}

	const uint16_t cursor_x = m_cursor_position & 0x3ff;
	const uint16_t cursor_y = ((m_cursor_position >> 12) & 0x3ff) + m_ica_height;
	const int32_t y = screen().vpos() - cursor_y;
	const int width = get_screen_width();

	if ((0 <= y) && (y < 16))
	{
		const uint32_t color = s_4bpp_color[color_index];
		const uint8_t resolution = (m_cursor_control & CURCNT_CUW) ? 1 : 2;
		for (int x = 0; x < 16; x++)
		{
			if (BIT(m_cursor_pattern[y], 15 - x))
			{
				for (uint32_t j = 0; j < resolution; j++)
				{
					const uint32_t index = cursor_x + x * resolution + j;
					if (index < width)
						scanline[index] = color;
				}
			}
		}
	}
}

void mcd212_device::map(address_map &map)
{
	map(0x00, 0x01).w(FUNC(mcd212_device::csr2_w));
	map(0x01, 0x01).r(FUNC(mcd212_device::csr2_r));
	map(0x02, 0x03).rw(FUNC(mcd212_device::dcr2_r), FUNC(mcd212_device::dcr2_w));
	map(0x04, 0x05).rw(FUNC(mcd212_device::vsr2_r), FUNC(mcd212_device::vsr2_w));
	map(0x08, 0x09).rw(FUNC(mcd212_device::ddr2_r), FUNC(mcd212_device::ddr2_w));
	map(0x0a, 0x0b).rw(FUNC(mcd212_device::dca2_r), FUNC(mcd212_device::dca2_w));

	map(0x10, 0x11).w(FUNC(mcd212_device::csr1_w));
	map(0x11, 0x11).r(FUNC(mcd212_device::csr1_r));
	map(0x12, 0x13).rw(FUNC(mcd212_device::dcr1_r), FUNC(mcd212_device::dcr1_w));
	map(0x14, 0x15).rw(FUNC(mcd212_device::vsr1_r), FUNC(mcd212_device::vsr1_w));
	map(0x18, 0x19).rw(FUNC(mcd212_device::ddr1_r), FUNC(mcd212_device::ddr1_w));
	map(0x1a, 0x1b).rw(FUNC(mcd212_device::dca1_r), FUNC(mcd212_device::dca1_w));
}

uint8_t mcd212_device::csr1_r()
{
	LOGMASKED(LOG_STATUS, "%s: Control/Status Register 1 Read: %02x\n", machine().describe_context(), m_csrr[0]);
	return m_csrr[0];
}

void mcd212_device::csr1_w(offs_t offset, uint16_t data, uint16_t mem_mask)
{
	LOGMASKED(LOG_MAIN_REG_WRITES, "%s: Control/Status Register 1 Write: %04x & %08x\n", machine().describe_context(), data, mem_mask);
	COMBINE_DATA(&m_csrw[0]);
}

uint16_t mcd212_device::dcr1_r(offs_t offset, uint16_t mem_mask)
{
	LOGMASKED(LOG_MAIN_REG_READS, "%s: Display Command Register 1 Read: %04x & %08x\n", machine().describe_context(), m_dcr[0], mem_mask);
	return m_dcr[0];
}

void mcd212_device::dcr1_w(offs_t offset, uint16_t data, uint16_t mem_mask)
{
	LOGMASKED(LOG_MAIN_REG_WRITES, "%s: Display Command Register 1 Write: %04x & %08x\n", machine().describe_context(), data, mem_mask);
	COMBINE_DATA(&m_dcr[0]);
}

uint16_t mcd212_device::vsr1_r(offs_t offset, uint16_t mem_mask)
{
	LOGMASKED(LOG_MAIN_REG_READS, "%s: Video Start Register 1 Read: %04x & %08x\n", machine().describe_context(), m_vsr[0], mem_mask);
	return m_vsr[0];
}

void mcd212_device::vsr1_w(offs_t offset, uint16_t data, uint16_t mem_mask)
{
	LOGMASKED(LOG_MAIN_REG_WRITES, "%s: Video Start Register 1 Write: %04x & %08x\n", machine().describe_context(), data, mem_mask);
	COMBINE_DATA(&m_vsr[0]);
}

uint16_t mcd212_device::ddr1_r(offs_t offset, uint16_t mem_mask)
{
	LOGMASKED(LOG_MAIN_REG_READS, "%s: Display Decoder Register 1 Read: %04x & %08x\n", machine().describe_context(), m_ddr[0], mem_mask);
	return m_ddr[0];
}

void mcd212_device::ddr1_w(offs_t offset, uint16_t data, uint16_t mem_mask)
{
	LOGMASKED(LOG_MAIN_REG_WRITES, "%s: Display Decoder Register 1 Write: %04x & %08x\n", machine().describe_context(), data, mem_mask);
	COMBINE_DATA(&m_ddr[0]);
}

uint16_t mcd212_device::dca1_r(offs_t offset, uint16_t mem_mask)
{
	LOGMASKED(LOG_MAIN_REG_READS, "%s: DCA Pointer 1 Read: %04x & %08x\n", machine().describe_context(), m_dca[0], mem_mask);
	return m_dca[0];
}

void mcd212_device::dca1_w(offs_t offset, uint16_t data, uint16_t mem_mask)
{
	LOGMASKED(LOG_MAIN_REG_WRITES, "%s: DCA Pointer 1 Write: %04x & %08x\n", machine().describe_context(), data, mem_mask);
	COMBINE_DATA(&m_dca[0]);
}

uint8_t mcd212_device::csr2_r()
{
	if (machine().side_effects_disabled())
	{
		return m_csrr[1];
	}

	const uint8_t data = m_csrr[1];
	LOGMASKED(LOG_STATUS, "%s: Status Register 2: %02x\n", machine().describe_context(), data);

	m_csrr[1] &= ~(CSR2R_IT1 | CSR2R_IT2);
	if (data & (CSR2R_IT1 | CSR2R_IT2))
		m_int_callback(CLEAR_LINE);

	return data;
}

void mcd212_device::csr2_w(offs_t offset, uint16_t data, uint16_t mem_mask)
{
	LOGMASKED(LOG_MAIN_REG_WRITES, "%s: Control/Status Register 2 Write: %04x & %08x\n", machine().describe_context(), data, mem_mask);
	COMBINE_DATA(&m_csrw[1]);
}

uint16_t mcd212_device::dcr2_r(offs_t offset, uint16_t mem_mask)
{
	LOGMASKED(LOG_MAIN_REG_READS, "%s: Display Command Register 2 Read: %04x & %08x\n", machine().describe_context(), m_dcr[1], mem_mask);
	return m_dcr[1];
}

void mcd212_device::dcr2_w(offs_t offset, uint16_t data, uint16_t mem_mask)
{
	LOGMASKED(LOG_MAIN_REG_WRITES, "%s: Display Command Register 2 Write: %04x & %08x\n", machine().describe_context(), data, mem_mask);
	COMBINE_DATA(&m_dcr[1]);
}

uint16_t mcd212_device::vsr2_r(offs_t offset, uint16_t mem_mask)
{
	LOGMASKED(LOG_MAIN_REG_READS, "%s: Video Start Register 2 Read: %04x & %08x\n", machine().describe_context(), m_vsr[1], mem_mask);
	return m_vsr[1];
}

void mcd212_device::vsr2_w(offs_t offset, uint16_t data, uint16_t mem_mask)
{
	LOGMASKED(LOG_MAIN_REG_WRITES, "%s: Video Start Register 2 Write: %04x & %08x\n", machine().describe_context(), data, mem_mask);
	COMBINE_DATA(&m_vsr[1]);
}

uint16_t mcd212_device::ddr2_r(offs_t offset, uint16_t mem_mask)
{
	LOGMASKED(LOG_MAIN_REG_READS, "%s: Display Decoder Register 2 Read: %04x & %08x\n", machine().describe_context(), m_ddr[1], mem_mask);
	return m_ddr[1];
}

void mcd212_device::ddr2_w(offs_t offset, uint16_t data, uint16_t mem_mask)
{
	LOGMASKED(LOG_MAIN_REG_WRITES, "%s: Display Decoder Register 2 Write: %04x & %08x\n", machine().describe_context(), data, mem_mask);
	COMBINE_DATA(&m_ddr[1]);
}

uint16_t mcd212_device::dca2_r(offs_t offset, uint16_t mem_mask)
{
	LOGMASKED(LOG_MAIN_REG_READS, "%s: DCA Pointer 2 Read: %04x & %08x\n", machine().describe_context(), m_dca[1], mem_mask);
	return m_dca[1];
}

void mcd212_device::dca2_w(offs_t offset, uint16_t data, uint16_t mem_mask)
{
	LOGMASKED(LOG_MAIN_REG_WRITES, "%s: DCA Pointer 2 Write: %04x & %08x\n", machine().describe_context(), data, mem_mask);
	COMBINE_DATA(&m_dca[1]);
}

TIMER_CALLBACK_MEMBER(mcd212_device::ica_tick)
{
	m_csrr[0] &= ~CSR1R_DA;

	// Process ICA
	if (BIT(m_dcr[0], DCR_ICA_BIT))
		process_ica<0>();
	if (BIT(m_dcr[1], DCR_ICA_BIT))
		process_ica<1>();

	if (BIT(m_dcr[0], DCR_DCA_BIT))
		m_dca[0] = get_dcp<0>();
	if (BIT(m_dcr[1], DCR_DCA_BIT))
		m_dca[1] = get_dcp<1>();

	m_ica_timer->adjust(screen().time_until_pos(0, 0));

	// Cursor Blink
	m_blink_time += 5 + BIT(m_dcr[0], DCR_FD_BIT); // FD bit * 8... Page 4-3 MCD
	// Adjust the blink time once per frame
	if (!m_blink_active && (m_blink_time >= ((m_cursor_control & CURCNT_CON) >> CURCNT_CON_SHIFT) * 60))
	{
		m_blink_active = true;
		m_blink_time = 0;
	}
	// If blink off time is 0, immediately turn back on.
	if (m_blink_active && (m_blink_time >= ((m_cursor_control & CURCNT_COF) >> CURCNT_COF_SHIFT) * 60))
	{
		m_blink_active = false;
		m_blink_time = 0;
	}
}

TIMER_CALLBACK_MEMBER(mcd212_device::dca_tick)
{
	// Process DCA
	if (BIT(m_dcr[0], DCR_DCA_BIT))
		process_dca<0>();
	if (BIT(m_dcr[1], DCR_DCA_BIT))
		process_dca<1>();

	int scanline = screen().vpos();
	if (scanline == m_total_height - 1)
		m_dca_timer->adjust(screen().time_until_pos(m_ica_height, 784));
	else
		m_dca_timer->adjust(screen().time_until_pos(scanline + 1, 784));
}

uint32_t mcd212_device::screen_update(screen_device &screen, bitmap_rgb32 &bitmap, const rectangle &cliprect)
{
	uint32_t plane_a[768];
	uint32_t plane_b[768];
	bool transparent_a[768];
	bool transparent_b[768];

	if (screen.vpos() >= m_total_height)
	{
		return 0; // Do nothing on the extended rows.
	}

	int scanline = screen.vpos();
	
	// Process VSR and mix if we're in the visible region
	if (scanline >= m_ica_height)
	{
		uint32_t bitmap_line = ((scanline - m_ica_height) << 1) + m_ica_height;
		uint32_t *out = &bitmap.pix(bitmap_line + (!BIT(m_csrr[0], CSR1R_PA_BIT)));
		uint32_t* out2 = &bitmap.pix(bitmap_line + (BIT(m_csrr[0], CSR1R_PA_BIT)));

		bool draw_line = true;
		if (!BIT(m_dcr[0], DCR_FD_BIT) && BIT(m_csrw[0], CSR1W_ST_BIT))
		{
			// If PAL and 'Standard' bit set, insert a 20-line border on the top/bottom
			if ((scanline - m_ica_height < 20) || (scanline >= (m_total_height - 20)))
			{
				std::fill_n(out, 768, s_4bpp_color[0]);
				draw_line = false;
			}
		}

		m_csrr[0] |= CSR1R_DA;

		if (draw_line)
		{

			process_vsr<0>(plane_a, transparent_a);
			process_vsr<1>(plane_b, transparent_b);

			const uint8_t mosaic_enable_a = (m_mosaic_hold[0] & 0x800000) >> 23;
			const uint8_t mosaic_enable_b = (m_mosaic_hold[1] & 0x800000) >> 22;
			const uint8_t mixing_mode = (mosaic_enable_a | mosaic_enable_b) | (BIT(m_plane_order, 0) << 2);
			switch (mixing_mode & 7)
			{
				case 0: // No Mosaic A/B, A->B->Backdrop plane ordering
					mix_lines<false, false, true>(plane_a, transparent_a, plane_b, transparent_b, out);
					break;
				case 1: // Mosaic A, No Mosaic B, A->B->Backdrop plane ordering
					mix_lines<true, false, true>(plane_a, transparent_a, plane_b, transparent_b, out);
					break;
				case 2: // No Mosaic A, Mosaic B, A->B->Backdrop plane ordering
					mix_lines<false, true, true>(plane_a, transparent_a, plane_b, transparent_b, out);
					break;
				case 3: // Mosaic A/B, A->B->Backdrop plane ordering
					mix_lines<true, true, true>(plane_a, transparent_a, plane_b, transparent_b, out);
					break;
				case 4: // No Mosaic A/B, B->A->Backdrop plane ordering
					mix_lines<false, false, false>(plane_a, transparent_a, plane_b, transparent_b, out);
					break;
				case 5: // Mosaic A, No Mosaic B, B->A->Backdrop plane ordering
					mix_lines<true, false, false>(plane_a, transparent_a, plane_b, transparent_b, out);
					break;
				case 6: // No Mosaic A, Mosaic B, B->A->Backdrop plane ordering
					mix_lines<false, true, false>(plane_a, transparent_a, plane_b, transparent_b, out);
					break;
				case 7: // Mosaic A/B, B->A->Backdrop plane ordering
					mix_lines<true, true, false>(plane_a, transparent_a, plane_b, transparent_b, out);
					break;
			}

			draw_cursor(out);
		}

		if (BIT(m_dcr[0], DCR_SM_BIT)) {
			// Interlace Output
			memcpy(out2, m_interlace_field[scanline], 768 * sizeof(uint32_t));
			memcpy(m_interlace_field[scanline], out, 768 * sizeof(uint32_t));
		}
		else {
			// Single Field Output (duplicate lines)
			memcpy(out2, out, 768 * sizeof(uint32_t));
		}
	}

	// Toggle frame parity at the end of the visible frame (even in non-interlaced mode).
	if (scanline == (m_total_height - 1))
	{
		m_csrr[0] ^= CSR1R_PA;
	}

	return 0;
}

template int mcd212_device::ram_dtack_cycle_count<0>();
template int mcd212_device::ram_dtack_cycle_count<1>();

template <int Path>
int mcd212_device::ram_dtack_cycle_count()
{
	// Per MCD-212 documentation, it takes 4 CLKs (2 SCC68070 clocks) for a VRAM access during the System timing slot.

	// No contending for Ch.1/Ch.2 timing slots if display is disabled
	if (!BIT(m_dcr[0], DCR_DE_BIT))
		return 2;

	// No contending for Ch.1/Ch.2 timing slots if a relevant Path is disabled
	if (!BIT(m_dcr[Path], DCR_ICA_BIT))
		return 2;

	const int x = screen().hpos();
	const int y = screen().vpos();
	const bool x_outside_active_display = (x >= 408);

	// No contending for Ch.1/Ch.2 timing slots during the final 8-pixel area on all lines
	if (x >= 472)
		return 2;

	// No contending for Ch.1/Ch.2 timing slots during the free-run area of ICA lines
	if (y < m_ica_height && x_outside_active_display)
		return 2;

	// No contending for Ch.1/Ch.2 timing slots during the free-run area of DCA lines if DCA is disabled
	if (!BIT(m_dcr[Path], DCR_DCA_BIT) && x_outside_active_display)
		return 2;

	// System access is restricted to the last 5 out of every 16 CLKs.
	const int slot_cycle = int(machine().time().as_ticks(clock()) & 0xf);
	if (slot_cycle >= 11)
		return 2;

	return 2 + std::max((11 - slot_cycle) >> 1, 1);
}

int mcd212_device::rom_dtack_cycle_count()
{
	static const int s_dd_values[4] = { 2, 3, 4, 5 };
	if (!BIT(m_csrw[0], CSR1W_DD_BIT))
		return 7;
	return s_dd_values[(m_csrw[0] & CSR1W_DD2) >> CSR1W_DD2_SHIFT];
}

void mcd212_device::device_reset()
{
	std::fill_n(m_csrr, 2, 0);
	std::fill_n(m_csrw, 2, 0);
	std::fill_n(m_dcr, 2, 0);
	std::fill_n(m_vsr, 2, 0);
	std::fill_n(m_ddr, 2, 0);
	std::fill_n(m_dcp, 2, 0);
	std::fill_n(m_dca, 2, 0);
	std::fill_n(m_clut, 256, 0);
	m_image_coding_method = 0;
	m_transparency_control = 0;
	m_plane_order = 0;
	std::fill_n(m_clut_bank, 2, 0);
	std::fill_n(m_transparent_color, 2, 0);
	std::fill_n(m_mask_color, 2, 0);
	std::fill_n(m_dyuv_abs_start, 2, 0);
	m_cursor_position = 0;
	m_cursor_control = 0;
	std::fill_n(m_cursor_pattern, std::size(m_cursor_pattern), 0);
	std::fill_n(m_matte_control, 8, 0);
	m_backdrop_color = 0;
	std::fill_n(m_mosaic_hold, 2, 0);
	std::fill_n(m_weight_factor[0], std::size(m_weight_factor[0]), 0);
	std::fill_n(m_weight_factor[1], std::size(m_weight_factor[1]), 0);
	std::fill_n(m_matte_flag[0], std::size(m_matte_flag[0]), false);
	std::fill_n(m_matte_flag[1], std::size(m_matte_flag[1]), false);

	m_ica_height = 32;
	m_total_height = 312;
	m_blink_time = 0;
	for (int i = 0; i < 312; i++) {
		std::fill_n(m_interlace_field[i], 768, 0);
	}

	m_int_callback(CLEAR_LINE);

	m_dca_timer->adjust(screen().time_until_pos(m_ica_height, 784));
	m_ica_timer->adjust(screen().time_until_pos(m_ica_height, 0));
}

//-------------------------------------------------
//  mcd212_device - constructor
//-------------------------------------------------

mcd212_device::mcd212_device(const machine_config &mconfig, const char *tag, device_t *owner, uint32_t clock)
	: device_t(mconfig, MCD212, tag, owner, clock)
	, device_video_interface(mconfig, *this)
	, m_int_callback(*this)
	, m_planea(*this, finder_base::DUMMY_TAG)
	, m_planeb(*this, finder_base::DUMMY_TAG)
{
}

//-------------------------------------------------
//  device_start - device-specific startup
//-------------------------------------------------

void mcd212_device::device_start()
{
	static const uint8_t s_dyuv_deltas[16] = { 0, 1, 4, 9, 16, 27, 44, 79, 128, 177, 212, 229, 240, 247, 252, 255 };

	for (uint16_t d = 0; d < 0x100; d++)
	{
		m_delta_y_lut[d] = s_dyuv_deltas[d & 15];
		m_delta_uv_lut[d] = s_dyuv_deltas[d >> 4];
	}

	for (uint16_t w = 0; w < 0x300; w++)
	{
		const uint8_t limit = (w < 0x100) ? 0 : (w < 0x200) ? (w - 0x100) : 0xff;
		m_dyuv_limit_lut[w] = limit;
	}

	for (int16_t sw = 0; sw < 0x100; sw++)
	{
		m_dyuv_u_to_b[sw] = (444 * (sw - 128)) / 256;
		m_dyuv_u_to_g[sw] = - (86 * (sw - 128)) / 256;
		m_dyuv_v_to_g[sw] = - (179 * (sw - 128)) / 256;
		m_dyuv_v_to_r[sw] = (351 * (sw - 128)) / 256;
	}

	save_item(NAME(m_csrr));
	save_item(NAME(m_csrw));
	save_item(NAME(m_dcr));
	save_item(NAME(m_vsr));
	save_item(NAME(m_ddr));
	save_item(NAME(m_dcp));
	save_item(NAME(m_dca));
	save_item(NAME(m_clut));
	save_item(NAME(m_image_coding_method));
	save_item(NAME(m_transparency_control));
	save_item(NAME(m_plane_order));
	save_item(NAME(m_clut_bank));
	save_item(NAME(m_transparent_color));
	save_item(NAME(m_mask_color));
	save_item(NAME(m_dyuv_abs_start));
	save_item(NAME(m_cursor_position));
	save_item(NAME(m_cursor_control));
	save_item(NAME(m_cursor_pattern));
	save_item(NAME(m_matte_control));
	save_item(NAME(m_backdrop_color));
	save_item(NAME(m_mosaic_hold));
	save_item(NAME(m_weight_factor[0]));
	save_item(NAME(m_weight_factor[1]));

	save_item(NAME(m_matte_flag));
	save_item(NAME(m_ica_height));
	save_item(NAME(m_total_height));

	save_item(NAME(m_blink_time));
	save_item(NAME(m_blink_active));

	save_item(NAME(m_interlace_field));

	m_dca_timer = timer_alloc(FUNC(mcd212_device::dca_tick), this);
	m_dca_timer->adjust(attotime::never);

	m_ica_timer = timer_alloc(FUNC(mcd212_device::ica_tick), this);
	m_ica_timer->adjust(attotime::never);
}<|MERGE_RESOLUTION|>--- conflicted
+++ resolved
@@ -665,14 +665,11 @@
 		mosaic_count_a >>= 1;
 	if (icmB == ICM_CLUT4)
 		mosaic_count_b >>= 1;
-<<<<<<< HEAD
-	}
+
 	// If PAL and 'Standard' bit set, insert a 24px border on the left/right
 	uint32_t offset = (!BIT(m_dcr[0], DCR_CF_BIT) || BIT(m_csrw[0], CSR1W_ST_BIT)) ? 24 : 0;
 	std::fill_n(out, offset, s_4bpp_color[0]);
 	out += offset;
-=======
->>>>>>> d3f21922
 
 	for (int x = 0; x < width; x++)
 	{
