--- conflicted
+++ resolved
@@ -40,12 +40,8 @@
 */
 
 #include "emu.h"
-<<<<<<< HEAD
 #include "bus/rs232/rs232.h"
 #include "cpu/mcs51/mcs51.h"
-=======
-#include "cpu/mcs51/i80c51.h"
->>>>>>> 93c34670
 #include "machine/i2cmem.h"
 #include "video/hd44780.h"
 #include "emupal.h"
@@ -231,20 +227,11 @@
 	{
 	case 0xfb:
 	{
-<<<<<<< HEAD
 		data = ioport("IN2")->read(); // F3, F1, F2
 		break;
-=======
-		if (BIT(m_port1, col)) // Column is driven HIGH
-		{
-			uint8_t const keys = m_io_keys[col]->read();
-			data |= (keys & 0x70); // Mask to only row bits (4,5,6)
-		}
->>>>>>> 93c34670
 	}
 	case 0xfd:
 	{
-<<<<<<< HEAD
 		data = ioport("IN1")->read(); // Right, Left, Down
 		break;
 	}
@@ -261,20 +248,6 @@
 	default:
 		logerror("Invalid write to P1 %02d",data);
 		break;
-=======
-		if (BIT(m_port1, row + 4)) // Row is driven HIGH (bits 4,5,6)
-		{
-			// Check all columns for this row
-			for (int col = 0; col < 3; col++)
-			{
-				uint8_t const keys = m_io_keys[col]->read();
-				if (BIT(keys, row + 4)) // Key pressed in this row
-				{
-					data |= (1 << col); // Set corresponding column bit HIGH
-				}
-			}
-		}
->>>>>>> 93c34670
 	}
 
 	return data;
@@ -360,29 +333,11 @@
 {
 	switch (offset & 0x70)
 	{
-<<<<<<< HEAD
 	case 0x40: //Y4 U20 OE
 	{
 		m_u20 = data;
 		popmessage("Wrote U20: %02X", data);
 		break;
-=======
-		// RS and RW are A1 and A0
-		bool const rs = BIT(offset, 1);
-		bool const rw = BIT(offset, 0);
-
-		if (!rw)
-		{
-			m_lcd_data = data;
-
-			m_lcd->rs_w(rs);
-			m_lcd->rw_w(0);
-			m_lcd->db_w(data);
-
-			m_lcd->e_w(1);
-			m_lcd->e_w(0);
-		}
->>>>>>> 93c34670
 	}
 	case 0x50: //Y5 U19 OE
 	{
