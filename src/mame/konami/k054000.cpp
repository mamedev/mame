--- conflicted
+++ resolved
@@ -10,11 +10,7 @@
     on the parameters.
 
     Thunder Cross II POST checks of this chip.
-<<<<<<< HEAD
-	It literally tests the chip in an unit test fashion:
-=======
     It literally tests the chip in an unit test fashion:
->>>>>>> e65cb612
       1. zeroing all ports;
       2. test that status returns 0;
       3. ping ACX reg 0 with 0xff;
@@ -27,11 +23,7 @@
 
     The fun part is that game doesn't even access the chip at all during gameplay
     (or at least not until stage 6, where game disallows continues) while the specific
-<<<<<<< HEAD
-    "delta" registers are instead challenged by Vendetta OTG attacks (cfr. MT#06393, MT#07839).
-=======
     "delta" registers are instead challenged by Vendetta OTG attacks (cfr. MT06393, MT07839).
->>>>>>> e65cb612
 
 **************************************************************************************************/
 
@@ -134,21 +126,13 @@
 inline int k054000_device::convert_raw_to_result_delta(u8 *buf)
 {
 	int res = (buf[0] << 16) | (buf[1] << 8) | buf[2];
-<<<<<<< HEAD
-	
-=======
-
->>>>>>> e65cb612
+
 	// Last value in the buffer is used as OTG correction in Vendetta
 	if (buf[3] & 0x80)
 		res -= (0x100 - buf[3]);
 	else
 		res += buf[3];
-<<<<<<< HEAD
-	
-=======
-
->>>>>>> e65cb612
+
 	return res;
 }
 
@@ -185,38 +169,22 @@
 {
 	u8 res = 0;
 	s32 sub = m_Ac - m_Bc;
-<<<<<<< HEAD
-	
+
 	// MSB check
 	if ((sub > 511) || (sub <= -1024))
 		res |= 1;
-	
+
 	// LSB check
 	if ((abs(sub) & 0x1ff) > ((m_Aa + m_Ba) & 0x1ff))
 		res |= 1;
-	
-=======
-
-	// MSB check
-	if ((sub > 511) || (sub <= -1024))
-		res |= 1;
-
-	// LSB check
-	if ((abs(sub) & 0x1ff) > ((m_Aa + m_Ba) & 0x1ff))
-		res |= 1;
-
->>>>>>> e65cb612
+
 	return res;
 }
 
 u8 k054000_device::status_r()
 {
 	u8 res;
-<<<<<<< HEAD
-	
-=======
-
->>>>>>> e65cb612
+
 	res = axis_check(m_Acx, m_Bcx, m_Aax, m_Bax);
 	res |= axis_check(m_Acy, m_Bcy, m_Aay, m_Bay);
 
