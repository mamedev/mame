// license:BSD-3-Clause
// copyright-holders:Fabio Priuli,Acho A. Tang, R. Belmont
#ifndef MAME_VIDEO_K051960_H
#define MAME_VIDEO_K051960_H

#pragma once

enum
{
	K051960_PLANEORDER_BASE = 0,
	K051960_PLANEORDER_MIA,
	K051960_PLANEORDER_GRADIUS3
};


#define K051960_CB_MEMBER(_name)   void _name(int *code, int *color, int *priority, bool *shadow)


class k051960_device : public device_t, public device_gfx_interface, public device_video_interface
{
	static const gfx_layout spritelayout;
	static const gfx_layout spritelayout_reverse;
	static const gfx_layout spritelayout_gradius3;
	DECLARE_GFXDECODE_MEMBER(gfxinfo);
	DECLARE_GFXDECODE_MEMBER(gfxinfo_reverse);
	DECLARE_GFXDECODE_MEMBER(gfxinfo_gradius3);

public:
	using sprite_delegate = device_delegate<void (int *code, int *color, int *priority, bool *shadow)>;

	k051960_device(const machine_config &mconfig, const char *tag, device_t *owner, uint32_t clock);

	auto irq_handler() { return m_irq_handler.bind(); }

	auto nmi_handler() { return m_nmi_handler.bind(); }


	// static configuration
	template <typename... T> void set_sprite_callback(T &&... args) { m_k051960_cb.set(std::forward<T>(args)...); }
	void set_plane_order(int order);
	void set_shadow_inv(bool inv);

	/*
	The callback is passed:
	- code (range 00-1FFF, output of the pins CA5-CA17)
	- color (range 00-FF, output of the pins OC0-OC7). Note that most of the
	  time COL7 seems to be "shadow", but not always (e.g. Aliens).
	The callback must put:
	- in code the resulting sprite number
	- in color the resulting color index
	- if necessary, in priority the priority of the sprite wrt tilemaps
	- if necessary, alter shadow to indicate whether the sprite has shadows enabled.
	  shadow is preloaded with color & 0x80 so it doesn't need to be changed unless
	  the game has special treatment (Aliens)
	*/

	u8 k051960_r(offs_t offset);
	void k051960_w(offs_t offset, u8 data);

	u8 k051937_r(offs_t offset);
	void k051937_w(offs_t offset, u8 data);

	void k051960_sprites_draw(bitmap_ind16 &bitmap, const rectangle &cliprect, bitmap_ind8 &priority_bitmap, int min_priority, int max_priority);

	TIMER_CALLBACK_MEMBER(scanline_callback);

protected:
	// device-level overrides
	virtual void device_start() override;
	virtual void device_reset() override;

private:
	// internal state
	std::unique_ptr<uint8_t[]>   m_ram;

	required_region_ptr<uint8_t> m_sprite_rom;

	emu_timer *m_scanline_timer;

	sprite_delegate m_k051960_cb;

	devcb_write_line m_irq_handler;
	// TODO: is this even used by anything?
	devcb_write_line m_firq_handler;
	devcb_write_line m_nmi_handler;

<<<<<<< HEAD
	uint8_t	m_spriterombank[3];
	uint8_t	m_romoffset;
	bool	m_spriteflip, m_readroms;
	uint8_t m_shadow_config;
	bool	m_inv_shadow;
	bool	m_nmi_enabled;
=======
	uint8_t m_spriterombank[3];
	uint8_t m_romoffset;
	bool    m_spriteflip, m_readroms;
	uint8_t m_shadow_config;
	bool    m_inv_shadow;
	bool    m_nmi_enabled;
>>>>>>> e65cb612

	int k051960_fetchromdata( int byte );
};

DECLARE_DEVICE_TYPE(K051960, k051960_device)

#endif // MAME_VIDEO_K051960_H<|MERGE_RESOLUTION|>--- conflicted
+++ resolved
@@ -84,21 +84,12 @@
 	devcb_write_line m_firq_handler;
 	devcb_write_line m_nmi_handler;
 
-<<<<<<< HEAD
-	uint8_t	m_spriterombank[3];
-	uint8_t	m_romoffset;
-	bool	m_spriteflip, m_readroms;
-	uint8_t m_shadow_config;
-	bool	m_inv_shadow;
-	bool	m_nmi_enabled;
-=======
 	uint8_t m_spriterombank[3];
 	uint8_t m_romoffset;
 	bool    m_spriteflip, m_readroms;
 	uint8_t m_shadow_config;
 	bool    m_inv_shadow;
 	bool    m_nmi_enabled;
->>>>>>> e65cb612
 
 	int k051960_fetchromdata( int byte );
 };
