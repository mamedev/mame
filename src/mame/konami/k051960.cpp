// license:BSD-3-Clause
// copyright-holders:Fabio Priuli,Acho A. Tang, R. Belmont
/*
Konami 051960/051937
-------------
Sprite generators. Designed to work in pair. The 051960 manages the sprite
list and produces an address that is fed to the gfx ROMs. The data from the
ROMs is sent to the 051937, along with color code and other stuff from the
051960. The 051937 outputs up to 12 bits of palette index, plus "shadow" and
transparency information.
Both chips are interfaced to the main CPU, through 8-bit data buses and 11
bits of address space. The 051937 sits in the range 000-007, while the 051960
in the range 400-7ff (all RAM). The main CPU can read the gfx ROM data though
the 051937 data bus, while the 051960 provides the address lines.
The 051960 is designed to directly address 1MB of ROM space, since it produces
18 address lines that go to two 16-bit wide ROMs (the 051937 has a 32-bit data
bus to the ROMs). However, the addressing space can be increased by using one
or more of the "color attribute" bits of the sprites as bank selectors.
Moreover a few games store the gfx data in the ROMs in a format different from
the one expected by the 051960, and use external logic to reorder the address
and/or data lines.
The 051960 can also genenrate IRQ, FIRQ and NMI signals.

memory map:
000-007 is for the 051937, but also seen by the 051960
400-7ff is 051960 only
000     R  bit 0 = active display flag
                   aliens waits for it to be 0 before starting to copy sprite data
                   thndrx2 needs it to pulse for the startup checks to succeed
000     W  bit 0 = irq acknowledge
           bit 1 = firq acknowledge
           bit 2 = nmi enable/acknowledge
           bit 3 = flip screen (applies to sprites only, not tilemaps)
           bit 4 = disable internal sprite processing
<<<<<<< HEAD
		   		   used by Devastators, TMNT, Aliens, Chequered Flag, maybe others
=======
                   used by Devastators, TMNT, Aliens, Chequered Flag, maybe others
>>>>>>> e65cb612
                   aliens sets it just after checking bit 0, and before copying
                   the sprite data
           bit 5 = enable gfx ROM reading
           bit 6 = let cpu address bits 2~5 pass through CA0~3 when bit 5 is set
001     W  bit 0 = invert shadow for all pens
<<<<<<< HEAD
		   bit 1 = force shadows for pen 0x0f
		   bit 2 = disable shadows for pen 0x0f (priority over bit 1)	
		   Devastators sets bit 1.
=======
           bit 1 = force shadows for pen 0x0f
           bit 2 = disable shadows for pen 0x0f (priority over bit 1)
           Devastators sets bit 1.
>>>>>>> e65cb612
           Ultraman sets the register to 0x0f.
           None of the other games I tested seem to set this register to other than 0.
           Update: Chequered Flag sets bit 0 when background should be dimmed.
002-003 W  selects the portion of the gfx ROMs to be read.
004     W  bit 0 = OC6 when gfx ROM reading is enabled
<<<<<<< HEAD
		   bit 1 = OC7 when gfx ROM reading is enabled
		   Aliens uses this to select the ROM bank to be read, but Punk Shot
=======
           bit 1 = OC7 when gfx ROM reading is enabled
           Aliens uses this to select the ROM bank to be read, but Punk Shot
>>>>>>> e65cb612
           and TMNT don't, they use another bit of the registers above. Many
           other games write to this register before testing.
           Bits 2-7 of 003 go to OC0-OC5.
004-007 R  reads data from the gfx ROMs (32 bits in total). The address of the
           data is determined by the register above and by the last address
           accessed on the 051960; plus bank switch bits for larger ROMs.
           It seems that the data can also be read directly from the 051960
           address space: 88 Games does this. First it reads 004 and discards
           the result, then it reads from the 051960 the data at the address
           it wants. The normal order is the opposite, read from the 051960 at
           the address you want, discard the result, and fetch the data from
           004-007.
400-7ff RW sprite RAM, 8 bytes per sprite

*/

#include "emu.h"
#include "k051960.h"

#include "screen.h"

#define VERBOSE 0
#include "logmacro.h"


DEFINE_DEVICE_TYPE(K051960, k051960_device, "k051960", "K051960 Sprite Generator")

const gfx_layout k051960_device::spritelayout =
{
	16,16,
	RGN_FRAC(1,1),
	4,
	{ 0, 8, 16, 24 },
	{ 0, 1, 2, 3, 4, 5, 6, 7,
		8*32+0, 8*32+1, 8*32+2, 8*32+3, 8*32+4, 8*32+5, 8*32+6, 8*32+7 },
	{ 0*32, 1*32, 2*32, 3*32, 4*32, 5*32, 6*32, 7*32,
		16*32, 17*32, 18*32, 19*32, 20*32, 21*32, 22*32, 23*32 },
	128*8
};

// cuebrick, mia and tmnt connect the lower four output lines from the K051937
// (i.e. the ones outputting ROM data rather than attribute data) to the mixer
// in reverse order.
const gfx_layout k051960_device::spritelayout_reverse =
{
	16,16,
	RGN_FRAC(1,1),
	4,
	{ 24, 16, 8, 0 },
	{ 0, 1, 2, 3, 4, 5, 6, 7,
		8*32+0, 8*32+1, 8*32+2, 8*32+3, 8*32+4, 8*32+5, 8*32+6, 8*32+7 },
	{ 0*32, 1*32, 2*32, 3*32, 4*32, 5*32, 6*32, 7*32,
		16*32, 17*32, 18*32, 19*32, 20*32, 21*32, 22*32, 23*32 },
	128*8
};

// In gradius3, the gfx ROMs are directly connected to one of the 68K CPUs
// rather than being read the usual way; moreover, the ROM data lines are
// connected in different ways to the 68K and to the K051937.
// Rather than copy the ROM region and bitswap one copy, we (currently)
// just use an alternate gfx layout for this game.
const gfx_layout k051960_device::spritelayout_gradius3 =
{
	16,16,
	RGN_FRAC(1,1),
	4,
	{ 0, 1, 2, 3 },
	{ 2*4, 3*4, 0*4, 1*4, 6*4, 7*4, 4*4, 5*4,
		32*8+2*4, 32*8+3*4, 32*8+0*4, 32*8+1*4, 32*8+6*4, 32*8+7*4, 32*8+4*4, 32*8+5*4 },
	{ 0*32, 1*32, 2*32, 3*32, 4*32, 5*32, 6*32, 7*32,
		64*8+0*32, 64*8+1*32, 64*8+2*32, 64*8+3*32, 64*8+4*32, 64*8+5*32, 64*8+6*32, 64*8+7*32 },
	128*8
};

GFXDECODE_MEMBER( k051960_device::gfxinfo )
	GFXDECODE_DEVICE(DEVICE_SELF, 0, spritelayout, 0, 1)
GFXDECODE_END

GFXDECODE_MEMBER( k051960_device::gfxinfo_reverse )
	GFXDECODE_DEVICE(DEVICE_SELF, 0, spritelayout_reverse, 0, 1)
GFXDECODE_END

GFXDECODE_MEMBER( k051960_device::gfxinfo_gradius3 )
	GFXDECODE_DEVICE(DEVICE_SELF, 0, spritelayout_gradius3, 0, 1)
GFXDECODE_END


k051960_device::k051960_device(const machine_config &mconfig, const char *tag, device_t *owner, uint32_t clock)
	: device_t(mconfig, K051960, tag, owner, clock)
	, device_gfx_interface(mconfig, *this, gfxinfo)
	, device_video_interface(mconfig, *this)
	, m_ram(nullptr)
	, m_sprite_rom(*this, DEVICE_SELF)
	, m_scanline_timer(nullptr)
	, m_k051960_cb(*this)
	, m_irq_handler(*this)
	, m_firq_handler(*this)
	, m_nmi_handler(*this)
	, m_romoffset(0)
	, m_spriteflip(false)
	, m_readroms(false)
	, m_shadow_config(0)
	, m_inv_shadow(false)
	, m_nmi_enabled(false)
{
}

void k051960_device::set_plane_order(int order)
{
	switch (order)
	{
		case K051960_PLANEORDER_BASE:
			set_info(gfxinfo);
			break;

		case K051960_PLANEORDER_MIA:
			set_info(gfxinfo_reverse);
			break;

		case K051960_PLANEORDER_GRADIUS3:
			set_info(gfxinfo_gradius3);
			break;

		default:
			fatalerror("Unknown plane_order\n");
	}
}

void k051960_device::set_shadow_inv(bool inv)
{
	m_inv_shadow = inv;
}

//-------------------------------------------------
//  device_start - device-specific startup
//-------------------------------------------------

void k051960_device::device_start()
{
	// assumes it can make an address mask with m_sprite_rom.length() - 1
	assert(!(m_sprite_rom.length() & (m_sprite_rom.length() - 1)));

	// make sure our screen is started
	if (!screen().started())
		throw device_missing_dependencies();
	if (!palette().device().started())
		throw device_missing_dependencies();

	// bind callbacks
	m_k051960_cb.resolve();

	// allocate scanline timer and start at first scanline
	m_scanline_timer = timer_alloc(FUNC(k051960_device::scanline_callback), this);
	m_scanline_timer->adjust(screen().time_until_pos(0));

	decode_gfx();
	gfx(0)->set_colors(palette().entries() / gfx(0)->depth());

	if (VERBOSE && !(palette().shadows_enabled()))
		popmessage("driver should use VIDEO_HAS_SHADOWS");

	m_ram = make_unique_clear<uint8_t[]>(0x400);

	// resolve callbacks
	m_irq_handler.resolve_safe();
	m_firq_handler.resolve_safe();
	m_nmi_handler.resolve_safe();

	// register for save states
	save_item(NAME(m_romoffset));
	save_item(NAME(m_spriteflip));
	save_item(NAME(m_readroms));
	save_item(NAME(m_shadow_config));
	save_item(NAME(m_inv_shadow));
	save_item(NAME(m_nmi_enabled));
	save_item(NAME(m_spriterombank));
	save_pointer(NAME(m_ram), 0x400);
}

//-------------------------------------------------
//  device_reset - device-specific reset
//-------------------------------------------------

void k051960_device::device_reset()
{
	m_romoffset = 0;
	m_spriteflip = false;
	m_readroms = false;
	m_shadow_config = 0;
	m_inv_shadow = false;
	m_nmi_enabled = false;

	m_spriterombank[0] = 0;
	m_spriterombank[1] = 0;
	m_spriterombank[2] = 0;
}


/*****************************************************************************
    DEVICE HANDLERS
*****************************************************************************/

TIMER_CALLBACK_MEMBER( k051960_device::scanline_callback )
{
	// range 0..255
	uint8_t y = screen().vpos();

	// 32v
	if ((y % 32 == 0) && m_nmi_enabled)
		m_nmi_handler(ASSERT_LINE);

	// vblank
	if (y == 240)
		m_irq_handler(ASSERT_LINE);

	// wait for next line
	m_scanline_timer->adjust(screen().time_until_pos(y + 1));
}

int k051960_device::k051960_fetchromdata( int byte )
{
	int code, color, pri, off1, addr;
	bool shadow;

	addr = m_romoffset + (m_spriterombank[0] << 8) + ((m_spriterombank[1] & 0x03) << 16);
	code = (addr & 0x3ffe0) >> 5;
	off1 = addr & 0x1f;
	color = ((m_spriterombank[1] & 0xfc) >> 2) + ((m_spriterombank[2] & 0x03) << 6);
	pri = 0;
	shadow = false;
	m_k051960_cb(&code, &color, &pri, &shadow);

	addr = (code << 7) | (off1 << 2) | byte;
	addr &= m_sprite_rom.length() - 1;

//  popmessage("%s: addr %06x", machine().describe_context(), addr);

	return m_sprite_rom[addr];
}

u8 k051960_device::k051960_r(offs_t offset)
{
	if (m_readroms)
	{
		/* the 051960 remembers the last address read and uses it when reading the sprite ROMs */
		m_romoffset = (offset & 0x3fc) >> 2;
		return k051960_fetchromdata(offset & 3);    /* only 88 Games reads the ROMs from here */
	}
	else
		return m_ram[offset];
}

void k051960_device::k051960_w(offs_t offset, u8 data)
{
	m_ram[offset] = data;
}


/* should this be split by k051960? */
u8 k051960_device::k051937_r(offs_t offset)
{
	if (m_readroms && offset >= 4 && offset < 8)
		return k051960_fetchromdata(offset & 3);
	else if (offset == 0)
		return screen().vblank() ? 1 : 0; // vblank?

	//logerror("%s: read unknown 051937 address %x\n", m_maincpu->pc(), offset);
	return 0;
}

void k051960_device::k051937_w(offs_t offset, u8 data)
{
	if (offset == 0)
	{
		//if (data & 0xc2) popmessage("051937 reg 00 = %02x",data);

		if (BIT(data, 0)) m_irq_handler(CLEAR_LINE);  // bit 0, irq ack
		if (BIT(data, 1)) m_firq_handler(CLEAR_LINE); // bit 1, firq ack

		// bit 2, nmi enable/ack
		m_nmi_enabled = BIT(data, 2);
		if (m_nmi_enabled)
			m_nmi_handler(CLEAR_LINE);

		/* bit 3 = flip screen */
		m_spriteflip = BIT(data, 3);

		/* bit 4 used by Devastators and TMNT, to protect sprite RAM from corruption during updates ? */

		/* bit 5 = enable gfx ROM reading */
		m_readroms = BIT(data, 5);
		//logerror("%s: write %02x to 051937 address %x\n", m_maincpu->pc(), data, offset);
	}
	else if (offset == 1)
	{
		if (0)
			logerror("%s: %02x to 051937 address %x\n", machine().describe_context(), data, offset);
<<<<<<< HEAD
		
=======

>>>>>>> e65cb612
		m_shadow_config = data & 0x07;
	}
	else if (offset >= 2 && offset < 5)
	{
		m_spriterombank[offset - 2] = data;
	}
	else
	{
	//logerror("%s: write %02x to unknown 051937 address %x\n", m_maincpu->pc(), data, offset);
	}
}


/*
 * Sprite Format
 * ------------------
 *
 * Byte | Bit(s)   | Use
 * -----+-76543210-+----------------
 *   0  | x------- | active (show this sprite)
 *   0  | -xxxxxxx | priority order
 *   1  | xxx----- | sprite size (see below)
 *   1  | ---xxxxx | sprite code (high 5 bits)
 *   2  | xxxxxxxx | sprite code (low 8 bits)
 *   3  | xxxxxxxx | "color", but depends on external connections (see below)
 *   4  | xxxxxx-- | zoom y (0 = normal, >0 = shrink)
 *   4  | ------x- | flip y
 *   4  | -------x | y position (high bit)
 *   5  | xxxxxxxx | y position (low 8 bits)
 *   6  | xxxxxx-- | zoom x (0 = normal, >0 = shrink)
 *   6  | ------x- | flip x
 *   6  | -------x | x position (high bit)
 *   7  | xxxxxxxx | x position (low 8 bits)
 *
 * Example of "color" field for Punk Shot:
 *   3  | x------- | shadow
 *   3  | -xx----- | priority
 *   3  | ---x---- | use second gfx ROM bank
 *   3  | ----xxxx | color code
 *
 * shadow enables transparent shadows. Note that it applies to pen 0x0f ONLY.
 * The rest of the sprite remains normal.
 * Note that Aliens also uses the shadow bit to select the second sprite bank.
 */

void k051960_device::k051960_sprites_draw( bitmap_ind16 &bitmap, const rectangle &cliprect, bitmap_ind8 &priority_bitmap, int min_priority, int max_priority )
{
#define NUM_SPRITES 128
	int offs, pri_code;
	int sortedlist[NUM_SPRITES];
	uint8_t drawmode_table[256];

	memset(drawmode_table, (BIT(m_shadow_config, 0) ^ m_inv_shadow) ? DRAWMODE_SHADOW : DRAWMODE_SOURCE, sizeof(drawmode_table));
	drawmode_table[0] = DRAWMODE_NONE;

	for (offs = 0; offs < NUM_SPRITES; offs++)
		sortedlist[offs] = -1;

	/* prebuild a sorted table */
	for (offs = 0; offs < 0x400; offs += 8)
	{
		if (m_ram[offs] & 0x80)
		{
			if (max_priority == -1) /* draw front to back when using priority buffer */
				sortedlist[(m_ram[offs] & 0x7f) ^ 0x7f] = offs;
			else
				sortedlist[m_ram[offs] & 0x7f] = offs;
		}
	}

	for (pri_code = 0; pri_code < NUM_SPRITES; pri_code++)
	{
		int ox, oy, code, color, pri, size, w, h, x, y, flipx, flipy, zoomx, zoomy;
		bool shadow;
		/* sprites can be grouped up to 8x8. The draw order is
		     0  1  4  5 16 17 20 21
		     2  3  6  7 18 19 22 23
		     8  9 12 13 24 25 28 29
		    10 11 14 15 26 27 30 31
		    32 33 36 37 48 49 52 53
		    34 35 38 39 50 51 54 55
		    40 41 44 45 56 57 60 61
		    42 43 46 47 58 59 62 63
		*/
		static const int xoffset[8] = { 0, 1, 4, 5, 16, 17, 20, 21 };
		static const int yoffset[8] = { 0, 2, 8, 10, 32, 34, 40, 42 };
		static const int width[8] =  { 1, 2, 1, 2, 4, 2, 4, 8 };
		static const int height[8] = { 1, 1, 2, 2, 2, 4, 4, 8 };

		offs = sortedlist[pri_code];
		if (offs == -1)
			continue;

		code = m_ram[offs + 2] + ((m_ram[offs + 1] & 0x1f) << 8);
		color = m_ram[offs + 3] & 0xff;
		pri = 0;
		shadow = (!BIT(m_shadow_config, 2) && (BIT(m_shadow_config, 1) || BIT(color, 7))) ^ BIT(m_shadow_config, 0);
		m_k051960_cb(&code, &color, &pri, &shadow);

		if (max_priority != -1)
			if (pri < min_priority || pri > max_priority)
				continue;

		size = (m_ram[offs + 1] & 0xe0) >> 5;
		w = width[size];
		h = height[size];

		if (w >= 2) code &= ~0x01;
		if (h >= 2) code &= ~0x02;
		if (w >= 4) code &= ~0x04;
		if (h >= 4) code &= ~0x08;
		if (w >= 8) code &= ~0x10;
		if (h >= 8) code &= ~0x20;

		ox = (256 * m_ram[offs + 6] + m_ram[offs + 7]) & 0x01ff;
		oy = 256 - ((256 * m_ram[offs + 4] + m_ram[offs + 5]) & 0x01ff);
		flipx = m_ram[offs + 6] & 0x02;
		flipy = m_ram[offs + 4] & 0x02;
		zoomx = (m_ram[offs + 6] & 0xfc) >> 2;
		zoomy = (m_ram[offs + 4] & 0xfc) >> 2;
		zoomx = 0x10000 / 128 * (128 - zoomx);
		zoomy = 0x10000 / 128 * (128 - zoomy);

		if (m_spriteflip)
		{
			ox = 512 - (zoomx * w >> 12) - ox;
			oy = 256 - (zoomy * h >> 12) - oy;
			flipx = !flipx;
			flipy = !flipy;
		}

		drawmode_table[gfx(0)->granularity() - 1] = (shadow ^ m_inv_shadow) ? DRAWMODE_SHADOW : DRAWMODE_SOURCE;
<<<<<<< HEAD
		
=======

>>>>>>> e65cb612
		if (zoomx == 0x10000 && zoomy == 0x10000)
		{
			int sx, sy;

			for (y = 0; y < h; y++)
			{
				sy = oy + 16 * y;

				for (x = 0; x < w; x++)
				{
					int c = code;

					sx = ox + 16 * x;
					if (flipx)
						c += xoffset[(w - 1 - x)];
					else
						c += xoffset[x];

					if (flipy)
						c += yoffset[(h - 1 - y)];
					else
						c += yoffset[y];

					if (max_priority == -1)
						gfx(0)->prio_transtable(bitmap,cliprect,
								c,color,
								flipx,flipy,
								sx & 0x1ff,sy,
								priority_bitmap,pri,
								drawmode_table);
					else
						gfx(0)->transtable(bitmap,cliprect,
								c,color,
								flipx,flipy,
								sx & 0x1ff,sy,
								drawmode_table);
				}
			}
		}
		else
		{
			int sx, sy, zw, zh;

			for (y = 0; y < h; y++)
			{
				sy = oy + ((zoomy * y + (1 << 11)) >> 12);
				zh = (oy + ((zoomy * (y + 1) + (1 << 11)) >> 12)) - sy;

				for (x = 0; x < w; x++)
				{
					int c = code;

					sx = ox + ((zoomx * x + (1 << 11)) >> 12);
					zw = (ox + ((zoomx * (x+1) + (1 << 11)) >> 12)) - sx;
					if (flipx)
						c += xoffset[(w - 1 - x)];
					else
						c += xoffset[x];

					if (flipy)
						c += yoffset[(h - 1 - y)];
					else
						c += yoffset[y];

					if (max_priority == -1)
						gfx(0)->prio_zoom_transtable(bitmap,cliprect,
								c,color,
								flipx,flipy,
								sx & 0x1ff,sy,
								(zw << 16) / 16,(zh << 16) / 16,
								priority_bitmap,pri,
								drawmode_table);
					else
						gfx(0)->zoom_transtable(bitmap,cliprect,
								c,color,
								flipx,flipy,
								sx & 0x1ff,sy,
								(zw << 16) / 16,(zh << 16) / 16,
								drawmode_table);
				}
			}
		}
	}
#if 0
if (machine().input().code_pressed(KEYCODE_D))
{
	FILE *fp;
	fp=fopen("SPRITE.DMP", "w+b");
	if (fp)
	{
		fwrite(k051960_ram, 0x400, 1, fp);
		popmessage("saved");
		fclose(fp);
	}
}
#endif
#undef NUM_SPRITES
}<|MERGE_RESOLUTION|>--- conflicted
+++ resolved
@@ -32,37 +32,22 @@
            bit 2 = nmi enable/acknowledge
            bit 3 = flip screen (applies to sprites only, not tilemaps)
            bit 4 = disable internal sprite processing
-<<<<<<< HEAD
-		   		   used by Devastators, TMNT, Aliens, Chequered Flag, maybe others
-=======
                    used by Devastators, TMNT, Aliens, Chequered Flag, maybe others
->>>>>>> e65cb612
                    aliens sets it just after checking bit 0, and before copying
                    the sprite data
            bit 5 = enable gfx ROM reading
            bit 6 = let cpu address bits 2~5 pass through CA0~3 when bit 5 is set
 001     W  bit 0 = invert shadow for all pens
-<<<<<<< HEAD
-		   bit 1 = force shadows for pen 0x0f
-		   bit 2 = disable shadows for pen 0x0f (priority over bit 1)	
-		   Devastators sets bit 1.
-=======
            bit 1 = force shadows for pen 0x0f
            bit 2 = disable shadows for pen 0x0f (priority over bit 1)
            Devastators sets bit 1.
->>>>>>> e65cb612
            Ultraman sets the register to 0x0f.
            None of the other games I tested seem to set this register to other than 0.
            Update: Chequered Flag sets bit 0 when background should be dimmed.
 002-003 W  selects the portion of the gfx ROMs to be read.
 004     W  bit 0 = OC6 when gfx ROM reading is enabled
-<<<<<<< HEAD
-		   bit 1 = OC7 when gfx ROM reading is enabled
-		   Aliens uses this to select the ROM bank to be read, but Punk Shot
-=======
            bit 1 = OC7 when gfx ROM reading is enabled
            Aliens uses this to select the ROM bank to be read, but Punk Shot
->>>>>>> e65cb612
            and TMNT don't, they use another bit of the registers above. Many
            other games write to this register before testing.
            Bits 2-7 of 003 go to OC0-OC5.
@@ -360,11 +345,7 @@
 	{
 		if (0)
 			logerror("%s: %02x to 051937 address %x\n", machine().describe_context(), data, offset);
-<<<<<<< HEAD
-		
-=======
-
->>>>>>> e65cb612
+
 		m_shadow_config = data & 0x07;
 	}
 	else if (offset >= 2 && offset < 5)
@@ -497,11 +478,7 @@
 		}
 
 		drawmode_table[gfx(0)->granularity() - 1] = (shadow ^ m_inv_shadow) ? DRAWMODE_SHADOW : DRAWMODE_SOURCE;
-<<<<<<< HEAD
-		
-=======
-
->>>>>>> e65cb612
+
 		if (zoomx == 0x10000 && zoomy == 0x10000)
 		{
 			int sx, sy;
