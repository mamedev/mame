--- conflicted
+++ resolved
@@ -79,12 +79,8 @@
 	sprinter_state(const machine_config &mconfig, device_type type, const char *tag)
 		: spectrum_128_state(mconfig, type, tag)
 		, m_maincpu(*this, "maincpu")
-<<<<<<< HEAD
 		, m_isa(*this, "isa8%u", 0U)
-=======
-		, m_isa(*this, "isa%u", 0U)
 		, m_irqs(*this, "irqs")
->>>>>>> 2285d5f0
 		, m_rtc(*this, "rtc")
 		, m_ata(*this, "ata%u", 1U)
 		, m_beta(*this, BETA_DISK_TAG)
