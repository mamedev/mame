--- conflicted
+++ resolved
@@ -1161,11 +1161,7 @@
 {
 	if (m_nr_07_cpu_speed == 0b11)
 	{
-<<<<<<< HEAD
 		m_dma->adjust_wait(1);
-=======
-		m_dma->waits_extra_w(1);
->>>>>>> 377b2c24
 	}
 	return m_program.read_byte(offset);
 }
