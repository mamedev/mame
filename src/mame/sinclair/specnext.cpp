--- conflicted
+++ resolved
@@ -288,12 +288,7 @@
 	void port_e7_reg_w(u8 data);
 
 	memory_access<8, 0, 0, ENDIANNESS_LITTLE>::specific m_next_regs;
-<<<<<<< HEAD
-	memory_access<16, 0, 0, ENDIANNESS_LITTLE>::specific m_program;
-	memory_access<16, 0, 0, ENDIANNESS_LITTLE>::specific m_io;
 	memory_view m_io_shadow_view;
-=======
->>>>>>> 9c562547
 	memory_bank_creator m_bank_boot_rom;
 	memory_bank_array_creator<8> m_bank_ram;
 	memory_view m_view0, m_view1, m_view2, m_view3, m_view4, m_view5, m_view6, m_view7;
