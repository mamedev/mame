// license:BSD-3-Clause
// copyright-holders:Eric Anderson
/***************************************************************************

Vector Graphic Vector 4. Vector Graphic, Inc was a Californian company that
made a personal computers before the IBM PC disrupted the industry. The
Vector 4 was an office computer with word processing, spreadsheeting,
database, and eventually networked drives.

The ROM boots from the second floppy. "Winchester" boots from the hard drive
(currently unsupported), which is the first device when in use.

On power on the system uses a Z80B, but it also contains an 8088-2 for limited
IBM compatibility. Only one processor is running at a time and reading from a
port can toggle the active processor. They share memory with each other and the
video subsystem. The active processor and the video subsystem alternate access to
the RAM. The BDOS for CP/M makes use of the 8088, so both processors are
necessary for any of the OSes to boot: CP/M, CP/M 86, MS-DOS.

The system had three S-100 slots, with the floppy controller using one. It was a
modified bus since it provided regulated power. The system had 128K RAM and
could be extended to 256K. The keyboard plugged in to a 6P6C jack. There were
female ports for two DB-25 RS-232, a 36-pin micro ribbon (aka, telco,
centronics) parallel, a 50-pin micro ribbon parallel, and a DE-9 RGBI/CGA
monitor.

The 7100-0001 User's Manual provides some overview specifications starting on
page 171 (X A-1) including ports and devices. But it provides few details. The
7200-0001 Technical Information provides thorough descriptions and schematics.

"Executive" is the name of the boot ROM, not to be confused with a model name.
The motherboard is called the Single Board Computer (SBC) and includes all
functionality except for the disk controller.

https://archive.org/details/7200-0001-vector-4-technical-information-sep-82
https://www.bitsavers.org/pdf/vectorGraphic/vector_4/7100-0001_Vector_4_Users_Manual_Feb83.pdf

TODO:
- S-100 interrupts and ready
- Qume (50 pin) parallel port
- WAIT CPU states
- CPM-86 and MS-DOS 2.0 don't boot

****************************************************************************/

#include "emu.h"

#include "sbcvideo.h"
#include "v4_kbd.h"

#include "bus/centronics/ctronics.h"
#include "bus/rs232/rs232.h"
#include "bus/s100/s100.h"
#include "bus/s100/vectordualmode.h"
#include "cpu/i86/i86.h"
#include "cpu/z80/z80.h"
#include "machine/bankdev.h"
#include "machine/clock.h"
#include "machine/i8251.h"
#include "machine/i8255.h"
#include "machine/ram.h"
#include "machine/pit8253.h"
#include "sound/sn76496.h"

#include "speaker.h"

namespace {

class vector4_state : public driver_device
{
public:
	vector4_state(const machine_config &mconfig, device_type type, const char *tag)
		: driver_device(mconfig, type, tag)
		, m_maincpu(*this, "maincpu")
		, m_8088cpu(*this, "8088cpu")
		, m_rambanks(*this, "rambank%u", 0U)
		, m_256k(false)
		, m_ram(*this, RAM_TAG)
		, m_romenbl(*this, "romenbl")
		, m_sbc_video(*this, "video")
		, m_s100(*this, "s100")
<<<<<<< HEAD
		, m_centronics(*this, "centprtr")
		, m_ppi_pc(0)
=======
		, m_uart0(*this, "uart0")
>>>>>>> 0184503b
	{ }

	void vector4(machine_config &config);

private:
	void vector4_io(address_map &map);
	void vector4_z80mem(address_map &map);
	void vector4_8088mem(address_map &map);
	void spr_w(uint8_t data);
	uint8_t msc_r();
	void msc_w(uint8_t data) { machine_reset(); }
	void addrmap_w(offs_t offset, uint8_t data);
	void ppi_pb_w(uint8_t data) { m_centronics->write_strobe(BIT(data, 0) ? ASSERT_LINE : CLEAR_LINE); }
	DECLARE_WRITE_LINE_MEMBER(centronics_busy_w) { if (state) m_ppi_pc |= 1; else m_ppi_pc &= ~1; }
	int ppi_pc_r() { return m_ppi_pc; }
	uint8_t s100_r(offs_t offset) { return m_s100->sinp_r(offset+0x20); }
	void s100_w(offs_t offset, uint8_t data) { m_s100->sout_w(offset+0x20, data); }
	void machine_start() override;
	void machine_reset() override;

	required_device<cpu_device> m_maincpu;
	required_device<cpu_device> m_8088cpu;
	required_memory_bank_array<32> m_rambanks;
	bool m_256k;
	required_device<ram_device> m_ram;
	memory_view m_romenbl;
	required_device<vector_sbc_video_device> m_sbc_video;
	required_device<s100_bus_device> m_s100;
<<<<<<< HEAD
	required_device<centronics_device> m_centronics;
	uint8_t m_ppi_pc;
=======
	required_device<i8251_device> m_uart0;
>>>>>>> 0184503b
};


void vector4_state::vector4_z80mem(address_map &map)
{
	map.unmap_value_high();
	for (int bank = 0; bank < (1<<5); bank++)
		map(bank << 11, ((bank+1) << 11)-1).bankrw(m_rambanks[bank]);
	// 7200-0001 page 209 (VI A-6) B6
	// ROM mapping only applies to the z80 and does not use address mapping.
	map(0x0000, 0x0fff).view(m_romenbl);
	m_romenbl[0](0x0000, 0x0fff).rom().region("maincpu", 0);
}

void vector4_state::vector4_8088mem(address_map &map)
{
	map.unmap_value_high();
	map.global_mask(0x3ffff);
}

void vector4_state::vector4_io(address_map &map)
{
	map.unmap_value_high();
	map(0x00, 0x01).mirror(0xff00).rw(m_uart0, FUNC(i8251_device::read), FUNC(i8251_device::write)); // keyboard
	map(0x02, 0x03).mirror(0xff00).w(FUNC(vector4_state::spr_w)); // subsystem port register
	map(0x04, 0x05).mirror(0xff00).rw("uart1", FUNC(i8251_device::read), FUNC(i8251_device::write)); // modem
	map(0x06, 0x07).mirror(0xff00).rw("uart2", FUNC(i8251_device::read), FUNC(i8251_device::write)); // serial printer
	map(0x08, 0x0b).mirror(0xff00).rw("ppi", FUNC(i8255_device::read), FUNC(i8255_device::write)); // parallel printer
	map(0x0c, 0x0d).mirror(0xff00).rw(FUNC(vector4_state::msc_r), FUNC(vector4_state::msc_w)); // select Z80/8088-2
	map(0x0e, 0x0e).mirror(0xff00).rw("video:crtc", FUNC(c6545_1_device::status_r), FUNC(c6545_1_device::address_w)); // video controller
	map(0x0f, 0x0f).mirror(0xff00).rw("video:crtc", FUNC(c6545_1_device::register_r), FUNC(c6545_1_device::register_w));
	map(0x10, 0x13).mirror(0xff00).rw("pit", FUNC(pit8253_device::read), FUNC(pit8253_device::write)); // baud generator and timer
	map(0x16, 0x17).select(0xff00).w(FUNC(vector4_state::addrmap_w)); // RAM address map
	map(0x18, 0x19).mirror(0xff00).w("sn", FUNC(sn76489_device::write)); // tone generator
	map(0x1c, 0x1f).mirror(0xff00).w(m_sbc_video, FUNC(vector_sbc_video_device::res320_mapping_ram_w)); // resolution 320 mapping RAM
	map(0x20, 0xff).mirror(0xff00).rw(FUNC(vector4_state::s100_r), FUNC(vector4_state::s100_w));
}

static void vector4_s100_devices(device_slot_interface &device)
{
	device.option_add("dualmodedisk", S100_VECTOR_DUALMODE);
}

static INPUT_PORTS_START( vector4 )
INPUT_PORTS_END

void vector4_state::vector4(machine_config &config)
{
	const XTAL _32m(32'640'000);
	const XTAL _2m = _32m/16;

	/* processors */
	// Manual says 5.1 MHz. To do so, schematic shows (A1) it is driven by the
	// 32.64 MHz xtal, 1/16 of the cycles are skipped, and it is divided by 6.
	Z80(config, m_maincpu, 5'100'000);
	m_maincpu->set_addrmap(AS_PROGRAM, &vector4_state::vector4_z80mem);
	m_maincpu->set_addrmap(AS_IO, &vector4_state::vector4_io);

	I8088(config, m_8088cpu, 5'100'000);
	m_8088cpu->set_addrmap(AS_PROGRAM, &vector4_state::vector4_8088mem);
	m_8088cpu->set_addrmap(AS_IO, &vector4_state::vector4_io);

	RAM(config, m_ram).set_default_size("128K").set_extra_options("256K");

	/* video hardware */
	SBC_VIDEO(config, m_sbc_video, _32m);
	m_sbc_video->set_buffer(m_ram);
	m_sbc_video->set_chrroml("chargenl");
	m_sbc_video->set_chrromr("chargenr");

	/* i/o */
	XTAL _2mclk(2'000'000); // 7200-0001 page 210 (VI A-7) D13

	S100_BUS(config, m_s100, _2mclk);
	S100_SLOT(config, "s100:1", vector4_s100_devices, "dualmodedisk");
	S100_SLOT(config, "s100:2", vector4_s100_devices, nullptr);
	S100_SLOT(config, "s100:3", vector4_s100_devices, nullptr);

	pit8253_device &pit(PIT8253(config, "pit", 0));
	// 7200-0001 page 210 D7, 208 (VI A-5) A1
	pit.set_clk<0>(_2mclk);
	pit.set_clk<1>(_2mclk);
	pit.set_clk<2>(_2mclk);
	// 7200-0001 page 107 (II 5-16)
	pit.out_handler<0>().set_inputline(m_maincpu, INPUT_LINE_IRQ0);
	pit.out_handler<0>().append_inputline(m_8088cpu, INPUT_LINE_IRQ0);

	// 7200-0001 page 210 D13, D1
	clock_device &keyboard_clock(CLOCK(config, "keyboard_clock", _2mclk/26/16));
	I8251(config, m_uart0, 0);
	vector4_keyboard_device &v4kbd(VECTOR4_KEYBOARD(config, "rs232keyboard", 0));
	keyboard_clock.signal_handler().set(m_uart0, FUNC(i8251_device::write_txc));
	keyboard_clock.signal_handler().append(m_uart0, FUNC(i8251_device::write_rxc));
	m_uart0->txd_handler().set(v4kbd, FUNC(vector4_keyboard_device::write_rxd));
	v4kbd.txd_handler().set(m_uart0, FUNC(i8251_device::write_rxd));

	// D3
	i8251_device &uart1(I8251(config, "uart1", 0));
	rs232_port_device &rs232com(RS232_PORT(config, "rs232com", default_rs232_devices, nullptr));
	pit.out_handler<1>().set(uart1, FUNC(i8251_device::write_txc));
	pit.out_handler<1>().append(uart1, FUNC(i8251_device::write_rxc));
	uart1.txd_handler().set(rs232com, FUNC(rs232_port_device::write_txd));
	uart1.dtr_handler().set(rs232com, FUNC(rs232_port_device::write_dtr));
	uart1.rts_handler().set(rs232com, FUNC(rs232_port_device::write_rts));
	rs232com.rxd_handler().set(uart1, FUNC(i8251_device::write_rxd));
	rs232com.dsr_handler().set(uart1, FUNC(i8251_device::write_dsr));
	rs232com.cts_handler().set(uart1, FUNC(i8251_device::write_cts));

	// D2
	i8251_device &uart2(I8251(config, "uart2", 0));
	rs232_port_device &rs232prtr(RS232_PORT(config, "rs232prtr", default_rs232_devices, nullptr));
	pit.out_handler<2>().set(uart2, FUNC(i8251_device::write_txc));
	pit.out_handler<2>().append(uart2, FUNC(i8251_device::write_rxc));
	uart2.txd_handler().set(rs232prtr, FUNC(rs232_port_device::write_txd));
	uart2.dtr_handler().set(rs232prtr, FUNC(rs232_port_device::write_dtr));
	uart2.rts_handler().set(rs232prtr, FUNC(rs232_port_device::write_rts));
	rs232prtr.rxd_handler().set(uart2, FUNC(i8251_device::write_rxd));
	rs232prtr.dsr_handler().set(uart2, FUNC(i8251_device::write_dsr));
	rs232prtr.cts_handler().set(uart2, FUNC(i8251_device::write_cts));

	// 7200-0001 page 110 (II 5-19), 210 D8
	output_latch_device &cent_data_out(OUTPUT_LATCH(config, "cent_data_out"));
	CENTRONICS(config, m_centronics, centronics_devices, nullptr);
	m_centronics->set_output_latch(cent_data_out);
	m_centronics->busy_handler().set(FUNC(vector4_state::centronics_busy_w));

	i8255_device &ppi(I8255A(config, "ppi"));
	ppi.out_pa_callback().set(cent_data_out, FUNC(output_latch_device::write));
	ppi.out_pb_callback().set(FUNC(vector4_state::ppi_pb_w));
	ppi.in_pc_callback().set(FUNC(vector4_state::ppi_pc_r));

	SPEAKER(config, "mono").front_center();
	sn76489_device &sn(SN76489(config, "sn", _2m));
	sn.add_route(ALL_OUTPUTS, "mono", 1.0);
}

void vector4_state::machine_start()
{
	m_256k = (m_ram->size() == 256 * 1024);
	m_8088cpu->space(AS_PROGRAM).install_ram(0, m_ram->mask(), m_ram->size() & 0x20000, m_ram->pointer());
	for (int bank = 0; bank < (1<<5); bank++)
		m_rambanks[bank]->configure_entries(0, 1<<7, m_ram->pointer(), 1<<11);
<<<<<<< HEAD

	save_item(NAME(m_ppi_pc));
=======
	// Missing from schematic, but jumper wire present on the board.
	m_uart0->write_cts(0);
>>>>>>> 0184503b
}

void vector4_state::machine_reset()
{
	// 7200-0001 page 39 (II 1-10), page 210 D11
	spr_w(0);
	m_8088cpu->suspend(SUSPEND_REASON_HALT, true);
	m_maincpu->resume(SUSPEND_REASON_HALT);
}

/* Subsystem Port Register */
void vector4_state::spr_w(uint8_t data)
{
	// 7200-0001 page 81 (II 3-18)
	if (BIT(data, 0))
		m_romenbl.disable();
	else
		m_romenbl.select(0);
	m_sbc_video->spr_w(data);
}

/* Microprocessor Switching Control */
uint8_t vector4_state::msc_r()
{
	// 7200-0001 page 40 (II 1-11), 208 A3
	if (m_maincpu->suspended(SUSPEND_REASON_HALT)) {
		m_8088cpu->suspend(SUSPEND_REASON_HALT, false);
		m_maincpu->resume(SUSPEND_REASON_HALT);
	} else {
		m_maincpu->suspend(SUSPEND_REASON_HALT, false);
		m_8088cpu->resume(SUSPEND_REASON_HALT);
	}
	return 0xff;
}

/* Address mapping RAM Subsystem */
void vector4_state::addrmap_w(offs_t offset, uint8_t data)
{
	// 7200-0001 page 50 (II 2-7), page 208 B1
	// m_256k is for jumper area B. 7200-0001 page 170 (IV 2-1), page 209 coord A8
	m_rambanks[BIT(offset, 11, 5)]->set_entry(data & (m_256k ? 0x7f : 0x3f));
}

/* ROM definition */
ROM_START( vector4 )
	ROM_REGION( 0x1000, "maincpu", ROMREGION_ERASEFF )
	ROM_SYSTEM_BIOS( 0, "v11", "SBC ver 1.1" ) // VECTOR 4 SBC EXECUTIVE 1.1
	ROMX_LOAD( "sbcv11.bin", 0x0000, 0x1000, CRC(56c80656) SHA1(a381bdbb6cdee0ac1dc8b1c1359361a19ba6fe46), ROM_BIOS(0))
	ROM_SYSTEM_BIOS( 1, "v111", "SBC ver 1.11" ) // VECTOR 4 SBC EXECUTIVE 1.11
	ROMX_LOAD( "u35_sbc_v111_4f11.bin", 0x0000, 0x1000, CRC(fcfd42c6) SHA1(11cd5cf0c3f2d2a30864b8a4b4be51ade03d02ea), ROM_BIOS(1))
	ROM_SYSTEM_BIOS( 2, "v200", "SBC ver 2.00" ) // VECTOR GRAPHIC V4/40 [F] SBC EXECUTIVE - REVISION 2.00 (AA)
	ROMX_LOAD( "sbcexecf.bin", 0x0000, 0x1000, CRC(738e10b5) SHA1(abce22abe9bac6241b1996d078647fe36b638769), ROM_BIOS(2))

	ROM_REGION( 0x1000, "chargenl", ROMREGION_ERASEFF )
	ROM_LOAD( "cgst60l.bin", 0x0000, 0x1000, CRC(e55a404c) SHA1(4dafd6f588c42081212928d3c4448f10dd461a7a))
	ROM_REGION( 0x1000, "chargenr", ROMREGION_ERASEFF )
	ROM_LOAD( "cgst60r.bin", 0x0000, 0x1000, CRC(201d783c) SHA1(7c2b8988c27b5fa435d31c9b7d4d9ed176c9b8a3))
ROM_END

} // anonymous namespace

/* Driver */

//    YEAR  NAME     PARENT  COMPAT  MACHINE  INPUT    CLASS          INIT          COMPANY            FULLNAME    FLAGS
COMP( 1982, vector4, 0,      0,      vector4, vector4, vector4_state, empty_init,   "Vector Graphic", "Vector 4", MACHINE_NODEVICE_PRINTER | MACHINE_IMPERFECT_TIMING | MACHINE_SUPPORTS_SAVE )<|MERGE_RESOLUTION|>--- conflicted
+++ resolved
@@ -79,12 +79,9 @@
 		, m_romenbl(*this, "romenbl")
 		, m_sbc_video(*this, "video")
 		, m_s100(*this, "s100")
-<<<<<<< HEAD
+		, m_uart0(*this, "uart0")
 		, m_centronics(*this, "centprtr")
 		, m_ppi_pc(0)
-=======
-		, m_uart0(*this, "uart0")
->>>>>>> 0184503b
 	{ }
 
 	void vector4(machine_config &config);
@@ -113,12 +110,9 @@
 	memory_view m_romenbl;
 	required_device<vector_sbc_video_device> m_sbc_video;
 	required_device<s100_bus_device> m_s100;
-<<<<<<< HEAD
+	required_device<i8251_device> m_uart0;
 	required_device<centronics_device> m_centronics;
 	uint8_t m_ppi_pc;
-=======
-	required_device<i8251_device> m_uart0;
->>>>>>> 0184503b
 };
 
 
@@ -207,13 +201,13 @@
 	pit.out_handler<0>().append_inputline(m_8088cpu, INPUT_LINE_IRQ0);
 
 	// 7200-0001 page 210 D13, D1
+	vector4_keyboard_device &v4kbd(VECTOR4_KEYBOARD(config, "rs232keyboard", 0));
+	v4kbd.txd_handler().set(m_uart0, FUNC(i8251_device::write_rxd));
 	clock_device &keyboard_clock(CLOCK(config, "keyboard_clock", _2mclk/26/16));
-	I8251(config, m_uart0, 0);
-	vector4_keyboard_device &v4kbd(VECTOR4_KEYBOARD(config, "rs232keyboard", 0));
 	keyboard_clock.signal_handler().set(m_uart0, FUNC(i8251_device::write_txc));
 	keyboard_clock.signal_handler().append(m_uart0, FUNC(i8251_device::write_rxc));
+	I8251(config, m_uart0, 0);
 	m_uart0->txd_handler().set(v4kbd, FUNC(vector4_keyboard_device::write_rxd));
-	v4kbd.txd_handler().set(m_uart0, FUNC(i8251_device::write_rxd));
 
 	// D3
 	i8251_device &uart1(I8251(config, "uart1", 0));
@@ -261,13 +255,11 @@
 	m_8088cpu->space(AS_PROGRAM).install_ram(0, m_ram->mask(), m_ram->size() & 0x20000, m_ram->pointer());
 	for (int bank = 0; bank < (1<<5); bank++)
 		m_rambanks[bank]->configure_entries(0, 1<<7, m_ram->pointer(), 1<<11);
-<<<<<<< HEAD
 
 	save_item(NAME(m_ppi_pc));
-=======
+
 	// Missing from schematic, but jumper wire present on the board.
 	m_uart0->write_cts(0);
->>>>>>> 0184503b
 }
 
 void vector4_state::machine_reset()
