--- conflicted
+++ resolved
@@ -31,12 +31,8 @@
 		, m_oki(*this, "oki%u", 1)
 		, m_gfxdecode(*this, "gfxdecode")
 		, m_palette(*this, "palette")
-<<<<<<< HEAD
 		, m_spritegen(*this, "spritegen")
-		, m_key(*this, "KEY.%u", 0)
-=======
 		, m_key(*this, "KEY%u", 0)
->>>>>>> 3ae4829a
 		, m_special(*this, "SPECIAL")
 		, m_z80_bank(*this, "z80_bank")
 		, m_soundflash(*this, "soundflash%u", 1U)
