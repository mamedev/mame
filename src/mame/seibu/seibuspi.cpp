// license:BSD-3-Clause
// copyright-holders:Ville Linde, hap, Nicola Salmoria
/*
      Seibu SPI Hardware
      Seibu SYS386I
      Seibu SYS386F

      Driver by Ville Linde


      Games on this hardware:

          Raiden Fighters
          Raiden Fighters 2
          Raiden Fighters Jet
          Senkyu / Battle Balls
          E-Jan High School
          Viper Phase 1

      Hardware:

          Intel 386 DX 25MHz
          Z80 8MHz (sound)
          YMF271F Sound chip
          Seibu Custom GFX chip


      The SPI mainboard is region locked. You can only play cartridges that are
      from the same region, otherwise the updater will give a checksum error.
      The region code is the 1st byte of flashrom u1053. If it is erased somehow,
      or power goes off during updating, it will show hardware error 81.

      This code is also in the main PRG ROM at offset 0x1ffffc, even on single
      board games. Known regions are:

          0x01 Japan
          0x10 US
          0x20 Taiwan
          0x22 Asia / Hong Kong
          0x24 Korea
          0x28 China
          0x80 Europe / Germany
          0x82 Austria
          0x8c Great Britain
          0x8e Greece
          0x90 Holland
          0x92 Italy
          0x96 Portugal
          0x9c Switzerland
          0x9e Australia
          0xbe World?


      SYS386I seems like a lower-cost version of single-board SPI.
      It has a 40MHz AMD 386 and a considerably weaker sound system (dual MSM6295).

TODO:
- Improve alpha blending. In Viper Phase 1, see the blue "Viper" logo when on the
  "push 1 or 2 players button" screen. Note that the alpha blended red logo on the
  title screen is tiles(that effect is simulated), this blue logo is sprites.
  The current implementation is a crude hack.
  * DMA table? can't find any
  * data in transparent pen? nope
  * color bit 15? nope
  * writes to $100/104/108 might be interesting...
- not sure if layer priorities are completely right

*/

/*
Information from Guru

Seibu Kaihatsu SPI Hardware Overview
1995-1998 Seibu Kaihatsu Inc.

This system (known as 'SPI') consists of a main board and a plug-in
cartridge containing the game software. The games on SPI hardware can
be swapped by changing the top cartridge and then moving a jumper
to the alternative position. This re-flashes some ROMs for a few minutes
(accompanied by a techno music track). Afterwards, a message tells you to
put the jumper back to the original position and reboot the PCB. The new
game then plays.

There were a few revisions of this hardware, though most are the same with only
minor changes such as different IC revisions etc.

Games on this system include.....
Raiden Fighters
Raiden Fighters 2
Raiden Fighters Jet
Senkyu / Battle Balls
E-Jan High School
Viper Phase 1


Main Board Layout
-----------------
Revision 1
(C)1995 SXX2C-MAIN V2.0

Revision 2
(C)1998 SXX2C-MAIN V2.1
|-----------------------------------------------------------------------------|
|                  CN121       E28F008SA           XC7336(1)        Z80       |
|                                    E28F008SA                                |
|                      JP072                                                  |
|  VOL_L  VOL_R                                                               |
|                4560      |--------|            LH5496D-50                   |
|            4560    4560  |YMF271-F|                              XC7336(2)  |
|                          |        |16.9344MHz  LH5496D-50                   |
|              YAC513-F    |        |                                         |
|                          |--------|                                         |
|            JP121                                           PAL3  TC551001   |
|                                                                             |
|--|                                   |-------------------------| TC551001   |
   |                                   |-------------------------|            |
|--|       |------|                                                           |
|          |SIE150|       61256                                               |
|          |      |                                                           |
|          |------|       61256               |---------|     TC551664BJ-15   |
|                                             |SEI400   |                     |
|                                             |SB07-3460|      *              |
|J                                            |         |                     |
|A                                            |         |                     |
|M                                            |---------|     TC551664BJ-15   |
|M         JP071                                                              |
|A                                        PAL1        61256                   |
|                                                              *              |
|                                         PAL2        61256                   |
|                                                                             |
|                          28.63636MHz |-------------------------|            |
|                                      |-------------------------|            |
|--|                                                                          |
   |      BATT_3V              |---------|        |-------|        PAL4       |
|--|                           |SEI600   |        |AM386DX| 50MHz             |
|                              |SB08-1513|        |       |                   |
|            32.768kHz         |         |        |-------|                   |
|           DS2404S            |         |                                    |
|                              |---------|                                    |
|                                                                             |
|-----------------------------------------------------------------------------|
Notes:
     AM386DX   - Advanced Micro Devices AM386DX/DXL-25 (QFP132), running at 25.000MHz [50/2]
                   - Replaced with Intel NG80386DX25 on Revision 1 PCB
     Z80       - Zilog Z84C0008PEC (DIP40), running at 7.15909MHz (28.63636/4)
     YMF271-F  - Yamaha YMF271-F running at 16.9344MHz
     E28F008SA - Intel E28F008SA 8MBit FlashROM (TSOP40)
                   - Replaced with Sharp LH28F008 on Revision 1 PCB
     XC7336(1) - Xilinx XC7336 CPLD (PLCC44, stamped 'MCTL02')
     XC7336(2) - Xilinx XC7336 CPLD (PLCC44, stamped 'MCTL03')
     TC551001  - Toshiba TC551001 128k x8 SRAM (SOP32)
                   - Replaced with Toshiba TC518128 on Revision 1 PCB
     61256     - 32k x8 SRAM (DIP28)
                   - Replaced with Sony CXK5863BP-30 on Revision 1 PCB
     TC551664  - Toshiba TC551664BJ-15 64k x16 SRAM (SOJ44)
     LH5496D-50- Sharp LH5496D-50 Asynchronous FIFO (DIP28)
     DS2404S   - Dallas DS2404S EconoRAM Time Chip (SOIC16)
     PAL1      - ICT PEEL18CV8 (DIP20, stamped 'SXX005-5')
     PAL2      - ICT PEEL18CV8 (DIP20, stamped 'SXX011B')
     PAL3      - Lattice GAL16V8D (DIP20)
                   - Stamped 'MCTL01' on Revision 1 PCB
                   - no Seibu markings on Revision 2 PCB
     PAL4      - Advanced Micro Devices PALCE20V8H (no Seibu markings, DIP24)
                   - Replaced with ICT PEEL18CV8 (DIP20, stamped 'SXX010B') on Revision 1 PCB
     3V_BATT   - 3 Volt coin battery CR2032 for use with DS2404S
     JRC4560   - Japan Radio Co. JRC4560 Op Amp IC (DIP8)
                   - All 3 IC's replaced with a custom ceramic SIL module stamped 'HB-46A1' on Revision 1 PCB
     YAC513-M  - Yamaha YAC513-M DAC (SOIC16)
     JP072     - Jumper used when swapping game board cartridges
     JP071     - Slide Switch to flip screen
     JP121     - Jumper to set sound output to mono or stereo
     CN121     - Output connector for left/right speakers
     *         - Unpopulated position for Toshiba TC551664BJ-15 64k x16 SRAM



(C)1996 SXX2D V2.1
|----------------------------------------------------------|
|HA13118   CN121                                      Z80  |
|   HA13118                     |-------|  TC518128        |
|          4560  4560           |SEI155 |                  |
|                               |SB09   |  TC518128   PAL3 |
|   VOL_L  4650  YAC513-W       |-------|                  |
|--|    VOL_R    JP121      |-------------------------|    |
   |                        |-------------------------|    |
|--|                 |--------|                            |
|         16.9344MHz |YMF271-F|  61256  |---------|  61256 |
|                    |        |         |SEI400   |        |
|       |------|     |        |  61256  |SB07-3460|  61256 |
|J      |SIE150|     |--------|         |         |        |
|A      |      |                        |         |        |
|M      |------|                        |---------|        |
|M               LH28F008                    TC551664BJ-15 |
|A               LH28F008     PAL2   PAL1    TC551664BJ-15 |
|                           |-------------------------|    |
|                           |-------------------------|    |
|--|             28.63636MHz                               |
   |       BATT_3V           |---------|  |-------|  PAL4  |
|--|JP051                    |SEI600   |  |AM386DX|        |
|                            |SB08-1513|  |       | 50MHz  |
|                32.768kHz   |         |  |-------|        |
|EXCN1           DS2404S     |         |                   |
|EXCN2                       |---------|                   |
|----------------------------------------------------------|
Notes:
      This is a smaller (and perhaps cheaper) version of the SXX2C hardware.
      AM386DX   - Advanced Micro Devices AM386DX/DXL-25 (QFP132), running at 25.000MHz [50/2]
      Z80       - Zilog Z84C0008PEC (DIP40), running at 7.15909MHz (28.63636/4)
      YMF271-F  - Yamaha YMF271-F running at 16.9344MHz
      LH28F008  - Sharp LH28F008SAT-85 8MBit FlashROM (TSOP40)
      TC518128  - Toshiba TC528128 128k x8 SRAM (SOP32)
      61256     - SBT SB61L256AS-12 32k x8 SRAM (SOJ28)
      TC551664  - Toshiba TC551664BJ-15 64k x16 SRAM (SOJ44)
      DS2404S   - Dallas DS2404S EconoRAM Time Chip (SOIC16)
      PAL1      - AMD PALCE16V8 (SOIC20, stamped 'SXX2002')
      PAL2      - AMD PALCE16V8 (SOIC20, no markings)
      PAL3      - AMD PALCE16V8 (SOIC20, no markings)
      PAL4      - Lattice GAL20V8B (DIP24, stamped 'SXX2D01')
      3V_BATT   - 3 Volt coin battery CR2032 for use with DS2404S
      4560      - Japan Radio Co. JRC4560 Op Amp IC (DIP8)
      YAC513-W  - Yamaha YAC513-M DAC (SOIC16)
      HA13118   - Audio Power AMP IC (ZIP15)
      JP121     - Jumper to set sound output to mono or stereo
      JP051     - Slide Switch to flip screen
      CN121     - Output connector for left/right speakers
      EXCN1/2   - Connectors for player 3 & 4 controls


ROM Board Layouts
-----------------

SXX2C ROM SUB
-------------------------------------
|     *                       *     |
|+BG2-P.U049    5.U048  BG-1D.U0415 |
|                                   |
|      *                       *    |
| BG-1P.U0410  6.U0413  +BG2-D.U0416|
|                                   |
|    |-------------------------|    |
|    |-------------------------|    |
|                                   |
| 5816                              |
|         |------------|            |
|         |            |     *      |
|         |            |OBJ-3.U0323 |
| 5816    |  SEI252    |            |
|         | SB05-106   |            |
|         |            |            |
|         |            |            |
| 5816    |------------|            |
|                                   |
|                *           *      |
|           OBJ-2.U0324 OBJ-1.U0322 |
|                                   |
|                                   |
|    |-------------------------|    |
|    |-------------------------|    |
|                                   |
|                                   |
| 3.U0210     2.U0212       1.U0211 |
|                                   |
|                *                  |
| 4.U029    PCM-1.U0215     7.U0216 |
|                                   |
-------------------------------------
Notes:
*     : These ROMs are surface mounted
+     : These ROMs not populated on some games
5816  : SONY CXD5816SP-12L SRAM (x3)
SEI252: SEIBU custom stamped 'SEI252 SB05-106' (QFP208)

This board is used by...

Battle Balls/SenKyu      (All Mask ROMs stamped 'F-BALLS')
                         Filename   ROM Type
                         ----------------------------------
                         OBJ-1.322  23C3210 (SOP44 MaskROM)
                         OBJ-2.324  23C3210 (SOP44 MaskROM)
                         OBJ-3.323  23C3210 (SOP44 MaskROM)
                         BG-1D.415  23C1610 (SOP44 MaskROM)
                         BG-1P.410  538100  (SOP32 MaskROM)
                         PCM-1.215  538100  (SOP32 MaskROM)
                         1.211      27C2001 (DIP32 EPROM)
                         2.212      27C020  (DIP32 EPROM)
                         3.210      27C020  (DIP32 EPROM)
                         4.029      27C2001 (DIP32 EPROM)
                         5.048      27C512  (DIP28 EPROM)
                         6.413      27C1024 (DIP40 EPROM)
                         7.216      27C040  (DIP32 EPROM)

E-Jan High School        (All Mask ROMs stamped 'EJAN')
                         Filename     ROM Type
                         ------------------------------------
                         OBJ-1.U0322  23C3210 (SOP44 MaskROM)
                         OBJ-2.U0324  23C3210 (SOP44 MaskROM)
                         OBJ-3.U0323  23C3210 (SOP44 MaskROM)
                         BG-1D.U0415  23C1610 (SOP44 MaskROM)
                         BG-2D.U0416  538000  (SOP32 MaskROM)
                         BG-1P.U0410  538000  (SOP32 MaskROM)
                         BG-2P.U049   534000  (SOP32 MaskROM)
                         PCM-1.U0215  538000  (SOP32 MaskROM)
                         1.U0211      27C2001 (DIP32 EPROM)
                         2.U0212      27C020  (DIP32 EPROM)
                         3.U0210      27C020  (DIP32 EPROM)
                         4.U029       27C2001 (DIP32 EPROM)
                         5.U048       27C512  (DIP28 EPROM)
                         6.U0413      27C1024 (DIP40 EPROM)
                         7.U0216      27C040  (DIP32 EPROM)

Viper Phase 1            (All Mask ROMs stamped 'VIPER')
(Old and New Versions)   Filename     ROM Type
                         ------------------------------------
                         OBJ-1.U0322  23C3210 (SOP44 MaskROM)
                         OBJ-2.U0324  23C3210 (SOP44 MaskROM)
                         OBJ-3.U0323  23C3210 (SOP44 MaskROM)
                         BG-11.U0415  23C1610 (SOP44 MaskROM)
                         BG21.U0416   538000  (SOP32 MaskROM)
                         BG-12.U0410  538000  (SOP32 MaskROM)
                         BG22.U049    534000  (SOP32 MaskROM)
                         PCM.U0215    538000  (SOP32 MaskROM)
                         1.U0211      27C040  (DIP32 EPROM)
                         2.U0212      27C040  (DIP32 EPROM)
                         3.U0210      27C040  (DIP32 EPROM)
                         4.U029       27C040  (DIP32 EPROM)
                         5.U048       27C512  (DIP28 EPROM)
                         6.U0413      27C1024 (DIP40 EPROM)


SXX2C ROM SUB2
-------------------------------------
|    *                        *     |
|BG2-P.U049    7.U048   BG1-D.U0415 |
|                                   |
|    *     5.U0423  6.U0424     *   |
|BG1-P.U0410            BG2-D.U0416 |
|                                   |
|    |-------------------------|    |
|    |-------------------------|    |
|                                   |
| 6116                              |
|         |------------|            |
|         |            |     *      |
|         |            |OBJ-3.U0323 |
| 6116    |  SEI252    |            |
|         | SB05-106   |            |
|         |            |            |
|         |            |            |
| 6116    |------------|            |
|                                   |
|                *           *      |
|           OBJ-2.U0324 OBJ-1.U0322 |
|                                   |
|                                   |
|    |-------------------------|    |
|    |-------------------------|    |
|                                   |
|                                   |
| 3.U0210     2.U0212       1.U0211 |
|                                   |
|                *                  |
| 4.U029     PCM.U0217      8.U0216 |
|                                   |
-------------------------------------
Notes:
*     : These ROMs are surface mounted
6116  : HM6116LK-70 SRAM (x3)
SEI252: SEIBU custom stamped 'SEI252 SB05-106' (QFP208)

This board is used by...
Raiden Fighters       (All Mask ROMs stamped 'GUN DOGS')
                      Filename     ROM Type
                      ----------------------------------
                      OBJ-1.U0322  23C3210 (SOP44 MaskROM)
                      OBJ-2.U0324  23C3210 (SOP44 MaskROM)
                      OBJ-3.U0323  23C3210 (SOP44 MaskROM)
                      BG1-D.U0415  23C1610 (SOP44 MaskROM)
                      BG2-D.U0416  23C1610 (SOP44 MaskROM)
                      BG1-P.U0410  538100  (SOP32 MaskROM)
                      BG2-P.U0049  538100  (SOP32 MaskROM)
                      PCM.U0217    538100  (SOP32 MaskROM)
                      1.U0211      27C040  (DIP32 EPROM)
                      2.U0212      27C040  (DIP32 EPROM)
                      3.U0210      27C040  (DIP32 EPROM)
                      4.U0029      27C040  (DIP32 EPROM)
                      5.U0423      27C512  (DIP28 EPROM)
                      6.U0424      27C512  (DIP28 EPROM)
                      7.U048       27C512  (DIP28 EPROM)
                      8.U0216      27C040  (DIP32 EPROM)


SXX2C ROM SUB4 (C)1996
-------------------------------------
|    *   BG1-P.U0410  *BG2-P.U049   |
|BG1-D.U0415   *          *FIX.U0425|
|                                   |
|    *        7.U048                |
|BG2-D.U0424                        |
|                                   |
|    |-------------------------|    |
|    |-------------------------|    |
|                                   |
| 6216                              |
|         |------------|            |
|         |            |     *      |
| 6216    |            |OBJ-3.U0323 |
|         |  SEI252    |            |
|         | SB05-106   |     *      |
|         |            |OBJ-2.U0324 |
|         |            |            |
|         |------------|     *      |
| 6216                  OBJ-1.U0322 |
|                                   |
|                                   |
|                                   |
|                                   |
|    |-------------------------|    |
|    |-------------------------|    |
|                                   |
|                              *    |
| 1.U0211        *        PCM2.U0217|
|            PRG34.U0219            |
|                                   |
| PRG2.U021                         |
|                                   |
-------------------------------------
Notes:
*     : These ROMs are surface mounted
6216  : BR6216C-10LL SRAM (x3)
SEI252: SEIBU custom stamped 'SEI252 SB05-106' (QFP208)

This board is used by...
Raiden Fighters (Asia)
                      Filename     ROM Type
                      ----------------------------------
                      OBJ-1.U0322  23C3210 (SOP44 MaskROM, stamped 'GUN DOGS')
                      OBJ-2.U0324  23C3210 (SOP44 MaskROM, stamped 'GUN DOGS')
                      OBJ-3.U0323  23C3210 (SOP44 MaskROM, stamped 'GUN DOGS')
                      BG1-D.U0415  23C1610 (SOP44 MaskROM, stamped 'GUN DOGS')
                      BG2-D.U0424  23C1610 (SOP44 MaskROM, stamped 'GUN DOGS')
                      BG1-P.U0410  538100  (SOP32 MaskROM, stamped 'GUN DOGS')
                      BG2-P.U0049  538100  (SOP32 MaskROM, stamped 'GUN DOGS')
                      FIX.U0425    LH531024(SOP40 MaskROM, stamped 'RAIDEN-F')
                      PCM2.U0217   23C1610 (SOP44 MaskROM, stamped 'RAIDEN-F')
                      PRG34.U0219  23C1610 (SOP44 MaskROM, stamped 'RAIDEN-F')
                      PRG2.U0212   534000  (DIP32 MaskROM, stamped 'RAIDEN-F')
                      1.U0211      27C040  (DIP32 EPROM)
                      7.U048       27C512  (DIP28 EPROM)


SXX2C ROM SUB8 (C)1997
-------------------------------------
|                                   |
| 7.U0514     6.U0518      5.U0524  |
|                                   |
|        *BG-2D.U0536    BG-1D.U0535|
|BG-2P.U0538    BG-1P.U0537     *   |
|    *              *               |
|    |-------------------------|    |
|    |-------------------------|    |
|                                   |
|    *                        PAL1  |
|OBJ-1.U0429 |------------|         |
|    *       |            |         |
|OBJ-1B.U0430|            | N341256 |
|    *       |   RISE10   |         |
|OBJ-2.U0431 |            | N341256 |
|    *       |            |         |
|OBJ-2B.U0432|            |         |
|    *       |------------|         |
|OBJ-3.U0434                  PAL2  |
|    *                              |
|OBJ-3B.U0433                       |
|                                   |
|PAL3                               |
|    |-------------------------|    |
|    |-------------------------|    |
|                                   |
|                              *    |
|                          PCM.U0217|
|1.U0211   3.U0221   8.U0222        |
|                                   |
|     2.U0212   4.U0220             |
|                                   |
-------------------------------------
Notes:
*      : These ROMs are surface mounted
N341256: NKK N341256SJ-15 32k x8 SRAM (x2)
RISE10 : SEIBU custom stamped 'RISE10' (QFP240)
PAL1   : PALCE 16V8 stamped 'RM83'
PAL2   : PALCE 16V8 stamped 'RM81'
PAL3   : PALCE 16V8 stamped 'RM82'

This board is used by...

Raiden Fighters 2     (All Mask ROMs stamped 'RAIDEN-F2')
                       Filename     ROM Type
                       --------------------------------------
                       BG-1D.U0535  MX23C3210 (SOP44 MaskROM)
                       BG-2D.U0536  MX23C3210 (SOP44 MaskROM)
                       BG-1P.U0537  MX23C1610 (SOP44 MaskROM)
                       BG-2P.U0538  MX23C1610 (SOP44 MaskROM)
                       OBJ1.U0429   MX23C3210 (TSOP48 MaskROM)
                       OBJ2.U0431   MX23C3210 (TSOP48 MaskROM)
                       OBJ3.U0434   MX23C3210 (TSOP48 MaskROM)
                       OBJ1B.U0430  MX23C1610 (TSOP48 MaskROM)
                       OBJ2B.U0432  MX23C1610 (TSOP48 MaskROM)
                       OBJ3B.U0433  MX23C1610 (TSOP48 MaskROM)
                       PCM.U0217    MX23C1610 (SOP44 MaskROM)
                       1.U0211      27C040    (DIP32 EPROM)
                       2.U0212      27C040    (DIP32 EPROM)
                       3.U0221      27C040    (DIP32 EPROM)
                       4.U0220      27C040    (DIP32 EPROM)
                       5.U0524      27C512    (DIP28 EPROM)
                       6.U0518      27C512    (DIP28 EPROM)
                       7.U0514      27C512    (DIP28 EPROM)
                       8.U0222      27C040    (DIP32 EPROM)


SXX2C ROM SUB10 (C)1998
-------------------------------------
|                                   |
|FIXP.U0514  FIX1.U0518  FIX0.U0524 |
|                                   |
|        *BG-2D.U0545    BG-1D.U0543|
|BG-2P.U0546    BG-1P.U0544     *   |
|    *              *               |
|    |-------------------------|    |
|    |-------------------------|    |
|                                   |
|    *                              |
|OBJ-1.U0442 |------------|         |
|            |            |         |
|            |            |   61256 |
|    *       |   RISE11   |         |
|OBJ-2.U0443 |            |   61256 |
|            |            |         |
|            |            |         |
|    *       |------------|         |
|OBJ-3.U0444                        |
|                             PAL1  |
|                             PAL2  |
|                                   |
|                                   |
|    |-------------------------|    |
|    |-------------------------|    |
|                                   |
|                             *     |
|PRG2.U0221  PRG0.U0211  PCM-D.U0227|
|                                   |
|                                   |
|PRG3.U0220  PRG1.U0212 SOUND1.U0222|
|                                   |
-------------------------------------
Notes:
*     : These ROMs are surface mounted
61256 : 32k x8 SRAM (x2). These are tied to the RISE11 chip with RAM A11-A14 tied to vcc/gnd so
        these RAMs are configured as 2kB each and the RISE11 has a total of 4kB connected to it.
RISE11: SEIBU custom stamped 'RISE11' (QFP240)
PAL1  : PALCE 16V8 stamped 'SPI ROM 10-2'
PAL2  : PALCE 16V8 stamped 'SPI ROM 10-1'

This board is used by...

Raiden Fighters Jet    (All Mask ROMs stamped 'RAIDEN-FJET')
                       Filename     ROM Type
                       --------------------------------------
                       FIXP.U0514   27C512    (DIP28 EPROM)
                       FIX1.U0518   27C512    (DIP28 EPROM)
                       FIX0.U0524   27C512    (DIP28 EPROM)
                       BG-2D.U0545  MX23C1610 (SOP44 MaskROM)
                       BG-1D.U0543  MX23C3210 (SOP44 MaskROM)
                       BG-1P.U0544  MX23C1610 (SOP44 MaskROM)
                       BG-2P.U0546  MX23C8000 (SOP32 MaskROM)
                       OBJ-1.U0442  MX23C6410 (SOP44 MaskROM)
                       OBJ-2.U0443  MX23C6410 (SOP44 MaskROM)
                       OBJ-3.U0444  MX23C6410 (SOP44 MaskROM)
                       PRG0.U0211   MX27C4000 (DIP32 EPROM)
                       PRG1.U0212   MX27C4000 (DIP32 EPROM)
                       PRG2.U0221   MX27C4000 (DIP32 EPROM)
                       PRG3.U0220   MX27C4000 (DIP32 EPROM)
                       PCM-D.U0227  MX23C1610 (SOP44 MaskROM)
                       SOUND1.U0222 MX27C4000 (DIP32 EPROM)



Mahjong Adapter Layout
----------------------

(C)SXX2C MAHJANG IF SEIBU KAIHATSU INC.
|------------|  |---------------------------------------------|  |------------|
|            |--|                  J A M M A                  |--|            |
|   E  E                                                               E  E   |
|   X  X                                                               X  X   |
|   C  C     74LS393   16.9344MHz    jumpers        74LS174  74LS174   C  C   |
|   N  N                                                               N  N   |
|   4  3     74LS393       *                        74LS174  74LS174   2  1   |
|                                                                             |
|   74LS138   74LS04       **           ***         74LS174  74LS174          |
|                                                                             |
|   74LS161   SN7406            resistor package     ****    74LS148          |
|                                                                             |
|          |---|                   5 6 P M J                    |---|         |
|----------|   |------------------------------------------------|   |---------|
Notes:
*     : Unpopulated location for ULN2003
**    : Unpopulated location for 16V8-25 GAL
***   : Unpopulated location for 74LS161
****  : Unpopulated location for 74LS148

This board is used by E Jong High School to encode the mahjong inputs onto the
SPI motherboard's JAMMA connector.


There were some single PCBs made that run just one game. These are shown below.


SXX2F V1.2
|-----------------------------------------------------------------------------|
|HA13118                |--------|           PCM   SOUND1                     |
|                       |YMF271-F|                 ZPRG     OBJ1  OBJ2  OBJ3  |
|                       |        |16.9344MHz                OBJ1B OBJ2B OBJ3B |
|  VOL                  |        |                                            |
|          YAC516-M     |--------|                                            |
|                                    Z84C0006PCS  AE8256AJ-12                 |
|--|            LH5496D-50                                                    |
   |                   PAL                                                    |
|--|       |------|    PAL   PAL   PAL   PAL                                  |
|          |SIE150|                                            |---------|    |
|          |      |                                            |RISE10   |  X |
|          |------| AE8256AJ-12                                |9741 GBZ1|  0 | X051 = 28.63636MHz OSC
|J                               |---------|     AE8256AJ-12   |         |  5 |
|A                               |SEI400   |     AE8256AJ-12   |         |  1 |
|M          ST93C46 AE8256AJ-12  |SB07-3460|                   |---------|    |
|M                               |         |                                  |
|A                               |         |                                  |
|    JP031          AE8256AJ-12  |---------|                                  |
|                                                  TC551664J-20     PRG0.U0259|
|                                                  TC551664J-20               |
|--|                AE8256AJ-12                                     PRG1.U0258|
   |                                 |---------|     |--------|               |
|--|                                 |SEI600   |     | Intel  |     PRG2.U0265|
|                                    |SB08-1513|     | i386DX |               |
|    FIX0   BG-1P.U0537  BG-1D.U0535 |         |     |--------|     PRG3.U0264|
|    FIX1                            |         |                              |
|    FIXP   BG-2P.U0545  BG-2D.U0536 |---------|          50MHz      PAL      |
|                                                                             |
|-----------------------------------------------------------------------------|
Notes:
      i386DX    - Intel i386DX (QFP132), running at 25.000MHz [50/2]
      Z80       - Zilog Z84C0006PCS (DIP40) - Unknown clock
      YMF271-F  - Yamaha YMF271-F running at 16.9344MHz
      TC551664  - Toshiba TC551664J-20 64k x16 SRAM (SOJ44)
      YAC516-M  - Yamaha YAC516-M DAC (SOP28)
      JP031     - Slide Switch to flip screen (unpopulated)
      ST93C46   - EEPROM (SOIC8)

Name         Size    CRC32
-------------------------------
fix0.bin    65536    0x6fdf4cf6
fix1.bin    65536    0x69b7899b
fixp.bin    65536    0x99a5fece
prg0.bin   524288    0xff3eeec1
prg1.bin   524288    0xe2cf77d6
prg2.bin   524288    0xcae87e1f
prg3.bin   524288    0x83f4fb5f
sound1.bin 524288    0x20384b0e
zprg.bin   131072    0xcc543c4f



SXX2G
|-----------------------------------------------------------------------------|
|HA13118                |--------|          PCM-D  RFJ-04                     |
|                       |YMF271-F|                 RFJ-05   OBJ-3 OBJ-2 OBJ-1 |
|                       |        |16.3840MHz                U075  U074  U073  |
|  VOL                  |        |                                            |
|          YAC516-M     |--------|                                            |
|                                    Z84C0004PCS  D43256BGU-70L               |
|--|            CY7C421-65PC                                                  |
   |                   PAL                                                    |
|--|       |------|    PAL   PAL   PAL   PAL                                  |
|          |SIE150|              4.9152MHz                     |---------|    |
|          |      |                                            |RISE11   |    |
|          |------|   61256                                    |9823 GAX1|    |
|J                               |---------|    D43256BGU-70L  |         |    |
|A                               |SEI400   |    D43256BGU-70L  |         |    |
|M          ST93C46   61256      |SB07-3460|                   |---------|    |
|M                               |         |                                  |
|A                               |         |                    28.63636MHz   |
|    JP031            61256      |---------|                                  |
|                                                  TC551664BJ-20  RFJ-06.U0259|
|                                                  TC551664BJ-20              |
|--|                  61256                                       RFJ-07.U0258|
   |                                 |---------|     |-------|                |
|--|                                 |SEI600   |     |AM386DX|    RFJ-08.U0265|
|                                    |SB08-1513|     |  40   |                |
|   RFJ-01  BG-1P.U0537  BG-1D.U0535 |         |     |-------|    RFJ-09.U0264|
|   RFJ-02                           |         |                              |
|   RFJ-03  BG-2P.U0545  BG-2D.U0536 |---------|       28.63636MHz            |
|                                                                    SW1  PAL |
|-----------------------------------------------------------------------------|
Notes:
      AM386DX   - Advanced Micro Devices AM386DX/DX-40 running at 28.63636MHz (QFP132)
      Z80       - Zilog Z84C0004PCS running at 4.9152MHz (DIP40)
      YMF271-F  - Yamaha YMF271-F running at 16.3840MHz
      TC551664  - Toshiba TC551664BJ-15 64k x16 SRAM (SOJ44)
      YAC516-M  - Yamaha YAC516-M DAC (SOP28)
      JP031     - Slide Switch to flip screen
      ST93C46   - EEPROM (SOIC8)

      ROMs
      ----
      RFJ-01 - FIX0   27C512
      RFJ-02 - FIX1   27C512
      RFJ-03 - FIXP   27C512
      RFJ-04 - SOUND1 27C040
      RFJ-05 - ZPRG   27C020
      RFJ-06 - PRG0   27C040
      RFJ-07 - PRG1   27C040
      RFJ-08 - PRG2   27C040
      RFJ-09 - PRG3   27C040
      Other ROMs not listed are surface mounted SOP44 except BG-2P
      which is SOP32
      All surface mounted ROMs are stamped 'RAIDEN-FJET' and match
      the same named ROMs from the SPI version.



Raiden Fighters 2 - 2000 Operation Hell Dive
Seibu Kaihatsu Inc., 2000

This game runs on a single PCB, not the usual SPI hardware that the previous Raiden
Fighters games ran on.

PCB Layout
----------

SYS386I
|-----------------------------------------------------|
|HA13118   6295   PCM0       OBJ4    OBJ5    OBJ6     |
|    4560D 6295   PCM1   71256   OBJ1    OBJ2    OBJ3 |
|                                                     |
|              PAL  PAL  71256      |----------|      |
|                                   |          |      |
|        *     PAL  PAL    71256    |          |      |
|                                   |  RISE10  |      |
|                          71256    | (QFP240) |      |
|J |--------|                       |          |      |
|  |SIE150  |       |---------|     |----------|      |
|A |(QFP100)|       |         |                       |
|  |--------| 71256 |SEI400   |            28.6363MHz |
|M                  |SB07-3460|                       |
|             71256 |(QFP208) |                       |
|M                  |---------|   TC551664            |
|                                                     |
|A   93C46            |---------| TC551664            |
|            PAL      |         |                     |
|                     |SEI600   |             PRG0-1  |
|                     |SB08-1513| |--------|          |
|                     |(QFP208) | | AM386  |          |
|                     |---------| | DX40   |          |
| FIX0   BG-1P. BG-1D             |(QFP132)|  PRG2-3  |
| FIX1                            |--------|          |
| FIX2   BG-2P  BG-2D                                 |
|                                 40MHz        PAL    |
|-----------------------------------------------------|
Notes:
      ROMs
      ----
           OBJ1, OBJ2, OBJ3 - Objects,  MX23C3210TC surface mounted 32MBit MaskROM (TSOP48)
           OBJ4, OBJ5, OBJ6 - Objects,  MX23C1610TC surface mounted 16MBit MaskROM (TSOP48)
                              Note - The PCB is wired to accept MX32C3210 32MBit MaskROMs in all OBJ positions.

           PRG0-1, PRG2-3   - Main program,  LH28F800SU surface mounted 8MBit FlashROM (TSOP56)
                              Note - The PCB is wired to accept DIP32 27C040 4MBit EPROMs here also with positions
                              labelled PRG0, PRG1, PRG2 & PRG3

           BG-1P, BG-2P     - Backgrounds, MX29F1610MC surface mounted 16MBit FlashROM (SOP44)
           BG-1D, BG-2D     - Backgrounds, MX23C3210MC surface mounted 32MBit MaskROM (SOP44)

           PCM0, PCM1       - PCM sound samples, 27C4001 4MBit EPROM (DIP32)

           FIX0, FIX1, FIX2 - 27C512 EPROM (DIP28)

      Clocks
      ------
            M6295 clock -   1.431815MHz (both, 28.6363MHz / 20),  sample rate = M6295 clock / 132 (both)
            AM386 clock -   40.000MHz
            VSync       -   54Hz

      RAM
      ---
         TC551664 - Toshiba TC551664J-15 1MBit SRAM (64k x16, SOJ44)
         71256    - 256k SRAM (32k x8, SOJ28)

      Custom IC's
      -----------
                 RISE10 (QFP240)
                 SEI400 (QFP208)
                 SEI600 (QFP208)
                 SIE150 (QFP100)

      Other
      -----
           93C46   - 128bytes EEPROM (SOIC8, not dumped)
           HA13118 - 18W audio power AMP
           4560D   - Op AMP (DIP8)
           *       - Unpopulated position for Xilinx XC9572 CPLD



E-Jan Sakurasou
Seibu Kaihatsu Inc. 1999

PCB Layout
----------

SYS386F V2.0
|-----------------------------------------------------|
|TA7252 4560D                                         |
| VOL   YAC516        SOUND1                          |
|                              |------------|         |
|  16.384MHz YMZ280B  SOUND2   |   RISE11   |  CHR3   |
|                              |            |         |
|                 SB61L256     |            |  CHR4   |
|                 SB61L256     |            |         |
|M                SB61L256     |------------|  CHR2   |
|A                SB61L256                28.63636MHz |
|H                                             CHR1   |
|J                       XC9536                       |
|O     PAL16(1)                                       |
|N           PAL16(2)  GAL20V8        W26010A         |
|G                                                    |
|    93C46   |---------|                              |
|            | SEI600  |   PRG3                       |
|  50MHz     |SB08-1513|              W26010A         |
|            |         |   PRG2                       |
|            |---------|                              |
|                          PRG1                       |
|                i386DX                               |
|                          PRG0                       |
|-----------------------------------------------------|
Notes:
      i386DX   - Intel i386DX-25MHz (QFP132), clock 25.000MHz [50/2]
      YMZ280B  - Yamaha YMZ280B-F, clock input 16.384MHz
      YAC516-M - Yamaha YAC516-M Delta Sigma Modulation D/A Converter with 8 Times Over Sampling Filter (SOP28)
      4560D    - JRC 4560D OP Amp (DIP8)
      TA7252   - Toshiba TA7252AP Power Amp IC (SIL7)
      GAL20V8  - Lattice GAL20V8B stamped 'S386F1' at location U0170
      PAL16(1) - AMD PAL16V8H stamped 'S386F2' at location U0069
      PAL16(2) - AMD PAL16V8H stamped 'S386F4' at location U0341
      XC9536   - Xilinx XC9536 CPLD (PLCC44) at location U0339
      W26010A  - Winbond W26010AJ-15 64kx16 SRAM (SOJ44)
      SB61L256 - Silicon-Based Technology Corporation SB61L256AS-12 32kx8 SRAM (SOJ28)
      Custom   - SEI600 SB08-1513 (QFP208)
                 RISE11 (QFP240)
      ROMs     - PRG0.U0211 \
                 PRG1.U0212  |
                 PRG2.U0221  | 27C020 EPROM
                 PRG3.U0220 /
                 CHR1.U0442 \
                 CHR2.U0443  |
                 CHR3.U0444  | 32MBit SOP44 mask ROM
                 CHR4.U0445 /
                 SOUND1.U083 \
                 SOUND2.U084 / 64MBit SOP44 mask ROM

     Measurements
     ------------
     OSC1 - 50.0003MHz
     OSC2 - 28.6368MHz
     OSC3 - 16.3837MHz
     VSync - 57.5943Hz
     HSync - 15.6656kHz

*/

#include "emu.h"
#include "seibuspi.h"

#include "mahjong.h"

#include "cpu/i386/i386.h"
#include "cpu/z80/z80.h"
#include "machine/ds2404.h"
#include "machine/intelfsh.h"
#include "seibuspi_m.h"
#include "sound/ymf271.h"
#include "sound/ymz280b.h"
#include "seibu_crtc.h"

#include "screen.h"
#include "speaker.h"


#define ENABLE_SPEEDUP_HACKS 1 // speed up at idle loops


/*****************************************************************************/

u8 seibuspi_state::sound_fifo_status_r()
{
	// d0: fifo full flag (z80)
	// d1: fifo empty flag (main)
	// other bits: unused?
	const u8 d1 = (m_soundfifo[1] != nullptr) ? m_soundfifo[1]->ef_r() << 1 : 0;
	return d1 | m_soundfifo[0]->ff_r();
}

u8 seibuspi_state::spi_status_r()
{
	// d0: unknown status, waits for it to be set, video/dma related?
	// other bits: unused?
	return 0x01;
}

u8 seibuspi_state::spi_ds2404_unknown_r()
{
	// d0, d1, d2: unknown, waits for it to be cleared
	return 0x00;
}

void seibuspi_state::eeprom_w(u8 data)
{
	m_eeprom->di_write(BIT(data, 7));
	m_eeprom->clk_write(BIT(data, 6) ? ASSERT_LINE : CLEAR_LINE);
	m_eeprom->cs_write(BIT(data, 5) ? ASSERT_LINE : CLEAR_LINE);
}

void seibuspi_state::spi_layerbanks_eeprom_w(u8 data)
{
	// low bits: tile banks
	rf2_layer_bank_w(data);

	// high bits: eeprom
	eeprom_w(data);
}

void seibuspi_state::oki_bank_w(u8 data)
{
	m_oki[1]->set_rom_bank(BIT(data, 2));
}

void seibuspi_state::z80_prg_transfer_w(u8 data)
{
	if (m_z80_prg_transfer_pos < m_z80_rom->bytes())
	{
		m_z80_rom->base()[m_z80_prg_transfer_pos] = data;
		m_z80_prg_transfer_pos++;
	}
}

void seibuspi_state::z80_enable_w(u8 data)
{
	// d0: reset z80
	// other bits: unused
	m_z80_prg_transfer_pos = 0;
	m_audiocpu->set_input_line(INPUT_LINE_RESET, (data & 0x01) ? CLEAR_LINE : ASSERT_LINE);
}

u8 seibuspi_state::sb_coin_r()
{
	const u8 ret = m_sb_coin_latch;
	if (!machine().side_effects_disabled())
		m_sb_coin_latch = 0;
	return ret;
}

u32 seibuspi_state::ejsakura_keyboard_r()
{
	// coins/eeprom data
	u32 ret = m_special->read();

	// switch matrix
	if (BIT(m_ejsakura_input_port, 0)) ret &= m_key[3]->read();
	if (BIT(m_ejsakura_input_port, 1)) ret &= m_key[4]->read();
	if (BIT(m_ejsakura_input_port, 2)) ret &= m_key[2]->read();
	if (BIT(m_ejsakura_input_port, 3)) ret &= m_key[0]->read();
	if (BIT(m_ejsakura_input_port, 4)) ret &= m_key[1]->read();
	ret = (ret & ~u32(0x1f)) | bitswap<5>(ret, 0, 1, 2, 3, 4);

	return ret;
}

void seibuspi_state::ejsakura_input_select_w(u32 data)
{
	m_ejsakura_input_port = data;
}


void seibuspi_state::base_map(address_map &map)
{
	map(0x00000000, 0x0003ffff).ram().share(m_mainram);
	map(0x00000400, 0x0000043f).rw("crtc", FUNC(seibu_crtc_device::read), FUNC(seibu_crtc_device::write));
	map(0x00000480, 0x00000483).w(FUNC(seibuspi_state::tilemap_dma_start_w));
	map(0x00000484, 0x00000487).w(FUNC(seibuspi_state::palette_dma_start_w));
	map(0x00000490, 0x00000493).w(FUNC(seibuspi_state::video_dma_length_w));
	map(0x00000494, 0x00000497).w(FUNC(seibuspi_state::video_dma_address_w));
	map(0x00000498, 0x0000049b).nopw(); // ? dma address high bits? (always writes 0)
	map(0x00000600, 0x00000600).r(FUNC(seibuspi_state::spi_status_r));
	map(0x00000604, 0x00000607).portr("INPUTS");
	map(0x00000608, 0x0000060b).portr("EXCH");
	map(0x0000060c, 0x0000060f).portr("SYSTEM");
	map(0x00200000, 0x003fffff).rom().region("maincpu", 0);
	map(0xffe00000, 0xffffffff).rom().region("maincpu", 0); // ROM location in real-mode
}

void seibuspi_state::sei252_map(address_map &map)
{
	//map(0x00000500, 0x0000057f).rw("obj", FUNC(sei252_device::read_xor), FUNC(sei252_device::write_xor));
	map(0x0000050e, 0x0000050f).w(FUNC(seibuspi_state::sprite_dma_start_w));
	map(0x00000524, 0x00000527).nopw(); // SEI252 sprite decryption key, see seibu/seibuspi_m.cpp
	map(0x00000528, 0x0000052b).nopw(); // SEI252 sprite decryption unknown
	map(0x00000530, 0x00000533).nopw(); // SEI252 sprite decryption table key, see seibu/seibuspi_m.cpp
	map(0x00000534, 0x00000537).nopw(); // SEI252 sprite decryption unknown
	map(0x0000053c, 0x0000053f).nopw(); // SEI252 sprite decryption table index, see seibu/seibuspi_m.cpp
}

void seibuspi_state::rise_map(address_map &map)
{
	//map(0x00000500, 0x0000057f).rw("obj", FUNC(seibu_encrypted_sprite_device::read), FUNC(seibu_encrypted_sprite_device::write));
	map(0x0000054c, 0x0000054f).nopw(); // RISE10/11 sprite decryption key, see seibu/seibuspi_m.cpp
	map(0x00000562, 0x00000563).w(FUNC(seibuspi_state::sprite_dma_start_w));
}

void seibuspi_state::spi_map(address_map &map)
{
	base_map(map);
	sei252_map(map);
	map(0x00000600, 0x00000603).nopw(); // ?
	map(0x00000680, 0x00000680).r(m_soundfifo[1], FUNC(fifo7200_device::data_byte_r));
	map(0x00000680, 0x00000680).w(m_soundfifo[0], FUNC(fifo7200_device::data_byte_w));
	map(0x00000684, 0x00000684).r(FUNC(seibuspi_state::sound_fifo_status_r));
	map(0x00000688, 0x00000688).w(FUNC(seibuspi_state::z80_prg_transfer_w));
	map(0x0000068c, 0x0000068c).w(FUNC(seibuspi_state::z80_enable_w));
	map(0x0000068e, 0x0000068e).w(FUNC(seibuspi_state::rf2_layer_bank_w));
	map(0x000006d0, 0x000006d0).w("ds2404", FUNC(ds2404_device::_1w_reset_w));
	map(0x000006d4, 0x000006d4).w("ds2404", FUNC(ds2404_device::data_w));
	map(0x000006d8, 0x000006d8).w("ds2404", FUNC(ds2404_device::clk_w));
	map(0x000006dc, 0x000006dc).r("ds2404", FUNC(ds2404_device::data_r));
	map(0x000006dd, 0x000006dd).r(FUNC(seibuspi_state::spi_ds2404_unknown_r));
	map(0x00a00000, 0x013fffff).rom().region("sound01", 0);
}

void seibuspi_state::rdft2_map(address_map &map)
{
	base_map(map);
	rise_map(map);
	map(0x00000600, 0x00000603).nopw(); // ?
	map(0x00000680, 0x00000680).r(m_soundfifo[1], FUNC(fifo7200_device::data_byte_r));
	map(0x00000680, 0x00000680).w(m_soundfifo[0], FUNC(fifo7200_device::data_byte_w));
	map(0x00000684, 0x00000684).r(FUNC(seibuspi_state::sound_fifo_status_r));
	map(0x00000688, 0x00000688).w(FUNC(seibuspi_state::z80_prg_transfer_w));
	map(0x0000068c, 0x0000068c).w(FUNC(seibuspi_state::z80_enable_w));
	map(0x0000068e, 0x0000068e).w(FUNC(seibuspi_state::rf2_layer_bank_w));
	map(0x000006d0, 0x000006d0).w("ds2404", FUNC(ds2404_device::_1w_reset_w));
	map(0x000006d4, 0x000006d4).w("ds2404", FUNC(ds2404_device::data_w));
	map(0x000006d8, 0x000006d8).w("ds2404", FUNC(ds2404_device::clk_w));
	map(0x000006dc, 0x000006dc).r("ds2404", FUNC(ds2404_device::data_r));
	map(0x000006dd, 0x000006dd).r(FUNC(seibuspi_state::spi_ds2404_unknown_r));
	map(0x00a00000, 0x013fffff).rom().region("sound01", 0);
}

void seibuspi_state::sxx2e_map(address_map &map)
{
	base_map(map);
	sei252_map(map);
	map(0x00000680, 0x00000680).r(FUNC(seibuspi_state::sb_coin_r));
	map(0x00000680, 0x00000680).w(m_soundfifo[0], FUNC(fifo7200_device::data_byte_w));
	map(0x00000684, 0x00000684).r(FUNC(seibuspi_state::sound_fifo_status_r));
	map(0x00000688, 0x0000068b).noprw(); // ?
	map(0x0000068c, 0x0000068f).nopw();
	map(0x000006d0, 0x000006d0).w("ds2404", FUNC(ds2404_device::_1w_reset_w));
	map(0x000006d4, 0x000006d4).w("ds2404", FUNC(ds2404_device::data_w));
	map(0x000006d8, 0x000006d8).w("ds2404", FUNC(ds2404_device::clk_w));
	map(0x000006dc, 0x000006dc).r("ds2404", FUNC(ds2404_device::data_r));
	map(0x000006dd, 0x000006dd).r(FUNC(seibuspi_state::spi_ds2404_unknown_r));
}

void seibuspi_state::sxx2f_map(address_map &map)
{
	base_map(map);
	rise_map(map);
	map(0x00000680, 0x00000680).r(FUNC(seibuspi_state::sb_coin_r));
	map(0x00000680, 0x00000680).w(m_soundfifo[0], FUNC(fifo7200_device::data_byte_w));
	map(0x00000684, 0x00000684).r(FUNC(seibuspi_state::sound_fifo_status_r));
	map(0x00000688, 0x0000068b).noprw(); // ?
	map(0x0000068e, 0x0000068e).w(FUNC(seibuspi_state::spi_layerbanks_eeprom_w));
	map(0x00000690, 0x00000693).nopw(); // ?
}

void seibuspi_state::sys386i_map(address_map &map)
{
	base_map(map);
	rise_map(map);
	map(0x0000068e, 0x0000068e).w(FUNC(seibuspi_state::spi_layerbanks_eeprom_w));
	map(0x0000068f, 0x0000068f).w(FUNC(seibuspi_state::oki_bank_w));
	map(0x01200000, 0x01200000).rw(m_oki[0], FUNC(okim6295_device::read), FUNC(okim6295_device::write));
	map(0x01200004, 0x01200004).rw(m_oki[1], FUNC(okim6295_device::read), FUNC(okim6295_device::write));
}

void seibuspi_state::sys386f_map(address_map &map)
{
	map(0x00000000, 0x0003ffff).ram().share(m_mainram);
	rise_map(map);
	map(0x00000010, 0x00000010).r(FUNC(seibuspi_state::spi_status_r));
	map(0x00000400, 0x00000403).portr("SYSTEM").w(FUNC(seibuspi_state::ejsakura_input_select_w));
	map(0x00000404, 0x00000404).w(FUNC(seibuspi_state::eeprom_w));
	map(0x00000408, 0x0000040f).w("ymz", FUNC(ymz280b_device::write)).umask32(0x000000ff);
	map(0x00000484, 0x00000487).w(FUNC(seibuspi_state::palette_dma_start_w));
	map(0x00000490, 0x00000493).w(FUNC(seibuspi_state::video_dma_length_w));
	map(0x00000494, 0x00000497).w(FUNC(seibuspi_state::video_dma_address_w));
	map(0x00000600, 0x00000607).r("ymz", FUNC(ymz280b_device::read)).umask32(0x000000ff);
	map(0x0000060c, 0x0000060f).r(FUNC(seibuspi_state::ejsakura_keyboard_r));
	map(0x00200000, 0x003fffff).rom().region("maincpu", 0);
	map(0xffe00000, 0xffffffff).rom().region("maincpu", 0); // ROM location in real-mode
}


/*****************************************************************************/

u8 seibuspi_state::z80_soundfifo_status_r()
{
	// d0: fifo full flag (main)
	// d1: fifo empty flag (z80)
	// other bits: unused?
	const u8 d0 = (m_soundfifo[1] != nullptr) ? m_soundfifo[1]->ff_r() : 0;
	return d0 | m_soundfifo[0]->ef_r() << 1;
}

void seibuspi_state::z80_bank_w(u8 data)
{
	// d0-d2: bank @ 8000
	const u8 bank = data & 7;

	if (bank != m_z80_lastbank)
	{
		m_z80_lastbank = bank;
		m_z80_bank->set_entry(bank);
	}

	// d3: watchdog?
}

void seibuspi_state::spi_coin_w(u8 data)
{
	machine().bookkeeping().coin_counter_w(0, BIT(data, 0));
	machine().bookkeeping().coin_counter_w(1, BIT(data, 1));

	// coin latch used by single boards
	if (data)
		m_sb_coin_latch = 0xa0 | data;
	else
		m_sb_coin_latch = 0;
}


void seibuspi_state::sxx2e_soundmap(address_map &map)
{
	map(0x0000, 0x1fff).rom();
	map(0x2000, 0x3fff).ram();
	map(0x4002, 0x4002).nopw(); // ?
	map(0x4003, 0x4003).nopw(); // ?
	map(0x4004, 0x4004).w(FUNC(seibuspi_state::spi_coin_w));
	map(0x4008, 0x4008).r(m_soundfifo[0], FUNC(fifo7200_device::data_byte_r));
	map(0x4008, 0x4008).nopw(); // ?
	map(0x4009, 0x4009).r(FUNC(seibuspi_state::z80_soundfifo_status_r));
	map(0x400b, 0x400b).nopw(); // ?
	map(0x4013, 0x4013).portr("COIN");
	map(0x401b, 0x401b).w(FUNC(seibuspi_state::z80_bank_w));
	map(0x6000, 0x600f).rw("ymf", FUNC(ymf271_device::read), FUNC(ymf271_device::write));
	map(0x8000, 0xffff).bankr("z80_bank");
}

void seibuspi_state::spi_soundmap(address_map &map)
{
	sxx2e_soundmap(map);
	map(0x4008, 0x4008).w(m_soundfifo[1], FUNC(fifo7200_device::data_byte_w));
	map(0x400a, 0x400a).portr("JUMPERS"); // TODO: get these to actually work (only on SXX2C)
}

void seibuspi_state::spi_ymf271_map(address_map &map)
{
	map.global_mask(0x1fffff);
	map(0x000000, 0x0fffff).rw(m_soundflash[0], FUNC(intel_e28f008sa_device::read), FUNC(intel_e28f008sa_device::write));
	map(0x100000, 0x1fffff).rw(m_soundflash[1], FUNC(intel_e28f008sa_device::read), FUNC(intel_e28f008sa_device::write));
}


/*****************************************************************************/

void seibuspi_state::ymf_irqhandler(int state)
{
	if (state)
		m_audiocpu->set_input_line_and_vector(0, ASSERT_LINE, 0xd7); // Z80 - IRQ is RST10
	else
		m_audiocpu->set_input_line(0, CLEAR_LINE);
}

template <int N>
ioport_value seibuspi_state::ejanhs_encode()
{
	/* E-Jan Highschool has a keyboard with the following keys
	The keys are encoded with 3 bits for each input port
	A     - 010 port A
	B     - 010 port B
	C     - 010 port C
	D     - 010 port D
	E     - 011 port A
	F     - 011 port B
	G     - 011 port C
	H     - 011 port D
	I     - 100 port A
	J     - 100 port B
	K     - 100 port C
	L     - 100 port D
	M     - 101 port A
	N     - 101 port B
	CHI   - 101 port C
	PON   - 101 port D
	KAN   - 110 port A
	REACH - 110 port B
	RON   - 110 port C
	Start - 111 port A
	*/
	ioport_value const state = m_key[N]->read();

	for (int bit = 0; bit < 6; bit++)
	{
		if (!BIT(state, bit))
			return bit + 2;
	}
	return 0;
}


/*****************************************************************************/

// JP1 is for SXX2C only
static INPUT_PORTS_START( sxx2c )
	PORT_START("JUMPERS")
	PORT_DIPNAME( 0x03, 0x03, "JP1" ) // "Only used when game-board is changed with a new game" in manual
	PORT_DIPSETTING(    0x03, "Update" ) // "Changing game" in manual
	PORT_DIPSETTING(    0x00, "Normal" )
	PORT_BIT( 0xfc, IP_ACTIVE_LOW, IPT_UNUSED )
INPUT_PORTS_END


static INPUT_PORTS_START( sxx2e )
	PORT_START("INPUTS")
	PORT_BIT( 0x00000001, IP_ACTIVE_LOW, IPT_JOYSTICK_UP ) PORT_8WAY PORT_PLAYER(1)
	PORT_BIT( 0x00000002, IP_ACTIVE_LOW, IPT_JOYSTICK_DOWN ) PORT_8WAY PORT_PLAYER(1)
	PORT_BIT( 0x00000004, IP_ACTIVE_LOW, IPT_JOYSTICK_LEFT ) PORT_8WAY PORT_PLAYER(1)
	PORT_BIT( 0x00000008, IP_ACTIVE_LOW, IPT_JOYSTICK_RIGHT ) PORT_8WAY PORT_PLAYER(1)
	PORT_BIT( 0x00000010, IP_ACTIVE_LOW, IPT_BUTTON1 ) PORT_PLAYER(1)
	PORT_BIT( 0x00000020, IP_ACTIVE_LOW, IPT_BUTTON2 ) PORT_PLAYER(1)
	PORT_BIT( 0x00000040, IP_ACTIVE_LOW, IPT_BUTTON3 ) PORT_PLAYER(1)
	PORT_BIT( 0x00000080, IP_ACTIVE_LOW, IPT_UNUSED )
	PORT_BIT( 0x00000100, IP_ACTIVE_LOW, IPT_JOYSTICK_UP ) PORT_8WAY PORT_PLAYER(2)
	PORT_BIT( 0x00000200, IP_ACTIVE_LOW, IPT_JOYSTICK_DOWN ) PORT_8WAY PORT_PLAYER(2)
	PORT_BIT( 0x00000400, IP_ACTIVE_LOW, IPT_JOYSTICK_LEFT ) PORT_8WAY PORT_PLAYER(2)
	PORT_BIT( 0x00000800, IP_ACTIVE_LOW, IPT_JOYSTICK_RIGHT ) PORT_8WAY PORT_PLAYER(2)
	PORT_BIT( 0x00001000, IP_ACTIVE_LOW, IPT_BUTTON1 ) PORT_PLAYER(2)
	PORT_BIT( 0x00002000, IP_ACTIVE_LOW, IPT_BUTTON2 ) PORT_PLAYER(2)
	PORT_BIT( 0x00004000, IP_ACTIVE_LOW, IPT_BUTTON3 ) PORT_PLAYER(2)
	PORT_SPECIAL_ONOFF_DIPLOC( 0x00008000, 0x00000000, Flip_Screen, "SW1:1" )
	PORT_BIT( 0xffff0000, IP_ACTIVE_LOW, IPT_UNUSED )

	PORT_START("SYSTEM")
	PORT_BIT( 0x00000001, IP_ACTIVE_LOW, IPT_START1 )
	PORT_BIT( 0x00000002, IP_ACTIVE_LOW, IPT_START2 )
	PORT_SERVICE_NO_TOGGLE( 0x00000004, IP_ACTIVE_LOW)
	PORT_BIT( 0x00000008, IP_ACTIVE_LOW, IPT_SERVICE1 )
	PORT_BIT( 0x00000010, IP_ACTIVE_LOW, IPT_UNKNOWN )
	PORT_BIT( 0x00000020, IP_ACTIVE_LOW, IPT_UNKNOWN )
	PORT_BIT( 0x00000040, IP_ACTIVE_LOW, IPT_UNUSED )
	PORT_BIT( 0x00000080, IP_ACTIVE_LOW, IPT_UNUSED )
	PORT_BIT( 0xffffff00, IP_ACTIVE_LOW, IPT_UNUSED )

	// Some sets still read unused 3P and 4P inputs from here as in Zero Team
	PORT_START("EXCH")
	PORT_BIT( 0xffffffff, IP_ACTIVE_LOW, IPT_UNKNOWN )

	PORT_START("COIN")
	PORT_BIT( 0x01, IP_ACTIVE_LOW, IPT_COIN1 )
	PORT_BIT( 0x02, IP_ACTIVE_LOW, IPT_COIN2 )
	PORT_BIT( 0xfc, IP_ACTIVE_LOW, IPT_UNUSED )
INPUT_PORTS_END


static INPUT_PORTS_START( spi_3button )
	PORT_INCLUDE( sxx2e )
	PORT_INCLUDE( sxx2c )
INPUT_PORTS_END


static INPUT_PORTS_START( spi_2button )
	PORT_INCLUDE( spi_3button )

	PORT_MODIFY("INPUTS")
	PORT_BIT( 0x00000040, IP_ACTIVE_LOW, IPT_UNUSED )
	PORT_BIT( 0x00004000, IP_ACTIVE_LOW, IPT_UNUSED )
INPUT_PORTS_END


static INPUT_PORTS_START( sxx2f )
	PORT_INCLUDE( sxx2e )

	PORT_MODIFY("INPUTS")
	PORT_BIT( 0x00000040, IP_ACTIVE_LOW, IPT_UNUSED )
	PORT_BIT( 0x00004000, IP_ACTIVE_LOW, IPT_UNUSED )

	PORT_MODIFY("SYSTEM")
	PORT_BIT( 0x00000040, IP_ACTIVE_HIGH, IPT_CUSTOM) PORT_READ_LINE_DEVICE_MEMBER("eeprom", FUNC(eeprom_serial_93cxx_device::do_read))
INPUT_PORTS_END


static INPUT_PORTS_START( sys386i )
	PORT_INCLUDE( sxx2f )

	PORT_MODIFY("INPUTS")
	PORT_BIT( 0x00008000, IP_ACTIVE_HIGH, IPT_UNUSED )

	PORT_MODIFY("SYSTEM")
	PORT_BIT( 0x00000010, IP_ACTIVE_LOW, IPT_COIN1 )
	PORT_BIT( 0x00000020, IP_ACTIVE_LOW, IPT_COIN2 )

	PORT_MODIFY("COIN")
	PORT_BIT( 0xff, IP_ACTIVE_LOW, IPT_UNUSED )
INPUT_PORTS_END


static INPUT_PORTS_START( spi_ejanhs )
	PORT_INCLUDE( mahjong_matrix_1p )
	PORT_INCLUDE( sxx2c )

	PORT_START("INPUTS")
	PORT_BIT( 0x00000007, IP_ACTIVE_LOW, IPT_CUSTOM ) PORT_CUSTOM_MEMBER(FUNC(seibuspi_state::ejanhs_encode<0>))
	PORT_BIT( 0x00000038, IP_ACTIVE_LOW, IPT_CUSTOM ) PORT_CUSTOM_MEMBER(FUNC(seibuspi_state::ejanhs_encode<1>))
	PORT_BIT( 0x00000700, IP_ACTIVE_LOW, IPT_CUSTOM ) PORT_CUSTOM_MEMBER(FUNC(seibuspi_state::ejanhs_encode<2>))
	PORT_BIT( 0x00003800, IP_ACTIVE_LOW, IPT_CUSTOM ) PORT_CUSTOM_MEMBER(FUNC(seibuspi_state::ejanhs_encode<3>))
	PORT_SPECIAL_ONOFF_DIPLOC( 0x00008000, 0x00000000, Flip_Screen, "SW1:1" )
	PORT_BIT( 0xffff4000, IP_ACTIVE_LOW, IPT_UNUSED )

	PORT_START("SYSTEM")
	// These need a noncontiguous encoding, but are nonfunctional in any case
	//PORT_BIT( 0x00000013, IP_ACTIVE_LOW, IPT_CUSTOM ) PORT_CUSTOM_MEMBER(FUNC(seibuspi_state::ejanhs_encode<1>))
	PORT_SERVICE_NO_TOGGLE( 0x00000004, IP_ACTIVE_LOW )
	PORT_BIT( 0x00000008, IP_ACTIVE_LOW, IPT_SERVICE1 )
	PORT_BIT( 0x000000f3, IP_ACTIVE_LOW, IPT_UNKNOWN )
	PORT_BIT( 0xffffff00, IP_ACTIVE_LOW, IPT_UNUSED )

	PORT_START("EXCH") // Another set of mahjong inputs is decoded from here but not used
	PORT_BIT( 0xffffffff, IP_ACTIVE_LOW, IPT_UNKNOWN )

	PORT_START("COIN")
	PORT_BIT( 0x01, IP_ACTIVE_LOW, IPT_COIN1 )
	PORT_BIT( 0x02, IP_ACTIVE_LOW, IPT_COIN2 )
	PORT_BIT( 0xfc, IP_ACTIVE_LOW, IPT_UNUSED )
INPUT_PORTS_END


static INPUT_PORTS_START( ejsakura )
	PORT_INCLUDE( mahjong_matrix_1p_bet_wup )

	PORT_MODIFY("KEY0")
	PORT_BIT( 0xffffffc0, IP_ACTIVE_LOW, IPT_UNUSED )

	PORT_MODIFY("KEY1")
	PORT_SERVICE_NO_TOGGLE( 0x00000200, IP_ACTIVE_LOW)
	PORT_BIT( 0x00000800, IP_ACTIVE_LOW, IPT_GAMBLE_PAYOUT ) PORT_CODE(KEYCODE_Q)
	PORT_BIT( 0xfffff5c0, IP_ACTIVE_LOW, IPT_UNUSED )

	PORT_MODIFY("KEY2")
	PORT_BIT( 0xffffffc0, IP_ACTIVE_LOW, IPT_UNUSED )

	PORT_MODIFY("KEY3")
	PORT_BIT( 0xffffffc0, IP_ACTIVE_LOW, IPT_UNUSED )

	PORT_MODIFY("KEY4")
	PORT_BIT( 0xffffffc0, IP_ACTIVE_LOW, IPT_UNUSED )

	PORT_START("SPECIAL")
	PORT_BIT( 0x00000040, IP_ACTIVE_LOW, IPT_COIN1 )
	PORT_BIT( 0x00000080, IP_ACTIVE_LOW, IPT_COIN2 )
	PORT_BIT( 0x00004000, IP_ACTIVE_HIGH, IPT_CUSTOM ) PORT_READ_LINE_DEVICE_MEMBER("eeprom", FUNC(eeprom_serial_93cxx_device::do_read))
	PORT_BIT( 0xffffbf3f, IP_ACTIVE_LOW, IPT_UNUSED )

	PORT_START("SYSTEM")
	PORT_BIT( 0xffffffff, IP_ACTIVE_LOW, IPT_UNUSED )
INPUT_PORTS_END


/*****************************************************************************/

#define PLANE_CHAR 0
#define PLANE_TILE 0
#define PLANE_SPRITE 0

static const gfx_layout spi_charlayout =
{
	8,8,        // 8*8 characters
	RGN_FRAC(1,1),       // 4096 characters
	5,          // 6 bits per pixel
	{ 4, 8, 12, 16, 20 },
	{ STEP4(3,-1), STEP4(4*6+3,-1) },
	{ STEP8(0,4*6*2) },
	6*8*8
};

#if PLANE_CHAR
static const gfx_layout spi_charlayout0 =
{
	8,8,        // 8*8 characters
	RGN_FRAC(1,1),       // 4096 characters
	1,          // 6 bits per pixel
	{ 0 },
	{ STEP4(3,-1), STEP4(4*6+3,-1) },
	{ STEP8(0,4*6*2) },
	6*8*8
};

static const gfx_layout spi_charlayout1 =
{
	8,8,        // 8*8 characters
	RGN_FRAC(1,1),       // 4096 characters
	1,          // 6 bits per pixel
	{ 4 },
	{ STEP4(3,-1), STEP4(4*6+3,-1) },
	{ STEP8(0,4*6*2) },
	6*8*8
};

static const gfx_layout spi_charlayout2 =
{
	8,8,        // 8*8 characters
	RGN_FRAC(1,1),       // 4096 characters
	1,          // 6 bits per pixel
	{ 8 },
	{ STEP4(3,-1), STEP4(4*6+3,-1) },
	{ STEP8(0,4*6*2) },
	6*8*8
};

static const gfx_layout spi_charlayout3 =
{
	8,8,        // 8*8 characters
	RGN_FRAC(1,1),       // 4096 characters
	1,          // 6 bits per pixel
	{ 12 },
	{ STEP4(3,-1), STEP4(4*6+3,-1) },
	{ STEP8(0,4*6*2) },
	6*8*8
};

static const gfx_layout spi_charlayout4 =
{
	8,8,        // 8*8 characters
	RGN_FRAC(1,1),       // 4096 characters
	1,          // 6 bits per pixel
	{ 16 },
	{ STEP4(3,-1), STEP4(4*6+3,-1) },
	{ STEP8(0,4*6*2) },
	6*8*8
};

static const gfx_layout spi_charlayout5 =
{
	8,8,        // 8*8 characters
	RGN_FRAC(1,1),       // 4096 characters
	1,          // 6 bits per pixel
	{ 20 },
	{ STEP4(3,-1), STEP4(4*6+3,-1) },
	{ STEP8(0,4*6*2) },
	6*8*8
};
#endif

static const gfx_layout spi_tilelayout =
{
	16,16,
	RGN_FRAC(1,1),
	6,
	{ 0, 4, 8, 12, 16, 20 },
	{ STEP4(3,-1), STEP4(4*6+3,-1), STEP4(4*6*2+3,-1), STEP4(4*6*3+3,-1) },
	{ STEP16(0,4*6*4) },
	6*16*16
};

#if PLANE_TILE
static const gfx_layout spi_tilelayout0 =
{
	16,16,
	RGN_FRAC(1,1),
	1,
	{ 0 },
	{ STEP4(3,-1), STEP4(4*6+3,-1), STEP4(4*6*2+3,-1), STEP4(4*6*3+3,-1) },
	{ STEP16(0,4*6*4) },
	6*16*16
};

static const gfx_layout spi_tilelayout1 =
{
	16,16,
	RGN_FRAC(1,1),
	1,
	{ 4 },
	{ STEP4(3,-1), STEP4(4*6+3,-1), STEP4(4*6*2+3,-1), STEP4(4*6*3+3,-1) },
	{ STEP16(0,4*6*4) },
	6*16*16
};

static const gfx_layout spi_tilelayout2 =
{
	16,16,
	RGN_FRAC(1,1),
	1,
	{ 8 },
	{ STEP4(3,-1), STEP4(4*6+3,-1), STEP4(4*6*2+3,-1), STEP4(4*6*3+3,-1) },
	{ STEP16(0,4*6*4) },
	6*16*16
};

static const gfx_layout spi_tilelayout3 =
{
	16,16,
	RGN_FRAC(1,1),
	1,
	{ 12 },
	{ STEP4(3,-1), STEP4(4*6+3,-1), STEP4(4*6*2+3,-1), STEP4(4*6*3+3,-1) },
	{ STEP16(0,4*6*4) },
	6*16*16
};

static const gfx_layout spi_tilelayout4 =
{
	16,16,
	RGN_FRAC(1,1),
	1,
	{ 16 },
	{ STEP4(3,-1), STEP4(4*6+3,-1), STEP4(4*6*2+3,-1), STEP4(4*6*3+3,-1) },
	{ STEP16(0,4*6*4) },
	6*16*16
};

static const gfx_layout spi_tilelayout5 =
{
	16,16,
	RGN_FRAC(1,1),
	1,
	{ 20 },
	{ STEP4(3,-1), STEP4(4*6+3,-1), STEP4(4*6*2+3,-1), STEP4(4*6*3+3,-1) },
	{ STEP16(0,4*6*4) },
	6*16*16
};
#endif

static const gfx_layout spi_spritelayout =
{
	16,16,
	RGN_FRAC(1,3),
	6,
	{ 0,8, RGN_FRAC(1,3)+0,RGN_FRAC(1,3)+8,RGN_FRAC(2,3)+0,RGN_FRAC(2,3)+8  },
	{ STEP8(7,-1), STEP8(8*2+7,-1) },
	{ STEP16(0,8*4) },
	16*32
};

#if PLANE_SPRITE
static const gfx_layout spi_spritelayout0 =
{
	16,16,
	RGN_FRAC(1,3),
	1,
	{ 0 },
	{ STEP8(7,-1), STEP8(8*2+7,-1) },
	{ STEP16(0,8*4) },
	16*32
};

static const gfx_layout spi_spritelayout1 =
{
	16,16,
	RGN_FRAC(1,3),
	1,
	{ 8 },
	{ STEP8(7,-1), STEP8(8*2+7,-1) },
	{ STEP16(0,8*4) },
	16*32
};

static const gfx_layout spi_spritelayout2 =
{
	16,16,
	RGN_FRAC(1,3),
	1,
	{ RGN_FRAC(1,3)+0 },
	{ STEP8(7,-1), STEP8(8*2+7,-1) },
	{ STEP16(0,8*4) },
	16*32
};

static const gfx_layout spi_spritelayout3 =
{
	16,16,
	RGN_FRAC(1,3),
	1,
	{ RGN_FRAC(1,3)+8 },
	{ STEP8(7,-1), STEP8(8*2+7,-1) },
	{ STEP16(0,8*4) },
	16*32
};

static const gfx_layout spi_spritelayout4 =
{
	16,16,
	RGN_FRAC(1,3),
	1,
	{ RGN_FRAC(2,3)+0 },
	{ STEP8(7,-1), STEP8(8*2+7,-1) },
	{ STEP16(0,8*4) },
	16*32
};

static const gfx_layout spi_spritelayout5 =
{
	16,16,
	RGN_FRAC(1,3),
	1,
	{ RGN_FRAC(2,3)+8 },
	{ STEP8(7,-1), STEP8(8*2+7,-1) },
	{ STEP16(0,8*4) },
	16*32
};
#endif

static GFXDECODE_START( gfx_spi )
	GFXDECODE_ENTRY( "chars",   0, spi_charlayout, 5632, 16 )
	GFXDECODE_ENTRY( "tiles",   0, spi_tilelayout, 4096, 24 )
#if PLANE_CHAR
	GFXDECODE_ENTRY( "chars",   0, spi_charlayout0,   0, 6144/2 )
	GFXDECODE_ENTRY( "chars",   0, spi_charlayout1,   0, 6144/2 )
	GFXDECODE_ENTRY( "chars",   0, spi_charlayout2,   0, 6144/2 )
	GFXDECODE_ENTRY( "chars",   0, spi_charlayout3,   0, 6144/2 )
	GFXDECODE_ENTRY( "chars",   0, spi_charlayout4,   0, 6144/2 )
	GFXDECODE_ENTRY( "chars",   0, spi_charlayout5,   0, 6144/2 )
#endif
#if PLANE_TILE
	GFXDECODE_ENTRY( "tiles",   0, spi_tilelayout0,   0, 6144/2 )
	GFXDECODE_ENTRY( "tiles",   0, spi_tilelayout1,   0, 6144/2 )
	GFXDECODE_ENTRY( "tiles",   0, spi_tilelayout2,   0, 6144/2 )
	GFXDECODE_ENTRY( "tiles",   0, spi_tilelayout3,   0, 6144/2 )
	GFXDECODE_ENTRY( "tiles",   0, spi_tilelayout4,   0, 6144/2 )
	GFXDECODE_ENTRY( "tiles",   0, spi_tilelayout5,   0, 6144/2 )
#endif
GFXDECODE_END

static GFXDECODE_START( gfx_spi_spr )
	GFXDECODE_ENTRY( "sprites", 0, spi_spritelayout,  0, 64 )
#if PLANE_SPRITE
	GFXDECODE_ENTRY( "sprites", 0, spi_spritelayout0, 0, 6144/2 )
	GFXDECODE_ENTRY( "sprites", 0, spi_spritelayout1, 0, 6144/2 )
	GFXDECODE_ENTRY( "sprites", 0, spi_spritelayout2, 0, 6144/2 )
	GFXDECODE_ENTRY( "sprites", 0, spi_spritelayout3, 0, 6144/2 )
	GFXDECODE_ENTRY( "sprites", 0, spi_spritelayout4, 0, 6144/2 )
	GFXDECODE_ENTRY( "sprites", 0, spi_spritelayout5, 0, 6144/2 )
#endif
GFXDECODE_END

static const gfx_layout sys386f_spritelayout =
{
	16,16,
	RGN_FRAC(1,4),
	8,
	{ 0, 8, RGN_FRAC(1,4)+0, RGN_FRAC(1,4)+8, RGN_FRAC(2,4)+0, RGN_FRAC(2,4)+8, RGN_FRAC(3,4)+0, RGN_FRAC(3,4)+8 },
	{ STEP8(7,-1), STEP8(8*2+7,-1) },
	{ STEP16(0,8*4) },
	16*32
};

static GFXDECODE_START( gfx_sys386f )
	GFXDECODE_ENTRY( "sprites", 0, sys386f_spritelayout, 0, 32 )
GFXDECODE_END


/*****************************************************************************/

INTERRUPT_GEN_MEMBER(seibuspi_state::spi_interrupt)
{
	device.execute().set_input_line(0, HOLD_LINE); // where is ack?
}

IRQ_CALLBACK_MEMBER(seibuspi_state::spi_irq_callback)
{
	return 0x20;
}


// SPI

void seibuspi_state::init_spi_common()
{
	if (m_z80_rom != nullptr)
		m_z80_bank->configure_entries(0, 8, m_z80_rom->base(), 0x8000);
}

void seibuspi_state::init_sei252()
{
	text_decrypt(memregion("chars")->base());
	bg_decrypt(memregion("tiles")->base(), memregion("tiles")->bytes());
	seibuspi_sprite_decrypt(memregion("sprites")->base(), 0x400000);
	init_spi_common();
}


void seibuspi_state::machine_start()
{
	// use this to determine the region code when adding a new SPI cartridge clone set
	logerror("Game region code: %02X\n", memregion("maincpu")->base()[0x1ffffc]);

	// savestates
	save_item(NAME(m_z80_prg_transfer_pos));
	save_item(NAME(m_z80_lastbank));
	save_item(NAME(m_sb_coin_latch));
	save_item(NAME(m_ejsakura_input_port));
	if (m_z80_rom != nullptr) save_pointer(NAME(m_z80_rom->base()), m_z80_rom->bytes());
}

MACHINE_RESET_MEMBER(seibuspi_state,spi)
{
	m_audiocpu->set_input_line(INPUT_LINE_RESET, ASSERT_LINE);

	m_z80_bank->set_entry(0);
	m_z80_lastbank = 0;
	m_z80_prg_transfer_pos = 0;

	// fix the magic ID byte so users can't "brick" the machine
	if (m_soundflash[0] && m_soundflash1_region)
	{
		m_soundflash[0]->write_raw(0, m_soundflash1_region[0]);
	}
}

// default values written to CRTC (note: SYS386F does not have this chip)
static constexpr XTAL PIXEL_CLOCK = 28.636363_MHz_XTAL / 4;

static constexpr u16 SPI_HTOTAL  = 448;
static constexpr u16 SPI_HBEND   = 0;
static constexpr u16 SPI_HBSTART = 320;

static constexpr u16 SPI_VTOTAL  = 296;
static constexpr u16 SPI_VBEND   = 0;
static constexpr u16 SPI_VBSTART = 240; // actually 253, but visible area is 240 lines


void seibuspi_state::spi(machine_config &config)
{
	// basic machine hardware
	I386(config, m_maincpu, 50_MHz_XTAL / 2); // AMD or Intel 386DX, 25MHz
	m_maincpu->set_addrmap(AS_PROGRAM, &seibuspi_state::spi_map);
	m_maincpu->set_vblank_int("screen", FUNC(seibuspi_state::spi_interrupt));
	m_maincpu->set_irq_acknowledge_callback(FUNC(seibuspi_state::spi_irq_callback));

	Z80(config, m_audiocpu, 28.636363_MHz_XTAL / 4); // Z84C0008PEC, 7.159MHz
	m_audiocpu->set_addrmap(AS_PROGRAM, &seibuspi_state::spi_soundmap);

	config.set_maximum_quantum(attotime::from_hz(12000));

	MCFG_MACHINE_RESET_OVERRIDE(seibuspi_state, spi)

	ds2404_device &rtc(DS2404(config, "ds2404", 32.768_kHz_XTAL));
	rtc.ref_year(1995);
	rtc.ref_month(1);
	rtc.ref_day(1);

	INTEL_E28F008SA(config, m_soundflash[0]); // Sharp LH28F008 on newer mainboard revision
	INTEL_E28F008SA(config, m_soundflash[1]); // "

	IDT7201(config, m_soundfifo[0]); // LH5496D, but on single board hw it's one CY7C421
	IDT7201(config, m_soundfifo[1]); // "

	// video hardware
	screen_device &screen(SCREEN(config, "screen", SCREEN_TYPE_RASTER));
	screen.set_raw(PIXEL_CLOCK, SPI_HTOTAL, SPI_HBEND, SPI_HBSTART, SPI_VTOTAL, SPI_VBEND, SPI_VBSTART);
	screen.set_screen_update(FUNC(seibuspi_state::screen_update_spi));

	GFXDECODE(config, m_gfxdecode, m_palette, gfx_spi);

	PALETTE(config, m_palette, palette_device::BLACK, 6144);

	SEI25X_RISE1X(config, m_spritegen, 0, m_palette, gfx_spi_spr);
	m_spritegen->set_screen("screen");
	m_spritegen->set_gfxbank_callback(FUNC(seibuspi_state::gfxbank_callback));
	m_spritegen->set_pix_raw_shift(6);
	m_spritegen->set_pri_raw_shift(14);
	m_spritegen->set_transpen(63);

	seibu_crtc_device &crtc(SEIBU_CRTC(config, "crtc", 0));
	crtc.decrypt_key_callback().set(FUNC(seibuspi_state::tile_decrypt_key_w));
	crtc.layer_en_callback().set(FUNC(seibuspi_state::spi_layer_enable_w));
	crtc.reg_1a_callback().set(FUNC(seibuspi_state::spi_layer_bank_w));
	crtc.layer_scroll_callback().set(FUNC(seibuspi_state::scroll_w));

	// sound hardware
	SPEAKER(config, "lspeaker").front_left();
	SPEAKER(config, "rspeaker").front_right();

	ymf271_device &ymf(YMF271(config, "ymf", 16.9344_MHz_XTAL));
	ymf.irq_handler().set(FUNC(seibuspi_state::ymf_irqhandler));
	ymf.set_addrmap(0, &seibuspi_state::spi_ymf271_map);

	ymf.add_route(0, "lspeaker", 1.0);
	ymf.add_route(1, "rspeaker", 1.0);
//  ymf.add_route(2, "lspeaker", 1.0); Output 2/3 not used?
//  ymf.add_route(3, "rspeaker", 1.0);
}

void seibuspi_state::ejanhs(machine_config &config)
{
	spi(config);

	// video hardware
	MCFG_VIDEO_START_OVERRIDE(seibuspi_state, ejanhs)
}

void seibuspi_state::rdft2(machine_config &config)
{
	spi(config);
	m_maincpu->set_addrmap(AS_PROGRAM, &seibuspi_state::rdft2_map);
}


// single boards

MACHINE_RESET_MEMBER(seibuspi_state,sxx2e)
{
	m_z80_bank->set_entry(0);
	m_z80_lastbank = 0;
	m_sb_coin_latch = 0;
}

void seibuspi_state::sxx2e(machine_config &config)
{
	spi(config);

	// basic machine hardware
	m_maincpu->set_addrmap(AS_PROGRAM, &seibuspi_state::sxx2e_map);

	m_audiocpu->set_addrmap(AS_PROGRAM, &seibuspi_state::sxx2e_soundmap);

	MCFG_MACHINE_RESET_OVERRIDE(seibuspi_state, sxx2e)

	config.device_remove("soundflash1");
	config.device_remove("soundflash2");

	config.device_remove("soundfifo2");

	// sound hardware
	// Single PCBs only output mono sound, SXX2E : unverified
	config.device_remove("lspeaker");
	config.device_remove("rspeaker");
	SPEAKER(config, "mono").front_center();

	ymf271_device &ymf(YMF271(config.replace(), "ymf", 16.9344_MHz_XTAL));
	ymf.irq_handler().set(FUNC(seibuspi_state::ymf_irqhandler));
	ymf.add_route(ALL_OUTPUTS, "mono", 1.0);
}

void seibuspi_state::sxx2f(machine_config &config)
{
	sxx2e(config);

	// basic machine hardware
	m_maincpu->set_addrmap(AS_PROGRAM, &seibuspi_state::sxx2f_map);

	config.device_remove("ds2404");

	EEPROM_93C46_16BIT(config, "eeprom");

	// Z80 is Z84C0006PCS instead of Z84C0008PEC
	// clock is unknown, possibly slower than 7.159MHz
}

void seibuspi_state::sxx2g(machine_config &config) // clocks differ, but otherwise same hw as sxx2f
{
	sxx2f(config);

	// basic machine hardware
	m_maincpu->set_clock(28.636363_MHz_XTAL); // AMD AM386DX/DX-40, 28.63636MHz
	m_audiocpu->set_clock(4.9512_MHz_XTAL); // Z84C0004PCS, 4.9152MHz

	// sound hardware
	ymf271_device &ymf(YMF271(config.replace(), "ymf", 16.384_MHz_XTAL)); // 16.384MHz(!)
	ymf.irq_handler().set(FUNC(seibuspi_state::ymf_irqhandler));
	ymf.add_route(ALL_OUTPUTS, "mono", 1.0);
}


// SYS386I

void seibuspi_state::sys386i(machine_config &config)
{
	// basic machine hardware
	I386(config, m_maincpu, 40_MHz_XTAL); // AMD 386DX, 40MHz
	m_maincpu->set_addrmap(AS_PROGRAM, &seibuspi_state::sys386i_map);
	m_maincpu->set_vblank_int("screen", FUNC(seibuspi_state::spi_interrupt));
	m_maincpu->set_irq_acknowledge_callback(FUNC(seibuspi_state::spi_irq_callback));

	EEPROM_93C46_16BIT(config, "eeprom");

	// video hardware
	screen_device &screen(SCREEN(config, "screen", SCREEN_TYPE_RASTER));
	screen.set_raw(PIXEL_CLOCK, SPI_HTOTAL, SPI_HBEND, SPI_HBSTART, SPI_VTOTAL, SPI_VBEND, SPI_VBSTART);
	screen.set_screen_update(FUNC(seibuspi_state::screen_update_spi));

	GFXDECODE(config, m_gfxdecode, m_palette, gfx_spi);

	PALETTE(config, m_palette, palette_device::BLACK, 6144);

	SEI25X_RISE1X(config, m_spritegen, 0, m_palette, gfx_spi_spr);
	m_spritegen->set_screen("screen");
	m_spritegen->set_gfxbank_callback(FUNC(seibuspi_state::gfxbank_callback));
	m_spritegen->set_pix_raw_shift(6);
	m_spritegen->set_pri_raw_shift(14);
	m_spritegen->set_transpen(63);

	seibu_crtc_device &crtc(SEIBU_CRTC(config, "crtc", 0));
	crtc.decrypt_key_callback().set(FUNC(seibuspi_state::tile_decrypt_key_w));
	crtc.layer_en_callback().set(FUNC(seibuspi_state::spi_layer_enable_w));
	crtc.reg_1a_callback().set(FUNC(seibuspi_state::spi_layer_bank_w));
	crtc.layer_scroll_callback().set(FUNC(seibuspi_state::scroll_w));

	// sound hardware
	SPEAKER(config, "mono").front_center();

	OKIM6295(config, m_oki[0], 28.636363_MHz_XTAL / 20, okim6295_device::PIN7_HIGH);
	m_oki[0]->add_route(ALL_OUTPUTS, "mono", 0.50);

	OKIM6295(config, m_oki[1], 28.636363_MHz_XTAL / 20, okim6295_device::PIN7_HIGH);
	m_oki[1]->add_route(ALL_OUTPUTS, "mono", 0.50);
}


// SYS386F

void seibuspi_state::init_sys386f()
{
	u16 *src = (u16 *)memregion("sprites")->base();
	u16 tmp[0x40 / 2], offset;

	// sprite_reorder() only
	for (int i = 0; i < memregion("sprites")->bytes() / 0x40; i++)
	{
		memcpy(tmp, src, 0x40);

		for (int j = 0; j < 0x40 / 2; j++)
		{
			offset = (j >> 1) | (j << 4 & 0x10);
			*src++ = tmp[offset];
		}
	}
}

void seibuspi_state::sys386f(machine_config &config)
{
	// basic machine hardware
	I386(config, m_maincpu, XTAL(50'000'000)/2); // Intel i386DX, 25MHz
	m_maincpu->set_addrmap(AS_PROGRAM, &seibuspi_state::sys386f_map);
	m_maincpu->set_vblank_int("screen", FUNC(seibuspi_state::spi_interrupt));
	m_maincpu->set_irq_acknowledge_callback(FUNC(seibuspi_state::spi_irq_callback));

	EEPROM_93C46_16BIT(config, "eeprom");

	// video hardware
	screen_device &screen(SCREEN(config, "screen", SCREEN_TYPE_RASTER));
	screen.set_refresh_hz(57.59);
	screen.set_vblank_time(ATTOSECONDS_IN_USEC(0));
	screen.set_size(64*8, 32*8);
	screen.set_visarea(0*8, 40*8-1, 0*8, 30*8-1);
	screen.set_screen_update(FUNC(seibuspi_state::screen_update_sys386f));

	PALETTE(config, m_palette, palette_device::BLACK, 8192);

	SEI25X_RISE1X(config, m_spritegen, 0, m_palette, gfx_sys386f);
	m_spritegen->set_screen("screen");
	m_spritegen->set_pix_raw_shift(8);
	m_spritegen->set_pri_raw_shift(14);
	m_spritegen->set_transpen(255);

	MCFG_VIDEO_START_OVERRIDE(seibuspi_state, sys386f)

	// sound hardware
	// Single PCBs only output mono sound
	SPEAKER(config, "mono").front_center();

	YMZ280B(config, "ymz", XTAL(16'384'000)).add_route(ALL_OUTPUTS, "mono", 1.0);
}


/*****************************************************************************/

void seibuspi_state::init_senkyu()
{
	if (ENABLE_SPEEDUP_HACKS) m_maincpu->space(AS_PROGRAM).install_read_handler(0x0018cb4, 0x0018cb7, read32smo_delegate(*this, FUNC(seibuspi_state::senkyu_speedup_r)));
	init_sei252();
}

void seibuspi_state::init_senkyua()
{
	if (ENABLE_SPEEDUP_HACKS) m_maincpu->space(AS_PROGRAM).install_read_handler(0x0018c9c, 0x0018c9f, read32smo_delegate(*this, FUNC(seibuspi_state::senkyua_speedup_r)));
	init_sei252();
}

void seibuspi_state::init_batlball()
{
	if (ENABLE_SPEEDUP_HACKS) m_maincpu->space(AS_PROGRAM).install_read_handler(0x0018db4, 0x0018db7, read32smo_delegate(*this, FUNC(seibuspi_state::batlball_speedup_r)));
	init_sei252();
}

void seibuspi_state::init_viprp1()
{
	if (ENABLE_SPEEDUP_HACKS) m_maincpu->space(AS_PROGRAM).install_read_handler(0x001e2e0, 0x001e2e3, read32smo_delegate(*this, FUNC(seibuspi_state::viprp1_speedup_r)));
	init_sei252();
}

void seibuspi_state::init_viprp1o()
{
	if (ENABLE_SPEEDUP_HACKS) m_maincpu->space(AS_PROGRAM).install_read_handler(0x001d49c, 0x001d49f, read32smo_delegate(*this, FUNC(seibuspi_state::viprp1o_speedup_r)));
	init_sei252();
}

void seibuspi_state::init_ejanhs()
{
	// idle skip doesn't work properly?
	if (false && ENABLE_SPEEDUP_HACKS) m_maincpu->space(AS_PROGRAM).install_read_handler(0x002d224, 0x002d227, read32smo_delegate(*this, FUNC(seibuspi_state::ejanhs_speedup_r)));
	init_sei252();
}

void seibuspi_state::init_rdft()
{
	if (ENABLE_SPEEDUP_HACKS) m_maincpu->space(AS_PROGRAM).install_read_handler(0x00298d0, 0x00298d3, read32smo_delegate(*this, FUNC(seibuspi_state::rdft_speedup_r)));
	init_sei252();
}

void seibuspi_state::init_rdft2()
{
	if (ENABLE_SPEEDUP_HACKS) m_maincpu->space(AS_PROGRAM).install_read_handler(0x00282ac, 0x00282af, read32smo_delegate(*this, FUNC(seibuspi_state::rf2_speedup_r)));

	rdft2_text_decrypt(memregion("chars")->base());
	rdft2_bg_decrypt(memregion("tiles")->base(), memregion("tiles")->bytes());
	seibuspi_rise10_sprite_decrypt(memregion("sprites")->base(), 0x600000);
	init_spi_common();
}

void seibuspi_state::init_rfjet()
{
	if (ENABLE_SPEEDUP_HACKS) m_maincpu->space(AS_PROGRAM).install_read_handler(0x002894c, 0x002894f, read32smo_delegate(*this, FUNC(seibuspi_state::rfjet_speedup_r)));

	rfjet_text_decrypt(memregion("chars")->base());
	rfjet_bg_decrypt(memregion("tiles")->base(), memregion("tiles")->bytes());
	seibuspi_rise11_sprite_decrypt_rfjet(memregion("sprites")->base(), 0x800000);
	init_spi_common();
}


u32 seibuspi_state::senkyu_speedup_r()
{
	if (!machine().side_effects_disabled())
		if (m_maincpu->pc()==0x00305bb2) m_maincpu->spin_until_interrupt(); // idle

	return m_mainram[0x0018cb4/4];
}

u32 seibuspi_state::senkyua_speedup_r()
{
	if (!machine().side_effects_disabled())
		if (m_maincpu->pc()== 0x30582e) m_maincpu->spin_until_interrupt(); // idle

	return m_mainram[0x0018c9c/4];
}

u32 seibuspi_state::batlball_speedup_r()
{
//  printf("m_maincpu->pc() %06x\n", m_maincpu->pc());

	if (!machine().side_effects_disabled())
	{
		// batlbalu
		if (m_maincpu->pc()==0x00305996) m_maincpu->spin_until_interrupt(); // idle

		// batlball
		if (m_maincpu->pc()==0x003058aa) m_maincpu->spin_until_interrupt(); // idle
	}

	return m_mainram[0x0018db4/4];
}

u32 seibuspi_state::viprp1_speedup_r()
{
	if (!machine().side_effects_disabled())
	{
		// viprp1
		if (m_maincpu->pc()==0x0202769) m_maincpu->spin_until_interrupt(); // idle

		// viprp1s
		if (m_maincpu->pc()==0x02027e9) m_maincpu->spin_until_interrupt(); // idle

		// viprp1ot
		if (m_maincpu->pc()==0x02026bd) m_maincpu->spin_until_interrupt(); // idle

		//osd_printf_debug("%08x\n",m_maincpu->pc());
	}

	return m_mainram[0x001e2e0/4];
}

u32 seibuspi_state::viprp1o_speedup_r()
{
	if (!machine().side_effects_disabled())
	{
		// viperp1o
		if (m_maincpu->pc()==0x0201f99) m_maincpu->spin_until_interrupt(); // idle
		//osd_printf_debug("%08x\n",m_maincpu->pc());
	}
	return m_mainram[0x001d49c/4];
}

// causes input problems?
u32 seibuspi_state::ejanhs_speedup_r()
{
	if (!machine().side_effects_disabled())
	{
		if (m_maincpu->pc()==0x03032c7) m_maincpu->spin_until_interrupt(); // idle
		//osd_printf_debug("%08x\n",m_maincpu->pc());
	}
	return m_mainram[0x002d224/4];
}

u32 seibuspi_state::rdft_speedup_r()
{
	if (!machine().side_effects_disabled())
	{
		// rdft
		if (m_maincpu->pc()==0x0203f06) m_maincpu->spin_until_interrupt(); // idle

		// rdftj?
		if (m_maincpu->pc()==0x0203f0a) m_maincpu->spin_until_interrupt(); // idle

		// rdftau
		if (m_maincpu->pc()==0x0203f16) m_maincpu->spin_until_interrupt(); // idle

		// rdftja?
		if (m_maincpu->pc()==0x0203f22) m_maincpu->spin_until_interrupt(); // idle

		// rdfta, rdftadi, rdftam, rdftit
		if (m_maincpu->pc()==0x0203f46) m_maincpu->spin_until_interrupt(); // idle

		// rdftu
		if (m_maincpu->pc()==0x0203f3a) m_maincpu->spin_until_interrupt(); // idle

		// rdftauge
		if (m_maincpu->pc()==0x0203f6e) m_maincpu->spin_until_interrupt(); // idle

		//osd_printf_debug("%08x\n",m_maincpu->pc());
	}
	return m_mainram[0x00298d0/4];
}

u32 seibuspi_state::rf2_speedup_r()
{
	if (!machine().side_effects_disabled())
	{
		// rdft22kc
		if (m_maincpu->pc()==0x0203926) m_maincpu->spin_until_interrupt(); // idle

		// rdft2, rdft2j
		if (m_maincpu->pc()==0x0204372) m_maincpu->spin_until_interrupt(); // idle

		// rdft2us
		if (m_maincpu->pc()==0x020420e) m_maincpu->spin_until_interrupt(); // idle

		// rdft2a
		if (m_maincpu->pc()==0x0204366) m_maincpu->spin_until_interrupt(); // idle

		//osd_printf_debug("%08x\n",m_maincpu->pc());
	}
	return m_mainram[0x0282ac/4];
}

u32 seibuspi_state::rfjet_speedup_r()
{
	if (!machine().side_effects_disabled())
	{
		// rfjet, rfjetu, rfjeta
		if (m_maincpu->pc()==0x0206082) m_maincpu->spin_until_interrupt(); // idle

		// rfjetus
		if (m_maincpu->pc()==0x0205b39)
		{
			u32 r;
			m_maincpu->spin_until_interrupt(); // idle
			// Hack to enter test mode
			r = m_mainram[0x002894c/4] & (~0x400);
			return r | (((ioport("SYSTEM")->read() ^ 0xff)<<8) & 0x400);
		}

		// rfjetj
		if (m_maincpu->pc()==0x0205f2e) m_maincpu->spin_until_interrupt(); // idle

		//osd_printf_debug("%08x\n",m_maincpu->pc());
	}
	return m_mainram[0x002894c/4];
}


/*****************************************************************************/

#define ROM_LOAD24_BYTE(name,offset,length,hash)        ROMX_LOAD(name, offset, length, hash, ROM_SKIP(2))
#define ROM_LOAD24_WORD(name,offset,length,hash)        ROMX_LOAD(name, offset, length, hash, ROM_GROUPWORD | ROM_SKIP(1) | ROM_REVERSE)
#define ROM_LOAD24_WORD_SWAP(name,offset,length,hash)   ROMX_LOAD(name, offset, length, hash, ROM_GROUPWORD | ROM_SKIP(1))

// SPI games

ROM_START( senkyu )
	ROM_REGION32_LE( 0x200000, "maincpu", 0 ) // i386 program
	ROM_LOAD32_BYTE("fb_1.211", 0x100000, 0x40000, CRC(20a3e5db) SHA1(f1109aeceac7993abc9093d09429718ffc292c77) )
	ROM_LOAD32_BYTE("fb_2.212", 0x100001, 0x40000, CRC(38e90619) SHA1(451ab5f4a5935bb779f9c245c1c4358e80d93c15) )
	ROM_LOAD32_BYTE("fb_3.210", 0x100002, 0x40000, CRC(226f0429) SHA1(69d0fe6671278d7fe215e455bb50abf631cdb484) )
	ROM_LOAD32_BYTE("fb_4.29",  0x100003, 0x40000, CRC(b46d66b7) SHA1(1acd0fea9384e1488b44661e0c99b9672a3f9803) )

	ROM_REGION( 0x40000, "audiocpu", ROMREGION_ERASE00 ) // 256K RAM, ROM from Z80 point-of-view

	ROM_REGION( 0x30000, "chars", ROMREGION_ERASEFF ) // text layer roms
	ROM_LOAD24_WORD("fb_6.413", 0x000000, 0x20000, CRC(b57115c9) SHA1(eb95f416f522032ca949bfb6348f1ff824101f2d) )
	ROM_LOAD24_BYTE("fb_5.48",  0x000002, 0x10000, CRC(440a9ae3) SHA1(3f57e6da91f0dac2d816c873759f1e1d3259caf1) )

	ROM_REGION( 0x300000, "tiles", ROMREGION_ERASEFF ) // background layer roms
	ROM_LOAD24_WORD("fb_bg-1d.415", 0x000000, 0x200000, CRC(eae7a1fc) SHA1(26d8a9f4e554848977ec1f6a8aad8751b558a8d4) )
	ROM_LOAD24_BYTE("fb_bg-1p.410", 0x000002, 0x100000, CRC(b46e774e) SHA1(00b6c1d0b0ea37f4354acab543b270c0bf45896d) )

	ROM_REGION( 0xc00000, "sprites", 0 ) // sprites
	ROM_LOAD("fb_obj-1.322", 0x000000, 0x400000, CRC(29f86f68) SHA1(1afe809ce00a25f8b27543e4188edc3e3e604951) )
	ROM_LOAD("fb_obj-2.324", 0x400000, 0x400000, CRC(c9e3130b) SHA1(12b5d5363142e8efb3b7fc44289c0afffa5011c6) )
	ROM_LOAD("fb_obj-3.323", 0x800000, 0x400000, CRC(f6c3bc49) SHA1(d0eb9c6aa3954d94e3a442a48e0fe6cc279f5513) )

	ROM_REGION32_LE( 0xa00000, "sound01", ROMREGION_ERASE00 ) // sound roms
	ROM_LOAD32_BYTE("fb_pcm-1.215",  0x000000, 0x080000, CRC(1d83891c) SHA1(09502437562275c14c0f3a0e62b19e91bedb4693) )
	ROM_CONTINUE(                    0x400000, 0x080000 )
	ROM_LOAD32_BYTE("fb_7.216",      0x800000, 0x080000, CRC(874d7b59) SHA1(0236753636c9a818780b23f5f506697b9f6d93c7) )

	ROM_REGION( 0x100000, "soundflash1", 0 ) // on SPI motherboard
	ROM_LOAD("flash0_blank_region01.u1053", 0x000000, 0x100000, CRC(7ae7ab76) SHA1(a2b196f470bf64af94002fc4e2640fadad00418f) )
ROM_END

ROM_START( senkyua )
	ROM_REGION32_LE( 0x200000, "maincpu", 0 ) // i386 program
	ROM_LOAD32_BYTE("1.bin", 0x100000, 0x40000, CRC(6102c3fb) SHA1(4a55b41d916768f9601513db973b82077bca47c5) )
	ROM_LOAD32_BYTE("2.bin", 0x100001, 0x40000, CRC(d5b8ce46) SHA1(f6e4b8f51146179efb52ecb2b72fdeaee10b7282) )
	ROM_LOAD32_BYTE("3.bin", 0x100002, 0x40000, CRC(e27ceccd) SHA1(3d6b8e97e89939c72d1a5a4a3856025b5f548645) )
	ROM_LOAD32_BYTE("4.bin", 0x100003, 0x40000, CRC(7c6d4549) SHA1(efc6920a2e518afe849fb6fe191e7cd0bc483be5) )

	ROM_REGION( 0x40000, "audiocpu", ROMREGION_ERASE00 ) // 256K RAM, ROM from Z80 point-of-view

	ROM_REGION( 0x30000, "chars", ROMREGION_ERASEFF ) // text layer roms
	ROM_LOAD24_WORD("fb_6.413", 0x000000, 0x20000, CRC(b57115c9) SHA1(eb95f416f522032ca949bfb6348f1ff824101f2d) )
	ROM_LOAD24_BYTE("fb_5.48",  0x000002, 0x10000, CRC(440a9ae3) SHA1(3f57e6da91f0dac2d816c873759f1e1d3259caf1) )

	ROM_REGION( 0x300000, "tiles", ROMREGION_ERASEFF ) // background layer roms
	ROM_LOAD24_WORD("fb_bg-1d.415", 0x000000, 0x200000, CRC(eae7a1fc) SHA1(26d8a9f4e554848977ec1f6a8aad8751b558a8d4) )
	ROM_LOAD24_BYTE("fb_bg-1p.410", 0x000002, 0x100000, CRC(b46e774e) SHA1(00b6c1d0b0ea37f4354acab543b270c0bf45896d) )

	ROM_REGION( 0xc00000, "sprites", 0 ) // sprites
	ROM_LOAD("fb_obj-1.322", 0x000000, 0x400000, CRC(29f86f68) SHA1(1afe809ce00a25f8b27543e4188edc3e3e604951) )
	ROM_LOAD("fb_obj-2.324", 0x400000, 0x400000, CRC(c9e3130b) SHA1(12b5d5363142e8efb3b7fc44289c0afffa5011c6) )
	ROM_LOAD("fb_obj-3.323", 0x800000, 0x400000, CRC(f6c3bc49) SHA1(d0eb9c6aa3954d94e3a442a48e0fe6cc279f5513) )

	ROM_REGION32_LE( 0xa00000, "sound01", ROMREGION_ERASE00 ) // sound roms
	ROM_LOAD32_BYTE("fb_pcm-1.215",  0x000000, 0x080000, CRC(1d83891c) SHA1(09502437562275c14c0f3a0e62b19e91bedb4693) )
	ROM_CONTINUE(                    0x400000, 0x080000 )
	ROM_LOAD32_BYTE("fb_7.216",      0x800000, 0x080000, CRC(874d7b59) SHA1(0236753636c9a818780b23f5f506697b9f6d93c7) )

	ROM_REGION( 0x100000, "soundflash1", 0 ) // on SPI motherboard
	ROM_LOAD("flash0_blank_region01.u1053", 0x000000, 0x100000, CRC(7ae7ab76) SHA1(a2b196f470bf64af94002fc4e2640fadad00418f) )
ROM_END

ROM_START( batlball )
	ROM_REGION32_LE( 0x200000, "maincpu", 0 ) // i386 program
	ROM_LOAD32_BYTE("1.211", 0x100000, 0x40000, CRC(d4e48f89) SHA1(10e43a9ff3f6f169de6352280a8a06e7f482271a) )
	ROM_LOAD32_BYTE("2.212", 0x100001, 0x40000, CRC(3077720b) SHA1(b65c3d02ac75eb56e0c5dc1bf6bb6a4e445a41cf) )
	ROM_LOAD32_BYTE("3.210", 0x100002, 0x40000, CRC(520d31e1) SHA1(998ae968113ab5b2891044187d93793903c13452) )
	ROM_LOAD32_BYTE("4.029", 0x100003, 0x40000, CRC(22419b78) SHA1(67475a654d4ad94e5dfda88cbe2f9c1b5ba6d2cc) )

	ROM_REGION( 0x40000, "audiocpu", ROMREGION_ERASE00 ) // 256K RAM, ROM from Z80 point-of-view

	ROM_REGION( 0x30000, "chars", ROMREGION_ERASEFF ) // text layer roms
	ROM_LOAD24_WORD("fb_6.413", 0x000000, 0x20000, CRC(b57115c9) SHA1(eb95f416f522032ca949bfb6348f1ff824101f2d) )
	ROM_LOAD24_BYTE("fb_5.48",  0x000002, 0x10000, CRC(440a9ae3) SHA1(3f57e6da91f0dac2d816c873759f1e1d3259caf1) )

	ROM_REGION( 0x300000, "tiles", ROMREGION_ERASEFF ) // background layer roms
	ROM_LOAD24_WORD("fb_bg-1d.415", 0x000000, 0x200000, CRC(eae7a1fc) SHA1(26d8a9f4e554848977ec1f6a8aad8751b558a8d4) )
	ROM_LOAD24_BYTE("fb_bg-1p.410", 0x000002, 0x100000, CRC(b46e774e) SHA1(00b6c1d0b0ea37f4354acab543b270c0bf45896d) )

	ROM_REGION( 0xc00000, "sprites", 0 ) // sprites
	ROM_LOAD("fb_obj-1.322", 0x000000, 0x400000, CRC(29f86f68) SHA1(1afe809ce00a25f8b27543e4188edc3e3e604951) )
	ROM_LOAD("fb_obj-2.324", 0x400000, 0x400000, CRC(c9e3130b) SHA1(12b5d5363142e8efb3b7fc44289c0afffa5011c6) )
	ROM_LOAD("fb_obj-3.323", 0x800000, 0x400000, CRC(f6c3bc49) SHA1(d0eb9c6aa3954d94e3a442a48e0fe6cc279f5513) )

	ROM_REGION32_LE( 0xa00000, "sound01", ROMREGION_ERASE00 ) // sound roms
	ROM_LOAD32_BYTE("fb_pcm-1.215",  0x000000, 0x080000, CRC(1d83891c) SHA1(09502437562275c14c0f3a0e62b19e91bedb4693) )
	ROM_CONTINUE(                    0x400000, 0x080000 )
	ROM_LOAD32_BYTE("fb_7.216",      0x800000, 0x080000, CRC(874d7b59) SHA1(0236753636c9a818780b23f5f506697b9f6d93c7) )

	ROM_REGION( 0x100000, "soundflash1", 0 ) // on SPI motherboard
	ROM_LOAD("flash0_blank_region80.u1053", 0x000000, 0x100000, CRC(e2adaff5) SHA1(9297afaf78209724515d8f78de8cee7bc7cb796b) )
ROM_END

ROM_START( batlballo ) // Board has a low serial number 000014 and PCB date is 95.10.02
	ROM_REGION32_LE( 0x200000, "maincpu", 0 ) // i386 program
	ROM_LOAD32_BYTE("seibu_1a.211", 0x100000, 0x40000, CRC(90340e8c) SHA1(303d3c5ffc1a64e1e4aa614105119d9d7768f516) )
	ROM_LOAD32_BYTE("seibu_2a.212", 0x100001, 0x40000, CRC(db655d3e) SHA1(bfd873e0d0daf3759778c76fe72fcf96e84250a4) )
	ROM_LOAD32_BYTE("seibu_3a.210", 0x100002, 0x40000, CRC(659a54a2) SHA1(a6c024e42b104a6198829f0f75baaa294fe9de6c) )
	ROM_LOAD32_BYTE("seibu_4a.029", 0x100003, 0x40000, CRC(51183421) SHA1(d97da1693e429cb7a061f08274070eb3e6966ec0) )

	ROM_REGION( 0x40000, "audiocpu", ROMREGION_ERASE00 ) // 256K RAM, ROM from Z80 point-of-view

	ROM_REGION( 0x30000, "chars", ROMREGION_ERASEFF ) // text layer roms
	ROM_LOAD24_WORD("seibu_6.413", 0x000000, 0x20000, CRC(338556f9) SHA1(dfab6e1562dd9c373aa094a3791ecd4cd3c9b6f5) )
	ROM_LOAD24_BYTE("seibu_5.48",  0x000002, 0x10000, CRC(6ccfb72e) SHA1(825b917ecd8495de23d55d2d2902d9d7c54ce4ed) )

	ROM_REGION( 0x300000, "tiles", ROMREGION_ERASEFF ) // background layer roms
	ROM_LOAD24_WORD("fb_bg-1d.415", 0x000000, 0x200000, CRC(eae7a1fc) SHA1(26d8a9f4e554848977ec1f6a8aad8751b558a8d4) )
	ROM_LOAD24_BYTE("fb_bg-1p.410", 0x000002, 0x100000, CRC(b46e774e) SHA1(00b6c1d0b0ea37f4354acab543b270c0bf45896d) )

	ROM_REGION( 0xc00000, "sprites", 0 ) // sprites
	ROM_LOAD("fb_obj-1.322", 0x000000, 0x400000, CRC(29f86f68) SHA1(1afe809ce00a25f8b27543e4188edc3e3e604951) )
	ROM_LOAD("fb_obj-2.324", 0x400000, 0x400000, CRC(c9e3130b) SHA1(12b5d5363142e8efb3b7fc44289c0afffa5011c6) )
	ROM_LOAD("fb_obj-3.323", 0x800000, 0x400000, CRC(f6c3bc49) SHA1(d0eb9c6aa3954d94e3a442a48e0fe6cc279f5513) )

	ROM_REGION32_LE( 0xa00000, "sound01", ROMREGION_ERASE00 ) // sound roms
	ROM_LOAD32_BYTE("fb_pcm-1.215",  0x000000, 0x080000, CRC(1d83891c) SHA1(09502437562275c14c0f3a0e62b19e91bedb4693) )
	ROM_CONTINUE(                    0x400000, 0x080000 )
	ROM_LOAD32_BYTE("seibu_7.216",   0x800000, 0x080000, CRC(874d7b59) SHA1(0236753636c9a818780b23f5f506697b9f6d93c7) )

	ROM_REGION( 0x100000, "soundflash1", 0 ) // on SPI motherboard
	ROM_LOAD("flash0_blank_region80.u1053", 0x000000, 0x100000, CRC(e2adaff5) SHA1(9297afaf78209724515d8f78de8cee7bc7cb796b) )
ROM_END

ROM_START( batlballa )
	ROM_REGION32_LE( 0x200000, "maincpu", 0 ) // i386 program
	ROM_LOAD32_BYTE("senkyua1.bin", 0x100000, 0x40000, CRC(ec3c4d4d) SHA1(6c57b8fbb77ce1615850842d06c054e88e240eef) )
	ROM_LOAD32_BYTE("2.212",        0x100001, 0x40000, CRC(3077720b) SHA1(b65c3d02ac75eb56e0c5dc1bf6bb6a4e445a41cf) )
	ROM_LOAD32_BYTE("3.210",        0x100002, 0x40000, CRC(520d31e1) SHA1(998ae968113ab5b2891044187d93793903c13452) )
	ROM_LOAD32_BYTE("4.029",        0x100003, 0x40000, CRC(22419b78) SHA1(67475a654d4ad94e5dfda88cbe2f9c1b5ba6d2cc) )

	ROM_REGION( 0x40000, "audiocpu", ROMREGION_ERASE00 ) // 256K RAM, ROM from Z80 point-of-view

	ROM_REGION( 0x30000, "chars", ROMREGION_ERASEFF ) // text layer roms
	ROM_LOAD24_WORD("fb_6.413", 0x000000, 0x20000, CRC(b57115c9) SHA1(eb95f416f522032ca949bfb6348f1ff824101f2d) )
	ROM_LOAD24_BYTE("fb_5.48",  0x000002, 0x10000, CRC(440a9ae3) SHA1(3f57e6da91f0dac2d816c873759f1e1d3259caf1) )

	ROM_REGION( 0x300000, "tiles", ROMREGION_ERASEFF ) // background layer roms
	ROM_LOAD24_WORD("fb_bg-1d.415", 0x000000, 0x200000, CRC(eae7a1fc) SHA1(26d8a9f4e554848977ec1f6a8aad8751b558a8d4) )
	ROM_LOAD24_BYTE("fb_bg-1p.410", 0x000002, 0x100000, CRC(b46e774e) SHA1(00b6c1d0b0ea37f4354acab543b270c0bf45896d) )

	ROM_REGION( 0xc00000, "sprites", 0 ) // sprites
	ROM_LOAD("fb_obj-1.322", 0x000000, 0x400000, CRC(29f86f68) SHA1(1afe809ce00a25f8b27543e4188edc3e3e604951) )
	ROM_LOAD("fb_obj-2.324", 0x400000, 0x400000, CRC(c9e3130b) SHA1(12b5d5363142e8efb3b7fc44289c0afffa5011c6) )
	ROM_LOAD("fb_obj-3.323", 0x800000, 0x400000, CRC(f6c3bc49) SHA1(d0eb9c6aa3954d94e3a442a48e0fe6cc279f5513) )

	ROM_REGION32_LE( 0xa00000, "sound01", ROMREGION_ERASE00 ) // sound roms
	ROM_LOAD32_BYTE("fb_pcm-1.215",  0x000000, 0x080000, CRC(1d83891c) SHA1(09502437562275c14c0f3a0e62b19e91bedb4693) )
	ROM_CONTINUE(                    0x400000, 0x080000 )
	ROM_LOAD32_BYTE("fb_7.216",      0x800000, 0x080000, CRC(874d7b59) SHA1(0236753636c9a818780b23f5f506697b9f6d93c7) )

	ROM_REGION( 0x100000, "soundflash1", 0 ) // on SPI motherboard
	ROM_LOAD("flash0_blank_region22.u1053", 0x000000, 0x100000, CRC(5fee8413) SHA1(6d6a62fa01293b4ba4b349a39820d024add6ea22) )
ROM_END

ROM_START( batlballe ) // Early version, PCB serial number of 19, hand written labels dated 10/16 (Oct 16, 1995)
	ROM_REGION32_LE( 0x200000, "maincpu", 0 ) // i386 program
	ROM_LOAD32_BYTE("1_10-16", 0x100000, 0x40000, CRC(6b1baa07) SHA1(29b8f4016e9bffdcdb6ec405cd443ca0a80de5d5) )
	ROM_LOAD32_BYTE("2_10-16", 0x100001, 0x40000, CRC(3c890639) SHA1(968c4a5efc5ebbe4e4cc81f834c286c02596c24e) )
	ROM_LOAD32_BYTE("3_10-16", 0x100002, 0x40000, CRC(8c30180e) SHA1(47b99b04e2e74f1ee5095aed3f45aba66cd3da3f) )
	ROM_LOAD32_BYTE("4_10-16", 0x100003, 0x40000, CRC(048c7aaa) SHA1(5eca2cdf4e6f077988509c3c42c86408b21ffbf1) )

	ROM_REGION( 0x40000, "audiocpu", ROMREGION_ERASE00 ) // 256K RAM, ROM from Z80 point-of-view

	ROM_REGION( 0x30000, "chars", ROMREGION_ERASEFF ) // text layer roms
	ROM_LOAD24_WORD("fb_6.413", 0x000000, 0x20000, CRC(b57115c9) SHA1(eb95f416f522032ca949bfb6348f1ff824101f2d) )
	ROM_LOAD24_BYTE("fb_5.48",  0x000002, 0x10000, CRC(440a9ae3) SHA1(3f57e6da91f0dac2d816c873759f1e1d3259caf1) )

	ROM_REGION( 0x300000, "tiles", ROMREGION_ERASEFF ) // background layer roms
	ROM_LOAD24_WORD("fb_bg-1d.415", 0x000000, 0x200000, CRC(eae7a1fc) SHA1(26d8a9f4e554848977ec1f6a8aad8751b558a8d4) )
	ROM_LOAD24_BYTE("fb_bg-1p.410", 0x000002, 0x100000, CRC(b46e774e) SHA1(00b6c1d0b0ea37f4354acab543b270c0bf45896d) )

	ROM_REGION( 0xc00000, "sprites", 0 ) // sprites
	ROM_LOAD("fb_obj-1.322", 0x000000, 0x400000, CRC(29f86f68) SHA1(1afe809ce00a25f8b27543e4188edc3e3e604951) )
	ROM_LOAD("fb_obj-2.324", 0x400000, 0x400000, CRC(c9e3130b) SHA1(12b5d5363142e8efb3b7fc44289c0afffa5011c6) )
	ROM_LOAD("fb_obj-3.323", 0x800000, 0x400000, CRC(f6c3bc49) SHA1(d0eb9c6aa3954d94e3a442a48e0fe6cc279f5513) )

	ROM_REGION32_LE( 0xa00000, "sound01", ROMREGION_ERASE00 ) // sound roms
	ROM_LOAD32_BYTE("fb_pcm-1.215",  0x000000, 0x080000, CRC(1d83891c) SHA1(09502437562275c14c0f3a0e62b19e91bedb4693) )
	ROM_CONTINUE(                    0x400000, 0x080000 )
	ROM_LOAD32_BYTE("fb_7.216",      0x800000, 0x080000, CRC(874d7b59) SHA1(0236753636c9a818780b23f5f506697b9f6d93c7) )

	ROM_REGION( 0x100000, "soundflash1", 0 ) // on SPI motherboard
	ROM_LOAD("flash0_blank_region22.u1053", 0x000000, 0x100000, CRC(5fee8413) SHA1(6d6a62fa01293b4ba4b349a39820d024add6ea22) )
ROM_END

ROM_START( batlballu )
	ROM_REGION32_LE( 0x200000, "maincpu", 0 ) // i386 program
	ROM_LOAD32_BYTE("sen1.bin", 0x100000, 0x40000, CRC(13849bf0) SHA1(ffa829a8b8a05a8fbaf883a30759f2ad8071a85b) )
	ROM_LOAD32_BYTE("sen2.bin", 0x100001, 0x40000, CRC(2ae5f7e2) SHA1(cef9ddea8b1d21f20a48c2523c9420c1800720c8) )
	ROM_LOAD32_BYTE("sen3.bin", 0x100002, 0x40000, CRC(98e6f19f) SHA1(433f8463e63bba32730d3c098354f8c95257df3f) )
	ROM_LOAD32_BYTE("sen4.bin", 0x100003, 0x40000, CRC(1343ec56) SHA1(8ecc8d7b425ff6512ffa969a7f26423fa50ad258) )

	ROM_REGION( 0x40000, "audiocpu", ROMREGION_ERASE00 ) // 256K RAM, ROM from Z80 point-of-view

	ROM_REGION( 0x30000, "chars", ROMREGION_ERASEFF ) // text layer roms
	ROM_LOAD24_WORD("fb_6.413", 0x000000, 0x20000, CRC(b57115c9) SHA1(eb95f416f522032ca949bfb6348f1ff824101f2d) )
	ROM_LOAD24_BYTE("fb_5.48",  0x000002, 0x10000, CRC(440a9ae3) SHA1(3f57e6da91f0dac2d816c873759f1e1d3259caf1) )

	ROM_REGION( 0x300000, "tiles", ROMREGION_ERASEFF ) // background layer roms
	ROM_LOAD24_WORD("fb_bg-1d.415", 0x000000, 0x200000, CRC(eae7a1fc) SHA1(26d8a9f4e554848977ec1f6a8aad8751b558a8d4) )
	ROM_LOAD24_BYTE("fb_bg-1p.410", 0x000002, 0x100000, CRC(b46e774e) SHA1(00b6c1d0b0ea37f4354acab543b270c0bf45896d) )

	ROM_REGION( 0xc00000, "sprites", 0 ) // sprites
	ROM_LOAD("fb_obj-1.322", 0x000000, 0x400000, CRC(29f86f68) SHA1(1afe809ce00a25f8b27543e4188edc3e3e604951) )
	ROM_LOAD("fb_obj-2.324", 0x400000, 0x400000, CRC(c9e3130b) SHA1(12b5d5363142e8efb3b7fc44289c0afffa5011c6) )
	ROM_LOAD("fb_obj-3.323", 0x800000, 0x400000, CRC(f6c3bc49) SHA1(d0eb9c6aa3954d94e3a442a48e0fe6cc279f5513) )

	ROM_REGION32_LE( 0xa00000, "sound01", ROMREGION_ERASE00 ) // sound roms
	ROM_LOAD32_BYTE("fb_pcm-1.215",  0x000000, 0x080000, CRC(1d83891c) SHA1(09502437562275c14c0f3a0e62b19e91bedb4693) )
	ROM_CONTINUE(                    0x400000, 0x080000 )
	ROM_LOAD32_BYTE("fb_7.216",      0x800000, 0x080000, CRC(874d7b59) SHA1(0236753636c9a818780b23f5f506697b9f6d93c7) )

	ROM_REGION( 0x100000, "soundflash1", 0 ) // on SPI motherboard
	ROM_LOAD("flash0_blank_region10.u1053", 0x000000, 0x100000, CRC(4319d998) SHA1(a064ce647453a9b3bccf7f1d6d0d52b5a72e09dd) )
ROM_END

ROM_START( batlballpt ) // SXX2C ROM SUB cart - only U0211 labeled with the date 171195
	ROM_REGION32_LE( 0x200000, "maincpu", 0 ) // i386 program
	ROM_LOAD32_BYTE("senkyu_prog0_171195.u0211", 0x100000, 0x40000, CRC(dcc227b6) SHA1(10d72ebdd218887521226c82a61c2cdebcd9af99) )
	ROM_LOAD32_BYTE("2.u0212", 0x100001, 0x40000, CRC(03ab203f) SHA1(de5771883624440a9842b109b764b52811facfad) )
	ROM_LOAD32_BYTE("3.u0210", 0x100002, 0x40000, CRC(9eb9c8b4) SHA1(fc4f8feac3840776f842d03d86b37a669bba4f12) )
	ROM_LOAD32_BYTE("4.u029",  0x100003, 0x40000, CRC(c37ae2a5) SHA1(ee33f7baf852ef36b4f7f71a08d82acf1e7460b8) )

	ROM_REGION( 0x40000, "audiocpu", ROMREGION_ERASE00 ) // 256K RAM, ROM from Z80 point-of-view

	ROM_REGION( 0x30000, "chars", ROMREGION_ERASEFF ) // text layer roms
	ROM_LOAD24_WORD("fb_6.413", 0x000000, 0x20000, CRC(b57115c9) SHA1(eb95f416f522032ca949bfb6348f1ff824101f2d) )
	ROM_LOAD24_BYTE("fb_5.48",  0x000002, 0x10000, CRC(440a9ae3) SHA1(3f57e6da91f0dac2d816c873759f1e1d3259caf1) )

	ROM_REGION( 0x300000, "tiles", ROMREGION_ERASEFF ) // background layer roms
	ROM_LOAD24_WORD("fb_bg-1d.415", 0x000000, 0x200000, CRC(eae7a1fc) SHA1(26d8a9f4e554848977ec1f6a8aad8751b558a8d4) )
	ROM_LOAD24_BYTE("fb_bg-1p.410", 0x000002, 0x100000, CRC(b46e774e) SHA1(00b6c1d0b0ea37f4354acab543b270c0bf45896d) )

	ROM_REGION( 0xc00000, "sprites", 0 ) // sprites
	ROM_LOAD("fb_obj-1.322", 0x000000, 0x400000, CRC(29f86f68) SHA1(1afe809ce00a25f8b27543e4188edc3e3e604951) )
	ROM_LOAD("fb_obj-2.324", 0x400000, 0x400000, CRC(c9e3130b) SHA1(12b5d5363142e8efb3b7fc44289c0afffa5011c6) )
	ROM_LOAD("fb_obj-3.323", 0x800000, 0x400000, CRC(f6c3bc49) SHA1(d0eb9c6aa3954d94e3a442a48e0fe6cc279f5513) )

	ROM_REGION32_LE( 0xa00000, "sound01", ROMREGION_ERASE00 ) // sound roms
	ROM_LOAD32_BYTE("fb_pcm-1.215",  0x000000, 0x080000, CRC(1d83891c) SHA1(09502437562275c14c0f3a0e62b19e91bedb4693) )
	ROM_CONTINUE(                    0x400000, 0x080000 )
	ROM_LOAD32_BYTE("fb_7.216",      0x800000, 0x080000, CRC(874d7b59) SHA1(0236753636c9a818780b23f5f506697b9f6d93c7) )

	ROM_REGION( 0x100000, "soundflash1", 0 ) // on SPI motherboard
	ROM_LOAD("flash0_blank_region96.u1053", 0x000000, 0x100000, CRC(a0ebae75) SHA1(31f7955a529a4e2492b530e54878ed7a13f49c94) )
ROM_END


ROM_START( ejanhs )
	ROM_REGION32_LE( 0x200000, "maincpu", 0 ) // i386 program
	ROM_LOAD32_BYTE("ejan3_1.211", 0x100000, 0x40000, CRC(e626d3d2) SHA1(d23cb5e218a85e09de98fa966afbfd43090b396e) )
	ROM_LOAD32_BYTE("ejan3_2.212", 0x100001, 0x40000, CRC(83c39da2) SHA1(9526ffb5d5becccf0aa2e338ab4a3c873d575e6f) )
	ROM_LOAD32_BYTE("ejan3_3.210", 0x100002, 0x40000, CRC(46897b7d) SHA1(a22e0467c016e72bf99df2c1e6ecc792b2151b15) )
	ROM_LOAD32_BYTE("ejan3_4.29",  0x100003, 0x40000, CRC(b3187a2b) SHA1(7fc11ed5ceb2e45f784e75307fef8b850a981a2e) )

	ROM_REGION( 0x40000, "audiocpu", ROMREGION_ERASE00 ) // 256K RAM, ROM from Z80 point-of-view

	ROM_REGION( 0x30000, "chars", ROMREGION_ERASEFF ) // text layer roms
	ROM_LOAD24_WORD("ejan3_6.413", 0x000000, 0x20000, CRC(837e012c) SHA1(815452083b65885d6e66dfc058ceec81bb3e6678) )
	ROM_LOAD24_BYTE("ejan3_5.48",  0x000002, 0x10000, CRC(d62db7bf) SHA1(c88f1bb6106c59179b914962ed8cdd4095fd9ce8) )

	ROM_REGION( 0x600000, "tiles", ROMREGION_ERASEFF ) // background layer roms
	ROM_LOAD24_WORD("ej3_bg1d.415", 0x000000, 0x200000, CRC(bcacabe0) SHA1(b73581cf923196326b5b0b99e6aedb915bab0880) )
	ROM_LOAD24_BYTE("ej3_bg1p.410", 0x000002, 0x100000, CRC(1fd0eb5e) SHA1(ca64c8020b246128232f4f6c0a0a2dd9cd3efeae) )
	ROM_LOAD24_WORD("ej3_bg2d.416", 0x300000, 0x100000, CRC(ea2acd69) SHA1(b796e9e4b7342bf452f5ffdbce32cfefc603ba0f) )
	ROM_LOAD24_BYTE("ej3_bg2p.49",  0x300002, 0x080000, CRC(a4a9cb0f) SHA1(da177d13bb95bf6b987d3ca13bcdc86570807b2c) )

	ROM_REGION( 0xc00000, "sprites", 0 ) // sprites
	ROM_LOAD("ej3_obj1.322", 0x000000, 0x400000, CRC(852f180e) SHA1(d4845dace45c05a68f3b38ccb301c5bf5dce4174) )
	ROM_LOAD("ej3_obj2.324", 0x400000, 0x400000, CRC(1116ad08) SHA1(d5c81383b3f9ede7dd03e6be35487b40740b1f8f) )
	ROM_LOAD("ej3_obj3.323", 0x800000, 0x400000, CRC(ccfe02b6) SHA1(368bc8efe9d6677ba3d0cfc0f450a4bda32988be) )

	ROM_REGION32_LE( 0xa00000, "sound01", ROMREGION_ERASE00 ) // sound roms
	ROM_LOAD32_BYTE("ej3_pcm1.215",  0x000000, 0x080000, CRC(a92a3a82) SHA1(b86c27c5a2831ddd2a1c2b071018a99afec14018) )
	ROM_CONTINUE(                    0x400000, 0x080000 )
	ROM_LOAD32_BYTE("ejan3_7.216",   0x800000, 0x080000, CRC(c6fc6bcf) SHA1(d4d8c06d295f8eacfa10c21dbab5858f936121f3) )

	ROM_REGION( 0x100000, "soundflash1", 0 ) // on SPI motherboard
	ROM_LOAD("flash0_blank_region01.u1053", 0x000000, 0x100000, CRC(7ae7ab76) SHA1(a2b196f470bf64af94002fc4e2640fadad00418f) )
ROM_END


ROM_START( viprp1 )
	ROM_REGION32_LE( 0x200000, "maincpu", 0 ) // i386 program
	ROM_LOAD32_BYTE("seibu1.211", 0x000000, 0x80000, CRC(e5caf4ff) SHA1(7c87a4e8e8dacfb7cc0be8f778352bce2801e59b) )
	ROM_LOAD32_BYTE("seibu2.212", 0x000001, 0x80000, CRC(688a998e) SHA1(0c48374b6800cd00e3ee96c0fb12119a680b091d) )
	ROM_LOAD32_BYTE("seibu3.210", 0x000002, 0x80000, CRC(990fa76a) SHA1(7619a631d6f83b3677eb47f984aff684e9518d6d) )
	ROM_LOAD32_BYTE("seibu4.29",  0x000003, 0x80000, CRC(13e3e343) SHA1(aac0c7450059847f53b5081e4abf26303a50f999) )

	ROM_REGION( 0x40000, "audiocpu", ROMREGION_ERASE00 ) // 256K RAM, ROM from Z80 point-of-view

	ROM_REGION( 0x30000, "chars", ROMREGION_ERASEFF ) // text layer roms
	ROM_LOAD24_WORD("seibu5.u0413", 0x000000, 0x20000, CRC(5ece677c) SHA1(b782cf3296f866f79fafa69ff719211c9d4026df) )
	ROM_LOAD24_BYTE("seibu6.u048",  0x000002, 0x10000, CRC(44844ef8) SHA1(bcbe24d2ffb64f9165ba4ab7de27f44b99b5ff5a) )

	ROM_REGION( 0x600000, "tiles", ROMREGION_ERASEFF ) // background layer roms
	ROM_LOAD24_WORD("v_bg-11.415",  0x000000, 0x200000, CRC(6fc96736) SHA1(12df47d8af2c1febc1bce5bcf3218766447885bd) )
	ROM_LOAD24_BYTE("v_bg-12.415",  0x000002, 0x100000, CRC(d3c7281c) SHA1(340bca1f31486609b3c34dd7830362a216ff648e) )
	ROM_LOAD24_WORD("v_bg-21.410",  0x300000, 0x100000, CRC(d65b4318) SHA1(6522970d95ffa7fa2f32e0b5b4f0eb69e0286b36) )
	ROM_LOAD24_BYTE("v_bg-22.416",  0x300002, 0x080000, CRC(24a0a23a) SHA1(0b0330717620e3f3274a25845d9edaf8023b9db2) )

	ROM_REGION( 0xc00000, "sprites", 0 ) // sprites
	ROM_LOAD("v_obj-1.322",  0x000000, 0x400000, CRC(3be5b631) SHA1(fd1064428d28ca166a9267b968c0ba846cfed656) )
	ROM_LOAD("v_obj-2.324",  0x400000, 0x400000, CRC(924153b4) SHA1(db5dadcfb4cd5e6efe9d995085936ce4f4eb4254) )
	ROM_LOAD("v_obj-3.323",  0x800000, 0x400000, CRC(e9fb9062) SHA1(18e97b4c5cced2b529e6e72d8041c6f78fcec76e) )

	ROM_REGION32_LE( 0xa00000, "sound01", ROMREGION_ERASE00 ) // sound roms
	ROM_LOAD32_BYTE("v_pcm.215",  0x000000, 0x080000, CRC(e3111b60) SHA1(f7a7747f29c392876e43efcb4e6c0741454082f2) )
	ROM_CONTINUE(                 0x400000, 0x080000 )

	ROM_REGION( 0x100000, "soundflash1", 0 ) // on SPI motherboard
	ROM_LOAD("flash0_blank_regionbe.u1053", 0x000000, 0x100000, CRC(a4c181d0) SHA1(0aeea4cac4030f60ee77d62deca6b67c318c0866) )
ROM_END

ROM_START( viprp1k )
	ROM_REGION32_LE( 0x200000, "maincpu", 0 ) // i386 program
	ROM_LOAD32_BYTE("seibu1.211", 0x000000, 0x80000, CRC(5495c930) SHA1(056237965aefa4c0ea7782e0ee5ba1b58a045d7a) ) // sldh
	ROM_LOAD32_BYTE("seibu2.212", 0x000001, 0x80000, CRC(e0ad22ae) SHA1(1911d17f0b462a9bada9efee85e531f2445e4ac6) ) // sldh
	ROM_LOAD32_BYTE("seibu3.210", 0x000002, 0x80000, CRC(db7bcb90) SHA1(45f0a44e24d7b4b996d833e579f405bcf7584563) ) // sldh
	ROM_LOAD32_BYTE("seibu4.29",  0x000003, 0x80000, CRC(c6188bf9) SHA1(746a205c428a080c36d0daf1d4f6b2b0f8efb977) ) // sldh

	ROM_REGION( 0x40000, "audiocpu", ROMREGION_ERASE00 ) // 256K RAM, ROM from Z80 point-of-view

	ROM_REGION( 0x30000, "chars", ROMREGION_ERASEFF ) // text layer roms
	ROM_LOAD24_WORD("seibu5.u0413", 0x000000, 0x20000, CRC(1a35f2d8) SHA1(cd9b140f144a8c72756e18913eaef121963be341) ) // sldh
	ROM_LOAD24_BYTE("seibu6.u048",  0x000002, 0x10000, CRC(e88bf049) SHA1(62f35840dc90b505118ed81ac0d75397a689783b) ) // sldh

	ROM_REGION( 0x600000, "tiles", ROMREGION_ERASEFF ) // background layer roms
	ROM_LOAD24_WORD("v_bg-11.415",  0x000000, 0x200000, CRC(6fc96736) SHA1(12df47d8af2c1febc1bce5bcf3218766447885bd) )
	ROM_LOAD24_BYTE("v_bg-12.415",  0x000002, 0x100000, CRC(d3c7281c) SHA1(340bca1f31486609b3c34dd7830362a216ff648e) )
	ROM_LOAD24_WORD("v_bg-21.410",  0x300000, 0x100000, CRC(d65b4318) SHA1(6522970d95ffa7fa2f32e0b5b4f0eb69e0286b36) )
	ROM_LOAD24_BYTE("v_bg-22.416",  0x300002, 0x080000, CRC(24a0a23a) SHA1(0b0330717620e3f3274a25845d9edaf8023b9db2) )

	ROM_REGION( 0xc00000, "sprites", 0 ) // sprites
	ROM_LOAD("v_obj-1.322",  0x000000, 0x400000, CRC(3be5b631) SHA1(fd1064428d28ca166a9267b968c0ba846cfed656) )
	ROM_LOAD("v_obj-2.324",  0x400000, 0x400000, CRC(924153b4) SHA1(db5dadcfb4cd5e6efe9d995085936ce4f4eb4254) )
	ROM_LOAD("v_obj-3.323",  0x800000, 0x400000, CRC(e9fb9062) SHA1(18e97b4c5cced2b529e6e72d8041c6f78fcec76e) )

	ROM_REGION32_LE( 0xa00000, "sound01", ROMREGION_ERASE00 ) // sound roms
	ROM_LOAD32_BYTE("v_pcm.215",  0x000000, 0x080000, CRC(e3111b60) SHA1(f7a7747f29c392876e43efcb4e6c0741454082f2) )
	ROM_CONTINUE(                 0x400000, 0x080000 )

	ROM_REGION( 0x100000, "soundflash1", 0 ) // on SPI motherboard
	ROM_LOAD("flash0_blank_region24.u1053", 0x000000, 0x100000, CRC(72a33dc4) SHA1(65a52f576ca4d240418fedd9a4922edcd6c0c8d1) )
ROM_END

ROM_START( viprp1u )
	ROM_REGION32_LE( 0x200000, "maincpu", 0 ) // i386 program
	ROM_LOAD32_BYTE("seibu1.u0211", 0x000000, 0x80000, CRC(3f412b80) SHA1(ccffce101d20971278c0f6c5f4efcf3ab687aba6) ) // New version, "=U.S.A=" seems part of title
	ROM_LOAD32_BYTE("seibu2.u0212", 0x000001, 0x80000, CRC(2e6c2376) SHA1(b6e660dc7c89cf565c6e055683e84ffcf8179709) )
	ROM_LOAD32_BYTE("seibu3.u0210", 0x000002, 0x80000, CRC(c38f7b4e) SHA1(d5bf2c7f2f6c812c65005facfd40ac6d3b61f29d) )
	ROM_LOAD32_BYTE("seibu4.u029",  0x000003, 0x80000, CRC(523cbef3) SHA1(5d15261b8fb108e0ba4dfd14d259984ef81ce877) )

	ROM_REGION( 0x40000, "audiocpu", ROMREGION_ERASE00 ) // 256K RAM, ROM from Z80 point-of-view

	ROM_REGION( 0x30000, "chars", ROMREGION_ERASEFF ) // text layer roms
	ROM_LOAD24_WORD("seibu5.u0413", 0x000000, 0x20000, CRC(5ece677c) SHA1(b782cf3296f866f79fafa69ff719211c9d4026df) )
	ROM_LOAD24_BYTE("seibu6.u048",  0x000002, 0x10000, CRC(44844ef8) SHA1(bcbe24d2ffb64f9165ba4ab7de27f44b99b5ff5a) )

	ROM_REGION( 0x600000, "tiles", ROMREGION_ERASEFF ) // background layer roms
	ROM_LOAD24_WORD("v_bg-11.415",  0x000000, 0x200000, CRC(6fc96736) SHA1(12df47d8af2c1febc1bce5bcf3218766447885bd) )
	ROM_LOAD24_BYTE("v_bg-12.415",  0x000002, 0x100000, CRC(d3c7281c) SHA1(340bca1f31486609b3c34dd7830362a216ff648e) )
	ROM_LOAD24_WORD("v_bg-21.410",  0x300000, 0x100000, CRC(d65b4318) SHA1(6522970d95ffa7fa2f32e0b5b4f0eb69e0286b36) )
	ROM_LOAD24_BYTE("v_bg-22.416",  0x300002, 0x080000, CRC(24a0a23a) SHA1(0b0330717620e3f3274a25845d9edaf8023b9db2) )

	ROM_REGION( 0xc00000, "sprites", 0 ) // sprites
	ROM_LOAD("v_obj-1.322",  0x000000, 0x400000, CRC(3be5b631) SHA1(fd1064428d28ca166a9267b968c0ba846cfed656) )
	ROM_LOAD("v_obj-2.324",  0x400000, 0x400000, CRC(924153b4) SHA1(db5dadcfb4cd5e6efe9d995085936ce4f4eb4254) )
	ROM_LOAD("v_obj-3.323",  0x800000, 0x400000, CRC(e9fb9062) SHA1(18e97b4c5cced2b529e6e72d8041c6f78fcec76e) )

	ROM_REGION32_LE( 0xa00000, "sound01", ROMREGION_ERASE00 ) // sound roms
	ROM_LOAD32_BYTE("v_pcm.215",  0x000000, 0x080000, CRC(e3111b60) SHA1(f7a7747f29c392876e43efcb4e6c0741454082f2) )
	ROM_CONTINUE(                 0x400000, 0x080000 )

	ROM_REGION( 0x100000, "soundflash1", 0 ) // on SPI motherboard
	ROM_LOAD("flash0_blank_region10.u1053", 0x000000, 0x100000, CRC(4319d998) SHA1(a064ce647453a9b3bccf7f1d6d0d52b5a72e09dd) )
ROM_END

ROM_START( viprp1ua )
	ROM_REGION32_LE( 0x200000, "maincpu", 0 ) // i386 program
	ROM_LOAD32_BYTE("seibus_1", 0x000000, 0x80000, CRC(882c299c) SHA1(36309b99764c684bd17eb512e661bafd3f3298e2) ) // New version, "=U.S.A=" seems part of title
	ROM_LOAD32_BYTE("seibus_2", 0x000001, 0x80000, CRC(6ce586e9) SHA1(511731996638666cbe81a1d97affce855e255bf7) )
	ROM_LOAD32_BYTE("seibus_3", 0x000002, 0x80000, CRC(f9dd9128) SHA1(ff7460699424de9e9d953343c42e0ef0fa1f0e30) )
	ROM_LOAD32_BYTE("seibus_4", 0x000003, 0x80000, CRC(cb06440c) SHA1(c73647fb72c1579f05298fd884d8aeb3765bfff4) )

	ROM_REGION( 0x40000, "audiocpu", ROMREGION_ERASE00 ) // 256K RAM, ROM from Z80 point-of-view

	ROM_REGION( 0x30000, "chars", ROMREGION_ERASEFF ) // text layer roms
	ROM_LOAD24_WORD("seibu5.u0413", 0x000000, 0x20000, CRC(5ece677c) SHA1(b782cf3296f866f79fafa69ff719211c9d4026df) )
	ROM_LOAD24_BYTE("seibu6.u048",  0x000002, 0x10000, CRC(44844ef8) SHA1(bcbe24d2ffb64f9165ba4ab7de27f44b99b5ff5a) )

	ROM_REGION( 0x600000, "tiles", ROMREGION_ERASEFF ) // background layer roms
	ROM_LOAD24_WORD("v_bg-11.415",  0x000000, 0x200000, CRC(6fc96736) SHA1(12df47d8af2c1febc1bce5bcf3218766447885bd) )
	ROM_LOAD24_BYTE("v_bg-12.415",  0x000002, 0x100000, CRC(d3c7281c) SHA1(340bca1f31486609b3c34dd7830362a216ff648e) )
	ROM_LOAD24_WORD("v_bg-21.410",  0x300000, 0x100000, CRC(d65b4318) SHA1(6522970d95ffa7fa2f32e0b5b4f0eb69e0286b36) )
	ROM_LOAD24_BYTE("v_bg-22.416",  0x300002, 0x080000, CRC(24a0a23a) SHA1(0b0330717620e3f3274a25845d9edaf8023b9db2) )

	ROM_REGION( 0xc00000, "sprites", 0 ) // sprites
	ROM_LOAD("v_obj-1.322",  0x000000, 0x400000, CRC(3be5b631) SHA1(fd1064428d28ca166a9267b968c0ba846cfed656) )
	ROM_LOAD("v_obj-2.324",  0x400000, 0x400000, CRC(924153b4) SHA1(db5dadcfb4cd5e6efe9d995085936ce4f4eb4254) )
	ROM_LOAD("v_obj-3.323",  0x800000, 0x400000, CRC(e9fb9062) SHA1(18e97b4c5cced2b529e6e72d8041c6f78fcec76e) )

	ROM_REGION32_LE( 0xa00000, "sound01", ROMREGION_ERASE00 ) // sound roms
	ROM_LOAD32_BYTE("v_pcm.215",  0x000000, 0x080000, CRC(e3111b60) SHA1(f7a7747f29c392876e43efcb4e6c0741454082f2) )
	ROM_CONTINUE(                 0x400000, 0x080000 )

	ROM_REGION( 0x100000, "soundflash1", 0 ) // on SPI motherboard
	ROM_LOAD("flash0_blank_region10.u1053", 0x000000, 0x100000, CRC(4319d998) SHA1(a064ce647453a9b3bccf7f1d6d0d52b5a72e09dd) )
ROM_END

ROM_START( viprp1j )
	ROM_REGION32_LE( 0x200000, "maincpu", 0 ) // i386 program
	ROM_LOAD32_BYTE("v_1-n.211", 0x000000, 0x80000, CRC(55f10b72) SHA1(2a1ebaa969f346bf3659ed8b0f469dce9eaf3b4b) )
	ROM_LOAD32_BYTE("v_2-n.212", 0x000001, 0x80000, CRC(0f888283) SHA1(7e5ac81279b9c7a06f07cb8ae76938cdd5c9beee) )
	ROM_LOAD32_BYTE("v_3-n.210", 0x000002, 0x80000, CRC(842434ac) SHA1(982d219c1d329122789c552208db2f4aaa4af7e4) )
	ROM_LOAD32_BYTE("v_4-n.29",  0x000003, 0x80000, CRC(a3948824) SHA1(fe076951427126c8b7fe81be84ecf0699597225b) )

	ROM_REGION( 0x40000, "audiocpu", ROMREGION_ERASE00 ) // 256K RAM, ROM from Z80 point-of-view

	ROM_REGION( 0x30000, "chars", ROMREGION_ERASEFF ) // text layer roms
	ROM_LOAD24_WORD("seibu5.u0413", 0x000000, 0x20000, CRC(5ece677c) SHA1(b782cf3296f866f79fafa69ff719211c9d4026df) )
	ROM_LOAD24_BYTE("seibu6.u048",  0x000002, 0x10000, CRC(44844ef8) SHA1(bcbe24d2ffb64f9165ba4ab7de27f44b99b5ff5a) )

	ROM_REGION( 0x600000, "tiles", ROMREGION_ERASEFF ) // background layer roms
	ROM_LOAD24_WORD("v_bg-11.415",  0x000000, 0x200000, CRC(6fc96736) SHA1(12df47d8af2c1febc1bce5bcf3218766447885bd) )
	ROM_LOAD24_BYTE("v_bg-12.415",  0x000002, 0x100000, CRC(d3c7281c) SHA1(340bca1f31486609b3c34dd7830362a216ff648e) )
	ROM_LOAD24_WORD("v_bg-21.410",  0x300000, 0x100000, CRC(d65b4318) SHA1(6522970d95ffa7fa2f32e0b5b4f0eb69e0286b36) )
	ROM_LOAD24_BYTE("v_bg-22.416",  0x300002, 0x080000, CRC(24a0a23a) SHA1(0b0330717620e3f3274a25845d9edaf8023b9db2) )

	ROM_REGION( 0xc00000, "sprites", 0 ) // sprites
	ROM_LOAD("v_obj-1.322",  0x000000, 0x400000, CRC(3be5b631) SHA1(fd1064428d28ca166a9267b968c0ba846cfed656) )
	ROM_LOAD("v_obj-2.324",  0x400000, 0x400000, CRC(924153b4) SHA1(db5dadcfb4cd5e6efe9d995085936ce4f4eb4254) )
	ROM_LOAD("v_obj-3.323",  0x800000, 0x400000, CRC(e9fb9062) SHA1(18e97b4c5cced2b529e6e72d8041c6f78fcec76e) )

	ROM_REGION32_LE( 0xa00000, "sound01", ROMREGION_ERASE00 ) // sound roms
	ROM_LOAD32_BYTE("v_pcm.215",  0x000000, 0x080000, CRC(e3111b60) SHA1(f7a7747f29c392876e43efcb4e6c0741454082f2) )
	ROM_CONTINUE(                 0x400000, 0x080000 )

	ROM_REGION( 0x100000, "soundflash1", 0 ) // on SPI motherboard
	ROM_LOAD("flash0_blank_region01.u1053", 0x000000, 0x100000, CRC(7ae7ab76) SHA1(a2b196f470bf64af94002fc4e2640fadad00418f) )
ROM_END

ROM_START( viprp1s )
	ROM_REGION32_LE( 0x200000, "maincpu", 0 ) // i386 program
	ROM_LOAD32_BYTE("viper_prg0.bin", 0x000000, 0x80000, CRC(ed9980b8) SHA1(bc324e9121ee1e55237bd91681f163ec7790de4c) )
	ROM_LOAD32_BYTE("viper_prg1.bin", 0x000001, 0x80000, CRC(9d4d3486) SHA1(ded6fa32b973046e50c40c40c446590b5f6d0b76) )
	ROM_LOAD32_BYTE("viper_prg2.bin", 0x000002, 0x80000, CRC(d7ea460b) SHA1(aed10adacd073f7d2b35f12ba4b7876e5c99d142) )
	ROM_LOAD32_BYTE("viper_prg3.bin", 0x000003, 0x80000, CRC(ca6df094) SHA1(921eec141ce2d449047172fa9cdf39d459b5cc7b) )

	ROM_REGION( 0x40000, "audiocpu", ROMREGION_ERASE00 ) // 256K RAM, ROM from Z80 point-of-view

	ROM_REGION( 0x30000, "chars", ROMREGION_ERASEFF ) // text layer roms
	ROM_LOAD24_WORD("seibu5.u0413", 0x000000, 0x20000, CRC(5ece677c) SHA1(b782cf3296f866f79fafa69ff719211c9d4026df) )
	ROM_LOAD24_BYTE("seibu6.u048",  0x000002, 0x10000, CRC(44844ef8) SHA1(bcbe24d2ffb64f9165ba4ab7de27f44b99b5ff5a) )

	ROM_REGION( 0x600000, "tiles", ROMREGION_ERASEFF ) // background layer roms
	ROM_LOAD24_WORD("v_bg-11.415",  0x000000, 0x200000, CRC(6fc96736) SHA1(12df47d8af2c1febc1bce5bcf3218766447885bd) )
	ROM_LOAD24_BYTE("v_bg-12.415",  0x000002, 0x100000, CRC(d3c7281c) SHA1(340bca1f31486609b3c34dd7830362a216ff648e) )
	ROM_LOAD24_WORD("v_bg-21.410",  0x300000, 0x100000, CRC(d65b4318) SHA1(6522970d95ffa7fa2f32e0b5b4f0eb69e0286b36) )
	ROM_LOAD24_BYTE("v_bg-22.416",  0x300002, 0x080000, CRC(24a0a23a) SHA1(0b0330717620e3f3274a25845d9edaf8023b9db2) )

	ROM_REGION( 0xc00000, "sprites", 0 ) // sprites
	ROM_LOAD("v_obj-1.322",  0x000000, 0x400000, CRC(3be5b631) SHA1(fd1064428d28ca166a9267b968c0ba846cfed656) )
	ROM_LOAD("v_obj-2.324",  0x400000, 0x400000, CRC(924153b4) SHA1(db5dadcfb4cd5e6efe9d995085936ce4f4eb4254) )
	ROM_LOAD("v_obj-3.323",  0x800000, 0x400000, CRC(e9fb9062) SHA1(18e97b4c5cced2b529e6e72d8041c6f78fcec76e) )

	ROM_REGION32_LE( 0xa00000, "sound01", ROMREGION_ERASE00 ) // sound roms
	ROM_LOAD32_BYTE("v_pcm.215",  0x000000, 0x080000, CRC(e3111b60) SHA1(f7a7747f29c392876e43efcb4e6c0741454082f2) )
	ROM_CONTINUE(                 0x400000, 0x080000 )

	ROM_REGION( 0x100000, "soundflash1", 0 ) // on SPI motherboard
	ROM_LOAD("flash0_blank_region9c.u1053", 0x000000, 0x100000, CRC(d73d640c) SHA1(61a99af2a153de9d53e28872a2493e2ba797a325) )
ROM_END

ROM_START( viprp1h )
	ROM_REGION32_LE( 0x200000, "maincpu", 0 ) // i386 program
	ROM_LOAD32_BYTE("viper_prg0_010995.u0211", 0x000000, 0x80000, CRC(e42fcc93) SHA1(5b2848a1da0e5d37e04ac646e67bbb84678c0292) ) // same code as viprp1s, different region byte value
	ROM_LOAD32_BYTE("viper_prg1_010995.u0212", 0x000001, 0x80000, CRC(9d4d3486) SHA1(ded6fa32b973046e50c40c40c446590b5f6d0b76) )
	ROM_LOAD32_BYTE("viper_prg2_010995.u0210", 0x000002, 0x80000, CRC(d7ea460b) SHA1(aed10adacd073f7d2b35f12ba4b7876e5c99d142) )
	ROM_LOAD32_BYTE("viper_prg3_010995.u029",  0x000003, 0x80000, CRC(ca6df094) SHA1(921eec141ce2d449047172fa9cdf39d459b5cc7b) )

	ROM_REGION( 0x40000, "audiocpu", ROMREGION_ERASE00 ) // 256K RAM, ROM from Z80 point-of-view

	ROM_REGION( 0x30000, "chars", ROMREGION_ERASEFF ) // text layer roms
	ROM_LOAD24_WORD("viper_fix_010995.u0413", 0x000000, 0x20000, CRC(5ece677c) SHA1(b782cf3296f866f79fafa69ff719211c9d4026df) )
	ROM_LOAD24_BYTE("viper_fixp_010995.u048", 0x000002, 0x10000, CRC(44844ef8) SHA1(bcbe24d2ffb64f9165ba4ab7de27f44b99b5ff5a) )

	ROM_REGION( 0x600000, "tiles", ROMREGION_ERASEFF ) // background layer roms
	ROM_LOAD24_WORD("v_bg-11.415",  0x000000, 0x200000, CRC(6fc96736) SHA1(12df47d8af2c1febc1bce5bcf3218766447885bd) )
	ROM_LOAD24_BYTE("v_bg-12.415",  0x000002, 0x100000, CRC(d3c7281c) SHA1(340bca1f31486609b3c34dd7830362a216ff648e) )
	ROM_LOAD24_WORD("v_bg-21.410",  0x300000, 0x100000, CRC(d65b4318) SHA1(6522970d95ffa7fa2f32e0b5b4f0eb69e0286b36) )
	ROM_LOAD24_BYTE("v_bg-22.416",  0x300002, 0x080000, CRC(24a0a23a) SHA1(0b0330717620e3f3274a25845d9edaf8023b9db2) )

	ROM_REGION( 0xc00000, "sprites", 0 ) // sprites
	ROM_LOAD("v_obj-1.322",  0x000000, 0x400000, CRC(3be5b631) SHA1(fd1064428d28ca166a9267b968c0ba846cfed656) )
	ROM_LOAD("v_obj-2.324",  0x400000, 0x400000, CRC(924153b4) SHA1(db5dadcfb4cd5e6efe9d995085936ce4f4eb4254) )
	ROM_LOAD("v_obj-3.323",  0x800000, 0x400000, CRC(e9fb9062) SHA1(18e97b4c5cced2b529e6e72d8041c6f78fcec76e) )

	ROM_REGION32_LE( 0xa00000, "sound01", ROMREGION_ERASE00 ) // sound roms
	ROM_LOAD32_BYTE("v_pcm.215",  0x000000, 0x080000, CRC(e3111b60) SHA1(f7a7747f29c392876e43efcb4e6c0741454082f2) )
	ROM_CONTINUE(                 0x400000, 0x080000 )

	ROM_REGION( 0x100000, "soundflash1", 0 ) // on SPI motherboard
	ROM_LOAD("flash0_blank_region90.u1053", 0x000000, 0x100000, CRC(8da617a2) SHA1(29c6ee05ed1c9a428a89d625b72692296c38424b) )
ROM_END

ROM_START( viprp1t )
	ROM_REGION32_LE( 0x200000, "maincpu", 0 ) // i386 program
	ROM_LOAD32_BYTE("viper_prg0_010995.u0211", 0x000000, 0x80000, CRC(f998dcf7) SHA1(c2dc876e4dc51062caf3d0df7c3c9cc9a5201760) ) // same code as viprp1s and viprp1h, different region byte value
	ROM_LOAD32_BYTE("viper_prg1_010995.u0212", 0x000001, 0x80000, CRC(9d4d3486) SHA1(ded6fa32b973046e50c40c40c446590b5f6d0b76) )
	ROM_LOAD32_BYTE("viper_prg2_010995.u0210", 0x000002, 0x80000, CRC(d7ea460b) SHA1(aed10adacd073f7d2b35f12ba4b7876e5c99d142) )
	ROM_LOAD32_BYTE("viper_prg3_010995.u029",  0x000003, 0x80000, CRC(ca6df094) SHA1(921eec141ce2d449047172fa9cdf39d459b5cc7b) )

	ROM_REGION( 0x40000, "audiocpu", ROMREGION_ERASE00 ) // 256K RAM, ROM from Z80 point-of-view

	ROM_REGION( 0x30000, "chars", ROMREGION_ERASEFF ) // text layer roms
	ROM_LOAD24_WORD("viper_fix_010995.u0413", 0x000000, 0x20000, CRC(5ece677c) SHA1(b782cf3296f866f79fafa69ff719211c9d4026df) )
	ROM_LOAD24_BYTE("viper_fixp_010995.u048", 0x000002, 0x10000, CRC(44844ef8) SHA1(bcbe24d2ffb64f9165ba4ab7de27f44b99b5ff5a) )

	ROM_REGION( 0x600000, "tiles", ROMREGION_ERASEFF ) // background layer roms
	ROM_LOAD24_WORD("v_bg-11.415",  0x000000, 0x200000, CRC(6fc96736) SHA1(12df47d8af2c1febc1bce5bcf3218766447885bd) )
	ROM_LOAD24_BYTE("v_bg-12.415",  0x000002, 0x100000, CRC(d3c7281c) SHA1(340bca1f31486609b3c34dd7830362a216ff648e) )
	ROM_LOAD24_WORD("v_bg-21.410",  0x300000, 0x100000, CRC(d65b4318) SHA1(6522970d95ffa7fa2f32e0b5b4f0eb69e0286b36) )
	ROM_LOAD24_BYTE("v_bg-22.416",  0x300002, 0x080000, CRC(24a0a23a) SHA1(0b0330717620e3f3274a25845d9edaf8023b9db2) )

	ROM_REGION( 0xc00000, "sprites", 0 ) // sprites
	ROM_LOAD("v_obj-1.322",  0x000000, 0x400000, CRC(3be5b631) SHA1(fd1064428d28ca166a9267b968c0ba846cfed656) )
	ROM_LOAD("v_obj-2.324",  0x400000, 0x400000, CRC(924153b4) SHA1(db5dadcfb4cd5e6efe9d995085936ce4f4eb4254) )
	ROM_LOAD("v_obj-3.323",  0x800000, 0x400000, CRC(e9fb9062) SHA1(18e97b4c5cced2b529e6e72d8041c6f78fcec76e) )

	ROM_REGION32_LE( 0xa00000, "sound01", ROMREGION_ERASE00 ) // sound roms
	ROM_LOAD32_BYTE("v_pcm.215",  0x000000, 0x080000, CRC(e3111b60) SHA1(f7a7747f29c392876e43efcb4e6c0741454082f2) )
	ROM_CONTINUE(                 0x400000, 0x080000 )

	ROM_REGION( 0x100000, "soundflash1", 0 ) // on SPI motherboard
	ROM_LOAD("flash0_blank_region80.u1053", 0x000000, 0x100000, CRC(e2adaff5) SHA1(9297afaf78209724515d8f78de8cee7bc7cb796b) )
ROM_END

ROM_START( viprp1pt ) // SXX2C ROM SUB cart
	ROM_REGION32_LE( 0x200000, "maincpu", 0 ) // i386 program
	ROM_LOAD32_BYTE("viper_prg0_010995.u0211", 0x000000, 0x80000, CRC(0d4c69a6) SHA1(d46706419c280838050a44cc27d6e469c021f295) ) // same code as viprp1s, viprp1h and viprp1t , different region byte value
	ROM_LOAD32_BYTE("viper_prg1_010995.u0212", 0x000001, 0x80000, CRC(9d4d3486) SHA1(ded6fa32b973046e50c40c40c446590b5f6d0b76) )
	ROM_LOAD32_BYTE("viper_prg2_010995.u0210", 0x000002, 0x80000, CRC(d7ea460b) SHA1(aed10adacd073f7d2b35f12ba4b7876e5c99d142) )
	ROM_LOAD32_BYTE("viper_prg3_010995.u029",  0x000003, 0x80000, CRC(ca6df094) SHA1(921eec141ce2d449047172fa9cdf39d459b5cc7b) )

	ROM_REGION( 0x40000, "audiocpu", ROMREGION_ERASE00 ) // 256K RAM, ROM from Z80 point-of-view

	ROM_REGION( 0x30000, "chars", ROMREGION_ERASEFF ) // text layer roms
	ROM_LOAD24_WORD("viper_fix_010995.u0413", 0x000000, 0x20000, CRC(5ece677c) SHA1(b782cf3296f866f79fafa69ff719211c9d4026df) )
	ROM_LOAD24_BYTE("viper_fixp_010995.u048", 0x000002, 0x10000, CRC(44844ef8) SHA1(bcbe24d2ffb64f9165ba4ab7de27f44b99b5ff5a) )

	ROM_REGION( 0x600000, "tiles", ROMREGION_ERASEFF ) // background layer roms
	ROM_LOAD24_WORD("v_bg-11.415",  0x000000, 0x200000, CRC(6fc96736) SHA1(12df47d8af2c1febc1bce5bcf3218766447885bd) )
	ROM_LOAD24_BYTE("v_bg-12.415",  0x000002, 0x100000, CRC(d3c7281c) SHA1(340bca1f31486609b3c34dd7830362a216ff648e) )
	ROM_LOAD24_WORD("v_bg-21.410",  0x300000, 0x100000, CRC(d65b4318) SHA1(6522970d95ffa7fa2f32e0b5b4f0eb69e0286b36) )
	ROM_LOAD24_BYTE("v_bg-22.416",  0x300002, 0x080000, CRC(24a0a23a) SHA1(0b0330717620e3f3274a25845d9edaf8023b9db2) )

	ROM_REGION( 0xc00000, "sprites", 0 ) // sprites
	ROM_LOAD("v_obj-1.322",  0x000000, 0x400000, CRC(3be5b631) SHA1(fd1064428d28ca166a9267b968c0ba846cfed656) )
	ROM_LOAD("v_obj-2.324",  0x400000, 0x400000, CRC(924153b4) SHA1(db5dadcfb4cd5e6efe9d995085936ce4f4eb4254) )
	ROM_LOAD("v_obj-3.323",  0x800000, 0x400000, CRC(e9fb9062) SHA1(18e97b4c5cced2b529e6e72d8041c6f78fcec76e) )

	ROM_REGION32_LE( 0xa00000, "sound01", ROMREGION_ERASE00 ) // sound roms
	ROM_LOAD32_BYTE("v_pcm.215",  0x000000, 0x080000, CRC(e3111b60) SHA1(f7a7747f29c392876e43efcb4e6c0741454082f2) )
	ROM_CONTINUE(                 0x400000, 0x080000 )

	ROM_REGION( 0x100000, "soundflash1", 0 ) // on SPI motherboard
	ROM_LOAD("flash0_blank_region96.u1053", 0x000000, 0x100000, CRC(a0ebae75) SHA1(31f7955a529a4e2492b530e54878ed7a13f49c94) )
ROM_END

ROM_START( viprp1hk )
	ROM_REGION32_LE( 0x200000, "maincpu", 0 ) // i386 program
	ROM_LOAD32_BYTE("seibu_1", 0x000000, 0x80000, CRC(283ba7b7) SHA1(28122e04b72f1163c69f3f845f6a493fdb6ed652) ) // Old Version, "=HONG KONG=" seems part of title
	ROM_LOAD32_BYTE("seibu_2", 0x000001, 0x80000, CRC(2c4db249) SHA1(a6372c9a3cde5f262ec5ef446945f6d3ad506e88) )
	ROM_LOAD32_BYTE("seibu_3", 0x000002, 0x80000, CRC(91989503) SHA1(8c215fac200cc693396dbd57e0939e7efe883342) )
	ROM_LOAD32_BYTE("seibu_4", 0x000003, 0x80000, CRC(12c9582d) SHA1(a79e26514e5ab8703a7a8c3ac39b359cfa4117c1) )

	ROM_REGION( 0x40000, "audiocpu", ROMREGION_ERASE00 ) // 256K RAM, ROM from Z80 point-of-view

	ROM_REGION( 0x30000, "chars", ROMREGION_ERASEFF ) // text layer roms
	ROM_LOAD24_WORD("seibu_5", 0x000000, 0x20000, CRC(80920fed) SHA1(b35ed080925f6d0a0b6d2d1ab4fa919f625b1e6a) ) // Different from both "new" & "old" versions
	ROM_LOAD24_BYTE("seibu_6", 0x000002, 0x10000, CRC(e71a8722) SHA1(3e0133fe1f85058ca6d9ac59d731f342c6b50e92) )

	ROM_REGION( 0x600000, "tiles", ROMREGION_ERASEFF ) // background layer roms
	ROM_LOAD24_WORD("v_bg-11.415",  0x000000, 0x200000, CRC(6fc96736) SHA1(12df47d8af2c1febc1bce5bcf3218766447885bd) )
	ROM_LOAD24_BYTE("v_bg-12.415",  0x000002, 0x100000, CRC(d3c7281c) SHA1(340bca1f31486609b3c34dd7830362a216ff648e) )
	ROM_LOAD24_WORD("v_bg-21.410",  0x300000, 0x100000, CRC(d65b4318) SHA1(6522970d95ffa7fa2f32e0b5b4f0eb69e0286b36) )
	ROM_LOAD24_BYTE("v_bg-22.416",  0x300002, 0x080000, CRC(24a0a23a) SHA1(0b0330717620e3f3274a25845d9edaf8023b9db2) )

	ROM_REGION( 0xc00000, "sprites", 0 ) // sprites
	ROM_LOAD("v_obj-1.322",  0x000000, 0x400000, CRC(3be5b631) SHA1(fd1064428d28ca166a9267b968c0ba846cfed656) )
	ROM_LOAD("v_obj-2.324",  0x400000, 0x400000, CRC(924153b4) SHA1(db5dadcfb4cd5e6efe9d995085936ce4f4eb4254) )
	ROM_LOAD("v_obj-3.323",  0x800000, 0x400000, CRC(e9fb9062) SHA1(18e97b4c5cced2b529e6e72d8041c6f78fcec76e) )

	ROM_REGION32_LE( 0xa00000, "sound01", ROMREGION_ERASE00 ) // sound roms
	ROM_LOAD32_BYTE("v_pcm.215",  0x000000, 0x080000, CRC(e3111b60) SHA1(f7a7747f29c392876e43efcb4e6c0741454082f2) )
	ROM_CONTINUE(                 0x400000, 0x080000 )

	ROM_REGION( 0x100000, "soundflash1", 0 ) // on SPI motherboard
	ROM_LOAD("flash0_blank_region22.u1053", 0x000000, 0x100000, CRC(5fee8413) SHA1(6d6a62fa01293b4ba4b349a39820d024add6ea22) )
ROM_END

ROM_START( viprp1oj )
	ROM_REGION32_LE( 0x200000, "maincpu", 0 ) // i386 program
	ROM_LOAD32_BYTE("v_1-o.211", 0x000000, 0x80000, CRC(4430be64) SHA1(96501a490042c289060d8510f6f79fbf64f79c1a) )
	ROM_LOAD32_BYTE("v_2-o.212", 0x000001, 0x80000, CRC(ffbd88f7) SHA1(cd7f291117dd18bd80fb1130eb87936ff7517ee3) )
	ROM_LOAD32_BYTE("v_3-o.210", 0x000002, 0x80000, CRC(6146db39) SHA1(04e68bfff320a3ffcb47686fa012a038538adc1a) )
	ROM_LOAD32_BYTE("v_4-o.29",  0x000003, 0x80000, CRC(dc8dd2b6) SHA1(20970706240c38c54084b4ae24b7ad23b31aa3de) )

	ROM_REGION( 0x40000, "audiocpu", ROMREGION_ERASE00 ) // 256K RAM, ROM from Z80 point-of-view

	ROM_REGION( 0x30000, "chars", ROMREGION_ERASEFF ) // text layer roms
	ROM_LOAD24_WORD("v_5-o.413", 0x000000, 0x20000, CRC(6d863acc) SHA1(3e3e14f51b9394b24d7cbf562f1cfffc9ec2216d) )
	ROM_LOAD24_BYTE("v_6-o.48",  0x000002, 0x10000, CRC(fe7cb8f7) SHA1(55c7ab977c3666c8770deb62718d535673ffd4f8) )

	ROM_REGION( 0x600000, "tiles", ROMREGION_ERASEFF ) // background layer roms
	ROM_LOAD24_WORD("v_bg-11.415",  0x000000, 0x200000, CRC(6fc96736) SHA1(12df47d8af2c1febc1bce5bcf3218766447885bd) )
	ROM_LOAD24_BYTE("v_bg-12.415",  0x000002, 0x100000, CRC(d3c7281c) SHA1(340bca1f31486609b3c34dd7830362a216ff648e) )
	ROM_LOAD24_WORD("v_bg-21.410",  0x300000, 0x100000, CRC(d65b4318) SHA1(6522970d95ffa7fa2f32e0b5b4f0eb69e0286b36) )
	ROM_LOAD24_BYTE("v_bg-22.416",  0x300002, 0x080000, CRC(24a0a23a) SHA1(0b0330717620e3f3274a25845d9edaf8023b9db2) )

	ROM_REGION( 0xc00000, "sprites", 0 ) // sprites
	ROM_LOAD("v_obj-1.322",  0x000000, 0x400000, CRC(3be5b631) SHA1(fd1064428d28ca166a9267b968c0ba846cfed656) )
	ROM_LOAD("v_obj-2.324",  0x400000, 0x400000, CRC(924153b4) SHA1(db5dadcfb4cd5e6efe9d995085936ce4f4eb4254) )
	ROM_LOAD("v_obj-3.323",  0x800000, 0x400000, CRC(e9fb9062) SHA1(18e97b4c5cced2b529e6e72d8041c6f78fcec76e) )

	ROM_REGION32_LE( 0xa00000, "sound01", ROMREGION_ERASE00 ) // sound roms
	ROM_LOAD32_BYTE("v_pcm.215",  0x000000, 0x080000, CRC(e3111b60) SHA1(f7a7747f29c392876e43efcb4e6c0741454082f2) )
	ROM_CONTINUE(                 0x400000, 0x080000 )

	ROM_REGION( 0x100000, "soundflash1", 0 ) // on SPI motherboard
	ROM_LOAD("flash0_blank_region01.u1053", 0x000000, 0x100000, CRC(7ae7ab76) SHA1(a2b196f470bf64af94002fc4e2640fadad00418f) )
ROM_END

ROM_START( viprp1ot )
	ROM_REGION32_LE( 0x200000, "maincpu", 0 ) // i386 program
	ROM_LOAD32_BYTE("ov1.bin", 0x000000, 0x80000, CRC(cbad0e28) SHA1(fbc9b3b243ae0d556f41e8bef5f09489bb9e302b) )
	ROM_LOAD32_BYTE("ov2.bin", 0x000001, 0x80000, CRC(0e2bbcb5) SHA1(5e53d60357fb0f9efa441261fac79e153eb35f3d) )
	ROM_LOAD32_BYTE("ov3.bin", 0x000002, 0x80000, CRC(0e86686b) SHA1(0af207ea77ef378364d80d20ecbfba2f043f2405) )
	ROM_LOAD32_BYTE("ov4.bin", 0x000003, 0x80000, CRC(9d7dd325) SHA1(550a8b5ed60e7ac50c40ec3eaa2cd6462be4a619) )

	ROM_REGION( 0x40000, "audiocpu", ROMREGION_ERASE00 ) // 256K RAM, ROM from Z80 point-of-view

	ROM_REGION( 0x30000, "chars", ROMREGION_ERASEFF ) // text layer roms
	ROM_LOAD24_WORD("v_5-o.413", 0x000000, 0x20000, CRC(6d863acc) SHA1(3e3e14f51b9394b24d7cbf562f1cfffc9ec2216d) )
	ROM_LOAD24_BYTE("v_6-o.48",  0x000002, 0x10000, CRC(fe7cb8f7) SHA1(55c7ab977c3666c8770deb62718d535673ffd4f8) )

	ROM_REGION( 0x600000, "tiles", ROMREGION_ERASEFF ) // background layer roms
	ROM_LOAD24_WORD("v_bg-11.415",  0x000000, 0x200000, CRC(6fc96736) SHA1(12df47d8af2c1febc1bce5bcf3218766447885bd) )
	ROM_LOAD24_BYTE("v_bg-12.415",  0x000002, 0x100000, CRC(d3c7281c) SHA1(340bca1f31486609b3c34dd7830362a216ff648e) )
	ROM_LOAD24_WORD("v_bg-21.410",  0x300000, 0x100000, CRC(d65b4318) SHA1(6522970d95ffa7fa2f32e0b5b4f0eb69e0286b36) )
	ROM_LOAD24_BYTE("v_bg-22.416",  0x300002, 0x080000, CRC(24a0a23a) SHA1(0b0330717620e3f3274a25845d9edaf8023b9db2) )

	ROM_REGION( 0xc00000, "sprites", 0 ) // sprites
	ROM_LOAD("v_obj-1.322",  0x000000, 0x400000, CRC(3be5b631) SHA1(fd1064428d28ca166a9267b968c0ba846cfed656) )
	ROM_LOAD("v_obj-2.324",  0x400000, 0x400000, CRC(924153b4) SHA1(db5dadcfb4cd5e6efe9d995085936ce4f4eb4254) )
	ROM_LOAD("v_obj-3.323",  0x800000, 0x400000, CRC(e9fb9062) SHA1(18e97b4c5cced2b529e6e72d8041c6f78fcec76e) )

	ROM_REGION32_LE( 0xa00000, "sound01", ROMREGION_ERASE00 ) // sound roms
	ROM_LOAD32_BYTE("v_pcm.215",  0x000000, 0x080000, CRC(e3111b60) SHA1(f7a7747f29c392876e43efcb4e6c0741454082f2) )
	ROM_CONTINUE(                 0x400000, 0x080000 )

	ROM_REGION( 0x100000, "soundflash1", 0 ) // on SPI motherboard
	ROM_LOAD("flash0_blank_region80.u1053", 0x000000, 0x100000, CRC(e2adaff5) SHA1(9297afaf78209724515d8f78de8cee7bc7cb796b) )
ROM_END


ROM_START( rdft ) // SXX2C ROM SUB2 cart
	ROM_REGION32_LE( 0x200000, "maincpu", 0 ) // i386 program
	ROM_LOAD32_BYTE("raiden-fi_prg0_121196.u0211", 0x000000, 0x80000, CRC(adcb5dbc) SHA1(3831becd1e052d81dd00ee098ee630fe35164df8) )
	ROM_LOAD32_BYTE("raiden-fi_prg1_121196.u0212", 0x000001, 0x80000, CRC(60c5b92e) SHA1(ca67f97f9e7d8a21667dc59e7d390dff91179b08) )
	ROM_LOAD32_BYTE("raiden-fi_prg2_121196.u0210", 0x000002, 0x80000, CRC(44b86db5) SHA1(bb05c6d27af86084cd3e17a189826c836f229c8b) )
	ROM_LOAD32_BYTE("raiden-fi_prg3_121196.u029",  0x000003, 0x80000, CRC(e70727ce) SHA1(2e4e896d50cf086e682054cb2e9c223af04cd0cb) )

	ROM_REGION( 0x40000, "audiocpu", ROMREGION_ERASE00 ) // 256K RAM, ROM from Z80 point-of-view

	ROM_REGION( 0x30000, "chars", ROMREGION_ERASEFF ) // text layer roms
	ROM_LOAD24_BYTE("seibu_5.u0423", 0x000000, 0x10000, CRC(8f8d4e14) SHA1(06c803975767ae98f40ba7ac5764a5bc8baa3a30) )
	ROM_LOAD24_BYTE("seibu_6.u0424", 0x000001, 0x10000, CRC(6ac64968) SHA1(ec395205c24c4f864a1f805bb0d4641562d4faa9) )
	ROM_LOAD24_BYTE("seibu_7.u048",  0x000002, 0x10000, CRC(4d87e1ea) SHA1(3230e9b643fad773e61ab8ce09c0cd7d4d0558e3) )

	ROM_REGION( 0x600000, "tiles", ROMREGION_ERASEFF ) // background layer roms
	ROM_LOAD24_WORD("gun_dogs_bg1-d.u0415", 0x000000, 0x200000, CRC(6a68054c) SHA1(5cbfc4ac90045f1401c2dda7a51936558c9de07e) ) // some mask ROMs might be labeled GD BG1-D ect
	ROM_LOAD24_BYTE("gun_dogs_bg1-p.u0410", 0x000002, 0x100000, CRC(3400794a) SHA1(719808f7442bac612cefd7b7fffcd665e6337ad0) )
	ROM_LOAD24_WORD("gun_dogs_bg2-d.u0424", 0x300000, 0x200000, CRC(61cd2991) SHA1(bb608e3948bf9ea35b5e1615d2ba6858d029dcbe) )
	ROM_LOAD24_BYTE("gun_dogs_bg2-p.u049",  0x300002, 0x100000, CRC(502d5799) SHA1(c3a0e1a4f5a7b35572ae1ff31315da4ed08aa2fe) )

	ROM_REGION( 0xc00000, "sprites", 0 ) // sprites
	ROM_LOAD("gun_dogs_obj-1.u0322", 0x000000, 0x400000, CRC(59d86c99) SHA1(d3c9241e7b51fe21f8351051b063f91dc69bf905) )
	ROM_LOAD("gun_dogs_obj-2.u0324", 0x400000, 0x400000, CRC(1ceb0b6f) SHA1(97225a9b3e7be18080aa52f6570af2cce8f25c06) )
	ROM_LOAD("gun_dogs_obj-3.u0323", 0x800000, 0x400000, CRC(36e93234) SHA1(51917a80b7da5c32a9434a1076fc2916d62e6a3e) )

	ROM_REGION32_LE( 0xa00000, "sound01", ROMREGION_ERASE00 ) // sound roms
	ROM_LOAD32_WORD("gun_dogs_pcm.u0217",  0x000000, 0x100000, CRC(31253ad7) SHA1(c81c8d50f8f287f5cbfaec77b30d969b01ce11a9) )
	ROM_CONTINUE(                          0x400000, 0x100000 )
	ROM_LOAD32_BYTE("seibu_8.u0216",       0x800000, 0x080000, CRC(f88cb6e4) SHA1(fb35b41307b490d5d08e4b8a70f8ff4ce2ca8105) )

	ROM_REGION( 0x100000, "soundflash1", 0 ) // on SPI motherboard
	ROM_LOAD("flash0_blank_region80.u1053", 0x000000, 0x100000, CRC(e2adaff5) SHA1(9297afaf78209724515d8f78de8cee7bc7cb796b) )
ROM_END

ROM_START( rdftu )
	ROM_REGION32_LE( 0x200000, "maincpu", 0 ) // i386 program
	ROM_LOAD32_BYTE("rdftu_gd_1.211", 0x000000, 0x80000, CRC(47810c48) SHA1(8dc8848d3e7467ea887c50fd5675fba2cc741121) )
	ROM_LOAD32_BYTE("rdftu_gd_2.212", 0x000001, 0x80000, CRC(13911750) SHA1(8899accb059ed84170924750bb39ae7383ebd959) )
	ROM_LOAD32_BYTE("rdftu_gd_3.210", 0x000002, 0x80000, CRC(10761b03) SHA1(e67db2e7c2176987419158fc4cee00fd9b99d03f) )
	ROM_LOAD32_BYTE("rdftu_gd_4.29",  0x000003, 0x80000, CRC(e5a3f01d) SHA1(5ca338f85a020d43d2618f88e798a076d13a5c7f) )

	ROM_REGION( 0x40000, "audiocpu", ROMREGION_ERASE00 ) // 256K RAM, ROM from Z80 point-of-view

	ROM_REGION( 0x30000, "chars", ROMREGION_ERASEFF ) // text layer roms
	ROM_LOAD24_BYTE("seibu_5.u0423", 0x000000, 0x10000, CRC(8f8d4e14) SHA1(06c803975767ae98f40ba7ac5764a5bc8baa3a30) )
	ROM_LOAD24_BYTE("seibu_6.u0424", 0x000001, 0x10000, CRC(6ac64968) SHA1(ec395205c24c4f864a1f805bb0d4641562d4faa9) )
	ROM_LOAD24_BYTE("seibu_7.u048",  0x000002, 0x10000, CRC(4d87e1ea) SHA1(3230e9b643fad773e61ab8ce09c0cd7d4d0558e3) )

	ROM_REGION( 0x600000, "tiles", ROMREGION_ERASEFF ) // background layer roms
	ROM_LOAD24_WORD("gun_dogs_bg1-d.u0415", 0x000000, 0x200000, CRC(6a68054c) SHA1(5cbfc4ac90045f1401c2dda7a51936558c9de07e) ) // some mask ROMs might be labeled GD BG1-D ect
	ROM_LOAD24_BYTE("gun_dogs_bg1-p.u0410", 0x000002, 0x100000, CRC(3400794a) SHA1(719808f7442bac612cefd7b7fffcd665e6337ad0) )
	ROM_LOAD24_WORD("gun_dogs_bg2-d.u0424", 0x300000, 0x200000, CRC(61cd2991) SHA1(bb608e3948bf9ea35b5e1615d2ba6858d029dcbe) )
	ROM_LOAD24_BYTE("gun_dogs_bg2-p.u049",  0x300002, 0x100000, CRC(502d5799) SHA1(c3a0e1a4f5a7b35572ae1ff31315da4ed08aa2fe) )

	ROM_REGION( 0xc00000, "sprites", 0 ) // sprites
	ROM_LOAD("gun_dogs_obj-1.u0322", 0x000000, 0x400000, CRC(59d86c99) SHA1(d3c9241e7b51fe21f8351051b063f91dc69bf905) )
	ROM_LOAD("gun_dogs_obj-2.u0324", 0x400000, 0x400000, CRC(1ceb0b6f) SHA1(97225a9b3e7be18080aa52f6570af2cce8f25c06) )
	ROM_LOAD("gun_dogs_obj-3.u0323", 0x800000, 0x400000, CRC(36e93234) SHA1(51917a80b7da5c32a9434a1076fc2916d62e6a3e) )

	ROM_REGION32_LE( 0xa00000, "sound01", ROMREGION_ERASE00 ) // sound roms
	ROM_LOAD32_WORD("gun_dogs_pcm.u0217",  0x000000, 0x100000, CRC(31253ad7) SHA1(c81c8d50f8f287f5cbfaec77b30d969b01ce11a9) )
	ROM_CONTINUE(                          0x400000, 0x100000 )
	ROM_LOAD32_BYTE("seibu_8.u0216",       0x800000, 0x080000, CRC(f88cb6e4) SHA1(fb35b41307b490d5d08e4b8a70f8ff4ce2ca8105) )

	ROM_REGION( 0x100000, "soundflash1", 0 ) // on SPI motherboard
	ROM_LOAD("flash0_blank_region10.u1053", 0x000000, 0x100000, CRC(4319d998) SHA1(a064ce647453a9b3bccf7f1d6d0d52b5a72e09dd) )
ROM_END

ROM_START( rdftj )
	ROM_REGION32_LE( 0x200000, "maincpu", 0 ) // i386 program
	ROM_LOAD32_BYTE("gd_1.211", 0x000000, 0x80000, CRC(f6b2cbdc) SHA1(040c4ff961c8be388c8279b06b777d528c2acc1b) )
	ROM_LOAD32_BYTE("gd_2.212", 0x000001, 0x80000, CRC(1982f812) SHA1(4f12fc3fd7f7a4beda4d29cc81e3a58d255e441f) )
	ROM_LOAD32_BYTE("gd_3.210", 0x000002, 0x80000, CRC(b0f59f44) SHA1(d44fe074ddab35cd0190535cd9fbd7f9e49312a4) )
	ROM_LOAD32_BYTE("gd_4.29",  0x000003, 0x80000, CRC(cd8705bd) SHA1(b19a1486d6b899a134d7b518863ddc8f07967e8b) )

	ROM_REGION( 0x40000, "audiocpu", ROMREGION_ERASE00 ) // 256K RAM, ROM from Z80 point-of-view

	ROM_REGION( 0x30000, "chars", ROMREGION_ERASEFF ) // text layer roms
	ROM_LOAD24_BYTE("seibu_5.u0423", 0x000000, 0x10000, CRC(8f8d4e14) SHA1(06c803975767ae98f40ba7ac5764a5bc8baa3a30) )
	ROM_LOAD24_BYTE("seibu_6.u0424", 0x000001, 0x10000, CRC(6ac64968) SHA1(ec395205c24c4f864a1f805bb0d4641562d4faa9) )
	ROM_LOAD24_BYTE("seibu_7.u048",  0x000002, 0x10000, CRC(4d87e1ea) SHA1(3230e9b643fad773e61ab8ce09c0cd7d4d0558e3) )

	ROM_REGION( 0x600000, "tiles", ROMREGION_ERASEFF ) // background layer roms
	ROM_LOAD24_WORD("gun_dogs_bg1-d.u0415", 0x000000, 0x200000, CRC(6a68054c) SHA1(5cbfc4ac90045f1401c2dda7a51936558c9de07e) ) // some mask ROMs might be labeled GD BG1-D ect
	ROM_LOAD24_BYTE("gun_dogs_bg1-p.u0410", 0x000002, 0x100000, CRC(3400794a) SHA1(719808f7442bac612cefd7b7fffcd665e6337ad0) )
	ROM_LOAD24_WORD("gun_dogs_bg2-d.u0424", 0x300000, 0x200000, CRC(61cd2991) SHA1(bb608e3948bf9ea35b5e1615d2ba6858d029dcbe) )
	ROM_LOAD24_BYTE("gun_dogs_bg2-p.u049",  0x300002, 0x100000, CRC(502d5799) SHA1(c3a0e1a4f5a7b35572ae1ff31315da4ed08aa2fe) )

	ROM_REGION( 0xc00000, "sprites", 0 ) // sprites
	ROM_LOAD("gun_dogs_obj-1.u0322", 0x000000, 0x400000, CRC(59d86c99) SHA1(d3c9241e7b51fe21f8351051b063f91dc69bf905) )
	ROM_LOAD("gun_dogs_obj-2.u0324", 0x400000, 0x400000, CRC(1ceb0b6f) SHA1(97225a9b3e7be18080aa52f6570af2cce8f25c06) )
	ROM_LOAD("gun_dogs_obj-3.u0323", 0x800000, 0x400000, CRC(36e93234) SHA1(51917a80b7da5c32a9434a1076fc2916d62e6a3e) )

	ROM_REGION32_LE( 0xa00000, "sound01", ROMREGION_ERASE00 ) // sound roms
	ROM_LOAD32_WORD("gun_dogs_pcm.u0217",  0x000000, 0x100000, CRC(31253ad7) SHA1(c81c8d50f8f287f5cbfaec77b30d969b01ce11a9) )
	ROM_CONTINUE(                          0x400000, 0x100000 )
	ROM_LOAD32_BYTE("seibu_8.u0216",       0x800000, 0x080000, CRC(f88cb6e4) SHA1(fb35b41307b490d5d08e4b8a70f8ff4ce2ca8105) )

	ROM_REGION( 0x100000, "soundflash1", 0 ) // on SPI motherboard
	ROM_LOAD("flash0_blank_region01.u1053", 0x000000, 0x100000, CRC(7ae7ab76) SHA1(a2b196f470bf64af94002fc4e2640fadad00418f) )
ROM_END

ROM_START( rdftja )
	ROM_REGION32_LE( 0x200000, "maincpu", 0 ) // i386 program
	ROM_LOAD32_BYTE("rf1.bin", 0x000000, 0x80000, CRC(46861b75) SHA1(079c589c490d49f7ec97a7e68c5b6e7e37872827) )
	ROM_LOAD32_BYTE("rf2.bin", 0x000001, 0x80000, CRC(6388ed11) SHA1(aebbccfb0f704cdceb45ea71216275dd83880e15) )
	ROM_LOAD32_BYTE("rf3.bin", 0x000002, 0x80000, CRC(beafcd24) SHA1(2dbc47ecef6f898a371a841df2c72151da9c5a8d) )
	ROM_LOAD32_BYTE("rf4.bin", 0x000003, 0x80000, CRC(5236f45f) SHA1(8b05d977d3d07796007a00a52d2396475dc2f7dc) )

	ROM_REGION( 0x40000, "audiocpu", ROMREGION_ERASE00 ) // 256K RAM, ROM from Z80 point-of-view

	ROM_REGION( 0x30000, "chars", ROMREGION_ERASEFF ) // text layer roms
	ROM_LOAD24_BYTE("seibu_5.u0423", 0x000000, 0x10000, CRC(8f8d4e14) SHA1(06c803975767ae98f40ba7ac5764a5bc8baa3a30) )
	ROM_LOAD24_BYTE("seibu_6.u0424", 0x000001, 0x10000, CRC(6ac64968) SHA1(ec395205c24c4f864a1f805bb0d4641562d4faa9) )
	ROM_LOAD24_BYTE("seibu_7.u048",  0x000002, 0x10000, CRC(4d87e1ea) SHA1(3230e9b643fad773e61ab8ce09c0cd7d4d0558e3) )

	ROM_REGION( 0x600000, "tiles", ROMREGION_ERASEFF ) // background layer roms
	ROM_LOAD24_WORD("gun_dogs_bg1-d.u0415", 0x000000, 0x200000, CRC(6a68054c) SHA1(5cbfc4ac90045f1401c2dda7a51936558c9de07e) ) // some mask ROMs might be labeled GD BG1-D ect
	ROM_LOAD24_BYTE("gun_dogs_bg1-p.u0410", 0x000002, 0x100000, CRC(3400794a) SHA1(719808f7442bac612cefd7b7fffcd665e6337ad0) )
	ROM_LOAD24_WORD("gun_dogs_bg2-d.u0424", 0x300000, 0x200000, CRC(61cd2991) SHA1(bb608e3948bf9ea35b5e1615d2ba6858d029dcbe) )
	ROM_LOAD24_BYTE("gun_dogs_bg2-p.u049",  0x300002, 0x100000, CRC(502d5799) SHA1(c3a0e1a4f5a7b35572ae1ff31315da4ed08aa2fe) )

	ROM_REGION( 0xc00000, "sprites", 0 ) // sprites
	ROM_LOAD("gun_dogs_obj-1.u0322", 0x000000, 0x400000, CRC(59d86c99) SHA1(d3c9241e7b51fe21f8351051b063f91dc69bf905) )
	ROM_LOAD("gun_dogs_obj-2.u0324", 0x400000, 0x400000, CRC(1ceb0b6f) SHA1(97225a9b3e7be18080aa52f6570af2cce8f25c06) )
	ROM_LOAD("gun_dogs_obj-3.u0323", 0x800000, 0x400000, CRC(36e93234) SHA1(51917a80b7da5c32a9434a1076fc2916d62e6a3e) )

	ROM_REGION32_LE( 0xa00000, "sound01", ROMREGION_ERASE00 ) // sound roms
	ROM_LOAD32_WORD("gun_dogs_pcm.u0217",  0x000000, 0x100000, CRC(31253ad7) SHA1(c81c8d50f8f287f5cbfaec77b30d969b01ce11a9) )
	ROM_CONTINUE(                          0x400000, 0x100000 )
	ROM_LOAD32_BYTE("seibu_8.u0216",       0x800000, 0x080000, CRC(f88cb6e4) SHA1(fb35b41307b490d5d08e4b8a70f8ff4ce2ca8105) )

	ROM_REGION( 0x100000, "soundflash1", 0 ) // on SPI motherboard
	ROM_LOAD("flash0_blank_region01.u1053", 0x000000, 0x100000, CRC(7ae7ab76) SHA1(a2b196f470bf64af94002fc4e2640fadad00418f) )
ROM_END

ROM_START( rdftau )
	ROM_REGION32_LE( 0x200000, "maincpu", 0 ) // i386 program
	ROM_LOAD32_BYTE("1.u0211", 0x000000, 0x80000, CRC(6339c60d) SHA1(871d5bc9fc695651ceb6fcfdab32084320fe239d) )
	ROM_LOAD32_BYTE("2.u0212", 0x000001, 0x80000, CRC(a88bda02) SHA1(27dc720d28f56cf443a4eb0bbaaf4bf3b194056d) )
	ROM_LOAD32_BYTE("3.u0210", 0x000002, 0x80000, CRC(a73e337e) SHA1(93323875c676f38eca3298fcf4a34911db2d78a8) )
	ROM_LOAD32_BYTE("4.u029",  0x000003, 0x80000, CRC(8cc628f0) SHA1(7534eae8a1ea461adad483002b3cecf132e0e325) )

	ROM_REGION( 0x40000, "audiocpu", ROMREGION_ERASE00 ) // 256K RAM, ROM from Z80 point-of-view

	ROM_REGION( 0x30000, "chars", ROMREGION_ERASEFF ) // text layer roms
	ROM_LOAD24_BYTE("seibu_5.u0423", 0x000000, 0x10000, CRC(8f8d4e14) SHA1(06c803975767ae98f40ba7ac5764a5bc8baa3a30) )
	ROM_LOAD24_BYTE("seibu_6.u0424", 0x000001, 0x10000, CRC(6ac64968) SHA1(ec395205c24c4f864a1f805bb0d4641562d4faa9) )
	ROM_LOAD24_BYTE("seibu_7.u048",  0x000002, 0x10000, CRC(4d87e1ea) SHA1(3230e9b643fad773e61ab8ce09c0cd7d4d0558e3) )

	ROM_REGION( 0x600000, "tiles", ROMREGION_ERASEFF ) // background layer roms
	ROM_LOAD24_WORD("gun_dogs_bg1-d.u0415", 0x000000, 0x200000, CRC(6a68054c) SHA1(5cbfc4ac90045f1401c2dda7a51936558c9de07e) ) // some mask ROMs might be labeled GD BG1-D ect
	ROM_LOAD24_BYTE("gun_dogs_bg1-p.u0410", 0x000002, 0x100000, CRC(3400794a) SHA1(719808f7442bac612cefd7b7fffcd665e6337ad0) )
	ROM_LOAD24_WORD("gun_dogs_bg2-d.u0424", 0x300000, 0x200000, CRC(61cd2991) SHA1(bb608e3948bf9ea35b5e1615d2ba6858d029dcbe) )
	ROM_LOAD24_BYTE("gun_dogs_bg2-p.u049",  0x300002, 0x100000, CRC(502d5799) SHA1(c3a0e1a4f5a7b35572ae1ff31315da4ed08aa2fe) )

	ROM_REGION( 0xc00000, "sprites", 0 ) // sprites
	ROM_LOAD("gun_dogs_obj-1.u0322", 0x000000, 0x400000, CRC(59d86c99) SHA1(d3c9241e7b51fe21f8351051b063f91dc69bf905) )
	ROM_LOAD("gun_dogs_obj-2.u0324", 0x400000, 0x400000, CRC(1ceb0b6f) SHA1(97225a9b3e7be18080aa52f6570af2cce8f25c06) )
	ROM_LOAD("gun_dogs_obj-3.u0323", 0x800000, 0x400000, CRC(36e93234) SHA1(51917a80b7da5c32a9434a1076fc2916d62e6a3e) )

	ROM_REGION32_LE( 0xa00000, "sound01", ROMREGION_ERASE00 ) // sound roms
	ROM_LOAD32_WORD("gun_dogs_pcm.u0217",  0x000000, 0x100000, CRC(31253ad7) SHA1(c81c8d50f8f287f5cbfaec77b30d969b01ce11a9) )
	ROM_CONTINUE(                          0x400000, 0x100000 )
	ROM_LOAD32_BYTE("seibu_8.u0216",       0x800000, 0x080000, CRC(f88cb6e4) SHA1(fb35b41307b490d5d08e4b8a70f8ff4ce2ca8105) )

	ROM_REGION( 0x100000, "soundflash1", 0 ) // on SPI motherboard
	ROM_LOAD("flash0_blank_region9e.u1053", 0x000000, 0x100000, CRC(7ad6f17e) SHA1(9a2cc77a4f86c00208f739bd53aca4f55adf7ea7) )
ROM_END

ROM_START( rdftauge )  // SPI Cart "SXX2C ROM SUB2", Australia region (Tuning license - Evaluation Software For Show, Germany) ~~ SPI PCB "(C)1995 SXX2C-MAIN V2.0"
	ROM_REGION32_LE( 0x200000, "maincpu", 0 ) // i386 program
	ROM_LOAD32_BYTE("seibu.1.u0211", 0x000000, 0x80000, CRC(3e79da3c) SHA1(8d33da1dadb791ff97b353532ca647eb462c2ae4) )
	ROM_LOAD32_BYTE("seibu.2.u0212", 0x000001, 0x80000, CRC(a6fbf98c) SHA1(ce0f5f6f1f5656dbac0a6b977795026276c8fa86) )
	ROM_LOAD32_BYTE("seibu.3.u0210", 0x000002, 0x80000, CRC(ad31cc17) SHA1(12b735519cad190887cdbc6680d879f791ab3726) )
	ROM_LOAD32_BYTE("seibu.4.u029",  0x000003, 0x80000, CRC(756d99ae) SHA1(38c234acf3e8204a29a9adb077328d37d97cfd6d) )

	ROM_REGION( 0x40000, "audiocpu", ROMREGION_ERASE00 ) // 256K RAM, ROM from Z80 point-of-view

	ROM_REGION( 0x30000, "chars", ROMREGION_ERASEFF ) // text layer roms
	ROM_LOAD24_BYTE("seibu_5.u0423", 0x000000, 0x10000, CRC(8f8d4e14) SHA1(06c803975767ae98f40ba7ac5764a5bc8baa3a30) )
	ROM_LOAD24_BYTE("seibu_6.u0424", 0x000001, 0x10000, CRC(6ac64968) SHA1(ec395205c24c4f864a1f805bb0d4641562d4faa9) )
	ROM_LOAD24_BYTE("seibu_7.u048",  0x000002, 0x10000, CRC(4d87e1ea) SHA1(3230e9b643fad773e61ab8ce09c0cd7d4d0558e3) )

	ROM_REGION( 0x600000, "tiles", ROMREGION_ERASEFF ) // background layer roms
	ROM_LOAD24_WORD("gun_dogs_bg1-d.u0415", 0x000000, 0x200000, CRC(6a68054c) SHA1(5cbfc4ac90045f1401c2dda7a51936558c9de07e) ) // some mask ROMs might be labeled GD BG1-D ect
	ROM_LOAD24_BYTE("gun_dogs_bg1-p.u0410", 0x000002, 0x100000, CRC(3400794a) SHA1(719808f7442bac612cefd7b7fffcd665e6337ad0) )
	ROM_LOAD24_WORD("gun_dogs_bg2-d.u0416", 0x300000, 0x200000, CRC(61cd2991) SHA1(bb608e3948bf9ea35b5e1615d2ba6858d029dcbe) )
	ROM_LOAD24_BYTE("gun_dogs_bg2-p.u049",  0x300002, 0x100000, CRC(502d5799) SHA1(c3a0e1a4f5a7b35572ae1ff31315da4ed08aa2fe) )

	ROM_REGION( 0xc00000, "sprites", 0 ) // sprites
	ROM_LOAD("gun_dogs_obj-1.u0322", 0x000000, 0x400000, CRC(59d86c99) SHA1(d3c9241e7b51fe21f8351051b063f91dc69bf905) )
	ROM_LOAD("gun_dogs_obj-2.u0324", 0x400000, 0x400000, CRC(1ceb0b6f) SHA1(97225a9b3e7be18080aa52f6570af2cce8f25c06) )
	ROM_LOAD("gun_dogs_obj-3.u0323", 0x800000, 0x400000, CRC(36e93234) SHA1(51917a80b7da5c32a9434a1076fc2916d62e6a3e) )

	ROM_REGION32_LE( 0xa00000, "sound01", ROMREGION_ERASE00 ) // sound roms
	ROM_LOAD32_WORD("gun_dogs_pcm.u0217", 0x000000, 0x100000, CRC(31253ad7) SHA1(c81c8d50f8f287f5cbfaec77b30d969b01ce11a9) )
	ROM_CONTINUE(                         0x400000, 0x100000 )
	ROM_LOAD32_BYTE("seibu_8.u0216",      0x800000, 0x080000, CRC(f88cb6e4) SHA1(fb35b41307b490d5d08e4b8a70f8ff4ce2ca8105) )

	ROM_REGION( 0x100000, "soundflash1", 0 ) // on SPI motherboard
	ROM_LOAD("flash0_blank_region9e.u1053", 0x000000, 0x100000, CRC(7ad6f17e) SHA1(9a2cc77a4f86c00208f739bd53aca4f55adf7ea7) )
ROM_END

// The rest of the following Raiden Fighters sets are based on the same code revision
ROM_START( rdfta ) // SXX2C ROM SUB2 cart
	ROM_REGION32_LE( 0x200000, "maincpu", 0 ) // i386 program
	ROM_LOAD32_BYTE("seibu_1.u0211", 0x000000, 0x80000, CRC(c3bb2e58) SHA1(399ac4b387ba38f5fdad5c4172b2d3baeafd8773) ) // sldh
	ROM_LOAD32_BYTE("seibu_2.u0212", 0x000001, 0x80000, CRC(58ccb10c) SHA1(0cce4057bfada78121d9586574b98d46cdd7dd46) )
	ROM_LOAD32_BYTE("seibu_3.u0210", 0x000002, 0x80000, CRC(47fc3c96) SHA1(7378f8caa847f89f235b5be6779118721076873b) )
	ROM_LOAD32_BYTE("seibu_4.u029",  0x000003, 0x80000, CRC(271bdd4b) SHA1(0a805568cbd6a9c18bdb755a41972ff6bba9e6eb) )

	ROM_REGION( 0x40000, "audiocpu", ROMREGION_ERASE00 ) // 256K RAM, ROM from Z80 point-of-view

	ROM_REGION( 0x30000, "chars", ROMREGION_ERASEFF ) // text layer roms
	ROM_LOAD24_BYTE("seibu_5.u0423", 0x000000, 0x10000, CRC(8f8d4e14) SHA1(06c803975767ae98f40ba7ac5764a5bc8baa3a30) )
	ROM_LOAD24_BYTE("seibu_6.u0424", 0x000001, 0x10000, CRC(6ac64968) SHA1(ec395205c24c4f864a1f805bb0d4641562d4faa9) )
	ROM_LOAD24_BYTE("seibu_7.u048",  0x000002, 0x10000, CRC(4d87e1ea) SHA1(3230e9b643fad773e61ab8ce09c0cd7d4d0558e3) )

	ROM_REGION( 0x600000, "tiles", ROMREGION_ERASEFF ) // background layer roms
	ROM_LOAD24_WORD("gun_dogs_bg1-d.u0415", 0x000000, 0x200000, CRC(6a68054c) SHA1(5cbfc4ac90045f1401c2dda7a51936558c9de07e) ) // some mask ROMs might be labeled GD BG1-D ect
	ROM_LOAD24_BYTE("gun_dogs_bg1-p.u0410", 0x000002, 0x100000, CRC(3400794a) SHA1(719808f7442bac612cefd7b7fffcd665e6337ad0) )
	ROM_LOAD24_WORD("gun_dogs_bg2-d.u0424", 0x300000, 0x200000, CRC(61cd2991) SHA1(bb608e3948bf9ea35b5e1615d2ba6858d029dcbe) )
	ROM_LOAD24_BYTE("gun_dogs_bg2-p.u049",  0x300002, 0x100000, CRC(502d5799) SHA1(c3a0e1a4f5a7b35572ae1ff31315da4ed08aa2fe) )

	ROM_REGION( 0xc00000, "sprites", 0 ) // sprites
	ROM_LOAD("gun_dogs_obj-1.u0322", 0x000000, 0x400000, CRC(59d86c99) SHA1(d3c9241e7b51fe21f8351051b063f91dc69bf905) )
	ROM_LOAD("gun_dogs_obj-2.u0324", 0x400000, 0x400000, CRC(1ceb0b6f) SHA1(97225a9b3e7be18080aa52f6570af2cce8f25c06) )
	ROM_LOAD("gun_dogs_obj-3.u0323", 0x800000, 0x400000, CRC(36e93234) SHA1(51917a80b7da5c32a9434a1076fc2916d62e6a3e) )

	ROM_REGION32_LE( 0xa00000, "sound01", ROMREGION_ERASE00 ) // sound roms
	ROM_LOAD32_WORD("gun_dogs_pcm.u0217",  0x000000, 0x100000, CRC(31253ad7) SHA1(c81c8d50f8f287f5cbfaec77b30d969b01ce11a9) )
	ROM_CONTINUE(                          0x400000, 0x100000 )
	ROM_LOAD32_BYTE("seibu_8.u0216",       0x800000, 0x080000, CRC(f88cb6e4) SHA1(fb35b41307b490d5d08e4b8a70f8ff4ce2ca8105) )

	ROM_REGION( 0x100000, "soundflash1", 0 ) // on SPI motherboard
	ROM_LOAD("flash0_blank_region82.u1053", 0x000000, 0x100000, CRC(4f463a87) SHA1(0e27904745da61a3ba7c48c5b4c7d45989bbd05b) )
ROM_END

ROM_START( rdftit ) // SXX2C ROM SUB2 cart
	ROM_REGION32_LE( 0x200000, "maincpu", 0 ) // i386 program
	ROM_LOAD32_BYTE("seibu_1.u0211", 0x000000, 0x80000, CRC(de0c3e3c) SHA1(b00225bad282e46b5825608f76eea6670bfe5527) ) // sldh
	ROM_LOAD32_BYTE("seibu_2.u0212", 0x000001, 0x80000, CRC(58ccb10c) SHA1(0cce4057bfada78121d9586574b98d46cdd7dd46) )
	ROM_LOAD32_BYTE("seibu_3.u0210", 0x000002, 0x80000, CRC(47fc3c96) SHA1(7378f8caa847f89f235b5be6779118721076873b) )
	ROM_LOAD32_BYTE("seibu_4.u029",  0x000003, 0x80000, CRC(271bdd4b) SHA1(0a805568cbd6a9c18bdb755a41972ff6bba9e6eb) )

	ROM_REGION( 0x40000, "audiocpu", ROMREGION_ERASE00 ) // 256K RAM, ROM from Z80 point-of-view

	ROM_REGION( 0x30000, "chars", ROMREGION_ERASEFF ) // text layer roms
	ROM_LOAD24_BYTE("seibu_5.u0423", 0x000000, 0x10000, CRC(8f8d4e14) SHA1(06c803975767ae98f40ba7ac5764a5bc8baa3a30) )
	ROM_LOAD24_BYTE("seibu_6.u0424", 0x000001, 0x10000, CRC(6ac64968) SHA1(ec395205c24c4f864a1f805bb0d4641562d4faa9) )
	ROM_LOAD24_BYTE("seibu_7.u048",  0x000002, 0x10000, CRC(4d87e1ea) SHA1(3230e9b643fad773e61ab8ce09c0cd7d4d0558e3) )

	ROM_REGION( 0x600000, "tiles", ROMREGION_ERASEFF ) // background layer roms
	ROM_LOAD24_WORD("gun_dogs_bg1-d.u0415", 0x000000, 0x200000, CRC(6a68054c) SHA1(5cbfc4ac90045f1401c2dda7a51936558c9de07e) ) // some mask ROMs might be labeled GD BG1-D ect
	ROM_LOAD24_BYTE("gun_dogs_bg1-p.u0410", 0x000002, 0x100000, CRC(3400794a) SHA1(719808f7442bac612cefd7b7fffcd665e6337ad0) )
	ROM_LOAD24_WORD("gun_dogs_bg2-d.u0424", 0x300000, 0x200000, CRC(61cd2991) SHA1(bb608e3948bf9ea35b5e1615d2ba6858d029dcbe) )
	ROM_LOAD24_BYTE("gun_dogs_bg2-p.u049",  0x300002, 0x100000, CRC(502d5799) SHA1(c3a0e1a4f5a7b35572ae1ff31315da4ed08aa2fe) )

	ROM_REGION( 0xc00000, "sprites", 0 ) // sprites
	ROM_LOAD("gun_dogs_obj-1.u0322", 0x000000, 0x400000, CRC(59d86c99) SHA1(d3c9241e7b51fe21f8351051b063f91dc69bf905) )
	ROM_LOAD("gun_dogs_obj-2.u0324", 0x400000, 0x400000, CRC(1ceb0b6f) SHA1(97225a9b3e7be18080aa52f6570af2cce8f25c06) )
	ROM_LOAD("gun_dogs_obj-3.u0323", 0x800000, 0x400000, CRC(36e93234) SHA1(51917a80b7da5c32a9434a1076fc2916d62e6a3e) )

	ROM_REGION32_LE( 0xa00000, "sound01", ROMREGION_ERASE00 ) // sound roms
	ROM_LOAD32_WORD("gun_dogs_pcm.u0217",  0x000000, 0x100000, CRC(31253ad7) SHA1(c81c8d50f8f287f5cbfaec77b30d969b01ce11a9) )
	ROM_CONTINUE(                          0x400000, 0x100000 )
	ROM_LOAD32_BYTE("seibu_8.u0216",       0x800000, 0x080000, CRC(f88cb6e4) SHA1(fb35b41307b490d5d08e4b8a70f8ff4ce2ca8105) )

	ROM_REGION( 0x100000, "soundflash1", 0 ) // on SPI motherboard
	ROM_LOAD("flash0_blank_region92.u1053", 0x000000, 0x100000, CRC(204d82d0) SHA1(444f4aefa27d8f5d1a2f7f08f826ea84b0ccbd02) )
ROM_END

ROM_START( rdftgb ) // SXX2C ROM SUB2 cart
	ROM_REGION32_LE( 0x200000, "maincpu", 0 ) // i386 program
	ROM_LOAD32_BYTE("seibu_1.u0211", 0x000000, 0x80000, CRC(2403035f) SHA1(9763cca3864d6127050e1507b572efa68f664b3c) )
	ROM_LOAD32_BYTE("seibu_2.u0212", 0x000001, 0x80000, CRC(58ccb10c) SHA1(0cce4057bfada78121d9586574b98d46cdd7dd46) )
	ROM_LOAD32_BYTE("seibu_3.u0210", 0x000002, 0x80000, CRC(47fc3c96) SHA1(7378f8caa847f89f235b5be6779118721076873b) )
	ROM_LOAD32_BYTE("seibu_4.u029",  0x000003, 0x80000, CRC(271bdd4b) SHA1(0a805568cbd6a9c18bdb755a41972ff6bba9e6eb) )

	ROM_REGION( 0x40000, "audiocpu", ROMREGION_ERASE00 ) // 256K RAM, ROM from Z80 point-of-view

	ROM_REGION( 0x30000, "chars", ROMREGION_ERASEFF ) // text layer roms
	ROM_LOAD24_BYTE("seibu_5.u0423", 0x000000, 0x10000, CRC(8f8d4e14) SHA1(06c803975767ae98f40ba7ac5764a5bc8baa3a30) )
	ROM_LOAD24_BYTE("seibu_6.u0424", 0x000001, 0x10000, CRC(6ac64968) SHA1(ec395205c24c4f864a1f805bb0d4641562d4faa9) )
	ROM_LOAD24_BYTE("seibu_7.u048",  0x000002, 0x10000, CRC(4d87e1ea) SHA1(3230e9b643fad773e61ab8ce09c0cd7d4d0558e3) )

	ROM_REGION( 0x600000, "tiles", ROMREGION_ERASEFF ) // background layer roms
	ROM_LOAD24_WORD("gun_dogs_bg1-d.u0415", 0x000000, 0x200000, CRC(6a68054c) SHA1(5cbfc4ac90045f1401c2dda7a51936558c9de07e) ) // some mask ROMs might be labeled GD BG1-D ect
	ROM_LOAD24_BYTE("gun_dogs_bg1-p.u0410", 0x000002, 0x100000, CRC(3400794a) SHA1(719808f7442bac612cefd7b7fffcd665e6337ad0) )
	ROM_LOAD24_WORD("gun_dogs_bg2-d.u0424", 0x300000, 0x200000, CRC(61cd2991) SHA1(bb608e3948bf9ea35b5e1615d2ba6858d029dcbe) )
	ROM_LOAD24_BYTE("gun_dogs_bg2-p.u049",  0x300002, 0x100000, CRC(502d5799) SHA1(c3a0e1a4f5a7b35572ae1ff31315da4ed08aa2fe) )

	ROM_REGION( 0xc00000, "sprites", 0 ) // sprites
	ROM_LOAD("gun_dogs_obj-1.u0322", 0x000000, 0x400000, CRC(59d86c99) SHA1(d3c9241e7b51fe21f8351051b063f91dc69bf905) )
	ROM_LOAD("gun_dogs_obj-2.u0324", 0x400000, 0x400000, CRC(1ceb0b6f) SHA1(97225a9b3e7be18080aa52f6570af2cce8f25c06) )
	ROM_LOAD("gun_dogs_obj-3.u0323", 0x800000, 0x400000, CRC(36e93234) SHA1(51917a80b7da5c32a9434a1076fc2916d62e6a3e) )

	ROM_REGION32_LE( 0xa00000, "sound01", ROMREGION_ERASE00 ) // sound roms
	ROM_LOAD32_WORD("gun_dogs_pcm.u0217",  0x000000, 0x100000, CRC(31253ad7) SHA1(c81c8d50f8f287f5cbfaec77b30d969b01ce11a9) )
	ROM_CONTINUE(                          0x400000, 0x100000 )
	ROM_LOAD32_BYTE("seibu_8.u0216",       0x800000, 0x080000, CRC(f88cb6e4) SHA1(fb35b41307b490d5d08e4b8a70f8ff4ce2ca8105) )

	ROM_REGION( 0x100000, "soundflash1", 0 ) // on SPI motherboard
	ROM_LOAD("flash0_blank_region8c.u1053", 0x000000, 0x100000, CRC(b836dc5b) SHA1(80400429970f8997978ee723d3067a39ebc0e126) )
ROM_END

ROM_START( rdftgr ) // SXX2C ROM SUB2 cart
	ROM_REGION32_LE( 0x200000, "maincpu", 0 ) // i386 program
	ROM_LOAD32_BYTE("seibu_1.u0211", 0x000000, 0x80000, CRC(ca0d6273) SHA1(f761d68ec9a49d66d9f3adc663663f716cdd3735) ) // sldh
	ROM_LOAD32_BYTE("seibu_2.u0212", 0x000001, 0x80000, CRC(58ccb10c) SHA1(0cce4057bfada78121d9586574b98d46cdd7dd46) )
	ROM_LOAD32_BYTE("seibu_3.u0210", 0x000002, 0x80000, CRC(47fc3c96) SHA1(7378f8caa847f89f235b5be6779118721076873b) )
	ROM_LOAD32_BYTE("seibu_4.u029",  0x000003, 0x80000, CRC(271bdd4b) SHA1(0a805568cbd6a9c18bdb755a41972ff6bba9e6eb) )

	ROM_REGION( 0x40000, "audiocpu", ROMREGION_ERASE00 ) // 256K RAM, ROM from Z80 point-of-view

	ROM_REGION( 0x30000, "chars", ROMREGION_ERASEFF ) // text layer roms
	ROM_LOAD24_BYTE("seibu_5.u0423", 0x000000, 0x10000, CRC(8f8d4e14) SHA1(06c803975767ae98f40ba7ac5764a5bc8baa3a30) )
	ROM_LOAD24_BYTE("seibu_6.u0424", 0x000001, 0x10000, CRC(6ac64968) SHA1(ec395205c24c4f864a1f805bb0d4641562d4faa9) )
	ROM_LOAD24_BYTE("seibu_7.u048",  0x000002, 0x10000, CRC(4d87e1ea) SHA1(3230e9b643fad773e61ab8ce09c0cd7d4d0558e3) )

	ROM_REGION( 0x600000, "tiles", ROMREGION_ERASEFF ) // background layer roms
	ROM_LOAD24_WORD("gun_dogs_bg1-d.u0415", 0x000000, 0x200000, CRC(6a68054c) SHA1(5cbfc4ac90045f1401c2dda7a51936558c9de07e) ) // some mask ROMs might be labeled GD BG1-D ect
	ROM_LOAD24_BYTE("gun_dogs_bg1-p.u0410", 0x000002, 0x100000, CRC(3400794a) SHA1(719808f7442bac612cefd7b7fffcd665e6337ad0) )
	ROM_LOAD24_WORD("gun_dogs_bg2-d.u0424", 0x300000, 0x200000, CRC(61cd2991) SHA1(bb608e3948bf9ea35b5e1615d2ba6858d029dcbe) )
	ROM_LOAD24_BYTE("gun_dogs_bg2-p.u049",  0x300002, 0x100000, CRC(502d5799) SHA1(c3a0e1a4f5a7b35572ae1ff31315da4ed08aa2fe) )

	ROM_REGION( 0xc00000, "sprites", 0 ) // sprites
	ROM_LOAD("gun_dogs_obj-1.u0322", 0x000000, 0x400000, CRC(59d86c99) SHA1(d3c9241e7b51fe21f8351051b063f91dc69bf905) )
	ROM_LOAD("gun_dogs_obj-2.u0324", 0x400000, 0x400000, CRC(1ceb0b6f) SHA1(97225a9b3e7be18080aa52f6570af2cce8f25c06) )
	ROM_LOAD("gun_dogs_obj-3.u0323", 0x800000, 0x400000, CRC(36e93234) SHA1(51917a80b7da5c32a9434a1076fc2916d62e6a3e) )

	ROM_REGION32_LE( 0xa00000, "sound01", ROMREGION_ERASE00 ) // sound roms
	ROM_LOAD32_WORD("gun_dogs_pcm.u0217",  0x000000, 0x100000, CRC(31253ad7) SHA1(c81c8d50f8f287f5cbfaec77b30d969b01ce11a9) )
	ROM_CONTINUE(                          0x400000, 0x100000 )
	ROM_LOAD32_BYTE("seibu_8.u0216",       0x800000, 0x080000, CRC(f88cb6e4) SHA1(fb35b41307b490d5d08e4b8a70f8ff4ce2ca8105) )

	ROM_REGION( 0x100000, "soundflash1", 0 ) // on SPI motherboard
	ROM_LOAD("flash0_blank_region8e.u1053", 0x000000, 0x100000, CRC(15dd4929) SHA1(e0f68e9e4d775d70e85ea6b5dd29beeb0e940b1c) )
ROM_END

ROM_START( rdftjb ) // SXX2C ROM SUB4 cart
	ROM_REGION32_LE( 0x200000, "maincpu", 0 ) // i386 program
	ROM_LOAD32_BYTE("seibu_1.u0211",        0x000000, 0x080000, CRC(b70afcc2) SHA1(70ac545a9fc30df310254997674878fbc2c2d718) ) // socket is silkscreened on pcb PRG0 - sldh
	ROM_LOAD32_BYTE("raiden-f_prg2.u0212",  0x000001, 0x080000, CRC(58ccb10c) SHA1(0cce4057bfada78121d9586574b98d46cdd7dd46) ) // socket is silkscreened on pcb PRG1
	ROM_LOAD32_WORD("raiden-f_prg34.u0219", 0x000002, 0x100000, CRC(63f01d17) SHA1(74dbd0417b974583da87fc6c7a081b03fd4e16b8) ) // socket is silkscreened on pcb PRG23

	ROM_REGION( 0x40000, "audiocpu", ROMREGION_ERASE00 ) // 256K RAM, ROM from Z80 point-of-view

	ROM_REGION( 0x30000, "chars", ROMREGION_ERASEFF ) // text layer roms
	ROM_LOAD24_WORD("raiden-f_fix.u0425", 0x000000, 0x20000, CRC(2be2936b) SHA1(9e719f7328a52af220b6f084c1e0990ca6e2d533) ) // socket is silkscreened on pcb FIX01
	ROM_LOAD24_BYTE("seibu_7.u048",       0x000002, 0x10000, CRC(4d87e1ea) SHA1(3230e9b643fad773e61ab8ce09c0cd7d4d0558e3) ) // socket is silkscreened on pcb FIXP

	ROM_REGION( 0x600000, "tiles", ROMREGION_ERASEFF ) // background layer roms
	ROM_LOAD24_WORD("gun_dogs_bg1-d.u0415", 0x000000, 0x200000, CRC(6a68054c) SHA1(5cbfc4ac90045f1401c2dda7a51936558c9de07e) ) // pads are silkscreened on pcb BG12
	ROM_LOAD24_BYTE("gun_dogs_bg1-p.u0410", 0x000002, 0x100000, CRC(3400794a) SHA1(719808f7442bac612cefd7b7fffcd665e6337ad0) ) // pads are silkscreened on pcb BG12P
	ROM_LOAD24_WORD("gun_dogs_bg2-d.u0424", 0x300000, 0x200000, CRC(61cd2991) SHA1(bb608e3948bf9ea35b5e1615d2ba6858d029dcbe) ) // pads are silkscreened on pcb BG3
	ROM_LOAD24_BYTE("gun_dogs_bg2-p.u049",  0x300002, 0x100000, CRC(502d5799) SHA1(c3a0e1a4f5a7b35572ae1ff31315da4ed08aa2fe) ) // pads are silkscreened on pcb BG3P

	ROM_REGION( 0xc00000, "sprites", 0 ) // sprites
	ROM_LOAD("gun_dogs_obj-1.u0322", 0x000000, 0x400000, CRC(59d86c99) SHA1(d3c9241e7b51fe21f8351051b063f91dc69bf905) ) // pads are silkscreened on pcb OBJ1
	ROM_LOAD("gun_dogs_obj-2.u0324", 0x400000, 0x400000, CRC(1ceb0b6f) SHA1(97225a9b3e7be18080aa52f6570af2cce8f25c06) ) // pads are silkscreened on pcb OBJ2
	ROM_LOAD("gun_dogs_obj-3.u0323", 0x800000, 0x400000, CRC(36e93234) SHA1(51917a80b7da5c32a9434a1076fc2916d62e6a3e) ) // pads are silkscreened on pcb OBJ3

	ROM_REGION32_LE( 0xa00000, "sound01", ROMREGION_ERASE00 ) // sound roms
	ROM_LOAD32_WORD("raiden-f_pcm2.u0217", 0x000000, 0x100000, CRC(3f8d4a48) SHA1(30664a2908daaeaee58f7e157516b522c952e48d) ) // pads are silkscreened SOUND0
	ROM_CONTINUE(                          0x400000, 0x100000 )
	// SOUND1 socket is unpopulated

	ROM_REGION( 0x100000, "soundflash1", 0 ) // on SPI motherboard
	ROM_LOAD("flash0_blank_region01.u1053", 0x000000, 0x100000, CRC(7ae7ab76) SHA1(a2b196f470bf64af94002fc4e2640fadad00418f) )
ROM_END

ROM_START( rdftua ) // SXX2C ROM SUB4 cart
	ROM_REGION32_LE( 0x200000, "maincpu", 0 ) // i386 program
	ROM_LOAD32_BYTE("seibu_1.u0211",        0x000000, 0x080000, CRC(ddbadc30) SHA1(d419847db8b7f4ca6f161bfa309314eafeea8b40) ) // socket is silkscreened on pcb PRG0 - sldh
	ROM_LOAD32_BYTE("raiden-f_prg2.u0212",  0x000001, 0x080000, CRC(58ccb10c) SHA1(0cce4057bfada78121d9586574b98d46cdd7dd46) ) // socket is silkscreened on pcb PRG1
	ROM_LOAD32_WORD("raiden-f_prg34.u0219", 0x000002, 0x100000, CRC(63f01d17) SHA1(74dbd0417b974583da87fc6c7a081b03fd4e16b8) ) // socket is silkscreened on pcb PRG23

	ROM_REGION( 0x40000, "audiocpu", ROMREGION_ERASE00 ) // 256K RAM, ROM from Z80 point-of-view

	ROM_REGION( 0x30000, "chars", ROMREGION_ERASEFF ) // text layer roms
	ROM_LOAD24_WORD("raiden-f_fix.u0425", 0x000000, 0x20000, CRC(2be2936b) SHA1(9e719f7328a52af220b6f084c1e0990ca6e2d533) ) // socket is silkscreened on pcb FIX01
	ROM_LOAD24_BYTE("seibu_7.u048",       0x000002, 0x10000, CRC(4d87e1ea) SHA1(3230e9b643fad773e61ab8ce09c0cd7d4d0558e3) ) // socket is silkscreened on pcb FIXP

	ROM_REGION( 0x600000, "tiles", ROMREGION_ERASEFF ) // background layer roms
	ROM_LOAD24_WORD("gun_dogs_bg1-d.u0415", 0x000000, 0x200000, CRC(6a68054c) SHA1(5cbfc4ac90045f1401c2dda7a51936558c9de07e) ) // pads are silkscreened on pcb BG12
	ROM_LOAD24_BYTE("gun_dogs_bg1-p.u0410", 0x000002, 0x100000, CRC(3400794a) SHA1(719808f7442bac612cefd7b7fffcd665e6337ad0) ) // pads are silkscreened on pcb BG12P
	ROM_LOAD24_WORD("gun_dogs_bg2-d.u0424", 0x300000, 0x200000, CRC(61cd2991) SHA1(bb608e3948bf9ea35b5e1615d2ba6858d029dcbe) ) // pads are silkscreened on pcb BG3
	ROM_LOAD24_BYTE("gun_dogs_bg2-p.u049",  0x300002, 0x100000, CRC(502d5799) SHA1(c3a0e1a4f5a7b35572ae1ff31315da4ed08aa2fe) ) // pads are silkscreened on pcb BG3P

	ROM_REGION( 0xc00000, "sprites", 0 ) // sprites
	ROM_LOAD("gun_dogs_obj-1.u0322", 0x000000, 0x400000, CRC(59d86c99) SHA1(d3c9241e7b51fe21f8351051b063f91dc69bf905) ) // pads are silkscreened on pcb OBJ1
	ROM_LOAD("gun_dogs_obj-2.u0324", 0x400000, 0x400000, CRC(1ceb0b6f) SHA1(97225a9b3e7be18080aa52f6570af2cce8f25c06) ) // pads are silkscreened on pcb OBJ2
	ROM_LOAD("gun_dogs_obj-3.u0323", 0x800000, 0x400000, CRC(36e93234) SHA1(51917a80b7da5c32a9434a1076fc2916d62e6a3e) ) // pads are silkscreened on pcb OBJ3

	ROM_REGION32_LE( 0xa00000, "sound01", ROMREGION_ERASE00 ) // sound roms
	ROM_LOAD32_WORD("raiden-f_pcm2.u0217", 0x000000, 0x100000, CRC(3f8d4a48) SHA1(30664a2908daaeaee58f7e157516b522c952e48d) ) // pads are silkscreened SOUND0
	ROM_CONTINUE(                          0x400000, 0x100000 )
	// SOUND1 socket is unpopulated

	ROM_REGION( 0x100000, "soundflash1", 0 ) // on SPI motherboard
	ROM_LOAD("flash0_blank_region10.u1053", 0x000000, 0x100000, CRC(4319d998) SHA1(a064ce647453a9b3bccf7f1d6d0d52b5a72e09dd) )
ROM_END

ROM_START( rdftadi ) // Dream Island license - SXX2C ROM SUB4 cart
	ROM_REGION32_LE( 0x200000, "maincpu", 0 ) // i386 program
	ROM_LOAD32_BYTE("seibu_1.u0211",        0x000000, 0x080000, CRC(fc0e2885) SHA1(79621155d992d504e993bd3ee0d6ff3903bd5415) ) // socket is silkscreened on pcb PRG0 - sldh
	ROM_LOAD32_BYTE("raiden-f_prg2.u0212",  0x000001, 0x080000, CRC(58ccb10c) SHA1(0cce4057bfada78121d9586574b98d46cdd7dd46) ) // socket is silkscreened on pcb PRG1
	ROM_LOAD32_WORD("raiden-f_prg34.u0219", 0x000002, 0x100000, CRC(63f01d17) SHA1(74dbd0417b974583da87fc6c7a081b03fd4e16b8) ) // socket is silkscreened on pcb PRG23

	ROM_REGION( 0x40000, "audiocpu", ROMREGION_ERASE00 ) // 256K RAM, ROM from Z80 point-of-view

	ROM_REGION( 0x30000, "chars", ROMREGION_ERASEFF ) // text layer roms
	ROM_LOAD24_WORD("raiden-f_fix.u0425", 0x000000, 0x20000, CRC(2be2936b) SHA1(9e719f7328a52af220b6f084c1e0990ca6e2d533) ) // socket is silkscreened on pcb FIX01
	ROM_LOAD24_BYTE("seibu_7.u048",       0x000002, 0x10000, CRC(4d87e1ea) SHA1(3230e9b643fad773e61ab8ce09c0cd7d4d0558e3) ) // socket is silkscreened on pcb FIXP

	ROM_REGION( 0x600000, "tiles", ROMREGION_ERASEFF ) // background layer roms
	ROM_LOAD24_WORD("gun_dogs_bg1-d.u0415", 0x000000, 0x200000, CRC(6a68054c) SHA1(5cbfc4ac90045f1401c2dda7a51936558c9de07e) ) // pads are silkscreened on pcb BG12
	ROM_LOAD24_BYTE("gun_dogs_bg1-p.u0410", 0x000002, 0x100000, CRC(3400794a) SHA1(719808f7442bac612cefd7b7fffcd665e6337ad0) ) // pads are silkscreened on pcb BG12P
	ROM_LOAD24_WORD("gun_dogs_bg2-d.u0424", 0x300000, 0x200000, CRC(61cd2991) SHA1(bb608e3948bf9ea35b5e1615d2ba6858d029dcbe) ) // pads are silkscreened on pcb BG3
	ROM_LOAD24_BYTE("gun_dogs_bg2-p.u049",  0x300002, 0x100000, CRC(502d5799) SHA1(c3a0e1a4f5a7b35572ae1ff31315da4ed08aa2fe) ) // pads are silkscreened on pcb BG3P

	ROM_REGION( 0xc00000, "sprites", 0 ) // sprites
	ROM_LOAD("gun_dogs_obj-1.u0322", 0x000000, 0x400000, CRC(59d86c99) SHA1(d3c9241e7b51fe21f8351051b063f91dc69bf905) ) // pads are silkscreened on pcb OBJ1
	ROM_LOAD("gun_dogs_obj-2.u0324", 0x400000, 0x400000, CRC(1ceb0b6f) SHA1(97225a9b3e7be18080aa52f6570af2cce8f25c06) ) // pads are silkscreened on pcb OBJ2
	ROM_LOAD("gun_dogs_obj-3.u0323", 0x800000, 0x400000, CRC(36e93234) SHA1(51917a80b7da5c32a9434a1076fc2916d62e6a3e) ) // pads are silkscreened on pcb OBJ3

	ROM_REGION32_LE( 0xa00000, "sound01", ROMREGION_ERASE00 ) // sound roms
	ROM_LOAD32_WORD("raiden-f_pcm2.u0217", 0x000000, 0x100000, CRC(3f8d4a48) SHA1(30664a2908daaeaee58f7e157516b522c952e48d) ) // pads are silkscreened SOUND0
	ROM_CONTINUE(                          0x400000, 0x100000 )
	// SOUND1 socket is unpopulated

	ROM_REGION( 0x100000, "soundflash1", 0 ) // on SPI motherboard
	ROM_LOAD("flash0_blank_region24.u1053", 0x000000, 0x100000, CRC(72a33dc4) SHA1(65a52f576ca4d240418fedd9a4922edcd6c0c8d1) )
ROM_END

ROM_START( rdftadia ) // Dream Island license - SXX2C ROM SUB2 cart
	ROM_REGION32_LE( 0x200000, "maincpu", 0 ) /* i386 program */
	ROM_LOAD32_BYTE("seibu_1.u0211", 0x000000, 0x80000, CRC(fc0e2885) SHA1(79621155d992d504e993bd3ee0d6ff3903bd5415) )
	ROM_LOAD32_BYTE("seibu_2.u0212", 0x000001, 0x80000, CRC(58ccb10c) SHA1(0cce4057bfada78121d9586574b98d46cdd7dd46) )
	ROM_LOAD32_BYTE("seibu_3.u0210", 0x000002, 0x80000, CRC(47fc3c96) SHA1(7378f8caa847f89f235b5be6779118721076873b) )
	ROM_LOAD32_BYTE("seibu_4.u029",  0x000003, 0x80000, CRC(271bdd4b) SHA1(0a805568cbd6a9c18bdb755a41972ff6bba9e6eb) )

	ROM_REGION( 0x40000, "audiocpu", ROMREGION_ERASE00 ) /* 256K RAM, ROM from Z80 point-of-view */

	ROM_REGION( 0x30000, "chars", ROMREGION_ERASEFF )
	ROM_LOAD24_BYTE("seibu_5.u0423", 0x000000, 0x10000, CRC(8f8d4e14) SHA1(06c803975767ae98f40ba7ac5764a5bc8baa3a30) )
	ROM_LOAD24_BYTE("seibu_6.u0424", 0x000001, 0x10000, CRC(6ac64968) SHA1(ec395205c24c4f864a1f805bb0d4641562d4faa9) )
	ROM_LOAD24_BYTE("seibu_7.u048",  0x000002, 0x10000, CRC(4d87e1ea) SHA1(3230e9b643fad773e61ab8ce09c0cd7d4d0558e3) )

	ROM_REGION( 0x600000, "tiles", ROMREGION_ERASEFF )
	ROM_LOAD24_WORD("gun_dogs_bg1-d.u0415", 0x000000, 0x200000, CRC(6a68054c) SHA1(5cbfc4ac90045f1401c2dda7a51936558c9de07e) )
	ROM_LOAD24_BYTE("gun_dogs_bg1-p.u0410", 0x000002, 0x100000, CRC(3400794a) SHA1(719808f7442bac612cefd7b7fffcd665e6337ad0) )
	ROM_LOAD24_WORD("gun_dogs_bg2-d.u0424", 0x300000, 0x200000, CRC(61cd2991) SHA1(bb608e3948bf9ea35b5e1615d2ba6858d029dcbe) )
	ROM_LOAD24_BYTE("gun_dogs_bg2-p.u049",  0x300002, 0x100000, CRC(502d5799) SHA1(c3a0e1a4f5a7b35572ae1ff31315da4ed08aa2fe) )

	ROM_REGION( 0xc00000, "sprites", 0 ) /* sprites */
	ROM_LOAD("gun_dogs_obj-1.u0322", 0x000000, 0x400000, CRC(59d86c99) SHA1(d3c9241e7b51fe21f8351051b063f91dc69bf905) )
	ROM_LOAD("gun_dogs_obj-2.u0324", 0x400000, 0x400000, CRC(1ceb0b6f) SHA1(97225a9b3e7be18080aa52f6570af2cce8f25c06) )
	ROM_LOAD("gun_dogs_obj-3.u0323", 0x800000, 0x400000, CRC(36e93234) SHA1(51917a80b7da5c32a9434a1076fc2916d62e6a3e) )

	ROM_REGION32_LE( 0xa00000, "sound01", ROMREGION_ERASE00 )
	ROM_LOAD32_WORD("gun_dogs_pcm.u0217",  0x000000, 0x100000, CRC(31253ad7) SHA1(c81c8d50f8f287f5cbfaec77b30d969b01ce11a9) )
	ROM_CONTINUE(                          0x400000, 0x100000 )
	ROM_LOAD32_BYTE("seibu_8.u0216",       0x800000, 0x080000, CRC(f88cb6e4) SHA1(fb35b41307b490d5d08e4b8a70f8ff4ce2ca8105) )

	ROM_REGION( 0x100000, "soundflash1", 0 ) /* on SPI motherboard */
	ROM_LOAD("flash0_blank_region24.u1053", 0x000000, 0x100000, CRC(72a33dc4) SHA1(65a52f576ca4d240418fedd9a4922edcd6c0c8d1) )
ROM_END

ROM_START( rdftam ) // Metrotainment license - SXX2C ROM SUB4 cart
	ROM_REGION32_LE( 0x200000, "maincpu", 0 ) // i386 program
	ROM_LOAD32_BYTE("seibu_1.u0211",        0x000000, 0x080000, CRC(156d8db0) SHA1(93662b3ee494e37a56428a7aa3dad7a957835950) ) // socket is silkscreened on pcb PRG0 - sldh
	ROM_LOAD32_BYTE("raiden-f_prg2.u0212",  0x000001, 0x080000, CRC(58ccb10c) SHA1(0cce4057bfada78121d9586574b98d46cdd7dd46) ) // socket is silkscreened on pcb PRG1
	ROM_LOAD32_WORD("raiden-f_prg34.u0219", 0x000002, 0x100000, CRC(63f01d17) SHA1(74dbd0417b974583da87fc6c7a081b03fd4e16b8) ) // socket is silkscreened on pcb PRG23

	ROM_REGION( 0x40000, "audiocpu", ROMREGION_ERASE00 ) // 256K RAM, ROM from Z80 point-of-view

	ROM_REGION( 0x30000, "chars", ROMREGION_ERASEFF ) // text layer roms
	ROM_LOAD24_WORD("raiden-f_fix.u0425", 0x000000, 0x20000, CRC(2be2936b) SHA1(9e719f7328a52af220b6f084c1e0990ca6e2d533) ) // socket is silkscreened on pcb FIX01
	ROM_LOAD24_BYTE("seibu_7.u048",       0x000002, 0x10000, CRC(4d87e1ea) SHA1(3230e9b643fad773e61ab8ce09c0cd7d4d0558e3) ) // socket is silkscreened on pcb FIXP

	ROM_REGION( 0x600000, "tiles", ROMREGION_ERASEFF ) // background layer roms
	ROM_LOAD24_WORD("gun_dogs_bg1-d.u0415", 0x000000, 0x200000, CRC(6a68054c) SHA1(5cbfc4ac90045f1401c2dda7a51936558c9de07e) ) // pads are silkscreened on pcb BG12
	ROM_LOAD24_BYTE("gun_dogs_bg1-p.u0410", 0x000002, 0x100000, CRC(3400794a) SHA1(719808f7442bac612cefd7b7fffcd665e6337ad0) ) // pads are silkscreened on pcb BG12P
	ROM_LOAD24_WORD("gun_dogs_bg2-d.u0424", 0x300000, 0x200000, CRC(61cd2991) SHA1(bb608e3948bf9ea35b5e1615d2ba6858d029dcbe) ) // pads are silkscreened on pcb BG3
	ROM_LOAD24_BYTE("gun_dogs_bg2-p.u049",  0x300002, 0x100000, CRC(502d5799) SHA1(c3a0e1a4f5a7b35572ae1ff31315da4ed08aa2fe) ) // pads are silkscreened on pcb BG3P

	ROM_REGION( 0xc00000, "sprites", 0 ) // sprites
	ROM_LOAD("gun_dogs_obj-1.u0322", 0x000000, 0x400000, CRC(59d86c99) SHA1(d3c9241e7b51fe21f8351051b063f91dc69bf905) ) // pads are silkscreened on pcb OBJ1
	ROM_LOAD("gun_dogs_obj-2.u0324", 0x400000, 0x400000, CRC(1ceb0b6f) SHA1(97225a9b3e7be18080aa52f6570af2cce8f25c06) ) // pads are silkscreened on pcb OBJ2
	ROM_LOAD("gun_dogs_obj-3.u0323", 0x800000, 0x400000, CRC(36e93234) SHA1(51917a80b7da5c32a9434a1076fc2916d62e6a3e) ) // pads are silkscreened on pcb OBJ3

	ROM_REGION32_LE( 0xa00000, "sound01", ROMREGION_ERASE00 ) // sound roms
	ROM_LOAD32_WORD("raiden-f_pcm2.u0217", 0x000000, 0x100000, CRC(3f8d4a48) SHA1(30664a2908daaeaee58f7e157516b522c952e48d) ) // pads are silkscreened SOUND0
	ROM_CONTINUE(                          0x400000, 0x100000 )
	// SOUND1 socket is unpopulated

	ROM_REGION( 0x100000, "soundflash1", 0 ) // on SPI motherboard
	ROM_LOAD("flash0_blank_region22.u1053", 0x000000, 0x100000, CRC(5fee8413) SHA1(6d6a62fa01293b4ba4b349a39820d024add6ea22) )
ROM_END


ROM_START( rdft2 ) // SPI Cart, Europe
	ROM_REGION32_LE( 0x200000, "maincpu", 0 ) // i386 program
	ROM_LOAD32_BYTE("prg0.tun", 0x000000, 0x80000, CRC(3cb3fdca) SHA1(4b472dfd65c7bbbcb92a295aa73b0fa70581455b) )
	ROM_LOAD32_BYTE("prg1.bin", 0x000001, 0x80000, CRC(cab55d88) SHA1(246e13880d34b6c7c3f4ab5e18fa8a0547c03d9d) )
	ROM_LOAD32_BYTE("prg2.bin", 0x000002, 0x80000, CRC(83758b0e) SHA1(63adb2d09e7bd7dba47a55b3b579d543dfb553e3) )
	ROM_LOAD32_BYTE("prg3.bin", 0x000003, 0x80000, CRC(084fb5e4) SHA1(588bfe091662b88f02f528181a2f1d9c67c7b280) )

	ROM_REGION( 0x40000, "audiocpu", ROMREGION_ERASE00 ) // 256K RAM, ROM from Z80 point-of-view

	ROM_REGION( 0x30000, "chars", ROMREGION_ERASEFF ) // text layer roms
	ROM_LOAD24_BYTE("fix0.u0524", 0x000001, 0x10000, CRC(6fdf4cf6) SHA1(7e9d4a49e829dfdc373c0f5acfbe8c7a91ac115b) )
	ROM_LOAD24_BYTE("fix1.u0518", 0x000000, 0x10000, CRC(69b7899b) SHA1(d3cacd4ef4d2c95d803403101beb9d4be75fae61) )
	ROM_LOAD24_BYTE("fixp.u0514", 0x000002, 0x10000, CRC(99a5fece) SHA1(44ae95d650ed6e00202d3438f5f91a5e52e319cb) )

	ROM_REGION( 0xc00000, "tiles", ROMREGION_ERASEFF ) // background layer roms
	ROM_LOAD24_WORD("bg-1d.u0535", 0x000000, 0x400000, CRC(6143f576) SHA1(c034923d0663d9ef24357a03098b8cb81dbab9f8) )
	ROM_LOAD24_BYTE("bg-1p.u0537", 0x000002, 0x200000, CRC(55e64ef7) SHA1(aae991268948d07342ee8ba1b3761bd180aab8ec) )
	ROM_LOAD24_WORD("bg-2d.u0536", 0x600000, 0x400000, CRC(c607a444) SHA1(dc1aa96a42e9394ca6036359670a4ec6f830c96d) )
	ROM_LOAD24_BYTE("bg-2p.u0538", 0x600002, 0x200000, CRC(f0830248) SHA1(6075df96b49e70d2243fef691e096119e7a4d044) )

	ROM_REGION( 0x1200000, "sprites", 0 ) // sprites
	ROM_LOAD("obj3.u0434",  0x0000000, 0x400000, CRC(e08f42dc) SHA1(5188d71d4355eaf43ea8893b4cfc4fe80cc24f41) )
	ROM_LOAD("obj3b.u0433", 0x0400000, 0x200000, CRC(1b6a523c) SHA1(99a420dbc8e22e7832ccda7cec9fa661a2a2687a) )
	ROM_LOAD("obj2.u0431",  0x0600000, 0x400000, CRC(7aeadd8e) SHA1(47103c0579240c5b1add4d0b164eaf76f5fa97f0) )
	ROM_LOAD("obj2b.u0432", 0x0a00000, 0x200000, CRC(5d790a5d) SHA1(1ed5d4ad4c9a7e505ce35dcc90d184c26ce891dc) )
	ROM_LOAD("obj1.u0429",  0x0c00000, 0x400000, CRC(c2c50f02) SHA1(b81397b5800c6d49f58b7ac7ff6eac56da3c5257) )
	ROM_LOAD("obj1b.u0430", 0x1000000, 0x200000, CRC(5259321f) SHA1(3c70c1147e49f81371d0f60f7108d9718d56faf4) )

	ROM_REGION32_LE( 0xa00000, "sound01", ROMREGION_ERASE00 ) // sound roms
	ROM_LOAD32_WORD("pcm.u0217",    0x000000, 0x100000, CRC(2edc30b5) SHA1(c25d690d633657fc3687636b9070f36bd305ae06) )
	ROM_CONTINUE(                   0x400000, 0x100000 )
	ROM_LOAD32_BYTE("sound1.u0222", 0x800000, 0x080000, CRC(b7bd3703) SHA1(6427a7e6de10d6743d6e64b984a1d1c647f5643a) )

	ROM_REGION( 0x0345, "pals", 0 ) // pals
	ROM_LOAD("rm81.u0529.bin", 0x0000, 0x0117, CRC(acd55c8e) SHA1(b965e828fecd61b836aca337637e53d7360d9dc4) ) // AMD PALCE16V8H-15SC/4
	ROM_LOAD("rm82.u0330.bin", 0x0117, 0x0117, CRC(64c71423) SHA1(1da3502bec0c843b7198d1d9ab60f9fd4b110a8e) ) // AMD PALCE16V8H-15SC/4
	ROM_LOAD("rm83.u0331.bin", 0x022e, 0x0117, CRC(6e10d66b) SHA1(995d2a0da680ec19ee253098c91a4780dd8403c6) ) // AMD PALCE16V8H-15SC/4

	ROM_REGION( 0x100000, "soundflash1", 0 ) // on SPI motherboard
	ROM_LOAD("flash0_blank_region80.u1053", 0x000000, 0x100000, CRC(e2adaff5) SHA1(9297afaf78209724515d8f78de8cee7bc7cb796b) )
ROM_END

ROM_START( rdft2u ) // SPI Cart, USA
	ROM_REGION32_LE( 0x200000, "maincpu", 0 ) // i386 program
	ROM_LOAD32_BYTE("1.bin", 0x000000, 0x80000, CRC(b7d6c866) SHA1(eefe63dfc641c3904dd150a10ffeb68137068725) )
	ROM_LOAD32_BYTE("2.bin", 0x000001, 0x80000, CRC(ff7747c5) SHA1(7481d0484001ff7367af56e8ea99f985cce405f2) )
	ROM_LOAD32_BYTE("3.bin", 0x000002, 0x80000, CRC(86e3d1a8) SHA1(2757cfda57c82dd0f66427caf54eb1f40e85740d) )
	ROM_LOAD32_BYTE("4.bin", 0x000003, 0x80000, CRC(2e409a76) SHA1(cf90aa14a07b5aa861f6f7cc9b1968171e532557) )

	ROM_REGION( 0x40000, "audiocpu", ROMREGION_ERASE00 ) // 256K RAM, ROM from Z80 point-of-view

	ROM_REGION( 0x30000, "chars", ROMREGION_ERASEFF ) // text layer roms
	ROM_LOAD24_BYTE("fix0.u0524", 0x000001, 0x10000, CRC(6fdf4cf6) SHA1(7e9d4a49e829dfdc373c0f5acfbe8c7a91ac115b) )
	ROM_LOAD24_BYTE("fix1.u0518", 0x000000, 0x10000, CRC(69b7899b) SHA1(d3cacd4ef4d2c95d803403101beb9d4be75fae61) )
	ROM_LOAD24_BYTE("fixp.u0514", 0x000002, 0x10000, CRC(99a5fece) SHA1(44ae95d650ed6e00202d3438f5f91a5e52e319cb) )

	ROM_REGION( 0xc00000, "tiles", ROMREGION_ERASEFF ) // background layer roms
	ROM_LOAD24_WORD("bg-1d.u0535", 0x000000, 0x400000, CRC(6143f576) SHA1(c034923d0663d9ef24357a03098b8cb81dbab9f8) )
	ROM_LOAD24_BYTE("bg-1p.u0537", 0x000002, 0x200000, CRC(55e64ef7) SHA1(aae991268948d07342ee8ba1b3761bd180aab8ec) )
	ROM_LOAD24_WORD("bg-2d.u0536", 0x600000, 0x400000, CRC(c607a444) SHA1(dc1aa96a42e9394ca6036359670a4ec6f830c96d) )
	ROM_LOAD24_BYTE("bg-2p.u0538", 0x600002, 0x200000, CRC(f0830248) SHA1(6075df96b49e70d2243fef691e096119e7a4d044) )

	ROM_REGION( 0x1200000, "sprites", 0 ) // sprites
	ROM_LOAD("obj3.u0434",  0x0000000, 0x400000, CRC(e08f42dc) SHA1(5188d71d4355eaf43ea8893b4cfc4fe80cc24f41) )
	ROM_LOAD("obj3b.u0433", 0x0400000, 0x200000, CRC(1b6a523c) SHA1(99a420dbc8e22e7832ccda7cec9fa661a2a2687a) )
	ROM_LOAD("obj2.u0431",  0x0600000, 0x400000, CRC(7aeadd8e) SHA1(47103c0579240c5b1add4d0b164eaf76f5fa97f0) )
	ROM_LOAD("obj2b.u0432", 0x0a00000, 0x200000, CRC(5d790a5d) SHA1(1ed5d4ad4c9a7e505ce35dcc90d184c26ce891dc) )
	ROM_LOAD("obj1.u0429",  0x0c00000, 0x400000, CRC(c2c50f02) SHA1(b81397b5800c6d49f58b7ac7ff6eac56da3c5257) )
	ROM_LOAD("obj1b.u0430", 0x1000000, 0x200000, CRC(5259321f) SHA1(3c70c1147e49f81371d0f60f7108d9718d56faf4) )

	ROM_REGION32_LE( 0xa00000, "sound01", ROMREGION_ERASE00 ) // sound roms
	ROM_LOAD32_WORD("pcm.u0217",    0x000000, 0x100000, CRC(2edc30b5) SHA1(c25d690d633657fc3687636b9070f36bd305ae06) )
	ROM_CONTINUE(                   0x400000, 0x100000 )
	ROM_LOAD32_BYTE("sound1.u0222", 0x800000, 0x080000, CRC(b7bd3703) SHA1(6427a7e6de10d6743d6e64b984a1d1c647f5643a) )

	ROM_REGION( 0x0345, "pals", 0 ) // pals
	ROM_LOAD("rm81.u0529.bin", 0x0000, 0x0117, CRC(acd55c8e) SHA1(b965e828fecd61b836aca337637e53d7360d9dc4) ) // AMD PALCE16V8H-15SC/4
	ROM_LOAD("rm82.u0330.bin", 0x0117, 0x0117, CRC(64c71423) SHA1(1da3502bec0c843b7198d1d9ab60f9fd4b110a8e) ) // AMD PALCE16V8H-15SC/4
	ROM_LOAD("rm83.u0331.bin", 0x022e, 0x0117, CRC(6e10d66b) SHA1(995d2a0da680ec19ee253098c91a4780dd8403c6) ) // AMD PALCE16V8H-15SC/4

	ROM_REGION( 0x100000, "soundflash1", 0 ) // on SPI motherboard
	ROM_LOAD("flash0_blank_region10.u1053", 0x000000, 0x100000, CRC(4319d998) SHA1(a064ce647453a9b3bccf7f1d6d0d52b5a72e09dd) )
ROM_END

ROM_START( rdft2j ) // SPI Cart, Japan
	ROM_REGION32_LE( 0x200000, "maincpu", 0 ) // i386 program
	ROM_LOAD32_BYTE("prg0.sei", 0x000000, 0x80000, CRC(a60c4e7c) SHA1(7789b029d0ac084c7e5e662a7168edaed8f11633) )
	ROM_LOAD32_BYTE("prg1.bin", 0x000001, 0x80000, CRC(cab55d88) SHA1(246e13880d34b6c7c3f4ab5e18fa8a0547c03d9d) )
	ROM_LOAD32_BYTE("prg2.bin", 0x000002, 0x80000, CRC(83758b0e) SHA1(63adb2d09e7bd7dba47a55b3b579d543dfb553e3) )
	ROM_LOAD32_BYTE("prg3.bin", 0x000003, 0x80000, CRC(084fb5e4) SHA1(588bfe091662b88f02f528181a2f1d9c67c7b280) )

	ROM_REGION( 0x40000, "audiocpu", ROMREGION_ERASE00 ) // 256K RAM, ROM from Z80 point-of-view

	ROM_REGION( 0x30000, "chars", ROMREGION_ERASEFF ) // text layer roms
	ROM_LOAD24_BYTE("fix0.u0524", 0x000001, 0x10000, CRC(6fdf4cf6) SHA1(7e9d4a49e829dfdc373c0f5acfbe8c7a91ac115b) )
	ROM_LOAD24_BYTE("fix1.u0518", 0x000000, 0x10000, CRC(69b7899b) SHA1(d3cacd4ef4d2c95d803403101beb9d4be75fae61) )
	ROM_LOAD24_BYTE("fixp.u0514", 0x000002, 0x10000, CRC(99a5fece) SHA1(44ae95d650ed6e00202d3438f5f91a5e52e319cb) )

	ROM_REGION( 0xc00000, "tiles", ROMREGION_ERASEFF ) // background layer roms
	ROM_LOAD24_WORD("bg-1d.u0535", 0x000000, 0x400000, CRC(6143f576) SHA1(c034923d0663d9ef24357a03098b8cb81dbab9f8) )
	ROM_LOAD24_BYTE("bg-1p.u0537", 0x000002, 0x200000, CRC(55e64ef7) SHA1(aae991268948d07342ee8ba1b3761bd180aab8ec) )
	ROM_LOAD24_WORD("bg-2d.u0536", 0x600000, 0x400000, CRC(c607a444) SHA1(dc1aa96a42e9394ca6036359670a4ec6f830c96d) )
	ROM_LOAD24_BYTE("bg-2p.u0538", 0x600002, 0x200000, CRC(f0830248) SHA1(6075df96b49e70d2243fef691e096119e7a4d044) )

	ROM_REGION( 0x1200000, "sprites", 0 ) // sprites
	ROM_LOAD("obj3.u0434",  0x0000000, 0x400000, CRC(e08f42dc) SHA1(5188d71d4355eaf43ea8893b4cfc4fe80cc24f41) )
	ROM_LOAD("obj3b.u0433", 0x0400000, 0x200000, CRC(1b6a523c) SHA1(99a420dbc8e22e7832ccda7cec9fa661a2a2687a) )
	ROM_LOAD("obj2.u0431",  0x0600000, 0x400000, CRC(7aeadd8e) SHA1(47103c0579240c5b1add4d0b164eaf76f5fa97f0) )
	ROM_LOAD("obj2b.u0432", 0x0a00000, 0x200000, CRC(5d790a5d) SHA1(1ed5d4ad4c9a7e505ce35dcc90d184c26ce891dc) )
	ROM_LOAD("obj1.u0429",  0x0c00000, 0x400000, CRC(c2c50f02) SHA1(b81397b5800c6d49f58b7ac7ff6eac56da3c5257) )
	ROM_LOAD("obj1b.u0430", 0x1000000, 0x200000, CRC(5259321f) SHA1(3c70c1147e49f81371d0f60f7108d9718d56faf4) )

	ROM_REGION32_LE( 0xa00000, "sound01", ROMREGION_ERASE00 ) // sound roms
	ROM_LOAD32_WORD("pcm.u0217",    0x000000, 0x100000, CRC(2edc30b5) SHA1(c25d690d633657fc3687636b9070f36bd305ae06) )
	ROM_CONTINUE(                   0x400000, 0x100000 )
	ROM_LOAD32_BYTE("sound1.u0222", 0x800000, 0x080000, CRC(b7bd3703) SHA1(6427a7e6de10d6743d6e64b984a1d1c647f5643a) )

	ROM_REGION( 0x0345, "pals", 0 ) // pals
	ROM_LOAD("rm81.u0529.bin", 0x0000, 0x0117, CRC(acd55c8e) SHA1(b965e828fecd61b836aca337637e53d7360d9dc4) ) // AMD PALCE16V8H-15SC/4
	ROM_LOAD("rm82.u0330.bin", 0x0117, 0x0117, CRC(64c71423) SHA1(1da3502bec0c843b7198d1d9ab60f9fd4b110a8e) ) // AMD PALCE16V8H-15SC/4
	ROM_LOAD("rm83.u0331.bin", 0x022e, 0x0117, CRC(6e10d66b) SHA1(995d2a0da680ec19ee253098c91a4780dd8403c6) ) // AMD PALCE16V8H-15SC/4

	ROM_REGION( 0x100000, "soundflash1", 0 ) // on SPI motherboard
	ROM_LOAD("flash0_blank_region01.u1053", 0x000000, 0x100000, CRC(7ae7ab76) SHA1(a2b196f470bf64af94002fc4e2640fadad00418f) )
ROM_END

ROM_START( rdft2ja ) // SPI Cart, Japan
	ROM_REGION32_LE( 0x200000, "maincpu", 0 ) // i386 program
	ROM_LOAD32_BYTE("rf2.1",     0x000000, 0x80000, CRC(391d5057) SHA1(a1849142cbf7344ac1279781597e27b3b8ae6127) )
	ROM_LOAD32_BYTE("rf2_2.bin", 0x000001, 0x80000, CRC(ec73a767) SHA1(83f3905afe49401793c0ea0193cb31d3ba1e1739) )
	ROM_LOAD32_BYTE("rf2_3.bin", 0x000002, 0x80000, CRC(e66243b2) SHA1(54e67af37a4586fd1afc79085ed433d599e1bb87) )
	ROM_LOAD32_BYTE("rf2_4.bin", 0x000003, 0x80000, CRC(92b7b73e) SHA1(128649b2a6a0616113bd0f9846fb6cf814ae326d) )

	ROM_REGION( 0x40000, "audiocpu", ROMREGION_ERASE00 ) // 256K RAM, ROM from Z80 point-of-view

	ROM_REGION( 0x30000, "chars", ROMREGION_ERASEFF ) // text layer roms
	ROM_LOAD24_BYTE("rf2_5.bin", 0x000001, 0x10000, CRC(377cac2f) SHA1(f7c9323d79b77f6c8c02ba2c6cdca127d6e5cb5c) )
	ROM_LOAD24_BYTE("rf2_6.bin", 0x000000, 0x10000, CRC(42bd5372) SHA1(c38df85b25070db9640eac541f71c0511bab0c98) )
	ROM_LOAD24_BYTE("rf2_7.bin", 0x000002, 0x10000, CRC(1efaac7e) SHA1(8252af56dcb7a6306dc3422070176778e3c511c2) )

	ROM_REGION( 0xc00000, "tiles", ROMREGION_ERASEFF ) // background layer roms
	ROM_LOAD24_WORD("bg-1d.u0535", 0x000000, 0x400000, CRC(6143f576) SHA1(c034923d0663d9ef24357a03098b8cb81dbab9f8) )
	ROM_LOAD24_BYTE("bg-1p.u0537", 0x000002, 0x200000, CRC(55e64ef7) SHA1(aae991268948d07342ee8ba1b3761bd180aab8ec) )
	ROM_LOAD24_WORD("bg-2d.u0536", 0x600000, 0x400000, CRC(c607a444) SHA1(dc1aa96a42e9394ca6036359670a4ec6f830c96d) )
	ROM_LOAD24_BYTE("bg-2p.u0538", 0x600002, 0x200000, CRC(f0830248) SHA1(6075df96b49e70d2243fef691e096119e7a4d044) )

	ROM_REGION( 0x1200000, "sprites", 0 ) // sprites
	ROM_LOAD("obj3.u0434",  0x0000000, 0x400000, CRC(e08f42dc) SHA1(5188d71d4355eaf43ea8893b4cfc4fe80cc24f41) )
	ROM_LOAD("obj3b.u0433", 0x0400000, 0x200000, CRC(1b6a523c) SHA1(99a420dbc8e22e7832ccda7cec9fa661a2a2687a) )
	ROM_LOAD("obj2.u0431",  0x0600000, 0x400000, CRC(7aeadd8e) SHA1(47103c0579240c5b1add4d0b164eaf76f5fa97f0) )
	ROM_LOAD("obj2b.u0432", 0x0a00000, 0x200000, CRC(5d790a5d) SHA1(1ed5d4ad4c9a7e505ce35dcc90d184c26ce891dc) )
	ROM_LOAD("obj1.u0429",  0x0c00000, 0x400000, CRC(c2c50f02) SHA1(b81397b5800c6d49f58b7ac7ff6eac56da3c5257) )
	ROM_LOAD("obj1b.u0430", 0x1000000, 0x200000, CRC(5259321f) SHA1(3c70c1147e49f81371d0f60f7108d9718d56faf4) )

	ROM_REGION32_LE( 0xa00000, "sound01", ROMREGION_ERASE00 ) // sound roms
	ROM_LOAD32_WORD("pcm.u0217",    0x000000, 0x100000, CRC(2edc30b5) SHA1(c25d690d633657fc3687636b9070f36bd305ae06) )
	ROM_CONTINUE(                   0x400000, 0x100000 )
	ROM_LOAD32_BYTE("sound1.u0222", 0x800000, 0x080000, CRC(b7bd3703) SHA1(6427a7e6de10d6743d6e64b984a1d1c647f5643a) )

	ROM_REGION( 0x0345, "pals", 0 ) // pals
	ROM_LOAD("rm81.u0529.bin", 0x0000, 0x0117, CRC(acd55c8e) SHA1(b965e828fecd61b836aca337637e53d7360d9dc4) ) // AMD PALCE16V8H-15SC/4
	ROM_LOAD("rm82.u0330.bin", 0x0117, 0x0117, CRC(64c71423) SHA1(1da3502bec0c843b7198d1d9ab60f9fd4b110a8e) ) // AMD PALCE16V8H-15SC/4
	ROM_LOAD("rm83.u0331.bin", 0x022e, 0x0117, CRC(6e10d66b) SHA1(995d2a0da680ec19ee253098c91a4780dd8403c6) ) // AMD PALCE16V8H-15SC/4

	ROM_REGION( 0x100000, "soundflash1", 0 ) // on SPI motherboard
	ROM_LOAD("flash0_blank_region01.u1053", 0x000000, 0x100000, CRC(7ae7ab76) SHA1(a2b196f470bf64af94002fc4e2640fadad00418f) )
ROM_END

ROM_START( rdft2jb ) // SPI Cart, Japan
	ROM_REGION32_LE( 0x200000, "maincpu", 0 ) // i386 program
	ROM_LOAD32_BYTE("prg0.rom", 0x000000, 0x80000, CRC(fc42cab8) SHA1(2e33fc8d77fdc4ee58e93fc191d12f2fe9cc3c65) )
	ROM_LOAD32_BYTE("prg1.rom", 0x000001, 0x80000, CRC(a0f09dc5) SHA1(e8ad20be1f04752b0884571384d4490813ed82d9) )
	ROM_LOAD32_BYTE("prg2.rom", 0x000002, 0x80000, CRC(368580e0) SHA1(184036a0cbddbf79b62e388b93cb93b885faee88) )
	ROM_LOAD32_BYTE("prg3.rom", 0x000003, 0x80000, CRC(7ad45c01) SHA1(d782057658dd000c1cf0a4726a6ed821e6f2be67) )

	ROM_REGION( 0x40000, "audiocpu", ROMREGION_ERASE00 ) // 256K RAM, ROM from Z80 point-of-view

	ROM_REGION( 0x30000, "chars", ROMREGION_ERASEFF ) // text layer roms
	ROM_LOAD24_BYTE("rf2_5.bin", 0x000001, 0x10000, CRC(377cac2f) SHA1(f7c9323d79b77f6c8c02ba2c6cdca127d6e5cb5c) )
	ROM_LOAD24_BYTE("rf2_6.bin", 0x000000, 0x10000, CRC(42bd5372) SHA1(c38df85b25070db9640eac541f71c0511bab0c98) )
	ROM_LOAD24_BYTE("rf2_7.bin", 0x000002, 0x10000, CRC(1efaac7e) SHA1(8252af56dcb7a6306dc3422070176778e3c511c2) )

	ROM_REGION( 0xc00000, "tiles", ROMREGION_ERASEFF ) // background layer roms
	ROM_LOAD24_WORD("bg-1d.u0535", 0x000000, 0x400000, CRC(6143f576) SHA1(c034923d0663d9ef24357a03098b8cb81dbab9f8) )
	ROM_LOAD24_BYTE("bg-1p.u0537", 0x000002, 0x200000, CRC(55e64ef7) SHA1(aae991268948d07342ee8ba1b3761bd180aab8ec) )
	ROM_LOAD24_WORD("bg-2d.u0536", 0x600000, 0x400000, CRC(c607a444) SHA1(dc1aa96a42e9394ca6036359670a4ec6f830c96d) )
	ROM_LOAD24_BYTE("bg-2p.u0538", 0x600002, 0x200000, CRC(f0830248) SHA1(6075df96b49e70d2243fef691e096119e7a4d044) )

	ROM_REGION( 0x1200000, "sprites", 0 ) // sprites
	ROM_LOAD("obj3.u0434",  0x0000000, 0x400000, CRC(e08f42dc) SHA1(5188d71d4355eaf43ea8893b4cfc4fe80cc24f41) )
	ROM_LOAD("obj3b.u0433", 0x0400000, 0x200000, CRC(1b6a523c) SHA1(99a420dbc8e22e7832ccda7cec9fa661a2a2687a) )
	ROM_LOAD("obj2.u0431",  0x0600000, 0x400000, CRC(7aeadd8e) SHA1(47103c0579240c5b1add4d0b164eaf76f5fa97f0) )
	ROM_LOAD("obj2b.u0432", 0x0a00000, 0x200000, CRC(5d790a5d) SHA1(1ed5d4ad4c9a7e505ce35dcc90d184c26ce891dc) )
	ROM_LOAD("obj1.u0429",  0x0c00000, 0x400000, CRC(c2c50f02) SHA1(b81397b5800c6d49f58b7ac7ff6eac56da3c5257) )
	ROM_LOAD("obj1b.u0430", 0x1000000, 0x200000, CRC(5259321f) SHA1(3c70c1147e49f81371d0f60f7108d9718d56faf4) )

	ROM_REGION32_LE( 0xa00000, "sound01", ROMREGION_ERASE00 ) // sound roms
	ROM_LOAD32_WORD("pcm.u0217",    0x000000, 0x100000, CRC(2edc30b5) SHA1(c25d690d633657fc3687636b9070f36bd305ae06) )
	ROM_CONTINUE(                   0x400000, 0x100000 )
	ROM_LOAD32_BYTE("sound1.u0222", 0x800000, 0x080000, CRC(b7bd3703) SHA1(6427a7e6de10d6743d6e64b984a1d1c647f5643a) )

	ROM_REGION( 0x0345, "pals", 0 ) // pals
	ROM_LOAD("rm81.u0529.bin", 0x0000, 0x0117, CRC(acd55c8e) SHA1(b965e828fecd61b836aca337637e53d7360d9dc4) ) // AMD PALCE16V8H-15SC/4
	ROM_LOAD("rm82.u0330.bin", 0x0117, 0x0117, CRC(64c71423) SHA1(1da3502bec0c843b7198d1d9ab60f9fd4b110a8e) ) // AMD PALCE16V8H-15SC/4
	ROM_LOAD("rm83.u0331.bin", 0x022e, 0x0117, CRC(6e10d66b) SHA1(995d2a0da680ec19ee253098c91a4780dd8403c6) ) // AMD PALCE16V8H-15SC/4

	ROM_REGION( 0x100000, "soundflash1", 0 ) // on SPI motherboard
	ROM_LOAD("flash0_blank_region01.u1053", 0x000000, 0x100000, CRC(7ae7ab76) SHA1(a2b196f470bf64af94002fc4e2640fadad00418f) )
ROM_END

ROM_START( rdft2jc ) // SPI SXX2C ROM SUB8 Cart, Japan
	ROM_REGION32_LE( 0x200000, "maincpu", 0 ) // i386 program
	ROM_LOAD32_BYTE("seibu_1.u0211", 0x000000, 0x80000, CRC(36b6407c) SHA1(b3f5bb3c582aca71e0c7d9da5951b30c7389cc24) )
	ROM_LOAD32_BYTE("seibu_2.u0212", 0x000001, 0x80000, CRC(65ee556e) SHA1(13311850aabba9fc373adfd5cd590c114505933f) )
	ROM_LOAD32_BYTE("seibu_3.u0221", 0x000002, 0x80000, CRC(d2458358) SHA1(18a9cfee77a6a09584bc3fb0073c822d12de5bf1) )
	ROM_LOAD32_BYTE("seibu_4.u0220", 0x000003, 0x80000, CRC(5c4412f9) SHA1(c72603bee3ce14f40d4bf5e3ae3f041b923edd57) )

	ROM_REGION( 0x40000, "audiocpu", ROMREGION_ERASE00 ) // 256K RAM, ROM from Z80 point-of-view

	ROM_REGION( 0x30000, "chars", ROMREGION_ERASEFF ) // text layer roms
	ROM_LOAD24_BYTE("fix0.u0524", 0x000001, 0x10000, CRC(6fdf4cf6) SHA1(7e9d4a49e829dfdc373c0f5acfbe8c7a91ac115b) )
	ROM_LOAD24_BYTE("fix1.u0518", 0x000000, 0x10000, CRC(69b7899b) SHA1(d3cacd4ef4d2c95d803403101beb9d4be75fae61) )
	ROM_LOAD24_BYTE("fixp.u0514", 0x000002, 0x10000, CRC(99a5fece) SHA1(44ae95d650ed6e00202d3438f5f91a5e52e319cb) )

	ROM_REGION( 0xc00000, "tiles", ROMREGION_ERASEFF ) // background layer roms
	ROM_LOAD24_WORD("bg-1d.u0535", 0x000000, 0x400000, CRC(6143f576) SHA1(c034923d0663d9ef24357a03098b8cb81dbab9f8) )
	ROM_LOAD24_BYTE("bg-1p.u0537", 0x000002, 0x200000, CRC(55e64ef7) SHA1(aae991268948d07342ee8ba1b3761bd180aab8ec) )
	ROM_LOAD24_WORD("bg-2d.u0536", 0x600000, 0x400000, CRC(c607a444) SHA1(dc1aa96a42e9394ca6036359670a4ec6f830c96d) )
	ROM_LOAD24_BYTE("bg-2p.u0538", 0x600002, 0x200000, CRC(f0830248) SHA1(6075df96b49e70d2243fef691e096119e7a4d044) )

	ROM_REGION( 0x1200000, "sprites", 0 ) // sprites
	ROM_LOAD("obj3.u0434",  0x0000000, 0x400000, CRC(e08f42dc) SHA1(5188d71d4355eaf43ea8893b4cfc4fe80cc24f41) )
	ROM_LOAD("obj3b.u0433", 0x0400000, 0x200000, CRC(1b6a523c) SHA1(99a420dbc8e22e7832ccda7cec9fa661a2a2687a) )
	ROM_LOAD("obj2.u0431",  0x0600000, 0x400000, CRC(7aeadd8e) SHA1(47103c0579240c5b1add4d0b164eaf76f5fa97f0) )
	ROM_LOAD("obj2b.u0432", 0x0a00000, 0x200000, CRC(5d790a5d) SHA1(1ed5d4ad4c9a7e505ce35dcc90d184c26ce891dc) )
	ROM_LOAD("obj1.u0429",  0x0c00000, 0x400000, CRC(c2c50f02) SHA1(b81397b5800c6d49f58b7ac7ff6eac56da3c5257) )
	ROM_LOAD("obj1b.u0430", 0x1000000, 0x200000, CRC(5259321f) SHA1(3c70c1147e49f81371d0f60f7108d9718d56faf4) )

	ROM_REGION32_LE( 0xa00000, "sound01", ROMREGION_ERASE00 ) // sound roms
	ROM_LOAD32_WORD("pcm.u0217",    0x000000, 0x100000, CRC(2edc30b5) SHA1(c25d690d633657fc3687636b9070f36bd305ae06) )
	ROM_CONTINUE(                   0x400000, 0x100000 )
	ROM_LOAD32_BYTE("sound1.u0222", 0x800000, 0x080000, CRC(b7bd3703) SHA1(6427a7e6de10d6743d6e64b984a1d1c647f5643a) )

	ROM_REGION( 0x0345, "pals", 0 ) // pals
	ROM_LOAD("rm81.u0529.bin", 0x0000, 0x0117, CRC(acd55c8e) SHA1(b965e828fecd61b836aca337637e53d7360d9dc4) ) // AMD PALCE16V8H-15SC/4
	ROM_LOAD("rm82.u0330.bin", 0x0117, 0x0117, CRC(64c71423) SHA1(1da3502bec0c843b7198d1d9ab60f9fd4b110a8e) ) // AMD PALCE16V8H-15SC/4
	ROM_LOAD("rm83.u0331.bin", 0x022e, 0x0117, CRC(6e10d66b) SHA1(995d2a0da680ec19ee253098c91a4780dd8403c6) ) // AMD PALCE16V8H-15SC/4

	ROM_REGION( 0x100000, "soundflash1", 0 ) // on SPI motherboard
	ROM_LOAD("flash0_blank_region01.u1053", 0x000000, 0x100000, CRC(7ae7ab76) SHA1(a2b196f470bf64af94002fc4e2640fadad00418f) )
ROM_END

ROM_START( rdft2it ) // SPI Cart, Italy
	ROM_REGION32_LE( 0x200000, "maincpu", 0 ) // i386 program
	ROM_LOAD32_BYTE("seibu1.bin",0x000000, 0x80000, CRC(501b92a9) SHA1(3e1c5cc63906ec7b97a3478557ec2638c515d726) )
	ROM_LOAD32_BYTE("seibu2.bin",0x000001, 0x80000, CRC(ec73a767) SHA1(83f3905afe49401793c0ea0193cb31d3ba1e1739) )
	ROM_LOAD32_BYTE("seibu3.bin",0x000002, 0x80000, CRC(e66243b2) SHA1(54e67af37a4586fd1afc79085ed433d599e1bb87) )
	ROM_LOAD32_BYTE("seibu4.bin",0x000003, 0x80000, CRC(92b7b73e) SHA1(128649b2a6a0616113bd0f9846fb6cf814ae326d) )

	ROM_REGION( 0x40000, "audiocpu", ROMREGION_ERASE00 ) // 256K RAM, ROM from Z80 point-of-view

	ROM_REGION( 0x30000, "chars", ROMREGION_ERASEFF ) // text layer roms
	ROM_LOAD24_BYTE("seibu5.bin", 0x000001, 0x10000, CRC(377cac2f) SHA1(f7c9323d79b77f6c8c02ba2c6cdca127d6e5cb5c) )
	ROM_LOAD24_BYTE("seibu6.bin", 0x000000, 0x10000, CRC(42bd5372) SHA1(c38df85b25070db9640eac541f71c0511bab0c98) )
	ROM_LOAD24_BYTE("seibu7.bin", 0x000002, 0x10000, CRC(1efaac7e) SHA1(8252af56dcb7a6306dc3422070176778e3c511c2) )

	ROM_REGION( 0xc00000, "tiles", ROMREGION_ERASEFF ) // background layer roms
	ROM_LOAD24_WORD("bg-1d.u0535", 0x000000, 0x400000, CRC(6143f576) SHA1(c034923d0663d9ef24357a03098b8cb81dbab9f8) )
	ROM_LOAD24_BYTE("bg-1p.u0537", 0x000002, 0x200000, CRC(55e64ef7) SHA1(aae991268948d07342ee8ba1b3761bd180aab8ec) )
	ROM_LOAD24_WORD("bg-2d.u0536", 0x600000, 0x400000, CRC(c607a444) SHA1(dc1aa96a42e9394ca6036359670a4ec6f830c96d) )
	ROM_LOAD24_BYTE("bg-2p.u0538", 0x600002, 0x200000, CRC(f0830248) SHA1(6075df96b49e70d2243fef691e096119e7a4d044) )

	ROM_REGION( 0x1200000, "sprites", 0 ) // sprites
	ROM_LOAD("obj3.u0434",  0x0000000, 0x400000, CRC(e08f42dc) SHA1(5188d71d4355eaf43ea8893b4cfc4fe80cc24f41) )
	ROM_LOAD("obj3b.u0433", 0x0400000, 0x200000, CRC(1b6a523c) SHA1(99a420dbc8e22e7832ccda7cec9fa661a2a2687a) )
	ROM_LOAD("obj2.u0431",  0x0600000, 0x400000, CRC(7aeadd8e) SHA1(47103c0579240c5b1add4d0b164eaf76f5fa97f0) )
	ROM_LOAD("obj2b.u0432", 0x0a00000, 0x200000, CRC(5d790a5d) SHA1(1ed5d4ad4c9a7e505ce35dcc90d184c26ce891dc) )
	ROM_LOAD("obj1.u0429",  0x0c00000, 0x400000, CRC(c2c50f02) SHA1(b81397b5800c6d49f58b7ac7ff6eac56da3c5257) )
	ROM_LOAD("obj1b.u0430", 0x1000000, 0x200000, CRC(5259321f) SHA1(3c70c1147e49f81371d0f60f7108d9718d56faf4) )

	ROM_REGION32_LE( 0xa00000, "sound01", ROMREGION_ERASE00 ) // sound roms
	ROM_LOAD32_WORD("pcm.u0217",    0x000000, 0x100000, CRC(2edc30b5) SHA1(c25d690d633657fc3687636b9070f36bd305ae06) )
	ROM_CONTINUE(                   0x400000, 0x100000 )
	ROM_LOAD32_BYTE("seibu8.bin", 0x800000, 0x080000, CRC(b7bd3703) SHA1(6427a7e6de10d6743d6e64b984a1d1c647f5643a) )

	ROM_REGION( 0x0345, "pals", 0 ) // pals
	ROM_LOAD("rm81.u0529.bin", 0x0000, 0x0117, CRC(acd55c8e) SHA1(b965e828fecd61b836aca337637e53d7360d9dc4) ) // AMD PALCE16V8H-15SC/4
	ROM_LOAD("rm82.u0330.bin", 0x0117, 0x0117, CRC(64c71423) SHA1(1da3502bec0c843b7198d1d9ab60f9fd4b110a8e) ) // AMD PALCE16V8H-15SC/4
	ROM_LOAD("rm83.u0331.bin", 0x022e, 0x0117, CRC(6e10d66b) SHA1(995d2a0da680ec19ee253098c91a4780dd8403c6) ) // AMD PALCE16V8H-15SC/4

	ROM_REGION( 0x100000, "soundflash1", 0 ) // on SPI motherboard
	ROM_LOAD("flash0_blank_region92.u1053", 0x000000, 0x100000, CRC(204d82d0) SHA1(444f4aefa27d8f5d1a2f7f08f826ea84b0ccbd02) )
ROM_END

ROM_START( rdft2a ) // SPI Cart, Asia (Metrotainment license); SPI PCB is marked "(C)1997 SXX2C ROM SUB8"
	// The SUB8 board is also capable of having two 23C8100 roms at U0223 and U0219 for PRG instead of the four roms below.
	ROM_REGION32_LE( 0x200000, "maincpu", 0 ) // i386 program, all are 27C040
	ROM_LOAD32_BYTE("seibu__1.u0211", 0x000000, 0x80000, CRC(046b3f0e) SHA1(033898f658d6007f891828835734422d4af36321) ) // socket is silkscreened on pcb PRG1
	ROM_LOAD32_BYTE("seibu__2.u0212", 0x000001, 0x80000, CRC(cab55d88) SHA1(246e13880d34b6c7c3f4ab5e18fa8a0547c03d9d) ) // socket is silkscreened on pcb PRG2
	ROM_LOAD32_BYTE("seibu__3.u0221", 0x000002, 0x80000, CRC(83758b0e) SHA1(63adb2d09e7bd7dba47a55b3b579d543dfb553e3) ) // socket is silkscreened on pcb PRG3
	ROM_LOAD32_BYTE("seibu__4.u0220", 0x000003, 0x80000, CRC(084fb5e4) SHA1(588bfe091662b88f02f528181a2f1d9c67c7b280) ) // socket is silkscreened on pcb PRG4

	ROM_REGION( 0x40000, "audiocpu", ROMREGION_ERASE00 ) // 256K RAM, ROM from Z80 point-of-view

	ROM_REGION( 0x30000, "chars", ROMREGION_ERASEFF ) // text layer roms - all are 27C512
	ROM_LOAD24_BYTE("seibu__5.u0524", 0x000001, 0x10000, CRC(6fdf4cf6) SHA1(7e9d4a49e829dfdc373c0f5acfbe8c7a91ac115b) ) // socket is silkscreened on pcb FIX0
	ROM_LOAD24_BYTE("seibu__6.u0518", 0x000000, 0x10000, CRC(69b7899b) SHA1(d3cacd4ef4d2c95d803403101beb9d4be75fae61) ) // socket is silkscreened on pcb FIX1
	ROM_LOAD24_BYTE("seibu__7.u0514", 0x000002, 0x10000, CRC(99a5fece) SHA1(44ae95d650ed6e00202d3438f5f91a5e52e319cb) ) // socket is silkscreened on pcb FIXP

	ROM_REGION( 0xc00000, "tiles", ROMREGION_ERASEFF ) // background layer roms - half are MX semiconductor MX23C3210MC, half are some sort of 23C1610 equivalent with no visible manufacturer name
	ROM_LOAD24_WORD("raiden-f2bg-1d.u0535",   0x000000, 0x400000, CRC(6143f576) SHA1(c034923d0663d9ef24357a03098b8cb81dbab9f8) ) // pads are silkscreened on pcb BG12
	ROM_LOAD24_BYTE("raiden-f2__bg-1p.u0537", 0x000002, 0x200000, CRC(55e64ef7) SHA1(aae991268948d07342ee8ba1b3761bd180aab8ec) ) // pads are silkscreened on pcb BG12P
	ROM_LOAD24_WORD("raiden-f2bg-2d.u0536",   0x600000, 0x400000, CRC(c607a444) SHA1(dc1aa96a42e9394ca6036359670a4ec6f830c96d) ) // pads are silkscreened on pcb BG3
	ROM_LOAD24_BYTE("raiden-f2__bg-2p.u0538", 0x600002, 0x200000, CRC(f0830248) SHA1(6075df96b49e70d2243fef691e096119e7a4d044) ) // pads are silkscreened on pcb BG3P

	ROM_REGION( 0x1200000, "sprites", 0 ) // sprites - all are paired MX semconductor MX23C3210TC and MX23C1610TC mask roms
	ROM_LOAD("raiden-f2obj-3.u0434", 0x0000000, 0x400000, CRC(e08f42dc) SHA1(5188d71d4355eaf43ea8893b4cfc4fe80cc24f41) ) // pads are silkscreened on pcb OBJ3
	ROM_LOAD("raiden-f2obj-6.u0433", 0x0400000, 0x200000, CRC(1b6a523c) SHA1(99a420dbc8e22e7832ccda7cec9fa661a2a2687a) ) // pads are silkscreened on pcb OBJ3B
	ROM_LOAD("raiden-f2obj-2.u0431", 0x0600000, 0x400000, CRC(7aeadd8e) SHA1(47103c0579240c5b1add4d0b164eaf76f5fa97f0) ) // pads are silkscreened on pcb OBJ2
	ROM_LOAD("raiden-f2obj-5.u0432", 0x0a00000, 0x200000, CRC(5d790a5d) SHA1(1ed5d4ad4c9a7e505ce35dcc90d184c26ce891dc) ) // pads are silkscreened on pcb OBJ2B
	ROM_LOAD("raiden-f2obj-1.u0429", 0x0c00000, 0x400000, CRC(c2c50f02) SHA1(b81397b5800c6d49f58b7ac7ff6eac56da3c5257) ) // pads are silkscreened on pcb OBJ1
	ROM_LOAD("raiden-f2obj-4.u0430", 0x1000000, 0x200000, CRC(5259321f) SHA1(3c70c1147e49f81371d0f60f7108d9718d56faf4) ) // pads are silkscreened on pcb OBJ1B

	ROM_REGION32_LE( 0xa00000, "sound01", ROMREGION_ERASE00 ) // sound roms - sound0 is some sort of 23C1610 equivalent with no visible manufacturer name, sound1 is a 27C040
	ROM_LOAD32_WORD("raiden-f2__pcm.u0217", 0x000000, 0x100000, CRC(2edc30b5) SHA1(c25d690d633657fc3687636b9070f36bd305ae06) ) // pads are silkscreened on pcb SOUND0
	ROM_CONTINUE(                           0x400000, 0x100000 )
	ROM_LOAD32_BYTE("seibu__8.u0222",       0x800000, 0x080000, CRC(b7bd3703) SHA1(6427a7e6de10d6743d6e64b984a1d1c647f5643a) ) // socket is silkscreened on pcb SOUND1

	ROM_REGION( 0x0345, "pals", 0 ) // pals
	ROM_LOAD("rm81.u0529.bin", 0x0000, 0x0117, CRC(acd55c8e) SHA1(b965e828fecd61b836aca337637e53d7360d9dc4) ) // AMD PALCE16V8H-15SC/4
	ROM_LOAD("rm82.u0330.bin", 0x0117, 0x0117, CRC(64c71423) SHA1(1da3502bec0c843b7198d1d9ab60f9fd4b110a8e) ) // AMD PALCE16V8H-15SC/4
	ROM_LOAD("rm83.u0331.bin", 0x022e, 0x0117, CRC(6e10d66b) SHA1(995d2a0da680ec19ee253098c91a4780dd8403c6) ) // AMD PALCE16V8H-15SC/4

	ROM_REGION( 0x100000, "soundflash1", 0 ) // on SPI motherboard
	ROM_LOAD("flash0_blank_region22.u1053", 0x000000, 0x100000, CRC(5fee8413) SHA1(6d6a62fa01293b4ba4b349a39820d024add6ea22) )
ROM_END

ROM_START( rdft2aa ) // SPI Cart, Asia (Dream Island license)
	ROM_REGION32_LE( 0x200000, "maincpu", 0 ) // i386 program
	ROM_LOAD32_BYTE("rf2_1.bin", 0x000000, 0x80000, CRC(72198410) SHA1(ca4bc858f6bf247a343b0fdae1d1a3cdabc4a3c3) )
	ROM_LOAD32_BYTE("rf2_2.bin", 0x000001, 0x80000, CRC(ec73a767) SHA1(83f3905afe49401793c0ea0193cb31d3ba1e1739) )
	ROM_LOAD32_BYTE("rf2_3.bin", 0x000002, 0x80000, CRC(e66243b2) SHA1(54e67af37a4586fd1afc79085ed433d599e1bb87) )
	ROM_LOAD32_BYTE("rf2_4.bin", 0x000003, 0x80000, CRC(92b7b73e) SHA1(128649b2a6a0616113bd0f9846fb6cf814ae326d) )

	ROM_REGION( 0x40000, "audiocpu", ROMREGION_ERASE00 ) // 256K RAM, ROM from Z80 point-of-view

	ROM_REGION( 0x30000, "chars", ROMREGION_ERASEFF ) // text layer roms
	ROM_LOAD24_BYTE("rf2_5.bin", 0x000001, 0x10000, CRC(377cac2f) SHA1(f7c9323d79b77f6c8c02ba2c6cdca127d6e5cb5c) )
	ROM_LOAD24_BYTE("rf2_6.bin", 0x000000, 0x10000, CRC(42bd5372) SHA1(c38df85b25070db9640eac541f71c0511bab0c98) )
	ROM_LOAD24_BYTE("rf2_7.bin", 0x000002, 0x10000, CRC(1efaac7e) SHA1(8252af56dcb7a6306dc3422070176778e3c511c2) )

	ROM_REGION( 0xc00000, "tiles", ROMREGION_ERASEFF ) // background layer roms
	ROM_LOAD24_WORD("bg-1d.u0535", 0x000000, 0x400000, CRC(6143f576) SHA1(c034923d0663d9ef24357a03098b8cb81dbab9f8) )
	ROM_LOAD24_BYTE("bg-1p.u0537", 0x000002, 0x200000, CRC(55e64ef7) SHA1(aae991268948d07342ee8ba1b3761bd180aab8ec) )
	ROM_LOAD24_WORD("bg-2d.u0536", 0x600000, 0x400000, CRC(c607a444) SHA1(dc1aa96a42e9394ca6036359670a4ec6f830c96d) )
	ROM_LOAD24_BYTE("bg-2p.u0538", 0x600002, 0x200000, CRC(f0830248) SHA1(6075df96b49e70d2243fef691e096119e7a4d044) )

	ROM_REGION( 0x1200000, "sprites", 0 ) // sprites
	ROM_LOAD("obj3.u0434",  0x0000000, 0x400000, CRC(e08f42dc) SHA1(5188d71d4355eaf43ea8893b4cfc4fe80cc24f41) )
	ROM_LOAD("obj3b.u0433", 0x0400000, 0x200000, CRC(1b6a523c) SHA1(99a420dbc8e22e7832ccda7cec9fa661a2a2687a) )
	ROM_LOAD("obj2.u0431",  0x0600000, 0x400000, CRC(7aeadd8e) SHA1(47103c0579240c5b1add4d0b164eaf76f5fa97f0) )
	ROM_LOAD("obj2b.u0432", 0x0a00000, 0x200000, CRC(5d790a5d) SHA1(1ed5d4ad4c9a7e505ce35dcc90d184c26ce891dc) )
	ROM_LOAD("obj1.u0429",  0x0c00000, 0x400000, CRC(c2c50f02) SHA1(b81397b5800c6d49f58b7ac7ff6eac56da3c5257) )
	ROM_LOAD("obj1b.u0430", 0x1000000, 0x200000, CRC(5259321f) SHA1(3c70c1147e49f81371d0f60f7108d9718d56faf4) )

	ROM_REGION32_LE( 0xa00000, "sound01", ROMREGION_ERASE00 ) // sound roms
	ROM_LOAD32_WORD("pcm.u0217",    0x000000, 0x100000, CRC(2edc30b5) SHA1(c25d690d633657fc3687636b9070f36bd305ae06) )
	ROM_CONTINUE(                   0x400000, 0x100000 )
	ROM_LOAD32_BYTE("sound1.u0222", 0x800000, 0x080000, CRC(b7bd3703) SHA1(6427a7e6de10d6743d6e64b984a1d1c647f5643a) )

	ROM_REGION( 0x0345, "pals", 0 ) // pals
	ROM_LOAD("rm81.u0529.bin", 0x0000, 0x0117, CRC(acd55c8e) SHA1(b965e828fecd61b836aca337637e53d7360d9dc4) ) // AMD PALCE16V8H-15SC/4
	ROM_LOAD("rm82.u0330.bin", 0x0117, 0x0117, CRC(64c71423) SHA1(1da3502bec0c843b7198d1d9ab60f9fd4b110a8e) ) // AMD PALCE16V8H-15SC/4
	ROM_LOAD("rm83.u0331.bin", 0x022e, 0x0117, CRC(6e10d66b) SHA1(995d2a0da680ec19ee253098c91a4780dd8403c6) ) // AMD PALCE16V8H-15SC/4

	ROM_REGION( 0x100000, "soundflash1", 0 ) // on SPI motherboard
	ROM_LOAD("flash0_blank_region24.u1053", 0x000000, 0x100000, CRC(72a33dc4) SHA1(65a52f576ca4d240418fedd9a4922edcd6c0c8d1) )
ROM_END

ROM_START( rdft2t ) // SPI Cart, Taiwan
	ROM_REGION32_LE( 0x200000, "maincpu", 0 ) // i386 program
	ROM_LOAD32_BYTE("prg0", 0x000000, 0x80000, CRC(7e8c3acc) SHA1(63f4f9f7df7fa028737d9f7dfae96795cde58541) )
	ROM_LOAD32_BYTE("prg1", 0x000001, 0x80000, CRC(22cb5b68) SHA1(35f86ad7771fe9aaac3904ed34a96d0cc10ef21c) )
	ROM_LOAD32_BYTE("prg2", 0x000002, 0x80000, CRC(3eca68dd) SHA1(98378654adf055d72ae685f90e36643c9d6419d7) )
	ROM_LOAD32_BYTE("prg3", 0x000003, 0x80000, CRC(4124daa4) SHA1(42f225c0328df59ffeacc215d37010f825bf507e) )

	ROM_REGION( 0x40000, "audiocpu", ROMREGION_ERASE00 ) // 256K RAM, ROM from Z80 point-of-view

	ROM_REGION( 0x30000, "chars", ROMREGION_ERASEFF ) // text layer roms
	ROM_LOAD24_BYTE("rf2_5.bin", 0x000001, 0x10000, CRC(377cac2f) SHA1(f7c9323d79b77f6c8c02ba2c6cdca127d6e5cb5c) )
	ROM_LOAD24_BYTE("rf2_6.bin", 0x000000, 0x10000, CRC(42bd5372) SHA1(c38df85b25070db9640eac541f71c0511bab0c98) )
	ROM_LOAD24_BYTE("rf2_7.bin", 0x000002, 0x10000, CRC(1efaac7e) SHA1(8252af56dcb7a6306dc3422070176778e3c511c2) )

	ROM_REGION( 0xc00000, "tiles", ROMREGION_ERASEFF ) // background layer roms
	ROM_LOAD24_WORD("bg-1d.u0535", 0x000000, 0x400000, CRC(6143f576) SHA1(c034923d0663d9ef24357a03098b8cb81dbab9f8) )
	ROM_LOAD24_BYTE("bg-1p.u0537", 0x000002, 0x200000, CRC(55e64ef7) SHA1(aae991268948d07342ee8ba1b3761bd180aab8ec) )
	ROM_LOAD24_WORD("bg-2d.u0536", 0x600000, 0x400000, CRC(c607a444) SHA1(dc1aa96a42e9394ca6036359670a4ec6f830c96d) )
	ROM_LOAD24_BYTE("bg-2p.u0538", 0x600002, 0x200000, CRC(f0830248) SHA1(6075df96b49e70d2243fef691e096119e7a4d044) )

	ROM_REGION( 0x1200000, "sprites", 0 ) // sprites
	ROM_LOAD("obj3.u0434",  0x0000000, 0x400000, CRC(e08f42dc) SHA1(5188d71d4355eaf43ea8893b4cfc4fe80cc24f41) )
	ROM_LOAD("obj3b.u0433", 0x0400000, 0x200000, CRC(1b6a523c) SHA1(99a420dbc8e22e7832ccda7cec9fa661a2a2687a) )
	ROM_LOAD("obj2.u0431",  0x0600000, 0x400000, CRC(7aeadd8e) SHA1(47103c0579240c5b1add4d0b164eaf76f5fa97f0) )
	ROM_LOAD("obj2b.u0432", 0x0a00000, 0x200000, CRC(5d790a5d) SHA1(1ed5d4ad4c9a7e505ce35dcc90d184c26ce891dc) )
	ROM_LOAD("obj1.u0429",  0x0c00000, 0x400000, CRC(c2c50f02) SHA1(b81397b5800c6d49f58b7ac7ff6eac56da3c5257) )
	ROM_LOAD("obj1b.u0430", 0x1000000, 0x200000, CRC(5259321f) SHA1(3c70c1147e49f81371d0f60f7108d9718d56faf4) )

	ROM_REGION32_LE( 0xa00000, "sound01", ROMREGION_ERASE00 ) // sound roms
	ROM_LOAD32_WORD("pcm.u0217",    0x000000, 0x100000, CRC(2edc30b5) SHA1(c25d690d633657fc3687636b9070f36bd305ae06) )
	ROM_CONTINUE(                   0x400000, 0x100000 )
	ROM_LOAD32_BYTE("sound1.u0222", 0x800000, 0x080000, CRC(b7bd3703) SHA1(6427a7e6de10d6743d6e64b984a1d1c647f5643a) )

	ROM_REGION( 0x0345, "pals", 0 ) // pals
	ROM_LOAD("rm81.u0529.bin", 0x0000, 0x0117, CRC(acd55c8e) SHA1(b965e828fecd61b836aca337637e53d7360d9dc4) ) // AMD PALCE16V8H-15SC/4
	ROM_LOAD("rm82.u0330.bin", 0x0117, 0x0117, CRC(64c71423) SHA1(1da3502bec0c843b7198d1d9ab60f9fd4b110a8e) ) // AMD PALCE16V8H-15SC/4
	ROM_LOAD("rm83.u0331.bin", 0x022e, 0x0117, CRC(6e10d66b) SHA1(995d2a0da680ec19ee253098c91a4780dd8403c6) ) // AMD PALCE16V8H-15SC/4

	ROM_REGION( 0x100000, "soundflash1", 0 ) // on SPI motherboard
	ROM_LOAD("flash0_blank_region20.u1053", 0x000000, 0x100000, CRC(f2051161) SHA1(45cbd5fd9ae0ca0c5c3450bca5f6806ddce3c56f) )
ROM_END

ROM_START( rdft2s ) // SPI Cart, Switzerland; SPI PCB is marked "(C)1997 SXX2C ROM SUB8"
	ROM_REGION32_LE( 0x200000, "maincpu", 0 ) // i386 program, all are 27C040
	ROM_LOAD32_BYTE("seibu__1.u0211", 0x000000, 0x80000, CRC(28b2a185) SHA1(a42adc166992629e96b1ad2fa0859643689fb5c4) ) // socket is silkscreened on pcb PRG1
	ROM_LOAD32_BYTE("seibu__2.u0212", 0x000001, 0x80000, CRC(cab55d88) SHA1(246e13880d34b6c7c3f4ab5e18fa8a0547c03d9d) ) // socket is silkscreened on pcb PRG2
	ROM_LOAD32_BYTE("seibu__3.u0221", 0x000002, 0x80000, CRC(83758b0e) SHA1(63adb2d09e7bd7dba47a55b3b579d543dfb553e3) ) // socket is silkscreened on pcb PRG3
	ROM_LOAD32_BYTE("seibu__4.u0220", 0x000003, 0x80000, CRC(084fb5e4) SHA1(588bfe091662b88f02f528181a2f1d9c67c7b280) ) // socket is silkscreened on pcb PRG4

	ROM_REGION( 0x40000, "audiocpu", ROMREGION_ERASE00 ) // 256K RAM, ROM from Z80 point-of-view

	ROM_REGION( 0x30000, "chars", ROMREGION_ERASEFF ) // text layer roms - all are 27C512
	ROM_LOAD24_BYTE("seibu__5.u0524", 0x000001, 0x10000, CRC(6fdf4cf6) SHA1(7e9d4a49e829dfdc373c0f5acfbe8c7a91ac115b) ) // socket is silkscreened on pcb FIX0
	ROM_LOAD24_BYTE("seibu__6.u0518", 0x000000, 0x10000, CRC(69b7899b) SHA1(d3cacd4ef4d2c95d803403101beb9d4be75fae61) ) // socket is silkscreened on pcb FIX1
	ROM_LOAD24_BYTE("seibu__7.u0514", 0x000002, 0x10000, CRC(99a5fece) SHA1(44ae95d650ed6e00202d3438f5f91a5e52e319cb) ) // socket is silkscreened on pcb FIXP

	ROM_REGION( 0xc00000, "tiles", ROMREGION_ERASEFF ) // background layer roms - half are MX semiconductor MX23C3210MC, half are some sort of 23C1610 equivalent with no visible manufacturer name
	ROM_LOAD24_WORD("raiden-f2bg-1d.u0535",   0x000000, 0x400000, CRC(6143f576) SHA1(c034923d0663d9ef24357a03098b8cb81dbab9f8) ) // pads are silkscreened on pcb BG12
	ROM_LOAD24_BYTE("raiden-f2__bg-1p.u0537", 0x000002, 0x200000, CRC(55e64ef7) SHA1(aae991268948d07342ee8ba1b3761bd180aab8ec) ) // pads are silkscreened on pcb BG12P
	ROM_LOAD24_WORD("raiden-f2bg-2d.u0536",   0x600000, 0x400000, CRC(c607a444) SHA1(dc1aa96a42e9394ca6036359670a4ec6f830c96d) ) // pads are silkscreened on pcb BG3
	ROM_LOAD24_BYTE("raiden-f2__bg-2p.u0538", 0x600002, 0x200000, CRC(f0830248) SHA1(6075df96b49e70d2243fef691e096119e7a4d044) ) // pads are silkscreened on pcb BG3P

	ROM_REGION( 0x1200000, "sprites", 0 ) // sprites - all are paired MX semconductor MX23C3210TC and MX23C1610TC mask roms
	ROM_LOAD("raiden-f2obj-3.u0434", 0x0000000, 0x400000, CRC(e08f42dc) SHA1(5188d71d4355eaf43ea8893b4cfc4fe80cc24f41) ) // pads are silkscreened on pcb OBJ3
	ROM_LOAD("raiden-f2obj-6.u0433", 0x0400000, 0x200000, CRC(1b6a523c) SHA1(99a420dbc8e22e7832ccda7cec9fa661a2a2687a) ) // pads are silkscreened on pcb OBJ3B
	ROM_LOAD("raiden-f2obj-2.u0431", 0x0600000, 0x400000, CRC(7aeadd8e) SHA1(47103c0579240c5b1add4d0b164eaf76f5fa97f0) ) // pads are silkscreened on pcb OBJ2
	ROM_LOAD("raiden-f2obj-5.u0432", 0x0a00000, 0x200000, CRC(5d790a5d) SHA1(1ed5d4ad4c9a7e505ce35dcc90d184c26ce891dc) ) // pads are silkscreened on pcb OBJ2B
	ROM_LOAD("raiden-f2obj-1.u0429", 0x0c00000, 0x400000, CRC(c2c50f02) SHA1(b81397b5800c6d49f58b7ac7ff6eac56da3c5257) ) // pads are silkscreened on pcb OBJ1
	ROM_LOAD("raiden-f2obj-4.u0430", 0x1000000, 0x200000, CRC(5259321f) SHA1(3c70c1147e49f81371d0f60f7108d9718d56faf4) ) // pads are silkscreened on pcb OBJ1B

	ROM_REGION32_LE( 0xa00000, "sound01", ROMREGION_ERASE00 ) // sound roms - sound0 is some sort of 23C1610 equivalent with no visible manufacturer name, sound1 is a 27C040
	ROM_LOAD32_WORD("raiden-f2__pcm.u0217", 0x000000, 0x100000, CRC(2edc30b5) SHA1(c25d690d633657fc3687636b9070f36bd305ae06) ) // pads are silkscreened on pcb SOUND0
	ROM_CONTINUE(                           0x400000, 0x100000 )
	ROM_LOAD32_BYTE("seibu__8.u0222",       0x800000, 0x080000, CRC(b7bd3703) SHA1(6427a7e6de10d6743d6e64b984a1d1c647f5643a) ) // socket is silkscreened on pcb SOUND1

	ROM_REGION( 0x0345, "pals", 0 ) // pals
	ROM_LOAD("rm81.u0529.bin", 0x0000, 0x0117, CRC(acd55c8e) SHA1(b965e828fecd61b836aca337637e53d7360d9dc4) ) // AMD PALCE16V8H-15SC/4
	ROM_LOAD("rm82.u0330.bin", 0x0117, 0x0117, CRC(64c71423) SHA1(1da3502bec0c843b7198d1d9ab60f9fd4b110a8e) ) // AMD PALCE16V8H-15SC/4
	ROM_LOAD("rm83.u0331.bin", 0x022e, 0x0117, CRC(6e10d66b) SHA1(995d2a0da680ec19ee253098c91a4780dd8403c6) ) // AMD PALCE16V8H-15SC/4

	ROM_REGION( 0x100000, "soundflash1", 0 ) // on SPI motherboard
	ROM_LOAD("flash0_blank_region9c.u1053", 0x000000, 0x100000, CRC(d73d640c) SHA1(61a99af2a153de9d53e28872a2493e2ba797a325) )
ROM_END


ROM_START( rfjet ) // SPI Cart, Europe
	ROM_REGION32_LE( 0x200000, "maincpu", 0 ) // i386 program
	ROM_LOAD32_BYTE("prg0.u0211", 0x000000, 0x80000, CRC(e5a3b304) SHA1(f7285f9c69c589fcc71082dc0b9225fdccec855f) )
	ROM_LOAD32_BYTE("prg1.u0212", 0x000001, 0x80000, CRC(395e6da7) SHA1(736f777cb1b6bf5541832b8ea89594738ca6d829) )
	ROM_LOAD32_BYTE("prg2.u0221", 0x000002, 0x80000, CRC(82f7a57e) SHA1(5300015e25d5f2f82eda3ed54bc105d645518498) )
	ROM_LOAD32_BYTE("prg3.u0220", 0x000003, 0x80000, CRC(cbdf100d) SHA1(c9efd11103429f7f36c1652cadb5384d925cb767) )

	ROM_REGION( 0x40000, "audiocpu", ROMREGION_ERASE00 ) // 256K RAM, ROM from Z80 point-of-view

	ROM_REGION( 0x30000, "chars", ROMREGION_ERASEFF ) // text layer roms
	ROM_LOAD24_BYTE("fix0.u0524", 0x000001, 0x10000, CRC(8bc080be) SHA1(ad296fb98242c963072346a8de289e704b445ad4) )
	ROM_LOAD24_BYTE("fix1.u0518", 0x000000, 0x10000, CRC(bded85e7) SHA1(ccb8c438ce6b9a742e3ab15be970b1e636783626) )
	ROM_LOAD24_BYTE("fixp.u0514", 0x000002, 0x10000, CRC(015d0748) SHA1(b1e8eaeba63a7914f1dc27d7e3ca5d0b6db202ed) )

	ROM_REGION( 0x900000, "tiles", ROMREGION_ERASEFF ) // background layer roms
	ROM_LOAD24_WORD("bg-1d.u0543", 0x000000, 0x400000, CRC(edfd96da) SHA1(4813267f104619f569e5777e75b75304321abb49) )
	ROM_LOAD24_BYTE("bg-1p.u0544", 0x000002, 0x200000, CRC(a4cc4631) SHA1(cc1c4f4de8a078ca774f5a328a9a58291949b1fb) )
	ROM_LOAD24_WORD("bg-2d.u0545", 0x600000, 0x200000, CRC(731fbb59) SHA1(13cd29ec4d4c73582c5fb363218e737886826e5f) )
	ROM_LOAD24_BYTE("bg-2p.u0546", 0x600002, 0x100000, CRC(03652c25) SHA1(c0d77285111bc84e008362981ac02a246678ed0a) )

	ROM_REGION( 0x1800000, "sprites", 0 ) // sprites
	ROM_LOAD("obj-1.u0442", 0x0000000, 0x800000, CRC(58a59896) SHA1(edeaaa69987bd5d08c47ed9bf47a3901e2dcc892) )
	ROM_LOAD("obj-2.u0443", 0x0800000, 0x800000, CRC(a121d1e3) SHA1(1851ae81f2ae9d3404aadd9fbc0ed7f9230290b9) )
	ROM_LOAD("obj-3.u0444", 0x1000000, 0x800000, CRC(bc2c0c63) SHA1(c8d395722f7012c3be366a0fc9b224c537afabae) )

	ROM_REGION32_LE( 0xa00000, "sound01", ROMREGION_ERASE00 ) // sound roms
	ROM_LOAD32_WORD("pcm-d.u0227",  0x000000, 0x100000, CRC(8ee3ff45) SHA1(2801b23495866c91c8f8bebd37d5fcae7a625838) )
	ROM_CONTINUE(                   0x400000, 0x100000 )
	ROM_LOAD32_BYTE("sound1.u0222", 0x800000, 0x080000, CRC(d4fc3da1) SHA1(a03bd97e36a21d27a834b9691b27a7eb7ac51ff2) )

	ROM_REGION( 0x100000, "soundflash1", 0 ) // on SPI motherboard
	ROM_LOAD("flash0_blank_region80.u1053", 0x000000, 0x100000, CRC(e2adaff5) SHA1(9297afaf78209724515d8f78de8cee7bc7cb796b) )
ROM_END

ROM_START( rfjetj ) // SPI Cart, Japan
	ROM_REGION32_LE( 0x200000, "maincpu", 0 ) // i386 program
	ROM_LOAD32_BYTE("prg0.bin", 0x000000, 0x80000, CRC(d82fb71f) SHA1(63a458fd007c353f4fae54a4882f5c565fe1efa4) )
	ROM_LOAD32_BYTE("prg1.bin", 0x000001, 0x80000, CRC(7e21c669) SHA1(731852e5925dccc9d0d1ae4bcafa238f157f4079) )
	ROM_LOAD32_BYTE("prg2.bin", 0x000002, 0x80000, CRC(2f402d55) SHA1(d0d852239abb6f4d73e263de5544fc0893e7a7ab) )
	ROM_LOAD32_BYTE("prg3.bin", 0x000003, 0x80000, CRC(d619e2ad) SHA1(9dbff1babf62c3c5478a84d2a82a428de5949154) )

	ROM_REGION( 0x40000, "audiocpu", ROMREGION_ERASE00 ) // 256K RAM, ROM from Z80 point-of-view

	ROM_REGION( 0x30000, "chars", ROMREGION_ERASEFF ) // text layer roms
	ROM_LOAD24_BYTE("fix0.u0524", 0x000001, 0x10000, CRC(8bc080be) SHA1(ad296fb98242c963072346a8de289e704b445ad4) )
	ROM_LOAD24_BYTE("fix1.u0518", 0x000000, 0x10000, CRC(bded85e7) SHA1(ccb8c438ce6b9a742e3ab15be970b1e636783626) )
	ROM_LOAD24_BYTE("fixp.u0514", 0x000002, 0x10000, CRC(015d0748) SHA1(b1e8eaeba63a7914f1dc27d7e3ca5d0b6db202ed) )

	ROM_REGION( 0x900000, "tiles", ROMREGION_ERASEFF ) // background layer roms
	ROM_LOAD24_WORD("bg-1d.u0543", 0x000000, 0x400000, CRC(edfd96da) SHA1(4813267f104619f569e5777e75b75304321abb49) )
	ROM_LOAD24_BYTE("bg-1p.u0544", 0x000002, 0x200000, CRC(a4cc4631) SHA1(cc1c4f4de8a078ca774f5a328a9a58291949b1fb) )
	ROM_LOAD24_WORD("bg-2d.u0545", 0x600000, 0x200000, CRC(731fbb59) SHA1(13cd29ec4d4c73582c5fb363218e737886826e5f) )
	ROM_LOAD24_BYTE("bg-2p.u0546", 0x600002, 0x100000, CRC(03652c25) SHA1(c0d77285111bc84e008362981ac02a246678ed0a) )

	ROM_REGION( 0x1800000, "sprites", 0 ) // sprites
	ROM_LOAD("obj-1.u0442", 0x0000000, 0x800000, CRC(58a59896) SHA1(edeaaa69987bd5d08c47ed9bf47a3901e2dcc892) )
	ROM_LOAD("obj-2.u0443", 0x0800000, 0x800000, CRC(a121d1e3) SHA1(1851ae81f2ae9d3404aadd9fbc0ed7f9230290b9) )
	ROM_LOAD("obj-3.u0444", 0x1000000, 0x800000, CRC(bc2c0c63) SHA1(c8d395722f7012c3be366a0fc9b224c537afabae) )

	ROM_REGION32_LE( 0xa00000, "sound01", ROMREGION_ERASE00 ) // sound roms
	ROM_LOAD32_WORD("pcm-d.u0227",  0x000000, 0x100000, CRC(8ee3ff45) SHA1(2801b23495866c91c8f8bebd37d5fcae7a625838) )
	ROM_CONTINUE(                   0x400000, 0x100000 )
	ROM_LOAD32_BYTE("sound1.u0222", 0x800000, 0x080000, CRC(d4fc3da1) SHA1(a03bd97e36a21d27a834b9691b27a7eb7ac51ff2) )

	ROM_REGION( 0x100000, "soundflash1", 0 ) // on SPI motherboard
	ROM_LOAD("flash0_blank_region01.u1053", 0x000000, 0x100000, CRC(7ae7ab76) SHA1(a2b196f470bf64af94002fc4e2640fadad00418f) )
ROM_END

ROM_START( rfjetu ) // SPI Cart, US
	ROM_REGION32_LE( 0x200000, "maincpu", 0 ) // i386 program
	ROM_LOAD32_BYTE("prg0u.u0211", 0x000000, 0x80000, CRC(15ac2040) SHA1(7309a9dd9c91fef0e761dcf8639f421ce7abc97f) )
	ROM_LOAD32_BYTE("prg1.u0212",  0x000001, 0x80000, CRC(395e6da7) SHA1(736f777cb1b6bf5541832b8ea89594738ca6d829) )
	ROM_LOAD32_BYTE("prg2.u0221",  0x000002, 0x80000, CRC(82f7a57e) SHA1(5300015e25d5f2f82eda3ed54bc105d645518498) )
	ROM_LOAD32_BYTE("prg3.u0220",  0x000003, 0x80000, CRC(cbdf100d) SHA1(c9efd11103429f7f36c1652cadb5384d925cb767) )

	ROM_REGION( 0x40000, "audiocpu", ROMREGION_ERASE00 ) // 256K RAM, ROM from Z80 point-of-view

	ROM_REGION( 0x30000, "chars", ROMREGION_ERASEFF ) // text layer roms
	ROM_LOAD24_BYTE("fix0.u0524", 0x000001, 0x10000, CRC(8bc080be) SHA1(ad296fb98242c963072346a8de289e704b445ad4) )
	ROM_LOAD24_BYTE("fix1.u0518", 0x000000, 0x10000, CRC(bded85e7) SHA1(ccb8c438ce6b9a742e3ab15be970b1e636783626) )
	ROM_LOAD24_BYTE("fixp.u0514", 0x000002, 0x10000, CRC(015d0748) SHA1(b1e8eaeba63a7914f1dc27d7e3ca5d0b6db202ed) )

	ROM_REGION( 0x900000, "tiles", ROMREGION_ERASEFF ) // background layer roms
	ROM_LOAD24_WORD("bg-1d.u0543", 0x000000, 0x400000, CRC(edfd96da) SHA1(4813267f104619f569e5777e75b75304321abb49) )
	ROM_LOAD24_BYTE("bg-1p.u0544", 0x000002, 0x200000, CRC(a4cc4631) SHA1(cc1c4f4de8a078ca774f5a328a9a58291949b1fb) )
	ROM_LOAD24_WORD("bg-2d.u0545", 0x600000, 0x200000, CRC(731fbb59) SHA1(13cd29ec4d4c73582c5fb363218e737886826e5f) )
	ROM_LOAD24_BYTE("bg-2p.u0546", 0x600002, 0x100000, CRC(03652c25) SHA1(c0d77285111bc84e008362981ac02a246678ed0a) )

	ROM_REGION( 0x1800000, "sprites", 0 ) // sprites
	ROM_LOAD("obj-1.u0442", 0x0000000, 0x800000, CRC(58a59896) SHA1(edeaaa69987bd5d08c47ed9bf47a3901e2dcc892) )
	ROM_LOAD("obj-2.u0443", 0x0800000, 0x800000, CRC(a121d1e3) SHA1(1851ae81f2ae9d3404aadd9fbc0ed7f9230290b9) )
	ROM_LOAD("obj-3.u0444", 0x1000000, 0x800000, CRC(bc2c0c63) SHA1(c8d395722f7012c3be366a0fc9b224c537afabae) )

	ROM_REGION32_LE( 0xa00000, "sound01", ROMREGION_ERASE00 ) // sound roms
	ROM_LOAD32_WORD("pcm-d.u0227",  0x000000, 0x100000, CRC(8ee3ff45) SHA1(2801b23495866c91c8f8bebd37d5fcae7a625838) )
	ROM_CONTINUE(                   0x400000, 0x100000 )
	ROM_LOAD32_BYTE("sound1.u0222", 0x800000, 0x080000, CRC(d4fc3da1) SHA1(a03bd97e36a21d27a834b9691b27a7eb7ac51ff2) )

	ROM_REGION( 0x100000, "soundflash1", 0 ) // on SPI motherboard
	ROM_LOAD("flash0_blank_region10.u1053", 0x000000, 0x100000, CRC(4319d998) SHA1(a064ce647453a9b3bccf7f1d6d0d52b5a72e09dd) )
ROM_END

ROM_START( rfjeta ) // SPI Cart, Asia
	ROM_REGION32_LE( 0x200000, "maincpu", 0 ) // i386 program
	ROM_LOAD32_BYTE("prg0a.u0211", 0x000000, 0x80000, CRC(3418d4f5) SHA1(f8766d7b3708a196de417ee757787220b2a9ced1) )
	ROM_LOAD32_BYTE("prg1.u0212",  0x000001, 0x80000, CRC(395e6da7) SHA1(736f777cb1b6bf5541832b8ea89594738ca6d829) ) // sldh
	ROM_LOAD32_BYTE("prg2.u0221",  0x000002, 0x80000, CRC(82f7a57e) SHA1(5300015e25d5f2f82eda3ed54bc105d645518498) ) // sldh
	ROM_LOAD32_BYTE("prg3.u0220",  0x000003, 0x80000, CRC(cbdf100d) SHA1(c9efd11103429f7f36c1652cadb5384d925cb767) ) // sldh

	ROM_REGION( 0x40000, "audiocpu", ROMREGION_ERASE00 ) // 256K RAM, ROM from Z80 point-of-view

	ROM_REGION( 0x30000, "chars", ROMREGION_ERASEFF ) // text layer roms
	ROM_LOAD24_BYTE("fix0.u0524", 0x000001, 0x10000, CRC(8bc080be) SHA1(ad296fb98242c963072346a8de289e704b445ad4) )
	ROM_LOAD24_BYTE("fix1.u0518", 0x000000, 0x10000, CRC(bded85e7) SHA1(ccb8c438ce6b9a742e3ab15be970b1e636783626) )
	ROM_LOAD24_BYTE("fixp.u0514", 0x000002, 0x10000, CRC(015d0748) SHA1(b1e8eaeba63a7914f1dc27d7e3ca5d0b6db202ed) )

	ROM_REGION( 0x900000, "tiles", ROMREGION_ERASEFF ) // background layer roms
	ROM_LOAD24_WORD("bg-1d.u0543", 0x000000, 0x400000, CRC(edfd96da) SHA1(4813267f104619f569e5777e75b75304321abb49) )
	ROM_LOAD24_BYTE("bg-1p.u0544", 0x000002, 0x200000, CRC(a4cc4631) SHA1(cc1c4f4de8a078ca774f5a328a9a58291949b1fb) )
	ROM_LOAD24_WORD("bg-2d.u0545", 0x600000, 0x200000, CRC(731fbb59) SHA1(13cd29ec4d4c73582c5fb363218e737886826e5f) )
	ROM_LOAD24_BYTE("bg-2p.u0546", 0x600002, 0x100000, CRC(03652c25) SHA1(c0d77285111bc84e008362981ac02a246678ed0a) )

	ROM_REGION( 0x1800000, "sprites", 0 ) // sprites
	ROM_LOAD("obj-1.u0442", 0x0000000, 0x800000, CRC(58a59896) SHA1(edeaaa69987bd5d08c47ed9bf47a3901e2dcc892) )
	ROM_LOAD("obj-2.u0443", 0x0800000, 0x800000, CRC(a121d1e3) SHA1(1851ae81f2ae9d3404aadd9fbc0ed7f9230290b9) )
	ROM_LOAD("obj-3.u0444", 0x1000000, 0x800000, CRC(bc2c0c63) SHA1(c8d395722f7012c3be366a0fc9b224c537afabae) )

	ROM_REGION32_LE( 0xa00000, "sound01", ROMREGION_ERASE00 ) // sound roms
	ROM_LOAD32_WORD("pcm-d.u0227",  0x000000, 0x100000, CRC(8ee3ff45) SHA1(2801b23495866c91c8f8bebd37d5fcae7a625838) )
	ROM_CONTINUE(                   0x400000, 0x100000 )
	ROM_LOAD32_BYTE("sound1.u0222", 0x800000, 0x080000, CRC(d4fc3da1) SHA1(a03bd97e36a21d27a834b9691b27a7eb7ac51ff2) )

	ROM_REGION( 0x100000, "soundflash1", 0 ) // on SPI motherboard
	ROM_LOAD("flash0_blank_region24.u1053", 0x000000, 0x100000, CRC(72a33dc4) SHA1(65a52f576ca4d240418fedd9a4922edcd6c0c8d1) )
ROM_END

ROM_START( rfjett ) // SPI Cart, Taiwan
	ROM_REGION32_LE( 0x200000, "maincpu", 0 ) // i386 program
	ROM_LOAD32_BYTE( "prg0.u0211",   0x000000, 0x080000, CRC(a4734579) SHA1(dfbd8e2a3178c7cfd7bd3698999f14bc80f5212f) ) // sldh
	ROM_LOAD32_BYTE( "prg1.u0212",   0x000001, 0x080000, CRC(5e4ad3a4) SHA1(ff66e16f48978b88b298c78e21309208ccb3ff15) ) // sldh
	ROM_LOAD32_BYTE( "prg2.u0221",   0x000002, 0x080000, CRC(21c9942e) SHA1(ededa05a4b5dae2dec5c4409f22e9a66d2c8e98e) ) // sldh
	ROM_LOAD32_BYTE( "prg3.u0220",   0x000003, 0x080000, CRC(ea3657f4) SHA1(2291e31243af7d2e79ae727d9b5484e8d49cc7d9) ) // sldh

	ROM_REGION( 0x40000, "audiocpu", ROMREGION_ERASE00 ) // 256K RAM, ROM from Z80 point-of-view

	ROM_REGION( 0x30000, "chars", ROMREGION_ERASEFF ) // text layer roms
	ROM_LOAD24_BYTE("fix0.u0524", 0x000001, 0x10000, CRC(8bc080be) SHA1(ad296fb98242c963072346a8de289e704b445ad4) )
	ROM_LOAD24_BYTE("fix1.u0518", 0x000000, 0x10000, CRC(bded85e7) SHA1(ccb8c438ce6b9a742e3ab15be970b1e636783626) )
	ROM_LOAD24_BYTE("fixp.u0514", 0x000002, 0x10000, CRC(015d0748) SHA1(b1e8eaeba63a7914f1dc27d7e3ca5d0b6db202ed) )

	ROM_REGION( 0x900000, "tiles", ROMREGION_ERASEFF ) // background layer roms
	ROM_LOAD24_WORD("bg-1d.u0543", 0x000000, 0x400000, CRC(edfd96da) SHA1(4813267f104619f569e5777e75b75304321abb49) )
	ROM_LOAD24_BYTE("bg-1p.u0544", 0x000002, 0x200000, CRC(a4cc4631) SHA1(cc1c4f4de8a078ca774f5a328a9a58291949b1fb) )
	ROM_LOAD24_WORD("bg-2d.u0545", 0x600000, 0x200000, CRC(731fbb59) SHA1(13cd29ec4d4c73582c5fb363218e737886826e5f) )
	ROM_LOAD24_BYTE("bg-2p.u0546", 0x600002, 0x100000, CRC(03652c25) SHA1(c0d77285111bc84e008362981ac02a246678ed0a) )

	ROM_REGION( 0x1800000, "sprites", 0 ) // sprites
	ROM_LOAD("obj-1.u0442", 0x0000000, 0x800000, CRC(58a59896) SHA1(edeaaa69987bd5d08c47ed9bf47a3901e2dcc892) )
	ROM_LOAD("obj-2.u0443", 0x0800000, 0x800000, CRC(a121d1e3) SHA1(1851ae81f2ae9d3404aadd9fbc0ed7f9230290b9) )
	ROM_LOAD("obj-3.u0444", 0x1000000, 0x800000, CRC(bc2c0c63) SHA1(c8d395722f7012c3be366a0fc9b224c537afabae) )

	ROM_REGION32_LE( 0xa00000, "sound01", ROMREGION_ERASE00 ) // sound roms
	ROM_LOAD32_WORD("pcm-d.u0227",  0x000000, 0x100000, CRC(8ee3ff45) SHA1(2801b23495866c91c8f8bebd37d5fcae7a625838) )
	ROM_CONTINUE(                   0x400000, 0x100000 )
	ROM_LOAD32_BYTE("sound1.u0222", 0x800000, 0x080000, CRC(d4fc3da1) SHA1(a03bd97e36a21d27a834b9691b27a7eb7ac51ff2) )

	ROM_REGION( 0x100000, "soundflash1", 0 ) // on SPI motherboard
	ROM_LOAD("flash0_blank_region20.u1053", 0x000000, 0x100000, CRC(f2051161) SHA1(45cbd5fd9ae0ca0c5c3450bca5f6806ddce3c56f) )
ROM_END


/*****************************************************************************/
// SXX2E/F/G games

ROM_START( rdfts ) // Single board version SXX2E Ver3.0
	ROM_REGION32_LE( 0x200000, "maincpu", 0 ) // i386 program
	ROM_LOAD32_BYTE("seibu_1.u0259",        0x000000, 0x080000, CRC(e278dddd) SHA1(fe54a0d0f9e8596268f7f37e85d71c5c2d8b2846) ) // socket is silkscreened on pcb PRG0
	ROM_LOAD32_BYTE("raiden-f_prg2.u0258",  0x000001, 0x080000, CRC(58ccb10c) SHA1(0cce4057bfada78121d9586574b98d46cdd7dd46) ) // socket is silkscreened on pcb PRG1
	ROM_LOAD32_WORD("raiden-f_prg34.u0262", 0x000002, 0x100000, CRC(63f01d17) SHA1(74dbd0417b974583da87fc6c7a081b03fd4e16b8) ) // socket is silkscreened on pcb PRG23

	ROM_REGION( 0x40000, "audiocpu", 0 ) // 256K ROM for the Z80
	ROM_LOAD("seibu_zprg.u1139", 0x000000, 0x20000, CRC(c1fda3e8) SHA1(c1d3a7ba0601a80534ec32249de71d33a828a162) ) // pads are silkscreened ZPRG

	ROM_REGION( 0x30000, "chars", ROMREGION_ERASEFF ) // text layer roms
	ROM_LOAD24_WORD("raiden-f_fix.u0535", 0x000000, 0x20000, CRC(2be2936b) SHA1(9e719f7328a52af220b6f084c1e0990ca6e2d533) ) // socket is silkscreened on pcb FIX01
	ROM_LOAD24_BYTE("seibu_fix2.u0528",   0x000002, 0x10000, CRC(4d87e1ea) SHA1(3230e9b643fad773e61ab8ce09c0cd7d4d0558e3) ) // socket is silkscreened on pcb FIX2

	ROM_REGION( 0x600000, "tiles", ROMREGION_ERASEFF ) // background layer roms
	ROM_LOAD24_WORD("gun_dogs_bg1-d.u0526", 0x000000, 0x200000, CRC(6a68054c) SHA1(5cbfc4ac90045f1401c2dda7a51936558c9de07e) ) // pads are silkscreened on pcb BG12
	ROM_LOAD24_BYTE("gun_dogs_bg1-p.u0531", 0x000002, 0x100000, CRC(3400794a) SHA1(719808f7442bac612cefd7b7fffcd665e6337ad0) ) // pads are silkscreened on pcb BG12P
	ROM_LOAD24_WORD("gun_dogs_bg2-d.u0534", 0x300000, 0x200000, CRC(61cd2991) SHA1(bb608e3948bf9ea35b5e1615d2ba6858d029dcbe) ) // pads are silkscreened on pcb BG3
	ROM_LOAD24_BYTE("gun_dogs_bg2-p.u0530", 0x300002, 0x100000, CRC(502d5799) SHA1(c3a0e1a4f5a7b35572ae1ff31315da4ed08aa2fe) ) // pads are silkscreened on pcb BG3P

	ROM_REGION( 0xc00000, "sprites", 0 ) // sprites
	ROM_LOAD("gun_dogs_obj-1.u0322", 0x000000, 0x400000, CRC(59d86c99) SHA1(d3c9241e7b51fe21f8351051b063f91dc69bf905) ) // pads are silkscreened on pcb OBJ1
	ROM_LOAD("gun_dogs_obj-2.u0324", 0x400000, 0x400000, CRC(1ceb0b6f) SHA1(97225a9b3e7be18080aa52f6570af2cce8f25c06) ) // pads are silkscreened on pcb OBJ2
	ROM_LOAD("gun_dogs_obj-3.u0323", 0x800000, 0x400000, CRC(36e93234) SHA1(51917a80b7da5c32a9434a1076fc2916d62e6a3e) ) // pads are silkscreened on pcb OBJ3

	ROM_REGION( 0x200000, "ymf", ROMREGION_ERASE00 ) // sound roms
	ROM_LOAD("raiden-f_pcm2.u0975", 0x000000, 0x200000, CRC(3f8d4a48) SHA1(30664a2908daaeaee58f7e157516b522c952e48d) ) // pads are silkscreened SOUND0
	// SOUND1 socket is unpopulated
ROM_END


ROM_START( rdft2us ) // Single board version SXX2F
	ROM_REGION32_LE( 0x200000, "maincpu", 0 ) // i386 program
	ROM_LOAD32_BYTE("prg0.u0259", 0x000000, 0x80000, CRC(ff3eeec1) SHA1(88c1741e4936db9a5b13e562061b0f1cc6fa6b36) )
	ROM_LOAD32_BYTE("prg1.u0258", 0x000001, 0x80000, CRC(e2cf77d6) SHA1(173cc0e304c9dadea4ed0812ebb64c6c83549912) )
	ROM_LOAD32_BYTE("prg2.u0265", 0x000002, 0x80000, CRC(cae87e1f) SHA1(e460aad693eb2702ae11f758b11d37f852d00790) )
	ROM_LOAD32_BYTE("prg3.u0264", 0x000003, 0x80000, CRC(83f4fb5f) SHA1(73f58daa1aae0c4978db409cedd736fb49b15f1c) )

	ROM_REGION( 0x40000, "audiocpu", 0 ) // 256K ROM for the Z80
	ROM_LOAD("zprg.u091", 0x000000, 0x20000, CRC(cc543c4f) SHA1(6e5c93fd3d21c594571b071d4a830211e1f162b2) )

	ROM_REGION( 0x30000, "chars", ROMREGION_ERASEFF ) // text layer roms
	ROM_LOAD24_BYTE("fix0.u0524", 0x000001, 0x10000, CRC(6fdf4cf6) SHA1(7e9d4a49e829dfdc373c0f5acfbe8c7a91ac115b) )
	ROM_LOAD24_BYTE("fix1.u0518", 0x000000, 0x10000, CRC(69b7899b) SHA1(d3cacd4ef4d2c95d803403101beb9d4be75fae61) )
	ROM_LOAD24_BYTE("fixp.u0514", 0x000002, 0x10000, CRC(99a5fece) SHA1(44ae95d650ed6e00202d3438f5f91a5e52e319cb) )

	ROM_REGION( 0xc00000, "tiles", ROMREGION_ERASEFF ) // background layer roms
	ROM_LOAD24_WORD("bg-1d.u0535", 0x000000, 0x400000, CRC(6143f576) SHA1(c034923d0663d9ef24357a03098b8cb81dbab9f8) )
	ROM_LOAD24_BYTE("bg-1p.u0537", 0x000002, 0x200000, CRC(55e64ef7) SHA1(aae991268948d07342ee8ba1b3761bd180aab8ec) )
	ROM_LOAD24_WORD("bg-2d.u0536", 0x600000, 0x400000, CRC(c607a444) SHA1(dc1aa96a42e9394ca6036359670a4ec6f830c96d) )
	ROM_LOAD24_BYTE("bg-2p.u0538", 0x600002, 0x200000, CRC(f0830248) SHA1(6075df96b49e70d2243fef691e096119e7a4d044) )

	ROM_REGION( 0x1200000, "sprites", 0 ) // sprites
	ROM_LOAD("obj3.u075",  0x0000000, 0x400000, CRC(e08f42dc) SHA1(5188d71d4355eaf43ea8893b4cfc4fe80cc24f41) )
	ROM_LOAD("obj3b.u078", 0x0400000, 0x200000, CRC(1b6a523c) SHA1(99a420dbc8e22e7832ccda7cec9fa661a2a2687a) )
	ROM_LOAD("obj2.u074",  0x0600000, 0x400000, CRC(7aeadd8e) SHA1(47103c0579240c5b1add4d0b164eaf76f5fa97f0) )
	ROM_LOAD("obj2b.u077", 0x0a00000, 0x200000, CRC(5d790a5d) SHA1(1ed5d4ad4c9a7e505ce35dcc90d184c26ce891dc) )
	ROM_LOAD("obj1.u073",  0x0c00000, 0x400000, CRC(c2c50f02) SHA1(b81397b5800c6d49f58b7ac7ff6eac56da3c5257) )
	ROM_LOAD("obj1b.u076", 0x1000000, 0x200000, CRC(5259321f) SHA1(3c70c1147e49f81371d0f60f7108d9718d56faf4) )

	ROM_REGION( 0x280000, "ymf", ROMREGION_ERASE00 ) // sound roms
	ROM_LOAD("pcm.u0103",    0x000000, 0x200000, CRC(2edc30b5) SHA1(c25d690d633657fc3687636b9070f36bd305ae06) )
	ROM_LOAD("sound1.u0107", 0x200000, 0x080000, CRC(20384b0e) SHA1(9c5d725418543df740f9145974ed6ffbbabee1d0) ) // Different sound1 than SPI carts
ROM_END


ROM_START( rfjets ) // Single board version SXX2G
	ROM_REGION32_LE( 0x200000, "maincpu", 0 ) // i386 program
	ROM_LOAD32_BYTE("rfj-06.u0259", 0x000000, 0x80000, CRC(c835aa7a) SHA1(291eada97ceb907dfea15688ce6055e63b3aa675) ) // PRG0
	ROM_LOAD32_BYTE("rfj-07.u0258", 0x000001, 0x80000, CRC(3b6ca1ca) SHA1(9db019c0ddecfb58e2be5c345d78352f700035bf) ) // PRG1
	ROM_LOAD32_BYTE("rfj-08.u0265", 0x000002, 0x80000, CRC(1f5dd06c) SHA1(6f5a8c9035971a470212cd0a89b94181011602c3) ) // PRG2
	ROM_LOAD32_BYTE("rfj-09.u0264", 0x000003, 0x80000, CRC(cc71c402) SHA1(b040e600744e7b3f52de0fa852ce3ae08ae49985) ) // PRG3

	ROM_REGION( 0x40000, "audiocpu", 0 ) // 256K ROM for the Z80
	ROM_LOAD("rfj-05.u091", 0x000000, 0x40000, CRC(a55e8799) SHA1(5d4ca9ae920ab54e23ee3b1b33db72711e744516) ) // ZPRG

	ROM_REGION( 0x30000, "chars", ROMREGION_ERASEFF ) // text layer roms
	ROM_LOAD24_BYTE("rfj-01.u0524", 0x000001, 0x10000, CRC(8bc080be) SHA1(ad296fb98242c963072346a8de289e704b445ad4) ) // FIX0
	ROM_LOAD24_BYTE("rfj-02.u0518", 0x000000, 0x10000, CRC(bded85e7) SHA1(ccb8c438ce6b9a742e3ab15be970b1e636783626) ) // FIX1
	ROM_LOAD24_BYTE("rfj-03.u0514", 0x000002, 0x10000, CRC(015d0748) SHA1(b1e8eaeba63a7914f1dc27d7e3ca5d0b6db202ed) ) // FIXP

	ROM_REGION( 0x900000, "tiles", ROMREGION_ERASEFF ) // background layer roms
	ROM_LOAD24_WORD("bg-1d.u0535", 0x000000, 0x400000, CRC(edfd96da) SHA1(4813267f104619f569e5777e75b75304321abb49) )
	ROM_LOAD24_BYTE("bg-1p.u0537", 0x000002, 0x200000, CRC(a4cc4631) SHA1(cc1c4f4de8a078ca774f5a328a9a58291949b1fb) )
	ROM_LOAD24_WORD("bg-2d.u0536", 0x600000, 0x200000, CRC(731fbb59) SHA1(13cd29ec4d4c73582c5fb363218e737886826e5f) )
	ROM_LOAD24_BYTE("bg-2p.u0545", 0x600002, 0x100000, CRC(03652c25) SHA1(c0d77285111bc84e008362981ac02a246678ed0a) )

	ROM_REGION( 0x1800000, "sprites", 0 ) // sprites
	ROM_LOAD("obj-1.u073", 0x0000000, 0x800000, CRC(58a59896) SHA1(edeaaa69987bd5d08c47ed9bf47a3901e2dcc892) )
	ROM_LOAD("obj-2.u074", 0x0800000, 0x800000, CRC(a121d1e3) SHA1(1851ae81f2ae9d3404aadd9fbc0ed7f9230290b9) )
	ROM_LOAD("obj-3.u075", 0x1000000, 0x800000, CRC(bc2c0c63) SHA1(c8d395722f7012c3be366a0fc9b224c537afabae) )

	ROM_REGION( 0x280000, "ymf", ROMREGION_ERASE00 ) // sound roms
	ROM_LOAD("pcm-d.u0103",  0x000000, 0x200000, CRC(8ee3ff45) SHA1(2801b23495866c91c8f8bebd37d5fcae7a625838) )
	ROM_LOAD("rfj-04.u0107", 0x200000, 0x080000, CRC(c050da03) SHA1(1002dac51a3a4932c4f0074c1f3d97a597d98755) ) // SOUND1

	ROM_REGION16_BE( 0x80, "eeprom", 0 )
	ROM_LOAD16_WORD( "st93c46.bin", 0x0000, 0x0080, CRC(8fe8063b) SHA1(afb0141580e1b2bd149092a9cc9e8b4072b1ef10) )
ROM_END

/* Notes on rfjetsa:

 - Will initialize the EEPROM on 1st boot and continue (rfjets requires it to be done manually in testmode)
 - Default game cost 2 credits for Solo & 4 credits for Dual (rfjets is 1 credit for Solo & 2 credits for Dual)
 - Has a Parental Advisory warning screen for acceptance in the US arcade market
 - Adds Sound Test and EEPROM Test to the Test Mode menu
 - Misc. debug strings and bugs (see MT 5211)
*/
ROM_START( rfjetsa ) // Single board version SXX2G
	ROM_REGION32_LE( 0x200000, "maincpu", 0 ) // i386 program
	ROM_LOAD32_BYTE("rfj-06.u0259", 0x000000, 0x80000, CRC(b0c8d47e) SHA1(1dde30d25f9e8eaa301343ae1d272b5c0044bc1f) ) // PRG0 // sldh
	ROM_LOAD32_BYTE("rfj-07.u0258", 0x000001, 0x80000, CRC(17189b39) SHA1(6471170ae770d762e15f1503ef9a6832c202da6c) ) // PRG1 // sldh
	ROM_LOAD32_BYTE("rfj-08.u0265", 0x000002, 0x80000, CRC(ab6d724b) SHA1(ef7e42b1bf649a354fe22b0edd00475ced4151be) ) // PRG2 // sldh
	ROM_LOAD32_BYTE("rfj-09.u0264", 0x000003, 0x80000, CRC(b119a67c) SHA1(4fa7dd0e86a3f7c6efa6ae9cf72991b652c877b9) ) // PRG3 // sldh

	ROM_REGION( 0x40000, "audiocpu", 0 ) // 256K ROM for the Z80
	ROM_LOAD("rfj-05.u091", 0x000000, 0x40000, CRC(a55e8799) SHA1(5d4ca9ae920ab54e23ee3b1b33db72711e744516) ) // ZPRG

	ROM_REGION( 0x30000, "chars", ROMREGION_ERASEFF ) // text layer roms
	ROM_LOAD24_BYTE("rfj-01.u0524", 0x000001, 0x10000, CRC(8bc080be) SHA1(ad296fb98242c963072346a8de289e704b445ad4) ) // FIX0
	ROM_LOAD24_BYTE("rfj-02.u0518", 0x000000, 0x10000, CRC(bded85e7) SHA1(ccb8c438ce6b9a742e3ab15be970b1e636783626) ) // FIX1
	ROM_LOAD24_BYTE("rfj-03.u0514", 0x000002, 0x10000, CRC(015d0748) SHA1(b1e8eaeba63a7914f1dc27d7e3ca5d0b6db202ed) ) // FIXP

	ROM_REGION( 0x900000, "tiles", ROMREGION_ERASEFF ) // background layer roms
	ROM_LOAD24_WORD("bg-1d.u0535", 0x000000, 0x400000, CRC(edfd96da) SHA1(4813267f104619f569e5777e75b75304321abb49) )
	ROM_LOAD24_BYTE("bg-1p.u0537", 0x000002, 0x200000, CRC(a4cc4631) SHA1(cc1c4f4de8a078ca774f5a328a9a58291949b1fb) )
	ROM_LOAD24_WORD("bg-2d.u0536", 0x600000, 0x200000, CRC(731fbb59) SHA1(13cd29ec4d4c73582c5fb363218e737886826e5f) )
	ROM_LOAD24_BYTE("bg-2p.u0545", 0x600002, 0x100000, CRC(03652c25) SHA1(c0d77285111bc84e008362981ac02a246678ed0a) )

	ROM_REGION( 0x1800000, "sprites", 0 ) // sprites
	ROM_LOAD("obj-1.u073", 0x0000000, 0x800000, CRC(58a59896) SHA1(edeaaa69987bd5d08c47ed9bf47a3901e2dcc892) )
	ROM_LOAD("obj-2.u074", 0x0800000, 0x800000, CRC(a121d1e3) SHA1(1851ae81f2ae9d3404aadd9fbc0ed7f9230290b9) )
	ROM_LOAD("obj-3.u075", 0x1000000, 0x800000, CRC(bc2c0c63) SHA1(c8d395722f7012c3be366a0fc9b224c537afabae) )

	ROM_REGION( 0x280000, "ymf", ROMREGION_ERASE00 ) // sound roms
	ROM_LOAD("pcm-d.u0103",  0x000000, 0x200000, CRC(8ee3ff45) SHA1(2801b23495866c91c8f8bebd37d5fcae7a625838) )
	ROM_LOAD("rfj-04.u0107", 0x200000, 0x080000, CRC(c050da03) SHA1(1002dac51a3a4932c4f0074c1f3d97a597d98755) ) // SOUND1
ROM_END


/*****************************************************************************/
// SYS386 games

ROM_START( rdft22kc ) // SYS386I
	ROM_REGION32_LE( 0x200000, "maincpu", 0 ) // i386 program
	ROM_LOAD32_WORD("prg0-1.267", 0x000000, 0x100000, CRC(0d7d6eb8) SHA1(3a71e1e0ba5bb500dc026debbb6189723c0c2890) )
	ROM_LOAD32_WORD("prg2-3.266", 0x000002, 0x100000, CRC(ead53e69) SHA1(b0e2e06f403317054ecb48d2747034424245f129) )

	ROM_REGION( 0x30000, "chars", ROMREGION_ERASEFF ) // text layer roms
	ROM_LOAD24_BYTE("fix0.524", 0x000001, 0x10000, CRC(ed11d043) SHA1(fd3a5a33aa4d795941d64c0d23f9d6f8222843e3) )
	ROM_LOAD24_BYTE("fix1.518", 0x000000, 0x10000, CRC(7036d70a) SHA1(3535b52c0fa1a1158cacc041f8aba2b9a1b43af5) )
	ROM_LOAD24_BYTE("fix2.514", 0x000002, 0x10000, CRC(29b465da) SHA1(644454ab5e0dc1028e9512f85adfe5d8adb757de) )

	ROM_REGION( 0xc00000, "tiles", ROMREGION_ERASEFF ) // background layer roms
	ROM_LOAD24_WORD("bg-1d.535", 0x000000, 0x400000, CRC(6143f576) SHA1(c034923d0663d9ef24357a03098b8cb81dbab9f8) )
	ROM_LOAD24_BYTE("bg-1p.544", 0x000002, 0x200000, CRC(55e64ef7) SHA1(aae991268948d07342ee8ba1b3761bd180aab8ec) )
	ROM_LOAD24_WORD("bg-2d.536", 0x600000, 0x400000, CRC(c607a444) SHA1(dc1aa96a42e9394ca6036359670a4ec6f830c96d) )
	ROM_LOAD24_BYTE("bg-2p.545", 0x600002, 0x200000, CRC(f0830248) SHA1(6075df96b49e70d2243fef691e096119e7a4d044) )

	ROM_REGION( 0x1200000, "sprites", 0 ) // sprites
	ROM_LOAD("obj3.075",  0x0000000, 0x400000, CRC(e08f42dc) SHA1(5188d71d4355eaf43ea8893b4cfc4fe80cc24f41) )
	ROM_LOAD("obj6.078",  0x0400000, 0x200000, CRC(1b6a523c) SHA1(99a420dbc8e22e7832ccda7cec9fa661a2a2687a) )
	ROM_LOAD("obj2.074",  0x0600000, 0x400000, CRC(7aeadd8e) SHA1(47103c0579240c5b1add4d0b164eaf76f5fa97f0) )
	ROM_LOAD("obj5.077",  0x0a00000, 0x200000, CRC(5d790a5d) SHA1(1ed5d4ad4c9a7e505ce35dcc90d184c26ce891dc) )
	ROM_LOAD("obj1.073",  0x0c00000, 0x400000, CRC(c2c50f02) SHA1(b81397b5800c6d49f58b7ac7ff6eac56da3c5257) )
	ROM_LOAD("obj4.076",  0x1000000, 0x200000, CRC(5259321f) SHA1(3c70c1147e49f81371d0f60f7108d9718d56faf4) )

	ROM_REGION( 0x80000, "oki1", 0 ) // sound data for MSM6295
	ROM_LOAD("pcm0.1022", 0x000000, 0x80000, CRC(fd599b35) SHA1(00c0307d1b503bd5ce02d7960ce5e1ad600a7290) )

	ROM_REGION( 0x80000, "oki2", 0 ) // sound data for MSM6295
	ROM_LOAD("pcm1.1023", 0x000000, 0x80000, CRC(8b716356) SHA1(42ee1896c02518cd1e9cb0dc130321834665a79e) )
ROM_END


ROM_START( rfjet2kc ) // SYS386I
	ROM_REGION32_LE( 0x200000, "maincpu", 0 ) // i386 program
	ROM_LOAD32_WORD("prg01.u267", 0x000000, 0x100000, CRC(36019fa8) SHA1(28baf0ed4a53b818c1e6986d5d3491373524eca1) )
	ROM_LOAD32_WORD("prg23.u266", 0x000002, 0x100000, CRC(65695dde) SHA1(1b25dde03bc9319414144fc13b34c455112f4076) )

	ROM_REGION( 0x30000, "chars", ROMREGION_ERASEFF ) // text layer roms
	ROM_LOAD24_BYTE("rfj-01.524", 0x000001, 0x10000, CRC(e9d53007) SHA1(29aa7b70d5d5eb5e31426ac84143be44bc0597aa) )
	ROM_LOAD24_BYTE("rfj-02.518", 0x000000, 0x10000, CRC(dd3eabd3) SHA1(31c8f7a0cd262096a77673b040326605db542ab8) )
	ROM_LOAD24_BYTE("rfj-03.514", 0x000002, 0x10000, CRC(0daa8aac) SHA1(08a98fb3079ea9f78aa5b950bfeb30b0a805bab7) )

	ROM_REGION( 0xc00000, "tiles", ROMREGION_ERASEFF ) // background layer roms
	ROM_LOAD24_WORD("bg-1d.u0535", 0x000000, 0x400000, CRC(edfd96da) SHA1(4813267f104619f569e5777e75b75304321abb49) )
	ROM_LOAD24_BYTE("bg-1p.u0537", 0x000002, 0x200000, CRC(a4cc4631) SHA1(cc1c4f4de8a078ca774f5a328a9a58291949b1fb) )
	ROM_LOAD24_WORD("bg-2d.u0536", 0x600000, 0x200000, CRC(731fbb59) SHA1(13cd29ec4d4c73582c5fb363218e737886826e5f) )
	ROM_LOAD24_BYTE("bg-2p.u0547", 0x600002, 0x100000, CRC(03652c25) SHA1(c0d77285111bc84e008362981ac02a246678ed0a) )

	ROM_REGION( 0x1800000, "sprites", 0 ) // sprites
	ROM_LOAD("obj-1.u073",  0x0000000, 0x800000, CRC(58a59896) SHA1(edeaaa69987bd5d08c47ed9bf47a3901e2dcc892) )
	ROM_LOAD("obj-2.u074",  0x0800000, 0x800000, CRC(a121d1e3) SHA1(1851ae81f2ae9d3404aadd9fbc0ed7f9230290b9) )
	ROM_LOAD("obj-3.u0749", 0x1000000, 0x800000, CRC(bc2c0c63) SHA1(c8d395722f7012c3be366a0fc9b224c537afabae) )

	ROM_REGION( 0x80000, "oki1", 0 ) // sound data for MSM6295
	ROM_LOAD("rfj-05.u1022", 0x000000, 0x80000, CRC(fd599b35) SHA1(00c0307d1b503bd5ce02d7960ce5e1ad600a7290) )

	ROM_REGION( 0x80000, "oki2", 0 ) // sound data for MSM6295
	ROM_LOAD("rfj-04.u1023", 0x000000, 0x80000, CRC(1d10cd08) SHA1(c431d3f1a7b580024b083dafb76c53b771c88726) )
ROM_END


ROM_START( ejsakura ) // SYS386F V2.0
	ROM_REGION32_LE( 0x200000, "maincpu", 0 ) // i386 program
	ROM_LOAD32_BYTE("prg0.211",  0x100000, 0x40000, CRC(199f2f08) SHA1(096afb23f2763b9aee5e8de3870fe47116a8d134) )
	ROM_LOAD32_BYTE("prg1.212",  0x100001, 0x40000, CRC(2cb636e6) SHA1(3524231a336de5acc93dff20b0b65ade31e27116) )
	ROM_LOAD32_BYTE("prg2.221",  0x100002, 0x40000, CRC(98a7b615) SHA1(ea34d8f3e9200a6d84efe9168e2f573ec5c2afd2) )
	ROM_LOAD32_BYTE("prg3.220",  0x100003, 0x40000, CRC(9c3c037a) SHA1(a802e13a0b827896342d9d34dbb00d1c36cabaff) )

	ROM_REGION( 0x1000000, "sprites", 0 ) // sprites
	ROM_LOAD16_WORD_SWAP("chr4.445", 0x000000, 0x400000, CRC(40c6c238) SHA1(0d07b59e25632feb070ce0e572ae75f9bb939893) )
	ROM_LOAD16_WORD_SWAP("chr3.444", 0x400000, 0x400000, CRC(8e5d1de5) SHA1(c1ccb6b4341ee1e939958ec9e68280c6faa2ef1f) )
	ROM_LOAD16_WORD_SWAP("chr2.443", 0x800000, 0x400000, CRC(638dc9ae) SHA1(0c11b1e688733fbaeabf83b33410714c22ae53cd) )
	ROM_LOAD16_WORD_SWAP("chr1.442", 0xc00000, 0x400000, CRC(177e3139) SHA1(0385a831c141d59ec4e9c6d6fae9436dca123764) )

	ROM_REGION( 0x1000000, "ymz", 0 )
	ROM_LOAD("sound1.83",  0x000000, 0x800000, CRC(98783cfc) SHA1(f142429e0658a36e908cc135fe0e01ce853d071d) )
	ROM_LOAD("sound2.84",  0x800000, 0x800000, CRC(ff37e769) SHA1(eb6d260cbc4e4a925a5d8f604ec695e567ac6bb5) )
ROM_END

ROM_START( ejsakura12 ) // SYS386F V1.2
	ROM_REGION32_LE( 0x200000, "maincpu", 0 ) // i386 program
	ROM_LOAD32_BYTE("prg0v1.2.u0211",  0x100000, 0x40000, CRC(c734fde6) SHA1(d4256f0d2be624fc0e5340ae14679679e5e184c8) )
	ROM_LOAD32_BYTE("prg1v1.2.u0212",  0x100001, 0x40000, CRC(fb7a9e38) SHA1(5a2e02e1b8ed71ffc96dbda871618f5f9cccc8c6) )
	ROM_LOAD32_BYTE("prg2v1.2.u0221",  0x100002, 0x40000, CRC(e13098ad) SHA1(abf471afd25a08ba1848964c988112c86d1dcfaa) )
	ROM_LOAD32_BYTE("prg3v1.2.u0220",  0x100003, 0x40000, CRC(29b5460f) SHA1(c9cb0eb421a79b722bf5a0dc428d0f5f8499e170) )

	ROM_REGION( 0x1000000, "sprites", 0 ) // sprites
	ROM_LOAD16_WORD_SWAP("chr4.445", 0x000000, 0x400000, CRC(40c6c238) SHA1(0d07b59e25632feb070ce0e572ae75f9bb939893) )
	ROM_LOAD16_WORD_SWAP("chr3.444", 0x400000, 0x400000, CRC(8e5d1de5) SHA1(c1ccb6b4341ee1e939958ec9e68280c6faa2ef1f) )
	ROM_LOAD16_WORD_SWAP("chr2.443", 0x800000, 0x400000, CRC(638dc9ae) SHA1(0c11b1e688733fbaeabf83b33410714c22ae53cd) )
	ROM_LOAD16_WORD_SWAP("chr1.442", 0xc00000, 0x400000, CRC(177e3139) SHA1(0385a831c141d59ec4e9c6d6fae9436dca123764) )

	ROM_REGION( 0x1000000, "ymz", 0 )
	ROM_LOAD("sound1.83",  0x000000, 0x800000, CRC(98783cfc) SHA1(f142429e0658a36e908cc135fe0e01ce853d071d) )
	ROM_LOAD("sound2.84",  0x800000, 0x800000, CRC(ff37e769) SHA1(eb6d260cbc4e4a925a5d8f604ec695e567ac6bb5) )
ROM_END


/*****************************************************************************/

// SPI
GAME( 1995, senkyu,     0,        spi,     spi_3button, seibuspi_state, init_senkyu,   ROT0,   "Seibu Kaihatsu",                         "Senkyu (Japan, newer)", MACHINE_NO_COCKTAIL | MACHINE_SUPPORTS_SAVE | MACHINE_IMPERFECT_GRAPHICS )
GAME( 1995, senkyua,    senkyu,   spi,     spi_3button, seibuspi_state, init_senkyua,  ROT0,   "Seibu Kaihatsu",                         "Senkyu (Japan, earlier)", MACHINE_NO_COCKTAIL | MACHINE_SUPPORTS_SAVE | MACHINE_IMPERFECT_GRAPHICS )
GAME( 1995, batlball,   senkyu,   spi,     spi_3button, seibuspi_state, init_batlball, ROT0,   "Seibu Kaihatsu (Tuning license)",        "Battle Balls (Germany, newer)", MACHINE_NO_COCKTAIL | MACHINE_SUPPORTS_SAVE | MACHINE_IMPERFECT_GRAPHICS )
GAME( 1995, batlballo,  senkyu,   spi,     spi_3button, seibuspi_state, init_batlball, ROT0,   "Seibu Kaihatsu (Tuning license)",        "Battle Balls (Germany, earlier)", MACHINE_NO_COCKTAIL | MACHINE_SUPPORTS_SAVE | MACHINE_IMPERFECT_GRAPHICS )
GAME( 1995, batlballu,  senkyu,   spi,     spi_3button, seibuspi_state, init_batlball, ROT0,   "Seibu Kaihatsu (Fabtek license)",        "Battle Balls (US)", MACHINE_NO_COCKTAIL | MACHINE_SUPPORTS_SAVE | MACHINE_IMPERFECT_GRAPHICS )
GAME( 1995, batlballa,  senkyu,   spi,     spi_3button, seibuspi_state, init_batlball, ROT0,   "Seibu Kaihatsu (Metrotainment license)", "Battle Balls (Hong Kong)", MACHINE_NO_COCKTAIL | MACHINE_SUPPORTS_SAVE | MACHINE_IMPERFECT_GRAPHICS )
GAME( 1995, batlballe,  senkyu,   spi,     spi_3button, seibuspi_state, init_batlball, ROT0,   "Seibu Kaihatsu (Metrotainment license)", "Battle Balls (Hong Kong, earlier)", MACHINE_NO_COCKTAIL | MACHINE_SUPPORTS_SAVE | MACHINE_IMPERFECT_GRAPHICS )
GAME( 1995, batlballpt, senkyu,   spi,     spi_3button, seibuspi_state, init_senkyua,  ROT0,   "Seibu Kaihatsu",                         "Battle Balls (Portugal)", MACHINE_NO_COCKTAIL | MACHINE_SUPPORTS_SAVE | MACHINE_IMPERFECT_GRAPHICS ) // 1 program ROM dated 171195

// these are unique
GAME( 1995, viprp1,     0,        spi,     spi_3button, seibuspi_state, init_viprp1,   ROT270, "Seibu Kaihatsu",                         "Viper Phase 1 (New Version, World)", MACHINE_NO_COCKTAIL | MACHINE_SUPPORTS_SAVE | MACHINE_IMPERFECT_GRAPHICS )
GAME( 1995, viprp1k,    viprp1,   spi,     spi_3button, seibuspi_state, init_viprp1,   ROT270, "Seibu Kaihatsu (Dream Island license)",  "Viper Phase 1 (New Version, Korea)", MACHINE_NO_COCKTAIL | MACHINE_SUPPORTS_SAVE | MACHINE_IMPERFECT_GRAPHICS )
GAME( 1995, viprp1u,    viprp1,   spi,     spi_3button, seibuspi_state, init_viprp1o,  ROT270, "Seibu Kaihatsu (Fabtek license)",        "Viper Phase 1 (New Version, US set 1)", MACHINE_NO_COCKTAIL | MACHINE_SUPPORTS_SAVE | MACHINE_IMPERFECT_GRAPHICS ) // New version, "=U.S.A=" seems part of title
GAME( 1995, viprp1ua,   viprp1,   spi,     spi_3button, seibuspi_state, init_viprp1o,  ROT270, "Seibu Kaihatsu (Fabtek license)",        "Viper Phase 1 (New Version, US set 2)", MACHINE_NO_COCKTAIL | MACHINE_SUPPORTS_SAVE | MACHINE_IMPERFECT_GRAPHICS ) // New version, "=U.S.A=" seems part of title
GAME( 1995, viprp1j,    viprp1,   spi,     spi_3button, seibuspi_state, init_viprp1,   ROT270, "Seibu Kaihatsu",                         "Viper Phase 1 (New Version, Japan)", MACHINE_NO_COCKTAIL | MACHINE_SUPPORTS_SAVE | MACHINE_IMPERFECT_GRAPHICS )
// same code revision (010995 code base) - SXX2C ROM SUB cart
// counterintuitively this seems to be the oldest code base of the game despite playing with the 'new version' rules, it has various typos not present in other sets eg. 'UPDATEING'
GAME( 1995, viprp1s,    viprp1,   spi,     spi_3button, seibuspi_state, init_viprp1,   ROT270, "Seibu Kaihatsu",                         "Viper Phase 1 (New Version, Switzerland)", MACHINE_NO_COCKTAIL | MACHINE_SUPPORTS_SAVE | MACHINE_IMPERFECT_GRAPHICS )
GAME( 1995, viprp1h,    viprp1,   spi,     spi_3button, seibuspi_state, init_viprp1,   ROT270, "Seibu Kaihatsu",                         "Viper Phase 1 (New Version, Holland)", MACHINE_NO_COCKTAIL | MACHINE_SUPPORTS_SAVE | MACHINE_IMPERFECT_GRAPHICS )
GAME( 1995, viprp1t,    viprp1,   spi,     spi_3button, seibuspi_state, init_viprp1,   ROT270, "Seibu Kaihatsu (Tuning license)",        "Viper Phase 1 (New Version, Germany)", MACHINE_NO_COCKTAIL | MACHINE_SUPPORTS_SAVE | MACHINE_IMPERFECT_GRAPHICS )
GAME( 1995, viprp1pt,   viprp1,   spi,     spi_3button, seibuspi_state, init_viprp1,   ROT270, "Seibu Kaihatsu",                         "Viper Phase 1 (New Version, Portugal)", MACHINE_NO_COCKTAIL | MACHINE_SUPPORTS_SAVE | MACHINE_IMPERFECT_GRAPHICS )
// these are unique
GAME( 1995, viprp1ot,   viprp1,   spi,     spi_3button, seibuspi_state, init_viprp1,   ROT270, "Seibu Kaihatsu (Tuning license)",        "Viper Phase 1 (Germany)", MACHINE_NO_COCKTAIL | MACHINE_SUPPORTS_SAVE | MACHINE_IMPERFECT_GRAPHICS )
GAME( 1995, viprp1oj,   viprp1,   spi,     spi_3button, seibuspi_state, init_viprp1o,  ROT270, "Seibu Kaihatsu",                         "Viper Phase 1 (Japan)", MACHINE_NO_COCKTAIL | MACHINE_SUPPORTS_SAVE | MACHINE_IMPERFECT_GRAPHICS )
GAME( 1995, viprp1hk,   viprp1,   spi,     spi_3button, seibuspi_state, init_viprp1,   ROT270, "Seibu Kaihatsu (Metrotainment license)", "Viper Phase 1 (Hong Kong)", MACHINE_NO_COCKTAIL | MACHINE_SUPPORTS_SAVE | MACHINE_IMPERFECT_GRAPHICS ) // "=HONG KONG=" seems part of title

GAME( 1996, ejanhs,     0,        ejanhs,  spi_ejanhs,  seibuspi_state, init_ejanhs,   ROT0,   "Seibu Kaihatsu",                         "E Jong High School (Japan)", MACHINE_NO_COCKTAIL | MACHINE_SUPPORTS_SAVE )

// these are unique
GAME( 1996, rdft,       0,        spi,     spi_3button, seibuspi_state, init_rdft,     ROT270, "Seibu Kaihatsu (Tuning license)",        "Raiden Fighters (Germany)", MACHINE_NO_COCKTAIL | MACHINE_SUPPORTS_SAVE | MACHINE_IMPERFECT_GRAPHICS )
GAME( 1996, rdftj,      rdft,     spi,     spi_3button, seibuspi_state, init_rdft,     ROT270, "Seibu Kaihatsu",                         "Raiden Fighters (Japan, earlier)", MACHINE_NO_COCKTAIL | MACHINE_SUPPORTS_SAVE | MACHINE_IMPERFECT_GRAPHICS )
GAME( 1996, rdftja,     rdft,     spi,     spi_3button, seibuspi_state, init_rdft,     ROT270, "Seibu Kaihatsu",                         "Raiden Fighters (Japan, earliest)", MACHINE_NO_COCKTAIL | MACHINE_SUPPORTS_SAVE | MACHINE_IMPERFECT_GRAPHICS )
GAME( 1996, rdftu,      rdft,     spi,     spi_3button, seibuspi_state, init_rdft,     ROT270, "Seibu Kaihatsu (Fabtek license)",        "Raiden Fighters (US, earlier)", MACHINE_NO_COCKTAIL | MACHINE_SUPPORTS_SAVE | MACHINE_IMPERFECT_GRAPHICS )
GAME( 1996, rdftauge,   rdft,     spi,     spi_3button, seibuspi_state, init_rdft,     ROT270, "Seibu Kaihatsu (Tuning license)",        "Raiden Fighters (Evaluation Software For Show, Germany)", MACHINE_NO_COCKTAIL | MACHINE_SUPPORTS_SAVE | MACHINE_IMPERFECT_GRAPHICS )
// this is one revision - SXX2C ROM SUB4 cart
<<<<<<< HEAD
GAME( 1996, rdftua,     rdft,     spi,     spi_3button, seibuspi_state, init_rdft,     ROT270, "Seibu Kaihatsu (Fabtek license)",        "Raiden Fighters (US, newer)", MACHINE_NO_COCKTAIL | MACHINE_SUPPORTS_SAVE | MACHINE_IMPERFECT_GRAPHICS )
GAME( 1996, rdftjb,     rdft,     spi,     spi_3button, seibuspi_state, init_rdft,     ROT270, "Seibu Kaihatsu",                         "Raiden Fighters (Japan, newer)", MACHINE_NO_COCKTAIL | MACHINE_SUPPORTS_SAVE | MACHINE_IMPERFECT_GRAPHICS )
GAME( 1996, rdftau,     rdft,     spi,     spi_3button, seibuspi_state, init_rdft,     ROT270, "Seibu Kaihatsu",                         "Raiden Fighters (Australia)", MACHINE_NO_COCKTAIL | MACHINE_SUPPORTS_SAVE | MACHINE_IMPERFECT_GRAPHICS )
GAME( 1996, rdftam,     rdft,     spi,     spi_3button, seibuspi_state, init_rdft,     ROT270, "Seibu Kaihatsu (Metrotainment license)", "Raiden Fighters (Hong Kong)", MACHINE_NO_COCKTAIL | MACHINE_SUPPORTS_SAVE | MACHINE_IMPERFECT_GRAPHICS )
GAME( 1996, rdftadi,    rdft,     spi,     spi_3button, seibuspi_state, init_rdft,     ROT270, "Seibu Kaihatsu (Dream Island license)",  "Raiden Fighters (Korea)", MACHINE_NO_COCKTAIL | MACHINE_SUPPORTS_SAVE | MACHINE_IMPERFECT_GRAPHICS )
// same code revision - SXX2C ROM SUB2 cart
GAME( 1996, rdfta,      rdft,     spi,     spi_3button, seibuspi_state, init_rdft,     ROT270, "Seibu Kaihatsu",                         "Raiden Fighters (Austria)", MACHINE_NO_COCKTAIL | MACHINE_SUPPORTS_SAVE | MACHINE_IMPERFECT_GRAPHICS )
GAME( 1996, rdftgb,     rdft,     spi,     spi_3button, seibuspi_state, init_rdft,     ROT270, "Seibu Kaihatsu",                         "Raiden Fighters (Great Britain)", MACHINE_NO_COCKTAIL | MACHINE_SUPPORTS_SAVE | MACHINE_IMPERFECT_GRAPHICS )
GAME( 1996, rdftgr,     rdft,     spi,     spi_3button, seibuspi_state, init_rdft,     ROT270, "Seibu Kaihatsu",                         "Raiden Fighters (Greece)", MACHINE_NO_COCKTAIL | MACHINE_SUPPORTS_SAVE | MACHINE_IMPERFECT_GRAPHICS )
GAME( 1996, rdftit,     rdft,     spi,     spi_3button, seibuspi_state, init_rdft,     ROT270, "Seibu Kaihatsu",                         "Raiden Fighters (Italy)", MACHINE_NO_COCKTAIL | MACHINE_SUPPORTS_SAVE | MACHINE_IMPERFECT_GRAPHICS )
=======
GAME( 1996, rdftua,     rdft,     spi,     spi_3button, seibuspi_state, init_rdft,     ROT270, "Seibu Kaihatsu (Fabtek license)",        "Raiden Fighters (US, newer)", MACHINE_SUPPORTS_SAVE | MACHINE_IMPERFECT_GRAPHICS )
GAME( 1996, rdftjb,     rdft,     spi,     spi_3button, seibuspi_state, init_rdft,     ROT270, "Seibu Kaihatsu",                         "Raiden Fighters (Japan, newer)", MACHINE_SUPPORTS_SAVE | MACHINE_IMPERFECT_GRAPHICS )
GAME( 1996, rdftau,     rdft,     spi,     spi_3button, seibuspi_state, init_rdft,     ROT270, "Seibu Kaihatsu",                         "Raiden Fighters (Australia)", MACHINE_SUPPORTS_SAVE | MACHINE_IMPERFECT_GRAPHICS )
GAME( 1996, rdftam,     rdft,     spi,     spi_3button, seibuspi_state, init_rdft,     ROT270, "Seibu Kaihatsu (Metrotainment license)", "Raiden Fighters (Hong Kong)", MACHINE_SUPPORTS_SAVE | MACHINE_IMPERFECT_GRAPHICS )
GAME( 1996, rdftadi,    rdft,     spi,     spi_3button, seibuspi_state, init_rdft,     ROT270, "Seibu Kaihatsu (Dream Island license)",  "Raiden Fighters (Korea, SUB4 cart)", MACHINE_SUPPORTS_SAVE | MACHINE_IMPERFECT_GRAPHICS )
// same code revision - SXX2C ROM SUB2 cart
GAME( 1996, rdfta,      rdft,     spi,     spi_3button, seibuspi_state, init_rdft,     ROT270, "Seibu Kaihatsu",                         "Raiden Fighters (Austria)", MACHINE_SUPPORTS_SAVE | MACHINE_IMPERFECT_GRAPHICS )
GAME( 1996, rdftgb,     rdft,     spi,     spi_3button, seibuspi_state, init_rdft,     ROT270, "Seibu Kaihatsu",                         "Raiden Fighters (Great Britain)", MACHINE_SUPPORTS_SAVE | MACHINE_IMPERFECT_GRAPHICS )
GAME( 1996, rdftgr,     rdft,     spi,     spi_3button, seibuspi_state, init_rdft,     ROT270, "Seibu Kaihatsu",                         "Raiden Fighters (Greece)", MACHINE_SUPPORTS_SAVE | MACHINE_IMPERFECT_GRAPHICS )
GAME( 1996, rdftit,     rdft,     spi,     spi_3button, seibuspi_state, init_rdft,     ROT270, "Seibu Kaihatsu",                         "Raiden Fighters (Italy)", MACHINE_SUPPORTS_SAVE | MACHINE_IMPERFECT_GRAPHICS )
GAME( 1996, rdftadia,   rdft,     spi,     spi_3button, seibuspi_state, init_rdft,     ROT270, "Seibu Kaihatsu (Dream Island license)",  "Raiden Fighters (Korea, SUB2 cart)", MACHINE_SUPPORTS_SAVE | MACHINE_IMPERFECT_GRAPHICS )
>>>>>>> ec5f551b

// this is one revision
GAME( 1997, rdft2,      0,        rdft2,   spi_2button, seibuspi_state, init_rdft2,    ROT270, "Seibu Kaihatsu (Tuning license)",        "Raiden Fighters 2 - Operation Hell Dive (Germany)", MACHINE_NO_COCKTAIL | MACHINE_SUPPORTS_SAVE | MACHINE_IMPERFECT_GRAPHICS )
GAME( 1997, rdft2j,     rdft2,    rdft2,   spi_2button, seibuspi_state, init_rdft2,    ROT270, "Seibu Kaihatsu",                         "Raiden Fighters 2 - Operation Hell Dive (Japan set 1)", MACHINE_NO_COCKTAIL | MACHINE_SUPPORTS_SAVE | MACHINE_IMPERFECT_GRAPHICS )
GAME( 1997, rdft2a,     rdft2,    rdft2,   spi_2button, seibuspi_state, init_rdft2,    ROT270, "Seibu Kaihatsu (Metrotainment license)", "Raiden Fighters 2 - Operation Hell Dive (Hong Kong)", MACHINE_NO_COCKTAIL | MACHINE_SUPPORTS_SAVE | MACHINE_IMPERFECT_GRAPHICS )
GAME( 1997, rdft2s,     rdft2,    rdft2,   spi_2button, seibuspi_state, init_rdft2,    ROT270, "Seibu Kaihatsu",                         "Raiden Fighters 2 - Operation Hell Dive (Switzerland)", MACHINE_NO_COCKTAIL | MACHINE_SUPPORTS_SAVE | MACHINE_IMPERFECT_GRAPHICS )
// this is another
GAME( 1997, rdft2ja,    rdft2,    rdft2,   spi_2button, seibuspi_state, init_rdft2,    ROT270, "Seibu Kaihatsu",                         "Raiden Fighters 2 - Operation Hell Dive (Japan set 2)", MACHINE_NO_COCKTAIL | MACHINE_SUPPORTS_SAVE | MACHINE_IMPERFECT_GRAPHICS )
GAME( 1997, rdft2aa,    rdft2,    rdft2,   spi_2button, seibuspi_state, init_rdft2,    ROT270, "Seibu Kaihatsu (Dream Island license)",  "Raiden Fighters 2 - Operation Hell Dive (Korea)", MACHINE_NO_COCKTAIL | MACHINE_SUPPORTS_SAVE | MACHINE_IMPERFECT_GRAPHICS )
GAME( 1997, rdft2it,    rdft2,    rdft2,   spi_2button, seibuspi_state, init_rdft2,    ROT270, "Seibu Kaihatsu",                         "Raiden Fighters 2 - Operation Hell Dive (Italy)", MACHINE_NO_COCKTAIL | MACHINE_SUPPORTS_SAVE | MACHINE_IMPERFECT_GRAPHICS )
// these are unique
GAME( 1997, rdft2jb,    rdft2,    rdft2,   spi_2button, seibuspi_state, init_rdft2,    ROT270, "Seibu Kaihatsu",                         "Raiden Fighters 2 - Operation Hell Dive (Japan set 3)", MACHINE_NO_COCKTAIL | MACHINE_SUPPORTS_SAVE | MACHINE_IMPERFECT_GRAPHICS )
GAME( 1997, rdft2jc,    rdft2,    rdft2,   spi_2button, seibuspi_state, init_rdft2,    ROT270, "Seibu Kaihatsu",                         "Raiden Fighters 2 - Operation Hell Dive (Japan set 4)", MACHINE_NO_COCKTAIL | MACHINE_SUPPORTS_SAVE | MACHINE_IMPERFECT_GRAPHICS )
GAME( 1997, rdft2t,     rdft2,    rdft2,   spi_2button, seibuspi_state, init_rdft2,    ROT270, "Seibu Kaihatsu",                         "Raiden Fighters 2 - Operation Hell Dive (Taiwan)", MACHINE_NO_COCKTAIL | MACHINE_SUPPORTS_SAVE | MACHINE_IMPERFECT_GRAPHICS )
GAME( 1997, rdft2u,     rdft2,    rdft2,   spi_2button, seibuspi_state, init_rdft2,    ROT270, "Seibu Kaihatsu (Fabtek license)",        "Raiden Fighters 2 - Operation Hell Dive (US)", MACHINE_NO_COCKTAIL | MACHINE_SUPPORTS_SAVE | MACHINE_IMPERFECT_GRAPHICS )

GAME( 1998, rfjet,      0,        rdft2,   spi_2button, seibuspi_state, init_rfjet,    ROT270, "Seibu Kaihatsu (Tuning license)",        "Raiden Fighters Jet (Germany)", MACHINE_NO_COCKTAIL | MACHINE_SUPPORTS_SAVE | MACHINE_IMPERFECT_GRAPHICS )
GAME( 1998, rfjetu,     rfjet,    rdft2,   spi_2button, seibuspi_state, init_rfjet,    ROT270, "Seibu Kaihatsu (Fabtek license)",        "Raiden Fighters Jet (US)", MACHINE_NO_COCKTAIL | MACHINE_SUPPORTS_SAVE | MACHINE_IMPERFECT_GRAPHICS )
GAME( 1998, rfjetj,     rfjet,    rdft2,   spi_2button, seibuspi_state, init_rfjet,    ROT270, "Seibu Kaihatsu",                         "Raiden Fighters Jet (Japan)", MACHINE_NO_COCKTAIL | MACHINE_SUPPORTS_SAVE | MACHINE_IMPERFECT_GRAPHICS )
GAME( 1998, rfjeta,     rfjet,    rdft2,   spi_2button, seibuspi_state, init_rfjet,    ROT270, "Seibu Kaihatsu (Dream Island license)",  "Raiden Fighters Jet (Korea)", MACHINE_NO_COCKTAIL | MACHINE_SUPPORTS_SAVE | MACHINE_IMPERFECT_GRAPHICS )
GAME( 1998, rfjett,     rfjet,    rdft2,   spi_2button, seibuspi_state, init_rfjet,    ROT270, "Seibu Kaihatsu",                         "Raiden Fighters Jet (Taiwan)", MACHINE_NO_COCKTAIL | MACHINE_SUPPORTS_SAVE | MACHINE_IMPERFECT_GRAPHICS )

// SXX2E
GAME( 1996, rdfts,      rdft,     sxx2e,   sxx2e,       seibuspi_state, init_rdft,     ROT270, "Seibu Kaihatsu (Explorer System Corp. license)", "Raiden Fighters (Taiwan, single board)", MACHINE_NO_COCKTAIL | MACHINE_SUPPORTS_SAVE | MACHINE_IMPERFECT_GRAPHICS )

// SXX2F
GAME( 1997, rdft2us,    rdft2,    sxx2f,   sxx2f,       seibuspi_state, init_rdft2,    ROT270, "Seibu Kaihatsu (Fabtek license)", "Raiden Fighters 2 - Operation Hell Dive (US, single board)", MACHINE_NO_COCKTAIL | MACHINE_SUPPORTS_SAVE | MACHINE_IMPERFECT_GRAPHICS ) // title screen shows small '.1'

// SXX2G
GAME( 1999, rfjets,     rfjet,    sxx2g,   sxx2f,       seibuspi_state, init_rfjet,    ROT270, "Seibu Kaihatsu", "Raiden Fighters Jet (US, single board)", MACHINE_NO_COCKTAIL | MACHINE_SUPPORTS_SAVE | MACHINE_IMPERFECT_GRAPHICS ) // has 1998-99 copyright + planes unlocked
GAME( 1999, rfjetsa,    rfjet,    sxx2g,   sxx2f,       seibuspi_state, init_rfjet,    ROT270, "Seibu Kaihatsu", "Raiden Fighters Jet (US, single board, test version?)", MACHINE_NO_COCKTAIL | MACHINE_SUPPORTS_SAVE | MACHINE_IMPERFECT_GRAPHICS ) // maybe test/proto? see notes at romdefs

// SYS386I
GAME( 2000, rdft22kc,   rdft2,    sys386i, sys386i,     seibuspi_state, init_rdft2,    ROT270, "Seibu Kaihatsu", "Raiden Fighters 2 - Operation Hell Dive 2000 (China, SYS386I)", MACHINE_NO_COCKTAIL | MACHINE_SUPPORTS_SAVE | MACHINE_IMPERFECT_GRAPHICS )
GAME( 2000, rfjet2kc,   rfjet,    sys386i, sys386i,     seibuspi_state, init_rfjet,    ROT270, "Seibu Kaihatsu", "Raiden Fighters Jet 2000 (China, SYS386I)", MACHINE_NO_COCKTAIL | MACHINE_SUPPORTS_SAVE | MACHINE_IMPERFECT_GRAPHICS )

// SYS386F
GAME( 1999, ejsakura,   0,        sys386f, ejsakura,    seibuspi_state, init_sys386f,  ROT0,   "Seibu Kaihatsu", "E-Jan Sakurasou (Japan, SYS386F V2.0)", MACHINE_NO_COCKTAIL | MACHINE_SUPPORTS_SAVE )
GAME( 1999, ejsakura12, ejsakura, sys386f, ejsakura,    seibuspi_state, init_sys386f,  ROT0,   "Seibu Kaihatsu", "E-Jan Sakurasou (Japan, SYS386F V1.2)", MACHINE_NO_COCKTAIL | MACHINE_SUPPORTS_SAVE )<|MERGE_RESOLUTION|>--- conflicted
+++ resolved
@@ -4310,30 +4310,17 @@
 GAME( 1996, rdftu,      rdft,     spi,     spi_3button, seibuspi_state, init_rdft,     ROT270, "Seibu Kaihatsu (Fabtek license)",        "Raiden Fighters (US, earlier)", MACHINE_NO_COCKTAIL | MACHINE_SUPPORTS_SAVE | MACHINE_IMPERFECT_GRAPHICS )
 GAME( 1996, rdftauge,   rdft,     spi,     spi_3button, seibuspi_state, init_rdft,     ROT270, "Seibu Kaihatsu (Tuning license)",        "Raiden Fighters (Evaluation Software For Show, Germany)", MACHINE_NO_COCKTAIL | MACHINE_SUPPORTS_SAVE | MACHINE_IMPERFECT_GRAPHICS )
 // this is one revision - SXX2C ROM SUB4 cart
-<<<<<<< HEAD
 GAME( 1996, rdftua,     rdft,     spi,     spi_3button, seibuspi_state, init_rdft,     ROT270, "Seibu Kaihatsu (Fabtek license)",        "Raiden Fighters (US, newer)", MACHINE_NO_COCKTAIL | MACHINE_SUPPORTS_SAVE | MACHINE_IMPERFECT_GRAPHICS )
 GAME( 1996, rdftjb,     rdft,     spi,     spi_3button, seibuspi_state, init_rdft,     ROT270, "Seibu Kaihatsu",                         "Raiden Fighters (Japan, newer)", MACHINE_NO_COCKTAIL | MACHINE_SUPPORTS_SAVE | MACHINE_IMPERFECT_GRAPHICS )
 GAME( 1996, rdftau,     rdft,     spi,     spi_3button, seibuspi_state, init_rdft,     ROT270, "Seibu Kaihatsu",                         "Raiden Fighters (Australia)", MACHINE_NO_COCKTAIL | MACHINE_SUPPORTS_SAVE | MACHINE_IMPERFECT_GRAPHICS )
 GAME( 1996, rdftam,     rdft,     spi,     spi_3button, seibuspi_state, init_rdft,     ROT270, "Seibu Kaihatsu (Metrotainment license)", "Raiden Fighters (Hong Kong)", MACHINE_NO_COCKTAIL | MACHINE_SUPPORTS_SAVE | MACHINE_IMPERFECT_GRAPHICS )
-GAME( 1996, rdftadi,    rdft,     spi,     spi_3button, seibuspi_state, init_rdft,     ROT270, "Seibu Kaihatsu (Dream Island license)",  "Raiden Fighters (Korea)", MACHINE_NO_COCKTAIL | MACHINE_SUPPORTS_SAVE | MACHINE_IMPERFECT_GRAPHICS )
+GAME( 1996, rdftadi,    rdft,     spi,     spi_3button, seibuspi_state, init_rdft,     ROT270, "Seibu Kaihatsu (Dream Island license)",  "Raiden Fighters (Korea, SUB4 cart)", MACHINE_NO_COCKTAIL | MACHINE_SUPPORTS_SAVE | MACHINE_IMPERFECT_GRAPHICS )
 // same code revision - SXX2C ROM SUB2 cart
 GAME( 1996, rdfta,      rdft,     spi,     spi_3button, seibuspi_state, init_rdft,     ROT270, "Seibu Kaihatsu",                         "Raiden Fighters (Austria)", MACHINE_NO_COCKTAIL | MACHINE_SUPPORTS_SAVE | MACHINE_IMPERFECT_GRAPHICS )
 GAME( 1996, rdftgb,     rdft,     spi,     spi_3button, seibuspi_state, init_rdft,     ROT270, "Seibu Kaihatsu",                         "Raiden Fighters (Great Britain)", MACHINE_NO_COCKTAIL | MACHINE_SUPPORTS_SAVE | MACHINE_IMPERFECT_GRAPHICS )
 GAME( 1996, rdftgr,     rdft,     spi,     spi_3button, seibuspi_state, init_rdft,     ROT270, "Seibu Kaihatsu",                         "Raiden Fighters (Greece)", MACHINE_NO_COCKTAIL | MACHINE_SUPPORTS_SAVE | MACHINE_IMPERFECT_GRAPHICS )
 GAME( 1996, rdftit,     rdft,     spi,     spi_3button, seibuspi_state, init_rdft,     ROT270, "Seibu Kaihatsu",                         "Raiden Fighters (Italy)", MACHINE_NO_COCKTAIL | MACHINE_SUPPORTS_SAVE | MACHINE_IMPERFECT_GRAPHICS )
-=======
-GAME( 1996, rdftua,     rdft,     spi,     spi_3button, seibuspi_state, init_rdft,     ROT270, "Seibu Kaihatsu (Fabtek license)",        "Raiden Fighters (US, newer)", MACHINE_SUPPORTS_SAVE | MACHINE_IMPERFECT_GRAPHICS )
-GAME( 1996, rdftjb,     rdft,     spi,     spi_3button, seibuspi_state, init_rdft,     ROT270, "Seibu Kaihatsu",                         "Raiden Fighters (Japan, newer)", MACHINE_SUPPORTS_SAVE | MACHINE_IMPERFECT_GRAPHICS )
-GAME( 1996, rdftau,     rdft,     spi,     spi_3button, seibuspi_state, init_rdft,     ROT270, "Seibu Kaihatsu",                         "Raiden Fighters (Australia)", MACHINE_SUPPORTS_SAVE | MACHINE_IMPERFECT_GRAPHICS )
-GAME( 1996, rdftam,     rdft,     spi,     spi_3button, seibuspi_state, init_rdft,     ROT270, "Seibu Kaihatsu (Metrotainment license)", "Raiden Fighters (Hong Kong)", MACHINE_SUPPORTS_SAVE | MACHINE_IMPERFECT_GRAPHICS )
-GAME( 1996, rdftadi,    rdft,     spi,     spi_3button, seibuspi_state, init_rdft,     ROT270, "Seibu Kaihatsu (Dream Island license)",  "Raiden Fighters (Korea, SUB4 cart)", MACHINE_SUPPORTS_SAVE | MACHINE_IMPERFECT_GRAPHICS )
-// same code revision - SXX2C ROM SUB2 cart
-GAME( 1996, rdfta,      rdft,     spi,     spi_3button, seibuspi_state, init_rdft,     ROT270, "Seibu Kaihatsu",                         "Raiden Fighters (Austria)", MACHINE_SUPPORTS_SAVE | MACHINE_IMPERFECT_GRAPHICS )
-GAME( 1996, rdftgb,     rdft,     spi,     spi_3button, seibuspi_state, init_rdft,     ROT270, "Seibu Kaihatsu",                         "Raiden Fighters (Great Britain)", MACHINE_SUPPORTS_SAVE | MACHINE_IMPERFECT_GRAPHICS )
-GAME( 1996, rdftgr,     rdft,     spi,     spi_3button, seibuspi_state, init_rdft,     ROT270, "Seibu Kaihatsu",                         "Raiden Fighters (Greece)", MACHINE_SUPPORTS_SAVE | MACHINE_IMPERFECT_GRAPHICS )
-GAME( 1996, rdftit,     rdft,     spi,     spi_3button, seibuspi_state, init_rdft,     ROT270, "Seibu Kaihatsu",                         "Raiden Fighters (Italy)", MACHINE_SUPPORTS_SAVE | MACHINE_IMPERFECT_GRAPHICS )
-GAME( 1996, rdftadia,   rdft,     spi,     spi_3button, seibuspi_state, init_rdft,     ROT270, "Seibu Kaihatsu (Dream Island license)",  "Raiden Fighters (Korea, SUB2 cart)", MACHINE_SUPPORTS_SAVE | MACHINE_IMPERFECT_GRAPHICS )
->>>>>>> ec5f551b
+GAME( 1996, rdftadia,   rdft,     spi,     spi_3button, seibuspi_state, init_rdft,     ROT270, "Seibu Kaihatsu (Dream Island license)",  "Raiden Fighters (Korea, SUB2 cart)", MACHINE_NO_COCKTAIL | MACHINE_SUPPORTS_SAVE | MACHINE_IMPERFECT_GRAPHICS )
 
 // this is one revision
 GAME( 1997, rdft2,      0,        rdft2,   spi_2button, seibuspi_state, init_rdft2,    ROT270, "Seibu Kaihatsu (Tuning license)",        "Raiden Fighters 2 - Operation Hell Dive (Germany)", MACHINE_NO_COCKTAIL | MACHINE_SUPPORTS_SAVE | MACHINE_IMPERFECT_GRAPHICS )
