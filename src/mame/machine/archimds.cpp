--- conflicted
+++ resolved
@@ -1039,21 +1039,12 @@
 	}
 	else if (reg == 0xc0)
 	{
-<<<<<<< HEAD
-		m_vidc_regs[reg] = val&0xffff;
-
-		if (m_audio_dma_on)
-		{
-			double sndhz = 1000000.0f/(((m_vidc_regs[0xc0]&0xff)+2));
-			sndhz /= 8.0f;
-=======
 		m_vidc_regs[reg] = val & 0xffff;
 
 		if (m_audio_dma_on)
 		{
 			double sndhz = 1e6 / ((m_vidc_regs[0xc0] & 0xff) + 2);
 			sndhz /= 8.0;
->>>>>>> 3a1651e8
 			m_snd_timer->adjust(attotime::zero, 0, attotime::from_hz(sndhz));
 			//printf("VIDC: sound freq to %d, sndhz = %f\n", (val & 0xff)-2, sndhz);
 		}
@@ -1141,13 +1132,8 @@
 				{
 					//printf("MEMC: Starting audio DMA at %d uSec, buffer from %x to %x\n", ((m_vidc_regs[0xc0]&0xff)-2)*8, m_vidc_sndstart, m_vidc_sndend);
 
-<<<<<<< HEAD
-					double sndhz = 1000000.0f/(((m_vidc_regs[0xc0]&0xff)+2));
-					sndhz /= 8.0f;
-=======
 					double sndhz = 1e6 / ((m_vidc_regs[0xc0] & 0xff) + 2);
 					sndhz /= 8.0;
->>>>>>> 3a1651e8
 					m_snd_timer->adjust(attotime::zero, 0, attotime::from_hz(sndhz));
 					//printf("MEMC: audio DMA start, sound freq %d, sndhz = %f\n", (m_vidc_regs[0xc0] & 0xff)-2, sndhz);
 
