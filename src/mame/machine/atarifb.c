/*************************************************************************

    Atari Football hardware

*************************************************************************/

#include "emu.h"
#include "includes/atarifb.h"
#include "sound/discrete.h"


WRITE8_MEMBER(atarifb_state::atarifb_out1_w)
{
	m_CTRLD = data;

	discrete_sound_w(m_discrete, space, ATARIFB_WHISTLE_EN, data & 0x01);     // Whistle
	discrete_sound_w(m_discrete, space, ATARIFB_HIT_EN, data & 0x02);         // Hit
	discrete_sound_w(m_discrete, space, ATARIFB_ATTRACT_EN, data & 0x10);     // Attract
	discrete_sound_w(m_discrete, space, ATARIFB_NOISE_EN, data & 0x04);           // Noise Enable / Kicker
}


WRITE8_MEMBER(atarifb_state::atarifb4_out1_w)
{
	m_CTRLD = data;

	discrete_sound_w(m_discrete, space, ATARIFB_WHISTLE_EN, data & 0x01);     // Whistle
	discrete_sound_w(m_discrete, space, ATARIFB_HIT_EN, data & 0x02);         // Hit
	discrete_sound_w(m_discrete, space, ATARIFB_ATTRACT_EN, data & 0x10);     // Attract
	discrete_sound_w(m_discrete, space, ATARIFB_NOISE_EN, data & 0x04);           // Noise Enable / Kicker

	coin_counter_w(machine(), 1, data & 0x80);
}


WRITE8_MEMBER(atarifb_state::abaseb_out1_w)
{
	m_CTRLD = data;

	discrete_sound_w(m_discrete, space, ATARIFB_WHISTLE_EN, data & 0x01);     // Whistle
	discrete_sound_w(m_discrete, space, ATARIFB_HIT_EN, data & 0x02);         // Hit
	discrete_sound_w(m_discrete, space, ATARIFB_ATTRACT_EN, data & 0x10);     // Attract
	discrete_sound_w(m_discrete, space, ATARIFB_NOISE_EN, data & 0x04);           // Noise Enable / Kicker

	if (data & 0x80)
	{
		/* Invert video */
<<<<<<< HEAD
		m_palette->set_pen_color(1, MAKE_RGB(0x00,0x00,0x00)); /* black  */
		m_palette->set_pen_color(0, MAKE_RGB(0xff,0xff,0xff)); /* white  */
=======
		palette_set_color(machine(), 1, rgb_t(0x00,0x00,0x00)); /* black  */
		palette_set_color(machine(), 0, rgb_t(0xff,0xff,0xff)); /* white  */
>>>>>>> ca932a6d
	}
	else
	{
		/* Regular video */
<<<<<<< HEAD
		m_palette->set_pen_color(0, MAKE_RGB(0x00,0x00,0x00)); /* black  */
		m_palette->set_pen_color(1, MAKE_RGB(0xff,0xff,0xff)); /* white  */
=======
		palette_set_color(machine(), 0, rgb_t(0x00,0x00,0x00)); /* black  */
		palette_set_color(machine(), 1, rgb_t(0xff,0xff,0xff)); /* white  */
>>>>>>> ca932a6d
	}
}


WRITE8_MEMBER(atarifb_state::soccer_out1_w)
{
	m_CTRLD = data;

	/* bit 0 = whistle */
	/* bit 1 = hit */
	/* bit 2 = kicker */
	/* bit 3 = unused */
	/* bit 4 = 2/4 Player LED */    // Say what?
	/* bit 5-6 = trackball CTRL bits */
	/* bit 7 = Rule LED */

	discrete_sound_w(m_discrete, space, ATARIFB_WHISTLE_EN, data & 0x01);     // Whistle
	discrete_sound_w(m_discrete, space, ATARIFB_HIT_EN, data & 0x02);         // Hit
	discrete_sound_w(m_discrete, space, ATARIFB_ATTRACT_EN, data & 0x10);     // Attract
	discrete_sound_w(m_discrete, space, ATARIFB_NOISE_EN, data & 0x04);           // Noise Enable / Kicker

//  set_led_status(machine(), 0, data & 0x10);  // !!!!!!!!!! Is this correct????
	set_led_status(machine(), 1, data & 0x80);
}


WRITE8_MEMBER(atarifb_state::atarifb_out2_w)
{
	discrete_sound_w(m_discrete, space, ATARIFB_CROWD_DATA, data & 0x0f); // Crowd

	coin_counter_w (machine(), 0, data & 0x10);
}


WRITE8_MEMBER(atarifb_state::soccer_out2_w)
{
	discrete_sound_w(m_discrete, space, ATARIFB_CROWD_DATA, data & 0x0f); // Crowd

	coin_counter_w (machine(), 0, data & 0x10);
	coin_counter_w (machine(), 1, data & 0x20);
	coin_counter_w (machine(), 2, data & 0x40);
}



/*************************************
 *
 *  LED control
 *
 *************************************/

/* FIXME: almost surely not tied with screen vertical position */
WRITE8_MEMBER(atarifb_state::atarifb_out3_w)
{
	int loop = m_screen->vpos() >= 123;

	switch (loop)
	{
		case 0x00:
			/* Player 1 play select lamp */
			output_set_value("ledleft0", (data >> 0) & 1);
			output_set_value("ledleft1", (data >> 1) & 1);
			output_set_value("ledleft2", (data >> 2) & 1);
			output_set_value("ledleft3", (data >> 3) & 1);
			output_set_value("ledleft4", (data >> 4) & 1);
			break;
		case 0x01:
			/* Player 2 play select lamp */
			output_set_value("ledright0", (data >> 0) & 1);
			output_set_value("ledright1", (data >> 1) & 1);
			output_set_value("ledright2", (data >> 2) & 1);
			output_set_value("ledright3", (data >> 3) & 1);
			output_set_value("ledright4", (data >> 4) & 1);
			break;
	}
//  logerror("out3_w, %02x:%02x\n", loop, data);
}


READ8_MEMBER(atarifb_state::atarifb_in0_r)
{
	if ((m_CTRLD & 0x20) == 0x00)
	{
		int val;

		val = (m_sign_y_2 >> 7) |
				(m_sign_x_2 >> 6) |
				(m_sign_y_1 >> 5) |
				(m_sign_x_1 >> 4) |
				ioport("IN0")->read();
		return val;
	}
	else
	{
		int new_x, new_y;

		/* Read player 1 trackball */
		new_x = ioport("IN3")->read();
		if (new_x != m_counter_x_in0)
		{
			m_sign_x_1 = (new_x - m_counter_x_in0) & 0x80;
			m_counter_x_in0 = new_x;
		}

		new_y = ioport("IN2")->read();
		if (new_y != m_counter_y_in0)
		{
			m_sign_y_1 = (new_y - m_counter_y_in0) & 0x80;
			m_counter_y_in0 = new_y;
		}

		return (((m_counter_y_in0 & 0x0f) << 4) | (m_counter_x_in0 & 0x0f));
	}
}


READ8_MEMBER(atarifb_state::atarifb_in2_r)
{
	if ((m_CTRLD & 0x20) == 0x00)
	{
		return ioport("IN1")->read();
	}
	else
	{
		int new_x, new_y;

		/* Read player 2 trackball */
		new_x = ioport("IN5")->read();
		if (new_x != m_counter_x_in2)
		{
			m_sign_x_2 = (new_x - m_counter_x_in2) & 0x80;
			m_counter_x_in2 = new_x;
		}

		new_y = ioport("IN4")->read();
		if (new_y != m_counter_y_in2)
		{
			m_sign_y_2 = (new_y - m_counter_y_in2) & 0x80;
			m_counter_y_in2 = new_y;
		}

		return (((m_counter_y_in2 & 0x0f) << 4) | (m_counter_x_in2 & 0x0f));
	}
}

READ8_MEMBER(atarifb_state::atarifb4_in0_r)
{
	/* LD1 and LD2 low, return sign bits */
	if ((m_CTRLD & 0x60) == 0x00)
	{
		int val;

		val = (m_sign_x_4 >> 7) |
				(m_sign_y_4 >> 6) |
				(m_sign_x_2 >> 5) |
				(m_sign_y_2 >> 4) |
				(m_sign_x_3 >> 3) |
				(m_sign_y_3 >> 2) |
				(m_sign_x_1 >> 1) |
				(m_sign_y_1 >> 0);
		return val;
	}
	else if ((m_CTRLD & 0x60) == 0x60)
	/* LD1 and LD2 both high, return Team 1 right player (player 1) */
	{
		int new_x, new_y;

		/* Read player 1 trackball */
		new_x = ioport("IN3")->read();
		if (new_x != m_counter_x_in0)
		{
			m_sign_x_1 = (new_x - m_counter_x_in0) & 0x80;
			m_counter_x_in0 = new_x;
		}

		new_y = ioport("IN2")->read();
		if (new_y != m_counter_y_in0)
		{
			m_sign_y_1 = (new_y - m_counter_y_in0) & 0x80;
			m_counter_y_in0 = new_y;
		}

		return (((m_counter_y_in0 & 0x0f) << 4) | (m_counter_x_in0 & 0x0f));
	}
	else if ((m_CTRLD & 0x60) == 0x40)
	/* LD1 high, LD2 low, return Team 1 left player (player 2) */
	{
		int new_x, new_y;

		/* Read player 2 trackball */
		new_x = ioport("IN5")->read();
		if (new_x != m_counter_x_in0b)
		{
			m_sign_x_2 = (new_x - m_counter_x_in0b) & 0x80;
			m_counter_x_in0b = new_x;
		}

		new_y = ioport("IN4")->read();
		if (new_y != m_counter_y_in0b)
		{
			m_sign_y_2 = (new_y - m_counter_y_in0b) & 0x80;
			m_counter_y_in0b = new_y;
		}

		return (((m_counter_y_in0b & 0x0f) << 4) | (m_counter_x_in0b & 0x0f));
	}

	else return 0;
}


READ8_MEMBER(atarifb_state::atarifb4_in2_r)
{
	if ((m_CTRLD & 0x40) == 0x00)
	{
		return ioport("IN1")->read();
	}
	else if ((m_CTRLD & 0x60) == 0x60)
	/* LD1 and LD2 both high, return Team 2 right player (player 3) */
	{
		int new_x, new_y;

		/* Read player 3 trackball */
		new_x = ioport("IN7")->read();
		if (new_x != m_counter_x_in2)
		{
			m_sign_x_3 = (new_x - m_counter_x_in2) & 0x80;
			m_counter_x_in2 = new_x;
		}

		new_y = ioport("IN6")->read();
		if (new_y != m_counter_y_in2)
		{
			m_sign_y_3 = (new_y - m_counter_y_in2) & 0x80;
			m_counter_y_in2 = new_y;
		}

		return (((m_counter_y_in2 & 0x0f) << 4) | (m_counter_x_in2 & 0x0f));
	}
	else if ((m_CTRLD & 0x60) == 0x40)
	/* LD1 high, LD2 low, return Team 2 left player (player 4) */
	{
		int new_x, new_y;

		/* Read player 4 trackball */
		new_x = ioport("IN9")->read();
		if (new_x != m_counter_x_in2b)
		{
			m_sign_x_4 = (new_x - m_counter_x_in2b) & 0x80;
			m_counter_x_in2b = new_x;
		}

		new_y = ioport("IN8")->read();
		if (new_y != m_counter_y_in2b)
		{
			m_sign_y_4 = (new_y - m_counter_y_in2b) & 0x80;
			m_counter_y_in2b = new_y;
		}

		return (((m_counter_y_in2b & 0x0f) << 4) | (m_counter_x_in2b & 0x0f));
	}

	else return 0;
}<|MERGE_RESOLUTION|>--- conflicted
+++ resolved
@@ -45,24 +45,14 @@
 	if (data & 0x80)
 	{
 		/* Invert video */
-<<<<<<< HEAD
-		m_palette->set_pen_color(1, MAKE_RGB(0x00,0x00,0x00)); /* black  */
-		m_palette->set_pen_color(0, MAKE_RGB(0xff,0xff,0xff)); /* white  */
-=======
-		palette_set_color(machine(), 1, rgb_t(0x00,0x00,0x00)); /* black  */
-		palette_set_color(machine(), 0, rgb_t(0xff,0xff,0xff)); /* white  */
->>>>>>> ca932a6d
+		m_palette->set_pen_color(1, rgb_t(0x00,0x00,0x00)); /* black  */
+		m_palette->set_pen_color(0, rgb_t(0xff,0xff,0xff)); /* white  */
 	}
 	else
 	{
 		/* Regular video */
-<<<<<<< HEAD
-		m_palette->set_pen_color(0, MAKE_RGB(0x00,0x00,0x00)); /* black  */
-		m_palette->set_pen_color(1, MAKE_RGB(0xff,0xff,0xff)); /* white  */
-=======
-		palette_set_color(machine(), 0, rgb_t(0x00,0x00,0x00)); /* black  */
-		palette_set_color(machine(), 1, rgb_t(0xff,0xff,0xff)); /* white  */
->>>>>>> ca932a6d
+		m_palette->set_pen_color(0, rgb_t(0x00,0x00,0x00)); /* black  */
+		m_palette->set_pen_color(1, rgb_t(0xff,0xff,0xff)); /* white  */
 	}
 }
 
