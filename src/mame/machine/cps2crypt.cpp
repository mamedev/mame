// license:BSD-3-Clause
// copyright-holders:Paul Leaman, Andreas Naive, Nicola Salmoria,Charles MacDonald
/******************************************************************************

CPS-2 Encryption

All credit goes to Andreas Naive for breaking the encryption algorithm.
Code by Nicola Salmoria.
Thanks to Charles MacDonald and Razoola for extracting the data from the hardware.


The encryption only affects opcodes, not data.

It consists of two 4-round Feistel networks (FN) and involves both
the 16-bit opcode and the low 16 bits of the address.

Let be:

E = 16-bit ciphertext
A = 16-bit address
K = 64-bit key
D = 16-bit plaintext
y = FN1(x,k) = function describing the first Feistel network (x,y = 16 bit, k = 64 bit)
y = FN2(x,k) = function describing the second Feistel network (x,y = 16 bit, k = 64 bit)
y = EX(x) = fixed function that expands the 16-bit x to the 64-bit y

Then the cipher can be described as:

D = FN2( E, K XOR EX( FN1(A, K ) ) )


Each round of the Feistel networks consists of four substitution boxes. The boxes
have 6 inputs and 2 outputs. Usually the input is the XOR of a data bit and a key
bit, however in some cases only the key is used.

(TODO-notes about accuracy of s-boxes)

The s-boxes were chosen in order to use an empty key (all FF) for the dead board.


Also, the hardware has different watchdog opcodes and address range (see below)
which are stored in the battery backed RAM. There doesn't appear to be any relation
between those and the 64-bit encryption key, so they probably use an additional
64 bits of battery-backed RAM.



First FN:

 B(0 1 3 5 8 9 11 12)        A(10 4 6 7 2 13 15 14)
         L0                             R0
         |                              |
        XOR<-----------[F1]<------------|
         |                              |
         R1                             L1
         |                              |
         |------------>[F2]----------->XOR
         |                              |
         L2                             R2
         |                              |
        XOR<-----------[F3]<------------|
         |                              |
         R3                             L3
         |                              |
         |------------>[F4]----------->XOR
         |                              |
         L4                             R4
  (10 4 6 7 2 13 15 14)       (0 1 3 5 8 9 11 12)


Second FN:

 B(3 5 9 10 8 15 12 11)      A(6 0 2 13 1 4 14 7)
         L0                             R0
         |                              |
        XOR<-----------[F1]<------------|
         |                              |
         R1                             L1
         |                              |
         |------------>[F2]----------->XOR
         |                              |
         L2                             R2
         |                              |
        XOR<-----------[F3]<------------|
         |                              |
         R3                             L3
         |                              |
         |------------>[F4]----------->XOR
         |                              |
         L4                             R4
  (6 0 2 13 1 4 14 7)         (3 5 9 10 8 15 12 11)

******************************************************************************

Some Encryption notes.
----------------------

Address range.

The encryption does _not_ cover the entire address space. The range covered
differs per game.


Encryption Watchdog.

The CPS2 system has a watchdog system that will disable the decryption
of data if the watchdog isn't triggered at least once every few seconds.
The trigger varies from game to game (some games do use the same) and is
basically a 68000 opcode/s instruction. The instruction is the same for
all regions of the game. The watchdog instructions are listed alongside
the decryption keys.

*******************************************************************************/

#include "emu.h"
#include "cpu/m68000/m68000.h"
#include "ui/uimain.h"
#include "includes/cps1.h"


/******************************************************************************/

static const int fn1_groupA[8] = { 10, 4, 6, 7, 2, 13, 15, 14 };
static const int fn1_groupB[8] = {  0, 1, 3, 5, 8,  9, 11, 12 };

static const int fn2_groupA[8] = { 6, 0, 2, 13, 1,  4, 14,  7 };
static const int fn2_groupB[8] = { 3, 5, 9, 10, 8, 15, 12, 11 };

/******************************************************************************/

// The order of the input and output bits in the s-boxes is arbitrary.
// Each s-box can be XORed with an arbitrary vale in range 0-3 (but the same value
// must be used for the corresponding output bits in f1 and f3 or in f2 and f4)

struct sbox
{
	const uint8_t table[64];
	const int inputs[6];        // positions of the inputs bits, -1 means no input except from key
	const int outputs[2];       // positions of the output bits
};

// the above struct better defines how the hardware works, however
// to speed up the decryption at run time we convert it to the
// following one
struct optimised_sbox
{
	uint8_t input_lookup[256];
	uint8_t output[64];
};


static const struct sbox fn1_r1_boxes[4] =
{
	{   // subkey bits  0- 5
		{
			0,2,2,0,1,0,1,1,3,2,0,3,0,3,1,2,1,1,1,2,1,3,2,2,2,3,3,2,1,1,1,2,
			2,2,0,0,3,1,3,1,1,1,3,0,0,1,0,0,1,2,2,1,2,3,2,2,2,3,1,3,2,0,1,3,
		},
		{ 3, 4, 5, 6, -1, -1 },
		{ 3, 6 }
	},
	{   // subkey bits  6-11
		{
			3,0,2,2,2,1,1,1,1,2,1,0,0,0,2,3,2,3,1,3,0,0,0,2,1,2,2,3,0,3,3,3,
			0,1,3,2,3,3,3,1,1,1,1,2,0,1,2,1,3,2,3,1,1,3,2,2,2,3,1,3,2,3,0,0,
		},
		{ 0, 1, 2, 4, 7, -1 },
		{ 2, 7 }
	},
	{   // subkey bits 12-17
		{
			3,0,3,1,1,0,2,2,3,1,2,0,3,3,2,3,0,1,0,1,2,3,0,2,0,2,0,1,0,0,1,0,
			2,3,1,2,1,0,2,0,2,1,0,1,0,2,1,0,3,1,2,3,1,3,1,1,1,2,0,2,2,0,0,0,
		},
		{ 0, 1, 2, 3, 6, 7 },
		{ 0, 1 }
	},
	{   // subkey bits 18-23
		{
			3,2,0,3,0,2,2,1,1,2,3,2,1,3,2,1,2,2,1,3,3,2,1,0,1,0,1,3,0,0,0,2,
			2,1,0,1,0,1,0,1,3,1,1,2,2,3,2,0,3,3,2,0,2,1,3,3,0,0,3,0,1,1,3,3,
		},
		{ 0, 1, 3, 5, 6, 7 },
		{ 4, 5 }
	},
};

static const struct sbox fn1_r2_boxes[4] =
{
	{   // subkey bits 24-29
		{
			3,3,2,0,3,0,3,1,0,3,0,1,0,2,1,3,1,3,0,3,3,1,3,3,3,2,3,2,2,3,1,2,
			0,2,2,1,0,1,2,0,3,3,0,1,3,2,1,2,3,0,1,3,0,1,2,2,1,2,1,2,0,1,3,0,
		},
		{ 0, 1, 2, 3, 6, -1 },
		{ 1, 6 }
	},
	{   // subkey bits 30-35
		{
			1,2,3,2,1,3,0,1,1,0,2,0,0,2,3,2,3,3,0,1,2,2,1,0,1,0,1,2,3,2,1,3,
			2,2,2,0,1,0,2,3,2,1,2,1,2,1,0,3,0,1,2,3,1,2,1,3,2,0,3,2,3,0,2,0,
		},
		{ 2, 4, 5, 6, 7, -1 },
		{ 5, 7 }
	},
	{   // subkey bits 36-41
		{
			0,1,0,2,1,1,0,1,0,2,2,2,1,3,0,0,1,1,3,1,2,2,2,3,1,0,3,3,3,2,2,2,
			1,1,3,0,3,1,3,0,1,3,3,2,1,1,0,0,1,2,2,2,1,1,1,2,2,0,0,3,2,3,1,3,
		},
		{ 1, 2, 3, 4, 5, 7 },
		{ 0, 3 }
	},
	{   // subkey bits 42-47
		{
			2,1,0,3,3,3,2,0,1,2,1,1,1,0,3,1,1,3,3,0,1,2,1,0,0,0,3,0,3,0,3,0,
			1,3,3,3,0,3,2,0,2,1,2,2,2,1,1,3,0,1,0,1,0,1,1,1,1,3,1,0,1,2,3,3,
		},
		{ 0, 1, 3, 4, 6, 7 },
		{ 2, 4 }
	},
};

static const struct sbox fn1_r3_boxes[4] =
{
	{   // subkey bits 48-53
		{
			0,0,0,3,3,1,1,0,2,0,2,0,0,0,3,2,0,1,2,3,2,2,1,0,3,0,0,0,0,0,2,3,
			3,0,0,1,1,2,3,3,0,1,3,2,0,1,3,3,2,0,0,1,0,2,0,0,0,3,1,3,3,3,3,3,
		},
		{ 0, 1, 5, 6, 7, -1 },
		{ 0, 5 }
	},
	{   // subkey bits 54-59
		{
			2,3,2,3,0,2,3,0,2,2,3,0,3,2,0,2,1,0,2,3,1,1,1,0,0,1,0,2,1,2,2,1,
			3,0,2,1,2,3,3,0,3,2,3,1,0,2,1,0,1,2,2,3,0,2,1,3,1,3,0,2,1,1,1,3,
		},
		{ 2, 3, 4, 6, 7, -1 },
		{ 6, 7 }
	},
	{   // subkey bits 60-65
		{
			3,0,2,1,1,3,1,2,2,1,2,2,2,0,0,1,2,3,1,0,2,0,0,2,3,1,2,0,0,0,3,0,
			2,1,1,2,0,0,1,2,3,1,1,2,0,1,3,0,3,1,1,0,0,2,3,0,0,0,0,3,2,0,0,0,
		},
		{ 0, 2, 3, 4, 5, 6 },
		{ 1, 4 }
	},
	{   // subkey bits 66-71
		{
			0,1,0,0,2,1,3,2,3,3,2,1,0,1,1,1,1,1,0,3,3,1,1,0,0,2,2,1,0,3,3,2,
			1,3,3,0,3,0,2,1,1,2,3,2,2,2,1,0,0,3,3,3,2,2,3,1,0,2,3,0,3,1,1,0,
		},
		{ 0, 1, 2, 3, 5, 7 },
		{ 2, 3 }
	},
};

static const struct sbox fn1_r4_boxes[4] =
{
	{   // subkey bits 72-77
		{
			1,1,1,1,1,0,1,3,3,2,3,0,1,2,0,2,3,3,0,1,2,1,2,3,0,3,2,3,2,0,1,2,
			0,1,0,3,2,1,3,2,3,1,2,3,2,0,1,2,2,0,0,0,2,1,3,0,3,1,3,0,1,3,3,0,
		},
		{ 1, 2, 3, 4, 5, 7 },
		{ 0, 4 }
	},
	{   // subkey bits 78-83
		{
			3,0,0,0,0,1,0,2,3,3,1,3,0,3,1,2,2,2,3,1,0,0,2,0,1,0,2,2,3,3,0,0,
			1,1,3,0,2,3,0,3,0,3,0,2,0,2,0,1,0,3,0,1,3,1,1,0,0,1,3,3,2,2,1,0,
		},
		{ 0, 1, 2, 3, 5, 6 },
		{ 1, 3 }
	},
	{   // subkey bits 84-89
		{
			0,1,1,2,0,1,3,1,2,0,3,2,0,0,3,0,3,0,1,2,2,3,3,2,3,2,0,1,0,0,1,0,
			3,0,2,3,0,2,2,2,1,1,0,2,2,0,0,1,2,1,1,1,2,3,0,3,1,2,3,3,1,1,3,0,
		},
		{ 0, 2, 4, 5, 6, 7 },
		{ 2, 6 }
	},
	{   // subkey bits 90-95
		{
			0,1,2,2,0,1,0,3,2,2,1,1,3,2,0,2,0,1,3,3,0,2,2,3,3,2,0,0,2,1,3,3,
			1,1,1,3,1,2,1,1,0,3,3,2,3,2,3,0,3,1,0,0,3,0,0,0,2,2,2,1,2,3,0,0,
		},
		{ 0, 1, 3, 4, 6, 7 },
		{ 5, 7 }
	},
};

/******************************************************************************/

static const struct sbox fn2_r1_boxes[4] =
{
	{   // subkey bits  0- 5
		{
			2,0,2,0,3,0,0,3,1,1,0,1,3,2,0,1,2,0,1,2,0,2,0,2,2,2,3,0,2,1,3,0,
			0,1,0,1,2,2,3,3,0,3,0,2,3,0,1,2,1,1,0,2,0,3,1,1,2,2,1,3,1,1,3,1,
		},
		{ 0, 3, 4, 5, 7, -1 },
		{ 6, 7 }
	},
	{   // subkey bits  6-11
		{
			1,1,0,3,0,2,0,1,3,0,2,0,1,1,0,0,1,3,2,2,0,2,2,2,2,0,1,3,3,3,1,1,
			1,3,1,3,2,2,2,2,2,2,0,1,0,1,1,2,3,1,1,2,0,3,3,3,2,2,3,1,1,1,3,0,
		},
		{ 1, 2, 3, 4, 6, -1 },
		{ 3, 5 }
	},
	{   // subkey bits 12-17
		{
			1,0,2,2,3,3,3,3,1,2,2,1,0,1,2,1,1,2,3,1,2,0,0,1,2,3,1,2,0,0,0,2,
			2,0,1,1,0,0,2,0,0,0,2,3,2,3,0,1,3,0,0,0,2,3,2,0,1,3,2,1,3,1,1,3,
		},
		{ 1, 2, 4, 5, 6, 7 },
		{ 1, 4 }
	},
	{   // subkey bits 18-23
		{
			1,3,3,0,3,2,3,1,3,2,1,1,3,3,2,1,2,3,0,3,1,0,0,2,3,0,0,0,3,3,0,1,
			2,3,0,0,0,1,2,1,3,0,0,1,0,2,2,2,3,3,1,2,1,3,0,0,0,3,0,1,3,2,2,0,
		},
		{ 0, 2, 3, 5, 6, 7 },
		{ 0, 2 }
	},
};

static const struct sbox fn2_r2_boxes[4] =
{
	{   // subkey bits 24-29
		{
			3,1,3,0,3,0,3,1,3,0,0,1,1,3,0,3,1,1,0,1,2,3,2,3,3,1,2,2,2,0,2,3,
			2,2,2,1,1,3,3,0,3,1,2,1,1,1,0,2,0,3,3,0,0,2,0,0,1,1,2,1,2,1,1,0,
		},
		{ 0, 2, 4, 6, -1, -1 },
		{ 4, 6 }
	},
	{   // subkey bits 30-35
		{
			0,3,0,3,3,2,1,2,3,1,1,1,2,0,2,3,0,3,1,2,2,1,3,3,3,2,1,2,2,0,1,0,
			2,3,0,1,2,0,1,1,2,0,2,1,2,0,2,3,3,1,0,2,3,3,0,3,1,1,3,0,0,1,2,0,
		},
		{ 1, 3, 4, 5, 6, 7 },
		{ 0, 3 }
	},
	{   // subkey bits 36-41
		{
			0,0,2,1,3,2,1,0,1,2,2,2,1,1,0,3,1,2,2,3,2,1,1,0,3,0,0,1,1,2,3,1,
			3,3,2,2,1,0,1,1,1,2,0,1,2,3,0,3,3,0,3,2,2,0,2,2,1,2,3,2,1,0,2,1,
		},
		{ 0, 1, 3, 4, 5, 7 },
		{ 1, 7 }
	},
	{   // subkey bits 42-47
		{
			0,2,1,2,0,2,2,0,1,3,2,0,3,2,3,0,3,3,2,3,1,2,3,1,2,2,0,0,2,2,1,2,
			2,3,3,3,1,1,0,0,0,3,2,0,3,2,3,1,1,1,1,0,1,0,1,3,0,0,1,2,2,3,2,0,
		},
		{ 1, 2, 3, 5, 6, 7 },
		{ 2, 5 }
	},
};

static const struct sbox fn2_r3_boxes[4] =
{
	{   // subkey bits 48-53
		{
			2,1,2,1,2,3,1,3,2,2,1,3,3,0,0,1,0,2,0,3,3,1,0,0,1,1,0,2,3,2,1,2,
			1,1,2,1,1,3,2,2,0,2,2,3,3,3,2,0,0,0,0,0,3,3,3,0,1,2,1,0,2,3,3,1,
		},
		{ 2, 3, 4, 6, -1, -1 },
		{ 3, 5 }
	},
	{   // subkey bits 54-59
		{
			3,2,3,3,1,0,3,0,2,0,1,1,1,0,3,0,3,1,3,1,0,1,2,3,2,2,3,2,0,1,1,2,
			3,0,0,2,1,0,0,2,2,0,1,0,0,2,0,0,1,3,1,3,2,0,3,3,1,0,2,2,2,3,0,0,
		},
		{ 0, 1, 3, 5, 7, -1 },
		{ 0, 2 }
	},
	{   // subkey bits 60-65
		{
			2,2,1,0,2,3,3,0,0,0,1,3,1,2,3,2,2,3,1,3,0,3,0,3,3,2,2,1,0,0,0,2,
			1,2,2,2,0,0,1,2,0,1,3,0,2,3,2,1,3,2,2,2,3,1,3,0,2,0,2,1,0,3,3,1,
		},
		{ 0, 1, 2, 3, 5, 7 },
		{ 1, 6 }
	},
	{   // subkey bits 66-71
		{
			1,2,3,2,0,2,1,3,3,1,0,1,1,2,2,0,0,1,1,1,2,1,1,2,0,1,3,3,1,1,1,2,
			3,3,1,0,2,1,1,1,2,1,0,0,2,2,3,2,3,2,2,0,2,2,3,3,0,2,3,0,2,2,1,1,
		},
		{ 0, 2, 4, 5, 6, 7 },
		{ 4, 7 }
	},
};

static const struct sbox fn2_r4_boxes[4] =
{
	{   // subkey bits 72-77
		{
			2,0,1,1,2,1,3,3,1,1,1,2,0,1,0,2,0,1,2,0,2,3,0,2,3,3,2,2,3,2,0,1,
			3,0,2,0,2,3,1,3,2,0,0,1,1,2,3,1,1,1,0,1,2,0,3,3,1,1,1,3,3,1,1,0,
		},
		{ 0, 1, 3, 6, 7, -1 },
		{ 0, 3 }
	},
	{   // subkey bits 78-83
		{
			1,2,2,1,0,3,3,1,0,2,2,2,1,0,1,0,1,1,0,1,0,2,1,0,2,1,0,2,3,2,3,3,
			2,2,1,2,2,3,1,3,3,3,0,1,0,1,3,0,0,0,1,2,0,3,3,2,3,2,1,3,2,1,0,2,
		},
		{ 0, 1, 2, 4, 5, 6 },
		{ 4, 7 }
	},
	{   // subkey bits 84-89
		{
			2,3,2,1,3,2,3,0,0,2,1,1,0,0,3,2,3,1,0,1,2,2,2,1,3,2,2,1,0,2,1,2,
			0,3,1,0,0,3,1,1,3,3,2,0,1,0,1,3,0,0,1,2,1,2,3,2,1,0,0,3,2,1,1,3,
		},
		{ 0, 2, 3, 4, 5, 7 },
		{ 1, 2 }
	},
	{   // subkey bits 90-95
		{
			2,0,0,3,2,2,2,1,3,3,1,1,2,0,0,3,1,0,3,2,1,0,2,0,3,2,2,3,2,0,3,0,
			1,3,0,2,2,1,3,3,0,1,0,3,1,1,3,2,0,3,0,2,3,2,1,3,2,3,0,0,1,3,2,1,
		},
		{ 2, 3, 4, 5, 6, 7 },
		{ 5, 6 }
	},
};

/******************************************************************************/


static uint8_t fn(uint8_t in, const struct optimised_sbox *sboxes, uint32_t key)
{
	const struct optimised_sbox *sbox1 = &sboxes[0];
	const struct optimised_sbox *sbox2 = &sboxes[1];
	const struct optimised_sbox *sbox3 = &sboxes[2];
	const struct optimised_sbox *sbox4 = &sboxes[3];

	return
		sbox1->output[sbox1->input_lookup[in] ^ ((key >>  0) & 0x3f)] |
		sbox2->output[sbox2->input_lookup[in] ^ ((key >>  6) & 0x3f)] |
		sbox3->output[sbox3->input_lookup[in] ^ ((key >> 12) & 0x3f)] |
		sbox4->output[sbox4->input_lookup[in] ^ ((key >> 18) & 0x3f)];
}


// srckey is the 64-bit master key (2x32 bits)
// dstkey will contain the 96-bit key for the 1st FN (4x24 bits)
static void expand_1st_key(uint32_t *dstkey, const uint32_t *srckey)
{
	static const int bits[96] =
	{
		33, 58, 49, 36,  0, 31,
		22, 30,  3, 16,  5, 53,
		10, 41, 23, 19, 27, 39,
		43,  6, 34, 12, 61, 21,
		48, 13, 32, 35,  6, 42,
		43, 14, 21, 41, 52, 25,
		18, 47, 46, 37, 57, 53,
		20,  8, 55, 54, 59, 60,
		27, 33, 35, 18,  8, 15,
		63,  1, 50, 44, 16, 46,
			5,  4, 45, 51, 38, 25,
		13, 11, 62, 29, 48,  2,
		59, 61, 62, 56, 51, 57,
		54,  9, 24, 63, 22,  7,
		26, 42, 45, 40, 23, 14,
			2, 31, 52, 28, 44, 17,
	};
	int i;

	dstkey[0] = 0;
	dstkey[1] = 0;
	dstkey[2] = 0;
	dstkey[3] = 0;

	for (i = 0; i < 96; ++i)
		dstkey[i / 24] |= BIT(srckey[bits[i] / 32], bits[i] % 32) << (i % 24);
}


// srckey is the 64-bit master key (2x32 bits) XORed with the subkey
// dstkey will contain the 96-bit key for the 2nd FN (4x24 bits)
static void expand_2nd_key(uint32_t *dstkey, const uint32_t *srckey)
{
	static const int bits[96] =
	{
		34,  9, 32, 24, 44, 54,
		38, 61, 47, 13, 28,  7,
		29, 58, 18,  1, 20, 60,
		15,  6, 11, 43, 39, 19,
		63, 23, 16, 62, 54, 40,
		31,  3, 56, 61, 17, 25,
		47, 38, 55, 57,  5,  4,
		15, 42, 22,  7,  2, 19,
		46, 37, 29, 39, 12, 30,
		49, 57, 31, 41, 26, 27,
		24, 36, 11, 63, 33, 16,
		56, 62, 48, 60, 59, 32,
		12, 30, 53, 48, 10,  0,
		50, 35,  3, 59, 14, 49,
		51, 45, 44,  2, 21, 33,
		55, 52, 23, 28,  8, 26,
	};
	int i;

	dstkey[0] = 0;
	dstkey[1] = 0;
	dstkey[2] = 0;
	dstkey[3] = 0;

	for (i = 0; i < 96; ++i)
		dstkey[i / 24] |= BIT(srckey[bits[i] / 32], bits[i] % 32) << (i % 24);
}


// seed is the 16-bit seed generated by the first FN
// subkey will contain the 64-bit key to be XORed with the master key
// for the 2nd FN (2x32 bits)
static void expand_subkey(uint32_t* subkey, uint16_t seed)
{
	// Note that each row of the table is a permutation of the seed bits.
	static const int bits[64] =
	{
			5, 10, 14,  9,  4,  0, 15,  6,  1,  8,  3,  2, 12,  7, 13, 11,
			5, 12,  7,  2, 13, 11,  9, 14,  4,  1,  6, 10,  8,  0, 15,  3,
			4, 10,  2,  0,  6,  9, 12,  1, 11,  7, 15,  8, 13,  5, 14,  3,
		14, 11, 12,  7,  4,  5,  2, 10,  1, 15,  0,  9,  8,  6, 13,  3,
	};
	int i;

	subkey[0] = 0;
	subkey[1] = 0;

	for (i = 0; i < 64; ++i)
		subkey[i / 32] |= BIT(seed, bits[i]) << (i % 32);
}


static uint16_t feistel(uint16_t val, const int *bitsA, const int *bitsB,
		const struct optimised_sbox* boxes1, const struct optimised_sbox* boxes2, const struct optimised_sbox* boxes3, const struct optimised_sbox* boxes4,
		uint32_t key1, uint32_t key2, uint32_t key3, uint32_t key4)
{
	uint8_t l = bitswap<8>(val, bitsB[7],bitsB[6],bitsB[5],bitsB[4],bitsB[3],bitsB[2],bitsB[1],bitsB[0]);
	uint8_t r = bitswap<8>(val, bitsA[7],bitsA[6],bitsA[5],bitsA[4],bitsA[3],bitsA[2],bitsA[1],bitsA[0]);

	l ^= fn(r, boxes1, key1);
	r ^= fn(l, boxes2, key2);
	l ^= fn(r, boxes3, key3);
	r ^= fn(l, boxes4, key4);

	return
		(BIT(l, 0) << bitsA[0]) |
		(BIT(l, 1) << bitsA[1]) |
		(BIT(l, 2) << bitsA[2]) |
		(BIT(l, 3) << bitsA[3]) |
		(BIT(l, 4) << bitsA[4]) |
		(BIT(l, 5) << bitsA[5]) |
		(BIT(l, 6) << bitsA[6]) |
		(BIT(l, 7) << bitsA[7]) |
		(BIT(r, 0) << bitsB[0]) |
		(BIT(r, 1) << bitsB[1]) |
		(BIT(r, 2) << bitsB[2]) |
		(BIT(r, 3) << bitsB[3]) |
		(BIT(r, 4) << bitsB[4]) |
		(BIT(r, 5) << bitsB[5]) |
		(BIT(r, 6) << bitsB[6]) |
		(BIT(r, 7) << bitsB[7]);
}


static int extract_inputs(uint32_t val, const int *inputs)
{
	int i;
	int res = 0;

	for (i = 0; i < 6; ++i)
	{
		if (inputs[i] != -1)
			res |= BIT(val, inputs[i]) << i;
	}

	return res;
}


static void optimise_sboxes(struct optimised_sbox* out, const struct sbox* in)
{
	int box;

	for (box = 0; box < 4; ++box)
	{
		int i;

		// precalculate the input lookup
		for (i = 0; i < 256; ++i)
		{
			out[box].input_lookup[i] = extract_inputs(i, in[box].inputs);
		}

		// precalculate the output masks
		for (i = 0; i < 64; ++i)
		{
			int o = in[box].table[i];

			out[box].output[i] = 0;
			if (o & 1)
				out[box].output[i] |= 1 << in[box].outputs[0];
			if (o & 2)
				out[box].output[i] |= 1 << in[box].outputs[1];
		}
	}
}


static void cps2_decrypt(running_machine &machine, uint16_t *rom, uint16_t *dec, int length, const uint32_t *master_key, uint32_t lower_limit, uint32_t upper_limit)
{
	int i;
	uint32_t key1[4];
	struct optimised_sbox sboxes1[4*4];
	struct optimised_sbox sboxes2[4*4];

	optimise_sboxes(&sboxes1[0*4], fn1_r1_boxes);
	optimise_sboxes(&sboxes1[1*4], fn1_r2_boxes);
	optimise_sboxes(&sboxes1[2*4], fn1_r3_boxes);
	optimise_sboxes(&sboxes1[3*4], fn1_r4_boxes);
	optimise_sboxes(&sboxes2[0*4], fn2_r1_boxes);
	optimise_sboxes(&sboxes2[1*4], fn2_r2_boxes);
	optimise_sboxes(&sboxes2[2*4], fn2_r3_boxes);
	optimise_sboxes(&sboxes2[3*4], fn2_r4_boxes);


	// expand master key to 1st FN 96-bit key
	expand_1st_key(key1, master_key);

	// add extra bits for s-boxes with less than 6 inputs
	key1[0] ^= BIT(key1[0], 1) <<  4;
	key1[0] ^= BIT(key1[0], 2) <<  5;
	key1[0] ^= BIT(key1[0], 8) << 11;
	key1[1] ^= BIT(key1[1], 0) <<  5;
	key1[1] ^= BIT(key1[1], 8) << 11;
	key1[2] ^= BIT(key1[2], 1) <<  5;
	key1[2] ^= BIT(key1[2], 8) << 11;

	for (i = 0; i < 0x10000; ++i)
	{
		int a;
		uint16_t seed;
		uint32_t subkey[2];
		uint32_t key2[4];

		if ((i & 0xff) == 0)
		{
			char loadingMessage[256]; // for displaying with UI
			sprintf(loadingMessage, "Decrypting %d%%", i*100/0x10000);
			machine.ui().set_startup_text(loadingMessage,false);
		}


		// pass the address through FN1
		seed = feistel(i, fn1_groupA, fn1_groupB,
				&sboxes1[0*4], &sboxes1[1*4], &sboxes1[2*4], &sboxes1[3*4],
				key1[0], key1[1], key1[2], key1[3]);


		// expand the result to 64-bit
		expand_subkey(subkey, seed);

		// XOR with the master key
		subkey[0] ^= master_key[0];
		subkey[1] ^= master_key[1];

		// expand key to 2nd FN 96-bit key
		expand_2nd_key(key2, subkey);

		// add extra bits for s-boxes with less than 6 inputs
		key2[0] ^= BIT(key2[0], 0) <<  5;
		key2[0] ^= BIT(key2[0], 6) << 11;
		key2[1] ^= BIT(key2[1], 0) <<  5;
		key2[1] ^= BIT(key2[1], 1) <<  4;
		key2[2] ^= BIT(key2[2], 2) <<  5;
		key2[2] ^= BIT(key2[2], 3) <<  4;
		key2[2] ^= BIT(key2[2], 7) << 11;
		key2[3] ^= BIT(key2[3], 1) <<  5;


		// decrypt the opcodes
		for (a = i; a < length/2; a += 0x10000)
		{
			if (a >= lower_limit && a <= upper_limit)
			{
				dec[a] = feistel(rom[a], fn2_groupA, fn2_groupB,
					&sboxes2[0 * 4], &sboxes2[1 * 4], &sboxes2[2 * 4], &sboxes2[3 * 4],
					key2[0], key2[1], key2[2], key2[3]);
			}
			else
			{
				dec[a] = rom[a];
			}
		}
	}
}


struct game_keys
{
	const char *name;             /* game driver name */
	const uint32_t keys[2];
	uint32_t upper_limit;
};


<<<<<<< HEAD
DRIVER_INIT_MEMBER(cps_state,cps2crypt)
=======




void cps_state::init_cps2crypt()
>>>>>>> a3c41424
{
	if (m_region_key)
	{
		unsigned short decoded[10] = { 0 };
		for (int b = 0; b < 10 * 16; b++)
		{
			int bit = (317 - b) % 160;
			if ((m_region_key->base()[bit / 8] >> ((bit ^ 7) % 8)) & 1)
			{
				decoded[b / 16] |= (0x8000 >> (b % 16));
			}
		}

		uint32_t key[2] = { ((uint32_t)decoded[0] << 16) | decoded[1], ((uint32_t)decoded[2] << 16) | decoded[3] };
		// decoded[4] == watchdog instruction third word
		// decoded[5] == watchdog instruction second word
		// decoded[6] == watchdog instruction first word
		// decoded[7] == 0x4000 (bits 8 to 23 of CPS2 object output address)
		// decoded[8] == 0x0900

		uint32_t lower, upper;
		if (decoded[9] == 0xffff)
		{
			// On a dead board, the only encrypted range is actually FF0000-FFFFFF.
			// It doesn't start from 0, and it's the upper half of a 128kB bank.
			upper = 0xffffff;
			lower = 0xff0000;
		}
		else
		{
			upper = (((~decoded[9] & 0x3ff) << 14) | 0x3fff) + 1;
			lower = 0;
		}

		logerror("cps2 decrypt 0x%08x,0x%08x,0x%08x,0x%08x\n", key[0], key[1], lower, upper);

		// we have a proper key so use it to decrypt
		cps2_decrypt(machine(), (uint16_t *)memregion("maincpu")->base(), m_decrypted_opcodes, memregion("maincpu")->bytes(), key, lower / 2, upper / 2);
	}
}<|MERGE_RESOLUTION|>--- conflicted
+++ resolved
@@ -723,15 +723,7 @@
 };
 
 
-<<<<<<< HEAD
-DRIVER_INIT_MEMBER(cps_state,cps2crypt)
-=======
-
-
-
-
 void cps_state::init_cps2crypt()
->>>>>>> a3c41424
 {
 	if (m_region_key)
 	{
