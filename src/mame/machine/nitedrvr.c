--- conflicted
+++ resolved
@@ -238,13 +238,8 @@
 		m_crash_data_en = 1;
 		m_crash_data = 0x0f;
 		/* Invert video */
-<<<<<<< HEAD
-		m_palette->set_pen_color(1, MAKE_RGB(0x00,0x00,0x00)); /* BLACK */
-		m_palette->set_pen_color(0, MAKE_RGB(0xff,0xff,0xff)); /* WHITE */
-=======
-		palette_set_color(machine(), 1, rgb_t(0x00,0x00,0x00)); /* BLACK */
-		palette_set_color(machine(), 0, rgb_t(0xff,0xff,0xff)); /* WHITE */
->>>>>>> ca932a6d
+		m_palette->set_pen_color(1, rgb_t(0x00,0x00,0x00)); /* BLACK */
+		m_palette->set_pen_color(0, rgb_t(0xff,0xff,0xff)); /* WHITE */
 	}
 	discrete_sound_w(m_discrete, space, NITEDRVR_BANG_DATA, m_crash_data_en ? m_crash_data : 0);    // Crash Volume
 }
@@ -263,24 +258,14 @@
 		if (m_crash_data & 0x01)
 		{
 			/* Invert video */
-<<<<<<< HEAD
-			m_palette->set_pen_color(1, MAKE_RGB(0x00,0x00,0x00)); /* BLACK */
-			m_palette->set_pen_color(0, MAKE_RGB(0xff,0xff,0xff)); /* WHITE */
-=======
-			palette_set_color(machine(), 1, rgb_t(0x00,0x00,0x00)); /* BLACK */
-			palette_set_color(machine(), 0, rgb_t(0xff,0xff,0xff)); /* WHITE */
->>>>>>> ca932a6d
+			m_palette->set_pen_color(1, rgb_t(0x00,0x00,0x00)); /* BLACK */
+			m_palette->set_pen_color(0, rgb_t(0xff,0xff,0xff)); /* WHITE */
 		}
 		else
 		{
 			/* Normal video */
-<<<<<<< HEAD
-			m_palette->set_pen_color(0, MAKE_RGB(0x00,0x00,0x00)); /* BLACK */
-			m_palette->set_pen_color(1, MAKE_RGB(0xff,0xff,0xff)); /* WHITE */
-=======
-			palette_set_color(machine(), 0, rgb_t(0x00,0x00,0x00)); /* BLACK */
-			palette_set_color(machine(), 1, rgb_t(0xff,0xff,0xff)); /* WHITE */
->>>>>>> ca932a6d
+			m_palette->set_pen_color(0, rgb_t(0x00,0x00,0x00)); /* BLACK */
+			m_palette->set_pen_color(1, rgb_t(0xff,0xff,0xff)); /* WHITE */
 		}
 	}
 }
