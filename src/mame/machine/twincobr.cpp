// license:BSD-3-Clause
// copyright-holders:Quench
/****************************************************************************
 *  Twin Cobra                                                              *
 *  Communications and memory functions between shared CPU memory spaces    *
 ****************************************************************************/

#include "emu.h"
#include "cpu/m68000/m68000.h"
#include "cpu/tms32010/tms32010.h"
#include "includes/twincobr.h"


#define LOG_DSP_CALLS 0
#define LOG(x) do { if (LOG_DSP_CALLS) logerror x; } while (0)


WRITE_LINE_MEMBER(twincobr_state::twincobr_vblank_irq)
{
	if (state && m_intenable)
<<<<<<< HEAD
	{
		m_intenable = false;
		m_maincpu->set_input_line(M68K_IRQ_4, HOLD_LINE);
	}
}

WRITE_LINE_MEMBER(twincobr_state::wardner_vblank_irq)
{
	if (state && m_intenable)
	{
		m_intenable = false;
		m_maincpu->set_input_line(0, HOLD_LINE);
	}
=======
		m_maincpu->set_input_line(M68K_IRQ_4, ASSERT_LINE);
>>>>>>> 6debb2cd
}


void twincobr_state::twincobr_dsp_addr_cb(u32 &main_ram_seg, u32 &dsp_addr, u16 data)
{
	// Top three bits of data need to be shifted left 3 places
	//  to select which memory bank from main CPU address
	//  space to use
	// Lower thirteen bits of this data is shifted left one position
	//  to move it to an even address word boundary

	main_ram_seg = ((data & 0xe000) << 3);
	dsp_addr     = ((data & 0x1fff) << 1);
}


bool twincobr_state::twincobr_dsp_read_cb(u32 main_ram_seg, u32 dsp_addr, u16 &data)
{
	bool res = false;

	switch (main_ram_seg)
	{
	case 0x30000:
	case 0x40000:
	case 0x50000:
		{
			address_space &mainspace = m_maincpu->space(AS_PROGRAM);
			data = mainspace.read_word(main_ram_seg + dsp_addr);
			res = true;
			break;
		}
	default:
		break;
	}

	return res;
}


bool twincobr_state::twincobr_dsp_write_cb(u32 main_ram_seg, u32 dsp_addr, bool &dsp_execute, u16 data)
{
	bool res = false;

	switch (main_ram_seg)
	{
	case 0x30000:
		if ((dsp_addr < 3) && (data == 0))
			dsp_execute = true;
		[[fallthrough]];
	case 0x40000:
	case 0x50000:
		{
			address_space &mainspace = m_maincpu->space(AS_PROGRAM);
			mainspace.write_word(main_ram_seg + dsp_addr, data);
			res = true;
			break;
		}
	default:
		break;
	}

	return res;
}


void twincobr_state::wardner_dsp_addr_cb(u32 &main_ram_seg, u32 &dsp_addr, u16 data)
{
	// Lower twelve bits of this data is shifted left one position
	//  to move it to an even address boundary

	main_ram_seg =  (data & 0xe000);
	dsp_addr     = ((data & 0x07ff) << 1);

	if (main_ram_seg == 0x6000) main_ram_seg = 0x7000;
}


bool twincobr_state::wardner_dsp_read_cb(u32 main_ram_seg, u32 dsp_addr, u16 &data)
{
	bool res = false;

	switch (main_ram_seg)
	{
	case 0x7000:
	case 0x8000:
	case 0xa000:
		{
			address_space &mainspace = m_maincpu->space(AS_PROGRAM);
			data =  mainspace.read_byte(main_ram_seg + (dsp_addr + 0))
				| (mainspace.read_byte(main_ram_seg + (dsp_addr + 1)) << 8);
			res = true;
			break;
		}
	default:
		break;
	}

	return res;
}


bool twincobr_state::wardner_dsp_write_cb(u32 main_ram_seg, u32 dsp_addr, bool &dsp_execute, u16 data)
{
	bool res = false;

	switch (main_ram_seg)
	{
	case 0x7000:
		if ((dsp_addr < 3) && (data == 0)) dsp_execute = true;
		[[fallthrough]];
	case 0x8000:
	case 0xa000:
		{
			address_space &mainspace = m_maincpu->space(AS_PROGRAM);
			mainspace.write_byte(main_ram_seg + (dsp_addr + 0), (data & 0xff));
			mainspace.write_byte(main_ram_seg + (dsp_addr + 1), ((data >> 8) & 0xff));
			res = true;
			break;
		}
	default:
		break;
	}

	return res;
}


u16 twincobr_state::fsharkbt_dsp_r()
{
	/* IO Port 2 used by Flying Shark bootleg */
	/* DSP reads data from an extra MCU (8741) at IO port 2 */
	/* Port is read three times during startup. First and last data */
	/*   read must equal, but second data read must be different */
	if (!machine().side_effects_disabled())
	{
		m_fsharkbt_8741 += 1;
		LOG(("DSP PC:%04x IO read %04x from 8741 MCU (port 2)\n",m_gxl->dsp().pcbase(),(m_fsharkbt_8741 & 0x08)));
	}
	return (m_fsharkbt_8741 & 1);
}


void twincobr_state::fsharkbt_dsp_w(u16 data)
{
	/* Flying Shark bootleg DSP writes data to an extra MCU (8741) at IO port 2 */
#if 0
	logerror("DSP PC:%04x IO write from DSP RAM:%04x to 8741 MCU (port 2)\n",m_gxl->dsp().pcbase(),m_fsharkbt_8741);
#endif
}


WRITE_LINE_MEMBER(twincobr_state::int_enable_w)
{
	m_intenable = state;
	if (!state)
		m_maincpu->set_input_line(M68K_IRQ_4, CLEAR_LINE);
}


WRITE_LINE_MEMBER(twincobr_state::coin_counter_1_w)
{
	machine().bookkeeping().coin_counter_w(0, state);
}

WRITE_LINE_MEMBER(twincobr_state::coin_counter_2_w)
{
	machine().bookkeeping().coin_counter_w(1, state);
}

WRITE_LINE_MEMBER(twincobr_state::coin_lockout_1_w)
{
	machine().bookkeeping().coin_counter_w(0, !state);
}

WRITE_LINE_MEMBER(twincobr_state::coin_lockout_2_w)
{
	machine().bookkeeping().coin_counter_w(1, !state);
}


u8 twincobr_state::twincobr_sharedram_r(offs_t offset)
{
	return m_sharedram[offset];
}

void twincobr_state::twincobr_sharedram_w(offs_t offset, u8 data)
{
	m_sharedram[offset] = data;
}


void twincobr_state::machine_reset()
{
	m_fsharkbt_8741 = -1;
}

void twincobr_state::driver_savestate()
{
	save_item(NAME(m_intenable));
	save_item(NAME(m_fsharkbt_8741));
}<|MERGE_RESOLUTION|>--- conflicted
+++ resolved
@@ -18,23 +18,7 @@
 WRITE_LINE_MEMBER(twincobr_state::twincobr_vblank_irq)
 {
 	if (state && m_intenable)
-<<<<<<< HEAD
-	{
-		m_intenable = false;
-		m_maincpu->set_input_line(M68K_IRQ_4, HOLD_LINE);
-	}
-}
-
-WRITE_LINE_MEMBER(twincobr_state::wardner_vblank_irq)
-{
-	if (state && m_intenable)
-	{
-		m_intenable = false;
-		m_maincpu->set_input_line(0, HOLD_LINE);
-	}
-=======
 		m_maincpu->set_input_line(M68K_IRQ_4, ASSERT_LINE);
->>>>>>> 6debb2cd
 }
 
 
