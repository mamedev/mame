// license:BSD-3-Clause
// copyright-holders:Sandro Ronco
/**********************************************************************

    NEC uPD65031 'BLINK' emulation

    the uPD65031 manages almost everything in the Z88:
    - memory bankswitch
    - interrupts
    - RTC
    - LCD
    - keyboard
    - serial
    - speaker

    TODO:
    - coma and snooze mode
    - UART Loopback mode

*********************************************************************/


#include "emu.h"
#include "upd65031.h"

#define VERBOSE 0
#include "logmacro.h"


// device type definition
DEFINE_DEVICE_TYPE(UPD65031, upd65031_device, "upd65031", "NEC uPD65031")


//**************************************************************************
//  MACROS / CONSTANTS
//**************************************************************************

namespace {

static constexpr uint32_t SPEAKER_ALARM_FREQ = 3200;

// internal registers
enum
{
	// write registers
	REG_PB0  = 0x70,        // pixel base 0
	REG_PB1  = 0x71,        // pixel base 1
	REG_PB2  = 0x72,        // pixel base 2
	REG_PB3  = 0x73,        // pixel base 3
	REG_SBR  = 0x74,        // screen base register

	REG_COM  = 0xb0,        // command register
	REG_INT  = 0xb1,        // interrupt control
	REG_EPR  = 0xb3,        // EPROM programming
	REG_TACK = 0xb4,        // RTC acknowledge
	REG_TMK  = 0xb5,        // RTC interrupt mask
	REG_ACK  = 0xb6,        // interrupt acknowledge

	REG_SR0  = 0xd0,        // segment register 0
	REG_SR1  = 0xd1,        // segment register 1
	REG_SR2  = 0xd2,        // segment register 2
	REG_SR3  = 0xd3,        // segment register 3

	REG_RXC  = 0xe2,        // UART receiver control
	REG_TXD  = 0xe3,        // UART transmit data
	REG_TXC  = 0xe4,        // UART transmit control
	REG_UMK  = 0xe5,        // UART interrupt mask
	REG_UAK  = 0xe6,        // UART interrupt acknowledge


	// read registers
	REG_STA  = 0xb1,        // interrupt status
	REG_KBD  = 0xb2,        // keyboard read
	REG_TSTA = 0xb5,        // RTC interrupt status

	REG_TIM0 = 0xd0,        // RTC 5ms counter
	REG_TIM1 = 0xd1,        // RTC seconds counter (6 bits)
	REG_TIM2 = 0xd2,        // RTC minutes counter
	REG_TIM3 = 0xd3,        // RTC minutes/256 counter
	REG_TIM4 = 0xd4,        // RTC minutes/65536 counter (5 bits)

	REG_RXD  = 0xe0,        // UART receive data register
	REG_RXE  = 0xe1,        // UART extended receiver data
	REG_UIT  = 0xe5         // UART interrupt status
};

//mode
enum
{
	STATE_AWAKE = 0,
	STATE_SNOOZE,
	STATE_COMA
};

// interrupt status
static constexpr uint8_t STA_FLAPOPEN = 0x80;   // Flap status
static constexpr uint8_t STA_A19      = 0x40;   // High level on A19 occurred during Coma
static constexpr uint8_t STA_FLAP     = 0x20;   // Flap interrupt
static constexpr uint8_t STA_UART     = 0x10;   // UART interrupt
static constexpr uint8_t STA_BTL      = 0x08;   // Battery low interrupt
static constexpr uint8_t STA_KEY      = 0x04;   // Keyboard interrupt
static constexpr uint8_t STA_TIME     = 0x01;   // RTC interrupt

// interrupt control
static constexpr uint8_t INT_KWAIT    = 0x80;   // Reading the keyboard will Snooze
static constexpr uint8_t INT_A19      = 0x40;   // A19 high will exit Coma mode
static constexpr uint8_t INT_FLAP     = 0x20;   // Enable Flap open interrupt
static constexpr uint8_t INT_UART     = 0x10;   // Enable UART interrupt
static constexpr uint8_t INT_BTL      = 0x08;   // Enable Battery low interrupt
static constexpr uint8_t INT_KEY      = 0x04;   // Enable Keyboard interrupt
static constexpr uint8_t INT_TIME     = 0x02;   // Enable RTC interrupt
static constexpr uint8_t INT_GINT     = 0x01;   // Global interrupts mask

// acknowledge interrupts
static constexpr uint8_t ACK_A19     = 0x40;   // Acknowledge A19 interrupt
static constexpr uint8_t ACK_FLAP    = 0x20;   // Acknowledge Flap interrupt
static constexpr uint8_t ACK_BTL     = 0x08;   // Acknowledge battery low interrupt
static constexpr uint8_t ACK_KEY     = 0x04;   // Acknowledge keyboard interrupt

// command register
static constexpr uint8_t COM_SRUN     = 0x80;   // Speaker source (0: manual, 1: auto)
static constexpr uint8_t COM_SBIT     = 0x40;   // Speaker source for SRUN=1 (0: 3200Hz, 1: TxD)
static constexpr uint8_t COM_OVERP    = 0x20;   // Overprogram EPROMs
static constexpr uint8_t COM_RESTIM   = 0x10;   // RTC reset
static constexpr uint8_t COM_PROGRAM  = 0x08;   // EPROM programming
static constexpr uint8_t COM_RAMS     = 0x04;   // Enable boot ROM bank
static constexpr uint8_t COM_VPPON    = 0x02;   // Programming voltage ON
static constexpr uint8_t COM_LCDON    = 0x01;   // LCD ON

// EPROM programming register
static constexpr uint8_t EPR_PD       = 0xc0;   // Two bits representing the length of delay period
static constexpr uint8_t EPR_PGMD     = 0x20;   // State of program pulse during delay period
static constexpr uint8_t EPR_EOED     = 0x10;   // State of EOE during delay period
static constexpr uint8_t EPR_SE3D     = 0x08;   // State of slot 3 select during delay period
static constexpr uint8_t EPR_PGMP     = 0x04;   // State of program pulse during porch period
static constexpr uint8_t EPR_EOEP     = 0x02;   // State of EOE during porch period
static constexpr uint8_t EPR_SE3P     = 0x01;   // State of slot 3 select during porch period

// RTC interrupt status
static constexpr uint8_t TSTA_MIN     = 0x04;   // Minute interrupt has occurred
static constexpr uint8_t TSTA_SEC     = 0x02;   // Second interrupt has occurred
static constexpr uint8_t TSTA_TICK    = 0x01;   // Tick interrupt has occurred

// UART extended receive data
static constexpr uint8_t RXE_FE       = 0x20;   // Frame error
static constexpr uint8_t RXE_RXDB     = 0x10;   // RXD line state
static constexpr uint8_t RXE_TCLK     = 0x08;   // Transmit clock
static constexpr uint8_t RXE_RCLK     = 0x04;   // Receive clock
static constexpr uint8_t RXE_PAR      = 0x02;   // Parity bit
static constexpr uint8_t RXE_START    = 0x01;   // Start bit (should be zero)

// UART receive control
static constexpr uint8_t RXC_SHTW     = 0x80;   // Short word mode
static constexpr uint8_t RXC_LOOP     = 0x40;   // Loopback mode
static constexpr uint8_t RXC_UART     = 0x20;   // Reset
static constexpr uint8_t RXC_ARTS     = 0x10;   // Auto RTS mode
static constexpr uint8_t RXC_IRTS     = 0x08;   // Invert RTS
static constexpr uint8_t RXC_BAUD     = 0x07;   // Baud rate

// UART transmit control
static constexpr uint8_t TXC_UTEST    = 0x80;   // Fast baud rate
static constexpr uint8_t TXC_IDCD     = 0x40;   // DCD interrupt when low (0 for when high)
static constexpr uint8_t TXC_ICTS     = 0x20;   // CTD interrupt when low (0 for when high)
static constexpr uint8_t TXC_ATX      = 0x10;   // Auto transmit mode
static constexpr uint8_t TXC_ITX      = 0x08;   // Invert Tx
static constexpr uint8_t TXC_BAUD     = 0x07;   // Baud rate

// UART interrupt status
static constexpr uint8_t UIT_RSRD     = 0x80;   // Receive shift register full
static constexpr uint8_t UIT_DCDI     = 0x40;   // DCD interrupt
static constexpr uint8_t UIT_CTSI     = 0x20;   // CTS interrupt
static constexpr uint8_t UIT_TDRE     = 0x10;   // Transmit register empty
static constexpr uint8_t UIT_RDRF     = 0x04;   // Receive register full
static constexpr uint8_t UIT_DCD      = 0x02;   // Inverse of the DCD line level
static constexpr uint8_t UIT_CTS      = 0x01;   // Inverse of the CTS line level

// UART interrupt mask
static constexpr uint8_t UMK_DCD      = 0x40;   // DCD interrupts are enabled
static constexpr uint8_t UMK_CTS      = 0x20;   // CTS interrupts are enabled
static constexpr uint8_t UMK_TDRE     = 0x10;   // Transmit data register empty interrupt enabled
static constexpr uint8_t UMK_RDRF     = 0x04;   // Receive data register full interrupt enabled

// UART interrupt acknowledge register
static constexpr uint8_t UAK_DCD      = 0x40;   // Acknowledge DCD interrupt
static constexpr uint8_t UAK_CTS      = 0x20;   // Acknowledge CTS interrupt

} // anonymous namespace

//**************************************************************************
//  INLINE HELPERS
//**************************************************************************

inline void upd65031_device::interrupt_refresh()
{
	if ((m_int & INT_GINT) && ((m_int & m_sta & 0x7c) || ((m_int & INT_TIME) && (m_sta & STA_TIME))))
	{
		LOG("%s: set int\n", machine().describe_context());

		m_write_int(ASSERT_LINE);
	}
	else
	{
		LOG("%s: clear int\n", machine().describe_context());

		m_write_int(CLEAR_LINE);
	}
}


inline void upd65031_device::update_rtc_interrupt()
{
	// any ints occurred?
	if ((m_int & INT_GINT) && (m_int & INT_TIME) && (m_tsta & (TSTA_MIN | TSTA_SEC | TSTA_TICK)))
		m_sta |= STA_TIME;
	else
		m_sta &= ~STA_TIME;
}

inline void upd65031_device::update_uart_interrupt()
{
	if ((m_int & INT_UART) && (m_uit & m_umk))
		m_sta |= STA_UART;
	else
		m_sta &= ~STA_UART;

	interrupt_refresh();
}

inline void upd65031_device::update_tx(int state)
{
	m_txd_line = state;
	m_write_txd(m_txd_line);

	if ((m_com & COM_SRUN) && (m_com & COM_SBIT))
		m_write_spkr(m_txd_line);
}

inline void upd65031_device::set_mode(int mode)
{
	if (m_mode != mode)
	{
		m_mode = mode;

		switch(mode)
		{
		case STATE_AWAKE:
			//TODO
			break;
		case STATE_SNOOZE:
			//TODO
			break;
		case STATE_COMA:
			//TODO
			break;
		}
	}
}


//**************************************************************************
//  LIVE DEVICE
//**************************************************************************

//-------------------------------------------------
//  upd65031_device - constructor
//-------------------------------------------------

upd65031_device::upd65031_device(const machine_config &mconfig, const char *tag, device_t *owner, uint32_t clock) :
	device_t(mconfig, UPD65031, tag, owner, clock),
	device_serial_interface(mconfig, *this),
	m_read_kb(*this),
	m_write_int(*this),
	m_write_nmi(*this),
	m_write_spkr(*this),
	m_write_txd(*this),
	m_write_rts(*this),
	m_write_dtr(*this),
	m_write_vpp(*this),
	m_screen_update_cb(*this),
	m_out_mem_cb(*this),
	m_sta(0),
	m_int(0)
{
}


//-------------------------------------------------
//  device_start - device-specific startup
//-------------------------------------------------

void upd65031_device::device_start()
{
	// resolve callbacks
	m_read_kb.resolve_safe(0);
	m_write_int.resolve_safe();
	m_write_nmi.resolve_safe();
	m_write_spkr.resolve_safe();
	m_write_txd.resolve_safe();
	m_write_rts.resolve_safe();
	m_write_dtr.resolve_safe();
	m_write_vpp.resolve_safe();

	// bind delegates
	m_screen_update_cb.resolve();
	m_out_mem_cb.resolve();

	// allocate timers
	m_rtc_timer = machine().scheduler().timer_alloc(timer_expired_delegate(FUNC(upd65031_device::rtc_tick), this));
	m_flash_timer = machine().scheduler().timer_alloc(timer_expired_delegate(FUNC(upd65031_device::flash_tick), this));
	m_speaker_timer = machine().scheduler().timer_alloc(timer_expired_delegate(FUNC(upd65031_device::speaker_tick), this));
	m_rtc_timer->adjust(attotime::from_msec(5), 0, attotime::from_msec(5));
	m_flash_timer->adjust(attotime::from_hz(2), 0, attotime::from_hz(2));
	m_speaker_timer->reset();

	// state saving
	save_item(NAME(m_mode));
	save_item(NAME(m_lcd_regs));
	save_item(NAME(m_tim));
	save_item(NAME(m_sr));
	save_item(NAME(m_sta));
	save_item(NAME(m_int));
	save_item(NAME(m_ack));
	save_item(NAME(m_tsta));
	save_item(NAME(m_tmk));
	save_item(NAME(m_tack));
	save_item(NAME(m_com));
	save_item(NAME(m_uit));
	save_item(NAME(m_umk));
	save_item(NAME(m_txc));
	save_item(NAME(m_rxe));
	save_item(NAME(m_rxc));
	save_item(NAME(m_txd_line));
	save_item(NAME(m_flash));
}


//-------------------------------------------------
//  device_reset - device-specific reset
//-------------------------------------------------

void upd65031_device::device_reset()
{
	memset(m_lcd_regs, 0, sizeof(m_lcd_regs));
	memset(m_tim, 0, sizeof(m_tim));
	memset(m_sr, 0, sizeof(m_sr));
	m_sta = 0;
	m_int = 0;
	m_ack = 0;
	m_tsta = 0;
	m_tmk = TSTA_TICK | TSTA_SEC | TSTA_MIN;
	m_tack = 0;
	m_com = 0;
	m_flash = 0;
	m_mode = 0;
	m_uit = UIT_TDRE;   // Transmit register empty
	m_umk = 0x00;
	m_rxe = 0x00;
	m_rxc = RXC_SHTW | 0x05;            // 9600 baud, 1 Stop Bit
	m_txc = TXC_IDCD | TXC_ICTS | 0x05; // 9600 baud
	m_txd_line = 0;
	set_mode(STATE_AWAKE);

	if (!m_out_mem_cb.isnull())
	{
		// reset bankswitch
		m_out_mem_cb(0, 0, 0);
		m_out_mem_cb(1, 0, 0);
		m_out_mem_cb(2, 0, 0);
		m_out_mem_cb(3, 0, 0);
	}

	set_data_frame(1, 8, PARITY_NONE, STOP_BITS_1);
	set_rate(9600);
	transmit_register_reset();
	receive_register_reset();
	m_write_rts(1);
	m_write_dtr(1);
	m_write_vpp(0);
}


//-------------------------------------------------
//  timer events
//-------------------------------------------------

TIMER_CALLBACK_MEMBER(upd65031_device::rtc_tick)
{
	// if a key is pressed sets the interrupt
	if ((m_int & INT_GINT) && (m_int & INT_KEY) && m_read_kb(0) != 0xff)
	{
		if (LOG) logerror("uPD65031 '%s': Keyboard interrupt!\n", tag());

<<<<<<< HEAD
		// awakes CPU from snooze on key down
		if (m_mode == STATE_SNOOZE)
			set_mode(STATE_AWAKE);
=======
		// if a key is pressed sets the interrupt
		if ((m_int & INT_GINT) && (m_int & INT_KEY) && m_read_kb(0) != 0xff)
		{
			LOG("%s: Keyboard interrupt!\n", machine().describe_context());
>>>>>>> cfabb199

		m_sta |= STA_KEY;
	}
	else
	{
		m_sta &= ~STA_KEY;
	}

	// hold clock at reset? - in this mode it doesn't update
	if (!(m_com & COM_RESTIM))
	{
		bool irq_change = false;

		// update 5 millisecond counter
		m_tim[0]++;

		// tick
		if (m_tim[0] & 1)
		{
			// set tick int has occurred
			if (m_tmk & TSTA_TICK)
			{
				m_tsta |= TSTA_TICK;
				irq_change = true;
			}
		}

		if (m_tim[0] == 200)
		{
			m_tim[0] = 0;

			// set seconds int has occurred
			if (m_tmk & TSTA_SEC)
			{
				m_tsta |= TSTA_SEC;
				irq_change = true;
			}

<<<<<<< HEAD
			m_tim[1]++;

			if (m_tim[1] == 60)
			{
				// set minutes int has occurred
				if (m_tmk & TSTA_MIN)
=======
			if (m_tim[0] == 128)    // on the rising edge of TIM0 bit 7
			{
				// set seconds int has occurred
				if (m_tmk & TSTA_SEC)
>>>>>>> cfabb199
				{
					m_tsta |= TSTA_MIN;
					irq_change = true;
				}
<<<<<<< HEAD
				m_tim[1] = 0;
				m_tim[2]++;

				if (m_tim[2] == 0) // overflowed from 255
				{
					m_tim[3]++;
=======
			}

			if (m_tim[0] == 200)
			{
				m_tim[0] = 0;
				m_tim[1]++;

				if (m_tim[1] == 32) // on the rising edge of TIM1 bit 5
				{
					// set minutes int has occurred
					if (m_tmk & TSTA_MIN)
					{
						m_tsta |= TSTA_MIN;
						irq_change = true;
					}
				}

				if (m_tim[1] == 60)
				{
					m_tim[1] = 0;
					m_tim[2]++;
>>>>>>> cfabb199

					if (m_tim[3] == 0) // overflowed from 255
					{
						m_tim[4]++;

						if (m_tim[4] == 32)
							m_tim[4] = 0;
					}
				}
			}
		}

		if ((m_int & INT_GINT) && (m_int & INT_TIME) && irq_change && !(m_sta & STA_FLAPOPEN))
		{
			set_mode(STATE_AWAKE);

			update_rtc_interrupt();
		}

		// refresh interrupt
		interrupt_refresh();
	}
}

TIMER_CALLBACK_MEMBER(upd65031_device::flash_tick)
{
	m_flash = !m_flash;
}

TIMER_CALLBACK_MEMBER(upd65031_device::speaker_tick)
{
	m_speaker_state = !m_speaker_state;
	m_write_spkr(m_speaker_state ? 1 : 0);
}


//-------------------------------------------------
//  screen_update
//-------------------------------------------------

uint32_t upd65031_device::screen_update(screen_device &screen, bitmap_ind16 &bitmap, const rectangle &cliprect)
{
	if (!m_screen_update_cb.isnull() && (m_com & COM_LCDON))
		m_screen_update_cb(bitmap, m_lcd_regs[4], m_lcd_regs[2], m_lcd_regs[3], m_lcd_regs[0], m_lcd_regs[1], m_flash);
	else
		bitmap.fill(0, cliprect);

	return 0;
}

//-------------------------------------------------
//  read -
//-------------------------------------------------

uint8_t upd65031_device::read(offs_t offset)
{
	uint8_t port = offset & 0xff;

	switch (port)
	{
		case REG_STA:   // read interrupt status
			return m_sta;

		case REG_KBD:
		{
			// if set, reading the keyboard will put into snooze
			if (m_int & INT_KWAIT)
			{
				set_mode(STATE_SNOOZE);

				LOG("%s: entering snooze!\n", machine().describe_context());
			}

			uint8_t data = m_read_kb(offset>>8);

			LOG("%s: key r %02x %02x\n", machine().describe_context(), offset>>8, data);

			return data;
		}

		// read real time clock status
		case REG_TSTA:
			LOG("%s: tsta r %02x\n", machine().describe_context(), m_tsta);
			return m_tsta & 0x07;

		// read real time clock counters
		case REG_TIM0:
			LOG("%s: TIM0 r %02x\n", machine().describe_context(), m_tim[0]);
			return m_tim[0];
		case REG_TIM1:
			LOG("%s: TIM1 r %02x\n", machine().describe_context(), m_tim[1]);
			return m_tim[1];
		case REG_TIM2:
			LOG("%s: TIM2 r %02x\n", machine().describe_context(), m_tim[2]);
			return m_tim[2];
		case REG_TIM3:
			LOG("%s: TIM3 r %02x\n", machine().describe_context(), m_tim[3]);
			return m_tim[3];
		case REG_TIM4:
			LOG("%s: TIM4 r %02x\n", machine().describe_context(), m_tim[4]);
			return m_tim[4];

		// UART
		case REG_RXD:   // UART receive data register
			m_uit &= ~UIT_RDRF;
			update_uart_interrupt();
			if (m_rxc & RXC_ARTS)  // Auto RTS mode
				m_write_rts(1);
			return get_received_char();

		case REG_RXE:   // UART extended receive data
			return m_rxe;

		case REG_UIT:   // UART interrupt status
			return m_uit;

		default:
			logerror("%s: blink r %04x\n", machine().describe_context(), offset);
			return 0;
	}
}


//-------------------------------------------------
//  write -
//-------------------------------------------------

void upd65031_device::write(offs_t offset, uint8_t data)
{
	static const int uart_div[] = { 1 << 17, 1 << 15, 1 << 14, 1 << 13, 1 << 12, 1 << 10, 1 << 9, 1 << 8 };
	uint8_t port = offset & 0xff;

	switch (port)
	{
		// gfx registers
		case REG_PB0:
		case REG_PB1:
		case REG_PB2:
		case REG_PB3:
		case REG_SBR:
			m_lcd_regs[port - REG_PB0] = ((offset & 0xff00) | data);
			break;

		case REG_COM:   // command register
			LOG("%s: com w %02x\n", machine().describe_context(), data);

			// reset clock?
			if (data & COM_RESTIM)
				m_tim[0] = m_tim[1] = m_tim[2] = m_tim[3] = m_tim[4] = 0;

			if ((data & COM_SRUN) && !(data & COM_SBIT))
			{
				// constant tone used for keyclick and alarm
				m_speaker_timer->adjust(attotime::from_hz(SPEAKER_ALARM_FREQ), 0, attotime::from_hz(SPEAKER_ALARM_FREQ));
			}
			else
			{
				if (!(data & COM_SRUN))
				{
					// speaker controlled by SBIT
					m_speaker_state = BIT(data, 6);
					m_write_spkr(m_speaker_state);
				}
				else
				{
					// speaker controlled by txd line
					m_write_spkr(m_txd_line);
				}

				m_speaker_timer->reset();
			}

			// bit 2 controls the lower 8kb of memory
			if (BIT(m_com^data, 2) && !m_out_mem_cb.isnull())
				m_out_mem_cb(0, m_sr[0], BIT(data, 2));

			m_write_vpp(BIT(data, 1));

			m_com = data;
			break;

		case REG_INT:   // interrupt control
			LOG("%s: int w %02x\n", machine().describe_context(), data);

			m_int = data;

			// refresh ints
			update_rtc_interrupt();
			interrupt_refresh();
			break;

		case REG_EPR:   // EPROM programming register
			LOG("%s: epr w %02x\n", machine().describe_context(), data);
			break;

		case REG_TACK:  // rtc interrupt acknowledge
			LOG("%s: tack w %02x\n", machine().describe_context(), data);

			// clear ints that have occurred
			m_tsta &= ~(data & 0x07);
			m_tack = data;

			// refresh ints
			update_rtc_interrupt();
			interrupt_refresh();
			break;

		case REG_TMK:   // write rtc interrupt mask
			LOG("%s: tmk w %02x\n", machine().describe_context(), data);

			m_tmk = data & 0x07;
			break;

		case REG_ACK:   // acknowledge ints
			LOG("%s: ack w %02x\n", machine().describe_context(), data);

			m_ack = data;
			m_sta &= ~(data & 0x7f);

			// refresh ints
			interrupt_refresh();
			break;

		// Segment registers
		case REG_SR0:
		case REG_SR1:
		case REG_SR2:
		case REG_SR3:
			if (!m_out_mem_cb.isnull() && m_sr[port & 3] != data)
				m_out_mem_cb(port & 3, data, BIT(m_com, 2));

			m_sr[port & 3] = data;
			break;

		// UART
		case REG_RXC:   // UART receive control
			LOG("%s: UART receive control %02x\n", machine().describe_context(), data);

			if ((m_rxc & RXC_BAUD) != (data & RXC_BAUD))
				set_rcv_rate(clock() / uart_div[data & RXC_BAUD]);

			if ((m_rxc ^ data) & RXC_SHTW)
				set_data_frame(1, 8, PARITY_NONE, (data & RXC_SHTW) ? STOP_BITS_1 : STOP_BITS_2);

			if (data & RXC_LOOP)
				logerror("%s: Unsupported UART Loopback mode\n", machine().describe_context());

			if (!(data & RXC_ARTS))
				m_write_rts((data & RXC_IRTS) ? 0 : 1);

			m_rxc = data;
			break;

		case REG_TXD:   // UART transmit data
			transmit_register_setup(data);
			m_uit &= ~UIT_TDRE;
			update_uart_interrupt();
			break;

		case REG_TXC:   // UART transmit control
			LOG("%s: UART transmit control %02x\n", machine().describe_context(), data);

			if ((m_txc & TXC_BAUD) != (data & TXC_BAUD))
				set_tra_rate(clock() / uart_div[data & TXC_BAUD]);

			if (!(data & TXC_ATX) && ((m_txc ^ data) & TXC_ITX))
				update_tx((data & TXC_ITX) ? 0 : 1);

			m_txc = data;
			break;

		case REG_UMK:   // UART interrupt mask
			LOG("%s: UART interrupt mask %02x\n", machine().describe_context(), data);

			m_umk = data;
			update_uart_interrupt();
			break;

		case REG_UAK:   // UART interrupt acknowledge
			LOG("%s: UART interrupt acknowledge %02x\n", machine().describe_context(), data);

			m_uit &= ~(data & m_umk & (UAK_CTS | UAK_DCD));
			update_uart_interrupt();
			break;

		default:
			logerror("%s: blink w %04x = %02x\n", machine().describe_context(), offset, data);
			break;
	}
}

void upd65031_device::tra_callback()
{
	update_tx(transmit_register_get_data_bit() ^ BIT(m_txc, 3));
}

void upd65031_device::tra_complete()
{
	m_uit |= UIT_TDRE;
	update_uart_interrupt();
}

void upd65031_device::rcv_complete()
{
	receive_register_extract();

	m_uit |= UIT_RDRF;

	if (m_rxc & RXC_ARTS)  // Auto RTS mode
		m_write_rts(0);

	// Frame error
	if (is_receive_framing_error())
		m_rxe |= RXE_FE;
	else
		m_rxe &= ~RXE_FE;

	update_uart_interrupt();
}

WRITE_LINE_MEMBER( upd65031_device::cts_w )
{
	if (state == BIT(m_uit, 0))
	{
		m_uit = (m_uit & ~UIT_CTS) | (state ? 0 : UIT_CTS);
		if (state != BIT(m_txc, 5))
		{
			m_uit |= UIT_CTSI;
			update_uart_interrupt();
		}
	}
}

WRITE_LINE_MEMBER( upd65031_device::dcd_w )
{
	if (state == BIT(m_uit, 1))
	{
		m_uit = (m_uit & ~UIT_DCD) | (state ? 0 : UIT_DCD);
		if (state != BIT(m_txc, 6))
		{
			m_uit |= UIT_DCDI;
			update_uart_interrupt();
		}
	}
}

//-------------------------------------------------
//  flp line
//-------------------------------------------------

WRITE_LINE_MEMBER( upd65031_device::flp_w )
{
	if (!(m_sta & STA_FLAPOPEN) && state)
	{
		// set interrupt on rising edge
		m_sta |= STA_FLAP;

		interrupt_refresh();
	}

	if (state)
		m_sta |= STA_FLAPOPEN;
	else
		m_sta &= ~STA_FLAPOPEN;
}

//-------------------------------------------------
//  battery low line
//-------------------------------------------------

WRITE_LINE_MEMBER( upd65031_device::btl_w )
{
	if (state)
		m_sta |= STA_BTL;
	else
		m_sta &= ~STA_BTL;
}<|MERGE_RESOLUTION|>--- conflicted
+++ resolved
@@ -388,18 +388,11 @@
 	// if a key is pressed sets the interrupt
 	if ((m_int & INT_GINT) && (m_int & INT_KEY) && m_read_kb(0) != 0xff)
 	{
-		if (LOG) logerror("uPD65031 '%s': Keyboard interrupt!\n", tag());
-
-<<<<<<< HEAD
+		LOG("%s: Keyboard interrupt!\n", machine().describe_context());
+
 		// awakes CPU from snooze on key down
 		if (m_mode == STATE_SNOOZE)
 			set_mode(STATE_AWAKE);
-=======
-		// if a key is pressed sets the interrupt
-		if ((m_int & INT_GINT) && (m_int & INT_KEY) && m_read_kb(0) != 0xff)
-		{
-			LOG("%s: Keyboard interrupt!\n", machine().describe_context());
->>>>>>> cfabb199
 
 		m_sta |= STA_KEY;
 	}
@@ -430,61 +423,26 @@
 		if (m_tim[0] == 200)
 		{
 			m_tim[0] = 0;
-
-			// set seconds int has occurred
-			if (m_tmk & TSTA_SEC)
-			{
-				m_tsta |= TSTA_SEC;
-				irq_change = true;
-			}
-
-<<<<<<< HEAD
 			m_tim[1]++;
 
-			if (m_tim[1] == 60)
+			if (m_tim[1] == 32) // on the rising edge of TIM1 bit 5
 			{
 				// set minutes int has occurred
 				if (m_tmk & TSTA_MIN)
-=======
-			if (m_tim[0] == 128)    // on the rising edge of TIM0 bit 7
-			{
-				// set seconds int has occurred
-				if (m_tmk & TSTA_SEC)
->>>>>>> cfabb199
 				{
 					m_tsta |= TSTA_MIN;
 					irq_change = true;
 				}
-<<<<<<< HEAD
+			}
+
+			if (m_tim[1] == 60)
+			{
 				m_tim[1] = 0;
 				m_tim[2]++;
 
 				if (m_tim[2] == 0) // overflowed from 255
 				{
 					m_tim[3]++;
-=======
-			}
-
-			if (m_tim[0] == 200)
-			{
-				m_tim[0] = 0;
-				m_tim[1]++;
-
-				if (m_tim[1] == 32) // on the rising edge of TIM1 bit 5
-				{
-					// set minutes int has occurred
-					if (m_tmk & TSTA_MIN)
-					{
-						m_tsta |= TSTA_MIN;
-						irq_change = true;
-					}
-				}
-
-				if (m_tim[1] == 60)
-				{
-					m_tim[1] = 0;
-					m_tim[2]++;
->>>>>>> cfabb199
 
 					if (m_tim[3] == 0) // overflowed from 255
 					{
