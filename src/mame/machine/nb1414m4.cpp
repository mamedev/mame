// license:LGPL-2.1+
// copyright-holders:Angelo Salese
/*******************************************************************************************************************

Nichibutsu 1414M4 device emulation

Written by Angelo Salese, based on researches by Tomasz Slanina with Legion

This is some fancy blitter DMA or MCU or even a discrete structure that copies text strings to a 8-bit text layer in 
various Nihon Bussan games;

TODO:
- Identify what exactly this "device" is; 
- The overlying text layer should actually be a base device for this (and used where not applicable like galivan, 
  armedf and bigfightr);
- Command triggering condition not understood (and diverges between galivan.cpp and armedf.cpp);
- where is the condition that makes "insert coin" text to properly blink?
- first byte meaning is completely unknown;
- Ninja Emaki triggers unknown commands 0x8000 & 0xff20;
- Ninja Emaki continue screen is corrupt;

Notes:
- Just before any string in the "MCU" rom, there's a control byte, this meaning is as follows:
  0?-- ---- ---- ---- interpret as data?
  10-- ---- ---- ---- single string transfer
  11-- ---- ---- ---- src -> dst copy, if destination != 0 fixed src, otherwise do a src -> dst
  --xx xxxx xxxx xxxx destination offset in the VRAM tilemap

********************************************************************************************************************/

#include "emu.h"
#include "machine/nb1414m4.h"
#include "screen.h"

DEFINE_DEVICE_TYPE(NB1414M4, nb1414m4_device, "nb1414m4", "NB1414M4 Mahjong Custom")

nb1414m4_device::nb1414m4_device(const machine_config &mconfig, const char *tag, device_t *owner, uint32_t clock)
	: device_t(mconfig, NB1414M4, tag, owner, clock)
	, device_video_interface(mconfig, *this)
	, m_data(*this, DEVICE_SELF)
{
}


//-------------------------------------------------
//  device_start - device-specific startup
//-------------------------------------------------

void nb1414m4_device::device_start()
{
<<<<<<< HEAD
	m_previous_0200_command = 0xffff;
	m_previous_0200_command_frame = 0;
	m_flickering_cycle = 0;
	save_item(NAME(m_previous_0200_command));
	save_item(NAME(m_previous_0200_command_frame));
	save_item(NAME(m_flickering_cycle));
=======
	m_in_game = false;
	save_item(NAME(m_in_game));
>>>>>>> f9d27d21
}

//-------------------------------------------------
//  device_reset - device-specific startup
//-------------------------------------------------

void nb1414m4_device::device_reset()
{
<<<<<<< HEAD
	m_previous_0200_command = 0xffff;
	m_previous_0200_command_frame = 0;
	m_flickering_cycle = 0;
=======
	m_in_game = false;
>>>>>>> f9d27d21
}

/*****************************************************************************
    DEVICE HANDLERS
*****************************************************************************/

void nb1414m4_device::dma(uint16_t src, uint16_t dst, uint16_t size, uint8_t condition, uint8_t *vram)
{
	int i;

	for(i=0;i<size;i++)
	{
		if(i+dst+0x000 < 18) //avoid param overwrite
			continue;

		vram[i+dst+0x000] = (condition) ? (m_data[i+(0)+src] & 0xff) : 0x20;

		vram[i+dst+0x400] = (condition) ? (m_data[i+(size)+src] & 0xff) : m_data[0x13];
	}
}

void nb1414m4_device::fill(uint16_t dst, uint8_t tile, uint8_t pal, uint8_t *vram)
{
	int i;

	for(i=0;i<0x400;i++)
	{
		if(i+dst+0x000 < 18) //avoid param overwrite
			continue;

		vram[i+dst+0x000] = tile;
		vram[i+dst+0x400] = pal;
	}
}

void nb1414m4_device::insert_coin_msg(uint8_t *vram)
{
<<<<<<< HEAD
	m_flickering_cycle++;
=======
	if (m_in_game)
		return;
>>>>>>> f9d27d21

	int credit_count = (vram[0xf] & 0xff);
	uint8_t fl_cond = (m_flickering_cycle & 0x10) == 0; /* for insert coin "flickering" */
	uint16_t dst;

	if(credit_count == 0)
	{
		dst = (m_data[0x01]<<8|m_data[0x02]) & 0x3fff;

		dma(0x0003,dst,0x10,fl_cond,vram);
	}
	else
	{
		dst = (m_data[0x49]<<8|m_data[0x4a]) & 0x3fff;

		dma(0x004b,dst,0x18,1,vram);
	}
}

void nb1414m4_device::credit_msg(uint8_t *vram)
{
	int credit_count = (vram[0xf] & 0xff);
	uint8_t fl_cond = (m_flickering_cycle & 0x10) == 0; /* for insert coin "flickering" */
	uint16_t dst;

	dst = ((m_data[0x023]<<8)|(m_data[0x024]&0xff)) & 0x3fff;
	dma(0x0025,dst,0x10,1,vram); /* credit */

	/* credit num */
	dst = ((m_data[0x045]<<8)|(m_data[0x046]&0xff)) & 0x3fff;
	vram[dst+0x000] = (credit_count & 0xf0) ? (((credit_count & 0xf0)>>4) + 0x30) : 0x20;
	vram[dst+0x400] = (m_data[0x47]);
	vram[dst+0x001] = ((credit_count & 0x0f) + 0x30);
	vram[dst+0x401] = (m_data[0x48]);

	if (m_in_game)
		return;

	if(credit_count == 1) /* ONE PLAYER ONLY */
	{
		dst = ((m_data[0x07b]<<8)|(m_data[0x07c]&0xff)) & 0x3fff;
		dma(0x007d,dst,0x18,fl_cond,vram);
	}
	else if(credit_count > 1) /* ONE OR TWO PLAYERS */
	{
		dst = ((m_data[0x0ad]<<8)|(m_data[0x0ae]&0xff)) & 0x3fff;
		dma(0x00af,dst,0x18,fl_cond,vram);
	}
}

void nb1414m4_device::kozure_score_msg(uint16_t dst, uint8_t src_base, uint8_t *vram)
{
	int i;
	uint8_t first_digit;
	uint8_t res;

	first_digit = 0;

	for(i=0;i<6;i++)
	{
		res = ((vram[(i/2)+5+src_base*3] >> (!(i & 1) * 4)) & 0xf);

		if(first_digit || res)
		{
			vram[i+dst+0x0000] = res + 0x30;
			first_digit = 1;
		}
		else
			vram[i+dst+0x0000] = 0x20;

		vram[i+dst+0x0400] = m_data[0x10f+(src_base*0x1c)+i];
	}

	vram[6+dst+0x0000] = vram[5+dst+0x0000] == 0x20 ? 0x20 : 0x30;
	vram[6+dst+0x0400] = m_data[0x10f+(src_base*0x1c)+6];
	vram[7+dst+0x0000] = 0x30;
	vram[7+dst+0x0400] = m_data[0x10f+(src_base*0x1c)+7];

}

void nb1414m4_device::_0200(uint16_t mcu_cmd, uint8_t *vram)
{
	uint16_t dst;

<<<<<<< HEAD
	// If the same command in an extremely short cycle (1 frame or less), ignored it.
	// This is required to displaying continue screen of ninjaemak.
	// ninjaemak calls this command to clear the screen, draw the continuation screen, and then immediately call the same command.
	// This second command must be ignored in order not to corrupt the continue screen.
	if (m_previous_0200_command == mcu_cmd && (screen().frame_number() - m_previous_0200_command_frame) <= 1)
		return;
=======
	// In any game, this bit is set when now playing.
	// If it is set, "INSERT COIN" etc. are not displayed.
	m_in_game = (mcu_cmd & 0x80) != 0;
>>>>>>> f9d27d21

	dst = (m_data[0x330+((mcu_cmd & 0xf)*2)]<<8)|(m_data[0x331+((mcu_cmd & 0xf)*2)]&0xff);

	dst &= 0x3fff;

	if(dst & 0x7ff) // fill
		fill(0x0000,m_data[dst],m_data[dst+1],vram);
	else // src -> dst
		dma(dst,0x0000,0x400,1,vram);
<<<<<<< HEAD

	m_previous_0200_command = mcu_cmd;
	m_previous_0200_command_frame = screen().frame_number();
=======
>>>>>>> f9d27d21
}

/*
[0x02] & 0x01 p1 up
[0x02] & 0x02 p1 down
[0x02] & 0x04 p1 left
[0x02] & 0x08 p1 right
[0x02] & 0x10 p1 button 1
[0x02] & 0x20 p1 button 2
[0x02] & 0x40 p1 button 3
[0x03] & 0x01 p2 up
[0x03] & 0x02 p2 down
[0x03] & 0x04 p2 left
[0x03] & 0x08 p2 right
[0x03] & 0x10 p2 button 1
[0x03] & 0x20 p2 button 2
[0x03] & 0x40 p2 button 3
[0x04] & 0x10 service
[0x04] & 0x04 coin A
[0x04] & 0x08 coin B
[0x04] & 0x01 start 1
[0x04] & 0x02 start 2
[0x05] DSW1
[0x06] DSW2
[0x07] & 0x40 demo sounds ON / OFF
[0x07] & 0x7 lives setting
[0x07] & 0x80 cabinet (upright / table)
[0x07] & 0x30 difficulty (easy / normal / hard / hardest)
[0x0f] coinage A
[0x10] coinage B
[0x11] sound test num
*/
void nb1414m4_device::_0600(uint8_t is2p, uint8_t *vram)
{
	uint16_t dst;
	int i;

	dst = ((m_data[0x1f5]<<8)|(m_data[0x1f6]&0xff)) & 0x3fff;
	vram[dst] = (vram[7] & 0x7) + 0x30;//m_data[0x1f7];

	dst = ((m_data[0x1f8]<<8)|(m_data[0x1f9]&0xff)) & 0x3fff;
	dma(0x1fa + (((vram[7] & 0x30) >> 4) * 0x18),dst,12,1,vram);

	// 0x25a - 0x261 unknown meaning

	dst = ((m_data[0x262]<<8)|(m_data[0x263]&0xff)) & 0x3fff;
	dma(0x264 + (((vram[7] & 0x80) >> 7) * 0x18),dst,12,1,vram);

	dst = ((m_data[0x294]<<8)|(m_data[0x295]&0xff)) & 0x3fff;
	dma(0x296 + (((vram[7] & 0x40) >> 6) * 0x18),dst,12,1,vram);

	dst = ((m_data[0x2c6]<<8)|(m_data[0x2c7]&0xff)) & 0x3fff;
	vram[dst] = ((vram[0xf] & 0xf0) >> 4) + 0x30;//m_data[0x2c8];

	dst = ((m_data[0x2c9]<<8)|(m_data[0x2ca]&0xff)) & 0x3fff;
	vram[dst] = ((vram[0xf] & 0x0f) >> 0) + 0x30;//m_data[0x2cb];

	dst = ((m_data[0x2cc]<<8)|(m_data[0x2cd]&0xff)) & 0x3fff;
	vram[dst] = ((vram[0x10] & 0xf0) >> 4) + 0x30;//m_data[0x2ce];

	dst = ((m_data[0x2cf]<<8)|(m_data[0x2d0]&0xff)) & 0x3fff;
	vram[dst] = ((vram[0x10] & 0x0f) >> 0) + 0x30;//m_data[0x2d1];

	dst = ((m_data[0x2d2]<<8)|(m_data[0x2d3]&0xff)) & 0x3fff;
	vram[dst+0] = ((vram[0x11] & 0xf0) >> 4) + 0x30;//m_data[0x2d4];
	vram[dst+1] = (vram[0x11] & 0x0f) + 0x30;//m_data[0x2d5];

	dst = ((m_data[0x2d6]<<8)|(m_data[0x2d7]&0xff)) & 0x3fff;
	dma(0x2d8 + (is2p * 0x18),dst,12,1,vram); // 1p / 2p string

	dst = ((m_data[0x308]<<8)|(m_data[0x309]&0xff)) & 0x3fff;
	for(i=0;i<5;i++) /* system inputs */
		dma(0x310 + (((vram[0x04] >> (4-i)) & 1) * 6),dst + (i * 0x20),0x3,1,vram);

	dst = ((m_data[0x30a]<<8)|(m_data[0x30b]&0xff)) & 0x3fff;
	for(i=0;i<7;i++) /* 1p / 2p inputs */
		dma(0x310 + (((vram[0x02 + is2p] >> (6-i)) & 1) * 6),dst + (i * 0x20),0x3,1,vram);

	dst = ((m_data[0x30c]<<8)|(m_data[0x30d]&0xff)) & 0x3fff;
	for(i=0;i<8;i++) /* dips */
		dma(0x310 + (((vram[0x05] >> (7-i)) & 1) * 6),dst + (i * 0x20),0x3,1,vram);

	dst = ((m_data[0x30e]<<8)|(m_data[0x30f]&0xff)) & 0x3fff;
	for(i=0;i<8;i++) /* dips */
		dma(0x310 + (((vram[0x06] >> (7-i)) & 1) * 6),dst + (i * 0x20),0x3,1,vram);
}

void nb1414m4_device::_0e00(uint16_t mcu_cmd, uint8_t *vram)
{
	uint16_t dst;

	dst = ((m_data[0xdf]<<8)|(m_data[0xe0]&0xff)) & 0x3fff;
	dma(0x00e1,dst,8,1,vram); /* hi-score */

	dst = ((m_data[0xfb]<<8)|(m_data[0xfc]&0xff)) & 0x3fff;
	dma(0x00fd,dst,8,!(mcu_cmd & 1),vram); /* 1p-msg */
	dst = ((m_data[0x10d]<<8)|(m_data[0x10e]&0xff)) & 0x3fff;
	kozure_score_msg(dst,0,vram); /* 1p score */

	if(mcu_cmd & 0x80)
	{
		dst = ((m_data[0x117]<<8)|(m_data[0x118]&0xff)) & 0x3fff;
		dma(0x0119,dst,8,!(mcu_cmd & 2),vram); /* 2p-msg */
		dst = ((m_data[0x129]<<8)|(m_data[0x12a]&0xff)) & 0x3fff;
		kozure_score_msg(dst,1,vram); /* 2p score */
	}

	if((mcu_cmd & 0x04) == 0)
	{
		dst = ((m_data[0x133]<<8)|(m_data[0x134]&0xff)) & 0x3fff;
		dma(0x0135,dst,0x10,1,vram); /* game over */
		insert_coin_msg(vram);
		if((mcu_cmd & 0x18) == 0) // TODO: either one of these two disables credit display
			credit_msg(vram);
	}
}

/*****************************************************************************
    DEVICE SETTERS
*****************************************************************************/

void nb1414m4_device::vblank_trigger()
{
	// TODO: use this for frame number synchronization instead of screen().frame_number()
	//  real HW references definitely syncs insert coin blinking after POST so whatever is the host actually 
	//  have an interest over vblank signal.
}

void nb1414m4_device::exec(uint16_t mcu_cmd, uint8_t *vram, uint16_t &scrollx, uint16_t &scrolly, tilemap_t *tilemap)
{
	/* latch fg scroll values */
	scrollx = (vram[0x0d] & 0xff) | ((vram[0x0e] & 0xff) << 8);
	scrolly = (vram[0x0b] & 0xff) | ((vram[0x0c] & 0xff) << 8);

	/* process the command */
	switch(mcu_cmd & 0xff00)
	{
		/* title screen / continue screens */
		case 0x0000: insert_coin_msg(vram); credit_msg(vram); break;

		/* direct DMA'ing / fill */
		case 0x0200: _0200(mcu_cmd & 0x87,vram); break;

		/* service mode */
		case 0x0600: _0600(mcu_cmd & 1,vram); break;

		/* gameplay */
		case 0x0e00: _0e00(mcu_cmd & 0xff,vram); break;

		case 0x8000: break; //Ninja Emaki, attract mode
		case 0xff00: break; //Ninja Emaki POST, presumably invalid
		default:
			popmessage("NB 1414M4 executes %04x command, contact MAMEdev",mcu_cmd);
			break;
	}

	/* mark tiles dirty */
	tilemap->mark_all_dirty();
}<|MERGE_RESOLUTION|>--- conflicted
+++ resolved
@@ -48,17 +48,14 @@
 
 void nb1414m4_device::device_start()
 {
-<<<<<<< HEAD
 	m_previous_0200_command = 0xffff;
 	m_previous_0200_command_frame = 0;
 	m_flickering_cycle = 0;
+	m_in_game = false;
 	save_item(NAME(m_previous_0200_command));
 	save_item(NAME(m_previous_0200_command_frame));
 	save_item(NAME(m_flickering_cycle));
-=======
-	m_in_game = false;
 	save_item(NAME(m_in_game));
->>>>>>> f9d27d21
 }
 
 //-------------------------------------------------
@@ -67,13 +64,10 @@
 
 void nb1414m4_device::device_reset()
 {
-<<<<<<< HEAD
 	m_previous_0200_command = 0xffff;
 	m_previous_0200_command_frame = 0;
 	m_flickering_cycle = 0;
-=======
 	m_in_game = false;
->>>>>>> f9d27d21
 }
 
 /*****************************************************************************
@@ -111,12 +105,10 @@
 
 void nb1414m4_device::insert_coin_msg(uint8_t *vram)
 {
-<<<<<<< HEAD
+  if (m_in_game)
+		return;
+
 	m_flickering_cycle++;
-=======
-	if (m_in_game)
-		return;
->>>>>>> f9d27d21
 
 	int credit_count = (vram[0xf] & 0xff);
 	uint8_t fl_cond = (m_flickering_cycle & 0x10) == 0; /* for insert coin "flickering" */
@@ -201,18 +193,16 @@
 {
 	uint16_t dst;
 
-<<<<<<< HEAD
-	// If the same command in an extremely short cycle (1 frame or less), ignored it.
+  // In any game, this bit is set when now playing.
+	// If it is set, "INSERT COIN" etc. are not displayed.
+	m_in_game = (mcu_cmd & 0x80) != 0;
+
+  // If the same command in an extremely short cycle (1 frame or less), ignored it.
 	// This is required to displaying continue screen of ninjaemak.
 	// ninjaemak calls this command to clear the screen, draw the continuation screen, and then immediately call the same command.
 	// This second command must be ignored in order not to corrupt the continue screen.
 	if (m_previous_0200_command == mcu_cmd && (screen().frame_number() - m_previous_0200_command_frame) <= 1)
 		return;
-=======
-	// In any game, this bit is set when now playing.
-	// If it is set, "INSERT COIN" etc. are not displayed.
-	m_in_game = (mcu_cmd & 0x80) != 0;
->>>>>>> f9d27d21
 
 	dst = (m_data[0x330+((mcu_cmd & 0xf)*2)]<<8)|(m_data[0x331+((mcu_cmd & 0xf)*2)]&0xff);
 
@@ -222,12 +212,9 @@
 		fill(0x0000,m_data[dst],m_data[dst+1],vram);
 	else // src -> dst
 		dma(dst,0x0000,0x400,1,vram);
-<<<<<<< HEAD
 
 	m_previous_0200_command = mcu_cmd;
 	m_previous_0200_command_frame = screen().frame_number();
-=======
->>>>>>> f9d27d21
 }
 
 /*
