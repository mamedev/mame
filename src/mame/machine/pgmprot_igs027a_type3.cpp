--- conflicted
+++ resolved
@@ -190,38 +190,20 @@
 	m_shareram[1] = std::make_unique<u32[]>(0x20000 / 4);
 	m_ram_sel = 0;
 
-<<<<<<< HEAD
 	save_item(NAME(m_latchdata_68k_w));
 	save_item(NAME(m_latchdata_arm_w));
-=======
-void pgm_arm_type3_state::pgm_arm_type3(machine_config &config)
-{
-	pgmbase(config);
->>>>>>> bcd6c7fd
 
 	save_pointer(NAME(m_shareram[0]), 0x20000 / 4);
 	save_pointer(NAME(m_shareram[1]), 0x20000 / 4);
 	save_item(NAME(m_ram_sel));
 }
 
-<<<<<<< HEAD
 
 /******* ARM 55857G *******/
 
 void pgm_arm_type3_state::pgm_arm_type3(machine_config &config)
 {
 	pgm(config);
-=======
-	m_maincpu->set_addrmap(AS_PROGRAM, &pgm_arm_type3_state::svg_68k_mem);
-
-	/* protection CPU */
-	ARM7(config, m_prot, XTAL(33'000'000));    // 55857G - 33Mhz Xtal, at least on SVG
-	m_prot->set_addrmap(AS_PROGRAM, &pgm_arm_type3_state::_55857G_arm7_map);
-
-	MCFG_MACHINE_RESET_OVERRIDE(pgm_arm_type3_state, pgm_arm_type3_reset)
-}
->>>>>>> bcd6c7fd
-
 	m_maincpu->set_addrmap(AS_PROGRAM, &pgm_arm_type3_state::svg_68k_mem);
 
 	/* protection CPU */
