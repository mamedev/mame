--- conflicted
+++ resolved
@@ -22,24 +22,9 @@
 class namcofl_state : public namcos2_shared_state
 {
 public:
-<<<<<<< HEAD
-	namcofl_state(const machine_config &mconfig, device_type type, const char *tag)
-		: namcos2_shared_state(mconfig, type, tag)
-		, m_mainbank(*this, "mainbank%u",1)
-		, m_in0(*this, "IN0")
-		, m_in1(*this, "IN1")
-		, m_in2(*this, "IN2")
-		, m_misc(*this, "MISC")
-		, m_accel(*this, "ACCEL")
-		, m_brake(*this, "BRAKE")
-		, m_wheel(*this, "WHEEL")
-		, m_shareram(*this, "shareram", 32)
-	{ }
-
-	required_memory_bank_array<2> m_mainbank;
-=======
 	namcofl_state(const machine_config &mconfig, device_type type, const char *tag) :
 		namcos2_shared_state(mconfig, type, tag),
+		m_mainbank(*this, "mainbank%u", 1U),
 		m_in0(*this, "IN0"),
 		m_in1(*this, "IN1"),
 		m_in2(*this, "IN2"),
@@ -55,7 +40,7 @@
 	void init_finalapr();
 
 private:
->>>>>>> cf34ccd3
+	required_memory_bank_array<2> m_mainbank;
 	required_ioport m_in0;
 	required_ioport m_in1;
 	required_ioport m_in2;
