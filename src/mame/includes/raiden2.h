--- conflicted
+++ resolved
@@ -5,12 +5,8 @@
 #include "video/seibu_crtc.h"
 #include <algorithm>
 
-<<<<<<< HEAD
-ADDRESS_MAP_EXTERN(zeroteam_sound_map, 8);
 GFXDECODE_EXTERN( raiden2 );
 
-=======
->>>>>>> 5f215ff7
 class raiden2_state : public driver_device
 {
 public:
@@ -153,6 +149,7 @@
 	void zeroteam(machine_config &config);
 	void raiden2(machine_config &config);
 	void raiden2_cop_mem(address_map &map);
+	void raiden2_common_mem(address_map &map);
 	void raiden2_mem(address_map &map);
 	void raiden2_sound_map(address_map &map);
 	void raidendx_mem(address_map &map);
