--- conflicted
+++ resolved
@@ -10,14 +10,7 @@
 {
 public:
 	raiden2_state(const machine_config &mconfig, device_type type, const char *tag)
-<<<<<<< HEAD
 		: driver_device(mconfig, type, tag)
-		/*
-		, m_back_data(*this, "back_data")
-		, m_fore_data(*this, "fore_data")
-		, m_mid_data(*this, "mid_data")
-		, m_text_data(*this, "text_data")
-		*/
 		, m_spriteram(*this, "spriteram")
 		, m_maincpu(*this, "maincpu")
 		, m_seibu_sound(*this, "seibu_sound")
@@ -43,32 +36,6 @@
 		, m_tile_buffer(320, 256)
 		, m_sprite_buffer(320, 256)
 		, m_raiden2cop(*this, "raiden2cop")
-=======
-		: driver_device(mconfig, type, tag),
-			sprites(*this, "sprites") ,
-			m_maincpu(*this, "maincpu"),
-			m_seibu_sound(*this, "seibu_sound"),
-			m_gfxdecode(*this, "gfxdecode"),
-			m_palette(*this, "palette"),
-
-			bg_bank(0),
-			fg_bank(0),
-			mid_bank(0),
-			tx_bank(0),
-			raiden2_tilemap_enable(0),
-			prg_bank(0),
-			cop_bank(0),
-
-			sprite_prot_x(0),
-			sprite_prot_y(0),
-			dst1(0),
-			cop_spr_maxx(0),
-			cop_spr_off(0),
-
-			tile_buffer(320, 256),
-			sprite_buffer(320, 256),
-			m_raiden2cop(*this, "raiden2cop")
->>>>>>> 3b172b3e
 	{
 		std::fill(std::begin(m_scrollvals), std::end(m_scrollvals), 0);
 		std::fill(std::begin(m_sprite_prot_src_addr), std::end(m_sprite_prot_src_addr), 0);
@@ -78,12 +45,8 @@
 	std::unique_ptr<uint16_t[]> m_fore_data;
 	std::unique_ptr<uint16_t[]> m_mid_data;
 	std::unique_ptr<uint16_t[]> m_text_data; // private buffers, allocated in init
-<<<<<<< HEAD
+	std::unique_ptr<uint16_t[]> m_palette_data;
 	required_shared_ptr<uint16_t> m_spriteram;
-=======
-	std::unique_ptr<uint16_t[]> m_palette_data;
-	required_shared_ptr<uint16_t> sprites;
->>>>>>> 3b172b3e
 	required_device<cpu_device> m_maincpu;
 	optional_device<seibu_sound_device> m_seibu_sound;
 	required_device<gfxdecode_device> m_gfxdecode;
@@ -194,4 +157,4 @@
 	virtual void machine_start() override;
 };
 
-GFXDECODE_EXTERN( raiden2 );+GFXDECODE_EXTERN( gfx_raiden2 );