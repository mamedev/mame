// license:LGPL-2.1+
// copyright-holders:Olivier Galibert, Angelo Salese, David Haywood, Tomasz Slanina
#ifndef MAME_INCLUDES_RAIDEN2_H
#define MAME_INCLUDES_RAIDEN2_H

#pragma once

#include "audio/seibu.h"
#include "machine/seibucop/seibucop.h"
#include "video/seibu_crtc.h"
#include "emupal.h"
#include "screen.h"

#include <algorithm>

class raiden2_state : public driver_device
{
public:
<<<<<<< HEAD
	raiden2_state(const machine_config &mconfig, device_type type, const char *tag) :
		driver_device(mconfig, type, tag),
		m_spriteram(*this, "spriteram") ,
		m_maincpu(*this, "maincpu"),
		m_seibu_sound(*this, "seibu_sound"),
		m_gfxdecode(*this, "gfxdecode"),
		m_palette(*this, "palette"),
		m_screen(*this, "screen"),
		m_mainbank(*this, "mainbank%u", 1U),
		m_raiden2cop(*this, "raiden2cop"),

		m_sprite_prot_x(0),
		m_sprite_prot_y(0),
		m_dst1(0),
		m_cop_spr_maxx(0),
		m_cop_spr_off(0),

		m_bg_bank(0),
		m_fg_bank(0),
		m_mid_bank(0),
		m_tx_bank(0),
		m_tilemap_enable(0),

		m_prg_bank(0),
		m_cop_bank(0)
	{
		std::fill(std::begin(m_sprite_prot_src_addr), std::end(m_sprite_prot_src_addr), 0);
		std::fill(std::begin(m_scrollvals), std::end(m_scrollvals), 0);
=======
	raiden2_state(const machine_config &mconfig, device_type type, const char *tag)
		: driver_device(mconfig, type, tag)
		, sprites(*this, "sprites")
		, m_maincpu(*this, "maincpu")
		, m_seibu_sound(*this, "seibu_sound")
		, m_gfxdecode(*this, "gfxdecode")
		, m_palette(*this, "palette")

		, bg_bank(0)
		, fg_bank(0)
		, mid_bank(0)
		, tx_bank(0)
		, raiden2_tilemap_enable(0)
		, prg_bank(0)
		, cop_bank(0)

		, sprite_prot_x(0)
		, sprite_prot_y(0)
		, dst1(0)
		, cop_spr_maxx(0)
		, cop_spr_off(0)

		, tile_buffer(320, 256)
		, sprite_buffer(320, 256)
		, m_raiden2cop(*this, "raiden2cop")
	{
		memset(scrollvals, 0, sizeof(uint16_t)*6);
		memset(sprite_prot_src_addr, 0, sizeof(uint16_t)*2);
>>>>>>> 82348086
	}

	void raidendx(machine_config &config);
	void xsedae(machine_config &config);
	void zeroteam(machine_config &config);
	void raiden2(machine_config &config);

	void init_raidendx();
	void init_xsedae();
	void init_zeroteam();
	void init_raiden2();

protected:
	std::unique_ptr<uint16_t[]> m_back_data;
	std::unique_ptr<uint16_t[]> m_fore_data;
	std::unique_ptr<uint16_t[]> m_mid_data;
	std::unique_ptr<uint16_t[]> m_text_data; // private buffers, allocated in init
	std::unique_ptr<uint16_t[]> m_palette_data;
	required_shared_ptr<uint16_t> m_spriteram;
	required_device<cpu_device> m_maincpu;
	optional_device<seibu_sound_device> m_seibu_sound;
	required_device<gfxdecode_device> m_gfxdecode;
	required_device<palette_device> m_palette;
	required_device<screen_device> m_screen;
	optional_memory_bank_array<2> m_mainbank;
	optional_device<raiden2cop_device> m_raiden2cop;

	DECLARE_WRITE16_MEMBER(sprite_prot_x_w);
	DECLARE_WRITE16_MEMBER(sprite_prot_y_w);
	DECLARE_WRITE16_MEMBER(sprite_prot_src_seg_w);
	DECLARE_WRITE16_MEMBER(sprite_prot_src_w);
	DECLARE_READ16_MEMBER(sprite_prot_src_seg_r);
	DECLARE_READ16_MEMBER(sprite_prot_dst1_r);
	DECLARE_READ16_MEMBER(sprite_prot_maxx_r);
	DECLARE_READ16_MEMBER(sprite_prot_off_r);
	DECLARE_WRITE16_MEMBER(sprite_prot_dst1_w);
	DECLARE_WRITE16_MEMBER(sprite_prot_maxx_w);
	DECLARE_WRITE16_MEMBER(sprite_prot_off_w);

	uint16_t m_sprite_prot_x,m_sprite_prot_y,m_dst1,m_cop_spr_maxx,m_cop_spr_off;
	uint16_t m_sprite_prot_src_addr[2];

	INTERRUPT_GEN_MEMBER(interrupt);
	void common_save_state();
	virtual void video_start() override;

	DECLARE_WRITE16_MEMBER(tilemap_enable_w);
	DECLARE_WRITE16_MEMBER(tile_scroll_w);
	DECLARE_WRITE16_MEMBER(background_w);
	DECLARE_WRITE16_MEMBER(foreground_w);
	DECLARE_WRITE16_MEMBER(midground_w);
	DECLARE_WRITE16_MEMBER(text_w);
	DECLARE_WRITE16_MEMBER(m_videoram_private_w);

	void bank_reset(int bgbank, int fgbank, int midbank, int txbank);

	static uint16_t const raiden_blended_colors[];
	static uint16_t const xsedae_blended_colors[];
	static uint16_t const zeroteam_blended_colors[];

	bool m_blend_active[0x800]; // cfg

	tilemap_t *m_background_layer,*m_midground_layer,*m_foreground_layer,*m_text_layer;

	int m_bg_bank, m_fg_bank, m_mid_bank, m_tx_bank;
	uint16_t m_tilemap_enable;

	uint16_t m_scrollvals[6];

	void draw_sprites(const rectangle &cliprect);

	const int *m_cur_spri; // cfg

	DECLARE_GFXDECODE_MEMBER(gfx_raiden2);
	TILE_GET_INFO_MEMBER(get_back_tile_info);
	TILE_GET_INFO_MEMBER(get_mid_tile_info);
	TILE_GET_INFO_MEMBER(get_fore_tile_info);
	TILE_GET_INFO_MEMBER(get_text_tile_info);
	uint32_t screen_update(screen_device &screen, bitmap_rgb32 &bitmap, const rectangle &cliprect);

	void blend_layer(bitmap_rgb32 &bitmap, const rectangle &cliprect, bitmap_ind16 &source, int layer);
	void tilemap_draw_and_blend(screen_device &screen, bitmap_rgb32 &bitmap, const rectangle &cliprect, tilemap_t *tilemap);

	void init_blending(const uint16_t *table);

	bitmap_ind16 m_tile_bitmap, m_sprite_bitmap;

	void zeroteam_sound_map(address_map &map);

private:
	DECLARE_WRITE8_MEMBER(raiden2_bank_w);
	DECLARE_WRITE8_MEMBER(tile_bank_01_w);
	DECLARE_READ16_MEMBER(cop_tile_bank_2_r);
	DECLARE_WRITE16_MEMBER(cop_tile_bank_2_w);
	DECLARE_WRITE16_MEMBER(raidendx_cop_bank_2_w);

	uint8_t m_prg_bank;
	uint16_t m_cop_bank;

	DECLARE_WRITE16_MEMBER(sprcpt_val_1_w);
	DECLARE_WRITE16_MEMBER(sprcpt_val_2_w);
	DECLARE_WRITE16_MEMBER(sprcpt_data_1_w);
	DECLARE_WRITE16_MEMBER(sprcpt_data_2_w);
	DECLARE_WRITE16_MEMBER(sprcpt_data_3_w);
	DECLARE_WRITE16_MEMBER(sprcpt_data_4_w);
	DECLARE_WRITE16_MEMBER(sprcpt_adr_w);
	DECLARE_WRITE16_MEMBER(sprcpt_flags_1_w);
	DECLARE_WRITE16_MEMBER(sprcpt_flags_2_w);

	uint32_t m_sprcpt_adr, m_sprcpt_idx;

	uint32_t m_sprcpt_val[2], m_sprcpt_flags1;
	uint16_t m_sprcpt_flags2;
	uint32_t m_sprcpt_data_1[0x100], m_sprcpt_data_2[0x40], m_sprcpt_data_3[6], m_sprcpt_data_4[4];

	virtual void machine_start() override;
	DECLARE_MACHINE_RESET(raiden2);
	DECLARE_MACHINE_RESET(zeroteam);
	DECLARE_MACHINE_RESET(xsedae);
	DECLARE_MACHINE_RESET(raidendx);

	void combine32(uint32_t *val, int offset, uint16_t data, uint16_t mem_mask);
	void sprcpt_init();
	void raiden2_cop_mem(address_map &map);
	void raiden2_mem(address_map &map);
	void raiden2_sound_map(address_map &map);
	void raidendx_mem(address_map &map);
	void xsedae_mem(address_map &map);
	void zeroteam_mem(address_map &map);
<<<<<<< HEAD
=======
	void zeroteam_sound_map(address_map &map);
protected:
	virtual void machine_start() override;
>>>>>>> 82348086
};

#endif // MAME_INCLUDES_RAIDEN2_H<|MERGE_RESOLUTION|>--- conflicted
+++ resolved
@@ -16,65 +16,34 @@
 class raiden2_state : public driver_device
 {
 public:
-<<<<<<< HEAD
-	raiden2_state(const machine_config &mconfig, device_type type, const char *tag) :
-		driver_device(mconfig, type, tag),
-		m_spriteram(*this, "spriteram") ,
-		m_maincpu(*this, "maincpu"),
-		m_seibu_sound(*this, "seibu_sound"),
-		m_gfxdecode(*this, "gfxdecode"),
-		m_palette(*this, "palette"),
-		m_screen(*this, "screen"),
-		m_mainbank(*this, "mainbank%u", 1U),
-		m_raiden2cop(*this, "raiden2cop"),
-
-		m_sprite_prot_x(0),
-		m_sprite_prot_y(0),
-		m_dst1(0),
-		m_cop_spr_maxx(0),
-		m_cop_spr_off(0),
-
-		m_bg_bank(0),
-		m_fg_bank(0),
-		m_mid_bank(0),
-		m_tx_bank(0),
-		m_tilemap_enable(0),
-
-		m_prg_bank(0),
-		m_cop_bank(0)
-	{
-		std::fill(std::begin(m_sprite_prot_src_addr), std::end(m_sprite_prot_src_addr), 0);
-		std::fill(std::begin(m_scrollvals), std::end(m_scrollvals), 0);
-=======
 	raiden2_state(const machine_config &mconfig, device_type type, const char *tag)
 		: driver_device(mconfig, type, tag)
-		, sprites(*this, "sprites")
+		, m_spriteram(*this, "spriteram") 
 		, m_maincpu(*this, "maincpu")
 		, m_seibu_sound(*this, "seibu_sound")
 		, m_gfxdecode(*this, "gfxdecode")
 		, m_palette(*this, "palette")
+		, m_screen(*this, "screen")
+		, m_mainbank(*this, "mainbank%u", 1U)
+		, m_raiden2cop(*this, "raiden2cop")
 
-		, bg_bank(0)
-		, fg_bank(0)
-		, mid_bank(0)
-		, tx_bank(0)
-		, raiden2_tilemap_enable(0)
-		, prg_bank(0)
-		, cop_bank(0)
+		, m_sprite_prot_x(0)
+		, m_sprite_prot_y(0)
+		, m_dst1(0)
+		, m_cop_spr_maxx(0)
+		, m_cop_spr_off(0)
 
-		, sprite_prot_x(0)
-		, sprite_prot_y(0)
-		, dst1(0)
-		, cop_spr_maxx(0)
-		, cop_spr_off(0)
+		, m_bg_bank(0)
+		, m_fg_bank(0)
+		, m_mid_bank(0)
+		, m_tx_bank(0)
+		, m_tilemap_enable(0)
 
-		, tile_buffer(320, 256)
-		, sprite_buffer(320, 256)
-		, m_raiden2cop(*this, "raiden2cop")
+		, m_prg_bank(0)
+		, m_cop_bank(0)
 	{
-		memset(scrollvals, 0, sizeof(uint16_t)*6);
-		memset(sprite_prot_src_addr, 0, sizeof(uint16_t)*2);
->>>>>>> 82348086
+		std::fill(std::begin(m_sprite_prot_src_addr), std::end(m_sprite_prot_src_addr), 0);
+		std::fill(std::begin(m_scrollvals), std::end(m_scrollvals), 0);
 	}
 
 	void raidendx(machine_config &config);
@@ -204,12 +173,6 @@
 	void raidendx_mem(address_map &map);
 	void xsedae_mem(address_map &map);
 	void zeroteam_mem(address_map &map);
-<<<<<<< HEAD
-=======
-	void zeroteam_sound_map(address_map &map);
-protected:
-	virtual void machine_start() override;
->>>>>>> 82348086
 };
 
 #endif // MAME_INCLUDES_RAIDEN2_H