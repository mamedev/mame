// license:BSD-3-Clause
// copyright-holders:Bryan McPhail, David Graves
#include "machine/eepromser.h"
#include "video/tc0480scp.h"
#include "emupal.h"

struct gb_tempsprite
{
	int gfx;
	int code,color;
	int flipx,flipy;
	int x,y;
	int zoomx,zoomy;
	int primask;
};

class gunbustr_state : public driver_device
{
public:
<<<<<<< HEAD
	enum
	{
		TIMER_GUNBUSTR_INTERRUPT5
	};

	gunbustr_state(const machine_config &mconfig, device_type type, const char *tag) :
		driver_device(mconfig, type, tag),
=======
	gunbustr_state(const machine_config &mconfig, device_type type, const char *tag)
		: driver_device(mconfig, type, tag),
>>>>>>> 701fd15a
		m_maincpu(*this,"maincpu"),
		m_tc0480scp(*this, "tc0480scp"),
		m_ram(*this,"ram"),
		m_spriteram(*this,"spriteram"),
		m_sprmaprom(*this,"sprmaprom"),
		m_eeprom(*this, "eeprom"),
		m_gfxdecode(*this, "gfxdecode"),
		m_palette(*this, "palette"),
		m_light_x(*this, "LIGHT%u_X", 0U),
		m_light_y(*this, "LIGHT%u_Y", 0U),
		m_gun_recoil(*this, "Player%u_Gun_Recoil", 1U),
		m_hit_ramp(*this, "Hit_lamp")
	{
		m_coin_lockout = true;
	}

	void gunbustr(machine_config &config);

	void init_gunbustrj();
	void init_gunbustr();

private:
	enum
	{
		TIMER_GUNBUSTR_INTERRUPT5
	};

	required_device<cpu_device> m_maincpu;
	required_device<tc0480scp_device> m_tc0480scp;
	required_shared_ptr<uint32_t> m_ram;
	required_shared_ptr<uint32_t> m_spriteram;
	required_region_ptr<uint16_t> m_sprmaprom;
	required_device<eeprom_serial_93cxx_device> m_eeprom;
	required_device<gfxdecode_device> m_gfxdecode;
	required_device<palette_device> m_palette;

	required_ioport_array<2> m_light_x;
	required_ioport_array<2> m_light_y;
	output_finder<2> m_gun_recoil;
	output_finder<> m_hit_ramp;

	bool m_coin_lockout;
	std::unique_ptr<gb_tempsprite[]> m_spritelist;
	emu_timer *m_interrupt5_timer;

	DECLARE_WRITE32_MEMBER(motor_control_w);
	DECLARE_READ32_MEMBER(gunbustr_gun_r);
	DECLARE_WRITE32_MEMBER(gunbustr_gun_w);
	DECLARE_READ32_MEMBER(main_cycle_r);
	DECLARE_WRITE8_MEMBER(coin_word_w);
<<<<<<< HEAD
	void init_gunbustrj();
	void init_gunbustr();
	virtual void machine_start() override;
=======
>>>>>>> 701fd15a
	virtual void video_start() override;
	uint32_t screen_update_gunbustr(screen_device &screen, bitmap_ind16 &bitmap, const rectangle &cliprect);
	INTERRUPT_GEN_MEMBER(gunbustr_interrupt);
	void draw_sprites(screen_device &screen, bitmap_ind16 &bitmap,const rectangle &cliprect,const int *primasks,int x_offs,int y_offs);

	void gunbustr_map(address_map &map);

	virtual void device_timer(emu_timer &timer, device_timer_id id, int param, void *ptr) override;
};<|MERGE_RESOLUTION|>--- conflicted
+++ resolved
@@ -17,18 +17,8 @@
 class gunbustr_state : public driver_device
 {
 public:
-<<<<<<< HEAD
-	enum
-	{
-		TIMER_GUNBUSTR_INTERRUPT5
-	};
-
 	gunbustr_state(const machine_config &mconfig, device_type type, const char *tag) :
 		driver_device(mconfig, type, tag),
-=======
-	gunbustr_state(const machine_config &mconfig, device_type type, const char *tag)
-		: driver_device(mconfig, type, tag),
->>>>>>> 701fd15a
 		m_maincpu(*this,"maincpu"),
 		m_tc0480scp(*this, "tc0480scp"),
 		m_ram(*this,"ram"),
@@ -79,12 +69,7 @@
 	DECLARE_WRITE32_MEMBER(gunbustr_gun_w);
 	DECLARE_READ32_MEMBER(main_cycle_r);
 	DECLARE_WRITE8_MEMBER(coin_word_w);
-<<<<<<< HEAD
-	void init_gunbustrj();
-	void init_gunbustr();
 	virtual void machine_start() override;
-=======
->>>>>>> 701fd15a
 	virtual void video_start() override;
 	uint32_t screen_update_gunbustr(screen_device &screen, bitmap_ind16 &bitmap, const rectangle &cliprect);
 	INTERRUPT_GEN_MEMBER(gunbustr_interrupt);
