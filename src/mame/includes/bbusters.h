// license:BSD-3-Clause
// copyright-holders:Bryan McPhail
#ifndef MAME_INCLUDES_BBUSTERS_H
#define MAME_INCLUDES_BBUSTERS_H

#pragma once

#include "machine/gen_latch.h"
#include "video/bufsprite.h"

class bbusters_state : public driver_device
{
public:
	bbusters_state(const machine_config &mconfig, device_type type, const char *tag) :
		driver_device(mconfig, type, tag),
		m_maincpu(*this, "maincpu"),
		m_audiocpu(*this, "audiocpu"),
		m_gfxdecode(*this, "gfxdecode"),
		m_spriteram(*this, "spriteram%u", 1U),
		m_soundlatch(*this, "soundlatch%u", 1U),
		m_eprom_data(*this, "eeprom"),
		m_videoram(*this, "videoram"),
<<<<<<< HEAD
		m_pf_data(*this, "pf%u_data", 1U),
		m_pf_scroll_data(*this, "pf%u_scroll_data", 1U),
		m_scale_table(*this, "scale_table"),
		m_gun_io(*this, { "GUNX1", "GUNY1", "GUNX2", "GUNY2", "GUNX3", "GUNY3" }),
		m_gun_recoil(*this, "Player%u_Gun_Recoil", 1U)
		{ }
=======
		m_pf1_data(*this, "pf1_data"),
		m_pf2_data(*this, "pf2_data"),
		m_pf1_scroll_data(*this, "pf1_scroll_data"),
		m_pf2_scroll_data(*this, "pf2_scroll_data")
	{ }
>>>>>>> bcc860b2

	required_device<cpu_device> m_maincpu;
	required_device<cpu_device> m_audiocpu;
	required_device<gfxdecode_device> m_gfxdecode;
	optional_device_array<buffered_spriteram16_device, 2> m_spriteram;
	required_device_array<generic_latch_8_device, 2> m_soundlatch;

	optional_shared_ptr<uint16_t> m_eprom_data;
	required_shared_ptr<uint16_t> m_videoram;
	required_shared_ptr_array<uint16_t, 2> m_pf_data;
	required_shared_ptr_array<uint16_t, 2> m_pf_scroll_data;

	required_region_ptr<uint8_t> m_scale_table;

	optional_ioport_array<6> m_gun_io;
	output_finder<3> m_gun_recoil;

	int m_gun_select;
	tilemap_t *m_fix_tilemap;
	tilemap_t *m_pf_tilemap[2];
	const uint8_t *m_scale_table_ptr;
	uint8_t m_scale_line_count;

	DECLARE_WRITE8_MEMBER(sound_cpu_w);
	DECLARE_READ16_MEMBER(eprom_r);
	DECLARE_READ16_MEMBER(control_3_r);
	DECLARE_WRITE16_MEMBER(gun_select_w);
	DECLARE_WRITE16_MEMBER(three_gun_output_w);
	DECLARE_READ16_MEMBER(kludge_r);
	DECLARE_WRITE16_MEMBER(video_w);
	template<int Layer> DECLARE_WRITE16_MEMBER(pf_w);

	TILE_GET_INFO_MEMBER(get_tile_info);
	template<int Layer, int Gfx> TILE_GET_INFO_MEMBER(get_pf_tile_info);

	virtual void machine_start() override;
	virtual void video_start() override;

	uint32_t screen_update(screen_device &screen, bitmap_ind16 &bitmap, const rectangle &cliprect);
	inline const uint8_t *get_source_ptr(gfx_element *gfx, uint32_t sprite, int dx, int dy, int block);
	void draw_block(bitmap_ind16 &dest,int x,int y,int size,int flipx,int flipy,uint32_t sprite,int color,int bank,int block);
	void draw_sprites(bitmap_ind16 &bitmap, const uint16_t *source, int bank, int colval, int colmask);
	void bbusters(machine_config &config);
	void mechatt(machine_config &config);
	void bbusters_map(address_map &map);
	void mechatt_map(address_map &map);
	void sound_map(address_map &map);
	void sound_portmap(address_map &map);
	void sounda_portmap(address_map &map);
};

<<<<<<< HEAD
class mechatt_state : public bbusters_state
{
public:
	mechatt_state(const machine_config &mconfig, device_type type, const char *tag) :
		bbusters_state(mconfig, type, tag)
		{ }

	DECLARE_WRITE16_MEMBER(two_gun_output_w);
	DECLARE_READ16_MEMBER(mechatt_gun_r);

	virtual void machine_start() override;
	virtual void video_start() override;

	uint32_t screen_update(screen_device &screen, bitmap_ind16 &bitmap, const rectangle &cliprect);
	void mechatt(machine_config &config);
	void mechatt_map(address_map &map);
	void sounda_portmap(address_map &map);
};
=======
#endif // MAME_INCLUDES_BBUSTERS_H
>>>>>>> bcc860b2
<|MERGE_RESOLUTION|>--- conflicted
+++ resolved
@@ -18,30 +18,25 @@
 		m_gfxdecode(*this, "gfxdecode"),
 		m_spriteram(*this, "spriteram%u", 1U),
 		m_soundlatch(*this, "soundlatch%u", 1U),
-		m_eprom_data(*this, "eeprom"),
 		m_videoram(*this, "videoram"),
-<<<<<<< HEAD
 		m_pf_data(*this, "pf%u_data", 1U),
 		m_pf_scroll_data(*this, "pf%u_scroll_data", 1U),
 		m_scale_table(*this, "scale_table"),
 		m_gun_io(*this, { "GUNX1", "GUNY1", "GUNX2", "GUNY2", "GUNX3", "GUNY3" }),
-		m_gun_recoil(*this, "Player%u_Gun_Recoil", 1U)
-		{ }
-=======
-		m_pf1_data(*this, "pf1_data"),
-		m_pf2_data(*this, "pf2_data"),
-		m_pf1_scroll_data(*this, "pf1_scroll_data"),
-		m_pf2_scroll_data(*this, "pf2_scroll_data")
+		m_gun_recoil(*this, "Player%u_Gun_Recoil", 1U),
+		m_eprom_data(*this, "eeprom")
 	{ }
->>>>>>> bcc860b2
 
+	TILE_GET_INFO_MEMBER(get_tile_info);
+
+	void bbusters(machine_config &config);
+protected:
 	required_device<cpu_device> m_maincpu;
 	required_device<cpu_device> m_audiocpu;
 	required_device<gfxdecode_device> m_gfxdecode;
 	optional_device_array<buffered_spriteram16_device, 2> m_spriteram;
 	required_device_array<generic_latch_8_device, 2> m_soundlatch;
 
-	optional_shared_ptr<uint16_t> m_eprom_data;
 	required_shared_ptr<uint16_t> m_videoram;
 	required_shared_ptr_array<uint16_t, 2> m_pf_data;
 	required_shared_ptr_array<uint16_t, 2> m_pf_scroll_data;
@@ -51,48 +46,50 @@
 	optional_ioport_array<6> m_gun_io;
 	output_finder<3> m_gun_recoil;
 
-	int m_gun_select;
 	tilemap_t *m_fix_tilemap;
 	tilemap_t *m_pf_tilemap[2];
 	const uint8_t *m_scale_table_ptr;
 	uint8_t m_scale_line_count;
 
+	template<int Layer, int Gfx> TILE_GET_INFO_MEMBER(get_pf_tile_info);
+
 	DECLARE_WRITE8_MEMBER(sound_cpu_w);
+	DECLARE_WRITE16_MEMBER(video_w);
+	template<int Layer> DECLARE_WRITE16_MEMBER(pf_w);
+
+	inline const uint8_t *get_source_ptr(gfx_element *gfx, uint32_t sprite, int dx, int dy, int block);
+	void draw_block(bitmap_ind16 &dest,int x,int y,int size,int flipx,int flipy,uint32_t sprite,int color,int bank,int block);
+	void draw_sprites(bitmap_ind16 &bitmap, const uint16_t *source, int bank, int colval, int colmask);
+
+	void sound_map(address_map &map);
+private:
+	required_shared_ptr<uint16_t> m_eprom_data;
+
 	DECLARE_READ16_MEMBER(eprom_r);
 	DECLARE_READ16_MEMBER(control_3_r);
 	DECLARE_WRITE16_MEMBER(gun_select_w);
 	DECLARE_WRITE16_MEMBER(three_gun_output_w);
 	DECLARE_READ16_MEMBER(kludge_r);
-	DECLARE_WRITE16_MEMBER(video_w);
-	template<int Layer> DECLARE_WRITE16_MEMBER(pf_w);
 
-	TILE_GET_INFO_MEMBER(get_tile_info);
-	template<int Layer, int Gfx> TILE_GET_INFO_MEMBER(get_pf_tile_info);
+	int m_gun_select;
 
 	virtual void machine_start() override;
 	virtual void video_start() override;
 
 	uint32_t screen_update(screen_device &screen, bitmap_ind16 &bitmap, const rectangle &cliprect);
-	inline const uint8_t *get_source_ptr(gfx_element *gfx, uint32_t sprite, int dx, int dy, int block);
-	void draw_block(bitmap_ind16 &dest,int x,int y,int size,int flipx,int flipy,uint32_t sprite,int color,int bank,int block);
-	void draw_sprites(bitmap_ind16 &bitmap, const uint16_t *source, int bank, int colval, int colmask);
-	void bbusters(machine_config &config);
-	void mechatt(machine_config &config);
 	void bbusters_map(address_map &map);
-	void mechatt_map(address_map &map);
-	void sound_map(address_map &map);
 	void sound_portmap(address_map &map);
-	void sounda_portmap(address_map &map);
 };
 
-<<<<<<< HEAD
 class mechatt_state : public bbusters_state
 {
 public:
 	mechatt_state(const machine_config &mconfig, device_type type, const char *tag) :
 		bbusters_state(mconfig, type, tag)
-		{ }
+	{ }
 
+	void mechatt(machine_config &config);
+private:
 	DECLARE_WRITE16_MEMBER(two_gun_output_w);
 	DECLARE_READ16_MEMBER(mechatt_gun_r);
 
@@ -100,10 +97,8 @@
 	virtual void video_start() override;
 
 	uint32_t screen_update(screen_device &screen, bitmap_ind16 &bitmap, const rectangle &cliprect);
-	void mechatt(machine_config &config);
 	void mechatt_map(address_map &map);
 	void sounda_portmap(address_map &map);
 };
-=======
-#endif // MAME_INCLUDES_BBUSTERS_H
->>>>>>> bcc860b2
+
+#endif // MAME_INCLUDES_BBUSTERS_H