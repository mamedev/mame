--- conflicted
+++ resolved
@@ -19,18 +19,8 @@
 class undrfire_state : public driver_device
 {
 public:
-<<<<<<< HEAD
-	enum
-	{
-		TIMER_INTERRUPT5
-	};
-
 	undrfire_state(const machine_config &mconfig, device_type type, const char *tag) :
 		driver_device(mconfig, type, tag),
-=======
-	undrfire_state(const machine_config &mconfig, device_type type, const char *tag)
-		: driver_device(mconfig, type, tag),
->>>>>>> 701fd15a
 		m_maincpu(*this, "maincpu"),
 		m_subcpu(*this, "sub"),
 		m_tc0100scn(*this, "tc0100scn"),
