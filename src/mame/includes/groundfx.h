// license:BSD-3-Clause
// copyright-holders:Bryan McPhail, David Graves
#ifndef MAME_INCLUDES_GROUNDFX_H
#define MAME_INCLUDES_GROUNDFX_H

#pragma once

#include "video/tc0100scn.h"
#include "video/tc0480scp.h"
#include "emupal.h"

struct gfx_tempsprite
{
	int gfx;
	int code,color;
	int flipx,flipy;
	int x,y;
	int zoomx,zoomy;
	int pri;
};

class groundfx_state : public driver_device
{
public:
	groundfx_state(const machine_config &mconfig, device_type type, const char *tag) :
		driver_device(mconfig, type, tag),
<<<<<<< HEAD
		m_ram(*this,"ram"),
		m_spriteram(*this,"spriteram"),
		m_sprmaprom(*this,"sprmaprom"),
=======
		m_ram(*this, "ram"),
		m_spriteram(*this, "spriteram"),
>>>>>>> 8b9bf4ed
		m_maincpu(*this, "maincpu"),
		m_tc0100scn(*this, "tc0100scn"),
		m_tc0480scp(*this, "tc0480scp"),
		m_gfxdecode(*this, "gfxdecode"),
		m_palette(*this, "palette")
	{ }

	void groundfx(machine_config &config);
	void init_groundfx();

protected:
	virtual void machine_start() override;
	virtual void video_start() override;

private:
	required_shared_ptr<uint32_t> m_ram;
	required_shared_ptr<uint32_t> m_spriteram;
	required_region_ptr<uint16_t> m_sprmaprom;

	required_device<cpu_device> m_maincpu;
	required_device<tc0100scn_device> m_tc0100scn;
	required_device<tc0480scp_device> m_tc0480scp;
	required_device<gfxdecode_device> m_gfxdecode;
	required_device<palette_device> m_palette;

	uint16_t m_frame_counter;
	uint16_t m_port_sel;
	std::unique_ptr<gfx_tempsprite[]> m_spritelist;
	uint16_t m_rotate_ctrl[8];
	rectangle m_hack_cliprect;

	DECLARE_WRITE32_MEMBER(rotate_control_w);
	DECLARE_WRITE32_MEMBER(motor_control_w);
	DECLARE_READ32_MEMBER(irq_speedup_r);
	DECLARE_READ_LINE_MEMBER(frame_counter_r);
	DECLARE_WRITE8_MEMBER(coin_word_w);
	uint32_t screen_update(screen_device &screen, bitmap_ind16 &bitmap, const rectangle &cliprect);
	INTERRUPT_GEN_MEMBER(interrupt);
	void draw_sprites(screen_device &screen, bitmap_ind16 &bitmap,const rectangle &cliprect,int do_hack,int x_offs,int y_offs);

	void groundfx_map(address_map &map);
};

#endif // MAME_INCLUDES_GROUNDFX_H<|MERGE_RESOLUTION|>--- conflicted
+++ resolved
@@ -24,14 +24,9 @@
 public:
 	groundfx_state(const machine_config &mconfig, device_type type, const char *tag) :
 		driver_device(mconfig, type, tag),
-<<<<<<< HEAD
 		m_ram(*this,"ram"),
 		m_spriteram(*this,"spriteram"),
 		m_sprmaprom(*this,"sprmaprom"),
-=======
-		m_ram(*this, "ram"),
-		m_spriteram(*this, "spriteram"),
->>>>>>> 8b9bf4ed
 		m_maincpu(*this, "maincpu"),
 		m_tc0100scn(*this, "tc0100scn"),
 		m_tc0480scp(*this, "tc0480scp"),
