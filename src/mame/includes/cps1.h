--- conflicted
+++ resolved
@@ -102,191 +102,47 @@
 class cps_state : public driver_device
 {
 public:
-<<<<<<< HEAD
-	cps_state(const machine_config &mconfig, device_type type, const char *tag)
-		: driver_device(mconfig, type, tag)
-		, m_mainram(*this, "mainram")
-		, m_gfxram(*this, "gfxram")
-		, m_cps_a_regs(*this, "cps_a_regs")
-		, m_cps_b_regs(*this, "cps_b_regs")
-		, m_qsound_sharedram(*this, "qsound_ram%u", 1)
-		, m_prot(*this, "prot")
-		, m_io_in0(*this, "IN0")
-		, m_io_in1(*this, "IN1")
-		, m_io_in2(*this, "IN2")
-		, m_io_in3(*this, "IN3")
-		, m_io_dsw(*this, {"DSWA", "DSWB", "DSWC"})
-		, m_objram(*this, "objram%u", 1)
-		, m_output(*this, "output")
-		, m_eepromout(*this, "EEPROMOUT")
-		, m_digital_volume_io(*this, "DIGITALVOL")
-		, m_paddle_io(*this, "PADDLE%u", 1)
-		, m_dial_io(*this, "DIAL%u", 0)
-		, m_audioregion(*this, "audiocpu")
-		, m_audiobank(*this, "audiobank")
-		, m_cps2_dial_type(0)
-		, m_maincpu(*this, "maincpu")
-		, m_audiocpu(*this, "audiocpu")
-		, m_oki(*this, "oki")
-		, m_qsound(*this, "qsound")
-		, m_m48t35(*this,"m48t35")
-		, m_msm(*this, "msm%u", 1)
-		, m_gfxdecode(*this, "gfxdecode")
-		, m_screen(*this, "screen")
-		, m_palette(*this, "palette")
-		, m_soundlatch(*this, "soundlatch%u", 1)
-		, m_decrypted_opcodes(*this, "decrypted_opcodes")
-		, m_region_key(*this, "key")
-		, m_region_stars(*this, "stars")
-	{
-		std::fill(std::begin(m_ecofghtr_dial_direction), std::end(m_ecofghtr_dial_direction), 0);
-		std::fill(std::begin(m_ecofghtr_dial_last), std::end(m_ecofghtr_dial_last), 0);
-	}
-
-	/* memory pointers */
-	// cps1
-	optional_shared_ptr<uint16_t> m_mainram;
-	required_shared_ptr<uint16_t> m_gfxram;
-	required_shared_ptr<uint16_t> m_cps_a_regs;
-	required_shared_ptr<uint16_t> m_cps_b_regs;
-	uint16_t *     m_scroll[3];
-	uint16_t *     m_obj;
-	uint16_t *     m_other;
-	std::unique_ptr<uint16_t[]>     m_buffered_obj;
-	optional_shared_ptr_array<uint8_t, 2> m_qsound_sharedram;
-	std::unique_ptr<uint8_t[]> m_decrypt_kabuki;
-
-	optional_region_ptr<uint8_t> m_prot;
-	optional_ioport m_io_in0;
-	optional_ioport m_io_in1;
-	optional_ioport m_io_in2;
-	optional_ioport m_io_in3;
-	optional_ioport_array<3> m_io_dsw;
-
-	// cps2
-	optional_shared_ptr_array<uint16_t, 2> m_objram;
-	optional_shared_ptr<uint16_t> m_output;
-
-	optional_ioport m_eepromout;
-	optional_ioport m_digital_volume_io;
-
-	std::unique_ptr<uint16_t[]>     m_cps2_buffered_obj;
-	// game-specific
-	std::unique_ptr<uint16_t[]>    m_gigaman2_dummyqsound_ram;
-	uint16_t  sf2ceblp_prot;
-	optional_ioport_array<2> m_paddle_io;
-	optional_ioport_array<2> m_dial_io;
-
-	/* memory regions */
-	optional_memory_region m_audioregion;
-	optional_memory_bank m_audiobank;
-
-	/* video-related */
-	tilemap_t   *m_bg_tilemap[3];
-	int          m_scanline[2];
-	int          m_scancalls;
-
-	int          m_scrollx[3];
-	int          m_scrolly[3];
-
-	int          m_stars_enabled[2];        /* Layer enabled [Y/N] */
-	int          m_starsx[2];
-	int          m_starsy[2];
-	int          m_last_sprite_offset;      /* Offset of the last sprite */
-	int          m_cps2_last_sprite_offset; /* Offset of the last sprite */
-	int          m_pri_ctrl;                /* Sprite layer priorities */
-	int          m_objram_bank;
-
-	/* misc */
-	int          m_readpaddle;  // pzloop2
-	int          m_cps2networkpresent;
-	int          m_cps2lockoutreversebit;
-	int          m_cps2digitalvolumelevel;
-	int          m_cps2disabledigitalvolume;
-	emu_timer    *m_digital_volume_timer;
-	int          m_cps2_dial_type;
-	int          m_ecofghtr_dial_direction[2];
-	int          m_ecofghtr_dial_last[2];
-
-
-	/* fcrash sound hw */
-	int          m_sample_buffer[2];
-	int          m_sample_select[2];
-
-	/* video config (never changed after video_start) */
-	const struct CPS1config *m_game_config;
-	int          m_scroll_size;
-	int          m_obj_size;
-	int          m_cps2_obj_size;
-	int          m_other_size;
-	int          m_palette_align;
-	int          m_palette_size;
-	int          m_stars_rom_size;
-	uint8_t      m_empty_tile[32*32];
-	int          m_cps_version;
-
-	/* fcrash video config */
-	uint8_t      m_layer_enable_reg;
-	uint8_t      m_layer_mask_reg[4];
-	int          m_layer_scrollx_offset[3];
-	int          m_sprite_base;
-	int          m_sprite_list_end_marker;
-	int          m_sprite_x_offset;
-	std::unique_ptr<uint16_t[]> m_bootleg_sprite_ram;
-	std::unique_ptr<uint16_t[]> m_bootleg_work_ram;
-
-	/* devices */
-	required_device<m68000_base_device> m_maincpu;
-	optional_device<cpu_device> m_audiocpu;
-	optional_device<okim6295_device> m_oki;
-	optional_device<qsound_device> m_qsound;
-	optional_device<m48t35_device> m_m48t35;
-	optional_device_array<msm5205_device, 2> m_msm;    // fcrash
-	required_device<gfxdecode_device> m_gfxdecode;
-	required_device<screen_device> m_screen;
-	required_device<palette_device> m_palette;
-	optional_device_array<generic_latch_8_device, 2> m_soundlatch;
-	optional_shared_ptr<uint16_t> m_decrypted_opcodes;
-	optional_memory_region m_region_key;
-	optional_memory_region m_region_stars;
-
-=======
 	cps_state(const machine_config &mconfig, device_type type, const char *tag) :
 		driver_device(mconfig, type, tag),
 		m_mainram(*this, "mainram"),
 		m_gfxram(*this, "gfxram"),
 		m_cps_a_regs(*this, "cps_a_regs"),
 		m_cps_b_regs(*this, "cps_b_regs"),
-		m_qsound_sharedram1(*this, "qsound_ram1"),
-		m_qsound_sharedram2(*this, "qsound_ram2"),
-		m_objram1(*this, "objram1"),
-		m_objram2(*this, "objram2"),
-		m_output(*this, "output"),
+		m_qsound_sharedram(*this, "qsound_ram%u", 1U),
+		m_prot(*this, "prot"),
 		m_io_in0(*this, "IN0"),
 		m_io_in1(*this, "IN1"),
+		m_io_in2(*this, "IN2"),
+		m_io_in3(*this, "IN3"),
+		m_io_dsw(*this, {"DSWA", "DSWB", "DSWC"}),
+		m_objram(*this, "objram%u", 1U),
+		m_output(*this, "output"),
+		m_eepromout(*this, "EEPROMOUT"),
+		m_digital_volume_io(*this, "DIGITALVOL"),
+		m_paddle_io(*this, "PADDLE%u", 1U),
+		m_dial_io(*this, "DIAL%u", 0U),
+		m_audioregion(*this, "audiocpu"),
+		m_audiobank(*this, "audiobank"),
 		m_cps2_dial_type(0),
-		m_ecofghtr_dial_direction0(0),
-		m_ecofghtr_dial_direction1(0),
-		m_ecofghtr_dial_last0(0),
-		m_ecofghtr_dial_last1(0),
 		m_maincpu(*this, "maincpu"),
 		m_audiocpu(*this, "audiocpu"),
 		m_oki(*this, "oki"),
+		m_qsound(*this, "qsound"),
 		m_m48t35(*this,"m48t35"),
-		m_msm_1(*this, "msm1"),
-		m_msm_2(*this, "msm2"),
+		m_msm(*this, "msm%u", 1U),
 		m_gfxdecode(*this, "gfxdecode"),
 		m_screen(*this, "screen"),
 		m_palette(*this, "palette"),
-		m_soundlatch(*this, "soundlatch"),
-		m_soundlatch2(*this, "soundlatch2"),
+		m_soundlatch(*this, "soundlatch%u", 1U),
 		m_decrypted_opcodes(*this, "decrypted_opcodes"),
 		m_region_key(*this, "key"),
 		m_region_stars(*this, "stars"),
 		m_led_cboard(*this, "led_cboard%u", 0U)
-	{ }
-
->>>>>>> afd68d3e
+	{
+		std::fill(std::begin(m_ecofghtr_dial_direction), std::end(m_ecofghtr_dial_direction), 0);
+		std::fill(std::begin(m_ecofghtr_dial_last), std::end(m_ecofghtr_dial_last), 0);
+	}
+
 	DECLARE_READ16_MEMBER(cps1_hack_dsw_r);
 	DECLARE_READ16_MEMBER(cps1_in1_r);
 	DECLARE_READ16_MEMBER(cps1_in2_r);
@@ -510,45 +366,47 @@
 	required_shared_ptr<uint16_t> m_gfxram;
 	required_shared_ptr<uint16_t> m_cps_a_regs;
 	required_shared_ptr<uint16_t> m_cps_b_regs;
-	uint16_t *     m_scroll1;
-	uint16_t *     m_scroll2;
-	uint16_t *     m_scroll3;
+	uint16_t *     m_scroll[3];
 	uint16_t *     m_obj;
 	uint16_t *     m_other;
 	std::unique_ptr<uint16_t[]>     m_buffered_obj;
-	optional_shared_ptr<uint8_t> m_qsound_sharedram1;
-	optional_shared_ptr<uint8_t> m_qsound_sharedram2;
+	optional_shared_ptr_array<uint8_t, 2> m_qsound_sharedram;
 	std::unique_ptr<uint8_t[]> m_decrypt_kabuki;
-	// cps2
-	optional_shared_ptr<uint16_t> m_objram1;
-	optional_shared_ptr<uint16_t> m_objram2;
-	optional_shared_ptr<uint16_t> m_output;
-
+	optional_region_ptr<uint8_t> m_prot;
 	optional_ioport m_io_in0;
 	optional_ioport m_io_in1;
+	optional_ioport m_io_in2;
+	optional_ioport m_io_in3;
+	optional_ioport_array<3> m_io_dsw;
+	// cps2
+	optional_shared_ptr_array<uint16_t, 2> m_objram;
+	optional_shared_ptr<uint16_t> m_output;
+
+	optional_ioport m_eepromout;
+	optional_ioport m_digital_volume_io;
+
 	std::unique_ptr<uint16_t[]>     m_cps2_buffered_obj;
 	// game-specific
 	std::unique_ptr<uint16_t[]>    m_gigaman2_dummyqsound_ram;
 	uint16_t  sf2ceblp_prot;
+	optional_ioport_array<2> m_paddle_io;
+	optional_ioport_array<2> m_dial_io;
+
+	/* memory regions */
+	optional_memory_region m_audioregion;
+	optional_memory_bank m_audiobank;
 
 	/* video-related */
-	tilemap_t      *m_bg_tilemap[3];
-	int          m_scanline1;
-	int          m_scanline2;
+	tilemap_t   *m_bg_tilemap[3];
+	int          m_scanline[2];
 	int          m_scancalls;
 
-	int          m_scroll1x;
-	int          m_scroll1y;
-	int          m_scroll2x;
-	int          m_scroll2y;
-	int          m_scroll3x;
-	int          m_scroll3y;
+	int          m_scrollx[3];
+	int          m_scrolly[3];
 
 	int          m_stars_enabled[2];        /* Layer enabled [Y/N] */
-	int          m_stars1x;
-	int          m_stars1y;
-	int          m_stars2x;
-	int          m_stars2y;
+	int          m_starsx[2];
+	int          m_starsy[2];
 	int          m_last_sprite_offset;      /* Offset of the last sprite */
 	int          m_cps2_last_sprite_offset; /* Offset of the last sprite */
 	int          m_pri_ctrl;                /* Sprite layer priorities */
@@ -557,21 +415,18 @@
 	/* misc */
 	int          m_readpaddle;  // pzloop2
 	int          m_cps2networkpresent;
+	int          m_cps2lockoutreversebit;
 	int          m_cps2digitalvolumelevel;
 	int          m_cps2disabledigitalvolume;
 	emu_timer    *m_digital_volume_timer;
 	int          m_cps2_dial_type;
-	int          m_ecofghtr_dial_direction0;
-	int          m_ecofghtr_dial_direction1;
-	int          m_ecofghtr_dial_last0;
-	int          m_ecofghtr_dial_last1;
+	int          m_ecofghtr_dial_direction[2];
+	int          m_ecofghtr_dial_last[2];
 
 
 	/* fcrash sound hw */
-	int          m_sample_buffer1;
-	int          m_sample_buffer2;
-	int          m_sample_select1;
-	int          m_sample_select2;
+	int          m_sample_buffer[2];
+	int          m_sample_select[2];
 
 	/* video config (never changed after video_start) */
 	const struct CPS1config *m_game_config;
@@ -582,15 +437,13 @@
 	int          m_palette_align;
 	int          m_palette_size;
 	int          m_stars_rom_size;
-	uint8_t        m_empty_tile[32*32];
+	uint8_t      m_empty_tile[32*32];
 	int          m_cps_version;
 
 	/* fcrash video config */
-	uint8_t        m_layer_enable_reg;
-	uint8_t        m_layer_mask_reg[4];
-	int          m_layer_scroll1x_offset;
-	int          m_layer_scroll2x_offset;
-	int          m_layer_scroll3x_offset;
+	uint8_t      m_layer_enable_reg;
+	uint8_t      m_layer_mask_reg[4];
+	int          m_layer_scrollx_offset[3];
 	int          m_sprite_base;
 	int          m_sprite_list_end_marker;
 	int          m_sprite_x_offset;
@@ -601,14 +454,13 @@
 	required_device<m68000_base_device> m_maincpu;
 	optional_device<cpu_device> m_audiocpu;
 	optional_device<okim6295_device> m_oki;
+	optional_device<qsound_device> m_qsound;
 	optional_device<m48t35_device> m_m48t35;
-	optional_device<msm5205_device> m_msm_1;    // fcrash
-	optional_device<msm5205_device> m_msm_2;    // fcrash
+	optional_device_array<msm5205_device, 2> m_msm;    // fcrash
 	required_device<gfxdecode_device> m_gfxdecode;
 	required_device<screen_device> m_screen;
 	required_device<palette_device> m_palette;
-	optional_device<generic_latch_8_device> m_soundlatch;
-	optional_device<generic_latch_8_device> m_soundlatch2;
+	optional_device_array<generic_latch_8_device, 2> m_soundlatch;
 	optional_shared_ptr<uint16_t> m_decrypted_opcodes;
 	optional_memory_region m_region_key;
 	optional_memory_region m_region_stars;
