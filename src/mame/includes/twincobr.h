// license:BSD-3-Clause
// copyright-holders:Quench
/***************************************************************************
        Twincobr/Flying Shark/Wardner  game hardware from 1986-1987
        -----------------------------------------------------------
****************************************************************************/
#ifndef MAME_INCLUDES_TWINCOBR_H
#define MAME_INCLUDES_TWINCOBR_H

#pragma once

#include "cpu/tms32010/tms32010.h"
#include "machine/74259.h"
#include "video/bufsprite.h"
#include "video/mc6845.h"
#include "machine/toaplan_dsp_interface.h"
#include "video/toaplan_scu.h"
#include "emupal.h"
#include "screen.h"
#include "tilemap.h"

class twincobr_state : public driver_device
{
public:
	twincobr_state(const machine_config &mconfig, device_type type, const char *tag) :
		driver_device(mconfig, type, tag),
		m_sharedram(*this, "sharedram"),
		m_spriteram8(*this, "spriteram8"),
		m_spriteram16(*this, "spriteram16"),
		m_maincpu(*this, "maincpu"),
		m_dsp(*this, "dsp"),
		m_dsp_intf(*this, "dsp_intf"),
		m_spritegen(*this, "scu"),
		m_gfxdecode(*this, "gfxdecode"),
		m_screen(*this, "screen"),
		m_palette(*this, "palette"),
		m_mainlatch(*this, "mainlatch"),
		m_coinlatch(*this, "coinlatch")
	{ }

	void twincobr(machine_config &config);
	void twincobrw(machine_config &config);
	void ktiger(machine_config &config);
	void fshark(machine_config &config);
	void fshark_gxc(machine_config &config);
	void hishouza(machine_config &config);
	void fsharkbt(machine_config &config);

	void init_twincobr();

protected:
	virtual void machine_reset() override;
	virtual void video_start() override;

	optional_shared_ptr<u8> m_sharedram;
	optional_device<buffered_spriteram8_device> m_spriteram8;
	optional_device<buffered_spriteram16_device> m_spriteram16;

	u32 m_fg_rom_bank = 0;
	u32 m_bg_ram_bank = 0;
<<<<<<< HEAD
	bool m_intenable = false;
	s32 m_fsharkbt_8741 = -1;
	std::unique_ptr<u16[]> m_bgvideoram16;
	std::unique_ptr<u16[]> m_fgvideoram16;
	std::unique_ptr<u16[]> m_txvideoram16;
	size_t m_bgvideoram_size = 0x2000;
	size_t m_fgvideoram_size = 0x1000;
	size_t m_txvideoram_size = 0x0800;
=======
	int m_intenable = 0;
	int m_dsp_bio = 0;
	int m_fsharkbt_8741 = 0;
	int m_dsp_execute = 0;
	u32 m_dsp_addr_w = 0;
	u32 m_main_ram_seg = 0;
	std::unique_ptr<u16[]> m_bgvideoram16;
	std::unique_ptr<u16[]> m_fgvideoram16;
	std::unique_ptr<u16[]> m_txvideoram16;
	size_t m_bgvideoram_size = 0;
	size_t m_fgvideoram_size = 0;
	size_t m_txvideoram_size = 0;
>>>>>>> 3c76a688
	s32 m_txscrollx = 0;
	s32 m_txscrolly = 0;
	s32 m_fgscrollx = 0;
	s32 m_fgscrolly = 0;
	s32 m_bgscrollx = 0;
	s32 m_bgscrolly = 0;
	s32 m_txoffs = 0;
	s32 m_fgoffs = 0;
	s32 m_bgoffs = 0;
<<<<<<< HEAD
	bool m_display_on = false;
	tilemap_t *m_bg_tilemap;
	tilemap_t *m_fg_tilemap;
	tilemap_t *m_tx_tilemap;
=======
	s32 m_display_on = 0;
	tilemap_t *m_bg_tilemap = nullptr;
	tilemap_t *m_fg_tilemap = nullptr;
	tilemap_t *m_tx_tilemap = nullptr;
>>>>>>> 3c76a688

	void twincobr_dsp_addr_cb(u32 &main_ram_seg, u32 &dsp_addr, u16 data);
	bool twincobr_dsp_read_cb(u32 main_ram_seg, u32 dsp_addr, u16 &data);
	bool twincobr_dsp_write_cb(u32 main_ram_seg, u32 dsp_addr, bool &dsp_execute, u16 data);
	void wardner_dsp_addr_cb(u32 &main_ram_seg, u32 &dsp_addr, u16 data);
	bool wardner_dsp_read_cb(u32 main_ram_seg, u32 dsp_addr, u16 &data);
	bool wardner_dsp_write_cb(u32 main_ram_seg, u32 dsp_addr, bool &dsp_execute, u16 data);
	u16 fsharkbt_dsp_r();
	void fsharkbt_dsp_w(u16 data);
	DECLARE_WRITE_LINE_MEMBER(int_enable_w);
	DECLARE_WRITE_LINE_MEMBER(coin_counter_1_w);
	DECLARE_WRITE_LINE_MEMBER(coin_counter_2_w);
	DECLARE_WRITE_LINE_MEMBER(coin_lockout_1_w);
	DECLARE_WRITE_LINE_MEMBER(coin_lockout_2_w);
	u8 twincobr_sharedram_r(offs_t offset);
	void twincobr_sharedram_w(offs_t offset, u8 data);
	void twincobr_txoffs_w(offs_t offset, u16 data, u16 mem_mask = ~0);
	u16 twincobr_txram_r();
	void twincobr_txram_w(offs_t offset, u16 data, u16 mem_mask = ~0);
	void twincobr_bgoffs_w(offs_t offset, u16 data, u16 mem_mask = ~0);
	u16 twincobr_bgram_r();
	void twincobr_bgram_w(offs_t offset, u16 data, u16 mem_mask = ~0);
	void twincobr_fgoffs_w(offs_t offset, u16 data, u16 mem_mask = ~0);
	u16 twincobr_fgram_r();
	void twincobr_fgram_w(offs_t offset, u16 data, u16 mem_mask = ~0);
	void twincobr_txscroll_w(offs_t offset, u16 data, u16 mem_mask = ~0);
	void twincobr_bgscroll_w(offs_t offset, u16 data, u16 mem_mask = ~0);
	void twincobr_fgscroll_w(offs_t offset, u16 data, u16 mem_mask = ~0);
	void twincobr_exscroll_w(offs_t offset, u16 data);
	void wardner_txlayer_w(offs_t offset, u8 data);
	void wardner_bglayer_w(offs_t offset, u8 data);
	void wardner_fglayer_w(offs_t offset, u8 data);
	void wardner_txscroll_w(offs_t offset, u8 data);
	void wardner_bgscroll_w(offs_t offset, u8 data);
	void wardner_fgscroll_w(offs_t offset, u8 data);
	void wardner_exscroll_w(offs_t offset, u8 data);
	u8 wardner_videoram_r(offs_t offset);
	void wardner_videoram_w(offs_t offset, u8 data);
	u8 wardner_sprite_r(offs_t offset);
	void wardner_sprite_w(offs_t offset, u8 data);
	void pri_cb(u8 priority, u32 &pri_mask);
	TILE_GET_INFO_MEMBER(get_bg_tile_info);
	TILE_GET_INFO_MEMBER(get_fg_tile_info);
	TILE_GET_INFO_MEMBER(get_tx_tile_info);
	u32 screen_update(screen_device &screen, bitmap_rgb32 &bitmap, const rectangle &cliprect);
	DECLARE_WRITE_LINE_MEMBER(twincobr_vblank_irq);
	void twincobr_create_tilemaps();
	DECLARE_WRITE_LINE_MEMBER(display_on_w);
	DECLARE_WRITE_LINE_MEMBER(flipscreen_w);
	DECLARE_WRITE_LINE_MEMBER(bg_ram_bank_w);
	DECLARE_WRITE_LINE_MEMBER(fg_rom_bank_w);
	void log_vram();
	void driver_savestate();
	required_device<cpu_device> m_maincpu;
	required_device<tms32010_device> m_dsp;
	required_device<toaplan_dsp_intf_device> m_dsp_intf;
	required_device<toaplan_scu_device> m_spritegen;
	required_device<gfxdecode_device> m_gfxdecode;
	required_device<screen_device> m_screen;
	required_device<palette_device> m_palette;
	required_device<ls259_device> m_mainlatch;
	required_device<ls259_device> m_coinlatch;

	void dsp_io_map(address_map &map);
	void dsp_program_map(address_map &map);
	void fsharkbt_i8741_io_map(address_map &map);
	void fsharkbt_dsp_io_map(address_map &map);
	void main_program_map(address_map &map);
	void sound_io_map(address_map &map);
	void sound_program_map(address_map &map);
};

#endif // MAME_INCLUDES_TWINCOBR_H<|MERGE_RESOLUTION|>--- conflicted
+++ resolved
@@ -58,7 +58,6 @@
 
 	u32 m_fg_rom_bank = 0;
 	u32 m_bg_ram_bank = 0;
-<<<<<<< HEAD
 	bool m_intenable = false;
 	s32 m_fsharkbt_8741 = -1;
 	std::unique_ptr<u16[]> m_bgvideoram16;
@@ -67,20 +66,6 @@
 	size_t m_bgvideoram_size = 0x2000;
 	size_t m_fgvideoram_size = 0x1000;
 	size_t m_txvideoram_size = 0x0800;
-=======
-	int m_intenable = 0;
-	int m_dsp_bio = 0;
-	int m_fsharkbt_8741 = 0;
-	int m_dsp_execute = 0;
-	u32 m_dsp_addr_w = 0;
-	u32 m_main_ram_seg = 0;
-	std::unique_ptr<u16[]> m_bgvideoram16;
-	std::unique_ptr<u16[]> m_fgvideoram16;
-	std::unique_ptr<u16[]> m_txvideoram16;
-	size_t m_bgvideoram_size = 0;
-	size_t m_fgvideoram_size = 0;
-	size_t m_txvideoram_size = 0;
->>>>>>> 3c76a688
 	s32 m_txscrollx = 0;
 	s32 m_txscrolly = 0;
 	s32 m_fgscrollx = 0;
@@ -90,17 +75,10 @@
 	s32 m_txoffs = 0;
 	s32 m_fgoffs = 0;
 	s32 m_bgoffs = 0;
-<<<<<<< HEAD
 	bool m_display_on = false;
-	tilemap_t *m_bg_tilemap;
-	tilemap_t *m_fg_tilemap;
-	tilemap_t *m_tx_tilemap;
-=======
-	s32 m_display_on = 0;
 	tilemap_t *m_bg_tilemap = nullptr;
 	tilemap_t *m_fg_tilemap = nullptr;
 	tilemap_t *m_tx_tilemap = nullptr;
->>>>>>> 3c76a688
 
 	void twincobr_dsp_addr_cb(u32 &main_ram_seg, u32 &dsp_addr, u16 data);
 	bool twincobr_dsp_read_cb(u32 main_ram_seg, u32 dsp_addr, u16 &data);
