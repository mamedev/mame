--- conflicted
+++ resolved
@@ -15,20 +15,8 @@
 class wgp_state : public driver_device
 {
 public:
-<<<<<<< HEAD
-	enum
-	{
-		TIMER_INTERRUPT4,
-		TIMER_INTERRUPT6,
-		TIMER_CPUB_INTERRUPT6
-	};
-
 	wgp_state(const machine_config &mconfig, device_type type, const char *tag) :
 		driver_device(mconfig, type, tag),
-=======
-	wgp_state(const machine_config &mconfig, device_type type, const char *tag)
-		: driver_device(mconfig, type, tag),
->>>>>>> 701fd15a
 		m_spritemap(*this, "spritemap"),
 		m_spriteram(*this, "spriteram"),
 		m_pivram(*this, "pivram"),
