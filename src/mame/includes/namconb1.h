// license:BSD-3-Clause
// copyright-holders:Phil Stroffolino
/***************************************************************************

    Namco System NB-1 hardware

***************************************************************************/

#include "namcos2.h"
#include "machine/eeprompar.h"
#include "machine/timer.h"
#include "video/namco_c116.h"

#define NAMCONB1_HTOTAL     (288)   /* wrong */
#define NAMCONB1_HBSTART    (288)
#define NAMCONB1_VTOTAL     (262)   /* needs to be checked */
#define NAMCONB1_VBSTART    (224)

#define NAMCONB1_TILEMASKREGION     "tilemask"
#define NAMCONB1_TILEGFXREGION      "tile"
#define NAMCONB1_SPRITEGFXREGION    "sprite"
#define NAMCONB1_ROTMASKREGION      "rotmask"
#define NAMCONB1_ROTGFXREGION       "rot"

#define NAMCONB1_TILEGFX        0
#define NAMCONB1_SPRITEGFX      1
#define NAMCONB1_ROTGFX         2

class namconb1_state : public namcos2_shared_state
{
public:
	namconb1_state(const machine_config &mconfig, device_type type, const char *tag) :
		namcos2_shared_state(mconfig, type, tag),
		m_c116(*this, "c116"),
		m_eeprom(*this, "eeprom"),
		m_p1(*this, "P1"),
		m_p2(*this, "P2"),
		m_p3(*this, "P3"),
		m_p4(*this, "P4"),
		m_misc(*this, "MISC"),
		m_light0_x(*this, "LIGHT0_X"),
		m_light0_y(*this, "LIGHT0_Y"),
		m_light1_x(*this, "LIGHT1_X"),
		m_light1_y(*this, "LIGHT1_Y"),
		m_spritebank32(*this, "spritebank32"),
		m_tilebank32(*this, "tilebank32"),
		m_namconb_shareram(*this, "namconb_share") { }

	void namconb1(machine_config &config);
	void namconb2(machine_config &config);

	void init_sws95();
	void init_machbrkr();
	void init_sws97();
	void init_sws96();
	void init_vshoot();
	void init_nebulray();
	void init_gunbulet();
	void init_gslgr94j();
	void init_outfxies();
	void init_gslgr94u();

private:
	required_device<namco_c116_device> m_c116;
	required_device<eeprom_parallel_28xx_device> m_eeprom;
	required_ioport m_p1;
	required_ioport m_p2;
	optional_ioport m_p3;
	optional_ioport m_p4;
	required_ioport m_misc;
	optional_ioport m_light0_x;
	optional_ioport m_light0_y;
	optional_ioport m_light1_x;
	optional_ioport m_light1_y;
	required_shared_ptr<uint32_t> m_spritebank32;
	optional_shared_ptr<uint32_t> m_tilebank32;
	required_shared_ptr<uint16_t> m_namconb_shareram;

	uint8_t m_vbl_irq_level;
	uint8_t m_pos_irq_level;
	uint8_t m_unk_irq_level;
	uint16_t m_count;
	uint8_t m_port6;
	uint32_t m_tilemap_tile_bank[4];

	DECLARE_READ32_MEMBER(randgen_r);
	DECLARE_WRITE32_MEMBER(srand_w);
	DECLARE_WRITE8_MEMBER(namconb1_cpureg_w);
	DECLARE_WRITE8_MEMBER(namconb2_cpureg_w);
	DECLARE_READ8_MEMBER(namconb1_cpureg_r);
	DECLARE_READ8_MEMBER(namconb2_cpureg_r);
	DECLARE_READ32_MEMBER(custom_key_r);
	DECLARE_READ32_MEMBER(gunbulet_gun_r);
	DECLARE_READ32_MEMBER(share_r);
	DECLARE_WRITE32_MEMBER(share_w);
	DECLARE_WRITE16_MEMBER(mcu_shared_w);
	DECLARE_READ8_MEMBER(port6_r);
	DECLARE_WRITE8_MEMBER(port6_w);
	DECLARE_READ8_MEMBER(port7_r);
	DECLARE_READ8_MEMBER(dac7_r);
	DECLARE_READ8_MEMBER(dac6_r);
	DECLARE_READ8_MEMBER(dac5_r);
	DECLARE_READ8_MEMBER(dac4_r);
	DECLARE_READ8_MEMBER(dac3_r);
	DECLARE_READ8_MEMBER(dac2_r);
	DECLARE_READ8_MEMBER(dac1_r);
	DECLARE_READ8_MEMBER(dac0_r);

	virtual void machine_start() override;
	DECLARE_MACHINE_RESET(namconb);
	DECLARE_VIDEO_START(namconb1);
	DECLARE_VIDEO_START(machbrkr);
	DECLARE_VIDEO_START(outfxies);
	void video_update_common(screen_device &screen, bitmap_ind16 &bitmap, const rectangle &cliprect, int bROZ);
	uint32_t screen_update_namconb1(screen_device &screen, bitmap_ind16 &bitmap, const rectangle &cliprect);
	uint32_t screen_update_namconb2(screen_device &screen, bitmap_ind16 &bitmap, const rectangle &cliprect);

	TIMER_DEVICE_CALLBACK_MEMBER(scantimer);
	TIMER_DEVICE_CALLBACK_MEMBER(mcu_irq0_cb);
	TIMER_DEVICE_CALLBACK_MEMBER(mcu_irq2_cb);
	TIMER_DEVICE_CALLBACK_MEMBER(mcu_adc_cb);

	int NB1objcode2tile(int code);
	int NB2objcode2tile_machbrkr(int code);
	int NB2objcode2tile_outfxies(int code);
	void NB1TilemapCB(uint16_t code, int *tile, int *mask);
<<<<<<< HEAD
	void NB2TilemapCB_machbrkr(uint16_t code, int *tile, int *mask);
	void NB2TilemapCB_outfxies(uint16_t code, int *tile, int *mask);
	void NB2RozCB_machbrkr(uint16_t code, int *tile, int *mask);
	void NB2RozCB_outfxies(uint16_t code, int *tile, int *mask);
	void namconb1(machine_config &config);
	void namconb2(machine_config &config);
	void machbrkr(machine_config &config);
	void outfxies(machine_config &config);
=======
	void NB2TilemapCB(uint16_t code, int *tile, int *mask);
>>>>>>> 701fd15a
	void namcoc75_am(address_map &map);
	void namcoc75_io(address_map &map);
	void namconb1_am(address_map &map);
	void namconb2_am(address_map &map);
};<|MERGE_RESOLUTION|>--- conflicted
+++ resolved
@@ -124,18 +124,10 @@
 	int NB2objcode2tile_machbrkr(int code);
 	int NB2objcode2tile_outfxies(int code);
 	void NB1TilemapCB(uint16_t code, int *tile, int *mask);
-<<<<<<< HEAD
 	void NB2TilemapCB_machbrkr(uint16_t code, int *tile, int *mask);
 	void NB2TilemapCB_outfxies(uint16_t code, int *tile, int *mask);
 	void NB2RozCB_machbrkr(uint16_t code, int *tile, int *mask);
 	void NB2RozCB_outfxies(uint16_t code, int *tile, int *mask);
-	void namconb1(machine_config &config);
-	void namconb2(machine_config &config);
-	void machbrkr(machine_config &config);
-	void outfxies(machine_config &config);
-=======
-	void NB2TilemapCB(uint16_t code, int *tile, int *mask);
->>>>>>> 701fd15a
 	void namcoc75_am(address_map &map);
 	void namcoc75_io(address_map &map);
 	void namconb1_am(address_map &map);
