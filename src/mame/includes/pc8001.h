--- conflicted
+++ resolved
@@ -69,10 +69,7 @@
 	/* video state */
 	int m_width80 = 0;
 	int m_color = 0;
-<<<<<<< HEAD
 	u8 m_attr_color = 0xe8, m_attr_decoration = 0;
-=======
->>>>>>> c8ab7240
 };
 
 class pc8001_state : public pc8001_base_state
