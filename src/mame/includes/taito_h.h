--- conflicted
+++ resolved
@@ -20,23 +20,15 @@
 public:
 	taitoh_state(const machine_config &mconfig, device_type type, const char *tag) :
 		driver_device(mconfig, type, tag),
-<<<<<<< HEAD
-=======
-		m_m68000_mainram(*this, "m68000_mainram"),
->>>>>>> cecad654
 		m_maincpu(*this, "maincpu"),
 		m_audiocpu(*this, "audiocpu"),
 		m_tc0080vco(*this, "tc0080vco"),
 		m_tc0040ioc(*this, "tc0040ioc"),
 		m_gfxdecode(*this, "gfxdecode"),
-<<<<<<< HEAD
 		m_palette(*this, "palette"),
 		m_z80bank(*this, "z80bank"),
 		m_trackx(*this, "P%uX", 1U),
 		m_tracky(*this, "P%uY", 1U)
-=======
-		m_palette(*this, "palette")
->>>>>>> cecad654
 	{ }
 
 	void recordbr(machine_config &config);
