// license:GPL-2.0+
// copyright-holders:Kevin Thacker
/*****************************************************************************
 *
 * includes/spectrum.h
 *
 ****************************************************************************/

#ifndef MAME_INCLUDES_SPECTRUM_H
#define MAME_INCLUDES_SPECTRUM_H

#pragma once

#include "machine/spec_snqk.h"
#include "machine/bankdev.h"
#include "bus/spectrum/exp.h"
#include "imagedev/cassette.h"
#include "imagedev/snapquik.h"
#include "machine/ram.h"
#include "sound/spkrdev.h"
#include "emupal.h"
#include "screen.h"
#include "cpu/z80/z80.h"

/* Spectrum crystals */

#define X1 14_MHz_XTAL          // Main clock (48k Spectrum)
#define X2 XTAL(4'433'619)      // PAL color subcarrier

/* Spectrum screen size in pixels */
#define SPEC_UNSEEN_LINES  16   /* Non-visible scanlines before first border
                                   line. Some of these may be vertical retrace. */
#define SPEC_TOP_BORDER    48   /* Number of border lines before actual screen */
#define SPEC_DISPLAY_YSIZE 192  /* Vertical screen resolution */
#define SPEC_BOTTOM_BORDER 56   /* Number of border lines at bottom of screen */
#define SPEC_SCREEN_HEIGHT (SPEC_TOP_BORDER + SPEC_DISPLAY_YSIZE + SPEC_BOTTOM_BORDER)

#define SPEC_LEFT_BORDER   48   /* Number of left hand border pixels */
#define SPEC_DISPLAY_XSIZE 256  /* Horizontal screen resolution */
#define SPEC_RIGHT_BORDER  48   /* Number of right hand border pixels */
#define SPEC_SCREEN_WIDTH (SPEC_LEFT_BORDER + SPEC_DISPLAY_XSIZE + SPEC_RIGHT_BORDER)

#define SPEC_LEFT_BORDER_CYCLES   24   /* Cycles to display left hand border */
#define SPEC_DISPLAY_XSIZE_CYCLES 128  /* Horizontal screen resolution */
#define SPEC_RIGHT_BORDER_CYCLES  24   /* Cycles to display right hand border */
#define SPEC_RETRACE_CYCLES       48   /* Cycles taken for horizontal retrace */
#define SPEC_CYCLES_PER_LINE      224  /* Number of cycles to display a single line */

class spectrum_state : public driver_device
{
public:
	spectrum_state(const machine_config &mconfig, device_type type, const char *tag) :
		driver_device(mconfig, type, tag),
		m_video_ram(*this, "video_ram"),
		m_maincpu(*this, "maincpu"),
		m_screen(*this, "screen"),
		m_cassette(*this, "cassette"),
		m_ram(*this, RAM_TAG),
		m_specmem(*this, "specmem"),
		m_speaker(*this, "speaker"),
		m_exp(*this, "exp"),
		m_io_line0(*this, "LINE0"),
		m_io_line1(*this, "LINE1"),
		m_io_line2(*this, "LINE2"),
		m_io_line3(*this, "LINE3"),
		m_io_line4(*this, "LINE4"),
		m_io_line5(*this, "LINE5"),
		m_io_line6(*this, "LINE6"),
		m_io_line7(*this, "LINE7"),
		m_io_nmi(*this, "NMI"),
		m_io_config(*this, "CONFIG"),
		m_io_plus0(*this, "PLUS0"),
		m_io_plus1(*this, "PLUS1"),
		m_io_plus2(*this, "PLUS2"),
		m_io_plus3(*this, "PLUS3"),
		m_io_plus4(*this, "PLUS4"),
		m_io_joy1(*this, "JOY1"),
		m_io_joy2(*this, "JOY2")
	{ }

	void spectrum_common(machine_config &config);
	void spectrum(machine_config &config);
	void spectrum_clone(machine_config &config);

	void init_spectrum();

protected:
	virtual void machine_start() override;
	virtual void machine_reset() override;
	virtual void video_start() override;

	// until machine/spec_snqk.cpp gets somehow disentangled
	virtual void plus3_update_memory() { }
	virtual void spectrum_128_update_memory() { }
	virtual void ts2068_update_memory() { }

	TIMER_CALLBACK_MEMBER(irq_on);
	TIMER_CALLBACK_MEMBER(irq_off);

	emu_timer *m_irq_on_timer;
	emu_timer *m_irq_off_timer;

	int m_port_fe_data;
	int m_port_7ffd_data;
	int m_port_1ffd_data;   /* scorpion and plus3 */
	int m_port_ff_data; /* Display enhancement control */
	int m_port_f4_data; /* Horizontal Select Register */

	/* video support */
	int m_frame_invert_count; /* Used for handling FLASH 1 */
	optional_shared_ptr<uint8_t> m_video_ram;
	uint8_t *m_screen_location;

	int m_ROMSelection = 0; // FIXME: this is used for various things in derived classes, but not by this base class, and should be removed
	std::vector<u8> m_contention_pattern;
	/* Pixel offset in 8px chunk (4T) when current chunk is rendered. */
	u8 m_border4t_render_at = 0;
	/* Defines offset in CPU cycles from screen left side. Early model (48/128/+2) typically use -1, later (+2A/+3) +1 */
	s8 m_contention_offset = -1;
	u64 m_int_at;

<<<<<<< HEAD
	emu_timer *m_irq_off_timer;

=======
	uint8_t m_ram_disabled_by_beta;
>>>>>>> 96b72e4b
	uint8_t pre_opcode_fetch_r(offs_t offset);
	void spectrum_rom_w(offs_t offset, uint8_t data);
	uint8_t spectrum_rom_r(offs_t offset);
	uint8_t spectrum_data_r(offs_t offset);
	void spectrum_data_w(offs_t offset, uint8_t data);
	virtual bool is_contended(offs_t offset);
	virtual bool is_vram_write(offs_t offset);
	void content_early(s8 shift = 0);
	void content_late();

	void spectrum_nomreq(offs_t offset, uint8_t data);
	void spectrum_ula_w(offs_t offset, uint8_t data);
	uint8_t spectrum_ula_r(offs_t offset);
	void spectrum_port_w(offs_t offset, uint8_t data);
	virtual uint8_t spectrum_port_r(offs_t offset);
	uint8_t floating_bus_r();
	uint8_t spectrum_clone_port_r(offs_t offset);

	void spectrum_palette(palette_device &palette) const;
	virtual u32 screen_update_spectrum(screen_device &screen, bitmap_ind16 &bitmap, const rectangle &cliprect);
	INTERRUPT_GEN_MEMBER(spec_interrupt);

	DECLARE_SNAPSHOT_LOAD_MEMBER(snapshot_cb);
	DECLARE_QUICKLOAD_LOAD_MEMBER(quickload_cb);

	required_device<z80_device> m_maincpu;
	required_device<screen_device> m_screen;

	void spectrum_io(address_map &map);
	void spectrum_clone_io(address_map &map);
	void spectrum_opcodes(address_map &map);
	void spectrum_map(address_map &map);
	void spectrum_data(address_map &map);

	required_device<cassette_image_device> m_cassette;
	required_device<ram_device> m_ram;
	optional_device<address_map_bank_device> m_specmem;
	required_device<speaker_sound_device> m_speaker;
	optional_device<spectrum_expansion_slot_device> m_exp;

	// Regular spectrum ports; marked as optional because of other subclasses
	optional_ioport m_io_line0;
	optional_ioport m_io_line1;
	optional_ioport m_io_line2;
	optional_ioport m_io_line3;
	optional_ioport m_io_line4;
	optional_ioport m_io_line5;
	optional_ioport m_io_line6;
	optional_ioport m_io_line7;
	optional_ioport m_io_nmi;
	optional_ioport m_io_config;

	// Plus ports
	optional_ioport m_io_plus0;
	optional_ioport m_io_plus1;
	optional_ioport m_io_plus2;
	optional_ioport m_io_plus3;
	optional_ioport m_io_plus4;

	// Joystick ports
	optional_ioport m_io_joy1;
	optional_ioport m_io_joy2;

	virtual u8 get_border_color(u16 hpos = ~0, u16 vpos = ~0);
	// Defines position of main screen excluding border
	virtual rectangle get_screen_area();
	virtual void spectrum_update_border(screen_device &screen, bitmap_ind16 &bitmap, const rectangle &cliprect);
	virtual void spectrum_update_screen(screen_device &screen, bitmap_ind16 &bitmap, const rectangle &cliprect);

	// snapshot helpers
	void update_paging();
	void page_basicrom();
	void border_update(int data);
	void setup_sp(uint8_t *snapdata, uint32_t snapsize);
	void setup_sna(uint8_t *snapdata, uint32_t snapsize);
	void setup_ach(uint8_t *snapdata, uint32_t snapsize);
	void setup_prg(uint8_t *snapdata, uint32_t snapsize);
	void setup_plusd(uint8_t *snapdata, uint32_t snapsize);
	void setup_sem(uint8_t *snapdata, uint32_t snapsize);
	void setup_sit(uint8_t *snapdata, uint32_t snapsize);
	void setup_zx(uint8_t *snapdata, uint32_t snapsize);
	void setup_snp(uint8_t *snapdata, uint32_t snapsize);
	void snx_decompress_block(address_space &space, uint8_t *source, uint16_t dest, uint16_t size);
	void setup_snx(uint8_t *snapdata, uint32_t snapsize);
	void setup_frz(uint8_t *snapdata, uint32_t snapsize);
	void z80_decompress_block(address_space &space, uint8_t *source, uint16_t dest, uint16_t size);
	void setup_z80(uint8_t *snapdata, uint32_t snapsize);

	// quickload helpers
	void log_quickload(const char *type, uint32_t start, uint32_t length, uint32_t exec, const char *exec_format);
	void setup_scr(uint8_t *quickdata, uint32_t quicksize);
	void setup_raw(uint8_t *quickdata, uint32_t quicksize);
};

class spectrum_128_state : public spectrum_state
{
public:
	spectrum_128_state(const machine_config &mconfig, device_type type, const char *tag) :
		spectrum_state(mconfig, type, tag),
		m_bank_rom(*this, "bank_rom%u", 0U),
		m_bank_ram(*this, "bank_ram%u", 0U)
	{ }

	void spectrum_128(machine_config &config);

protected:
	memory_bank_array_creator<1> m_bank_rom;
	memory_bank_array_creator<4> m_bank_ram;

	virtual void video_start() override;
	virtual void machine_start() override;
	virtual void machine_reset() override;

	virtual void spectrum_128_update_memory() override;
	virtual rectangle get_screen_area() override;

	virtual bool is_contended(offs_t offset) override;
	virtual bool is_vram_write(offs_t offset) override;

	template <u8 Bank> void spectrum_128_ram_w(offs_t offset, u8 data);
	template <u8 Bank> u8 spectrum_128_ram_r(offs_t offset);

private:
	u8 spectrum_128_pre_opcode_fetch_r(offs_t offset);
	void spectrum_128_rom_w(offs_t offset, u8 data);
	u8 spectrum_128_rom_r(offs_t offset);
	void spectrum_128_port_7ffd_w(offs_t offset, u8 data);
	virtual uint8_t spectrum_port_r(offs_t offset) override;
	//uint8_t spectrum_128_ula_r();

	void spectrum_128_io(address_map &map);
	void spectrum_128_mem(address_map &map);
	void spectrum_128_fetch(address_map &map);
};

/*----------- defined in drivers/spectrum.cpp -----------*/

INPUT_PORTS_EXTERN( spectrum );
INPUT_PORTS_EXTERN( spec128 );
INPUT_PORTS_EXTERN( spec_plus );

#endif // MAME_INCLUDES_SPECTRUM_H<|MERGE_RESOLUTION|>--- conflicted
+++ resolved
@@ -119,12 +119,8 @@
 	s8 m_contention_offset = -1;
 	u64 m_int_at;
 
-<<<<<<< HEAD
 	emu_timer *m_irq_off_timer;
 
-=======
-	uint8_t m_ram_disabled_by_beta;
->>>>>>> 96b72e4b
 	uint8_t pre_opcode_fetch_r(offs_t offset);
 	void spectrum_rom_w(offs_t offset, uint8_t data);
 	uint8_t spectrum_rom_r(offs_t offset);
