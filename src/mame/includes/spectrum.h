// license:GPL-2.0+
// copyright-holders:Kevin Thacker
/*****************************************************************************
 *
 * includes/spectrum.h
 *
 ****************************************************************************/

#ifndef MAME_INCLUDES_SPECTRUM_H
#define MAME_INCLUDES_SPECTRUM_H

#pragma once

#include "machine/spec_snqk.h"
#include "machine/bankdev.h"
#include "bus/spectrum/exp.h"
#include "imagedev/cassette.h"
#include "imagedev/snapquik.h"
#include "machine/ram.h"
#include "sound/spkrdev.h"
#include "emupal.h"
#include "screen.h"
#include "cpu/z80/z80.h"

/* Spectrum crystals */

#define X1 14_MHz_XTAL          // Main clock (48k Spectrum)
#define X2 XTAL(4'433'619)      // PAL color subcarrier

/* Spectrum screen size in pixels */
#define SPEC_UNSEEN_LINES  16   /* Non-visible scanlines before first border
                                   line. Some of these may be vertical retrace. */
#define SPEC_TOP_BORDER    48   /* Number of border lines before actual screen */
#define SPEC_DISPLAY_YSIZE 192  /* Vertical screen resolution */
#define SPEC_BOTTOM_BORDER 56   /* Number of border lines at bottom of screen */
#define SPEC_SCREEN_HEIGHT (SPEC_TOP_BORDER + SPEC_DISPLAY_YSIZE + SPEC_BOTTOM_BORDER)

#define SPEC_LEFT_BORDER   48   /* Number of left hand border pixels */
#define SPEC_DISPLAY_XSIZE 256  /* Horizontal screen resolution */
#define SPEC_RIGHT_BORDER  48   /* Number of right hand border pixels */
#define SPEC_SCREEN_WIDTH (SPEC_LEFT_BORDER + SPEC_DISPLAY_XSIZE + SPEC_RIGHT_BORDER)

#define SPEC_LEFT_BORDER_CYCLES   24   /* Cycles to display left hand border */
#define SPEC_DISPLAY_XSIZE_CYCLES 128  /* Horizontal screen resolution */
#define SPEC_RIGHT_BORDER_CYCLES  24   /* Cycles to display right hand border */
#define SPEC_RETRACE_CYCLES       48   /* Cycles taken for horizontal retrace */
#define SPEC_CYCLES_PER_LINE      224  /* Number of cycles to display a single line */

class spectrum_state : public driver_device
{
public:
	spectrum_state(const machine_config &mconfig, device_type type, const char *tag) :
		driver_device(mconfig, type, tag),
		m_video_ram(*this, "video_ram"),
		m_maincpu(*this, "maincpu"),
		m_screen(*this, "screen"),
		m_cassette(*this, "cassette"),
		m_ram(*this, RAM_TAG),
		m_specmem(*this, "specmem"),
		m_speaker(*this, "speaker"),
		m_exp(*this, "exp"),
		m_io_line0(*this, "LINE0"),
		m_io_line1(*this, "LINE1"),
		m_io_line2(*this, "LINE2"),
		m_io_line3(*this, "LINE3"),
		m_io_line4(*this, "LINE4"),
		m_io_line5(*this, "LINE5"),
		m_io_line6(*this, "LINE6"),
		m_io_line7(*this, "LINE7"),
		m_io_nmi(*this, "NMI"),
		m_io_config(*this, "CONFIG"),
		m_io_plus0(*this, "PLUS0"),
		m_io_plus1(*this, "PLUS1"),
		m_io_plus2(*this, "PLUS2"),
		m_io_plus3(*this, "PLUS3"),
		m_io_plus4(*this, "PLUS4"),
		m_io_joy1(*this, "JOY1"),
		m_io_joy2(*this, "JOY2")
	{ }

	void spectrum_common(machine_config &config);
	void spectrum(machine_config &config);
	void spectrum_clone(machine_config &config);

	void init_spectrum();

protected:
	virtual void machine_start() override;
	virtual void machine_reset() override;
	virtual void video_start() override;

	// until machine/spec_snqk.cpp gets somehow disentangled
	virtual void plus3_update_memory() { }
	virtual void spectrum_128_update_memory() { }
	virtual void ts2068_update_memory() { }

	TIMER_CALLBACK_MEMBER(irq_on);
	TIMER_CALLBACK_MEMBER(irq_off);
	TIMER_CALLBACK_MEMBER(finish_screen_update);

	emu_timer *m_irq_on_timer;
	emu_timer *m_irq_off_timer;
	emu_timer *m_finish_screen_update_timer;

	int m_port_fe_data;
	int m_port_7ffd_data;
	int m_port_1ffd_data;   /* scorpion and plus3 */
	int m_port_ff_data; /* Display enhancement control */
	int m_port_f4_data; /* Horizontal Select Register */

	/* video support */
	int m_frame_invert_count; /* Used for handling FLASH 1 */
	optional_shared_ptr<uint8_t> m_video_ram;
	uint8_t *m_screen_location;

	std::vector<u8> m_contention_pattern;
	/* Pixel offset in 8px chunk (4T) when current chunk is rendered. */
	u8 m_border4t_render_at = 0;
	/* Defines offset in CPU cycles from screen left side. Early model (48/128/+2) typically use -1, later (+2A/+3) +1 */
	s8 m_contention_offset = -1;
	u64 m_int_at;

	uint8_t pre_opcode_fetch_r(offs_t offset);
	void spectrum_rom_w(offs_t offset, uint8_t data);
	uint8_t spectrum_rom_r(offs_t offset);
	uint8_t spectrum_data_r(offs_t offset);
	void spectrum_data_w(offs_t offset, uint8_t data);
	virtual bool is_contended(offs_t offset);
	virtual bool is_vram_write(offs_t offset);
	void content_early(s8 shift = 0);
	void content_late();

	void spectrum_nomreq(offs_t offset, uint8_t data);
	void spectrum_ula_w(offs_t offset, uint8_t data);
	uint8_t spectrum_ula_r(offs_t offset);
	void spectrum_port_w(offs_t offset, uint8_t data);
	virtual uint8_t spectrum_port_r(offs_t offset);
	uint8_t floating_bus_r();
	uint8_t spectrum_clone_port_r(offs_t offset);

	void spectrum_palette(palette_device &palette) const;
	virtual u32 screen_update_spectrum(screen_device &screen, bitmap_ind16 &bitmap, const rectangle &cliprect);
	INTERRUPT_GEN_MEMBER(spec_interrupt);

	DECLARE_SNAPSHOT_LOAD_MEMBER(snapshot_cb);
	DECLARE_QUICKLOAD_LOAD_MEMBER(quickload_cb);

	required_device<z80_device> m_maincpu;
	required_device<screen_device> m_screen;

	void spectrum_io(address_map &map);
	void spectrum_clone_io(address_map &map);
	void spectrum_opcodes(address_map &map);
	void spectrum_map(address_map &map);
	void spectrum_data(address_map &map);

	required_device<cassette_image_device> m_cassette;
	required_device<ram_device> m_ram;
	optional_device<address_map_bank_device> m_specmem;
	required_device<speaker_sound_device> m_speaker;
	optional_device<spectrum_expansion_slot_device> m_exp;

	// Regular spectrum ports; marked as optional because of other subclasses
	optional_ioport m_io_line0;
	optional_ioport m_io_line1;
	optional_ioport m_io_line2;
	optional_ioport m_io_line3;
	optional_ioport m_io_line4;
	optional_ioport m_io_line5;
	optional_ioport m_io_line6;
	optional_ioport m_io_line7;
	optional_ioport m_io_nmi;
	optional_ioport m_io_config;

	// Plus ports
	optional_ioport m_io_plus0;
	optional_ioport m_io_plus1;
	optional_ioport m_io_plus2;
	optional_ioport m_io_plus3;
	optional_ioport m_io_plus4;

	// Joystick ports
	optional_ioport m_io_joy1;
	optional_ioport m_io_joy2;

	virtual u8 get_border_color(u16 hpos = ~0, u16 vpos = ~0);
	// Defines position of main screen excluding border
	virtual rectangle get_screen_area();
	virtual void spectrum_update_border(screen_device &screen, bitmap_ind16 &bitmap, const rectangle &cliprect);
	virtual void spectrum_update_screen(screen_device &screen, bitmap_ind16 &bitmap, const rectangle &cliprect);

	// snapshot helpers
	void update_paging();
	void page_basicrom();
	void border_update(int data);
	void setup_sp(uint8_t *snapdata, uint32_t snapsize);
	void setup_sna(uint8_t *snapdata, uint32_t snapsize);
	void setup_ach(uint8_t *snapdata, uint32_t snapsize);
	void setup_prg(uint8_t *snapdata, uint32_t snapsize);
	void setup_plusd(uint8_t *snapdata, uint32_t snapsize);
	void setup_sem(uint8_t *snapdata, uint32_t snapsize);
	void setup_sit(uint8_t *snapdata, uint32_t snapsize);
	void setup_zx(uint8_t *snapdata, uint32_t snapsize);
	void setup_snp(uint8_t *snapdata, uint32_t snapsize);
	void snx_decompress_block(address_space &space, uint8_t *source, uint16_t dest, uint16_t size);
	void setup_snx(uint8_t *snapdata, uint32_t snapsize);
	void setup_frz(uint8_t *snapdata, uint32_t snapsize);
	void z80_decompress_block(address_space &space, uint8_t *source, uint16_t dest, uint16_t size);
	void setup_z80(uint8_t *snapdata, uint32_t snapsize);

	// quickload helpers
	void log_quickload(const char *type, uint32_t start, uint32_t length, uint32_t exec, const char *exec_format);
	void setup_scr(uint8_t *quickdata, uint32_t quicksize);
	void setup_raw(uint8_t *quickdata, uint32_t quicksize);
};

<<<<<<< HEAD
class spectrum_128_state : public spectrum_state
{
public:
	spectrum_128_state(const machine_config &mconfig, device_type type, const char *tag) :
		spectrum_state(mconfig, type, tag),
		m_bank_rom(*this, "bank_rom%u", 0U),
		m_bank_ram(*this, "bank_ram%u", 0U)
	{ }

	void spectrum_128(machine_config &config);

protected:
	memory_bank_array_creator<1> m_bank_rom;
	memory_bank_array_creator<4> m_bank_ram;

	virtual void video_start() override;
	virtual void machine_start() override;
	virtual void machine_reset() override;

	virtual void spectrum_128_update_memory() override;
	virtual rectangle get_screen_area() override;

	virtual bool is_contended(offs_t offset) override;
	virtual bool is_vram_write(offs_t offset) override;

	template <u8 Bank> void spectrum_128_ram_w(offs_t offset, u8 data);
	template <u8 Bank> u8 spectrum_128_ram_r(offs_t offset);

private:
	u8 spectrum_128_pre_opcode_fetch_r(offs_t offset);
	void spectrum_128_rom_w(offs_t offset, u8 data);
	u8 spectrum_128_rom_r(offs_t offset);
	void spectrum_128_port_7ffd_w(offs_t offset, u8 data);
	virtual uint8_t spectrum_port_r(offs_t offset) override;
	//uint8_t spectrum_128_ula_r();

	void spectrum_128_io(address_map &map);
	void spectrum_128_mem(address_map &map);
	void spectrum_128_fetch(address_map &map);
};

=======
>>>>>>> cf457868
/*----------- defined in drivers/spectrum.cpp -----------*/

INPUT_PORTS_EXTERN( spectrum );
INPUT_PORTS_EXTERN( spec128 );
INPUT_PORTS_EXTERN( spec_plus );

#endif // MAME_INCLUDES_SPECTRUM_H<|MERGE_RESOLUTION|>--- conflicted
+++ resolved
@@ -214,50 +214,6 @@
 	void setup_raw(uint8_t *quickdata, uint32_t quicksize);
 };
 
-<<<<<<< HEAD
-class spectrum_128_state : public spectrum_state
-{
-public:
-	spectrum_128_state(const machine_config &mconfig, device_type type, const char *tag) :
-		spectrum_state(mconfig, type, tag),
-		m_bank_rom(*this, "bank_rom%u", 0U),
-		m_bank_ram(*this, "bank_ram%u", 0U)
-	{ }
-
-	void spectrum_128(machine_config &config);
-
-protected:
-	memory_bank_array_creator<1> m_bank_rom;
-	memory_bank_array_creator<4> m_bank_ram;
-
-	virtual void video_start() override;
-	virtual void machine_start() override;
-	virtual void machine_reset() override;
-
-	virtual void spectrum_128_update_memory() override;
-	virtual rectangle get_screen_area() override;
-
-	virtual bool is_contended(offs_t offset) override;
-	virtual bool is_vram_write(offs_t offset) override;
-
-	template <u8 Bank> void spectrum_128_ram_w(offs_t offset, u8 data);
-	template <u8 Bank> u8 spectrum_128_ram_r(offs_t offset);
-
-private:
-	u8 spectrum_128_pre_opcode_fetch_r(offs_t offset);
-	void spectrum_128_rom_w(offs_t offset, u8 data);
-	u8 spectrum_128_rom_r(offs_t offset);
-	void spectrum_128_port_7ffd_w(offs_t offset, u8 data);
-	virtual uint8_t spectrum_port_r(offs_t offset) override;
-	//uint8_t spectrum_128_ula_r();
-
-	void spectrum_128_io(address_map &map);
-	void spectrum_128_mem(address_map &map);
-	void spectrum_128_fetch(address_map &map);
-};
-
-=======
->>>>>>> cf457868
 /*----------- defined in drivers/spectrum.cpp -----------*/
 
 INPUT_PORTS_EXTERN( spectrum );
