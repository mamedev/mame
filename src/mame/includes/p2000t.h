--- conflicted
+++ resolved
@@ -23,20 +23,18 @@
 {
 public:
 	p2000t_state(const machine_config &mconfig, device_type type, const char *tag)
-		: driver_device(mconfig, type, tag)
-		, m_videoram(*this, "videoram")
-		, m_maincpu(*this, "maincpu")
-		, m_speaker(*this, "speaker")
-		, m_mdcr(*this, "mdcr")
-		, m_ram(*this, RAM_TAG)
-		, m_bank(*this, "bank")
-		, m_keyboard(*this, "KEY.%u", 0)
+	: driver_device(mconfig, type, tag)
+	, m_videoram(*this, "videoram")
+	, m_maincpu(*this, "maincpu")
+	, m_speaker(*this, "speaker")
+	, m_mdcr(*this, "mdcr")
+	, m_ram(*this, RAM_TAG)
+	, m_bank(*this, "bank")
+	, m_keyboard(*this, "KEY.%u", 0)
 	{
 	}
 
 	void p2000t(machine_config &config);
-	virtual void machine_start() override;
-
 
 protected:
 	uint8_t p2000t_port_000f_r(offs_t offset);
@@ -60,11 +58,7 @@
 
 	required_device<cpu_device> m_maincpu;
 	required_device<speaker_sound_device> m_speaker;
-<<<<<<< HEAD
 	required_device<mdcr_device> m_mdcr;
-=======
-    required_device<mdcr_device> m_mdcr;
->>>>>>> 904ee69f
 	required_device<ram_device> m_ram;
 	required_memory_bank m_bank;
 
@@ -80,9 +74,9 @@
 {
 public:
 	p2000m_state(const machine_config &mconfig, device_type type, const char *tag)
-		: p2000t_state(mconfig, type, tag)
-		, m_gfxdecode(*this, "gfxdecode")
-		, m_palette(*this, "palette")
+	: p2000t_state(mconfig, type, tag)
+	, m_gfxdecode(*this, "gfxdecode")
+	, m_palette(*this, "palette")
 	{
 	}
 
