// license:BSD-3-Clause
// copyright-holders:Nicola Salmoria
#ifndef MAME_INCLUDES_SHISEN_H
#define MAME_INCLUDES_SHISEN_H

#pragma once

#include "audio/m72.h"
#include "emupal.h"

class shisen_state : public driver_device
{
public:
	shisen_state(const machine_config &mconfig, device_type type, const char *tag) :
		driver_device(mconfig, type, tag),
		m_maincpu(*this, "maincpu"),
		m_audio(*this, "m72"),
		m_gfxdecode(*this, "gfxdecode"),
		m_palette(*this, "palette"),
		m_paletteram(*this, "paletteram"),
<<<<<<< HEAD
		m_videoram(*this, "videoram"),
		m_mainbank(*this, "mainbank"),
		m_dsw_io(*this, "DSW%u", 1U) { }
=======
		m_videoram(*this, "videoram")
	{ }

	void shisen(machine_config &config);
>>>>>>> 28ffb7fb

private:
	required_device<cpu_device> m_maincpu;
	required_device<m72_audio_device> m_audio;
	required_device<gfxdecode_device> m_gfxdecode;
	required_device<palette_device> m_palette;

	required_shared_ptr<uint8_t> m_paletteram;
	required_shared_ptr<uint8_t> m_videoram;

	required_memory_bank m_mainbank;
	required_ioport_array<2> m_dsw_io;

	int m_gfxbank;
	tilemap_t *m_bg_tilemap;

	DECLARE_READ8_MEMBER(dsw1_r);
	DECLARE_WRITE8_MEMBER(coin_w);
	DECLARE_WRITE8_MEMBER(videoram_w);
	DECLARE_WRITE8_MEMBER(bankswitch_w);
	DECLARE_WRITE8_MEMBER(paletteram_w);

	TILE_GET_INFO_MEMBER(get_bg_tile_info);

	virtual void machine_start() override;
	virtual void video_start() override;

	uint32_t screen_update(screen_device &screen, bitmap_ind16 &bitmap, const rectangle &cliprect);

	void shisen_io_map(address_map &map);
	void shisen_map(address_map &map);
	void shisen_sound_io_map(address_map &map);
	void shisen_sound_map(address_map &map);
};

#endif // MAME_INCLUDES_SHISEN_H<|MERGE_RESOLUTION|>--- conflicted
+++ resolved
@@ -18,16 +18,12 @@
 		m_gfxdecode(*this, "gfxdecode"),
 		m_palette(*this, "palette"),
 		m_paletteram(*this, "paletteram"),
-<<<<<<< HEAD
 		m_videoram(*this, "videoram"),
 		m_mainbank(*this, "mainbank"),
-		m_dsw_io(*this, "DSW%u", 1U) { }
-=======
-		m_videoram(*this, "videoram")
+		m_dsw_io(*this, "DSW%u", 1U)
 	{ }
 
 	void shisen(machine_config &config);
->>>>>>> 28ffb7fb
 
 private:
 	required_device<cpu_device> m_maincpu;
