// license:BSD-3-Clause
// copyright-holders:Aaron Giles
/*************************************************************************

    Atari GT hardware

*************************************************************************/

#include "audio/cage.h"
#include "machine/adc0808.h"
#include "machine/atarigen.h"
#include "video/atarirle.h"

#define CRAM_ENTRIES        0x4000
#define TRAM_ENTRIES        0x4000
#define MRAM_ENTRIES        0x8000

#define ADDRSEQ_COUNT   4

class atarigt_state : public atarigen_state
{
public:
	atarigt_state(const machine_config &mconfig, device_type type, const char *tag) :
		atarigen_state(mconfig, type, tag),
		m_colorram(*this, "colorram", 32),
		m_adc(*this, "adc"),
		m_playfield_tilemap(*this, "playfield"),
		m_alpha_tilemap(*this, "alpha"),
		m_rle(*this, "rle"),
		m_service_io(*this, "SERVICE"),
		m_coin_io(*this, "COIN"),
		m_fake_io(*this, "FAKE"),
		m_mo_command(*this, "mo_command"),
<<<<<<< HEAD
		m_cage(*this, "cage") { }

	uint8_t           m_is_primrage;
=======
		m_cage(*this, "cage")
	{ }

	bool           m_is_primrage;
>>>>>>> fbeb1cdb
	required_shared_ptr<uint16_t> m_colorram;

	optional_device<adc0808_device> m_adc;

	required_device<tilemap_device> m_playfield_tilemap;
	required_device<tilemap_device> m_alpha_tilemap;
	required_device<atari_rle_objects_device> m_rle;

	optional_ioport m_service_io;
	optional_ioport m_coin_io;
	optional_ioport m_fake_io;

	bitmap_ind16    m_pf_bitmap;
	bitmap_ind16    m_an_bitmap;

	uint8_t           m_playfield_tile_bank;
	uint8_t           m_playfield_color_bank;
	uint16_t          m_playfield_xscroll;
	uint16_t          m_playfield_yscroll;

	uint32_t          m_tram_checksum;

	required_shared_ptr<uint32_t> m_mo_command;
	optional_device<atari_cage_device> m_cage;

	void            (atarigt_state::*m_protection_w)(address_space &space, offs_t offset, uint16_t data);
	void            (atarigt_state::*m_protection_r)(address_space &space, offs_t offset, uint16_t *data);

	bool            m_ignore_writes;
	offs_t          m_protaddr[ADDRSEQ_COUNT];
	uint8_t           m_protmode;
	uint16_t          m_protresult;
	std::unique_ptr<uint8_t[]> m_protdata;

	virtual void update_interrupts() override;
	virtual void scanline_update(screen_device &screen, int scanline) override;
	DECLARE_READ32_MEMBER(special_port2_r);
	DECLARE_READ32_MEMBER(special_port3_r);
	DECLARE_READ8_MEMBER(analog_port_r);
	DECLARE_WRITE32_MEMBER(latch_w);
	DECLARE_WRITE32_MEMBER(mo_command_w);
	DECLARE_WRITE32_MEMBER(led_w);
	DECLARE_READ32_MEMBER(sound_data_r);
	DECLARE_WRITE32_MEMBER(sound_data_w);
	DECLARE_READ32_MEMBER(colorram_protection_r);
	DECLARE_WRITE32_MEMBER(colorram_protection_w);
	DECLARE_WRITE32_MEMBER(tmek_pf_w);

	DECLARE_WRITE8_MEMBER(cage_irq_callback);

	void atarigt_colorram_w(offs_t address, uint16_t data, uint16_t mem_mask);
	uint16_t atarigt_colorram_r(offs_t address);
	void init_primrage();
	void init_tmek();
	TILE_GET_INFO_MEMBER(get_alpha_tile_info);
	TILE_GET_INFO_MEMBER(get_playfield_tile_info);
	TILEMAP_MAPPER_MEMBER(atarigt_playfield_scan);
	DECLARE_MACHINE_START(atarigt);
	DECLARE_MACHINE_RESET(atarigt);
	DECLARE_VIDEO_START(atarigt);
	uint32_t screen_update_atarigt(screen_device &screen, bitmap_rgb32 &bitmap, const rectangle &cliprect);
	void atarigt(machine_config &config);
	void tmek(machine_config &config);
	void primrage20(machine_config &config);
	void primrage(machine_config &config);
	void main_map(address_map &map);
private:
	void tmek_update_mode(offs_t offset);
	void tmek_protection_w(address_space &space, offs_t offset, uint16_t data);
	void tmek_protection_r(address_space &space, offs_t offset, uint16_t *data);
	void primrage_update_mode(offs_t offset);
	void primrage_protection_w(address_space &space, offs_t offset, uint16_t data);
	void primrage_protection_r(address_space &space, offs_t offset, uint16_t *data);
	void compute_fake_pots(int *pots);
};<|MERGE_RESOLUTION|>--- conflicted
+++ resolved
@@ -31,16 +31,10 @@
 		m_coin_io(*this, "COIN"),
 		m_fake_io(*this, "FAKE"),
 		m_mo_command(*this, "mo_command"),
-<<<<<<< HEAD
-		m_cage(*this, "cage") { }
-
-	uint8_t           m_is_primrage;
-=======
 		m_cage(*this, "cage")
 	{ }
 
 	bool           m_is_primrage;
->>>>>>> fbeb1cdb
 	required_shared_ptr<uint16_t> m_colorram;
 
 	optional_device<adc0808_device> m_adc;
