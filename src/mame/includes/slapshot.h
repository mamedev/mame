--- conflicted
+++ resolved
@@ -25,18 +25,8 @@
 class slapshot_state : public driver_device
 {
 public:
-<<<<<<< HEAD
-	enum
-	{
-		TIMER_SLAPSHOT_INTERRUPT6
-	};
-
 	slapshot_state(const machine_config &mconfig, device_type type, const char *tag) :
 		driver_device(mconfig, type, tag),
-=======
-	slapshot_state(const machine_config &mconfig, device_type type, const char *tag)
-		: driver_device(mconfig, type, tag),
->>>>>>> 701fd15a
 		m_maincpu(*this, "maincpu"),
 		m_tc0140syt(*this, "tc0140syt"),
 		m_tc0480scp(*this, "tc0480scp"),
