--- conflicted
+++ resolved
@@ -22,40 +22,17 @@
 class taitof2_state : public driver_device
 {
 public:
-<<<<<<< HEAD
-	taitof2_state(const machine_config &mconfig, device_type type, const char *tag) :
-		driver_device(mconfig, type, tag),
-		m_sprite_extension(*this, "sprite_ext"),
-		m_spriteram(*this, "spriteram"),
-		m_audiobank(*this, "audiobank"),
-		m_maincpu(*this, "maincpu"),
-		m_audiocpu(*this, "audiocpu"),
-		m_cchip(*this, "cchip"),
-		m_cchip_irq_clear(*this, "cchip_irq_clear"),
-		m_oki(*this, "oki"),
-		m_tc0100scn(*this, "tc0100scn_%u", 1U),
-		m_tc0110pcr(*this, "tc0110pcr"),
-		m_tc0360pri(*this, "tc0360pri"),
-		m_tc0280grd(*this, "tc0280grd"),
-		m_tc0430grw(*this, "tc0430grw"),
-		m_tc0480scp(*this, "tc0480scp"),
-		m_tc0220ioc(*this, "tc0220ioc"),
-		m_tc0510nio(*this, "tc0510nio"),
-		m_gfxdecode(*this, "gfxdecode"),
-		m_palette(*this, "palette")
-=======
 	taitof2_state(const machine_config &mconfig, device_type type, const char *tag)
 		: driver_device(mconfig, type, tag)
 		, m_sprite_extension(*this, "sprite_ext")
 		, m_spriteram(*this, "spriteram")
+		, m_audiobank(*this, "audiobank")
 		, m_maincpu(*this, "maincpu")
 		, m_audiocpu(*this, "audiocpu")
 		, m_cchip(*this, "cchip")
 		, m_cchip_irq_clear(*this, "cchip_irq_clear")
 		, m_oki(*this, "oki")
-		, m_tc0100scn(*this, "tc0100scn")
-		, m_tc0100scn_1(*this, "tc0100scn_1")
-		, m_tc0100scn_2(*this, "tc0100scn_2")
+		, m_tc0100scn(*this, "tc0100scn_%u", 1U)
 		, m_tc0110pcr(*this, "tc0110pcr")
 		, m_tc0360pri(*this, "tc0360pri")
 		, m_tc0280grd(*this, "tc0280grd")
@@ -65,7 +42,6 @@
 		, m_tc0510nio(*this, "tc0510nio")
 		, m_gfxdecode(*this, "gfxdecode")
 		, m_palette(*this, "palette")
->>>>>>> 8b9bf4ed
 	{ }
 
 
