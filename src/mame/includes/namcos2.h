--- conflicted
+++ resolved
@@ -100,17 +100,16 @@
 class namcos2_shared_state : public driver_device
 {
 public:
-<<<<<<< HEAD
 	namcos2_shared_state(const machine_config &mconfig, device_type type, const char *tag) :
 		driver_device(mconfig, type, tag),
 		m_dspmaster(*this, "dspmaster"),
 		m_dspslave(*this, "dspslave"),
+		m_gametype(0),
 		m_c68(*this, "c68"),
 		m_master_intc(*this, "master_intc"),
 		m_slave_intc(*this, "slave_intc"),
 		m_sci(*this, "sci"),
 		m_gpu(*this, "gpu"),
-		m_gametype(0),
 		m_c169_roz_videoram(*this, "rozvideoram", 0),
 		m_c169_roz_gfxbank(0),
 		m_c169_roz_mask(nullptr),
@@ -121,28 +120,6 @@
 		m_slave(*this, "slave"),
 		m_mcu(*this, "mcu"),
 		m_gfxdecode(*this, "gfxdecode"),
-=======
-	namcos2_shared_state(const machine_config &mconfig, device_type type, const char *tag)
-		: driver_device(mconfig, type, tag),
-			m_dspmaster(*this, "dspmaster"),
-			m_dspslave(*this, "dspslave"),
-			m_gametype(0),
-			m_c68(*this, "c68"),
-			m_master_intc(*this, "master_intc"),
-			m_slave_intc(*this, "slave_intc"),
-			m_sci(*this, "sci"),
-			m_gpu(*this, "gpu"),
-			m_c169_roz_videoram(*this, "rozvideoram", 0),
-			m_c169_roz_gfxbank(0),
-			m_c169_roz_mask(nullptr),
-			m_c355_obj_gfxbank(0),
-			m_c355_obj_palxor(0),
-			m_maincpu(*this, "maincpu"),
-			m_audiocpu(*this, "audiocpu"),
-			m_slave(*this, "slave"),
-			m_mcu(*this, "mcu"),
-			m_gfxdecode(*this, "gfxdecode"),
->>>>>>> 701fd15a
 		m_screen(*this, "screen"),
 		m_palette(*this, "palette") { }
 
@@ -211,13 +188,8 @@
 	c123_mTilemapInfo m_c123_TilemapInfo;
 
 	// C169 ROZ Layer Emulation
-<<<<<<< HEAD
-public:
 	typedef delegate<void (uint16_t, int*, int*, int)> c169_tilemap_delegate;
 	void c169_roz_init(int gfxbank, const char *maskregion, c169_tilemap_delegate tilemap_cb);
-=======
-	void c169_roz_init(int gfxbank, const char *maskregion);
->>>>>>> 701fd15a
 	void c169_roz_draw(screen_device &screen, bitmap_ind16 &bitmap, const rectangle &cliprect, int pri);
 	DECLARE_READ16_MEMBER( c169_roz_control_r );
 	DECLARE_WRITE16_MEMBER( c169_roz_control_w );
@@ -226,11 +198,7 @@
 	DECLARE_READ16_MEMBER( c169_roz_videoram_r );
 	DECLARE_WRITE16_MEMBER( c169_roz_videoram_w );
 
-<<<<<<< HEAD
 	c169_tilemap_delegate m_c169_cb;
-protected:
-=======
->>>>>>> 701fd15a
 	struct roz_parameters
 	{
 		uint32_t left, top, size;
@@ -326,6 +294,7 @@
 	void sgunner2(machine_config &config);
 	void base2(machine_config &config);
 	void finallap(machine_config &config);
+	void finalap2(machine_config &config);
 	void luckywld(machine_config &config);
 	void base3(machine_config &config);
 	void sgunner(machine_config &config);
@@ -433,21 +402,6 @@
 	void RozCB_luckywld(uint16_t code, int *tile, int *mask, int which);
 	void RozCB_metlhawk(uint16_t code, int *tile, int *mask, int which);
 
-<<<<<<< HEAD
-	void configure_c148_standard(machine_config &config);
-	void metlhawk(machine_config &config);
-	void gollygho(machine_config &config);
-	void assaultp(machine_config &config);
-	void sgunner2(machine_config &config);
-	void base2(machine_config &config);
-	void finallap(machine_config &config);
-	void finalap2(machine_config &config);
-	void luckywld(machine_config &config);
-	void base3(machine_config &config);
-	void sgunner(machine_config &config);
-	void base(machine_config &config);
-=======
->>>>>>> 701fd15a
 	void c68_default_am(address_map &map);
 	void common_default_am(address_map &map);
 	void common_finallap_am(address_map &map);
