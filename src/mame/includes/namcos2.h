--- conflicted
+++ resolved
@@ -108,28 +108,19 @@
 public:
 	namcos2_shared_state(const machine_config &mconfig, device_type type, const char *tag)
 		: driver_device(mconfig, type, tag)
-<<<<<<< HEAD
-		, m_c116(*this, "c116")
-		, m_dspmaster(*this, "dspmaster")
-		, m_dspslave(*this, "dspslave")
-		, m_c68(*this, "c68")
-=======
 		, m_dspmaster(*this, "dspmaster")
 		, m_dspslave(*this, "dspslave")
 		, m_gametype(0)
+		, m_dpram(*this, "dpram")
 		, m_c140(*this, "c140")
 		, m_c68(*this, "c68")
 		, m_c116(*this, "c116")
->>>>>>> cf34ccd3
 		, m_master_intc(*this, "master_intc")
 		, m_slave_intc(*this, "slave_intc")
 		, m_sci(*this, "sci")
 		, m_gpu(*this, "gpu")
-<<<<<<< HEAD
 		, m_audiobank(*this, "audiobank")
-		, m_gametype(0)
-=======
->>>>>>> cf34ccd3
+		, m_analog_io(*this, "AN%u", 0U)
 		, m_c169_roz_videoram(*this, "rozvideoram", 0)
 		, m_c169_roz_gfxbank(0)
 		, m_c169_roz_mask(nullptr)
@@ -143,18 +134,13 @@
 		, m_screen(*this, "screen")
 		, m_palette(*this, "palette")
 	{ }
-<<<<<<< HEAD
-		
-	optional_device<namco_c116_device> m_c116;
-=======
-
->>>>>>> cf34ccd3
 	optional_device<cpu_device> m_dspmaster;
 	optional_device<cpu_device> m_dspslave;
 
 	int m_gametype;
 
 protected:
+	optional_shared_ptr<uint8_t> m_dpram; /* 2Kx8 */
 	optional_device<c140_device> m_c140;
 	optional_device<m37450_device> m_c68;
 	optional_device<namco_c116_device> m_c116;
@@ -165,6 +151,8 @@
 
 	optional_memory_bank m_audiobank;
 
+	optional_ioport_array<8> m_analog_io;
+
 	// game type helpers
 	bool is_system21();
 
@@ -175,6 +163,8 @@
 
 	DECLARE_WRITE8_MEMBER(sound_reset_w);
 	DECLARE_WRITE8_MEMBER(system_reset_w);
+	DECLARE_READ8_MEMBER(dpram_r);
+	DECLARE_WRITE8_MEMBER(dpram_w);
 	void reset_all_subcpus(int state);
 
 	TIMER_DEVICE_CALLBACK_MEMBER(screen_scanline);
@@ -236,12 +226,8 @@
 	void c169_roz_unpack_params(const uint16_t *source, roz_parameters &params);
 	void c169_roz_draw_helper(screen_device &screen, bitmap_ind16 &bitmap, tilemap_t &tmap, const rectangle &clip, const roz_parameters &params);
 	void c169_roz_draw_scanline(screen_device &screen, bitmap_ind16 &bitmap, int line, int which, int pri, const rectangle &cliprect);
-<<<<<<< HEAD
-	 template<int Layer> TILE_GET_INFO_MEMBER( c169_roz_get_info );
-=======
 	void c169_roz_get_info(tile_data &tileinfo, int tile_index, int which);
 	template<int Which> TILE_GET_INFO_MEMBER( c169_roz_get_info );
->>>>>>> cf34ccd3
 	TILEMAP_MAPPER_MEMBER( c169_roz_mapper );
 
 	static const int ROZ_TILEMAP_COUNT = 2;
@@ -278,8 +264,8 @@
 	std::unique_ptr<uint16_t[]> m_c355_obj_ram;
 
 	// general
-	void zdrawgfxzoom(screen_device &screen, bitmap_ind16 &dest_bmp, const rectangle &clip, gfx_element *gfx, uint32_t code, uint32_t color, int flipx, int flipy, int sx, int sy, int scalex, int scaley, int zpos, bool swapxy = false);
-	void zdrawgfxzoom(screen_device &screen, bitmap_rgb32 &dest_bmp, const rectangle &clip, gfx_element *gfx, uint32_t code, uint32_t color, int flipx, int flipy, int sx, int sy, int scalex, int scaley, int zpos, bool swapxy = false);
+	void zdrawgfxzoom(screen_device &screen, bitmap_ind16 &dest_bmp, const rectangle &clip, gfx_element *gfx, uint32_t code, uint32_t color, int flipx, int flipy, int sx, int sy, int scalex, int scaley, int zpos);
+	void zdrawgfxzoom(screen_device &screen, bitmap_rgb32 &dest_bmp, const rectangle &clip, gfx_element *gfx, uint32_t code, uint32_t color, int flipx, int flipy, int sx, int sy, int scalex, int scaley, int zpos);
 
 	DECLARE_WRITE8_MEMBER( namcos2_68k_eeprom_w );
 	DECLARE_READ8_MEMBER( namcos2_68k_eeprom_r );
@@ -304,48 +290,29 @@
 class namcos2_state : public namcos2_shared_state
 {
 public:
-<<<<<<< HEAD
-	namcos2_state(const machine_config &mconfig, device_type type, const char *tag)
-		: namcos2_shared_state(mconfig, type, tag)
-		, m_dpram(*this, "dpram")
-		, m_spriteram(*this, "spriteram")
-		, m_rozram(*this, "rozram")
-		, m_roz_ctrl(*this, "rozctrl")
-		, m_c45_road(*this, "c45_road")
-		, m_zip1_output(*this, "zip1")
-		, m_zip10_output(*this, "zip10")
-		, m_zip100_output(*this, "zip100")
-		, m_zap1_output(*this, "zap1")
-		, m_zap10_output(*this, "zap10")
-		, m_zap100_output(*this, "zap100")
-		, m_time1_output(*this, "time1")
-		, m_time10_output(*this, "time10")
-		, m_dollhouse_output(*this, "dollhouse")
-		, m_toybox_output(*this, "toybox")
-		, m_bathroom_output(*this, "bathroom")
-		, m_bureau_output(*this, "bureau")
-		, m_refrigerator_output(*this, "refrigerator")
-		, m_porch_output(*this, "porch")
-		, m_gunrecoil_output(*this, "Player%u_Gun_Recoil", 1U)
-	{ }
-
-	DECLARE_READ8_MEMBER(c68_p5_r);
-	DECLARE_WRITE8_MEMBER(c68_p3_w);
-	DECLARE_READ16_MEMBER(dpram_word_r);
-	DECLARE_WRITE16_MEMBER(dpram_word_w);
-	DECLARE_READ8_MEMBER(dpram_byte_r);
-	DECLARE_WRITE8_MEMBER(dpram_byte_w);
-	DECLARE_READ8_MEMBER(ack_mcu_vbl_r);
-	DECLARE_MACHINE_START(gollygho);
-	DECLARE_MACHINE_RESET(sgunner2);
-=======
 	namcos2_state(const machine_config &mconfig, device_type type, const char *tag) :
 		namcos2_shared_state(mconfig, type, tag),
-		m_dpram(*this, "dpram"),
 		m_spriteram(*this, "spriteram"),
 		m_rozram(*this, "rozram"),
 		m_roz_ctrl(*this, "rozctrl"),
-		m_c45_road(*this, "c45_road")
+		m_mcu_b_io(*this, "rozctrl"),
+		m_mcu_b2_io(*this, "rozctrl"),
+		m_c45_road(*this, "c45_road"),
+		m_zip1_output(*this, "zip1"),
+		m_zip10_output(*this, "zip10"),
+		m_zip100_output(*this, "zip100"),
+		m_zap1_output(*this, "zap1"),
+		m_zap10_output(*this, "zap10"),
+		m_zap100_output(*this, "zap100"),
+		m_time1_output(*this, "time1"),
+		m_time10_output(*this, "time10"),
+		m_dollhouse_output(*this, "dollhouse"),
+		m_toybox_output(*this, "toybox"),
+		m_bathroom_output(*this, "bathroom"),
+		m_bureau_output(*this, "bureau"),
+		m_refrigerator_output(*this, "refrigerator"),
+		m_porch_output(*this, "porch"),
+		m_gunrecoil_output(*this, "Player%u_Gun_Recoil", 1U)
 	{ }
 
 	void configure_c116_standard(machine_config &config);
@@ -360,9 +327,9 @@
 	void luckywld(machine_config &config);
 	void base3(machine_config &config);
 	void sgunner(machine_config &config);
+	void suzuka8h(machine_config &config);
 	void base(machine_config &config);
 
->>>>>>> cf34ccd3
 	void init_cosmogng();
 	void init_sgunner2();
 	void init_kyukaidk();
@@ -401,12 +368,11 @@
 private:
 	DECLARE_READ8_MEMBER(c68_p5_r);
 	DECLARE_WRITE8_MEMBER(c68_p3_w);
-	DECLARE_READ16_MEMBER(dpram_word_r);
-	DECLARE_WRITE16_MEMBER(dpram_word_w);
-	DECLARE_READ8_MEMBER(dpram_byte_r);
-	DECLARE_WRITE8_MEMBER(dpram_byte_w);
+	DECLARE_WRITE8_MEMBER(gollygho_dpram_w);
 	DECLARE_READ8_MEMBER(ack_mcu_vbl_r);
 
+	DECLARE_MACHINE_START(gollygho);
+	DECLARE_MACHINE_RESET(sgunner2);
 	virtual void video_start() override;
 	void video_start_finallap();
 	void video_start_finalap2();
@@ -419,6 +385,7 @@
 	uint32_t screen_update_luckywld(screen_device &screen, bitmap_ind16 &bitmap, const rectangle &cliprect);
 	uint32_t screen_update_metlhawk(screen_device &screen, bitmap_ind16 &bitmap, const rectangle &cliprect);
 	uint32_t screen_update_sgunner(screen_device &screen, bitmap_ind16 &bitmap, const rectangle &cliprect);
+	uint32_t screen_update_suzuka8h(screen_device &screen, bitmap_ind16 &bitmap, const rectangle &cliprect);
 
 	TILE_GET_INFO_MEMBER( roz_tile_info );
 
@@ -435,7 +402,6 @@
 	int get_pos_irq_scanline() { return (m_c116->get_reg(5) - 32) & 0xff; }
 	TIMER_DEVICE_CALLBACK_MEMBER(screen_scanline);
 
-	required_shared_ptr<uint8_t> m_dpram; /* 2Kx8 */
 	optional_shared_ptr<uint16_t> m_spriteram;
 	optional_shared_ptr<uint16_t> m_rozram;
 	optional_shared_ptr<uint16_t> m_roz_ctrl;
@@ -444,7 +410,10 @@
 	uint16_t m_serial_comms_ctrl[0x8];
 	unsigned m_finallap_prot_count;
 	int m_sendval;
-	uint8_t m_player_mux; // sgunner2 specific
+	 // sgunner2 specific
+	uint8_t m_player_mux;
+	optional_ioport m_mcu_b_io;
+	optional_ioport m_mcu_b2_io;
 
 	optional_device<namco_c45_road_device> m_c45_road;
 	
@@ -481,21 +450,27 @@
 	void c68_default_am(address_map &map);
 	void common_default_am(address_map &map);
 	void common_finallap_am(address_map &map);
+	void common_gollygho_am(address_map &map);
 	void common_luckywld_am(address_map &map);
 	void common_metlhawk_am(address_map &map);
 	void common_sgunner_am(address_map &map);
+	void common_suzuka8h_am(address_map &map);
 	void master_default_am(address_map &map);
 	void master_finallap_am(address_map &map);
+	void master_gollygho_am(address_map &map);
 	void master_luckywld_am(address_map &map);
 	void master_metlhawk_am(address_map &map);
 	void master_sgunner_am(address_map &map);
+	void master_suzuka8h_am(address_map &map);
 	void mcu_default_am(address_map &map);
 	void namcos2_68k_default_cpu_board_am(address_map &map);
 	void slave_default_am(address_map &map);
 	void slave_finallap_am(address_map &map);
+	void slave_gollygho_am(address_map &map);
 	void slave_luckywld_am(address_map &map);
 	void slave_metlhawk_am(address_map &map);
 	void slave_sgunner_am(address_map &map);
+	void slave_suzuka8h_am(address_map &map);
 	void sound_default_am(address_map &map);
 };
 
@@ -523,10 +498,7 @@
 #define NAMCOS2_C148_EXIRQ      4       /* 0x1c8000 */
 #define NAMCOS2_C148_POSIRQ     5       /* 0x1ca000 */
 #define NAMCOS2_C148_SERIRQ     6       /* 0x1cc000 */
-<<<<<<< HEAD
 #define NAMCOS2_C148_VBLANKIRQ  7       /* 0x1ce000 */
-=======
-#define NAMCOS2_C148_VBLANKIRQ  7       /* 0x1ce000 */
 
 /**************************************************************/
 /* MASTER CPU RAM MEMORY                                      */
@@ -549,5 +521,4 @@
 /* Sound CPU support handlers - 6809                          */
 /**************************************************************/
 
-#endif // MAME_INCLUDES_NAMCOS2_H
->>>>>>> cf34ccd3
+#endif // MAME_INCLUDES_NAMCOS2_H