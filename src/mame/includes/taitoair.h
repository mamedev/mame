--- conflicted
+++ resolved
@@ -32,28 +32,8 @@
 class taitoair_state : public driver_device
 {
 public:
-<<<<<<< HEAD
-	taitoair_state(const machine_config &mconfig, device_type type, const char *tag) :
-		driver_device(mconfig, type, tag),
-		m_line_ram(*this, "line_ram"),
-		m_dsp_ram(*this, "dsp_ram"),
-		m_paletteram(*this, "paletteram"),
-		m_gradram(*this, "gradram"),
-		m_tc0430grw(*this, "tc0430grw"),
-		m_maincpu(*this, "maincpu"),
-		m_audiocpu(*this, "audiocpu"),
-		m_dsp(*this, "dsp"),
-		m_tc0080vco(*this, "tc0080vco"),
-		m_tc0220ioc(*this, "tc0220ioc"),
-		m_yoke(*this, "yokectrl"),
-		m_gfxdecode(*this, "gfxdecode"),
-		m_screen(*this, "screen"),
-		m_palette(*this, "palette"),
-		m_z80bank(*this, "z80bank")
-=======
 	taitoair_state(const machine_config &mconfig, device_type type, const char *tag)
 		: driver_device(mconfig, type, tag)
-		, m_m68000_mainram(*this, "m68000_mainram")
 		, m_line_ram(*this, "line_ram")
 		, m_dsp_ram(*this, "dsp_ram")
 		, m_paletteram(*this, "paletteram")
@@ -68,7 +48,7 @@
 		, m_gfxdecode(*this, "gfxdecode")
 		, m_screen(*this, "screen")
 		, m_palette(*this, "palette")
->>>>>>> adae0fea
+		, m_z80bank(*this, "z80bank")
 	{ }
 
 	void airsys(machine_config &config);
