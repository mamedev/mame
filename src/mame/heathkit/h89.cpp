--- conflicted
+++ resolved
@@ -145,14 +145,10 @@
 	TIMER_DEVICE_CALLBACK_MEMBER(h89_irq_timer);
 
 	void h89_mem(address_map &map);
-<<<<<<< HEAD
-	void h89_io(address_map &map);
-	void h89_sigmasoft_io(address_map &map);
-=======
 	void map_fetch(address_map &map);
 	uint8_t m1_r(offs_t offset);
 	void h89_io(address_map &map);
->>>>>>> b8164790
+	void h89_sigmasoft_io(address_map &map);
 
 	uint8_t raise_NMI_r();
 	void raise_NMI_w(uint8_t data);
