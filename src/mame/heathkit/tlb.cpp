--- conflicted
+++ resolved
@@ -14,8 +14,6 @@
 
     Input can also come from the serial port.
 
-<<<<<<< HEAD
-=======
   Known Issues:
     - With gp19 slot option
       - 49/50 row mode only shows half the screen.
@@ -25,7 +23,6 @@
       - Screen menus not working properly
       - Screensaver freezes the screen instead of blanking the screen	
 
->>>>>>> a8015550
 ****************************************************************************/
 /***************************************************************************
 
