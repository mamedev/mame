--- conflicted
+++ resolved
@@ -14,10 +14,7 @@
 
     Input can also come from the serial port.
 
-<<<<<<< HEAD
   Known Issues:
-    - Break key does not send break on serial line
-        - INS8250 needs to implement "Set Break" (LCR, bit 6)
     - With gp19 slot option
       - 49/50 row mode only shows half the screen.
       - In 49/50 row mode, character descenders are cut off.
@@ -25,13 +22,6 @@
     - With superset slot option
       - Screen menus not working properly
 
-=======
-  TODO:
-    - 49/50 row mode does not work when DOT clocks are programmed as documented
-      in the manual. It does work when DOT clock is fixed at the 20.282 MHz
-      rate.
-    - In 49/50 row mode, character descenders are cut off.
->>>>>>> 1134903e
 ****************************************************************************/
 /***************************************************************************
   Memory Layout
