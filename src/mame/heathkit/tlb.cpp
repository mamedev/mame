// license:BSD-3-Clause
// copyright-holders:Mark Garlanger
/***************************************************************************

  Heathkit Terminal Logic Board (TLB)

    The board used in the H19 smart terminal designed and manufactured
    by Heath Company. (and the identical Z19 sold by Zenith Data Systems)
    This board is also used the Heath's H89 / H88, and ZDS's Z-89 and Z-90.

    The keyboard consists of a 9x10 matrix connected to a MM5740AAC/N
    mask-programmed keyboard controller. The output of this passes
    through a rom.

    Input can also come from the serial port.

  Known Issues:
    - With gp19 slot option
      - 49/50 row mode only shows half the screen.
      - In 49/50 row mode, character descenders are cut off.
      - Screen saver does not disable the screen
<<<<<<< HEAD
=======
    - With superset slot option
      - Screensaver freezes the screen instead of blanking the screen
>>>>>>> 706cc60b

****************************************************************************/
/***************************************************************************

  Memory Layout

    The U435 three-to-eight line decoder uses A14 and A15 to generate
    three memory address spaces:

    Address             Description
    ----------------------------------------------------
      0x0000            Program ROM
      0x4000            Scratchpad RAM
      0xF800 (0xC000)   Display Memory


  Port Layout

    Only address lines A5, A6, A7 are used by the U442 three-to-eight
    line decoder

    Address   Description
    ----------------------------------------------------
      0x00    Power-up configuration (primary - SW401)
      0x20    Power-up configuration (secondary - SW402)
      0x40    INS8250 ACE (communications)
      0x60    MC6845 CRT controller
      0x80    MM5740 Keyboard encoder
      0xA0    Keyboard status
      0xC0    Trigger key click
      0xE0    Trigger bell

****************************************************************************/

#include "emu.h"

#include "tlb.h"

#include <algorithm>

// Clocks
static constexpr XTAL MASTER_CLOCK = XTAL(12'288'000);

// DOT clocks
static constexpr XTAL BASE_DOT_CLOCK = MASTER_CLOCK;
static constexpr XTAL GP19_DOT_CLOCK_1 = XTAL(20'282'000);   // 132 columns
static constexpr XTAL GP19_DOT_CLOCK_2 = XTAL(12'292'000);   // 80 columns
static constexpr XTAL GP19_DOT_CLOCK_3 = XTAL(10'644'000);   // Graphics mode

// Standard H19 used a 2.048 MHz clock for Z80
static constexpr XTAL H19_CLOCK = MASTER_CLOCK / 6;
static constexpr XTAL H19_3MHZ = MASTER_CLOCK / 4;
static constexpr XTAL H19_4MHZ = MASTER_CLOCK / 3;
static constexpr XTAL H19_6MHZ = MASTER_CLOCK / 2;

static constexpr XTAL INS8250_CLOCK = MASTER_CLOCK / 4;

// Beep Frequency is 1 KHz
static constexpr XTAL H19_BEEP_FRQ = (H19_CLOCK / 2048);

// Capacitor value in pF
static constexpr uint32_t H19_KEY_DEBOUNCE_CAPACITOR = 5000;
#define MM5740_CLOCK (mm5740_device::calc_effective_clock_key_debounce(H19_KEY_DEBOUNCE_CAPACITOR))

// Keyboard flag masks
static constexpr uint8_t KB_STATUS_SHIFT_KEYS_MASK = 0x01;
static constexpr uint8_t KB_STATUS_CONTROL_KEY_MASK = 0x10;
static constexpr uint8_t KB_STATUS_KEYBOARD_STROBE_MASK = 0x80;

DEFINE_DEVICE_TYPE(HEATH_TLB_CONNECTOR, heath_tlb_connector, "heath_tlb_connector", "Heath Terminal Logic board connector abstraction")

DEFINE_DEVICE_TYPE(HEATH_TLB, heath_tlb_device, "heath_tlb", "Heath Terminal Logic Board")
DEFINE_DEVICE_TYPE(HEATH_SUPER19, heath_super19_tlb_device, "heath_super19_tlb", "Heath Terminal Logic Board w/Super19 ROM")
DEFINE_DEVICE_TYPE(HEATH_SUPERSET, heath_superset_tlb_device, "heath_superset_tlb", "Heath Terminal Logic Board w/Superset ROM")
DEFINE_DEVICE_TYPE(HEATH_ULTRA, heath_ultra_tlb_device, "heath_ultra_tlb", "Heath Terminal Logic Board w/Ultra ROM")
DEFINE_DEVICE_TYPE(HEATH_WATZ, heath_watz_tlb_device, "heath_watz_tlb", "Heath Terminal Logic Board w/Watzman ROM")
DEFINE_DEVICE_TYPE(HEATH_GP19, heath_gp19_tlb_device, "heath_gp19_tlb", "Heath Terminal Logic Board plus Northwest Digital Systems GP-19")
DEFINE_DEVICE_TYPE(HEATH_IMAGINATOR, heath_imaginator_tlb_device, "heath_imaginator_tlb", "Heath Terminal Logic Board plus Cleveland Codonics Imaginator I-100")



device_heath_tlb_card_interface::device_heath_tlb_card_interface(const machine_config &mconfig, device_t &device) :
	device_interface(device, "heathtlbdevice"),
	m_slot(dynamic_cast<heath_tlb_connector *>(device.owner()))
{
}


/**
 * original Heath H19 functionality
 */
heath_tlb_device::heath_tlb_device(const machine_config &mconfig, const char *tag, device_t *owner, uint32_t clock) :
	heath_tlb_device(mconfig, HEATH_TLB, tag, owner, clock)
{
}

heath_tlb_device::heath_tlb_device(const machine_config &mconfig, device_type type, const char *tag, device_t *owner, uint32_t clock) :
	device_t(mconfig, type, tag, owner, clock),
	device_heath_tlb_card_interface(mconfig, *this),
	m_maincpu(*this, "maincpu"),
	m_screen(*this, "screen"),
	m_palette(*this, "palette"),
	m_crtc(*this, "crtc"),
	m_p_videoram(*this, "videoram"),
	m_p_chargen(*this, "chargen"),
	m_config(*this, "CONFIG"),
	m_ace(*this, "ins8250"),
	m_beep(*this, "beeper"),
	m_mm5740(*this, "mm5740"),
	m_kbdrom(*this, "keyboard"),
	m_kbspecial(*this, "MODIFIERS"),
	m_repeat_clock(*this, "repeatclock")
{
}

void heath_tlb_device::check_beep_state()
{
	if (!m_key_click_active && !m_bell_active)
	{
		m_beep->set_state(0);
	}
}

TIMER_CALLBACK_MEMBER(heath_tlb_device::key_click_off)
{
	m_key_click_active = false;

	check_beep_state();
}

TIMER_CALLBACK_MEMBER(heath_tlb_device::bell_off)
{
	m_bell_active = false;

	check_beep_state();
}

void heath_tlb_device::mem_map(address_map &map)
{
	map.unmap_value_high();

	// H19 ROM
	map(0x0000, 0x0fff).mirror(0x3000).rom();

	// Scratchpad memory
	map(0x4000, 0x40ff).mirror(0x3f00).ram();

	// Video Memory
	map(0xc000, 0xc7ff).mirror(0x3800).ram().share(m_p_videoram);
}

void heath_tlb_device::io_map(address_map &map)
{
	map.unmap_value_high();
	map.global_mask(0xff);
	map(0x00, 0x00).mirror(0x1f).portr("SW401");
	map(0x20, 0x20).mirror(0x1f).portr("SW402");
	map(0x40, 0x47).mirror(0x18).rw(m_ace, FUNC(ins8250_device::ins8250_r), FUNC(ins8250_device::ins8250_w));
	map(0x60, 0x60).mirror(0x1a).select(0x04).w(FUNC(heath_tlb_device::crtc_addr_w));
	map(0x61, 0x61).mirror(0x1a).select(0x04).rw(FUNC(heath_tlb_device::crtc_reg_r), FUNC(heath_tlb_device::crtc_reg_w));
	map(0x80, 0x80).mirror(0x1f).r(FUNC(heath_tlb_device::kbd_key_r));
	map(0xa0, 0xa0).mirror(0x1f).r(FUNC(heath_tlb_device::kbd_flags_r));
	map(0xc0, 0xc0).mirror(0x1f).w(FUNC(heath_tlb_device::key_click_w));
	map(0xe0, 0xe0).mirror(0x1f).w(FUNC(heath_tlb_device::bell_w));
}

void heath_tlb_device::device_start()
{
	save_item(NAME(m_transchar));
	save_item(NAME(m_strobe));
	save_item(NAME(m_key_click_active));
	save_item(NAME(m_bell_active));
	save_item(NAME(m_reset_pending));
	save_item(NAME(m_right_shift));
	save_item(NAME(m_reset_key));
	save_item(NAME(m_keyboard_irq_raised));
	save_item(NAME(m_serial_irq_raised));
	save_item(NAME(m_break_key_irq_raised));
	save_item(NAME(m_allow_vsync_nmi));

	m_strobe = false;
	m_key_click_active = false;
	m_bell_active = false;
	m_reset_pending = false;
	m_right_shift = false;
	m_reset_key = false;
	m_keyboard_irq_raised = false;
	m_serial_irq_raised = false;
	m_break_key_irq_raised = false;
	m_allow_vsync_nmi = false;

	m_key_click_timer = timer_alloc(FUNC(heath_tlb_device::key_click_off), this);
	m_bell_timer = timer_alloc(FUNC(heath_tlb_device::bell_off), this);
}

void heath_tlb_device::device_reset()
{
	m_strobe = false;
	m_key_click_active = false;
	m_bell_active = false;
	m_allow_vsync_nmi = false;

	ioport_value const cfg(m_config->read());

	// CPU clock speed
	switch (BIT(cfg, 0, 2))
	{
	case 0x01:
		m_maincpu->set_clock(H19_3MHZ);
		break;
	case 0x02:
		m_maincpu->set_clock(H19_4MHZ);
		break;
	case 0x03:
		m_maincpu->set_clock(H19_6MHZ);
		break;
	case 0x00:
	default:
		// Standard Clock
		m_maincpu->set_clock(H19_CLOCK);
		break;
	}

	// Set screen color
	switch (BIT(cfg, 2, 2))
	{
	case 0x01:
		m_screen->set_color(rgb_t::white());
		break;
	case 0x02:
		m_screen->set_color(rgb_t::amber());
		break;
	case 0x00:
	default:
		m_screen->set_color(rgb_t::green());
		break;
	}
}

void heath_tlb_device::key_click_w(uint8_t data)
{
	// Keyclick - 6 mSec
	m_beep->set_state(1);
	m_key_click_active = true;
	m_key_click_timer->adjust(attotime::from_msec(6));
}

void heath_tlb_device::bell_w(uint8_t data)
{
	// Bell (^G) - 200 mSec
	m_beep->set_state(1);
	m_bell_active = true;
	m_bell_timer->adjust(attotime::from_msec(200));
}

/**
 * MM5740 B Mapping to the ROM address
 */
uint16_t heath_tlb_device::translate_mm5740_b(uint16_t b)
{
	return bitswap<9>(b, 7, 6, 8, 5, 4, 3, 2, 1, 0);
}

uint8_t heath_tlb_device::kbd_key_r()
{
	m_strobe = false;
	m_keyboard_irq_raised = false;

	set_irq_line();

	// high bit is for control key pressed, this is handled in the ROM,
	// no processing needed.
	return m_transchar;
}

uint8_t heath_tlb_device::kbd_flags_r()
{
	uint16_t modifiers = m_kbspecial->read();
	uint8_t rv = modifiers & 0x7e;

	// check both shifts
	if ((modifiers & 0x120) != 0x120)
	{
		rv |= KB_STATUS_SHIFT_KEYS_MASK;
	}

	if (!m_strobe)
	{
		rv |= KB_STATUS_KEYBOARD_STROBE_MASK;
	}

	return rv;
}

int heath_tlb_device::mm5740_shift_r()
{
	return ((m_kbspecial->read() & 0x120) != 0x120) ? 1 : 0;
}

int heath_tlb_device::mm5740_control_r()
{
	return (m_kbspecial->read() & KB_STATUS_CONTROL_KEY_MASK) ? 0 : 1;
}

void heath_tlb_device::mm5740_data_ready_w(int state)
{
	if (state)
	{
		uint8_t *decode = m_kbdrom->base();

		m_transchar = decode[translate_mm5740_b(m_mm5740->b_r())];
		m_strobe = true;
		m_keyboard_irq_raised = true;

		set_irq_line();
	}
}

void heath_tlb_device::crtc_addr_w(offs_t reg, uint8_t val)
{
	m_allow_vsync_nmi = bool(BIT(reg, 2));

	m_crtc->address_w(val);
}

uint8_t heath_tlb_device::crtc_reg_r(offs_t reg)
{
	if (!machine().side_effects_disabled())
	{
		m_allow_vsync_nmi = bool(BIT(reg, 2));
	}

	return m_crtc->register_r();
}

void heath_tlb_device::crtc_reg_w(offs_t reg, uint8_t val)
{
	m_allow_vsync_nmi = bool(BIT(reg, 2));

	m_crtc->register_w(val);
}

void heath_tlb_device::crtc_vsync_w(int val)
{
	m_maincpu->set_input_line(INPUT_LINE_NMI, m_allow_vsync_nmi ? val : CLEAR_LINE);
}

void heath_tlb_device::serial_irq_w(int state)
{
	m_serial_irq_raised = bool(state);

	set_irq_line();
}

void heath_tlb_device::set_irq_line()
{
	m_maincpu->set_input_line(INPUT_LINE_IRQ0,
		(m_keyboard_irq_raised || m_serial_irq_raised || m_break_key_irq_raised) ?
		 ASSERT_LINE : CLEAR_LINE);
}

void heath_tlb_device::check_for_reset()
{
	if (m_reset_key && m_right_shift)
	{
		m_reset_pending = true;
		m_slot->reset_out(1);
		m_maincpu->set_input_line(INPUT_LINE_RESET, ASSERT_LINE);
	}
	else if (m_reset_pending)
	{
		m_reset_pending = false;
		reset();
		m_maincpu->set_input_line(INPUT_LINE_RESET, CLEAR_LINE);
		m_slot->reset_out(0);
	}
}

void heath_tlb_device::reset_key_w(int state)
{
	m_reset_key = (state == 0);

	check_for_reset();
}

void heath_tlb_device::right_shift_w(int state)
{
	m_right_shift = (state == 0);

	check_for_reset();
}

void heath_tlb_device::repeat_key_w(int state)
{
	// when repeat key pressed, set duty cycle to 50%, else 0%.
	m_repeat_clock->set_duty_cycle(state == 0 ? 0.5 : 0);
}

void heath_tlb_device::break_key_w(int state)
{
	m_break_key_irq_raised = (state == 0);

	set_irq_line();
}

MC6845_UPDATE_ROW(heath_tlb_device::crtc_update_row)
{
	rgb_t const *const palette = m_palette->palette()->entry_list_raw();
	uint32_t *p = &bitmap.pix(y);

	if (de)
	{
		for (int x = 0; x < x_count; x++)
		{
			uint8_t inv = (x == cursor_x) ? 0xff : 0;
			uint8_t chr = m_p_videoram[(ma + x) & 0x7ff];

			if (chr & 0x80)
			{
				inv ^= 0xff;
				chr &= 0x7f;
			}

			// get pattern of pixels for that character scanline
			uint8_t const gfx = m_p_chargen[(chr << 4) | ra] ^ inv;

			// Display a scanline of a character (8 pixels)
			for (int b = 0; 8 > b; ++b)
			{
				*p++ = palette[BIT(gfx, 7 - b)];
			}
		}
	}
	else
	{
		std::fill_n(p, x_count * 8, palette[0]);
	}
}


// F4 Character Displayer
static const gfx_layout h19_charlayout =
{
	8, 10,                  // 8 x 10 characters
	128,                    // 128 characters
	1,                      // 1 bits per pixel
	{ 0 },                  // no bitplanes
	// x offsets
	{ 0, 1, 2, 3, 4, 5, 6, 7 },
	// y offsets
	{ 0*8, 1*8, 2*8, 3*8, 4*8, 5*8, 6*8, 7*8, 8*8, 9*8 },
	8*16                    // every char takes 16 bytes
};

static GFXDECODE_START( gfx_h19 )
	GFXDECODE_ENTRY("chargen", 0x0000, h19_charlayout, 0, 1)
GFXDECODE_END


// Input ports
static INPUT_PORTS_START( tlb )

	PORT_START("MODIFIERS")
	// bit 0 - 0x001 connects to B8 of MM5740 - low if either shift key is
	PORT_BIT(0x002, IP_ACTIVE_LOW, IPT_KEYBOARD) PORT_NAME("CapsLock")   PORT_CODE(KEYCODE_CAPSLOCK)  PORT_TOGGLE
	PORT_BIT(0x004, IP_ACTIVE_LOW, IPT_KEYBOARD) PORT_NAME("Break")      PORT_CODE(KEYCODE_PAUSE)     PORT_WRITE_LINE_MEMBER(heath_tlb_device, break_key_w)
	PORT_BIT(0x008, IP_ACTIVE_LOW, IPT_KEYBOARD) PORT_NAME("OffLine")    PORT_CODE(KEYCODE_F12)       PORT_TOGGLE
	PORT_BIT(0x010, IP_ACTIVE_LOW, IPT_KEYBOARD) PORT_NAME("CTRL")       PORT_CODE(KEYCODE_LCONTROL)  PORT_CHAR(UCHAR_MAMEKEY(LCONTROL))
	PORT_BIT(0x020, IP_ACTIVE_LOW, IPT_KEYBOARD) PORT_NAME("LeftShift")  PORT_CODE(KEYCODE_LSHIFT)    PORT_CHAR(UCHAR_SHIFT_1)
	PORT_BIT(0x040, IP_ACTIVE_LOW, IPT_KEYBOARD) PORT_NAME("Repeat")     PORT_CODE(KEYCODE_RALT)      PORT_WRITE_LINE_MEMBER(heath_tlb_device, repeat_key_w)
	// bit 7 - 0x080 is low if any key is pressed
	PORT_BIT(0x100, IP_ACTIVE_LOW, IPT_KEYBOARD) PORT_NAME("RightShift") PORT_CODE(KEYCODE_RSHIFT)    PORT_WRITE_LINE_MEMBER(heath_tlb_device, right_shift_w)
	PORT_BIT(0x200, IP_ACTIVE_LOW, IPT_KEYBOARD) PORT_NAME("Reset")      PORT_CODE(KEYCODE_F10)       PORT_WRITE_LINE_MEMBER(heath_tlb_device, reset_key_w)

	PORT_START("X1")
	PORT_BIT(0x001, IP_ACTIVE_LOW, IPT_KEYBOARD) PORT_NAME("/")          PORT_CODE(KEYCODE_SLASH)      PORT_CHAR('/') PORT_CHAR('?')
	PORT_BIT(0x002, IP_ACTIVE_LOW, IPT_UNUSED)
	PORT_BIT(0x004, IP_ACTIVE_LOW, IPT_UNUSED)
	PORT_BIT(0x008, IP_ACTIVE_LOW, IPT_UNUSED)
	PORT_BIT(0x010, IP_ACTIVE_LOW, IPT_KEYBOARD) PORT_NAME("k_X2")
	PORT_BIT(0x020, IP_ACTIVE_LOW, IPT_UNUSED)
	PORT_BIT(0x040, IP_ACTIVE_LOW, IPT_KEYBOARD) PORT_NAME("KP-0")       PORT_CODE(KEYCODE_0_PAD)      PORT_CHAR(UCHAR_MAMEKEY(0_PAD))
	PORT_BIT(0x080, IP_ACTIVE_LOW, IPT_KEYBOARD) PORT_NAME("KP-.")       PORT_CODE(KEYCODE_DEL_PAD)    PORT_CHAR(UCHAR_MAMEKEY(DEL_PAD))
	PORT_BIT(0x100, IP_ACTIVE_LOW, IPT_KEYBOARD) PORT_NAME("KP-Enter")   PORT_CODE(KEYCODE_ENTER_PAD)  PORT_CHAR(UCHAR_MAMEKEY(ENTER_PAD))
	PORT_BIT(0x200, IP_ACTIVE_LOW, IPT_UNUSED)

	PORT_START("X2")
	PORT_BIT(0x001, IP_ACTIVE_LOW, IPT_KEYBOARD) PORT_NAME("; :")        PORT_CODE(KEYCODE_COLON)      PORT_CHAR(';') PORT_CHAR(':')
	PORT_BIT(0x002, IP_ACTIVE_LOW, IPT_KEYBOARD) PORT_NAME("' \"")       PORT_CODE(KEYCODE_QUOTE)      PORT_CHAR('\'') PORT_CHAR('"')
	PORT_BIT(0x004, IP_ACTIVE_LOW, IPT_KEYBOARD) PORT_NAME("{ }")        PORT_CODE(KEYCODE_CLOSEBRACE) PORT_CHAR('{') PORT_CHAR('}')
	PORT_BIT(0x008, IP_ACTIVE_LOW, IPT_KEYBOARD) PORT_NAME("Return")     PORT_CODE(KEYCODE_ENTER)      PORT_CHAR(13)
	PORT_BIT(0x010, IP_ACTIVE_LOW, IPT_UNUSED)
	PORT_BIT(0x020, IP_ACTIVE_LOW, IPT_UNUSED)
	PORT_BIT(0x040, IP_ACTIVE_LOW, IPT_KEYBOARD) PORT_NAME("KP-1 IL")    PORT_CODE(KEYCODE_1_PAD)      PORT_CHAR(UCHAR_MAMEKEY(1_PAD))
	PORT_BIT(0x080, IP_ACTIVE_LOW, IPT_KEYBOARD) PORT_NAME("KP-2 Down")  PORT_CODE(KEYCODE_2_PAD)      PORT_CHAR(UCHAR_MAMEKEY(2_PAD))
	PORT_BIT(0x100, IP_ACTIVE_LOW, IPT_KEYBOARD) PORT_NAME("KP-3 DL")    PORT_CODE(KEYCODE_3_PAD)      PORT_CHAR(UCHAR_MAMEKEY(3_PAD))
	PORT_BIT(0x200, IP_ACTIVE_LOW, IPT_UNUSED)

	PORT_START("X3")
	PORT_BIT(0x001, IP_ACTIVE_LOW, IPT_KEYBOARD) PORT_NAME("P")          PORT_CODE(KEYCODE_P)          PORT_CHAR('p') PORT_CHAR('P')
	PORT_BIT(0x002, IP_ACTIVE_LOW, IPT_KEYBOARD) PORT_NAME("[ ]")        PORT_CODE(KEYCODE_OPENBRACE)  PORT_CHAR('[') PORT_CHAR(']')
	PORT_BIT(0x004, IP_ACTIVE_LOW, IPT_KEYBOARD) PORT_NAME("\\ |")       PORT_CODE(KEYCODE_BACKSLASH)  PORT_CHAR('\\') PORT_CHAR('|')
	PORT_BIT(0x008, IP_ACTIVE_LOW, IPT_KEYBOARD) PORT_NAME("Line Feed")  PORT_CODE(KEYCODE_RWIN)       PORT_CHAR(10)
	PORT_BIT(0x010, IP_ACTIVE_LOW, IPT_KEYBOARD) PORT_NAME("DEL")        PORT_CODE(KEYCODE_DEL)        PORT_CHAR(127)
	PORT_BIT(0x020, IP_ACTIVE_LOW, IPT_UNUSED)
	PORT_BIT(0x040, IP_ACTIVE_LOW, IPT_KEYBOARD) PORT_NAME("KP-4 LEFT")  PORT_CODE(KEYCODE_4_PAD)      PORT_CHAR(UCHAR_MAMEKEY(4_PAD))
	PORT_BIT(0x080, IP_ACTIVE_LOW, IPT_KEYBOARD) PORT_NAME("KP-5 HOME")  PORT_CODE(KEYCODE_5_PAD)      PORT_CHAR(UCHAR_MAMEKEY(5_PAD))
	PORT_BIT(0x100, IP_ACTIVE_LOW, IPT_KEYBOARD) PORT_NAME("KP-6 RIGHT") PORT_CODE(KEYCODE_6_PAD)      PORT_CHAR(UCHAR_MAMEKEY(6_PAD))
	PORT_BIT(0x200, IP_ACTIVE_LOW, IPT_UNUSED)

	PORT_START("X4")
	PORT_BIT(0x001, IP_ACTIVE_LOW, IPT_KEYBOARD) PORT_NAME("0 )")        PORT_CODE(KEYCODE_0)          PORT_CHAR('0') PORT_CHAR(')')
	PORT_BIT(0x002, IP_ACTIVE_LOW, IPT_KEYBOARD) PORT_NAME("- _")        PORT_CODE(KEYCODE_MINUS)      PORT_CHAR('-') PORT_CHAR('_')
	PORT_BIT(0x004, IP_ACTIVE_LOW, IPT_KEYBOARD) PORT_NAME("= +")        PORT_CODE(KEYCODE_EQUALS)     PORT_CHAR('=') PORT_CHAR('+')
	PORT_BIT(0x008, IP_ACTIVE_LOW, IPT_KEYBOARD) PORT_NAME("` ~")        PORT_CODE(KEYCODE_TILDE)      PORT_CHAR('`') PORT_CHAR('~')
	PORT_BIT(0x010, IP_ACTIVE_LOW, IPT_KEYBOARD) PORT_NAME("Back Space") PORT_CODE(KEYCODE_BACKSPACE)  PORT_CHAR(8)
	PORT_BIT(0x020, IP_ACTIVE_LOW, IPT_KEYBOARD) PORT_NAME("k_X1")
	PORT_BIT(0x040, IP_ACTIVE_LOW, IPT_KEYBOARD) PORT_NAME("KP-7 IC")    PORT_CODE(KEYCODE_7_PAD)      PORT_CHAR(UCHAR_MAMEKEY(7_PAD))
	PORT_BIT(0x080, IP_ACTIVE_LOW, IPT_KEYBOARD) PORT_NAME("KP-8 UP")    PORT_CODE(KEYCODE_8_PAD)      PORT_CHAR(UCHAR_MAMEKEY(8_PAD))
	PORT_BIT(0x100, IP_ACTIVE_LOW, IPT_KEYBOARD) PORT_NAME("KP-9 DC")    PORT_CODE(KEYCODE_9_PAD)      PORT_CHAR(UCHAR_MAMEKEY(9_PAD))
	PORT_BIT(0x200, IP_ACTIVE_LOW, IPT_UNUSED)

	PORT_START("X5")
	PORT_BIT(0x001, IP_ACTIVE_LOW, IPT_KEYBOARD) PORT_NAME("F1")         PORT_CODE(KEYCODE_F1)         PORT_CHAR(UCHAR_MAMEKEY(F1))
	PORT_BIT(0x002, IP_ACTIVE_LOW, IPT_KEYBOARD) PORT_NAME("F2")         PORT_CODE(KEYCODE_F2)         PORT_CHAR(UCHAR_MAMEKEY(F2))
	PORT_BIT(0x004, IP_ACTIVE_LOW, IPT_KEYBOARD) PORT_NAME("F3")         PORT_CODE(KEYCODE_F3)         PORT_CHAR(UCHAR_MAMEKEY(F3))
	PORT_BIT(0x008, IP_ACTIVE_LOW, IPT_KEYBOARD) PORT_NAME("F4")         PORT_CODE(KEYCODE_F4)         PORT_CHAR(UCHAR_MAMEKEY(F4))
	PORT_BIT(0x010, IP_ACTIVE_LOW, IPT_KEYBOARD) PORT_NAME("F5")         PORT_CODE(KEYCODE_F5)         PORT_CHAR(UCHAR_MAMEKEY(F5))
	PORT_BIT(0x020, IP_ACTIVE_LOW, IPT_KEYBOARD) PORT_NAME("Erase")      PORT_CODE(KEYCODE_F6)         PORT_CHAR(UCHAR_MAMEKEY(F6))
	PORT_BIT(0x040, IP_ACTIVE_LOW, IPT_KEYBOARD) PORT_NAME("Blue")       PORT_CODE(KEYCODE_F7)         PORT_CHAR(UCHAR_MAMEKEY(F7))
	PORT_BIT(0x080, IP_ACTIVE_LOW, IPT_KEYBOARD) PORT_NAME("Red")        PORT_CODE(KEYCODE_F8)         PORT_CHAR(UCHAR_MAMEKEY(F8))
	PORT_BIT(0x100, IP_ACTIVE_LOW, IPT_KEYBOARD) PORT_NAME("Gray")       PORT_CODE(KEYCODE_F9)         PORT_CHAR(UCHAR_MAMEKEY(F9))
	PORT_BIT(0x200, IP_ACTIVE_LOW, IPT_UNUSED)

	PORT_START("X6")
	PORT_BIT(0x001, IP_ACTIVE_LOW, IPT_KEYBOARD) PORT_NAME("Z")          PORT_CODE(KEYCODE_Z)          PORT_CHAR('z') PORT_CHAR('Z')
	PORT_BIT(0x002, IP_ACTIVE_LOW, IPT_KEYBOARD) PORT_NAME("X")          PORT_CODE(KEYCODE_X)          PORT_CHAR('x') PORT_CHAR('X')
	PORT_BIT(0x004, IP_ACTIVE_LOW, IPT_KEYBOARD) PORT_NAME("C")          PORT_CODE(KEYCODE_C)          PORT_CHAR('c') PORT_CHAR('C')
	PORT_BIT(0x008, IP_ACTIVE_LOW, IPT_KEYBOARD) PORT_NAME("V")          PORT_CODE(KEYCODE_V)          PORT_CHAR('v') PORT_CHAR('V')
	PORT_BIT(0x010, IP_ACTIVE_LOW, IPT_KEYBOARD) PORT_NAME("B")          PORT_CODE(KEYCODE_B)          PORT_CHAR('b') PORT_CHAR('B')
	PORT_BIT(0x020, IP_ACTIVE_LOW, IPT_KEYBOARD) PORT_NAME("N")          PORT_CODE(KEYCODE_N)          PORT_CHAR('n') PORT_CHAR('N')
	PORT_BIT(0x040, IP_ACTIVE_LOW, IPT_KEYBOARD) PORT_NAME("M")          PORT_CODE(KEYCODE_M)          PORT_CHAR('m') PORT_CHAR('M')
	PORT_BIT(0x080, IP_ACTIVE_LOW, IPT_KEYBOARD) PORT_NAME(", <")        PORT_CODE(KEYCODE_COMMA)      PORT_CHAR(',') PORT_CHAR('<')
	PORT_BIT(0x100, IP_ACTIVE_LOW, IPT_KEYBOARD) PORT_NAME(". >")        PORT_CODE(KEYCODE_STOP)       PORT_CHAR('.') PORT_CHAR('>')
	PORT_BIT(0x200, IP_ACTIVE_LOW, IPT_KEYBOARD) PORT_NAME("Space")      PORT_CODE(KEYCODE_SPACE)      PORT_CHAR(' ')

	PORT_START("X7")
	PORT_BIT(0x001, IP_ACTIVE_LOW, IPT_KEYBOARD) PORT_NAME("A")          PORT_CODE(KEYCODE_A)          PORT_CHAR('a') PORT_CHAR('A')
	PORT_BIT(0x002, IP_ACTIVE_LOW, IPT_KEYBOARD) PORT_NAME("S")          PORT_CODE(KEYCODE_S)          PORT_CHAR('s') PORT_CHAR('S')
	PORT_BIT(0x004, IP_ACTIVE_LOW, IPT_KEYBOARD) PORT_NAME("D")          PORT_CODE(KEYCODE_D)          PORT_CHAR('d') PORT_CHAR('D')
	PORT_BIT(0x008, IP_ACTIVE_LOW, IPT_KEYBOARD) PORT_NAME("F")          PORT_CODE(KEYCODE_F)          PORT_CHAR('f') PORT_CHAR('F')
	PORT_BIT(0x010, IP_ACTIVE_LOW, IPT_KEYBOARD) PORT_NAME("G")          PORT_CODE(KEYCODE_G)          PORT_CHAR('g') PORT_CHAR('G')
	PORT_BIT(0x020, IP_ACTIVE_LOW, IPT_KEYBOARD) PORT_NAME("H")          PORT_CODE(KEYCODE_H)          PORT_CHAR('h') PORT_CHAR('H')
	PORT_BIT(0x040, IP_ACTIVE_LOW, IPT_KEYBOARD) PORT_NAME("J")          PORT_CODE(KEYCODE_J)          PORT_CHAR('j') PORT_CHAR('J')
	PORT_BIT(0x080, IP_ACTIVE_LOW, IPT_KEYBOARD) PORT_NAME("K")          PORT_CODE(KEYCODE_K)          PORT_CHAR('k') PORT_CHAR('K')
	PORT_BIT(0x100, IP_ACTIVE_LOW, IPT_KEYBOARD) PORT_NAME("L")          PORT_CODE(KEYCODE_L)          PORT_CHAR('l') PORT_CHAR('L')
	PORT_BIT(0x200, IP_ACTIVE_LOW, IPT_KEYBOARD) PORT_NAME("Scroll")     PORT_CODE(KEYCODE_F11)

	PORT_START("X8")
	PORT_BIT(0x001, IP_ACTIVE_LOW, IPT_KEYBOARD) PORT_NAME("Q")          PORT_CODE(KEYCODE_Q)          PORT_CHAR('q') PORT_CHAR('Q')
	PORT_BIT(0x002, IP_ACTIVE_LOW, IPT_KEYBOARD) PORT_NAME("W")          PORT_CODE(KEYCODE_W)          PORT_CHAR('w') PORT_CHAR('W')
	PORT_BIT(0x004, IP_ACTIVE_LOW, IPT_KEYBOARD) PORT_NAME("E")          PORT_CODE(KEYCODE_E)          PORT_CHAR('e') PORT_CHAR('E')
	PORT_BIT(0x008, IP_ACTIVE_LOW, IPT_KEYBOARD) PORT_NAME("R")          PORT_CODE(KEYCODE_R)          PORT_CHAR('r') PORT_CHAR('R')
	PORT_BIT(0x010, IP_ACTIVE_LOW, IPT_KEYBOARD) PORT_NAME("T")          PORT_CODE(KEYCODE_T)          PORT_CHAR('t') PORT_CHAR('T')
	PORT_BIT(0x020, IP_ACTIVE_LOW, IPT_KEYBOARD) PORT_NAME("Y")          PORT_CODE(KEYCODE_Y)          PORT_CHAR('y') PORT_CHAR('Y')
	PORT_BIT(0x040, IP_ACTIVE_LOW, IPT_KEYBOARD) PORT_NAME("U")          PORT_CODE(KEYCODE_U)          PORT_CHAR('u') PORT_CHAR('U')
	PORT_BIT(0x080, IP_ACTIVE_LOW, IPT_KEYBOARD) PORT_NAME("I")          PORT_CODE(KEYCODE_I)          PORT_CHAR('i') PORT_CHAR('I')
	PORT_BIT(0x100, IP_ACTIVE_LOW, IPT_KEYBOARD) PORT_NAME("O")          PORT_CODE(KEYCODE_O)          PORT_CHAR('o') PORT_CHAR('O')
	PORT_BIT(0x200, IP_ACTIVE_LOW, IPT_KEYBOARD) PORT_NAME("Tab")        PORT_CODE(KEYCODE_TAB)        PORT_CHAR(9)

	PORT_START("X9")
	PORT_BIT(0x001, IP_ACTIVE_LOW, IPT_KEYBOARD) PORT_NAME("1 !")        PORT_CODE(KEYCODE_1)          PORT_CHAR('1') PORT_CHAR('!')
	PORT_BIT(0x002, IP_ACTIVE_LOW, IPT_KEYBOARD) PORT_NAME("2 @")        PORT_CODE(KEYCODE_2)          PORT_CHAR('2') PORT_CHAR('@')
	PORT_BIT(0x004, IP_ACTIVE_LOW, IPT_KEYBOARD) PORT_NAME("3 #")        PORT_CODE(KEYCODE_3)          PORT_CHAR('3') PORT_CHAR('#')
	PORT_BIT(0x008, IP_ACTIVE_LOW, IPT_KEYBOARD) PORT_NAME("4 $")        PORT_CODE(KEYCODE_4)          PORT_CHAR('4') PORT_CHAR('$')
	PORT_BIT(0x010, IP_ACTIVE_LOW, IPT_KEYBOARD) PORT_NAME("5 %")        PORT_CODE(KEYCODE_5)          PORT_CHAR('5') PORT_CHAR('%')
	PORT_BIT(0x020, IP_ACTIVE_LOW, IPT_KEYBOARD) PORT_NAME("6 ^")        PORT_CODE(KEYCODE_6)          PORT_CHAR('6') PORT_CHAR('^')
	PORT_BIT(0x040, IP_ACTIVE_LOW, IPT_KEYBOARD) PORT_NAME("7 &")        PORT_CODE(KEYCODE_7)          PORT_CHAR('7') PORT_CHAR('&')
	PORT_BIT(0x080, IP_ACTIVE_LOW, IPT_KEYBOARD) PORT_NAME("8 *")        PORT_CODE(KEYCODE_8)          PORT_CHAR('8') PORT_CHAR('*')
	PORT_BIT(0x100, IP_ACTIVE_LOW, IPT_KEYBOARD) PORT_NAME("9 (")        PORT_CODE(KEYCODE_9)          PORT_CHAR('9') PORT_CHAR('(')
	PORT_BIT(0x200, IP_ACTIVE_LOW, IPT_KEYBOARD) PORT_NAME("Esc")        PORT_CODE(KEYCODE_ESC)        PORT_CHAR(27)

	PORT_START("SW401")
	PORT_DIPNAME( 0x0f, 0x0c, "Baud Rate")           PORT_DIPLOCATION("SW401:1,2,3,4")
	PORT_DIPSETTING(    0x01, "110")
	PORT_DIPSETTING(    0x02, "150")
	PORT_DIPSETTING(    0x03, "300")
	PORT_DIPSETTING(    0x04, "600")
	PORT_DIPSETTING(    0x05, "1200")
	PORT_DIPSETTING(    0x06, "1800")
	PORT_DIPSETTING(    0x07, "2000")
	PORT_DIPSETTING(    0x08, "2400")
	PORT_DIPSETTING(    0x09, "3600")
	PORT_DIPSETTING(    0x0a, "4800")
	PORT_DIPSETTING(    0x0b, "7200")
	PORT_DIPSETTING(    0x0c, "9600")
	PORT_DIPSETTING(    0x0d, "19200")
	PORT_DIPNAME( 0x30, 0x00, "Parity")              PORT_DIPLOCATION("SW401:5,6")
	PORT_DIPSETTING(    0x00, DEF_STR( None ) )
	PORT_DIPSETTING(    0x10, "Odd")
	PORT_DIPSETTING(    0x20, DEF_STR( None ) )
	PORT_DIPSETTING(    0x30, "Even")
	PORT_DIPNAME( 0x40, 0x00, "Parity Type")         PORT_DIPLOCATION("SW401:7")
	PORT_DIPSETTING(    0x00, DEF_STR( Normal ) )
	PORT_DIPSETTING(    0x40, "Stick")
	PORT_DIPNAME( 0x80, 0x80, "Duplex")              PORT_DIPLOCATION("SW401:8")
	PORT_DIPSETTING(    0x00, "Half")
	PORT_DIPSETTING(    0x80, "Full")

	PORT_START("SW402")
	PORT_DIPNAME( 0x01, 0x00, "Cursor")              PORT_DIPLOCATION("SW402:1")
	PORT_DIPSETTING(    0x00, "Underline")
	PORT_DIPSETTING(    0x01, "Block")
	PORT_DIPNAME( 0x02, 0x00, "Keyclick")            PORT_DIPLOCATION("SW402:2")
	PORT_DIPSETTING(    0x02, DEF_STR( No ) )
	PORT_DIPSETTING(    0x00, DEF_STR( Yes ) )
	PORT_DIPNAME( 0x04, 0x00, "Wrap at EOL")         PORT_DIPLOCATION("SW402:3")
	PORT_DIPSETTING(    0x00, DEF_STR( No ) )
	PORT_DIPSETTING(    0x04, DEF_STR( Yes ) )
	PORT_DIPNAME( 0x08, 0x00, "Auto LF on CR")       PORT_DIPLOCATION("SW402:4")
	PORT_DIPSETTING(    0x00, DEF_STR( No ) )
	PORT_DIPSETTING(    0x08, DEF_STR( Yes ) )
	PORT_DIPNAME( 0x10, 0x00, "Auto CR on LF")       PORT_DIPLOCATION("SW402:5")
	PORT_DIPSETTING(    0x00, DEF_STR( No ) )
	PORT_DIPSETTING(    0x10, DEF_STR( Yes ) )
	PORT_DIPNAME( 0x20, 0x00, "Mode")                PORT_DIPLOCATION("SW402:6")
	PORT_DIPSETTING(    0x00, "Heath/VT52")
	PORT_DIPSETTING(    0x20, "ANSI")
	PORT_DIPNAME( 0x40, 0x00, "Keypad Shifted")      PORT_DIPLOCATION("SW402:7")
	PORT_DIPSETTING(    0x00, DEF_STR( No ) )
	PORT_DIPSETTING(    0x40, DEF_STR( Yes ) )
	PORT_DIPNAME( 0x80, 0x00, "Refresh")             PORT_DIPLOCATION("SW402:8")
	PORT_DIPSETTING(    0x00, "60Hz")
	PORT_DIPSETTING(    0x80, "50Hz")

	PORT_START("CONFIG")
	PORT_CONFNAME(0x03, 0x00, "CPU Clock")
	PORT_CONFSETTING(0x00, "2 MHz")
	PORT_CONFSETTING(0x01, "3 MHz")
	PORT_CONFSETTING(0x02, "4 MHz")
	PORT_CONFSETTING(0x03, "6 MHz")
	PORT_CONFNAME(0x0C, 0x00, "CRT Color")
	PORT_CONFSETTING(0x00, "Green")
	PORT_CONFSETTING(0x04, "White")
	PORT_CONFSETTING(0x08, "Amber")
INPUT_PORTS_END


static INPUT_PORTS_START( super19 )
  PORT_INCLUDE( tlb )

  PORT_MODIFY("SW401")
	PORT_DIPNAME( 0x0f, 0x0c, "Baud Rate")           PORT_DIPLOCATION("SW401:1,2,3,4")
	PORT_DIPSETTING(    0x01, "110")
	PORT_DIPSETTING(    0x02, "150")
	PORT_DIPSETTING(    0x03, "300")
	PORT_DIPSETTING(    0x04, "600")
	PORT_DIPSETTING(    0x05, "1200")
	PORT_DIPSETTING(    0x06, "1800")
	PORT_DIPSETTING(    0x07, "2000")
	PORT_DIPSETTING(    0x08, "2400")
	PORT_DIPSETTING(    0x09, "3600")
	PORT_DIPSETTING(    0x0a, "4800")
	PORT_DIPSETTING(    0x0b, "7200")
	PORT_DIPSETTING(    0x0c, "9600")
	PORT_DIPSETTING(    0x0d, "19200")
	PORT_DIPSETTING(    0x0e, "38400")
	PORT_DIPNAME( 0x70, 0x00, "8 bit mode")          PORT_DIPLOCATION("SW401:5,6,7")
	PORT_DIPSETTING(    0x00, "Mode A/0 - 8th bit ignored, sent as 0")
	PORT_DIPSETTING(    0x10, "Mode B/1 - 8th bit ignored, sent as 1")
	PORT_DIPSETTING(    0x20, "Mode C/2 - 8 bit escape mode")
	PORT_DIPSETTING(    0x30, "Mode D/3 - 8 bit escape mode, invert 8th bit")
	PORT_DIPSETTING(    0x40, "Mode E/4 - 8 bit data mode")
	PORT_DIPSETTING(    0x50, "Mode F/5 - 8 bit data mode, invert 8th bit")
	PORT_DIPSETTING(    0x60, "7 bit data with odd parity, 8th bit ignored on input")
	PORT_DIPSETTING(    0x70, "7 bit data with even parity, 8th bit ignored on input")
	PORT_DIPNAME( 0x80, 0x80, "Duplex")              PORT_DIPLOCATION("SW401:8")
	PORT_DIPSETTING(    0x00, "Half")
	PORT_DIPSETTING(    0x80, "Full")

	PORT_MODIFY("SW402")
	PORT_DIPNAME( 0x02, 0x00, "Transmit mode")       PORT_DIPLOCATION("SW402:2")
	PORT_DIPSETTING(    0x00, DEF_STR( Normal ) )
	PORT_DIPSETTING(    0x02, "Slow")
	PORT_DIPNAME( 0x80, 0x00, "DEC Keypad Codes")    PORT_DIPLOCATION("SW402:8")
	PORT_DIPSETTING(    0x00, DEF_STR( Off ) )
	PORT_DIPSETTING(    0x80, DEF_STR( On ) )
INPUT_PORTS_END


static INPUT_PORTS_START( superset )
	PORT_INCLUDE( tlb )

	PORT_MODIFY("SW401")
	PORT_DIPNAME( 0x0f, 0x0c, "Baud Rate")           PORT_DIPLOCATION("SW401:1,2,3,4")
	PORT_DIPSETTING(    0x00, "75")
	PORT_DIPSETTING(    0x01, "110")
	PORT_DIPSETTING(    0x02, "150")
	PORT_DIPSETTING(    0x03, "300")
	PORT_DIPSETTING(    0x04, "600")
	PORT_DIPSETTING(    0x05, "1200")
	PORT_DIPSETTING(    0x06, "1800")
	PORT_DIPSETTING(    0x07, "2000")
	PORT_DIPSETTING(    0x08, "2400")
	PORT_DIPSETTING(    0x09, "3600")
	PORT_DIPSETTING(    0x0a, "4800")
	PORT_DIPSETTING(    0x0b, "7200")
	PORT_DIPSETTING(    0x0c, "9600")
	PORT_DIPSETTING(    0x0d, "19200")
	PORT_DIPSETTING(    0x0e, "38400")
	PORT_DIPSETTING(    0x0f, "134.5")
	PORT_DIPNAME( 0x10, 0x10, "Duplex")              PORT_DIPLOCATION("SW401:5")
	PORT_DIPSETTING(    0x00, "Half")
	PORT_DIPSETTING(    0x80, "Full")
	PORT_DIPNAME( 0x20, 0x00, "Word Length")         PORT_DIPLOCATION("SW401:6")
	PORT_DIPSETTING(    0x00, "8-bit" )
	PORT_DIPSETTING(    0x20, "7-bit" )
	PORT_DIPNAME( 0x40, 0x00, "Parity Type")         PORT_DIPLOCATION("SW401:7")
	PORT_DIPSETTING(    0x00, DEF_STR( None )  )
	PORT_DIPSETTING(    0x40, "Even")
	PORT_DIPNAME( 0x80, 0x80, "Parity")              PORT_DIPLOCATION("SW401:8")
	PORT_DIPSETTING(    0x00, "Disabled")
	PORT_DIPSETTING(    0x80, "Enabled")
INPUT_PORTS_END


static INPUT_PORTS_START( ultra19 )
	PORT_INCLUDE( tlb )

	PORT_MODIFY("SW401")
	PORT_DIPNAME( 0x07, 0x05, "Baud Rate")           PORT_DIPLOCATION("SW401:1,2,3")
	PORT_DIPSETTING(    0x00, "110")
	PORT_DIPSETTING(    0x01, "300")
	PORT_DIPSETTING(    0x02, "1200")
	PORT_DIPSETTING(    0x03, "2400")
	PORT_DIPSETTING(    0x04, "4800")
	PORT_DIPSETTING(    0x05, "9600")
	PORT_DIPSETTING(    0x06, "19200")
	PORT_DIPSETTING(    0x07, "38400")
	PORT_DIPNAME( 0x08, 0x00, "Parity")              PORT_DIPLOCATION("SW401:4")
	PORT_DIPSETTING(    0x00, "Disabled")
	PORT_DIPSETTING(    0x08, "Enabled")
	PORT_DIPNAME( 0x10, 0x00, "Parity Type")         PORT_DIPLOCATION("SW401:5")
	PORT_DIPSETTING(    0x00, "Odd")
	PORT_DIPSETTING(    0x10, "Even")
	PORT_DIPNAME( 0x20, 0x00, "Data Size")           PORT_DIPLOCATION("SW401:6")
	PORT_DIPSETTING(    0x00, "8-bit")
	PORT_DIPSETTING(    0x20, "7-bit")
	PORT_DIPNAME( 0x40, 0x40, "Duplex")              PORT_DIPLOCATION("SW401:7")
	PORT_DIPSETTING(    0x00, "Half")
	PORT_DIPSETTING(    0x40, "Full")
	PORT_DIPNAME( 0x80, 0x80, "Software Handshaking")  PORT_DIPLOCATION("SW401:8")
	PORT_DIPSETTING(    0x00, "Enabled")
	PORT_DIPSETTING(    0x80, "Disabled")

	PORT_MODIFY("SW402")
	PORT_DIPNAME( 0x08, 0x00, "Keypad Shifted")      PORT_DIPLOCATION("SW402:4")
	PORT_DIPSETTING(    0x00, DEF_STR( No ) )
	PORT_DIPSETTING(    0x08, DEF_STR( Yes ) )
	PORT_DIPNAME( 0x10, 0x00, "Default Key Values")  PORT_DIPLOCATION("SW402:5")
	PORT_DIPSETTING(    0x00, "HDOS Values")
	PORT_DIPSETTING(    0x10, "CP/M Values")
	PORT_DIPNAME( 0x60, 0x60, "Cursor Blink")        PORT_DIPLOCATION("SW402:6,7")
	PORT_DIPSETTING(    0x00, "Steady")
	PORT_DIPSETTING(    0x20, "Invisible")
	PORT_DIPSETTING(    0x40, "Fast Blink")
	PORT_DIPSETTING(    0x60, "Slow Blink")
	PORT_DIPNAME( 0x80, 0x00, "Interlace Scan Mode") PORT_DIPLOCATION("SW402:8")
	PORT_DIPSETTING(    0x00, DEF_STR( Off ) )
	PORT_DIPSETTING(    0x80, DEF_STR( On ) )
INPUT_PORTS_END


static INPUT_PORTS_START( watz19 )
	PORT_INCLUDE( tlb )

	PORT_MODIFY("SW401")
	PORT_DIPNAME( 0x0f, 0x0c, "Baud Rate")           PORT_DIPLOCATION("SW401:1,2,3,4")
	PORT_DIPSETTING(    0x00, "75")
	PORT_DIPSETTING(    0x01, "110")
	PORT_DIPSETTING(    0x02, "150")
	PORT_DIPSETTING(    0x03, "300")
	PORT_DIPSETTING(    0x04, "600")
	PORT_DIPSETTING(    0x05, "1200")
	PORT_DIPSETTING(    0x06, "1800")
	PORT_DIPSETTING(    0x07, "2000")
	PORT_DIPSETTING(    0x08, "2400")
	PORT_DIPSETTING(    0x09, "3600")
	PORT_DIPSETTING(    0x0a, "4800")
	PORT_DIPSETTING(    0x0b, "7200")
	PORT_DIPSETTING(    0x0c, "9600")
	PORT_DIPSETTING(    0x0d, "19200")
	PORT_DIPSETTING(    0x0e, "38400")
	PORT_DIPSETTING(    0x0f, "134.5")
	PORT_DIPNAME( 0x40, 0x00, "Word Size")           PORT_DIPLOCATION("SW401:7")
	PORT_DIPSETTING(    0x00, "8-bit Word")
	PORT_DIPSETTING(    0x40, "7-bit Word")
	PORT_DIPNAME( 0x80, 0x80, "Duplex")              PORT_DIPLOCATION("SW401:8")
	PORT_DIPSETTING(    0x00, "Half")
	PORT_DIPSETTING(    0x80, "Full")
INPUT_PORTS_END


static INPUT_PORTS_START( gp19 )
	PORT_INCLUDE( tlb )

	PORT_MODIFY("SW402")
	PORT_DIPNAME( 0x80, 0x00, "Automatic Holdscreen")    PORT_DIPLOCATION("SW402:8")
	PORT_DIPSETTING(    0x00, "Disabled (VT100 mode)")
	PORT_DIPSETTING(    0x80, "Enabled (Z19 mode)")

	PORT_START("SW1")
	PORT_DIPNAME( 0x03, 0x01, "Trailing Characters for Tektronix Message")   PORT_DIPLOCATION("SW1:1,2")
	PORT_DIPSETTING(    0x00, DEF_STR( None ) )
	PORT_DIPSETTING(    0x01, "CR")
	PORT_DIPSETTING(    0x02, DEF_STR( None ) )
	PORT_DIPSETTING(    0x03, "CR,EOT")
	PORT_DIPNAME( 0x04, 0x01, "Shift Key")                                   PORT_DIPLOCATION("SW1:3")
	PORT_DIPSETTING(    0x00, DEF_STR( Normal ) )
	PORT_DIPSETTING(    0x04, "Shift key inverts CAPS LOCK")
	PORT_DIPNAME( 0x08, 0x00, "Terminal Transmission Rate")                  PORT_DIPLOCATION("SW1:4")
	PORT_DIPSETTING(    0x00, "Only limited by baud rate")
	PORT_DIPSETTING(    0x08, "One character per 16.7 msec")
	PORT_DIPNAME( 0x10, 0x10, "Character Set")                               PORT_DIPLOCATION("SW1:5")
	PORT_DIPSETTING(    0x00, "VT100")
	PORT_DIPSETTING(    0x10, "Zenith")
	PORT_DIPNAME( 0x20, 0x00, "ANSI Mode")                                   PORT_DIPLOCATION("SW1:6")
	PORT_DIPSETTING(    0x00, "Zenith ANSI")
	PORT_DIPSETTING(    0x20, "EDT compatible")
	PORT_DIPNAME( 0x40, 0x00, "Tektronix Character Wrap")                    PORT_DIPLOCATION("SW1:7")
	PORT_DIPSETTING(    0x00, "Column 74")
	PORT_DIPSETTING(    0x40, "Column 73")
	PORT_DIPNAME( 0x80, 0x00, "Blank Screen")                                PORT_DIPLOCATION("SW1:8")
	PORT_DIPSETTING(    0x00, "After 10 mins")
	PORT_DIPSETTING(    0x80, "Never")
INPUT_PORTS_END


ROM_START( h19 )
	// Original terminal code
	ROM_REGION( 0x1000, "maincpu", ROMREGION_ERASEFF )
	ROM_LOAD( "2732_444-46_h19code.u437", 0x0000, 0x1000, CRC(f4447da0) SHA1(fb4093d5b763be21a9580a0defebed664b1f7a7b))

	// Original font
	ROM_REGION( 0x0800, "chargen", 0 )
	ROM_LOAD( "2716_444-29_h19font.u420", 0x0000, 0x0800, CRC(d595ac1d) SHA1(130fb4ea8754106340c318592eec2d8a0deaf3d0))

	// Original keyboard
	ROM_REGION( 0x0800, "keyboard", 0 )
	ROM_LOAD( "2716_444-37_h19keyb.u445", 0x0000, 0x0800, CRC(5c3e6972) SHA1(df49ce64ae48652346a91648c58178a34fb37d3c))
ROM_END


ROM_START( super19 )
	// Super-19 ROM
	ROM_REGION( 0x1000, "maincpu", ROMREGION_ERASEFF )
	ROM_LOAD( "2732_super19_h447.u437", 0x0000, 0x1000, CRC(6c51aaa6) SHA1(5e368b39fe2f1af44a905dc474663198ab630117))

	// Original font
	ROM_REGION( 0x0800, "chargen", 0 )
	ROM_LOAD( "2716_444-29_h19font.u420", 0x0000, 0x0800, CRC(d595ac1d) SHA1(130fb4ea8754106340c318592eec2d8a0deaf3d0))

	// Original keyboard
	ROM_REGION( 0x0800, "keyboard", 0 )
	ROM_LOAD( "2716_444-37_h19keyb.u445", 0x0000, 0x0800, CRC(5c3e6972) SHA1(df49ce64ae48652346a91648c58178a34fb37d3c))
ROM_END


ROM_START( superset )
	// SuperSet ROM
	ROM_REGION( 0x4000, "maincpu", ROMREGION_ERASEFF )
	ROM_LOAD( "27256_101-402_superset_code.u437", 0x0000, 0x2000, CRC(a6896076) SHA1(a4e2d25028dc75a665c3f5a830a4e8cdecbd481c))
	// 1st 8k is unused, so overwrite it, with the next 16k (but only first 8k is valid)
	ROM_CONTINUE(0x0000, 0x4000)
	// overwrite at 8k starting address with the last 8k of the chip.
	ROM_CONTINUE(0x2000, 0x2000)

	// Superset SUPERFONT
	ROM_REGION( 0x8000, "chargen", 0 )
	ROM_LOAD( "27256_101-431_superset_font.u420", 0x0000, 0x8000, CRC(4c0688f6) SHA1(be6059913420ad66f5c839d619fdcb164ffae85a))

	// Superset Keyboard
	ROM_REGION( 0x0800, "keyboard", 0 )
	ROM_LOAD( "2716_101-422_superset_kbd.u445", 0x0000, 0x0800, CRC(549d15b3) SHA1(981962e5e05bbdc5a66b0e86870853ce5596e877))
ROM_END


ROM_START( watz19 )
	ROM_REGION( 0x1000, "maincpu", ROMREGION_ERASEFF )
	ROM_DEFAULT_BIOS("watzman-a")

	// Watzman ROM
	ROM_SYSTEM_BIOS(0, "watzman", "Watzman")
	ROMX_LOAD("watzman.u437", 0x0000, 0x1000, CRC(8168b6dc) SHA1(bfaebb9d766edbe545d24bc2b6630be4f3aa0ce9), ROM_BIOS(0))

	ROM_SYSTEM_BIOS(1, "watzman-a", "Watzman w/clock persists after reset")
	ROMX_LOAD("watzman-a.u437", 0x0000, 0x1000, CRC(1f7553e9) SHA1(ac6ddb12b4fb46c1a0ad08ee43978ad3153b51aa), ROM_BIOS(1))

	// Original font
	ROM_REGION( 0x0800, "chargen", 0 )
	ROM_LOAD( "2716_444-29_h19font.u420", 0x0000, 0x0800, CRC(d595ac1d) SHA1(130fb4ea8754106340c318592eec2d8a0deaf3d0))

	// Watzman keyboard
	ROM_REGION( 0x0800, "keyboard", 0 )
	ROM_LOAD( "keybd.u445", 0x0000, 0x0800, CRC(58dc8217) SHA1(1b23705290bdf9fc6342065c6a528c04bff67b13))
ROM_END


ROM_START( ultra19 )
	// Ultra ROM
	ROM_REGION( 0x1000, "maincpu", ROMREGION_ERASEFF )
	ROM_LOAD( "2532_h19_ultra_firmware.u437", 0x0000, 0x1000, CRC(8ad4cdb4) SHA1(d6e1fc37a1f52abfce5e9adb1819e0030bed1df3))

	// Original font
	ROM_REGION( 0x0800, "chargen", 0 )
	ROM_LOAD( "2716_444-29_h19font.u420", 0x0000, 0x0800, CRC(d595ac1d) SHA1(130fb4ea8754106340c318592eec2d8a0deaf3d0))

	// Ultra keyboard
	ROM_REGION( 0x0800, "keyboard", 0 )
	ROM_LOAD( "2716_h19_ultra_keyboard.u445", 0x0000, 0x0800, CRC(76130c92) SHA1(ca39c602af48505139d2750a084b5f8f0e662ff7))
ROM_END


ROM_START( gp19 )
	// GP-19 ROMs
	ROM_REGION( 0x3000, "maincpu", ROMREGION_ERASEFF )
	ROM_LOAD( "gp19_rom_1_ver_1_1.u26", 0x0000, 0x1000, CRC(7cbe8e0d) SHA1(977df895b067fa4e4646b4518cffb08d4e6bb6e0))
	ROM_LOAD( "gp19_rom_2_ver_1_1.u25", 0x1000, 0x1000, CRC(a85e3bc4) SHA1(f64e851c5d3ef98a9a48e0fc482baa576773ff43))
	ROM_LOAD( "gp19_rom_3_ver_1_1.u24", 0x2000, 0x1000, CRC(878f577c) SHA1(0756435914dcfb981de4e40d5f81af3e0f5bb1c5))

	// GP-19 font
	ROM_REGION( 0x1000, "chargen", 0 )
	ROM_LOAD( "gp19_char_gen_cg_1.u21", 0x0000, 0x1000, CRC(49ec9242) SHA1(770a8c7b5b15bcfe465fd84326d0ae3dcaa85311))

	// Original keyboard
	ROM_REGION( 0x0800, "keyboard", 0 )
	ROM_LOAD( "2716_444-37_h19keyb.u445", 0x0000, 0x0800, CRC(5c3e6972) SHA1(df49ce64ae48652346a91648c58178a34fb37d3c))
ROM_END


ROM_START( imaginator )
	// Program code
	ROM_REGION( 0x4000, "maincpu", ROMREGION_ERASEFF )
	// Original terminal code
	ROM_LOAD( "2732_444-46_h19code.u437", 0x0000, 0x1000, CRC(f4447da0) SHA1(fb4093d5b763be21a9580a0defebed664b1f7a7b))
	// Imaginator ROMs
	ROM_LOAD( "2732_imaginator_gpc_rev_1.2_pn_9000_0002.u9a", 0x2000, 0x1000, CRC(507bb13f) SHA1(5b210f8d77e22fdf063f611eb5c29636cdb01250))

	// Original font
	ROM_REGION( 0x0800, "chargen", 0 )
	ROM_LOAD( "2716_444-29_h19font.u420", 0x0000, 0x0800, CRC(d595ac1d) SHA1(130fb4ea8754106340c318592eec2d8a0deaf3d0))

	// Original keyboard
	ROM_REGION( 0x0800, "keyboard", 0 )
	ROM_LOAD( "2716_444-37_h19keyb.u445", 0x0000, 0x0800, CRC(5c3e6972) SHA1(df49ce64ae48652346a91648c58178a34fb37d3c))
ROM_END


ioport_constructor heath_tlb_device::device_input_ports() const
{
	return INPUT_PORTS_NAME(tlb);
}

const tiny_rom_entry *heath_tlb_device::device_rom_region() const
{
	return ROM_NAME(h19);
}

void heath_tlb_device::serial_out_b(int data)
{
	m_slot->serial_out_b(data);
}

void heath_tlb_device::dtr_out(int data)
{
	m_slot->dtr_out(data);
}

void heath_tlb_device::rts_out(int data)
{
	m_slot->rts_out(data);
}

void heath_tlb_device::serial_in_w(int state)
{
	m_ace->rx_w(state);
}

void heath_tlb_device::rlsd_in_w(int state)
{
	m_ace->dcd_w(state);
}

void heath_tlb_device::dsr_in_w(int state)
{
	m_ace->dsr_w(state);
}

void heath_tlb_device::cts_in_w(int state)
{
	m_ace->cts_w(state);
}

void heath_tlb_device::device_add_mconfig(machine_config &config)
{
	// basic machine hardware
	Z80(config, m_maincpu, H19_CLOCK);
	m_maincpu->set_addrmap(AS_PROGRAM, &heath_tlb_device::mem_map);
	m_maincpu->set_addrmap(AS_IO, &heath_tlb_device::io_map);

	// video hardware
	SCREEN(config, m_screen, SCREEN_TYPE_RASTER, rgb_t::green());
	// based on the H19 ROM code for 60 Hz
	m_screen->set_raw(BASE_DOT_CLOCK, 768, 32, 672, 270, 0, 250);
	m_screen->set_screen_update("crtc", FUNC(mc6845_device::screen_update));

	GFXDECODE(config, "gfxdecode", m_palette, gfx_h19);
	PALETTE(config, "palette", palette_device::MONOCHROME);

	// MC 6845 uses a character clock, divide the DOT clock by 8.
	MC6845(config, m_crtc, BASE_DOT_CLOCK / 8);
	m_crtc->set_screen("screen");
	m_crtc->set_show_border_area(true);
	m_crtc->set_char_width(8);
	m_crtc->set_update_row_callback(FUNC(heath_tlb_device::crtc_update_row));
	// frame pulse
	m_crtc->out_vsync_callback().set(FUNC(heath_tlb_device::crtc_vsync_w));

	// serial port
	INS8250(config, m_ace, INS8250_CLOCK);
	m_ace->out_int_callback().set(FUNC(heath_tlb_device::serial_irq_w));
	m_ace->out_tx_callback().set(FUNC(heath_tlb_device::serial_out_b));
	m_ace->out_dtr_callback().set(FUNC(heath_tlb_device::dtr_out));
	m_ace->out_rts_callback().set(FUNC(heath_tlb_device::rts_out));

	// keyboard
	MM5740(config, m_mm5740, MM5740_CLOCK);
	m_mm5740->x_cb<1>().set_ioport("X1");
	m_mm5740->x_cb<2>().set_ioport("X2");
	m_mm5740->x_cb<3>().set_ioport("X3");
	m_mm5740->x_cb<4>().set_ioport("X4");
	m_mm5740->x_cb<5>().set_ioport("X5");
	m_mm5740->x_cb<6>().set_ioport("X6");
	m_mm5740->x_cb<7>().set_ioport("X7");
	m_mm5740->x_cb<8>().set_ioport("X8");
	m_mm5740->x_cb<9>().set_ioport("X9");
	m_mm5740->shift_cb().set(FUNC(heath_tlb_device::mm5740_shift_r));
	m_mm5740->control_cb().set(FUNC(heath_tlb_device::mm5740_control_r));
	m_mm5740->data_ready_cb().set(FUNC(heath_tlb_device::mm5740_data_ready_w));

	// sound hardware
	SPEAKER(config, "mono").front_center();
	BEEP(config, m_beep, H19_BEEP_FRQ).add_route(ALL_OUTPUTS, "mono", 0.05);

	// clock for repeat key
	CLOCK(config, m_repeat_clock, 40);
	m_repeat_clock->set_duty_cycle(0);
	m_repeat_clock->signal_handler().set(m_mm5740, FUNC(mm5740_device::repeat_line_w));
}


/**
 * Super-19 ROM
 *
 * Developed by ATG Systems
 */
heath_super19_tlb_device::heath_super19_tlb_device(const machine_config &mconfig, const char *tag, device_t *owner, uint32_t clock) :
	heath_tlb_device(mconfig, HEATH_SUPER19, tag, owner, clock)
{
}

const tiny_rom_entry *heath_super19_tlb_device::device_rom_region() const
{
	return ROM_NAME(super19);
}

ioport_constructor heath_super19_tlb_device::device_input_ports() const
{
	return INPUT_PORTS_NAME(super19);
}


/**
 * Superset ROM
 *
 * Developed by TMSI
 */
heath_superset_tlb_device::heath_superset_tlb_device(const machine_config &mconfig, const char *tag, device_t *owner, uint32_t clock) :
	heath_tlb_device(mconfig, HEATH_SUPERSET, tag, owner, clock),
	m_selected_char_set(0)
{
}

void heath_superset_tlb_device::device_add_mconfig(machine_config &config)
{
	heath_tlb_device::device_add_mconfig(config);

	// part of the Superset upgrade was to upgrade the CPU to 3 MHz.
	m_maincpu->set_clock(H19_3MHZ);
	m_maincpu->set_addrmap(AS_PROGRAM, &heath_superset_tlb_device::mem_map);
	m_maincpu->set_addrmap(AS_IO, &heath_superset_tlb_device::io_map);

	// per line updates are needed for onscreen menu to display properly
	m_screen->set_video_attributes(VIDEO_UPDATE_SCANLINE);

	m_crtc->set_begin_update_callback(FUNC(heath_superset_tlb_device::crtc_begin_update));
	m_crtc->set_update_row_callback(FUNC(heath_superset_tlb_device::crtc_update_row));

	// link up the serial port outputs to font chip.
	m_ace->out_dtr_callback().set(FUNC(heath_superset_tlb_device::dtr_internal));
	m_ace->out_out1_callback().set(FUNC(heath_superset_tlb_device::out1_internal));
	m_ace->out_out2_callback().set(FUNC(heath_superset_tlb_device::out2_internal));
}

void heath_superset_tlb_device::device_start()
{
	heath_tlb_device::device_start();

	save_item(NAME(m_selected_char_set));

	m_selected_char_set = 0;
}

void heath_superset_tlb_device::mem_map(address_map &map)
{
	heath_tlb_device::mem_map(map);

	// update rom space for the 16k ROM.
	map(0x0000, 0x3fff).rom();

	// page 2 memory
	map(0x8000, 0x87ff).ram();
}

void heath_superset_tlb_device::io_map(address_map &map)
{
	heath_tlb_device::io_map(map);

	map(0x61, 0x61).mirror(0x12).select(0x0c).rw(FUNC(heath_superset_tlb_device::crtc_reg_r), FUNC(heath_superset_tlb_device::crtc_reg_w));
}

const tiny_rom_entry *heath_superset_tlb_device::device_rom_region() const
{
	return ROM_NAME(superset);
}

ioport_constructor heath_superset_tlb_device::device_input_ports() const
{
	return INPUT_PORTS_NAME(superset);
}

uint8_t heath_superset_tlb_device::crtc_reg_r(offs_t reg)
{
	if (!machine().side_effects_disabled())
	{
		m_reverse_video_disabled = bool(BIT(reg, 3));
	}

	return heath_tlb_device::crtc_reg_r(reg);
}

void heath_superset_tlb_device::crtc_reg_w(offs_t reg, uint8_t val)
{
	m_reverse_video_disabled = bool(BIT(reg, 3));

	heath_tlb_device::crtc_reg_w(reg, val);
}

MC6845_BEGIN_UPDATE(heath_superset_tlb_device::crtc_begin_update)
{
	bitmap.fill(rgb_t::black(), cliprect);
}

MC6845_UPDATE_ROW(heath_superset_tlb_device::crtc_update_row)
{
	rgb_t const *const palette = m_palette->palette()->entry_list_raw();
	uint32_t *p = &bitmap.pix(y);

	if (de)
	{
		for (int x = 0; x < x_count; x++)
		{
			uint8_t inv = (x == cursor_x) ? 0xff : 0;
			uint8_t chr = m_p_videoram[(ma + x) & 0x7ff];
			uint16_t char_set_base_offset = (m_selected_char_set << 11);

			if (chr & 0x80)
			{
				if (m_reverse_video_disabled)
				{
					// set A13
					char_set_base_offset |= 0x2000;
				}
				else
				{
					inv ^= 0xff;
				}

				chr &= 0x7f;
			}

			// get pattern of pixels for the character scanline
			uint8_t const gfx = m_p_chargen[char_set_base_offset | (chr << 4) | ra] ^ inv;

			// Display a scanline of a character (8 pixels)
			for (int b = 0; 8 > b; ++b)
			{
				*p++ = palette[BIT(gfx, 7 - b)];
			}
		}
	}
	else
	{
		std::fill_n(p, x_count * 8, palette[0]);
	}
}

// DTR (pin 33) to A14 (pin 27) of 27256 ROM
void heath_superset_tlb_device::dtr_internal(int data)
{
	m_selected_char_set = (m_selected_char_set & 0x03) | ((data & 0x01) << 3);
}

// OUT1 (pin 34) to A12 (pin 2) of 27256 ROM
void heath_superset_tlb_device::out1_internal(int data)
{
	m_selected_char_set = (m_selected_char_set & 0x09) | ((data & 0x01) << 1);
}

// OUT2 (pin 31) to A11? on board
void heath_superset_tlb_device::out2_internal(int data)
{
	m_selected_char_set = (m_selected_char_set & 0x0a) | (data & 0x01);
}


/**
 * Watzman ROM
 *
 * Developed by Barry Watzman, sold by HUG (Heath Users Group)
*/
heath_watz_tlb_device::heath_watz_tlb_device(const machine_config &mconfig, const char *tag, device_t *owner, uint32_t clock) :
	heath_tlb_device(mconfig, HEATH_WATZ, tag, owner, clock)
{
}

const tiny_rom_entry *heath_watz_tlb_device::device_rom_region() const
{
	return ROM_NAME(watz19);
}

ioport_constructor heath_watz_tlb_device::device_input_ports() const
{
	return INPUT_PORTS_NAME(watz19);
}


/**
 * UltraROM
 *
 * Developed by William G. Parrott, III, sold by Software Wizardry, Inc.
 */
heath_ultra_tlb_device::heath_ultra_tlb_device(const machine_config &mconfig, const char *tag, device_t *owner, uint32_t clock) :
	heath_tlb_device(mconfig, HEATH_ULTRA, tag, owner, clock)
{
}

void heath_ultra_tlb_device::device_add_mconfig(machine_config &config)
{
	heath_tlb_device::device_add_mconfig(config);

	m_maincpu->set_addrmap(AS_PROGRAM, &heath_ultra_tlb_device::mem_map);
}

void heath_ultra_tlb_device::mem_map(address_map &map)
{
	heath_tlb_device::mem_map(map);

	// update rom mirror setting to allow page 2 memory
	map(0x0000, 0x0fff).mirror(0x2000).rom();

	// Page 2 memory
	map(0x1000, 0x1fff).mirror(0x2000).ram();
}

const tiny_rom_entry *heath_ultra_tlb_device::device_rom_region() const
{
	return ROM_NAME(ultra19);
}

ioport_constructor heath_ultra_tlb_device::device_input_ports() const
{
	return INPUT_PORTS_NAME(ultra19);
}


/**
 * Northwest Digital Systems GP-19 add-in board
 */
heath_gp19_tlb_device::heath_gp19_tlb_device(const machine_config &mconfig, const char *tag, device_t *owner, uint32_t clock) :
	heath_tlb_device(mconfig, HEATH_GP19, tag, owner, clock)
{
}

void heath_gp19_tlb_device::device_add_mconfig(machine_config &config)
{
	heath_tlb_device::device_add_mconfig(config);

	m_maincpu->set_addrmap(AS_PROGRAM, &heath_gp19_tlb_device::mem_map);
	m_maincpu->set_addrmap(AS_IO, &heath_gp19_tlb_device::io_map);

	m_crtc->set_update_row_callback(FUNC(heath_gp19_tlb_device::crtc_update_row));
	m_crtc->set_clock(GP19_DOT_CLOCK_2 / 8);

	m_screen->set_raw(GP19_DOT_CLOCK_2, 776, 32, 672, 264, 10, 250);
}

void heath_gp19_tlb_device::device_start()
{
	heath_tlb_device::device_start();

	save_item(NAME(m_char_gen_a11));
	save_item(NAME(m_graphic_mode));
	save_item(NAME(m_col_132));
	save_item(NAME(m_reverse_video));

	m_char_gen_a11 = false;
	m_graphic_mode = false;
	m_col_132 = false;
	m_reverse_video = false;
}

void heath_gp19_tlb_device::mem_map(address_map &map)
{
	// ROMs 1, 2, 3
	map(0x0000, 0x02fff).rom();

	// Optional external board - Program ROM 4(not aware if any ever existed), external I/O
	// map(0x3000, 0x03fff).rom();

	map(0x4000, 0x40ff).mirror(0x3f00).ram();
	map(0x6000, 0x67ff).mirror(0x1800).ram();
	map(0x8000, 0xbfff).mirror(0x4000).ram().share(m_p_videoram);
}


void heath_gp19_tlb_device::io_map(address_map &map)
{
	heath_tlb_device::io_map(map);

	// Latch U5
	map(0x68, 0x68).mirror(0x07).w(FUNC(heath_gp19_tlb_device::latch_u5_w));

	// Switch on GP-19 board
	map(0x70, 0x70).mirror(0x07).portr("SW1");

	// Optional Auxiliary I/O connector(not aware if any ever existed)
	// map(0x78, 0x78).mirror(0x07);
}

/**
 * U5 Latch
 *
 *  Q0 Graph/character H
 *  Q1 132/80 columns H
 *  Q2 Reverse Screen H
 *  Q3 Alt Character L
 *  Q4-Q7 LED indicators (debug LEDs on circuit board)
 */
void heath_gp19_tlb_device::latch_u5_w(uint8_t data)
{
	m_graphic_mode = bool(BIT(data, 0));
	m_col_132 = bool(BIT(data, 1));
	m_reverse_video = bool(BIT(data, 2));
	m_char_gen_a11 = bool(BIT(data, 3));

	// TODO handle LED indicators

	if (m_graphic_mode)
	{
		m_crtc->set_clock(GP19_DOT_CLOCK_3 / 8);
	}
	else if (m_col_132)
	{
		m_crtc->set_clock(GP19_DOT_CLOCK_1 / 8);
	}
	else
	{
		m_crtc->set_clock(GP19_DOT_CLOCK_2 / 8);
	}
}

MC6845_UPDATE_ROW(heath_gp19_tlb_device::crtc_update_row)
{
	rgb_t const *const palette = m_palette->palette()->entry_list_raw();
	uint32_t *p = &bitmap.pix(y);

	if (de)
	{
		uint8_t screen_inv = m_reverse_video ? 0xff : 0x00;

		if (m_graphic_mode)
		{
			for (int x = 0; x < x_count; x++)
			{
				uint8_t const gfx = m_p_videoram[((ma << 1) + (ra * x_count) + x) & 0x3fff] ^ screen_inv;

				for (int b = 0; 8 > b; ++b)
				{
					*p++ = palette[BIT(gfx, b)];
				}
			}
		}
		else
		{
			uint16_t const base = m_char_gen_a11 ? 0x800 : 0x0;

			for (int x = 0; x < x_count; x++)
			{
				uint8_t inv = (x == cursor_x) ? 0xff : 0;
				uint8_t chr = m_p_videoram[(ma + x) & 0x3fff];

				if (chr & 0x80)
				{
					inv ^= 0xff;
					chr &= 0x7f;
				}

				inv ^= screen_inv;

				// select proper character set
				uint8_t const gfx = m_p_chargen[base | (chr << 4) | ra] ^ inv;

				// Display a scanline of a character (8 pixels)
				for (int b = 0; 8 > b; ++b)
				{
					*p++ = palette[BIT(gfx, 7 - b)];
				}
			}
		}
	}
	else
	{
		std::fill_n(p, x_count * 8, palette[0]);
	}
}

const tiny_rom_entry *heath_gp19_tlb_device::device_rom_region() const
{
	return ROM_NAME(gp19);
}

ioport_constructor heath_gp19_tlb_device::device_input_ports() const
{
	return INPUT_PORTS_NAME(gp19);
}


/**
 * Cleveland Codonics Imaginator-100 (I-100) add-in board
 *
 *    Memory Range     Description
 *   -----------------------------------------------------------------
 *    0x0000-0x1fff    Program ROM (Heath TLB board)
 *    0x2000-0x3fff    Graphics Command Processor(GCP) ROM (I-100)
 *    0x4000-0x5fff    Scratchpad RAM (Heath TLB board)
 *    0x6000-0x7fff    Graphics Scratchpad  R/W RAM (I-100)
 *    0x8000-0xbfff    Graphics Display R/W RAM(I-100)
 *    0xc000-0xdfff    Optional Graphics Command Processor memory (I-100)
 *    0xe000-0xffff    Display Memory (Heath TLB board)
 *
 * New interrupt source
 *   - horizontal retrace interrupt
 *
 */
heath_imaginator_tlb_device::heath_imaginator_tlb_device(const machine_config &mconfig, const char *tag, device_t *owner, uint32_t clock) :
	heath_tlb_device(mconfig, HEATH_IMAGINATOR, tag, owner, clock),
	m_mem_bank(*this, "membank"),
	m_p_graphic_ram(*this, "graphicram")
{
}

void heath_imaginator_tlb_device::device_add_mconfig(machine_config &config)
{
	heath_tlb_device::device_add_mconfig(config);

	m_maincpu->set_addrmap(AS_PROGRAM, &heath_imaginator_tlb_device::mem_map);
	m_maincpu->set_addrmap(AS_IO, &heath_imaginator_tlb_device::io_map);
	m_maincpu->set_irq_acknowledge_callback(FUNC(heath_imaginator_tlb_device::irq_ack_cb));

	m_crtc->out_hsync_callback().set(FUNC(heath_imaginator_tlb_device::crtc_hsync_w));
}

void heath_imaginator_tlb_device::device_start()
{
	heath_tlb_device::device_start();

	save_item(NAME(m_im2_val));
	save_item(NAME(m_alphanumeric_mode_active));
	save_item(NAME(m_graphics_mode_active));
	save_item(NAME(m_allow_tlb_interrupts));
	save_item(NAME(m_allow_imaginator_interrupts));
	save_item(NAME(m_hsync_irq_raised));

	m_mem_bank->configure_entries(0, 2, memregion("maincpu")->base(), 0x2000);

	m_maincpu->space(AS_PROGRAM).install_readwrite_tap(0x8000, 0xbfff, "irq_update",
			[this] (offs_t offset, u8 &data, u8 mem_mask) { if (!machine().side_effects_disabled()) { tap_8000h(); } },
			[this] (offs_t offset, u8 &data, u8 mem_mask) { if (!machine().side_effects_disabled()) { tap_8000h(); } });
}

void heath_imaginator_tlb_device::device_reset()
{
	heath_tlb_device::device_reset();

	m_mem_bank->set_entry(1);
	m_tap_6000h.remove();
	m_tap_6000h = m_maincpu->space(AS_PROGRAM).install_readwrite_tap(0x6000, 0x7fff, "mem_map_update",
			[this] (offs_t offset, u8 &data, u8 mem_mask) { if (!machine().side_effects_disabled()) { tap_6000h(); } },
			[this] (offs_t offset, u8 &data, u8 mem_mask) { if (!machine().side_effects_disabled()) { tap_6000h(); } });

	m_alphanumeric_mode_active = true;
	m_graphics_mode_active = false;

	m_hsync_irq_raised = false;

	allow_tlb_intr();
}

/*
 *  Memory map for the I-100
 *
 *    0x0000-0x1fff    Program ROM (Heath TLB board)
 *    0x2000-0x3fff    Graphics Command Processor(GCP) ROM (I-100)
 *    0x4000-0x5fff    Scratchpad RAM (Heath TLB board)
 *    0x6000-0x7fff    Graphics Scratchpad  R/W RAM (I-100)
 *    0x8000-0xbfff    Graphics Display R/W RAM(I-100)
 *    0xc000-0xdfff    Optional Graphics Command Processor memory (I-100)
 *    0xe000-0xffff    Display Memory (Heath TLB board)
 */
void heath_imaginator_tlb_device::mem_map(address_map &map)
{
	map.unmap_value_high();

	map(0x0000, 0x1fff).bankr(m_mem_bank);

	// Normal spot of the GCP ROM
	map(0x2000, 0x3fff).rom();

	// TLB Scratchpad
	map(0x4000, 0x40ff).mirror(0x1f00).ram();

	// GCP Scratchpad
	map(0x6000, 0x607f).mirror(0x1f80).ram();

	// Graphics RAM
	map(0x8000, 0xbfff).ram().share(m_p_graphic_ram);

	// optional Graphics Command Processor (GCP)
	// map(0xc000, 0xdfff);

	// Alphanumeric RAM
	map(0xe000, 0xe7ff).mirror(0x1800).ram().share(m_p_videoram);

}

void heath_imaginator_tlb_device::tap_6000h()
{
	m_mem_bank->set_entry(0);
	m_tap_6000h.remove();
}

void heath_imaginator_tlb_device::tap_8000h()
{
	if (!m_allow_tlb_interrupts)
	{
		allow_tlb_intr();

		set_irq_line();
	}
}

void heath_imaginator_tlb_device::allow_tlb_intr()
{
	m_allow_tlb_interrupts = true;
	m_allow_imaginator_interrupts = false;
	m_im2_val = 0x02;
}

void heath_imaginator_tlb_device::allow_hsync_intr()
{
	m_allow_tlb_interrupts = false;
	m_allow_imaginator_interrupts = true;
	m_im2_val = 0x00;
}

/**
 * An input/output request (IORQ) is sent to the TERMINAL LOGIC board only when
 * both IORQ (pin 20 of U7) AND A4 are low.
 */
void heath_imaginator_tlb_device::io_map(address_map &map)
{
	heath_tlb_device::io_map(map);

	// interrupt routing
	map(0x10, 0x10).select(0x08).mirror(0x07).w(FUNC(heath_imaginator_tlb_device::config_irq_w));

	// display enabling (graphics or alphanumeric)
	map(0x30, 0x30).select(0xc0).mirror(0x0f).w(FUNC(heath_imaginator_tlb_device::display_enable_w));

	// Avoids writes to TLB when a4 is high on unused
	map(0x50, 0x50).select(0x80).mirror(0x0f).w(FUNC(heath_imaginator_tlb_device::nop_w));
}

IRQ_CALLBACK_MEMBER(heath_imaginator_tlb_device::irq_ack_cb)
{
	return m_im2_val;
}

void heath_imaginator_tlb_device::config_irq_w(offs_t reg, uint8_t val)
{
	if (BIT(reg,3))
	{
		allow_tlb_intr();
	}
	else
	{
		allow_hsync_intr();
	}

	set_irq_line();
}

void heath_imaginator_tlb_device::display_enable_w(offs_t reg, uint8_t val)
{
	m_alphanumeric_mode_active = bool(BIT(reg, 7));
	m_graphics_mode_active = bool(BIT(reg, 6));
}

void heath_imaginator_tlb_device::nop_w(offs_t, uint8_t)
{
}

const tiny_rom_entry *heath_imaginator_tlb_device::device_rom_region() const
{
	return ROM_NAME(imaginator);
}

MC6845_UPDATE_ROW(heath_imaginator_tlb_device::crtc_update_row)
{
	rgb_t const *const palette = m_palette->palette()->entry_list_raw();
	uint32_t *p = &bitmap.pix(y);

	if (de)
	{
		for (int x = 0; x < x_count; x++)
		{
			uint8_t output = 0x00;

			if (m_alphanumeric_mode_active)
			{
				uint8_t inv = (x == cursor_x) ? 0xff : 0;
				uint8_t chr = m_p_videoram[(ma + x) & 0x7ff];

				if (chr & 0x80)
				{
					inv ^= 0xff;
					chr &= 0x7f;
				}

				output |= bitswap<8>(m_p_chargen[(chr << 4) | ra] ^ inv, 0, 1, 2, 3, 4, 5, 6, 7);
			}

			if (m_graphics_mode_active && (x > 7 ) && (x < 73))
			{
				output |= m_p_graphic_ram[((y * 64) + (x - 8)) & 0x3fff];
			}

			for (int b = 0; 8 > b; ++b)
			{
				*p++ = palette[BIT(output, b)];
			}
		}
	}
	else
	{
		std::fill_n(p, x_count * 8, palette[0]);
	}
}

void heath_imaginator_tlb_device::crtc_hsync_w(int val)
{
	m_hsync_irq_raised = bool(val);

	set_irq_line();
}

void heath_imaginator_tlb_device::set_irq_line()
{
	m_maincpu->set_input_line(INPUT_LINE_IRQ0,
		(m_allow_imaginator_interrupts && m_hsync_irq_raised) ||
		(m_allow_tlb_interrupts && (m_keyboard_irq_raised || m_serial_irq_raised || m_break_key_irq_raised)) ?
		 ASSERT_LINE : CLEAR_LINE);
}

heath_tlb_connector::heath_tlb_connector(const machine_config &mconfig, const char *tag, device_t *owner, uint32_t clock) :
	device_t(mconfig, HEATH_TLB_CONNECTOR, tag, owner, clock),
	device_single_card_slot_interface(mconfig, *this),
	m_write_sd(*this),
	m_dtr_cb(*this),
	m_rts_cb(*this),
	m_reset(*this),
	m_tlb(nullptr)
{
}


heath_tlb_connector::~heath_tlb_connector()
{
}

void heath_tlb_connector::device_start()
{
	m_tlb = get_card_device();
}<|MERGE_RESOLUTION|>--- conflicted
+++ resolved
@@ -19,11 +19,6 @@
       - 49/50 row mode only shows half the screen.
       - In 49/50 row mode, character descenders are cut off.
       - Screen saver does not disable the screen
-<<<<<<< HEAD
-=======
-    - With superset slot option
-      - Screensaver freezes the screen instead of blanking the screen
->>>>>>> 706cc60b
 
 ****************************************************************************/
 /***************************************************************************
