// license:BSD-3-Clause
// copyright-holders:Mark Garlanger
/***************************************************************************

  Heathkit Terminal Logic Board (TLB)

    The board used in the H19 smart terminal designed and manufactured
    by Heath Company. (and the identical Z19 sold by Zenith Data Systems)
    This board is also used the Heath's H89 / H88, and ZDS's Z-89 and Z-90.

    The keyboard consists of a 9x10 matrix connected to a MM5740AAC/N
    mask-programmed keyboard controller. The output of this passes
    through a rom.

    Input can also come from the serial port.

  TODO:
<<<<<<< HEAD
    - INS8250 needs to implement "Set Break" (LCR, bit 6) before Break key
      will function as expected.

=======
    - 49/50 row mode does not work when DOT clocks are programmed as documented
      in the manual. It does work when DOT clock is fixed at the 20.282 MHz
      rate.
    - In 49/50 row mode, character descenders are cut off.
>>>>>>> 1134903e
****************************************************************************/
/***************************************************************************
  Memory Layout

    The U435 three-to-eight line decoder uses A14 and A15 to generate
    three memory addresses:

      1.   Program ROM        0x0000
      2.   Scratchpad RAM     0x4000
      3.   Display Memory     0xF800


  Port Layout

    Only address lines A5, A6, A7 are used by the U442 three-to-eight
    line decoder

    Address   Description
    ----------------------------------------------------
      0x00    Power-up configuration (primary - SW401)
      0x20    Power-up configuration (secondary - SW402)
      0x40    INS8250 ACE (communications)
      0x60    MC6845 CRT controller
      0x80    MM5740 Keyboard encoder
      0xA0    Keyboard status
      0xC0    Trigger key click
      0xE0    Trigger bell

****************************************************************************/

#include "emu.h"

#include "tlb.h"

#include <algorithm>

// Clocks
static constexpr XTAL MASTER_CLOCK = XTAL(12'288'000);

// DOT clocks
static constexpr XTAL BASE_DOT_CLOCK = MASTER_CLOCK;
static constexpr XTAL GP19_DOT_CLOCK_1 = XTAL(20'282'000);   // 132 columns
static constexpr XTAL GP19_DOT_CLOCK_2 = XTAL(12'292'000);   // 80 columns
static constexpr XTAL GP19_DOT_CLOCK_3 = XTAL(10'644'000);   // Graphics mode

// Standard H19 used a 2.048 MHz clock for Z80
static constexpr XTAL H19_CLOCK = MASTER_CLOCK / 6;
static constexpr XTAL H19_3MHZ = MASTER_CLOCK / 4;
static constexpr XTAL H19_4MHZ = MASTER_CLOCK / 3;
static constexpr XTAL H19_6MHZ = MASTER_CLOCK / 2;

static constexpr XTAL INS8250_CLOCK = MASTER_CLOCK / 4;

// Beep Frequency is 1 KHz
static constexpr XTAL H19_BEEP_FRQ = (H19_CLOCK / 2048);

// Capacitor value in pF
static constexpr uint32_t H19_KEY_DEBOUNCE_CAPACITOR = 5000;
#define MM5740_CLOCK (mm5740_device::calc_effective_clock_key_debounce(H19_KEY_DEBOUNCE_CAPACITOR))

// Keyboard flag masks
static constexpr uint8_t KB_STATUS_SHIFT_KEYS_MASK = 0x01;
static constexpr uint8_t KB_STATUS_CONTROL_KEY_MASK = 0x10;
static constexpr uint8_t KB_STATUS_KEYBOARD_STROBE_MASK = 0x80;

DEFINE_DEVICE_TYPE(HEATH_TLB_CONNECTOR, heath_tlb_connector, "heath_tlb_connector", "Heath Terminal Logic board connector abstraction")

DEFINE_DEVICE_TYPE(HEATH_TLB, heath_tlb_device, "heath_tlb", "Heath Terminal Logic Board");
DEFINE_DEVICE_TYPE(HEATH_SUPER19, heath_super19_tlb_device, "heath_super19_tlb", "Heath Terminal Logic Board w/Super19 ROM");
DEFINE_DEVICE_TYPE(HEATH_SUPERSET, heath_superset_tlb_device, "heath_superset_tlb", "Heath Terminal Logic Board w/Superset ROM");
DEFINE_DEVICE_TYPE(HEATH_ULTRA, heath_ultra_tlb_device, "heath_ultra_tlb", "Heath Terminal Logic Board w/Ultra ROM");
DEFINE_DEVICE_TYPE(HEATH_WATZ, heath_watz_tlb_device, "heath_watz_tlb", "Heath Terminal Logic Board w/Watzman ROM");
DEFINE_DEVICE_TYPE(HEATH_GP19, heath_gp19_tlb_device, "heath_gp19_tlb", "Heath Terminal Logic Board plus Northwest Digital Systems GP-19")



device_heath_tlb_card_interface::device_heath_tlb_card_interface(const machine_config &mconfig, device_t &device) :
	device_interface(device, "heathtlbdevice"),
	m_slot(dynamic_cast<heath_tlb_connector *>(device.owner()))
{
}


/**
 * base Heath h19 functionality
 */
heath_tlb_device::heath_tlb_device(const machine_config &mconfig, const char *tag, device_t *owner, uint32_t clock) :
	heath_tlb_device(mconfig, HEATH_TLB, tag, owner, clock)
{
}

heath_tlb_device::heath_tlb_device(const machine_config &mconfig, device_type type, const char *tag, device_t *owner, uint32_t clock) :
	device_t(mconfig, type, tag, owner, clock),
	device_heath_tlb_card_interface(mconfig, *this),
	m_maincpu(*this, "maincpu"),
	m_screen(*this, "screen"),
	m_palette(*this, "palette"),
	m_crtc(*this, "crtc"),
	m_p_videoram(*this, "videoram"),
	m_p_chargen(*this, "chargen"),
	m_config(*this, "CONFIG"),
	m_ace(*this, "ins8250"),
	m_beep(*this, "beeper"),
	m_mm5740(*this, "mm5740"),
	m_kbdrom(*this, "keyboard"),
	m_kbspecial(*this, "MODIFIERS"),
	m_repeat_clock(*this, "repeatclock")
{
}

void heath_tlb_device::check_beep_state()
{
	if (!m_key_click_active && !m_bell_active)
	{
		m_beep->set_state(0);
	}
}

TIMER_CALLBACK_MEMBER(heath_tlb_device::key_click_off)
{
	m_key_click_active = false;

	check_beep_state();
}

TIMER_CALLBACK_MEMBER(heath_tlb_device::bell_off)
{
	m_bell_active = false;

	check_beep_state();
}

void heath_tlb_device::mem_map(address_map &map)
{
	map.unmap_value_high();
	map(0x0000, 0x0fff).mirror(0x3000).rom();
	map(0x4000, 0x40ff).mirror(0x3f00).ram();
	map(0xc000, 0xc7ff).mirror(0x3800).ram().share(m_p_videoram);
}

void heath_tlb_device::io_map(address_map &map)
{
	map.unmap_value_high();
	map.global_mask(0xff);
	map(0x00, 0x00).mirror(0x1f).portr("SW401");
	map(0x20, 0x20).mirror(0x1f).portr("SW402");
	map(0x40, 0x47).mirror(0x18).rw(m_ace, FUNC(ins8250_device::ins8250_r), FUNC(ins8250_device::ins8250_w));
	map(0x60, 0x60).mirror(0x1a).select(0x04).w(FUNC(heath_tlb_device::crtc_addr_w));
	map(0x61, 0x61).mirror(0x1a).select(0x04).rw(FUNC(heath_tlb_device::crtc_reg_r), FUNC(heath_tlb_device::crtc_reg_w));
	map(0x80, 0x80).mirror(0x1f).r(FUNC(heath_tlb_device::kbd_key_r));
	map(0xa0, 0xa0).mirror(0x1f).r(FUNC(heath_tlb_device::kbd_flags_r));
	map(0xc0, 0xc0).mirror(0x1f).w(FUNC(heath_tlb_device::key_click_w));
	map(0xe0, 0xe0).mirror(0x1f).w(FUNC(heath_tlb_device::bell_w));
}

void heath_tlb_device::device_start()
{
	save_item(NAME(m_transchar));
	save_item(NAME(m_strobe));
	save_item(NAME(m_key_click_active));
	save_item(NAME(m_bell_active));
	save_item(NAME(m_reset_pending));
	save_item(NAME(m_right_shift));
	save_item(NAME(m_reset_key));
	save_item(NAME(m_keyboard_irq_raised));
	save_item(NAME(m_serial_irq_raised));
	save_item(NAME(m_break_key_irq_raised));
	save_item(NAME(m_allow_vsync_nmi));

	m_strobe = false;
	m_key_click_active = false;
	m_bell_active = false;
	m_reset_pending = false;
	m_right_shift = false;
	m_reset_key = false;
	m_keyboard_irq_raised = false;
	m_serial_irq_raised = false;
	m_break_key_irq_raised = false;
	m_allow_vsync_nmi = false;

	m_key_click_timer = timer_alloc(FUNC(heath_tlb_device::key_click_off), this);
	m_bell_timer = timer_alloc(FUNC(heath_tlb_device::bell_off), this);
}

void heath_tlb_device::device_reset()
{
	m_strobe = false;
	m_key_click_active = false;
	m_bell_active = false;
	m_allow_vsync_nmi = false;

	ioport_value const cfg(m_config->read());

	// CPU clock speed
	switch (BIT(cfg, 0, 2))
	{
	case 0x01:
		m_maincpu->set_clock(H19_3MHZ);
		break;
	case 0x02:
		m_maincpu->set_clock(H19_4MHZ);
		break;
	case 0x03:
		m_maincpu->set_clock(H19_6MHZ);
		break;
	case 0x00:
	default:
		// Standard Clock
		m_maincpu->set_clock(H19_CLOCK);
		break;
	}

	// Set screen color
	switch (BIT(cfg,2, 2))
	{
	case 0x01:
		m_screen->set_color(rgb_t::white());
		break;
	case 0x02:
		m_screen->set_color(rgb_t::amber());
		break;
	case 0x00:
	default:
		m_screen->set_color(rgb_t::green());
		break;
	}
}

void heath_tlb_device::key_click_w(uint8_t data)
{
	// Keyclick - 6 mSec
	m_beep->set_state(1);
	m_key_click_active = true;
	m_key_click_timer->adjust(attotime::from_msec(6));
}

void heath_tlb_device::bell_w(uint8_t data)
{
	// Bell (^G) - 200 mSec
	m_beep->set_state(1);
	m_bell_active = true;
	m_bell_timer->adjust(attotime::from_msec(200));
}

/**
 * MM5740 B Mapping to the ROM address
 */
uint16_t heath_tlb_device::translate_mm5740_b(uint16_t b)
{
	return bitswap<9>(b, 7, 6, 8, 5, 4, 3, 2, 1, 0);
}

uint8_t heath_tlb_device::kbd_key_r()
{
	m_strobe = false;
	m_keyboard_irq_raised = false;

	set_irq_line();

	// high bit is for control key pressed, this is handled in the ROM,
	// no processing needed.
	return m_transchar;
}

uint8_t heath_tlb_device::kbd_flags_r()
{
	uint16_t modifiers = m_kbspecial->read();
	uint8_t rv = modifiers & 0x7e;

	// check both shifts
	if ((modifiers & 0x120) != 0x120)
	{
		rv |= KB_STATUS_SHIFT_KEYS_MASK;
	}

	if (!m_strobe)
	{
		rv |= KB_STATUS_KEYBOARD_STROBE_MASK;
	}

	return rv;
}

int heath_tlb_device::mm5740_shift_r()
{
	return ((m_kbspecial->read() & 0x120) != 0x120) ? 1 : 0;
}

int heath_tlb_device::mm5740_control_r()
{
	return (m_kbspecial->read() & KB_STATUS_CONTROL_KEY_MASK) ? 0 : 1;
}

void heath_tlb_device::mm5740_data_ready_w(int state)
{
	if (state)
	{
		uint8_t *decode = m_kbdrom->base();

		m_transchar = decode[translate_mm5740_b(m_mm5740->b_r())];
		m_strobe = true;
		m_keyboard_irq_raised = true;

		set_irq_line();
	}
}

void heath_tlb_device::crtc_addr_w(offs_t reg, uint8_t val)
{
	m_allow_vsync_nmi = bool(BIT(reg, 2));

	m_crtc->address_w(val);
}

uint8_t heath_tlb_device::crtc_reg_r(offs_t reg)
{
	m_allow_vsync_nmi = bool(BIT(reg, 2));

	return m_crtc->register_r();
}

void heath_tlb_device::crtc_reg_w(offs_t reg, uint8_t val)
{
	m_allow_vsync_nmi = bool(BIT(reg, 2));

	m_crtc->register_w(val);
}

void heath_tlb_device::crtc_vsync_w(int val)
{
	m_maincpu->set_input_line(INPUT_LINE_NMI, m_allow_vsync_nmi ? val : CLEAR_LINE);
}

void heath_tlb_device::serial_irq_w(int state)
{
	m_serial_irq_raised = bool(state);

	set_irq_line();
}

void heath_tlb_device::set_irq_line()
{
	m_maincpu->set_input_line(INPUT_LINE_IRQ0,
		(m_keyboard_irq_raised || m_serial_irq_raised || m_break_key_irq_raised) ?
		 ASSERT_LINE : CLEAR_LINE);
}

void heath_tlb_device::check_for_reset()
{
	if (m_reset_key && m_right_shift)
	{
		m_reset_pending = true;
		m_slot->reset_out(1);
		m_maincpu->set_input_line(INPUT_LINE_RESET, ASSERT_LINE);
	}
	else if (m_reset_pending)
	{
		m_reset_pending = false;
		reset();
		m_maincpu->set_input_line(INPUT_LINE_RESET, CLEAR_LINE);
		m_slot->reset_out(0);
	}
}

void heath_tlb_device::reset_key_w(int state)
{
	m_reset_key = (state == 0);

	check_for_reset();
}

void heath_tlb_device::right_shift_w(int state)
{
	m_right_shift = (state == 0);

	check_for_reset();
}

void heath_tlb_device::repeat_key_w(int state)
{
	// when repeat key pressed, set duty cycle to 50%, else 0%.
	m_repeat_clock->set_duty_cycle(state == 0 ? 0.5 : 0);
}

void heath_tlb_device::break_key_w(int state)
{
	m_break_key_irq_raised = (state == 0);

	set_irq_line();
}

MC6845_UPDATE_ROW(heath_tlb_device::crtc_update_row)
{
	rgb_t const *const palette = m_palette->palette()->entry_list_raw();
	uint32_t *p = &bitmap.pix(y);

	if (de)
	{
		for (int x = 0; x < x_count; x++)
		{
			uint8_t inv = (x == cursor_x) ? 0xff : 0;
			uint8_t chr = m_p_videoram[(ma + x) & 0x7ff];

			if (chr & 0x80)
			{
				inv ^= 0xff;
				chr &= 0x7f;
			}

			// get pattern of pixels for that character scanline
			uint8_t const gfx = m_p_chargen[(chr << 4) | ra] ^ inv;

			// Display a scanline of a character (8 pixels)
			for (int b = 0; 8 > b; ++b)
			{
				*p++ = palette[BIT(gfx, 7 - b)];
			}
		}
	}
	else
	{
		std::fill_n(p, x_count * 8, palette[0]);
	}
}


// F4 Character Displayer
static const gfx_layout h19_charlayout =
{
	8, 10,                  // 8 x 10 characters
	128,                    // 128 characters
	1,                      // 1 bits per pixel
	{ 0 },                  // no bitplanes
	// x offsets
	{ 0, 1, 2, 3, 4, 5, 6, 7 },
	// y offsets
	{ 0*8, 1*8, 2*8, 3*8, 4*8, 5*8, 6*8, 7*8, 8*8, 9*8 },
	8*16                    // every char takes 16 bytes
};

static GFXDECODE_START( gfx_h19 )
	GFXDECODE_ENTRY("chargen", 0x0000, h19_charlayout, 0, 1)
GFXDECODE_END


// Input ports
static INPUT_PORTS_START( tlb )

	PORT_START("MODIFIERS")
	// bit 0 - 0x001 connects to B8 of MM5740 - low if either shift key is
	PORT_BIT(0x002, IP_ACTIVE_LOW, IPT_KEYBOARD) PORT_NAME("CapsLock")   PORT_CODE(KEYCODE_CAPSLOCK)  PORT_TOGGLE
	PORT_BIT(0x004, IP_ACTIVE_LOW, IPT_KEYBOARD) PORT_NAME("Break")      PORT_CODE(KEYCODE_PAUSE)     PORT_WRITE_LINE_MEMBER(heath_tlb_device, break_key_w)
	PORT_BIT(0x008, IP_ACTIVE_LOW, IPT_KEYBOARD) PORT_NAME("OffLine")    PORT_CODE(KEYCODE_F12)       PORT_TOGGLE
	PORT_BIT(0x010, IP_ACTIVE_LOW, IPT_KEYBOARD) PORT_NAME("CTRL")       PORT_CODE(KEYCODE_LCONTROL)  PORT_CHAR(UCHAR_MAMEKEY(LCONTROL))
	PORT_BIT(0x020, IP_ACTIVE_LOW, IPT_KEYBOARD) PORT_NAME("LeftShift")  PORT_CODE(KEYCODE_LSHIFT)    PORT_CHAR(UCHAR_SHIFT_1)
	PORT_BIT(0x040, IP_ACTIVE_LOW, IPT_KEYBOARD) PORT_NAME("Repeat")     PORT_CODE(KEYCODE_RALT)      PORT_WRITE_LINE_MEMBER(heath_tlb_device, repeat_key_w)
	// bit 7 - 0x080 is low if any key is pressed
	PORT_BIT(0x100, IP_ACTIVE_LOW, IPT_KEYBOARD) PORT_NAME("RightShift") PORT_CODE(KEYCODE_RSHIFT)    PORT_WRITE_LINE_MEMBER(heath_tlb_device, right_shift_w)
	PORT_BIT(0x200, IP_ACTIVE_LOW, IPT_KEYBOARD) PORT_NAME("Reset")      PORT_CODE(KEYCODE_F10)       PORT_WRITE_LINE_MEMBER(heath_tlb_device, reset_key_w)

	PORT_START("X1")
	PORT_BIT(0x001, IP_ACTIVE_LOW, IPT_KEYBOARD) PORT_NAME("/")          PORT_CODE(KEYCODE_SLASH)      PORT_CHAR('/') PORT_CHAR('?')
	PORT_BIT(0x002, IP_ACTIVE_LOW, IPT_UNUSED)
	PORT_BIT(0x004, IP_ACTIVE_LOW, IPT_UNUSED)
	PORT_BIT(0x008, IP_ACTIVE_LOW, IPT_UNUSED)
	PORT_BIT(0x010, IP_ACTIVE_LOW, IPT_KEYBOARD) PORT_NAME("k_X2")
	PORT_BIT(0x020, IP_ACTIVE_LOW, IPT_UNUSED)
	PORT_BIT(0x040, IP_ACTIVE_LOW, IPT_KEYBOARD) PORT_NAME("KP-0")       PORT_CODE(KEYCODE_0_PAD)      PORT_CHAR(UCHAR_MAMEKEY(0_PAD))
	PORT_BIT(0x080, IP_ACTIVE_LOW, IPT_KEYBOARD) PORT_NAME("KP-.")       PORT_CODE(KEYCODE_DEL_PAD)    PORT_CHAR(UCHAR_MAMEKEY(DEL_PAD))
	PORT_BIT(0x100, IP_ACTIVE_LOW, IPT_KEYBOARD) PORT_NAME("KP-Enter")   PORT_CODE(KEYCODE_ENTER_PAD)  PORT_CHAR(UCHAR_MAMEKEY(ENTER_PAD))
	PORT_BIT(0x200, IP_ACTIVE_LOW, IPT_UNUSED)

	PORT_START("X2")
	PORT_BIT(0x001, IP_ACTIVE_LOW, IPT_KEYBOARD) PORT_NAME("; :")        PORT_CODE(KEYCODE_COLON)      PORT_CHAR(';') PORT_CHAR(':')
	PORT_BIT(0x002, IP_ACTIVE_LOW, IPT_KEYBOARD) PORT_NAME("' \"")       PORT_CODE(KEYCODE_QUOTE)      PORT_CHAR('\'') PORT_CHAR('"')
	PORT_BIT(0x004, IP_ACTIVE_LOW, IPT_KEYBOARD) PORT_NAME("{ }")        PORT_CODE(KEYCODE_CLOSEBRACE) PORT_CHAR('{') PORT_CHAR('}')
	PORT_BIT(0x008, IP_ACTIVE_LOW, IPT_KEYBOARD) PORT_NAME("Return")     PORT_CODE(KEYCODE_ENTER)      PORT_CHAR(13)
	PORT_BIT(0x010, IP_ACTIVE_LOW, IPT_UNUSED)
	PORT_BIT(0x020, IP_ACTIVE_LOW, IPT_UNUSED)
	PORT_BIT(0x040, IP_ACTIVE_LOW, IPT_KEYBOARD) PORT_NAME("KP-1 IL")    PORT_CODE(KEYCODE_1_PAD)      PORT_CHAR(UCHAR_MAMEKEY(1_PAD))
	PORT_BIT(0x080, IP_ACTIVE_LOW, IPT_KEYBOARD) PORT_NAME("KP-2 Down")  PORT_CODE(KEYCODE_2_PAD)      PORT_CHAR(UCHAR_MAMEKEY(2_PAD))
	PORT_BIT(0x100, IP_ACTIVE_LOW, IPT_KEYBOARD) PORT_NAME("KP-3 DL")    PORT_CODE(KEYCODE_3_PAD)      PORT_CHAR(UCHAR_MAMEKEY(3_PAD))
	PORT_BIT(0x200, IP_ACTIVE_LOW, IPT_UNUSED)

	PORT_START("X3")
	PORT_BIT(0x001, IP_ACTIVE_LOW, IPT_KEYBOARD) PORT_NAME("P")          PORT_CODE(KEYCODE_P)          PORT_CHAR('p') PORT_CHAR('P')
	PORT_BIT(0x002, IP_ACTIVE_LOW, IPT_KEYBOARD) PORT_NAME("[ ]")        PORT_CODE(KEYCODE_OPENBRACE)  PORT_CHAR('[') PORT_CHAR(']')
	PORT_BIT(0x004, IP_ACTIVE_LOW, IPT_KEYBOARD) PORT_NAME("\\ |")       PORT_CODE(KEYCODE_BACKSLASH)  PORT_CHAR('\\') PORT_CHAR('|')
	PORT_BIT(0x008, IP_ACTIVE_LOW, IPT_KEYBOARD) PORT_NAME("Line Feed")  PORT_CODE(KEYCODE_RWIN)       PORT_CHAR(10)
	PORT_BIT(0x010, IP_ACTIVE_LOW, IPT_KEYBOARD) PORT_NAME("DEL")        PORT_CODE(KEYCODE_DEL)        PORT_CHAR(127)
	PORT_BIT(0x020, IP_ACTIVE_LOW, IPT_UNUSED)
	PORT_BIT(0x040, IP_ACTIVE_LOW, IPT_KEYBOARD) PORT_NAME("KP-4 LEFT")  PORT_CODE(KEYCODE_4_PAD)      PORT_CHAR(UCHAR_MAMEKEY(4_PAD))
	PORT_BIT(0x080, IP_ACTIVE_LOW, IPT_KEYBOARD) PORT_NAME("KP-5 HOME")  PORT_CODE(KEYCODE_5_PAD)      PORT_CHAR(UCHAR_MAMEKEY(5_PAD))
	PORT_BIT(0x100, IP_ACTIVE_LOW, IPT_KEYBOARD) PORT_NAME("KP-6 RIGHT") PORT_CODE(KEYCODE_6_PAD)      PORT_CHAR(UCHAR_MAMEKEY(6_PAD))
	PORT_BIT(0x200, IP_ACTIVE_LOW, IPT_UNUSED)

	PORT_START("X4")
	PORT_BIT(0x001, IP_ACTIVE_LOW, IPT_KEYBOARD) PORT_NAME("0 )")        PORT_CODE(KEYCODE_0)          PORT_CHAR('0') PORT_CHAR(')')
	PORT_BIT(0x002, IP_ACTIVE_LOW, IPT_KEYBOARD) PORT_NAME("- _")        PORT_CODE(KEYCODE_MINUS)      PORT_CHAR('-') PORT_CHAR('_')
	PORT_BIT(0x004, IP_ACTIVE_LOW, IPT_KEYBOARD) PORT_NAME("= +")        PORT_CODE(KEYCODE_EQUALS)     PORT_CHAR('=') PORT_CHAR('+')
	PORT_BIT(0x008, IP_ACTIVE_LOW, IPT_KEYBOARD) PORT_NAME("` ~")        PORT_CODE(KEYCODE_TILDE)      PORT_CHAR('`') PORT_CHAR('~')
	PORT_BIT(0x010, IP_ACTIVE_LOW, IPT_KEYBOARD) PORT_NAME("Back Space") PORT_CODE(KEYCODE_BACKSPACE)  PORT_CHAR(8)
	PORT_BIT(0x020, IP_ACTIVE_LOW, IPT_KEYBOARD) PORT_NAME("k_X1")
	PORT_BIT(0x040, IP_ACTIVE_LOW, IPT_KEYBOARD) PORT_NAME("KP-7 IC")    PORT_CODE(KEYCODE_7_PAD)      PORT_CHAR(UCHAR_MAMEKEY(7_PAD))
	PORT_BIT(0x080, IP_ACTIVE_LOW, IPT_KEYBOARD) PORT_NAME("KP-8 UP")    PORT_CODE(KEYCODE_8_PAD)      PORT_CHAR(UCHAR_MAMEKEY(8_PAD))
	PORT_BIT(0x100, IP_ACTIVE_LOW, IPT_KEYBOARD) PORT_NAME("KP-9 DC")    PORT_CODE(KEYCODE_9_PAD)      PORT_CHAR(UCHAR_MAMEKEY(9_PAD))
	PORT_BIT(0x200, IP_ACTIVE_LOW, IPT_UNUSED)

	PORT_START("X5")
	PORT_BIT(0x001, IP_ACTIVE_LOW, IPT_KEYBOARD) PORT_NAME("F1")         PORT_CODE(KEYCODE_F1)         PORT_CHAR(UCHAR_MAMEKEY(F1))
	PORT_BIT(0x002, IP_ACTIVE_LOW, IPT_KEYBOARD) PORT_NAME("F2")         PORT_CODE(KEYCODE_F2)         PORT_CHAR(UCHAR_MAMEKEY(F2))
	PORT_BIT(0x004, IP_ACTIVE_LOW, IPT_KEYBOARD) PORT_NAME("F3")         PORT_CODE(KEYCODE_F3)         PORT_CHAR(UCHAR_MAMEKEY(F3))
	PORT_BIT(0x008, IP_ACTIVE_LOW, IPT_KEYBOARD) PORT_NAME("F4")         PORT_CODE(KEYCODE_F4)         PORT_CHAR(UCHAR_MAMEKEY(F4))
	PORT_BIT(0x010, IP_ACTIVE_LOW, IPT_KEYBOARD) PORT_NAME("F5")         PORT_CODE(KEYCODE_F5)         PORT_CHAR(UCHAR_MAMEKEY(F5))
	PORT_BIT(0x020, IP_ACTIVE_LOW, IPT_KEYBOARD) PORT_NAME("Erase")      PORT_CODE(KEYCODE_F6)         PORT_CHAR(UCHAR_MAMEKEY(F6))
	PORT_BIT(0x040, IP_ACTIVE_LOW, IPT_KEYBOARD) PORT_NAME("Blue")       PORT_CODE(KEYCODE_F7)         PORT_CHAR(UCHAR_MAMEKEY(F7))
	PORT_BIT(0x080, IP_ACTIVE_LOW, IPT_KEYBOARD) PORT_NAME("Red")        PORT_CODE(KEYCODE_F8)         PORT_CHAR(UCHAR_MAMEKEY(F8))
	PORT_BIT(0x100, IP_ACTIVE_LOW, IPT_KEYBOARD) PORT_NAME("Gray")       PORT_CODE(KEYCODE_F9)         PORT_CHAR(UCHAR_MAMEKEY(F9))
	PORT_BIT(0x200, IP_ACTIVE_LOW, IPT_UNUSED)

	PORT_START("X6")
	PORT_BIT(0x001, IP_ACTIVE_LOW, IPT_KEYBOARD) PORT_NAME("Z")          PORT_CODE(KEYCODE_Z)          PORT_CHAR('z') PORT_CHAR('Z')
	PORT_BIT(0x002, IP_ACTIVE_LOW, IPT_KEYBOARD) PORT_NAME("X")          PORT_CODE(KEYCODE_X)          PORT_CHAR('x') PORT_CHAR('X')
	PORT_BIT(0x004, IP_ACTIVE_LOW, IPT_KEYBOARD) PORT_NAME("C")          PORT_CODE(KEYCODE_C)          PORT_CHAR('c') PORT_CHAR('C')
	PORT_BIT(0x008, IP_ACTIVE_LOW, IPT_KEYBOARD) PORT_NAME("V")          PORT_CODE(KEYCODE_V)          PORT_CHAR('v') PORT_CHAR('V')
	PORT_BIT(0x010, IP_ACTIVE_LOW, IPT_KEYBOARD) PORT_NAME("B")          PORT_CODE(KEYCODE_B)          PORT_CHAR('b') PORT_CHAR('B')
	PORT_BIT(0x020, IP_ACTIVE_LOW, IPT_KEYBOARD) PORT_NAME("N")          PORT_CODE(KEYCODE_N)          PORT_CHAR('n') PORT_CHAR('N')
	PORT_BIT(0x040, IP_ACTIVE_LOW, IPT_KEYBOARD) PORT_NAME("M")          PORT_CODE(KEYCODE_M)          PORT_CHAR('m') PORT_CHAR('M')
	PORT_BIT(0x080, IP_ACTIVE_LOW, IPT_KEYBOARD) PORT_NAME(", <")        PORT_CODE(KEYCODE_COMMA)      PORT_CHAR(',') PORT_CHAR('<')
	PORT_BIT(0x100, IP_ACTIVE_LOW, IPT_KEYBOARD) PORT_NAME(". >")        PORT_CODE(KEYCODE_STOP)       PORT_CHAR('.') PORT_CHAR('>')
	PORT_BIT(0x200, IP_ACTIVE_LOW, IPT_KEYBOARD) PORT_NAME("Space")      PORT_CODE(KEYCODE_SPACE)      PORT_CHAR(' ')

	PORT_START("X7")
	PORT_BIT(0x001, IP_ACTIVE_LOW, IPT_KEYBOARD) PORT_NAME("A")          PORT_CODE(KEYCODE_A)          PORT_CHAR('a') PORT_CHAR('A')
	PORT_BIT(0x002, IP_ACTIVE_LOW, IPT_KEYBOARD) PORT_NAME("S")          PORT_CODE(KEYCODE_S)          PORT_CHAR('s') PORT_CHAR('S')
	PORT_BIT(0x004, IP_ACTIVE_LOW, IPT_KEYBOARD) PORT_NAME("D")          PORT_CODE(KEYCODE_D)          PORT_CHAR('d') PORT_CHAR('D')
	PORT_BIT(0x008, IP_ACTIVE_LOW, IPT_KEYBOARD) PORT_NAME("F")          PORT_CODE(KEYCODE_F)          PORT_CHAR('f') PORT_CHAR('F')
	PORT_BIT(0x010, IP_ACTIVE_LOW, IPT_KEYBOARD) PORT_NAME("G")          PORT_CODE(KEYCODE_G)          PORT_CHAR('g') PORT_CHAR('G')
	PORT_BIT(0x020, IP_ACTIVE_LOW, IPT_KEYBOARD) PORT_NAME("H")          PORT_CODE(KEYCODE_H)          PORT_CHAR('h') PORT_CHAR('H')
	PORT_BIT(0x040, IP_ACTIVE_LOW, IPT_KEYBOARD) PORT_NAME("J")          PORT_CODE(KEYCODE_J)          PORT_CHAR('j') PORT_CHAR('J')
	PORT_BIT(0x080, IP_ACTIVE_LOW, IPT_KEYBOARD) PORT_NAME("K")          PORT_CODE(KEYCODE_K)          PORT_CHAR('k') PORT_CHAR('K')
	PORT_BIT(0x100, IP_ACTIVE_LOW, IPT_KEYBOARD) PORT_NAME("L")          PORT_CODE(KEYCODE_L)          PORT_CHAR('l') PORT_CHAR('L')
	PORT_BIT(0x200, IP_ACTIVE_LOW, IPT_KEYBOARD) PORT_NAME("Scroll")     PORT_CODE(KEYCODE_F11)

	PORT_START("X8")
	PORT_BIT(0x001, IP_ACTIVE_LOW, IPT_KEYBOARD) PORT_NAME("Q")          PORT_CODE(KEYCODE_Q)          PORT_CHAR('q') PORT_CHAR('Q')
	PORT_BIT(0x002, IP_ACTIVE_LOW, IPT_KEYBOARD) PORT_NAME("W")          PORT_CODE(KEYCODE_W)          PORT_CHAR('w') PORT_CHAR('W')
	PORT_BIT(0x004, IP_ACTIVE_LOW, IPT_KEYBOARD) PORT_NAME("E")          PORT_CODE(KEYCODE_E)          PORT_CHAR('e') PORT_CHAR('E')
	PORT_BIT(0x008, IP_ACTIVE_LOW, IPT_KEYBOARD) PORT_NAME("R")          PORT_CODE(KEYCODE_R)          PORT_CHAR('r') PORT_CHAR('R')
	PORT_BIT(0x010, IP_ACTIVE_LOW, IPT_KEYBOARD) PORT_NAME("T")          PORT_CODE(KEYCODE_T)          PORT_CHAR('t') PORT_CHAR('T')
	PORT_BIT(0x020, IP_ACTIVE_LOW, IPT_KEYBOARD) PORT_NAME("Y")          PORT_CODE(KEYCODE_Y)          PORT_CHAR('y') PORT_CHAR('Y')
	PORT_BIT(0x040, IP_ACTIVE_LOW, IPT_KEYBOARD) PORT_NAME("U")          PORT_CODE(KEYCODE_U)          PORT_CHAR('u') PORT_CHAR('U')
	PORT_BIT(0x080, IP_ACTIVE_LOW, IPT_KEYBOARD) PORT_NAME("I")          PORT_CODE(KEYCODE_I)          PORT_CHAR('i') PORT_CHAR('I')
	PORT_BIT(0x100, IP_ACTIVE_LOW, IPT_KEYBOARD) PORT_NAME("O")          PORT_CODE(KEYCODE_O)          PORT_CHAR('o') PORT_CHAR('O')
	PORT_BIT(0x200, IP_ACTIVE_LOW, IPT_KEYBOARD) PORT_NAME("Tab")        PORT_CODE(KEYCODE_TAB)        PORT_CHAR(9)

	PORT_START("X9")
	PORT_BIT(0x001, IP_ACTIVE_LOW, IPT_KEYBOARD) PORT_NAME("1 !")        PORT_CODE(KEYCODE_1)          PORT_CHAR('1') PORT_CHAR('!')
	PORT_BIT(0x002, IP_ACTIVE_LOW, IPT_KEYBOARD) PORT_NAME("2 @")        PORT_CODE(KEYCODE_2)          PORT_CHAR('2') PORT_CHAR('@')
	PORT_BIT(0x004, IP_ACTIVE_LOW, IPT_KEYBOARD) PORT_NAME("3 #")        PORT_CODE(KEYCODE_3)          PORT_CHAR('3') PORT_CHAR('#')
	PORT_BIT(0x008, IP_ACTIVE_LOW, IPT_KEYBOARD) PORT_NAME("4 $")        PORT_CODE(KEYCODE_4)          PORT_CHAR('4') PORT_CHAR('$')
	PORT_BIT(0x010, IP_ACTIVE_LOW, IPT_KEYBOARD) PORT_NAME("5 %")        PORT_CODE(KEYCODE_5)          PORT_CHAR('5') PORT_CHAR('%')
	PORT_BIT(0x020, IP_ACTIVE_LOW, IPT_KEYBOARD) PORT_NAME("6 ^")        PORT_CODE(KEYCODE_6)          PORT_CHAR('6') PORT_CHAR('^')
	PORT_BIT(0x040, IP_ACTIVE_LOW, IPT_KEYBOARD) PORT_NAME("7 &")        PORT_CODE(KEYCODE_7)          PORT_CHAR('7') PORT_CHAR('&')
	PORT_BIT(0x080, IP_ACTIVE_LOW, IPT_KEYBOARD) PORT_NAME("8 *")        PORT_CODE(KEYCODE_8)          PORT_CHAR('8') PORT_CHAR('*')
	PORT_BIT(0x100, IP_ACTIVE_LOW, IPT_KEYBOARD) PORT_NAME("9 (")        PORT_CODE(KEYCODE_9)          PORT_CHAR('9') PORT_CHAR('(')
	PORT_BIT(0x200, IP_ACTIVE_LOW, IPT_KEYBOARD) PORT_NAME("Esc")        PORT_CODE(KEYCODE_ESC)        PORT_CHAR(27)

	PORT_START("SW401")
	PORT_DIPNAME( 0x0f, 0x0c, "Baud Rate")           PORT_DIPLOCATION("SW401:1,2,3,4")
	PORT_DIPSETTING(    0x01, "110")
	PORT_DIPSETTING(    0x02, "150")
	PORT_DIPSETTING(    0x03, "300")
	PORT_DIPSETTING(    0x04, "600")
	PORT_DIPSETTING(    0x05, "1200")
	PORT_DIPSETTING(    0x06, "1800")
	PORT_DIPSETTING(    0x07, "2000")
	PORT_DIPSETTING(    0x08, "2400")
	PORT_DIPSETTING(    0x09, "3600")
	PORT_DIPSETTING(    0x0a, "4800")
	PORT_DIPSETTING(    0x0b, "7200")
	PORT_DIPSETTING(    0x0c, "9600")
	PORT_DIPSETTING(    0x0d, "19200")
	PORT_DIPNAME( 0x30, 0x00, "Parity")              PORT_DIPLOCATION("SW401:5,6")
	PORT_DIPSETTING(    0x00, DEF_STR( None ) )
	PORT_DIPSETTING(    0x10, "Odd")
	PORT_DIPSETTING(    0x20, DEF_STR( None ) )
	PORT_DIPSETTING(    0x30, "Even")
	PORT_DIPNAME( 0x40, 0x00, "Parity Type")         PORT_DIPLOCATION("SW401:7")
	PORT_DIPSETTING(    0x00, DEF_STR( Normal ) )
	PORT_DIPSETTING(    0x40, "Stick")
	PORT_DIPNAME( 0x80, 0x80, "Duplex")              PORT_DIPLOCATION("SW401:8")
	PORT_DIPSETTING(    0x00, "Half")
	PORT_DIPSETTING(    0x80, "Full")

	PORT_START("SW402")
	PORT_DIPNAME( 0x01, 0x00, "Cursor")              PORT_DIPLOCATION("SW402:1")
	PORT_DIPSETTING(    0x00, "Underline")
	PORT_DIPSETTING(    0x01, "Block")
	PORT_DIPNAME( 0x02, 0x00, "Keyclick")            PORT_DIPLOCATION("SW402:2")
	PORT_DIPSETTING(    0x02, DEF_STR( No ) )
	PORT_DIPSETTING(    0x00, DEF_STR( Yes ) )
	PORT_DIPNAME( 0x04, 0x00, "Wrap at EOL")         PORT_DIPLOCATION("SW402:3")
	PORT_DIPSETTING(    0x00, DEF_STR( No ) )
	PORT_DIPSETTING(    0x04, DEF_STR( Yes ) )
	PORT_DIPNAME( 0x08, 0x00, "Auto LF on CR")       PORT_DIPLOCATION("SW402:4")
	PORT_DIPSETTING(    0x00, DEF_STR( No ) )
	PORT_DIPSETTING(    0x08, DEF_STR( Yes ) )
	PORT_DIPNAME( 0x10, 0x00, "Auto CR on LF")       PORT_DIPLOCATION("SW402:5")
	PORT_DIPSETTING(    0x00, DEF_STR( No ) )
	PORT_DIPSETTING(    0x10, DEF_STR( Yes ) )
	PORT_DIPNAME( 0x20, 0x00, "Mode")                PORT_DIPLOCATION("SW402:6")
	PORT_DIPSETTING(    0x00, "Heath/VT52")
	PORT_DIPSETTING(    0x20, "ANSI")
	PORT_DIPNAME( 0x40, 0x00, "Keypad Shifted")      PORT_DIPLOCATION("SW402:7")
	PORT_DIPSETTING(    0x00, DEF_STR( No ) )
	PORT_DIPSETTING(    0x40, DEF_STR( Yes ) )
	PORT_DIPNAME( 0x80, 0x00, "Refresh")             PORT_DIPLOCATION("SW402:8")
	PORT_DIPSETTING(    0x00, "60Hz")
	PORT_DIPSETTING(    0x80, "50Hz")

	PORT_START("CONFIG")
	PORT_CONFNAME(0x03, 0x00, "CPU Clock")
	PORT_CONFSETTING(0x00, "2 MHz")
	PORT_CONFSETTING(0x01, "3 MHz")
	PORT_CONFSETTING(0x02, "4 MHz")
	PORT_CONFSETTING(0x03, "6 MHz")
	PORT_CONFNAME(0x0C, 0x00, "CRT Color")
	PORT_CONFSETTING(0x00, "Green")
	PORT_CONFSETTING(0x04, "White")
	PORT_CONFSETTING(0x08, "Amber")
INPUT_PORTS_END


static INPUT_PORTS_START( super19 )
  PORT_INCLUDE( tlb )

  PORT_MODIFY("SW401")
	PORT_DIPNAME( 0x0f, 0x0c, "Baud Rate")           PORT_DIPLOCATION("SW401:1,2,3,4")
	PORT_DIPSETTING(    0x01, "110")
	PORT_DIPSETTING(    0x02, "150")
	PORT_DIPSETTING(    0x03, "300")
	PORT_DIPSETTING(    0x04, "600")
	PORT_DIPSETTING(    0x05, "1200")
	PORT_DIPSETTING(    0x06, "1800")
	PORT_DIPSETTING(    0x07, "2000")
	PORT_DIPSETTING(    0x08, "2400")
	PORT_DIPSETTING(    0x09, "3600")
	PORT_DIPSETTING(    0x0a, "4800")
	PORT_DIPSETTING(    0x0b, "7200")
	PORT_DIPSETTING(    0x0c, "9600")
	PORT_DIPSETTING(    0x0d, "19200")
	PORT_DIPSETTING(    0x0e, "38400")
	PORT_DIPNAME( 0x70, 0x00, "8 bit mode")          PORT_DIPLOCATION("SW401:5,6,7")
	PORT_DIPSETTING(    0x00, "Mode A/0 - 8th bit ignored, sent as 0")
	PORT_DIPSETTING(    0x10, "Mode B/1 - 8th bit ignored, sent as 1")
	PORT_DIPSETTING(    0x20, "Mode C/2 - 8 bit escape mode")
	PORT_DIPSETTING(    0x30, "Mode D/3 - 8 bit escape mode, invert 8th bit")
	PORT_DIPSETTING(    0x40, "Mode E/4 - 8 bit data mode")
	PORT_DIPSETTING(    0x50, "Mode F/5 - 8 bit data mode, invert 8th bit")
	PORT_DIPSETTING(    0x60, "7 bit data with odd parity, 8th bit ignored on input")
	PORT_DIPSETTING(    0x70, "7 bit data with even parity, 8th bit ignored on input")
	PORT_DIPNAME( 0x80, 0x80, "Duplex")              PORT_DIPLOCATION("SW401:8")
	PORT_DIPSETTING(    0x00, "Half")
	PORT_DIPSETTING(    0x80, "Full")

	PORT_MODIFY("SW402")
	PORT_DIPNAME( 0x02, 0x00, "Transmit mode")       PORT_DIPLOCATION("SW402:2")
	PORT_DIPSETTING(    0x00, DEF_STR( Normal ) )
	PORT_DIPSETTING(    0x02, "Slow")
	PORT_DIPNAME( 0x80, 0x00, "DEC Keypad Codes")    PORT_DIPLOCATION("SW402:8")
	PORT_DIPSETTING(    0x00, DEF_STR( Off ) )
	PORT_DIPSETTING(    0x80, DEF_STR( On ) )
INPUT_PORTS_END


static INPUT_PORTS_START( superset )
	PORT_INCLUDE( tlb )

	PORT_MODIFY("SW401")
	PORT_DIPNAME( 0x0f, 0x0c, "Baud Rate")           PORT_DIPLOCATION("SW401:1,2,3,4")
	PORT_DIPSETTING(    0x00, "75")
	PORT_DIPSETTING(    0x01, "110")
	PORT_DIPSETTING(    0x02, "150")
	PORT_DIPSETTING(    0x03, "300")
	PORT_DIPSETTING(    0x04, "600")
	PORT_DIPSETTING(    0x05, "1200")
	PORT_DIPSETTING(    0x06, "1800")
	PORT_DIPSETTING(    0x07, "2000")
	PORT_DIPSETTING(    0x08, "2400")
	PORT_DIPSETTING(    0x09, "3600")
	PORT_DIPSETTING(    0x0a, "4800")
	PORT_DIPSETTING(    0x0b, "7200")
	PORT_DIPSETTING(    0x0c, "9600")
	PORT_DIPSETTING(    0x0d, "19200")
	PORT_DIPSETTING(    0x0e, "38400")
	PORT_DIPSETTING(    0x0f, "134.5")
	PORT_DIPNAME( 0x10, 0x10, "Duplex")              PORT_DIPLOCATION("SW401:5")
	PORT_DIPSETTING(    0x00, "Half")
	PORT_DIPSETTING(    0x80, "Full")
	PORT_DIPNAME( 0x20, 0x00, "Word Length")         PORT_DIPLOCATION("SW401:6")
	PORT_DIPSETTING(    0x00, "8-bit" )
	PORT_DIPSETTING(    0x20, "7-bit" )
	PORT_DIPNAME( 0x40, 0x00, "Parity Type")         PORT_DIPLOCATION("SW401:7")
	PORT_DIPSETTING(    0x00, DEF_STR( None )  )
	PORT_DIPSETTING(    0x40, "Even")
	PORT_DIPNAME( 0x80, 0x80, "Parity")              PORT_DIPLOCATION("SW401:8")
	PORT_DIPSETTING(    0x00, "Disabled")
	PORT_DIPSETTING(    0x80, "Enabled")
INPUT_PORTS_END


static INPUT_PORTS_START( ultra19 )
	PORT_INCLUDE( tlb )

	PORT_MODIFY("SW401")
	PORT_DIPNAME( 0x07, 0x05, "Baud Rate")           PORT_DIPLOCATION("SW401:1,2,3")
	PORT_DIPSETTING(    0x00, "110")
	PORT_DIPSETTING(    0x01, "300")
	PORT_DIPSETTING(    0x02, "1200")
	PORT_DIPSETTING(    0x03, "2400")
	PORT_DIPSETTING(    0x04, "4800")
	PORT_DIPSETTING(    0x05, "9600")
	PORT_DIPSETTING(    0x06, "19200")
	PORT_DIPSETTING(    0x07, "38400")
	PORT_DIPNAME( 0x08, 0x00, "Parity")              PORT_DIPLOCATION("SW401:4")
	PORT_DIPSETTING(    0x00, "Disabled")
	PORT_DIPSETTING(    0x08, "Enabled")
	PORT_DIPNAME( 0x10, 0x00, "Parity Type")         PORT_DIPLOCATION("SW401:5")
	PORT_DIPSETTING(    0x00, "Odd")
	PORT_DIPSETTING(    0x10, "Even")
	PORT_DIPNAME( 0x20, 0x00, "Data Size")           PORT_DIPLOCATION("SW401:6")
	PORT_DIPSETTING(    0x00, "8-bit")
	PORT_DIPSETTING(    0x20, "7-bit")
	PORT_DIPNAME( 0x40, 0x40, "Duplex")              PORT_DIPLOCATION("SW401:7")
	PORT_DIPSETTING(    0x00, "Half")
	PORT_DIPSETTING(    0x40, "Full")
	PORT_DIPNAME( 0x80, 0x80, "Software Handshaking")  PORT_DIPLOCATION("SW401:8")
	PORT_DIPSETTING(    0x00, "Enabled")
	PORT_DIPSETTING(    0x80, "Disabled")

	PORT_MODIFY("SW402")
	PORT_DIPNAME( 0x08, 0x00, "Keypad Shifted")      PORT_DIPLOCATION("SW402:4")
	PORT_DIPSETTING(    0x00, DEF_STR( No ) )
	PORT_DIPSETTING(    0x08, DEF_STR( Yes ) )
	PORT_DIPNAME( 0x10, 0x00, "Default Key Values")  PORT_DIPLOCATION("SW402:5")
	PORT_DIPSETTING(    0x00, "HDOS Values")
	PORT_DIPSETTING(    0x10, "CP/M Values")
	PORT_DIPNAME( 0x60, 0x60, "Cursor Blink")        PORT_DIPLOCATION("SW402:6,7")
	PORT_DIPSETTING(    0x00, "Steady")
	PORT_DIPSETTING(    0x20, "Invisible")
	PORT_DIPSETTING(    0x40, "Fast Blink")
	PORT_DIPSETTING(    0x60, "Slow Blink")
	PORT_DIPNAME( 0x80, 0x00, "Interlace Scan Mode") PORT_DIPLOCATION("SW402:8")
	PORT_DIPSETTING(    0x00, DEF_STR( Off ) )
	PORT_DIPSETTING(    0x80, DEF_STR( On ) )
INPUT_PORTS_END


static INPUT_PORTS_START( watz19 )
	PORT_INCLUDE( tlb )

	PORT_MODIFY("SW401")
	PORT_DIPNAME( 0x0f, 0x0c, "Baud Rate")           PORT_DIPLOCATION("SW401:1,2,3,4")
	PORT_DIPSETTING(    0x00, "75")
	PORT_DIPSETTING(    0x01, "110")
	PORT_DIPSETTING(    0x02, "150")
	PORT_DIPSETTING(    0x03, "300")
	PORT_DIPSETTING(    0x04, "600")
	PORT_DIPSETTING(    0x05, "1200")
	PORT_DIPSETTING(    0x06, "1800")
	PORT_DIPSETTING(    0x07, "2000")
	PORT_DIPSETTING(    0x08, "2400")
	PORT_DIPSETTING(    0x09, "3600")
	PORT_DIPSETTING(    0x0a, "4800")
	PORT_DIPSETTING(    0x0b, "7200")
	PORT_DIPSETTING(    0x0c, "9600")
	PORT_DIPSETTING(    0x0d, "19200")
	PORT_DIPSETTING(    0x0e, "38400")
	PORT_DIPSETTING(    0x0f, "134.5")
	PORT_DIPNAME( 0x40, 0x00, "Word Size")           PORT_DIPLOCATION("SW401:7")
	PORT_DIPSETTING(    0x00, "8-bit Word")
	PORT_DIPSETTING(    0x40, "7-bit Word")
	PORT_DIPNAME( 0x80, 0x80, "Duplex")              PORT_DIPLOCATION("SW401:8")
	PORT_DIPSETTING(    0x00, "Half")
	PORT_DIPSETTING(    0x80, "Full")
INPUT_PORTS_END


static INPUT_PORTS_START( gp19 )
	PORT_INCLUDE( tlb )

	PORT_MODIFY("SW402")
	PORT_DIPNAME( 0x80, 0x00, "Automatic Holdscreen")    PORT_DIPLOCATION("SW402:8")
	PORT_DIPSETTING(    0x00, "Disabled (VT100 mode)")
	PORT_DIPSETTING(    0x80, "Enabled (Z19 mode)")

	PORT_START("SW1")
	PORT_DIPNAME( 0x03, 0x01, "Trailing Characters for Tektronix Message")   PORT_DIPLOCATION("SW1:1,2")
	PORT_DIPSETTING(    0x00, DEF_STR( None ) )
	PORT_DIPSETTING(    0x01, "CR")
	PORT_DIPSETTING(    0x02, DEF_STR( None ) )
	PORT_DIPSETTING(    0x03, "CR,EOT")
	PORT_DIPNAME( 0x04, 0x01, "Shift Key")                                   PORT_DIPLOCATION("SW1:3")
	PORT_DIPSETTING(    0x00, DEF_STR( Normal ) )
	PORT_DIPSETTING(    0x04, "Shift key inverts CAPS LOCK")
	PORT_DIPNAME( 0x08, 0x00, "Terminal Transmission Rate")                  PORT_DIPLOCATION("SW1:4")
	PORT_DIPSETTING(    0x00, "Only limited by baud rate")
	PORT_DIPSETTING(    0x08, "One character per 16.7 msec")
	PORT_DIPNAME( 0x10, 0x10, "Character Set")                               PORT_DIPLOCATION("SW1:5")
	PORT_DIPSETTING(    0x00, "VT100")
	PORT_DIPSETTING(    0x10, "Zenith")
	PORT_DIPNAME( 0x20, 0x00, "ANSI Mode")                                   PORT_DIPLOCATION("SW1:6")
	PORT_DIPSETTING(    0x00, "Zenith ANSI")
	PORT_DIPSETTING(    0x20, "EDT compatible")
	PORT_DIPNAME( 0x40, 0x00, "Tektronix Character Wrap")                    PORT_DIPLOCATION("SW1:7")
	PORT_DIPSETTING(    0x00, "Column 74")
	PORT_DIPSETTING(    0x40, "Column 73")
	PORT_DIPNAME( 0x80, 0x00, "Blank Screen")                                PORT_DIPLOCATION("SW1:8")
	PORT_DIPSETTING(    0x00, "After 10 mins")
	PORT_DIPSETTING(    0x80, "Never")
INPUT_PORTS_END


ROM_START( h19 )
	// Original terminal code
	ROM_REGION( 0x1000, "maincpu", ROMREGION_ERASEFF )
	ROM_LOAD( "2732_444-46_h19code.u437", 0x0000, 0x1000, CRC(f4447da0) SHA1(fb4093d5b763be21a9580a0defebed664b1f7a7b))

	// Original font
	ROM_REGION( 0x0800, "chargen", 0 )
	ROM_LOAD( "2716_444-29_h19font.u420", 0x0000, 0x0800, CRC(d595ac1d) SHA1(130fb4ea8754106340c318592eec2d8a0deaf3d0))

	// Original keyboard
	ROM_REGION( 0x0800, "keyboard", 0 )
	ROM_LOAD( "2716_444-37_h19keyb.u445", 0x0000, 0x0800, CRC(5c3e6972) SHA1(df49ce64ae48652346a91648c58178a34fb37d3c))
ROM_END

ROM_START( super19 )
	// Super-19 ROM
	ROM_REGION( 0x1000, "maincpu", ROMREGION_ERASEFF )
	ROM_LOAD( "2732_super19_h447.u437", 0x0000, 0x1000, CRC(6c51aaa6) SHA1(5e368b39fe2f1af44a905dc474663198ab630117))

	// Original font
	ROM_REGION( 0x0800, "chargen", 0 )
	ROM_LOAD( "2716_444-29_h19font.u420", 0x0000, 0x0800, CRC(d595ac1d) SHA1(130fb4ea8754106340c318592eec2d8a0deaf3d0))

	// Original keyboard
	ROM_REGION( 0x0800, "keyboard", 0 )
	ROM_LOAD( "2716_444-37_h19keyb.u445", 0x0000, 0x0800, CRC(5c3e6972) SHA1(df49ce64ae48652346a91648c58178a34fb37d3c))
ROM_END

ROM_START( superset )
	// SuperSet ROM
	ROM_REGION( 0x4000, "maincpu", ROMREGION_ERASEFF )
	ROM_LOAD( "27256_101-402_superset_code.u437", 0x0000, 0x2000, CRC(a6896076) SHA1(a4e2d25028dc75a665c3f5a830a4e8cdecbd481c))
	// 1st 8k is unused, so overwrite it, with the next 16k (but only first 8k is valid)
	ROM_CONTINUE(0x0000, 0x4000)
	// overwrite at 8k starting address with the last 8k of the chip.
	ROM_CONTINUE(0x2000, 0x2000)

	// Superset SUPERFONT
	ROM_REGION( 0x8000, "chargen", 0 )
	ROM_LOAD( "27256_101-431_superset_font.u420", 0x0000, 0x8000, CRC(4c0688f6) SHA1(be6059913420ad66f5c839d619fdcb164ffae85a))

	// Superset Keyboard
	ROM_REGION( 0x0800, "keyboard", 0 )
	ROM_LOAD( "2716_101-422_superset_kbd.u445", 0x0000, 0x0800, CRC(549d15b3) SHA1(981962e5e05bbdc5a66b0e86870853ce5596e877))
ROM_END

ROM_START( watz19 )
	ROM_REGION( 0x1000, "maincpu", ROMREGION_ERASEFF )
	ROM_DEFAULT_BIOS("watzman-a")

	// Watzman ROM
	ROM_SYSTEM_BIOS(0, "watzman", "Watzman")
	ROMX_LOAD("watzman.u437", 0x0000, 0x1000, CRC(8168b6dc) SHA1(bfaebb9d766edbe545d24bc2b6630be4f3aa0ce9), ROM_BIOS(0))

	ROM_SYSTEM_BIOS(1, "watzman-a", "Watzman w/clock persists after reset")
	ROMX_LOAD("watzman-a.u437", 0x0000, 0x1000, CRC(1f7553e9) SHA1(ac6ddb12b4fb46c1a0ad08ee43978ad3153b51aa), ROM_BIOS(1))

	// Original font
	ROM_REGION( 0x0800, "chargen", 0 )
	ROM_LOAD( "2716_444-29_h19font.u420", 0x0000, 0x0800, CRC(d595ac1d) SHA1(130fb4ea8754106340c318592eec2d8a0deaf3d0))

	// Watzman keyboard
	ROM_REGION( 0x0800, "keyboard", 0 )
	ROM_LOAD( "keybd.u445", 0x0000, 0x0800, CRC(58dc8217) SHA1(1b23705290bdf9fc6342065c6a528c04bff67b13))
ROM_END

ROM_START( ultra19 )
	// Ultra ROM
	ROM_REGION( 0x1000, "maincpu", ROMREGION_ERASEFF )
	ROM_LOAD( "2532_h19_ultra_firmware.u437", 0x0000, 0x1000, CRC(8ad4cdb4) SHA1(d6e1fc37a1f52abfce5e9adb1819e0030bed1df3))

	// Original font
	ROM_REGION( 0x0800, "chargen", 0 )
	ROM_LOAD( "2716_444-29_h19font.u420", 0x0000, 0x0800, CRC(d595ac1d) SHA1(130fb4ea8754106340c318592eec2d8a0deaf3d0))

	// Ultra keyboard
	ROM_REGION( 0x0800, "keyboard", 0 )
	ROM_LOAD( "2716_h19_ultra_keyboard.u445", 0x0000, 0x0800, CRC(76130c92) SHA1(ca39c602af48505139d2750a084b5f8f0e662ff7))
ROM_END

ROM_START( gp19 )
	// GP-19 ROMs
	ROM_REGION( 0x3000, "maincpu", ROMREGION_ERASEFF )
	ROM_LOAD( "gp19_rom_1_ver_1_1.u26", 0x0000, 0x1000, CRC(7cbe8e0d) SHA1(977df895b067fa4e4646b4518cffb08d4e6bb6e0))
	ROM_LOAD( "gp19_rom_2_ver_1_1.u25", 0x1000, 0x1000, CRC(a85e3bc4) SHA1(f64e851c5d3ef98a9a48e0fc482baa576773ff43))
	ROM_LOAD( "gp19_rom_3_ver_1_1.u24", 0x2000, 0x1000, CRC(878f577c) SHA1(0756435914dcfb981de4e40d5f81af3e0f5bb1c5))

	// GP-19 font
	ROM_REGION( 0x1000, "chargen", 0 )
	ROM_LOAD( "gp19_char_gen_cg_1.u21", 0x0000, 0x1000, CRC(49ec9242) SHA1(770a8c7b5b15bcfe465fd84326d0ae3dcaa85311))

	// Original keyboard
	ROM_REGION( 0x0800, "keyboard", 0 )
	ROM_LOAD( "2716_444-37_h19keyb.u445", 0x0000, 0x0800, CRC(5c3e6972) SHA1(df49ce64ae48652346a91648c58178a34fb37d3c))
ROM_END


ioport_constructor heath_tlb_device::device_input_ports() const
{
	return INPUT_PORTS_NAME(tlb);
}

const tiny_rom_entry *heath_tlb_device::device_rom_region() const
{
	return ROM_NAME(h19);
}

void heath_tlb_device::serial_out_b(int data)
{
	m_slot->serial_out_b(data);
}

void heath_tlb_device::dtr_out(int data)
{
	m_slot->dtr_out(data);
}

void heath_tlb_device::rts_out(int data)
{
	m_slot->rts_out(data);
}

void heath_tlb_device::serial_in_w(int state)
{
	m_ace->rx_w(state);
}

void heath_tlb_device::rlsd_in_w(int state)
{
	m_ace->dcd_w(state);
}

void heath_tlb_device::dsr_in_w(int state)
{
	m_ace->dsr_w(state);
}

void heath_tlb_device::cts_in_w(int state)
{
	m_ace->cts_w(state);
}

void heath_tlb_device::device_add_mconfig(machine_config &config)
{
	// basic machine hardware
	Z80(config, m_maincpu, H19_CLOCK);
	m_maincpu->set_addrmap(AS_PROGRAM, &heath_tlb_device::mem_map);
	m_maincpu->set_addrmap(AS_IO, &heath_tlb_device::io_map);

	// video hardware
	SCREEN(config, m_screen, SCREEN_TYPE_RASTER, rgb_t::green());
	// based on the H19 ROM code for 60 Hz
	m_screen->set_raw(BASE_DOT_CLOCK, 768, 32, 672, 270, 0, 250);
	m_screen->set_screen_update("crtc", FUNC(mc6845_device::screen_update));

	GFXDECODE(config, "gfxdecode", m_palette, gfx_h19);
	PALETTE(config, "palette", palette_device::MONOCHROME);

	// MC 6845 uses a character clock, divide the DOT clock by 8.
	MC6845(config, m_crtc, BASE_DOT_CLOCK / 8);
	m_crtc->set_screen("screen");
	m_crtc->set_show_border_area(true);
	m_crtc->set_char_width(8);
	m_crtc->set_update_row_callback(FUNC(heath_tlb_device::crtc_update_row));
	// frame pulse
	m_crtc->out_vsync_callback().set(FUNC(heath_tlb_device::crtc_vsync_w));

	// serial port
	INS8250(config, m_ace, INS8250_CLOCK);
	m_ace->out_int_callback().set(FUNC(heath_tlb_device::serial_irq_w));
	m_ace->out_tx_callback().set(FUNC(heath_tlb_device::serial_out_b));
	m_ace->out_dtr_callback().set(FUNC(heath_tlb_device::dtr_out));
	m_ace->out_rts_callback().set(FUNC(heath_tlb_device::rts_out));

	// keyboard
	MM5740(config, m_mm5740, MM5740_CLOCK);
	m_mm5740->x_cb<1>().set_ioport("X1");
	m_mm5740->x_cb<2>().set_ioport("X2");
	m_mm5740->x_cb<3>().set_ioport("X3");
	m_mm5740->x_cb<4>().set_ioport("X4");
	m_mm5740->x_cb<5>().set_ioport("X5");
	m_mm5740->x_cb<6>().set_ioport("X6");
	m_mm5740->x_cb<7>().set_ioport("X7");
	m_mm5740->x_cb<8>().set_ioport("X8");
	m_mm5740->x_cb<9>().set_ioport("X9");
	m_mm5740->shift_cb().set(FUNC(heath_tlb_device::mm5740_shift_r));
	m_mm5740->control_cb().set(FUNC(heath_tlb_device::mm5740_control_r));
	m_mm5740->data_ready_cb().set(FUNC(heath_tlb_device::mm5740_data_ready_w));

	// sound hardware
	SPEAKER(config, "mono").front_center();
	BEEP(config, m_beep, H19_BEEP_FRQ).add_route(ALL_OUTPUTS, "mono", 0.05);

	// clock for repeat key
	CLOCK(config, m_repeat_clock, 40);
	m_repeat_clock->set_duty_cycle(0);
	m_repeat_clock->signal_handler().set(m_mm5740, FUNC(mm5740_device::repeat_line_w));
}


/**
 * Super-19 ROM
 *
 * Developed by ATG Systems
 */
heath_super19_tlb_device::heath_super19_tlb_device(const machine_config &mconfig, const char *tag, device_t *owner, uint32_t clock) :
	heath_tlb_device(mconfig, HEATH_SUPER19, tag, owner, clock)
{
}

const tiny_rom_entry *heath_super19_tlb_device::device_rom_region() const
{
	return ROM_NAME(super19);
}

ioport_constructor heath_super19_tlb_device::device_input_ports() const
{
	return INPUT_PORTS_NAME(super19);
}

/**
 * Superset ROM
 *
 * Developed by TMSI
 */
heath_superset_tlb_device::heath_superset_tlb_device(const machine_config &mconfig, const char *tag, device_t *owner, uint32_t clock) :
	heath_tlb_device(mconfig, HEATH_SUPERSET, tag, owner, clock),
	m_selected_char_set(0)
{
}

void heath_superset_tlb_device::device_add_mconfig(machine_config &config)
{
	heath_tlb_device::device_add_mconfig(config);

	// part of the Superset upgrade was to upgrade the CPU to 3 MHz.
	m_maincpu->set_clock(H19_3MHZ);
	m_maincpu->set_addrmap(AS_PROGRAM, &heath_superset_tlb_device::mem_map);

	m_crtc->set_update_row_callback(FUNC(heath_superset_tlb_device::crtc_update_row));

	// link up the serial port outputs to font chip.
	m_ace->out_dtr_callback().set(FUNC(heath_superset_tlb_device::dtr_internal));
	m_ace->out_out1_callback().set(FUNC(heath_superset_tlb_device::out1_internal));
	m_ace->out_out2_callback().set(FUNC(heath_superset_tlb_device::out2_internal));
}

void heath_superset_tlb_device::device_start()
{
	heath_tlb_device::device_start();

	save_item(NAME(m_selected_char_set));

	m_selected_char_set = 0;
}

void heath_superset_tlb_device::mem_map(address_map &map)
{
	heath_tlb_device::mem_map(map);

	// update rom space for the 16k ROM.
	map(0x0000, 0x3fff).rom();

	// page 2 memory
	map(0x8000, 0x87ff).ram();
}

const tiny_rom_entry *heath_superset_tlb_device::device_rom_region() const
{
	return ROM_NAME(superset);
}

ioport_constructor heath_superset_tlb_device::device_input_ports() const
{
	return INPUT_PORTS_NAME(superset);
}

MC6845_UPDATE_ROW(heath_superset_tlb_device::crtc_update_row)
{
	rgb_t const *const palette = m_palette->palette()->entry_list_raw();
	uint32_t *p = &bitmap.pix(y);

	if (de)
	{
		for (int x = 0; x < x_count; x++)
		{
			uint8_t inv = (x == cursor_x) ? 0xff : 0;
			uint8_t chr = m_p_videoram[(ma + x) & 0x7ff];

			if (chr & 0x80)
			{
				inv ^= 0xff;
				chr &= 0x7f;
			}

			// get pattern of pixels for that character scanline
			uint8_t const gfx = m_p_chargen[(m_selected_char_set << 12) | (chr << 4) | ra] ^ inv;

			// Display a scanline of a character (8 pixels)
			for (int b = 0; 8 > b; ++b)
			{
				*p++ = palette[BIT(gfx, 7 - b)];
			}
		}
	}
	else
	{
		std::fill_n(p, x_count * 8, palette[0]);
	}
}

void heath_superset_tlb_device::dtr_internal(int data)
{
	m_selected_char_set = (m_selected_char_set & 0x03) | ((data & 0x01) << 2);
}

void heath_superset_tlb_device::out1_internal(int data)
{
	m_selected_char_set = (m_selected_char_set & 0x05) | ((data & 0x01) << 1);
}

void heath_superset_tlb_device::out2_internal(int data)
{
	m_selected_char_set = (m_selected_char_set & 0x06) | (data & 0x01);
}

/**
 * Watzman ROM
 *
 * Developed by Barry Watzman, sold by HUG (Heath Users Group)
*/
heath_watz_tlb_device::heath_watz_tlb_device(const machine_config &mconfig, const char *tag, device_t *owner, uint32_t clock) :
	heath_tlb_device(mconfig, HEATH_WATZ, tag, owner, clock)
{
}

const tiny_rom_entry *heath_watz_tlb_device::device_rom_region() const
{
	return ROM_NAME(watz19);
}

ioport_constructor heath_watz_tlb_device::device_input_ports() const
{
	return INPUT_PORTS_NAME(watz19);
}

/**
 * UltraROM
 *
 * Developed by William G. Parrott, III, sold by Software Wizardry, Inc.
 */
heath_ultra_tlb_device::heath_ultra_tlb_device(const machine_config &mconfig, const char *tag, device_t *owner, uint32_t clock) :
	heath_tlb_device(mconfig, HEATH_ULTRA, tag, owner, clock)
{
}

void heath_ultra_tlb_device::device_add_mconfig(machine_config &config)
{
	heath_tlb_device::device_add_mconfig(config);

	m_maincpu->set_addrmap(AS_PROGRAM, &heath_ultra_tlb_device::mem_map);
}

void heath_ultra_tlb_device::mem_map(address_map &map)
{
	heath_tlb_device::mem_map(map);

	// update rom mirror setting to allow page 2 memory
	map(0x0000, 0x0fff).mirror(0x2000).rom();

	// Page 2 memory
	map(0x1000, 0x1fff).mirror(0x2000).ram();
}

const tiny_rom_entry *heath_ultra_tlb_device::device_rom_region() const
{
	return ROM_NAME(ultra19);
}

ioport_constructor heath_ultra_tlb_device::device_input_ports() const
{
	return INPUT_PORTS_NAME(ultra19);
}

/**
 * Northwest Digital Systems GP-19 add-in board
 */
heath_gp19_tlb_device::heath_gp19_tlb_device(const machine_config &mconfig, const char *tag, device_t *owner, uint32_t clock) :
	heath_tlb_device(mconfig, HEATH_GP19, tag, owner, clock)
{
}

void heath_gp19_tlb_device::device_add_mconfig(machine_config &config)
{
	heath_tlb_device::device_add_mconfig(config);

	m_maincpu->set_addrmap(AS_PROGRAM, &heath_gp19_tlb_device::mem_map);
	m_maincpu->set_addrmap(AS_IO, &heath_gp19_tlb_device::io_map);

	m_crtc->set_begin_update_callback(FUNC(heath_gp19_tlb_device::crtc_begin_update));
	m_crtc->set_update_row_callback(FUNC(heath_gp19_tlb_device::crtc_update_row));
	m_crtc->set_clock(GP19_DOT_CLOCK_2 / 8);

	m_screen->set_raw(GP19_DOT_CLOCK_2, 776, 32, 672, 264, 10, 250);
}

void heath_gp19_tlb_device::device_start()
{
	heath_tlb_device::device_start();

	save_item(NAME(m_char_gen_a11));
	save_item(NAME(m_graphic_mode));
	save_item(NAME(m_col_132));
	save_item(NAME(m_reverse_video));

	m_char_gen_a11 = false;
	m_graphic_mode = false;
	m_col_132 = false;
	m_reverse_video = false;
}

void heath_gp19_tlb_device::mem_map(address_map &map)
{
	// ROMs 1, 2, 3
	map(0x0000, 0x02fff).rom();

	// Optional external board - Program ROM 4(not aware if any ever existed), external I/O
	// map(0x3000, 0x03fff).rom();

	map(0x4000, 0x40ff).mirror(0x3f00).ram();
	map(0x6000, 0x67ff).mirror(0x1800).ram();
	map(0x8000, 0xbfff).mirror(0x4000).ram().share(m_p_videoram);
}


void heath_gp19_tlb_device::io_map(address_map &map)
{
	heath_tlb_device::io_map(map);

	// Latch U5
	map(0x68, 0x68).mirror(0x07).w(FUNC(heath_gp19_tlb_device::latch_u5_w));

	// Switch on GP-19 board
	map(0x70, 0x70).mirror(0x07).portr("SW1");

	// Optional Auxiliary I/O connector(not aware if any ever existed)
	// map(0x78, 0x78).mirror(0x07);
}

/**
 * U5 Latch
 *
 *  Q0 Graph/character H
 *  Q1 132/80 columns H
 *  Q2 Reverse Screen H
 *  Q3 Alt Character L
 *  Q4-Q7 LED indicators (debug LEDs on circuit board)
 */
void heath_gp19_tlb_device::latch_u5_w(uint8_t data)
{
	m_graphic_mode = bool(BIT(data, 0));
	m_col_132 = bool(BIT(data, 1));
	m_reverse_video = bool(BIT(data, 2));
	m_char_gen_a11 = bool(BIT(data, 3));

	// TODO handle LED indicators

	if (m_graphic_mode)
	{
		m_crtc->set_clock(GP19_DOT_CLOCK_3 / 8);
	}
	else if (m_col_132)
	{
		m_crtc->set_clock(GP19_DOT_CLOCK_1 / 8);
	}
	else
	{
		m_crtc->set_clock(GP19_DOT_CLOCK_2 / 8);
	}
}

MC6845_BEGIN_UPDATE(heath_gp19_tlb_device::crtc_begin_update)
{
	bitmap.fill(rgb_t::black(), cliprect);
}

MC6845_UPDATE_ROW(heath_gp19_tlb_device::crtc_update_row)
{
	rgb_t const *const palette = m_palette->palette()->entry_list_raw();
	uint32_t *p = &bitmap.pix(y);

	if (de)
	{
		uint8_t screen_inv = m_reverse_video ? 0xff : 0x00;

		if (m_graphic_mode)
		{
			for (int x = 0; x < x_count; x++)
			{
				uint8_t const gfx = m_p_videoram[((ma << 1) + (ra * x_count) + x) & 0x3fff] ^ screen_inv;

				for (int b = 0; 8 > b; ++b)
				{
					*p++ = palette[BIT(gfx, b)];
				}
			}
		}
		else
		{
			uint16_t const base = m_char_gen_a11 ? 0x800 : 0x0;

			for (int x = 0; x < x_count; x++)
			{
				uint8_t inv = (x == cursor_x) ? 0xff : 0;
				uint8_t chr = m_p_videoram[(ma + x) & 0x3fff];

				if (chr & 0x80)
				{
					inv ^= 0xff;
					chr &= 0x7f;
				}

				inv ^= screen_inv;

				// select proper character set
				uint8_t const gfx = m_p_chargen[base | (chr << 4) | ra] ^ inv;

				// Display a scanline of a character (8 pixels)
				for (int b = 0; 8 > b; ++b)
				{
					*p++ = palette[BIT(gfx, 7 - b)];
				}
			}
		}
	}
	else
	{
		std::fill_n(p, x_count * 8, palette[0]);
	}
}

const tiny_rom_entry *heath_gp19_tlb_device::device_rom_region() const
{
	return ROM_NAME(gp19);
}

ioport_constructor heath_gp19_tlb_device::device_input_ports() const
{
	return INPUT_PORTS_NAME(gp19);
}


heath_tlb_connector::heath_tlb_connector(const machine_config &mconfig, const char *tag, device_t *owner, uint32_t clock) :
	device_t(mconfig, HEATH_TLB_CONNECTOR, tag, owner, clock),
	device_single_card_slot_interface(mconfig, *this),
	m_write_sd(*this),
	m_dtr_cb(*this),
	m_rts_cb(*this),
	m_reset(*this),
	m_tlb(nullptr)
{
}


heath_tlb_connector::~heath_tlb_connector()
{
}

void heath_tlb_connector::device_start()
{
	m_tlb = get_card_device();
}<|MERGE_RESOLUTION|>--- conflicted
+++ resolved
@@ -14,17 +14,6 @@
 
     Input can also come from the serial port.
 
-  TODO:
-<<<<<<< HEAD
-    - INS8250 needs to implement "Set Break" (LCR, bit 6) before Break key
-      will function as expected.
-
-=======
-    - 49/50 row mode does not work when DOT clocks are programmed as documented
-      in the manual. It does work when DOT clock is fixed at the 20.282 MHz
-      rate.
-    - In 49/50 row mode, character descenders are cut off.
->>>>>>> 1134903e
 ****************************************************************************/
 /***************************************************************************
   Memory Layout
