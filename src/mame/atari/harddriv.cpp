--- conflicted
+++ resolved
@@ -1310,7 +1310,7 @@
 	PORT_BIT( 0x0800, IP_ACTIVE_LOW, IPT_BUTTON2 )  /* ??? */
 	PORT_BIT( 0x1000, IP_ACTIVE_LOW, IPT_BUTTON3 )  /* ??? */
 	PORT_BIT( 0x2000, IP_ACTIVE_LOW, IPT_UNUSED )
-	PORT_BIT( 0x4000, IP_ACTIVE_LOW, IPT_CUSTOM )  /*??? */
+	PORT_BIT( 0x4000, IP_ACTIVE_LOW, IPT_CUSTOM )  /* center edge on steering wheel */
 	PORT_BIT( 0x8000, IP_ACTIVE_LOW, IPT_UNUSED )
 
 	PORT_START("mainpcb:8BADC.0")        /* b00000 - 8 bit ADC 0 - gas pedal */
@@ -1394,21 +1394,13 @@
 	PORT_BIT( 0x0002, IP_ACTIVE_LOW, IPT_START1 )   /* start */
 	PORT_BIT( 0x0004, IP_ACTIVE_LOW, IPT_COIN3 )    /* aux coin */
 	PORT_BIT( 0x00f8, IP_ACTIVE_LOW, IPT_UNUSED )
-<<<<<<< HEAD
-	PORT_BIT( 0x0100, IP_ACTIVE_LOW, IPT_BUTTON5 )	PORT_NAME("3D Object Viewer")
-	PORT_BIT( 0x0200, IP_ACTIVE_LOW, IPT_BUTTON4 )  PORT_TOGGLE PORT_NAME("Reverse")
-	PORT_BIT( 0x0400, IP_ACTIVE_LOW, IPT_BUTTON6 )	PORT_NAME("World State Screen")
-	PORT_BIT( 0x0800, IP_ACTIVE_LOW, IPT_BUTTON2 ) 	PORT_NAME("Wings 1")
-	PORT_BIT( 0x1000, IP_ACTIVE_LOW, IPT_BUTTON3 )  PORT_NAME("Wings 1")
-=======
 	PORT_BIT( 0x0100, IP_ACTIVE_LOW, IPT_BUTTON5 )	PORT_NAME("3D Object Viewer")  /* holding down the button brings up the 3D Object Viewer in attract mode */
 	PORT_BIT( 0x0200, IP_ACTIVE_LOW, IPT_BUTTON4 )  PORT_NAME("Reverse")
 	PORT_BIT( 0x0400, IP_ACTIVE_LOW, IPT_BUTTON6 )	PORT_NAME("World State Screen")  /* activates sound test in attract mode but activates world state screen while in game */
 	PORT_BIT( 0x0800, IP_ACTIVE_LOW, IPT_BUTTON2 ) 	PORT_NAME("Wings 1")
 	PORT_BIT( 0x1000, IP_ACTIVE_LOW, IPT_BUTTON3 )  PORT_NAME("Wings 2")
->>>>>>> 1c1906c7
 	PORT_BIT( 0x2000, IP_ACTIVE_LOW, IPT_UNUSED )
-	PORT_BIT( 0x4000, IP_ACTIVE_LOW, IPT_CUSTOM )  /* center edge on steering wheel, if you add a PORT_NAME to this then asign a button to it you can reset the steering center point but only in the test menu........ */
+	PORT_BIT( 0x4000, IP_ACTIVE_LOW, IPT_CUSTOM )  /* center edge on steering wheel */
 	PORT_BIT( 0x8000, IP_ACTIVE_LOW, IPT_UNUSED )
 
 	PORT_START("mainpcb:8BADC.0")        /* b00000 - 8 bit ADC 0 - gas pedal */
