// license:BSD-3-Clause
// copyright-holders:Sandro Ronco, Mark Garlanger
/***************************************************************************

  Heathkit H89

    Heath Company made several very similar systems, including
      - H88 - kit, came with a cassette interface board instead of floppy controller
      - H89 - kit, came with a hard-sectored floppy disk controller
      - WH89 - was factory assembled

    Heath's parent company Zenith, also sold systems under the Zenith Data
    Systems brand. These were all factory assembled
      - Z-89 - same as Heath's H89, but assembled
      - Z-90 - came with a soft-sectored floppy disk controller

    Monitor Commands (for MTR-90):
      B Boot
      C Convert (number)
      G Go (address)
      I In (address)
      O Out (address,data)
      R Radix (H/O)
      S Substitute (address)
      T Test Memory
      V View

    Monitor Commands (for MTR-88)
      B Boot
      D Dump - dump a program to cassette
      G Go (address)
      L Load - load a program from cassette
      P Program Counter (address) - select an address in the PC
      S Substitute - inspect or change memory

    Monitor Commands (for MTR-89)
      B Boot
      G Go (address)
      P Program Counter (address) - select an address in the PC
      S Substitute - inspect or change memory

****************************************************************************/

#include "emu.h"

#include "intr_cntrl.h"

#include "bus/heathzenith/h19/tlb.h"
#include "bus/heathzenith/h89/h89bus.h"
#include "bus/heathzenith/h89/cards.h"
#include "bus/heathzenith/h89/sigmasoft_parallel_port.h"

#include "cpu/z80/z80.h"
#include "machine/ins8250.h"
#include "machine/ram.h"
#include "machine/timer.h"

#include "softlist_dev.h"

#include "h89.lh"


// Single Step
#define LOG_SS    (1U << 1)

#define VERBOSE (0)
#include "logmacro.h"

#define LOGSS(...)    LOGMASKED(LOG_SS,    __VA_ARGS__)


namespace {

/**
 * Base Heathkit H89 functionality
 */
class h89_base_state : public driver_device
{
protected:
	h89_base_state(const machine_config &mconfig, device_type type, const char *tag):
		driver_device(mconfig, type, tag),
		m_maincpu(*this, "maincpu"),
		m_maincpu_region(*this, "maincpu"),
		m_mem_view(*this, "rom_bank"),
		m_ram(*this, RAM_TAG),
		m_floppy_ram(*this, "floppyram"),
		m_tlbc(*this, "tlbc"),
		m_intr_socket(*this, "intr_socket"),
		m_h89bus(*this, "h89bus"),
		m_console(*this, "console"),
		m_config(*this, "CONFIG"),
		m_sw501(*this, "SW501")
	{
	}

	void h89_base(machine_config &config);

	required_device<z80_device>                          m_maincpu;
	required_memory_region                               m_maincpu_region;
	memory_view                                          m_mem_view;
	required_device<ram_device>                          m_ram;
	required_shared_ptr<u8>                              m_floppy_ram;
	required_device<heath_tlb_connector>                 m_tlbc;
	required_device<heath_intr_socket>                   m_intr_socket;
	required_device<h89bus_device>                       m_h89bus;
	required_device<ins8250_device>                      m_console;
	required_ioport                                      m_config, m_sw501;
	memory_access<16, 0, 0, ENDIANNESS_LITTLE>::specific m_program;

	// General Purpose Port (GPP)
	u8   m_gpp;

	bool m_rom_enabled;
	bool m_timer_intr_enabled;
	bool m_single_step_enabled;
	bool m_floppy_ram_we;

	// single step flags
	bool m_555a_latch;
	bool m_555b_latch;
	bool m_556b_latch;

	u32  m_cpu_speed_multiplier;

	// Clocks
	static constexpr XTAL H89_CLOCK                      = XTAL(12'288'000) / 6;
	static constexpr XTAL INS8250_CLOCK                  = XTAL(1'843'200);

	static constexpr u8 GPP_SINGLE_STEP_BIT             = 0;
	static constexpr u8 GPP_ENABLE_TIMER_INTERRUPT_BIT  = 1;
	static constexpr u8 GPP_MEM0_BIT                    = 4;
	static constexpr u8 GPP_MEM1_BIT                    = 5;
	static constexpr u8 GPP_IO0_BIT                     = 6;
	static constexpr u8 GPP_IO1_BIT                     = 7;

	void update_mem_view();

	void update_gpp(u8 gpp);
	void port_f2_w(offs_t offset, u8 data);

	virtual void machine_start() override ATTR_COLD;
	virtual void machine_reset() override ATTR_COLD;
	TIMER_DEVICE_CALLBACK_MEMBER(h89_irq_timer);

	void h89_mem(address_map &map) ATTR_COLD;
	void map_fetch(address_map &map) ATTR_COLD;
	u8 m1_r(offs_t offset);

	void h89_base_io(address_map &map) ATTR_COLD;

	void set_wait_state(int data);

	void set_fmwe(int data);

	u8 raise_NMI_r();
	void raise_NMI_w(u8 data);
	void console_intr(int data);
	void reset_line(int data);
	void reset_single_step_state();

	template <int line> void slot_irq(int state);

	void h89_left_cards(device_slot_interface &device);
};

/**
 * Heathkit H88
 *  - BIOS MTR-88
 *  - H-88-5 Cassette Interface Board
 *
 */
class h88_state : public h89_base_state
{
public:
	h88_state(const machine_config &mconfig, device_type type, const char *tag):
		h89_base_state(mconfig, type, tag)
	{
	}

	void h88(machine_config &config);
};


/**
 * Heathkit H89
 *  - Z-89-37 Soft-sectored Floppy Controller
 *
 */
class h89_state : public h89_base_state
{
public:
	h89_state(const machine_config &mconfig, device_type type, const char *tag):
		h89_base_state(mconfig, type, tag)
	{
	}

	void h89(machine_config &config);
};

<<<<<<< HEAD
=======
class h89_sigmasoft_state : public h89_state
{
public:
	h89_sigmasoft_state(const machine_config &mconfig, device_type type, const char *tag):
		h89_state(mconfig, type, tag)
	{
	}

	void h89_sigmasoft(machine_config &config);
};

class h89_cdr_state : public h89_base_state
{
public:
	h89_cdr_state(const machine_config &mconfig, device_type type, const char *tag):
		h89_base_state(mconfig, type, tag)
	{
	}

	void h89_cdr(machine_config &config);
};
>>>>>>> 27b3d7e2

/**
 * Heathkit H89 with MMS hardware
 *  - MMS 77316 - DD controller
 *
 * Functionality already implemented/Same as Heath options
 *  - MMS 77311 - 16k RAM
 *  - MMS 77312 - ORG-0 CP/M Mod
 *
 * Hardware currently planned to be implemented:
 *  - MMS 77318 - 128k RAM board
 *  - MMS 77319 - Video Output
 *  - MMS 77320 - SASI board
 *  - MMS 77322 - Network Controller
 *
 * Other hardware MMS offered
 *  - MMS 77314 - Remex H47 / IMI(Corvus) / 3 serial port
 *  - MMS 77315 - Cameo I/o
 *  - MMS 77317 - ACT/XCOMP I/O
 *
 */
class h89_mms_state : public h89_base_state
{
public:
	h89_mms_state(const machine_config &mconfig, device_type type, const char *tag):
		h89_base_state(mconfig, type, tag)
	{
	}

	void h89_mms(machine_config &config);

protected:
	u8 port_f2_mms_r(offs_t offset);
	void port_f2_mms_w(offs_t offset, u8 data);
};


/*
  The H89 supported 16K, 32K, 48K, or 64K of RAM. The first 8K of address space
  is reserved for the monitor ROM, floppy ROM, and scratch pad RAM. For 16k-48K
  sizes, the upper 8k of memory is remapped to the first 8K when the ROM is disabled.
  For systems with 64K of RAM, the upper half of the expansion board is permanently
  mapped to the lower 8K. Even when ROM is mapped, any writes will still occur
  to the RAM.

  H89 Lower 8K address map

        HDOS Mode                       CP/M Mode
  ------------------- 0x2000 (8k) ----------------
  |   Floppy ROM   |                |            |
  ------------------- 0x1800 (6k)   |            |
  |   Floppy RAM   |                |            |
  ------------------- 0x1400 (5k)   |    RAM     |
  |      Open      |                |            |
  ------------------- 0x1000 (4k)   |            |
  |   MTR-90 ROM   |                |            |
  -................-- 0x0800 (2k)   |            |
  | MTR(88/89) ROM |                |            |
  ------------------- 0x0000 (0k) ----------------


        16K RAM Example

      HDOS                           CP/M
  ------------- 24k
  |    RAM    |  ------+
  ------------- 16k    |         ------------- 16k
  |    RAM    |  ------------->  |    RAM    |
  -------------  8k    |         -------------  8k
  |    ROM    |        +------>  |    RAM    |
  -------------  0k              -------------  0k

*/
void h89_base_state::h89_mem(address_map &map)
{
	map.unmap_value_high();

	map(0x0000, 0xffff).view(m_mem_view);

	// View 0 - ROM / Floppy RAM R/O
	// View 1 - ROM / Floppy RAM R/W
	// monitor ROM
	m_mem_view[0](0x0000, 0x0fff).rom().region("maincpu", 0).unmapw();
	m_mem_view[1](0x0000, 0x0fff).rom().region("maincpu", 0).unmapw();

	// Floppy RAM
	m_mem_view[0](0x1400, 0x17ff).readonly().share(m_floppy_ram);
	m_mem_view[1](0x1400, 0x17ff).ram().share(m_floppy_ram);

	// Floppy ROM
	m_mem_view[0](0x1800, 0x1fff).rom().region("maincpu", 0x1800).unmapw();
	m_mem_view[1](0x1800, 0x1fff).rom().region("maincpu", 0x1800).unmapw();
}

void h89_base_state::map_fetch(address_map &map)
{
	map(0x0000, 0xffff).r(FUNC(h89_base_state::m1_r));
}

u8 h89_base_state::m1_r(offs_t offset)
{
	u8 data = m_program.read_byte(offset);

	if (!machine().side_effects_disabled() && m_single_step_enabled && !m_556b_latch)
	{
		LOGSS("single step m1_r - data: 0x%02x, 555a: %d, 555b: %d, 556b: %d\n", data, m_555a_latch, m_555b_latch, m_556b_latch);

		if (!m_555a_latch)
		{
			// Wait for EI instruction
			if (data == 0xfb)
			{
				m_555a_latch = true;
			}
		}
		else if (!m_555b_latch)
		{
			m_555b_latch = true;
		}
		else if (!m_556b_latch)
		{
			m_556b_latch = true;

			m_intr_socket->set_irq_level(2, ASSERT_LINE);
		}
	}

	return data;
}

/*
                                   PORT
    Use                      |  Hex  |  Octal
   --------------------------+-------+---------
    Not specified, available |  0-77 |   0-167
    Disk I/O #1              | 78-7B | 170-173
    Disk I/O #2              | 7C-7F | 174-177
    Not specified, reserved  | 80-CF | 200-317
    DCE Serial I/O           | D0-D7 | 320-327
    DTE Serial I/O           | D8-DF | 330-337
    DCE Serial I/O           | EO-E7 | 340-347
    Console I/O              | E8-EF | 350-357
    NMI                      | F0-F1 | 360-361
    General purpose port     |    F2 |     362
    Cassette I/O(MTR-88 only)| F8-F9 | 370-371
    NMI                      | FA-FB | 372-373

    Disk I/O #1 - 0170-0173 (0x78-0x7b)
       Heath Options
         - H37 5-1/4" Soft-sectored Controller - Requires MTR-90 ROM
         - H47 Dual 8" Drives - Requires MTR-89 or MTR-90 ROM
         - H67 8" Hard disk + 8" Floppy Drives - Requires MTR-90 ROM

    Disk I/O #2 - 0174-0177 (0x7c-0x7f)
       Heath Options
         - 5-1/4" Hard-sectored Controller - supported by all ROMs
         - H47 Dual 8" Drives - Requires MTR-89 or MTR-90 ROM
         - H67 8" Hard disk + 8" Floppy Drives - MTR-90 ROM

*/
void h89_base_state::h89_base_io(address_map &map)
{
	map.unmap_value_high();
	map.global_mask(0xff);
}

// Input ports
static INPUT_PORTS_START( h88 )

	PORT_START("SW501")
	// MTR-88  (444-40)
	PORT_DIPUNUSED_DIPLOC(0x01, 0x00, "SW501:1")
	PORT_DIPUNUSED_DIPLOC(0x02, 0x00, "SW501:2")
	PORT_DIPUNUSED_DIPLOC(0x04, 0x00, "SW501:3")
	PORT_DIPUNUSED_DIPLOC(0x08, 0x00, "SW501:4")
	PORT_DIPUNUSED_DIPLOC(0x10, 0x00, "SW501:5")
	PORT_DIPNAME( 0x20, 0x20, "Perform memory test at start" )       PORT_DIPLOCATION("SW501:6")
	PORT_DIPSETTING(    0x20, DEF_STR( No ) )
	PORT_DIPSETTING(    0x00, DEF_STR( Yes ) )
	PORT_DIPNAME( 0xc0, 0x00, "Console Baud rate" )                  PORT_DIPLOCATION("SW501:7,8")
	PORT_DIPSETTING(    0x00, "9600" )
	PORT_DIPSETTING(    0x40, "19200" )
	PORT_DIPSETTING(    0x80, "38400" )
	PORT_DIPSETTING(    0xc0, "57600" )

	PORT_START("CONFIG")
	PORT_CONFNAME( 0x03, 0x00, "CPU Clock Speed Upgrade")
	PORT_CONFSETTING(    0x00, DEF_STR( None ) )
	PORT_CONFSETTING(    0x01, "2 / 4 MHz")
	PORT_CONFSETTING(    0x02, "2 / 6 MHz")

INPUT_PORTS_END


static INPUT_PORTS_START( h89 )

	PORT_START("SW501")
	// Generic definition
	PORT_DIPNAME( 0x01, 0x00, "Switch 0" )                           PORT_DIPLOCATION("SW501:1")       PORT_CONDITION("CONFIG", 0x3c, EQUALS, 0x00)
	PORT_DIPSETTING(    0x00, DEF_STR( Off ) )
	PORT_DIPSETTING(    0x01, DEF_STR( On ) )
	PORT_DIPNAME( 0x02, 0x00, "Switch 1" )                           PORT_DIPLOCATION("SW501:2")       PORT_CONDITION("CONFIG", 0x3c, EQUALS, 0x00)
	PORT_DIPSETTING(    0x00, DEF_STR( Off ) )
	PORT_DIPSETTING(    0x02, DEF_STR( On ) )
	PORT_DIPNAME( 0x04, 0x00, "Switch 2" )                           PORT_DIPLOCATION("SW501:3")       PORT_CONDITION("CONFIG", 0x3c, EQUALS, 0x00)
	PORT_DIPSETTING(    0x00, DEF_STR( Off ) )
	PORT_DIPSETTING(    0x04, DEF_STR( On ) )
	PORT_DIPNAME( 0x08, 0x00, "Switch 3" )                           PORT_DIPLOCATION("SW501:4")       PORT_CONDITION("CONFIG", 0x3c, EQUALS, 0x00)
	PORT_DIPSETTING(    0x00, DEF_STR( Off ) )
	PORT_DIPSETTING(    0x08, DEF_STR( On ) )
	PORT_DIPNAME( 0x10, 0x00, "Switch 4" )                           PORT_DIPLOCATION("SW501:5")       PORT_CONDITION("CONFIG", 0x3c, EQUALS, 0x00)
	PORT_DIPSETTING(    0x00, DEF_STR( Off ) )
	PORT_DIPSETTING(    0x10, DEF_STR( On ) )
	PORT_DIPNAME( 0x20, 0x20, "Switch 5" )                           PORT_DIPLOCATION("SW501:6")       PORT_CONDITION("CONFIG", 0x3c, EQUALS, 0x00)
	PORT_DIPSETTING(    0x00, DEF_STR( Off ) )
	PORT_DIPSETTING(    0x20, DEF_STR( On ) )
	PORT_DIPNAME( 0x40, 0x00, "Switch 6" )                           PORT_DIPLOCATION("SW501:7")       PORT_CONDITION("CONFIG", 0x3c, EQUALS, 0x00)
	PORT_DIPSETTING(    0x00, DEF_STR( Off ) )
	PORT_DIPSETTING(    0x40, DEF_STR( On ) )
	PORT_DIPNAME( 0x80, 0x00, "Switch 7" )                           PORT_DIPLOCATION("SW501:8")       PORT_CONDITION("CONFIG", 0x3c, EQUALS, 0x00)
	PORT_DIPSETTING(    0x00, DEF_STR( Off ) )
	PORT_DIPSETTING(    0x80, DEF_STR( On ) )

	// MTR-90 (444-84 or 444-142)
	PORT_DIPNAME( 0x03, 0x00, "Disk I/O #2" )                        PORT_DIPLOCATION("SW501:1,2")     PORT_CONDITION("CONFIG", 0x3c, EQUALS, 0x04)
	PORT_DIPSETTING(    0x00, "H-88-1 (Not yet implemented)" )
	PORT_DIPSETTING(    0x01, "H/Z-47 (Not yet implemented)" )
	PORT_DIPSETTING(    0x02, "Z-67 (Not yet implemented)" )
	PORT_DIPSETTING(    0x03, "Undefined" )
	PORT_DIPNAME( 0x0c, 0x00, "Disk I/O #1" )                        PORT_DIPLOCATION("SW501:3,4")     PORT_CONDITION("CONFIG", 0x3c, EQUALS, 0x04)
	PORT_DIPSETTING(    0x00, "H-89-37" )
	PORT_DIPSETTING(    0x04, "H/Z-47 (Not yet implemented)" )
	PORT_DIPSETTING(    0x08, "Z-67 (Not yet implemented)" )
	PORT_DIPSETTING(    0x0c, "Undefined" )
	PORT_DIPNAME( 0x10, 0x00, "Primary Boot from" )                  PORT_DIPLOCATION("SW501:5")       PORT_CONDITION("CONFIG", 0x3c, EQUALS, 0x04)
	PORT_DIPSETTING(    0x00, "Disk I/O #2" )
	PORT_DIPSETTING(    0x10, "Disk I/O #1" )
	PORT_DIPNAME( 0x20, 0x20, "Perform memory test at start" )       PORT_DIPLOCATION("SW501:6")       PORT_CONDITION("CONFIG", 0x3c, EQUALS, 0x04)
	PORT_DIPSETTING(    0x20, DEF_STR( No ) )
	PORT_DIPSETTING(    0x00, DEF_STR( Yes ) )
	PORT_DIPNAME( 0x40, 0x00, "Console Baud rate" )                  PORT_DIPLOCATION("SW501:7")       PORT_CONDITION("CONFIG", 0x3c, EQUALS, 0x04)
	PORT_DIPSETTING(    0x00, "9600" )
	PORT_DIPSETTING(    0x40, "19200" )
	PORT_DIPNAME( 0x80, 0x00, "Boot mode" )                          PORT_DIPLOCATION("SW501:8")       PORT_CONDITION("CONFIG", 0x3c, EQUALS, 0x04)
	PORT_DIPSETTING(    0x00, DEF_STR( Normal ) )
	PORT_DIPSETTING(    0x80, "Auto" )

	// MTR-89 (444-62)
	PORT_DIPNAME( 0x03, 0x00, "Disk I/O #2" )                        PORT_DIPLOCATION("SW501:1,2")     PORT_CONDITION("CONFIG", 0x3c, EQUALS, 0x08)
	PORT_DIPSETTING(    0x00, "H-88-1" )
	PORT_DIPSETTING(    0x01, "H/Z-47" )
	PORT_DIPSETTING(    0x02, "Undefined" )
	PORT_DIPSETTING(    0x03, "Undefined" )
	PORT_DIPNAME( 0x0c, 0x00, "Disk I/O #1" )                        PORT_DIPLOCATION("SW501:3,4")     PORT_CONDITION("CONFIG", 0x3c, EQUALS, 0x08)
	PORT_DIPSETTING(    0x00, "Unused" )
	PORT_DIPSETTING(    0x04, "H/Z-47" )
	PORT_DIPSETTING(    0x08, "Undefined" )
	PORT_DIPSETTING(    0x0c, "Undefined" )
	PORT_DIPNAME( 0x10, 0x00, "Primary Boot from" )                  PORT_DIPLOCATION("SW501:5")       PORT_CONDITION("CONFIG", 0x3c, EQUALS, 0x08)
	PORT_DIPSETTING(    0x00, "Disk I/O #2" )
	PORT_DIPSETTING(    0x10, "Disk I/O #1" )
	PORT_DIPNAME( 0x20, 0x20, "Perform memory test at start" )       PORT_DIPLOCATION("SW501:6")       PORT_CONDITION("CONFIG", 0x3c, EQUALS, 0x08)
	PORT_DIPSETTING(    0x20, DEF_STR( No ) )
	PORT_DIPSETTING(    0x00, DEF_STR( Yes ) )
	PORT_DIPNAME( 0x40, 0x00, "Console Baud rate" )                  PORT_DIPLOCATION("SW501:7")       PORT_CONDITION("CONFIG", 0x3c, EQUALS, 0x08)
	PORT_DIPSETTING(    0x00, "9600" )
	PORT_DIPSETTING(    0x40, "19200" )
	PORT_DIPNAME( 0x80, 0x00, "Boot mode" )                          PORT_DIPLOCATION("SW501:8")       PORT_CONDITION("CONFIG", 0x3c, EQUALS, 0x08)
	PORT_DIPSETTING(    0x00, DEF_STR( Normal ) )
	PORT_DIPSETTING(    0x80, "Auto" )

	// MMS 444-84B (and possibly 444-84A)
	PORT_DIPNAME( 0x03, 0x00, "Disk I/O #2" )                        PORT_DIPLOCATION("SW501:1,2")     PORT_CONDITION("CONFIG", 0x3c, EQUALS, 0x0c)
	PORT_DIPSETTING(    0x00, "H-88-1" )
	PORT_DIPSETTING(    0x01, "H/Z-47 (Not yet implemented)" )
	PORT_DIPSETTING(    0x02, "MMS 77320 SASI or Z-67 (Not yet implemented)" )
	PORT_DIPSETTING(    0x03, "MMS 77422 Network Controller" )
	PORT_DIPNAME( 0x0c, 0x00, "Disk I/O #1" )                        PORT_DIPLOCATION("SW501:3,4")     PORT_CONDITION("CONFIG", 0x3c, EQUALS, 0x0c)
	PORT_DIPSETTING(    0x00, "H-89-37" )
	PORT_DIPSETTING(    0x04, "H/Z-47 (Not yet implemented)" )
	PORT_DIPSETTING(    0x08, "MMS 77320 SASI or Z-67 (Not yet implemented)" )
	PORT_DIPSETTING(    0x0c, "MMS 77422 Network Controller" )
	PORT_DIPNAME( 0x70, 0x00, "Default Boot Device" )                PORT_DIPLOCATION("SW501:5,6,7")   PORT_CONDITION("CONFIG", 0x3c, EQUALS, 0x0c)
	PORT_DIPSETTING(    0x00, "MMS 77316 Dbl Den 5\"" )
	PORT_DIPSETTING(    0x10, "MMS 77316 Dbl Den 8\"" )
	PORT_DIPSETTING(    0x20, "Disk Device at 0x7C" )
	PORT_DIPSETTING(    0x30, "Disk Device at 0x78" )
	PORT_DIPSETTING(    0x40, "reserved for future use" )
	PORT_DIPSETTING(    0x50, "reserved for future use" )
	PORT_DIPSETTING(    0x60, "MMS Network (77422)" )
	PORT_DIPSETTING(    0x70, "Use MMS I/O board Config Port" )
	PORT_DIPNAME( 0x80, 0x00, "Boot mode" )                          PORT_DIPLOCATION("SW501:8")       PORT_CONDITION("CONFIG", 0x3c, EQUALS, 0x0c)
	PORT_DIPSETTING(    0x00, DEF_STR( Normal ) )
	PORT_DIPSETTING(    0x80, "Auto" )

	// Kres KMR-100
	PORT_DIPNAME( 0x0f, 0x00, "Default Boot Device" )                PORT_DIPLOCATION("SW501:1,2,3,4") PORT_CONDITION("CONFIG", 0x3c, EQUALS, 0x10)
	PORT_DIPSETTING(    0x00, "H-17 hard-sectored 5\" floppy units 0-2" )
	PORT_DIPSETTING(    0x01, "H-37 soft-sectored 5\" floppy units 0-3" )
	PORT_DIPSETTING(    0x02, "Corvus hard disk/Magnolia interface, partitions 0-8" )
	PORT_DIPSETTING(    0x03, "CDR 5\"/8\" double density floppy, units 0-3" )
	PORT_DIPSETTING(    0x04, "H-47 8\" floppy at port 0x78/0170, units 0-3" )
	PORT_DIPSETTING(    0x05, "H-47 8\" floppy at port 0x7c/0174, units 0-3" )
	PORT_DIPSETTING(    0x06, "Reserved" )
	PORT_DIPSETTING(    0x07, "Help - lists boot devices" )
	PORT_DIPSETTING(    0x08, "Reserved" )
	PORT_DIPSETTING(    0x09, "SASI controller or Z-67 at port 0x78/0170, units 0-7" )
	PORT_DIPSETTING(    0x0a, "SASI controller or Z-67 at port 0x7c/0174, units 0-7" )
	PORT_DIPSETTING(    0x0b, "Livingston 8\" single density floppy, units 0-3" )
	PORT_DIPSETTING(    0x0c, "Magnolia 5\"/8\" double density floppy, units 0-3 (8\"), 4-7 (5\")" )
	PORT_DIPSETTING(    0x0d, "Reserved" )
	PORT_DIPSETTING(    0x0e, "Reserved" )
	PORT_DIPSETTING(    0x0f, "Magnolia 128K pseudo disk, banks 0-1" )
	PORT_DIPNAME( 0x10, 0x00, "Map ROM into RAM on boot" )           PORT_DIPLOCATION("SW501:5")       PORT_CONDITION("CONFIG", 0x3c, EQUALS, 0x10)
	PORT_DIPSETTING(    0x00, DEF_STR( Yes ) )
	PORT_DIPSETTING(    0x10, DEF_STR( No ) )
	PORT_DIPNAME( 0x20, 0x20, "Perform memory test at start" )       PORT_DIPLOCATION("SW501:6")       PORT_CONDITION("CONFIG", 0x3c, EQUALS, 0x10)
	PORT_DIPSETTING(    0x20, DEF_STR( No ) )
	PORT_DIPSETTING(    0x00, DEF_STR( Yes ) )
	PORT_DIPNAME( 0x40, 0x00, "Have a LLL controller installed" )    PORT_DIPLOCATION("SW501:7")       PORT_CONDITION("CONFIG", 0x3c, EQUALS, 0x10)
	PORT_DIPSETTING(    0x00, DEF_STR( No ) )
	PORT_DIPSETTING(    0x40, DEF_STR( Yes ) )
	PORT_DIPNAME( 0x80, 0x00, "Boot mode" )                          PORT_DIPLOCATION("SW501:8")       PORT_CONDITION("CONFIG", 0x3c, EQUALS, 0x10)
	PORT_DIPSETTING(    0x00, DEF_STR( Normal ) )
	PORT_DIPSETTING(    0x80, "Auto" )

	// Ultimeth MTRHEX-4k
	// (values based on testing and comparison with the Kres KMR-100 ROM which was also written by Ultimeth)
	PORT_DIPNAME( 0x0f, 0x00, "Default Boot Device" )                PORT_DIPLOCATION("SW501:1,2,3,4") PORT_CONDITION("CONFIG", 0x3c, EQUALS, 0x14)
	PORT_DIPSETTING(    0x00, "H-17 hard-sectored 5\" floppy" )
	PORT_DIPSETTING(    0x01, "H-37 soft-sectored 5\" floppy" )
	PORT_DIPSETTING(    0x02, "? Corvus hard disk/Magnolia interface" )
	PORT_DIPSETTING(    0x03, "? CDR 5\"/8\" double density floppy" )
	PORT_DIPSETTING(    0x04, "? H-47 8\" floppy at port 0x78/0170" )
	PORT_DIPSETTING(    0x05, "? H-47 8\" floppy at port 0x7c/0174" )
	PORT_DIPSETTING(    0x06, "? Reserved" )
	PORT_DIPSETTING(    0x07, "? Reserved" )
	PORT_DIPSETTING(    0x08, "? Reserved" )
	PORT_DIPSETTING(    0x09, "? SASI controller or Z-67 at port 0x78/0170" )
	PORT_DIPSETTING(    0x0a, "? SASI controller or Z-67 at port 0x7c/0174" )
	PORT_DIPSETTING(    0x0b, "? Livingston 8\" single density floppy" )
	PORT_DIPSETTING(    0x0c, "? Magnolia 5\"/8\" double density floppy" )
	PORT_DIPSETTING(    0x0d, "? Reserved" )
	PORT_DIPSETTING(    0x0e, "? Reserved" )
	PORT_DIPSETTING(    0x0f, "? Magnolia 128K pseudo disk" )
	PORT_DIPNAME( 0x10, 0x00, "? Map ROM into RAM on boot" )         PORT_DIPLOCATION("SW501:5")       PORT_CONDITION("CONFIG", 0x3c, EQUALS, 0x14)
	PORT_DIPSETTING(    0x00, "? Yes" )
	PORT_DIPSETTING(    0x10, "? No" )
	PORT_DIPNAME( 0x20, 0x20, "Perform memory test at start" )       PORT_DIPLOCATION("SW501:6")       PORT_CONDITION("CONFIG", 0x3c, EQUALS, 0x14)
	PORT_DIPSETTING(    0x20, DEF_STR( No ) )
	PORT_DIPSETTING(    0x00, DEF_STR( Yes ) )
	PORT_DIPNAME( 0x40, 0x00, "? Have a LLL controller installed" )  PORT_DIPLOCATION("SW501:7")       PORT_CONDITION("CONFIG", 0x3c, EQUALS, 0x14)
	PORT_DIPSETTING(    0x00, "? No" )
	PORT_DIPSETTING(    0x40, "? Yes" )
	PORT_DIPNAME( 0x80, 0x00, "Boot mode" )                          PORT_DIPLOCATION("SW501:8")       PORT_CONDITION("CONFIG", 0x3c, EQUALS, 0x14)
	PORT_DIPSETTING(    0x00, DEF_STR( Normal ) )
	PORT_DIPSETTING(    0x80, "Auto" )

	// Ultimeth MTRHEX-2k
	PORT_DIPNAME( 0x03, 0x00, "Default Boot Device" )                PORT_DIPLOCATION("SW501:1,2")     PORT_CONDITION("CONFIG", 0x3c, EQUALS, 0x18)
	PORT_DIPSETTING(    0x00, "H-17 hard-sectored 5\" floppy" )
	PORT_DIPSETTING(    0x01, "H-47 8\" floppy at port 0x78/0170" )
	PORT_DIPSETTING(    0x02, "H-47 8\" floppy at port 0x7c/0174" )
	PORT_DIPSETTING(    0x03, "Magnolia 5\"/8\" double density floppy" )
	PORT_DIPUNUSED_DIPLOC(0x04, 0x00, "SW501:3")                                                       PORT_CONDITION("CONFIG", 0x3c, EQUALS, 0x18)
	PORT_DIPUNUSED_DIPLOC(0x08, 0x00, "SW501:4")                                                       PORT_CONDITION("CONFIG", 0x3c, EQUALS, 0x18)
	PORT_DIPUNUSED_DIPLOC(0x10, 0x00, "SW501:5")                                                       PORT_CONDITION("CONFIG", 0x3c, EQUALS, 0x18)
	PORT_DIPNAME( 0x20, 0x20, "Perform memory test at start" )       PORT_DIPLOCATION("SW501:6")       PORT_CONDITION("CONFIG", 0x3c, EQUALS, 0x18)
	PORT_DIPSETTING(    0x20, DEF_STR( No ) )
	PORT_DIPSETTING(    0x00, DEF_STR( Yes ) )
	PORT_DIPNAME( 0x40, 0x00, "Boot mode" )                          PORT_DIPLOCATION("SW501:7")       PORT_CONDITION("CONFIG", 0x3c, EQUALS, 0x18)
	PORT_DIPSETTING(    0x00, DEF_STR( Normal ) )
	PORT_DIPSETTING(    0x40, "Auto" )
	PORT_DIPNAME( 0x80, 0x00, "Baud Rate" )                          PORT_DIPLOCATION("SW501:8")       PORT_CONDITION("CONFIG", 0x3c, EQUALS, 0x18)
	PORT_DIPSETTING(    0x00, "9600" )
	PORT_DIPSETTING(    0x80, "19200" )

	// SigmaSoft's SigmaROM
	PORT_DIPNAME( 0x03, 0x00, "Disk I/O #2" )                        PORT_DIPLOCATION("SW501:1,2")     PORT_CONDITION("CONFIG", 0x3c, EQUALS, 0x1c)
	PORT_DIPSETTING(    0x00, "H-88-1" )
	PORT_DIPSETTING(    0x01, "H/Z-47" )
	PORT_DIPSETTING(    0x02, "WD1002 Hard Disk" )
	PORT_DIPSETTING(    0x03, "WD1002 Floppy Disk" )
	PORT_DIPNAME( 0x0c, 0x00, "Disk I/O #1" )                        PORT_DIPLOCATION("SW501:3,4")     PORT_CONDITION("CONFIG", 0x3c, EQUALS, 0x1c)
	PORT_DIPSETTING(    0x00, "H-89-37" )
	PORT_DIPSETTING(    0x04, "H/Z-47" )
	PORT_DIPSETTING(    0x08, "WD1002 Hard Disk" )
	PORT_DIPSETTING(    0x0c, "WD1002 Floppy Disk" )
	PORT_DIPNAME( 0x10, 0x00, "Primary Boot from" )                  PORT_DIPLOCATION("SW501:5")       PORT_CONDITION("CONFIG", 0x3c, EQUALS, 0x1c)
	PORT_DIPSETTING(    0x00, "Disk I/O #2" )
	PORT_DIPSETTING(    0x10, "Disk I/O #1" )
	PORT_DIPNAME( 0x20, 0x20, "Reserved" )                           PORT_DIPLOCATION("SW501:6")       PORT_CONDITION("CONFIG", 0x3c, EQUALS, 0x1c)
	PORT_DIPSETTING(    0x20, "Must be selected" )
	PORT_DIPSETTING(    0x00, "Must not be selected" )
	PORT_DIPNAME( 0x40, 0x00, "Console Baud rate" )                  PORT_DIPLOCATION("SW501:7")       PORT_CONDITION("CONFIG", 0x3c, EQUALS, 0x1c)
	PORT_DIPSETTING(    0x00, "9600" )
	PORT_DIPSETTING(    0x40, "19200" )
	PORT_DIPNAME( 0x80, 0x00, "Boot mode" )                          PORT_DIPLOCATION("SW501:8")       PORT_CONDITION("CONFIG", 0x3c, EQUALS, 0x1c)
	PORT_DIPSETTING(    0x00, DEF_STR( Normal ) )
	PORT_DIPSETTING(    0x80, "Auto" )

	// CDR8390 ROM
	PORT_DIPNAME( 0x03, 0x00, "Disk I/O #2" )                        PORT_DIPLOCATION("SW501:1,2")     PORT_CONDITION("CONFIG", 0x3c, EQUALS, 0x20)
	PORT_DIPSETTING(    0x00, "H-88-1" )
	PORT_DIPSETTING(    0x01, "undefined" )
	PORT_DIPSETTING(    0x02, "undefined" )
	PORT_DIPSETTING(    0x03, "undefined" )
	PORT_DIPNAME( 0x0c, 0x00, "Disk I/O #1" )                        PORT_DIPLOCATION("SW501:3,4")     PORT_CONDITION("CONFIG", 0x3c, EQUALS, 0x20)
	PORT_DIPSETTING(    0x00, "undefined" )
	PORT_DIPSETTING(    0x04, "CDR FDC-880H" )
	PORT_DIPSETTING(    0x08, "undefined" )
	PORT_DIPSETTING(    0x0c, "undefined" )
	PORT_DIPNAME( 0x10, 0x00, "Primary Boot from" )                  PORT_DIPLOCATION("SW501:5")       PORT_CONDITION("CONFIG", 0x3c, EQUALS, 0x20)
	PORT_DIPSETTING(    0x00, "Disk I/O #2" )
	PORT_DIPSETTING(    0x10, "Disk I/O #1" )
	PORT_DIPNAME( 0x20, 0x20, "Perform memory test at start" )       PORT_DIPLOCATION("SW501:6")       PORT_CONDITION("CONFIG", 0x3c, EQUALS, 0x20)
	PORT_DIPSETTING(    0x20, DEF_STR( No ) )
	PORT_DIPSETTING(    0x00, DEF_STR( Yes ) )
	PORT_DIPNAME( 0x40, 0x00, "Console Baud rate" )                  PORT_DIPLOCATION("SW501:7")       PORT_CONDITION("CONFIG", 0x3c, EQUALS, 0x20)
	PORT_DIPSETTING(    0x00, "9600" )
	PORT_DIPSETTING(    0x40, "19200" )
	PORT_DIPNAME( 0x80, 0x00, "Boot mode" )                          PORT_DIPLOCATION("SW501:8")       PORT_CONDITION("CONFIG", 0x3c, EQUALS, 0x20)
	PORT_DIPSETTING(    0x00, DEF_STR( Normal ) )
	PORT_DIPSETTING(    0x80, "Auto" )


	PORT_START("CONFIG")
	PORT_CONFNAME(0x03, 0x00, "CPU Clock Speed Upgrade")
	PORT_CONFSETTING(   0x00, DEF_STR( None ) )
	PORT_CONFSETTING(   0x01, "2 / 4 MHz")
	PORT_CONFSETTING(   0x02, "2 / 6 MHz")
	PORT_CONFNAME(0x3c, 0x04, "Switch SW501 Definitions")
	PORT_CONFSETTING(   0x00, "Generic" )
	PORT_CONFSETTING(   0x04, "Heath MTR-90")
	PORT_CONFSETTING(   0x08, "Heath MTR-89")
	PORT_CONFSETTING(   0x0c, "MMS 444-84B/444-84A")
	PORT_CONFSETTING(   0x10, "Kres KMR-100")
	PORT_CONFSETTING(   0x14, "Ultimeth MTRHEX-4k")
	PORT_CONFSETTING(   0x18, "Ultimeth MTRHEX-2k")
	PORT_CONFSETTING(   0x1c, "SigmaROM")
	PORT_CONFSETTING(   0x20, "CDR8390 ROM")

INPUT_PORTS_END


void h89_base_state::machine_start()
{
	save_item(NAME(m_gpp));
	save_item(NAME(m_rom_enabled));
	save_item(NAME(m_timer_intr_enabled));
	save_item(NAME(m_single_step_enabled));
	save_item(NAME(m_floppy_ram_we));
	save_item(NAME(m_cpu_speed_multiplier));
	save_item(NAME(m_555a_latch));
	save_item(NAME(m_555b_latch));
	save_item(NAME(m_556b_latch));

	m_maincpu->space(AS_PROGRAM).specific(m_program);

	// update RAM mappings based on RAM size
	u8 *ram_ptr  = m_ram->pointer();
	u32 ram_size = m_ram->size();

	if (ram_size == 0x10000)
	{
		// system has a full 64k
		m_maincpu->space(AS_PROGRAM).install_ram(0x2000, 0xffff, ram_ptr);

		// install shadow writing to RAM when in ROM mode and Floppy RAM is write-protected.
		m_mem_view[0].install_writeonly(0x0000, 0x1fff, ram_ptr + 0xe000);
		// when Floppy RAM is in write enable mode, must use write_tap so writes occur to both RAMs
		// NOTE: the H89 had space reserved for additional RAM (without write protection) in the ROM space, but not aware
		// it was ever used. If that was added to this emulation, m_mem_view[0] would also need to be a write_tap.
		m_mem_view[1].install_write_tap(0x0000, 0x1fff, "shadow_w", [ram_ptr](offs_t offset, u8 &data, u8 mem_mask)
		{
			ram_ptr[0xe000 + offset] = data;
		});

		// The Org-0 (often used for CP/M) view has RAM at the lower 8k
		m_mem_view[2].install_ram(0x0000, 0x1fff, ram_ptr + 0xe000);
	}
	else
	{
		// less than 64k

		// for views with ROM visible, the top of memory is 8k higher than
		// the memory size, since the base starts at 8k.
		u32 ram_top = ram_size + 0x1fff;

		m_mem_view[0].install_ram(0x2000, ram_top, ram_ptr);
		m_mem_view[1].install_ram(0x2000, ram_top, ram_ptr);

		// when ROM is not active, memory still starts at 8k, but is 8k smaller so the last 8k can be mapped to addr 0.
		m_mem_view[2].install_ram(0x2000, ram_size - 1, ram_ptr);

		// remap the top 8k down to addr 0
		m_mem_view[2].install_ram(0x0000, 0x1fff, ram_ptr + ram_size - 0x2000);
	}

	m_floppy_ram_we       = false;
}

void h89_base_state::machine_reset()
{
	m_rom_enabled         = true;
	m_timer_intr_enabled  = true;
	m_single_step_enabled = false;
	reset_single_step_state();

	ioport_value const cfg(m_config->read());

	// CPU clock speed
	const u8 selected_clock_upgrade = cfg & 0x3;

	switch (selected_clock_upgrade)
	{
	case 0x01:
		// 4 MHz was offered by several companies including Kres, ANAPRO, and an article
		// in REMark magazine.
		m_cpu_speed_multiplier = 2;
		break;
	case 0x02:
		// 6 MHz was offered by at least ANAPRO, and a how to article in CHUG newsletter
		m_cpu_speed_multiplier = 3;
		break;
	case 0x00:
	default:
		// No speed upgrade installed - Standard Clock
		m_cpu_speed_multiplier = 1;
		break;
	}

	update_gpp(0);
	update_mem_view();
}

void h89_base_state::set_wait_state(int data)
{
	m_maincpu->set_input_line(Z80_INPUT_LINE_WAIT, data);
	if (data)
	{
		machine().scheduler().synchronize();
		m_maincpu->defer_access();
	}
}

void h89_base_state::set_fmwe(int data)
{
	m_floppy_ram_we = bool(data);

	update_mem_view();
}

u8 h89_base_state::raise_NMI_r()
{
	m_maincpu->pulse_input_line(INPUT_LINE_NMI, attotime::from_usec(2));

	return 0x00;
}

void h89_base_state::raise_NMI_w(u8)
{
	m_maincpu->pulse_input_line(INPUT_LINE_NMI, attotime::from_usec(2));
}

void h89_base_state::console_intr(int data)
{
	m_intr_socket->set_irq_level(3, data);
}

template <int line> void h89_base_state::slot_irq(int state)
{
	   m_intr_socket->set_irq_level(line, state);
}

template void h89_base_state::slot_irq<3>(int state);
template void h89_base_state::slot_irq<4>(int state);
template void h89_base_state::slot_irq<5>(int state);

void h89_base_state::reset_line(int data)
{
	if (bool(data))
	{
		reset();
	}
	m_maincpu->set_input_line(INPUT_LINE_RESET, data);
}

TIMER_DEVICE_CALLBACK_MEMBER(h89_base_state::h89_irq_timer)
{
	if (m_timer_intr_enabled)
	{
		m_intr_socket->set_irq_level(1, ASSERT_LINE);
	}
}

void h89_base_state::update_mem_view()
{
	m_mem_view.select(m_rom_enabled ? (m_floppy_ram_we ? 1 : 0) : 2);
}

void h89_base_state::reset_single_step_state()
{
	LOGSS("reset_single_step_state\n");
	m_555a_latch = false;
	m_555b_latch = false;
	m_556b_latch = false;
	m_intr_socket->set_irq_level(2, CLEAR_LINE);
}

// General Purpose Port
//
// Bit     OUTPUT
// ---------------------
//  0    Single-step enable
//  1    2 mSec interrupt enable
//  2    Not used (on original Heath CPU Board)
//  3    Not used (on original Heath CPU Board)
//  4    Latched bit MEM 0 H on memory expansion connector (Commonly used for Speed upgrades)
//  5    Latched bit MEM 1 H on memory expansion connector - ORG-0 (CP/M map)
//  6    Latched bit I/O 0 on I/O exp connector
//  7    Latched bit I/O 1 on I/O exp connector
//
void h89_base_state::update_gpp(u8 gpp)
{
	u8 changed_gpp = gpp ^ m_gpp;

	m_gpp = gpp;

	m_timer_intr_enabled = bool(BIT(m_gpp, GPP_ENABLE_TIMER_INTERRUPT_BIT));

	m_h89bus->set_mem0(BIT(m_gpp, GPP_MEM0_BIT));
	m_h89bus->set_mem1(BIT(m_gpp, GPP_MEM1_BIT));
	m_h89bus->set_io0(BIT(m_gpp, GPP_IO0_BIT));
	m_h89bus->set_io1(BIT(m_gpp, GPP_IO1_BIT));

	if (BIT(changed_gpp, GPP_SINGLE_STEP_BIT))
	{
		LOGSS("single step enable: %d\n", BIT(m_gpp, GPP_SINGLE_STEP_BIT));
		m_single_step_enabled = bool(BIT(m_gpp, GPP_SINGLE_STEP_BIT));

		if (!m_single_step_enabled)
		{
			reset_single_step_state();
		}
	}

	if (BIT(changed_gpp, GPP_MEM1_BIT))
	{
		m_rom_enabled = BIT(m_gpp, GPP_MEM1_BIT) == 0;

		update_mem_view();
	}

	if (BIT(changed_gpp, GPP_MEM0_BIT))
	{
		m_maincpu->set_clock(BIT(m_gpp, GPP_MEM0_BIT) ?
			H89_CLOCK * m_cpu_speed_multiplier : H89_CLOCK);
	}
}

// General Purpose Port
void h89_base_state::port_f2_w(offs_t offset, u8 data)
{
	update_gpp(data);

	m_intr_socket->set_irq_level(1, CLEAR_LINE);
}

// MMS intercepts the GPIO decoding so the GPIO pin on
// the right slots can be used as a card select without
// interfering with normal GPIO port operation.
u8 h89_mms_state::port_f2_mms_r(offs_t offset)
{
	if ((offset & 7) != 2)
	{
		return 0;
	}

	return m_sw501->read();
}

void h89_mms_state::port_f2_mms_w(offs_t offset, u8 data)
{
	if ((offset & 7) != 2)
	{
		return;
	}

	update_gpp(data);

	m_intr_socket->set_irq_level(1, CLEAR_LINE);
}

static void tlb_options(device_slot_interface &device)
{
	device.option_add("heath",        HEATH_TLB);
	device.option_add("gp19",         HEATH_GP19);
	device.option_add("imaginator",   HEATH_IMAGINATOR);
	device.option_add("super19",      HEATH_SUPER19);
	device.option_add("superset",     HEATH_SUPERSET);
	device.option_add("ultrarom",     HEATH_ULTRA);
	device.option_add("watzman",      HEATH_WATZ);
	device.option_add("igc",          HEATH_IGC);
	device.option_add("igc_super19",  HEATH_IGC_SUPER19);
	device.option_add("igc_ultrarom", HEATH_IGC_ULTRA);
	device.option_add("igc_watzman",  HEATH_IGC_WATZ);
}

static void intr_ctrl_options(device_slot_interface &device)
{
	device.option_add("original", HEATH_INTR_CNTRL);
	device.option_add("h37",      HEATH_Z37_INTR_CNTRL);
	device.option_add("mms",      HEATH_MMS_INTR_CNTRL);
}


void h89_base_state::h89_left_cards(device_slot_interface &device)
{
	device.option_add("ss_parallel", H89BUS_SIGMASOFT_PARALLEL).machine_config(
        [this](device_t *device)
        {
             downcast<sigmasoft_parallel_port &>(*device).set_tlbc(m_tlbc);
        });
}


void h89_base_state::h89_base(machine_config &config)
{
	config.set_default_layout(layout_h89);

	// basic machine hardware
	Z80(config, m_maincpu, H89_CLOCK);
	m_maincpu->set_m1_map(&h89_base_state::map_fetch);
	m_maincpu->set_memory_map(&h89_base_state::h89_mem);
	m_maincpu->set_io_map(&h89_base_state::h89_base_io);
	m_maincpu->set_irq_acknowledge_callback("intr_socket", FUNC(heath_intr_socket::irq_callback));

	RAM(config, m_ram).set_default_size("64K").set_extra_options("16K,32K,48K").set_default_value(0x00);

	HEATH_INTR_SOCKET(config, m_intr_socket, intr_ctrl_options, nullptr);
	m_intr_socket->irq_line_cb().set_inputline(m_maincpu, INPUT_LINE_IRQ0);

	INS8250(config, m_console, INS8250_CLOCK);
	m_console->out_int_callback().set(FUNC(h89_base_state::console_intr));

	HEATH_TLB_CONNECTOR(config, m_tlbc, tlb_options, "heath");

	// Connect the console port on CPU board to TLB connector
	m_console->out_tx_callback().set(m_tlbc, FUNC(heath_tlb_connector::serial_in_w));
	m_console->out_rts_callback().set(m_tlbc, FUNC(heath_tlb_connector::cts_in_w));
	m_console->out_dtr_callback().set(m_tlbc, FUNC(heath_tlb_connector::dsr_in_w));
	m_tlbc->serial_data_callback().set(m_console, FUNC(ins8250_uart_device::rx_w));
	m_tlbc->rts_callback().set(m_console, FUNC(ins8250_uart_device::cts_w));
	m_tlbc->dtr_callback().set(m_console, FUNC(ins8250_uart_device::dsr_w));

	m_tlbc->reset_cb().set(FUNC(h89_base_state::reset_line));

	H89BUS(config, m_h89bus, 0);
	m_h89bus->set_program_space(m_maincpu, AS_PROGRAM);
	m_h89bus->set_io_space(m_maincpu, AS_IO);
	m_h89bus->in_tlb_callback().set(m_console, FUNC(ins8250_device::ins8250_r));
	m_h89bus->out_tlb_callback().set(m_console, FUNC(ins8250_device::ins8250_w));
	m_h89bus->in_nmi_callback().set(FUNC(h89_base_state::raise_NMI_r));
	m_h89bus->out_nmi_callback().set(FUNC(h89_base_state::raise_NMI_w));
	m_h89bus->in_gpp_callback().set_ioport(m_sw501);
	m_h89bus->out_gpp_callback().set(FUNC(h89_base_state::port_f2_w));
	m_h89bus->out_int3_callback().set(FUNC(h89_base_state::slot_irq<3>));
	m_h89bus->out_int4_callback().set(FUNC(h89_base_state::slot_irq<4>));
	m_h89bus->out_int5_callback().set(FUNC(h89_base_state::slot_irq<5>));
	m_h89bus->out_wait_callback().set(FUNC(h89_base_state::set_wait_state));
	m_h89bus->out_fdcirq_callback().set(m_intr_socket, FUNC(heath_intr_socket::set_irq));
	m_h89bus->out_fdcdrq_callback().set(m_intr_socket, FUNC(heath_intr_socket::set_drq));
	m_h89bus->out_blockirq_callback().set(m_intr_socket, FUNC(heath_intr_socket::block_interrupts));
	m_h89bus->out_fmwe_callback().set(FUNC(h89_base_state::set_fmwe));
	H89BUS_LEFT_SLOT(config, "p501", "h89bus", [this](device_slot_interface &device) { h89_left_cards(device); }, nullptr);
	H89BUS_LEFT_SLOT(config, "p502", "h89bus", [this](device_slot_interface &device) { h89_left_cards(device); }, nullptr);
	H89BUS_LEFT_SLOT(config, "p503", "h89bus", [this](device_slot_interface &device) { h89_left_cards(device); }, nullptr);
	H89BUS_RIGHT_SLOT(config, "p504", "h89bus", h89_right_cards, nullptr);
	H89BUS_RIGHT_SLOT(config, "p505", "h89bus", h89_right_cards, "ha_88_3");
	H89BUS_RIGHT_SLOT(config, "p506", "h89bus", h89_right_p506_cards, "we_pullup").set_p506_signalling(true);

	// H89 interrupt interval is 2mSec
	TIMER(config, "irq_timer", 0).configure_periodic(FUNC(h89_base_state::h89_irq_timer), attotime::from_msec(2));
}

void h88_state::h88(machine_config &config)
{
	h89_base(config);
	m_h89bus->set_default_bios_tag("444-43");

	m_intr_socket->set_default_option("original");
	m_intr_socket->set_fixed(true);

	H89BUS_RIGHT_SLOT(config.replace(), "p504", "h89bus", h89_right_cards, "h_88_5");
}

void h89_state::h89(machine_config &config)
{
	h89_base(config);
	m_h89bus->set_default_bios_tag("444-61");

	m_intr_socket->set_default_option("h37");
	m_intr_socket->set_fixed(true);

	H89BUS_RIGHT_SLOT(config.replace(), "p504", "h89bus", h89_right_cards, "z37fdc");
}

<<<<<<< HEAD
=======
void h89_sigmasoft_state::h89_sigmasoft(machine_config &config)
{
	h89(config);
	m_h89bus->set_default_bios_tag("444-61");

	sigma_tlb_options(m_tlbc);

	H89BUS_LEFT_SLOT(config.replace(), "p501", "h89bus", h89_left_cards, "ss_parallel");
}

void h89_cdr_state::h89_cdr(machine_config &config)
{
	h89_base(config);
	m_h89bus->set_default_bios_tag("cdr86");

	m_intr_socket->set_default_option("original");
	m_intr_socket->set_fixed(true);

	H89BUS_RIGHT_SLOT(config.replace(), "p504", "h89bus", h89_right_cards, "cdr_fdc");
}

>>>>>>> 27b3d7e2
void h89_mms_state::h89_mms(machine_config &config)
{
	h89_base(config);
	m_h89bus->set_default_bios_tag("444-61c");

	m_h89bus->in_gpp_callback().set(FUNC(h89_mms_state::port_f2_mms_r));
	m_h89bus->out_gpp_callback().set(FUNC(h89_mms_state::port_f2_mms_w));

	// the card selection is different with the MMS mapping PROM
	H89BUS_RIGHT_SLOT(config.replace(), "p504", "h89bus", h89_right_cards_mms, "mms77316");
	H89BUS_RIGHT_SLOT(config.replace(), "p505", "h89bus", h89_right_cards_mms, "ha_88_3");
	H89BUS_RIGHT_SLOT(config.replace(), "p506", "h89bus", h89_right_cards_mms, nullptr).set_p506_signalling(true);

	m_intr_socket->set_default_option("mms");
	m_intr_socket->set_fixed(true);
}

#define ROM_H17 \
		ROM_LOAD( "2716_444-19_h17.u520",     0x1800, 0x0800, CRC(26e80ae3) SHA1(0c0ee95d7cb1a760f924769e10c0db1678f2435c))

#define ROM_MTR90_444_142(x) \
		ROM_SYSTEM_BIOS(x, "mtr90", "Zenith Data Systems MTR-90 (444-142)") \
		ROMX_LOAD("2732_444-142_mtr90.u518",  0x0000, 0x1000, CRC(c4ff47c5) SHA1(d6f3d71ff270a663003ec18a3ed1fa49f627123a), ROM_BIOS(x))

#define ROM_MTR89(x) \
		ROM_SYSTEM_BIOS(x, "mtr89", "Heath MTR-89 (444-62)") \
		ROMX_LOAD("2716_444-62_mtr89.u518",   0x0000, 0x0800, CRC(8f507972) SHA1(ac6c6c1344ee4e09fb60d53c85c9b761217fe9dc), ROM_BIOS(x))

#define ROM_MMS_444_84B(x) \
		ROM_SYSTEM_BIOS(x, "mms84b", "Magnolia MicroSystems 444-84B") \
		ROMX_LOAD("2732_444_84b_mms.u518",    0x0000, 0x1000, CRC(7e75d6f4) SHA1(baf34e036388d1a191197e31f8a93209f04fc58b), ROM_BIOS(x))

#define ROM_KMR_100(x) \
		ROM_SYSTEM_BIOS(x, "kmr-100", "Kres KMR-100 V3.a.02") \
		ROMX_LOAD("2732_kmr100_v3_a_02.u518", 0x0000, 0x1000, CRC(fd491592) SHA1(3d5803f95c38b237b07cd230353cd9ddc9858c13), ROM_BIOS(x))

#define ROM_ULTIMETH_4K(x) \
		ROM_SYSTEM_BIOS(x, "mtrhex_4k", "Ultimeth 4k ROM") \
		ROMX_LOAD("2732_mtrhex_4k.u518",      0x0000, 0x1000, CRC(e26b29a9) SHA1(ba13d6c9deef682a9a8262bc910d46b577929a13), ROM_BIOS(x))

#define ROM_MTR90_444_84(x) \
		ROM_SYSTEM_BIOS(x, "mtr90-84", "Zenith Data Systems MTR-90 (444-84 - Superseded by 444-142)") \
		ROMX_LOAD("2732_444-84_mtr90.u518",   0x0000, 0x1000, CRC(f10fca03) SHA1(c4a978153af0f2dfcc9ba05be4c1033d33fee30b), ROM_BIOS(x))

#define ROM_MMS_444_84A(x) \
		ROM_SYSTEM_BIOS(x, "mms84a", "Magnolia MicroSystems 444-84A (Superseded by MMS 444-84B)") \
		ROMX_LOAD("2732_444_84a_mms.u518",    0x0000, 0x1000, CRC(0e541a7e) SHA1(b1deb620fc89c1068e2e663e14be69d1f337a4b9), ROM_BIOS(x))

#define ROM_ULTIMETH_2K(x) \
		ROM_SYSTEM_BIOS(x, "mtrhex", "Ultimeth 2k ROM") \
		ROMX_LOAD("2716_mtrhex.u518",         0x0000, 0x0800, CRC(842a306a) SHA1(ddbc2b8bb127464af9eda8e7c56e6be7c8b43a16), ROM_BIOS(x))

#define ROM_SIGMA_V_1_3(x) \
		ROM_SYSTEM_BIOS(x, "sigmarom", "SigmaROM v1.3") \
		ROMX_LOAD("2732_sigma_rom_v_1.3.bin", 0x0000, 0x1000, CRC(c5c6b799) SHA1(f55e141a63cde8e1481480b8da9ba50569e08546), ROM_BIOS(x))

#define ROM_SIGMA_V_1_2(x) \
		ROM_SYSTEM_BIOS(x, "sigmarom_v1_2", "SigmaROM v1.2") \
		ROMX_LOAD("2732_sigma_rom_v_1.2.bin", 0x0000, 0x1000, CRC(c4ff47c5) SHA1(d6f3d71ff270a663003ec18a3ed1fa49f627123a), ROM_BIOS(x))

#define ROM_CDR_8390(x) \
	ROM_SYSTEM_BIOS(x, "cdr8390", "CDR 8390") \
	ROMX_LOAD("2732_cdr8390.u518",        0x0000, 0x1000, CRC(1d30fe43) SHA1(170092d1b62cf88edd29338b474e799c249a0dd7), ROM_BIOS(x))

// NOTE: this rom is not currently working
#define ROM_CDR_80B2(x) \
	ROM_SYSTEM_BIOS(x, "cdr80b2", "CDR 80B2") \
	ROMX_LOAD("2732_cdr80b2.u518",        0x0000, 0x1000, CRC(804a6898) SHA1(a58daca0baf7b5d7c1485531680bd63168eb2d7e), ROM_BIOS(x))


ROM_START( h88 )
	ROM_REGION( 0x2000, "maincpu", ROMREGION_ERASEFF )

	ROM_H17

	ROM_LOAD("2716_444-40_mtr88.u518",    0x0000, 0x0800, CRC(093afb79) SHA1(bcc1569ad9da7babf0a4199cab96d8cd59b2dd78))
ROM_END

ROM_START( h89 )
	ROM_REGION( 0x2000, "maincpu", ROMREGION_ERASEFF )
	ROM_DEFAULT_BIOS("mtr90")

	ROM_H17

	ROM_MTR90_444_142(0)

	ROM_MTR89(1)

	ROM_MMS_444_84B(2)

	ROM_KMR_100(3)

	ROM_ULTIMETH_4K(4)

	ROM_MTR90_444_84(5)

	ROM_MMS_444_84A(6)

	ROM_ULTIMETH_2K(7)

	ROM_SIGMA_V_1_3(8)

	ROM_SIGMA_V_1_2(9)

	ROM_CDR_8390(10)

	ROM_CDR_80B2(11)
ROM_END

<<<<<<< HEAD
=======
ROM_START( h89_sigmasoft )
	ROM_REGION( 0x2000, "maincpu", ROMREGION_ERASEFF )
	ROM_DEFAULT_BIOS("mtr90")

	ROM_H17

	ROM_MTR90_444_142(0)

	ROM_MTR89(1)

	ROM_MMS_444_84B(2)

	ROM_KMR_100(3)

	ROM_ULTIMETH_4K(4)

	ROM_MTR90_444_84(5)

	ROM_MMS_444_84A(6)

	ROM_ULTIMETH_2K(7)

	ROM_SIGMA_V_1_3(8)

	ROM_SIGMA_V_1_2(9)

	ROM_CDR_8390(10)

	ROM_CDR_80B2(11)
ROM_END

ROM_START( h89_cdr )
	ROM_REGION( 0x2000, "maincpu", ROMREGION_ERASEFF )
	ROM_DEFAULT_BIOS("cdr8390")

	ROM_H17

	ROM_CDR_8390(0)

	ROM_CDR_80B2(1)

	ROM_KMR_100(2)

	ROM_ULTIMETH_4K(3)
ROM_END

>>>>>>> 27b3d7e2
ROM_START( h89_mms )
	ROM_REGION( 0x2000, "maincpu", ROMREGION_ERASEFF )
	ROM_DEFAULT_BIOS("mms84b")

	ROM_H17

	ROM_MMS_444_84B(0)

	ROM_KMR_100(1)

	ROM_ULTIMETH_4K(2)

	ROM_MMS_444_84A(3)

	ROM_ULTIMETH_2K(4)
ROM_END

ROM_START( z90 )
	ROM_REGION( 0x2000, "maincpu", ROMREGION_ERASEFF )
	ROM_DEFAULT_BIOS("mtr90")

	ROM_H17

	ROM_MTR90_444_142(0)

	ROM_MMS_444_84B(1)

	ROM_KMR_100(2)

	ROM_ULTIMETH_4K(3)

	ROM_MTR90_444_84(4)

	ROM_MMS_444_84A(5)

	ROM_SIGMA_V_1_3(6)

	ROM_SIGMA_V_1_2(7)

	ROM_CDR_8390(8)

	ROM_CDR_80B2(9)
ROM_END

} // anonymous namespace


//    year  name           parent compat machine        input class                init        company                fullname                   flags
COMP( 1979, h88,           h89,   0,     h88,           h88,  h88_state,           empty_init, "Heath Company",       "H-88",                    MACHINE_SUPPORTS_SAVE)
COMP( 1979, h89,           0,     0,     h89,           h89,  h89_state,           empty_init, "Heath Company",       "H-89",                    MACHINE_SUPPORTS_SAVE)
COMP( 1981, h89_cdr,       h89,   0,     h89_cdr,       h89,  h89_cdr_state,       empty_init, "Heath Company",       "H-89 with CDR Equipment", MACHINE_SUPPORTS_SAVE)
COMP( 1981, h89_mms,       h89,   0,     h89_mms,       h89,  h89_mms_state,       empty_init, "Heath Company",       "H-89 with MMS Equipment", MACHINE_SUPPORTS_SAVE)
COMP( 1981, z90,           h89,   0,     h89,           h89,  h89_state,           empty_init, "Zenith Data Systems", "Z-90",                    MACHINE_SUPPORTS_SAVE)<|MERGE_RESOLUTION|>--- conflicted
+++ resolved
@@ -197,19 +197,6 @@
 	void h89(machine_config &config);
 };
 
-<<<<<<< HEAD
-=======
-class h89_sigmasoft_state : public h89_state
-{
-public:
-	h89_sigmasoft_state(const machine_config &mconfig, device_type type, const char *tag):
-		h89_state(mconfig, type, tag)
-	{
-	}
-
-	void h89_sigmasoft(machine_config &config);
-};
-
 class h89_cdr_state : public h89_base_state
 {
 public:
@@ -220,7 +207,6 @@
 
 	void h89_cdr(machine_config &config);
 };
->>>>>>> 27b3d7e2
 
 /**
  * Heathkit H89 with MMS hardware
@@ -1029,18 +1015,6 @@
 	H89BUS_RIGHT_SLOT(config.replace(), "p504", "h89bus", h89_right_cards, "z37fdc");
 }
 
-<<<<<<< HEAD
-=======
-void h89_sigmasoft_state::h89_sigmasoft(machine_config &config)
-{
-	h89(config);
-	m_h89bus->set_default_bios_tag("444-61");
-
-	sigma_tlb_options(m_tlbc);
-
-	H89BUS_LEFT_SLOT(config.replace(), "p501", "h89bus", h89_left_cards, "ss_parallel");
-}
-
 void h89_cdr_state::h89_cdr(machine_config &config)
 {
 	h89_base(config);
@@ -1052,7 +1026,6 @@
 	H89BUS_RIGHT_SLOT(config.replace(), "p504", "h89bus", h89_right_cards, "cdr_fdc");
 }
 
->>>>>>> 27b3d7e2
 void h89_mms_state::h89_mms(machine_config &config)
 {
 	h89_base(config);
@@ -1162,39 +1135,6 @@
 	ROM_CDR_80B2(11)
 ROM_END
 
-<<<<<<< HEAD
-=======
-ROM_START( h89_sigmasoft )
-	ROM_REGION( 0x2000, "maincpu", ROMREGION_ERASEFF )
-	ROM_DEFAULT_BIOS("mtr90")
-
-	ROM_H17
-
-	ROM_MTR90_444_142(0)
-
-	ROM_MTR89(1)
-
-	ROM_MMS_444_84B(2)
-
-	ROM_KMR_100(3)
-
-	ROM_ULTIMETH_4K(4)
-
-	ROM_MTR90_444_84(5)
-
-	ROM_MMS_444_84A(6)
-
-	ROM_ULTIMETH_2K(7)
-
-	ROM_SIGMA_V_1_3(8)
-
-	ROM_SIGMA_V_1_2(9)
-
-	ROM_CDR_8390(10)
-
-	ROM_CDR_80B2(11)
-ROM_END
-
 ROM_START( h89_cdr )
 	ROM_REGION( 0x2000, "maincpu", ROMREGION_ERASEFF )
 	ROM_DEFAULT_BIOS("cdr8390")
@@ -1210,7 +1150,6 @@
 	ROM_ULTIMETH_4K(3)
 ROM_END
 
->>>>>>> 27b3d7e2
 ROM_START( h89_mms )
 	ROM_REGION( 0x2000, "maincpu", ROMREGION_ERASEFF )
 	ROM_DEFAULT_BIOS("mms84b")
