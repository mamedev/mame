--- conflicted
+++ resolved
@@ -58,7 +58,6 @@
 	virtual void machine_start() override;
 	virtual void machine_reset() override;
 	virtual void video_start() override;
-	virtual void device_post_load(void) override;
 
 	TIMER_CALLBACK_MEMBER(trigger_int3);
 
@@ -74,259 +73,14 @@
 
 	emu_timer *m_interrupt3_timer;
 	u32 m_coin_word[2];
-<<<<<<< HEAD
 
-=======
-	std::unique_ptr<u8[]> m_decoded_gfx4;
-	std::unique_ptr<u8[]> m_decoded_gfx5;
+	bool m_has_sample_banking{false};
 
-	struct tempsprite {
-		int code; // 17 bits
-		u8 color;
-		bool flip_x, flip_y;
-		fixed8 x, y;
-		fixed8 scale_x, scale_y;
-		u8 pri;
-	};
-
-	struct clip_plane_inf {
-		s16 l;
-		s16 r;
-
-		clip_plane_inf() { l = 0; r = 0; }
-		clip_plane_inf(s16 left, s16 right)
-		{
-			l = left;
-			r = right;
-		}
-		clip_plane_inf& set_upper(s8 left, s8 right)
-		{
-			l = (l & 0xff) | left<<8;
-			r = (r & 0xff) | right<<8;
-			return *this;
-		}
-		clip_plane_inf& set_lower(u8 left, u8 right)
-		{
-			l = (l & 0x100) | left;
-			r = (r & 0x100) | right;
-			return *this;
-		}
-	};
-
-	struct draw_source {
-		draw_source() { }
-		draw_source(bitmap_ind16 *bitmap)
-		{
-			src = bitmap;
-			flags = nullptr;
-		}
-		draw_source(tilemap_t *tilemap)
-		{
-			if (!tilemap)
-				return;
-			src = &tilemap->pixmap();
-			flags = &tilemap->flagsmap();
-		};
-		bitmap_ind16 *src{nullptr};
-		bitmap_ind8  *flags{nullptr};
-	};
-
-	struct mix_pix { // per-pixel information for the blending circuit
-		u16 src_pal[H_TOTAL];
-		u16 dst_pal[H_TOTAL];
-		u8  src_blend[H_TOTAL];
-		u8  dst_blend[H_TOTAL];
-	};
-
-	struct f3_line_inf;
-
-	struct mixable {// layer compositing information
-		draw_source bitmap;
-		bool x_sample_enable{false};
-		u16 mix_value{0};
-		u8 prio{0};
-		u8 blend_mode;
-
-		u8 index{0};
-
-		void set_mix(u16 v) { mix_value = v; prio = v & 0xf; blend_mode = BIT(mix_value, 14, 2); };
-		void set_prio(u8 p) { mix_value = (mix_value & 0xfff0) | p; prio = p; };
-		void set_blend(u8 b) { mix_value = (mix_value & 0x3fff) | (b << 14); blend_mode = b; };
-		auto clip_inv() const { return std::bitset<4>(mix_value >> 4); }
-		auto clip_enable() const { return std::bitset<4>(mix_value >> 8); }
-		bool clip_inv_mode() const { return mix_value & 0x1000; }
-		bool layer_enable() const;
-		bool blend_a() const { return mix_value & 0x4000; }
-		bool blend_b() const { return mix_value & 0x8000; }
-
-		bool operator<(const mixable &rhs) const noexcept { return this->prio < rhs.prio; }
-		bool operator>(const mixable &rhs) const noexcept { return this->prio > rhs.prio; }
-
-		u16 palette_adjust(u16 pal) const { return pal; }
-		int y_index(int y) const;
-		int x_index(int x) const;
-		bool blend_select(const u8 *line_flags, int x) const { return false; }
-
-		static const char *debug_name() { return "MX"; }
-	};
-
-	struct sprite_inf : mixable {
-		// alpha mode in 6000
-		// mosaic enable in 6400
-		// line enable, clip settings in 7400
-		// priority in 7600
-		bool blend_select_v{false}; // 7400 0xf000
-		u8 (*sprite_pri_usage)[256]{};
-
-		bool blend_select(const u8 *line_flags, int x) const { return blend_select_v; }
-		bool layer_enable() const;
-
-		static const char *debug_name() { return "SP"; };
-	};
-
-	struct pivot_inf : mixable {
-		u8 pivot_control{0};     // 6000
-		bool blend_select_v{false};
-		// mosaic enable in 6400
-		u16 pivot_enable{0}; // 7000 - what is in this word ?
-		// mix info from 7200
-
-		u16 reg_sx{0};
-		u16 reg_sy{0};
-
-		bool blend_select(const u8 *line_flags, int x) const { return blend_select_v; }
-		bool use_pix() const { return pivot_control & 0xa0; }
-
-		int y_index(int y) const;
-		int x_index(int x) const;
-		static const char *debug_name() { return "PV"; }
-	};
-
-	struct playfield_inf : mixable {
-		u16 colscroll{0};            // 4000
-		bool alt_tilemap{false};     // 4000
-		// mosaic enable in 6400
-		fixed8 x_scale{0x80};        // 8000
-		fixed8 y_scale{0};           // 8000
-		u16 pal_add{0};              // 9000
-		fixed8 rowscroll{0};         // a000
-
-		fixed8 reg_sx{0};
-		fixed8 reg_sy{0};
-		fixed8 reg_fx_y{0};
-		fixed8 reg_fx_x{0};
-
-		u16 width_mask{0};
-
-		u16 palette_adjust(u16 pal) const;
-		int y_index(int y) const;
-		int x_index(int x) const;
-		bool blend_select(const u8 *line_flags, int x) const { return BIT(line_flags[x], 0); }
-		static const char *debug_name() { return "PF"; }
-	};
-
-	struct pri_mode {
-		u8 src_prio[H_TOTAL]{};
-		u8 dst_prio[H_TOTAL]{};
-		u8 src_blendmode[H_TOTAL]{};
-		u8 dst_blendmode[H_TOTAL]{};
-	};
-
-	struct f3_line_inf {
-		int y{0};
-		int screen_y{0};
-		pri_mode pri_alp{};
-		// 5000/4000
-		clip_plane_inf clip[NUM_CLIPPLANES];
-		// 6000 - pivot_control, sprite alpha
-		u16 maybe_sync_reg{0};
-		bool no_opaque_dest{false};
-		// 6200
-		u8 blend[4]{}; // less 0 - 8 more
-		// 6400
-		u8 x_sample{16 - 0}; // mosaic effect
-		u8 fx_6400{0}; // unemulated other effects (palette interpretation + unused bits)
-		// 6600
-		u16 bg_palette{0}; // always palette 0 in existing games
-		// 7200
-		pivot_inf pivot;
-		sprite_inf sp[NUM_SPRITEGROUPS];
-		playfield_inf pf[NUM_PLAYFIELDS];
-	};
-
-	int m_game = 0;
-	tilemap_t *m_tilemap[8] = {nullptr};
-	tilemap_t *m_pixel_layer = nullptr;
-	tilemap_t *m_vram_layer = nullptr;
-	bool m_flipscreen = false;
-	bool m_extend = false;
-	u8 m_sprite_extra_planes = 0;
-	u8 m_sprite_pen_mask = 0;
-	bool m_sprite_trails = false;
-	u16 *m_pf_data[8]{};
-	int m_sprite_lag = 0;
-	u8 m_textram_row_usage[64]{};
-	u8 m_sprite_pri_row_usage[256]{};
-	u8 m_tilemap_row_usage[32][8]{};
-	bitmap_ind8 m_pri_alp_bitmap;
-	bitmap_ind16 m_sprite_framebuffer{};
-	u16 m_width_mask = 0;
-	u8 m_twidth_mask = 0;
-	u8 m_twidth_mask_bit = 0;
-	std::unique_ptr<tempsprite[]> m_spritelist;
-	const tempsprite *m_sprite_end = nullptr;
-	bool m_sprite_bank = 0;
-	//f3_line_inf m_line_data{};
-	const F3config *m_game_config = nullptr;
-
-	u16 spriteram_r(offs_t offset);
-	void spriteram_w(offs_t offset, u16 data, u16 mem_mask = ~0);
-	u16 pf_ram_r(offs_t offset);
-	void pf_ram_w(offs_t offset, u16 data, u16 mem_mask = ~0);
-	u16 textram_r(offs_t offset);
-	void textram_w(offs_t offset, u16 data, u16 mem_mask = ~0);
-	u16 charram_r(offs_t offset);
-	void charram_w(offs_t offset, u16 data, u16 mem_mask = ~0);
-	u16 lineram_r(offs_t offset);
-	void lineram_w(offs_t offset, u16 data, u16 mem_mask = ~0);
-	u16 pivot_r(offs_t offset);
-	void pivot_w(offs_t offset, u16 data, u16 mem_mask = ~0);
-	void control_0_w(offs_t offset, u16 data, u16 mem_mask = ~0);
-	void control_1_w(offs_t offset, u16 data, u16 mem_mask = ~0);
-
-	template<unsigned Layer> TILE_GET_INFO_MEMBER(get_tile_info);
-	TILE_GET_INFO_MEMBER(get_tile_info_text);
-	TILE_GET_INFO_MEMBER(get_tile_info_pixel);
->>>>>>> 3c085c28
 	u32 screen_update(screen_device &screen, bitmap_rgb32 &bitmap, const rectangle &cliprect);
 	void screen_vblank(int state);
 
 	void bubsympb_map(address_map &map);
 	void f3_map(address_map &map);
-<<<<<<< HEAD
-	
-	bool m_has_sample_banking{false};
-=======
-
-	void tile_decode();
-
-	void create_tilemaps(bool extend);
-
-	inline void f3_drawgfx(const tempsprite &sprite, const rectangle &cliprect);
-	void get_sprite_info();
-	void draw_sprites(const rectangle &cliprect);
-	void get_pf_scroll(int pf_num, fixed8 &reg_sx, fixed8 &reg_sy);
-	void read_line_ram(f3_line_inf &line, int y);
-	void render_line(pen_t *dst, const mix_pix &z);
-	void scanline_draw(bitmap_rgb32 &bitmap, const rectangle &cliprect);
-	template<typename Mix>
-	std::vector<clip_plane_inf> calc_clip(const clip_plane_inf (&clip)[NUM_CLIPPLANES], const Mix &layer);
-	inline bool used(const pivot_inf &layer, int y) const;
-	inline bool used(const sprite_inf &layer, int y) const;
-	inline bool used(const playfield_inf &layer, int y) const;
-	template<typename Mix>
-	bool mix_line(const Mix &gfx, mix_pix &z, pri_mode &pri, const f3_line_inf &line, const clip_plane_inf &range);
->>>>>>> 3c085c28
 
 private:
 	required_device<FDP> m_fdp;
