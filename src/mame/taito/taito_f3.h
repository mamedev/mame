--- conflicted
+++ resolved
@@ -212,7 +212,7 @@
 		bool clip_inv_mode() const { return mix_value & 0x1000; };
 		bool layer_enable() const { return mix_value & 0x2000; };
 		bool blend_a() const { return mix_value & 0x4000; };
-		bool blend_b() const  { return mix_value & 0x8000; };
+		bool blend_b() const { return mix_value & 0x8000; };
 
 		inline bool operator<(const mixable& rhs) const noexcept { return this->prio() < rhs.prio(); };
 		inline bool operator>(const mixable& rhs) const noexcept { return this->prio() > rhs.prio(); };
@@ -223,13 +223,9 @@
 		// line enable, clip settings in 7400
 		// priority in 7600
 
-<<<<<<< HEAD
+		bool x_sample_enable{false}; // 6400
 		bool brightness{false}; // 7400 0xf000
-=======
-		bool x_sample_enable; // 6400
-		bool brightness; // 7400 0xf000
 		bitmap_ind16* srcbitmap;
->>>>>>> 0bd387b6
 	};
 
 	struct pivot_inf : mixable {
@@ -238,62 +234,32 @@
 		bitmap_ind16* srcbitmap_vram;
 		bitmap_ind8*  flagsbitmap_vram;
 
-<<<<<<< HEAD
-		u8 pivot_control{0}; // 6000
-		u16 pivot_enable{0}; // 7000
+		u8 pivot_control{0};     // 6000
+		bool x_sample_enable{0}; // 6400
+		u16 pivot_enable{0};     // 7000
 		// mix info from 7200
 		bool use_pix() const { return pivot_control & 0xa0; };
 
-		u32 reg_sx{0};
-		u32 reg_sy{0};
-=======
-		u8 pivot_control; // 6000
-		bool x_sample_enable; // 6400
-		u16 pivot_enable; // 7000
-		// mix info from 7200
-		bool use_pix() const { return pivot_control & 0xa0; };
-
-		u16 reg_sx;
-		u16 reg_sy;
->>>>>>> 0bd387b6
+		u16 reg_sx{0};
+		u16 reg_sy{0};
 	};
 
 	struct playfield_inf : mixable {
 		bitmap_ind16* srcbitmap;
 		bitmap_ind8*  flagsbitmap;
 
-<<<<<<< HEAD
 		u16 colscroll{0};            // 4000
-		bool alt_tilemap{false};  // 4000
+		bool alt_tilemap{false};     // 4000
 		bool x_sample_enable{false}; // 6400 x_sample_mask
-		u8 x_scale{0x80};               // 8000
-		u8 y_scale{0};               // 8000
+		int x_sample{0};
+		fixed8 x_scale{0x80};        // 8000
+		fixed8 y_scale{0};           // 8000
 		u16 pal_add{0};              // 9000
-		u32 rowscroll{0};            // a000
-
-		u32 reg_sx{0};
-		u32 reg_sy{0};
-		u32 reg_fx_x{0};
-		u32 reg_fx_y{0};
-		u32 reg_x_count{0};
-		u32 reg_y_count{0};
-=======
-		u16 colscroll;        // 4000
-		bool alt_tilemap;     // 4000
-		bool x_sample_enable; // 6400 x_sample_mask
-		int x_sample;
-		fixed8 x_scale;           // 8000
-		fixed8 y_scale;           // 8000
-		u16 pal_add;          // 9000
-		fixed8 rowscroll;        // a000
-
-		fixed8 reg_sx;
-		fixed8 reg_sy;
-		//u16_16 reg_fx_x;
-		fixed8 reg_fx_y;
-		//u32 reg_x_count;
-		//u32 reg_y_count;
->>>>>>> 0bd387b6
+		fixed8 rowscroll{0};         // a000
+
+		fixed8 reg_sx{0};
+		fixed8 reg_sy{0};
+		fixed8 reg_fx_y{0};
 	};
 
 	struct f3_line_inf {
