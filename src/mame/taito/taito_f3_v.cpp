--- conflicted
+++ resolved
@@ -303,119 +303,6 @@
 #include <algorithm>
 #include <variant>
 
-void taito_f3_state::device_post_load()
-{
-<<<<<<< HEAD
-	/* force a reread of the dynamic tiles in the pixel layer */
-	m_fdp->gfx(0)->mark_all_dirty();
-	m_fdp->gfx(1)->mark_all_dirty();
-=======
-	// force a reread of the dynamic tiles in the pixel layer
-	m_gfxdecode->gfx(0)->mark_all_dirty();
-	m_gfxdecode->gfx(1)->mark_all_dirty();
-
-	// refresh tile usage indexes
-	std::fill_n(*m_tilemap_row_usage, 32 * 8, 0);
-	std::fill_n(m_textram_row_usage, 64, 0);
-	// playfield blank tiles
-	for (int offset = 1; offset < 0x4000; offset += 2) {
-		const int row  = m_extend ? BIT(offset, 7, 5) : BIT(offset, 6, 5);
-		const int tmap = m_extend ? offset >> 12 : offset >> 11;
-		if (m_pf_ram[offset] != 0)
-			m_tilemap_row_usage[row][tmap] += 1;
-	}
-	// textram blank tiles
-	for (int offset = 0; offset < 0x1000; offset++) {
-		const u8 tile = BIT(m_textram[offset], 0, 8);
-		const int row  = BIT(offset, 6, 6);
-		if (tile != 0)
-			m_textram_row_usage[row] += 1;
-	}
-}
-
-/******************************************************************************/
-
-template<unsigned Layer>
-TILE_GET_INFO_MEMBER(taito_f3_state::get_tile_info)
-{
-	u16 *tilep = &m_pf_data[Layer][tile_index * 2];
-	// tile info:
-	// [yx?? ddac cccc cccc]
-	// yx: x/y flip
-	// ?: upper bits of tile number?
-	// d: bpp
-	// a: blend select
-	// c: color
-
-	const u16 palette_code = BIT(tilep[0],  0, 9);
-	const u8 blend_sel     = BIT(tilep[0],  9, 1);
-	const u8 extra_planes  = BIT(tilep[0], 10, 2); // 0 = 4bpp, 1 = 5bpp, 2 = unused?, 3 = 6bpp
-
-	tileinfo.set(3,
-			tilep[1],
-			palette_code,
-			TILE_FLIPYX(BIT(tilep[0], 14, 2)));
-
-	tileinfo.category = blend_sel; // blend value select
-	// gfx extra planes and palette code set the same bits of color address
-	// we need to account for tilemap.h combining using "+" instead of "|"
-	tileinfo.pen_mask = ((extra_planes & ~palette_code) << 4) | 0x0f;
-}
-
-
-TILE_GET_INFO_MEMBER(taito_f3_state::get_tile_info_text)
-{
-	const u16 vram_tile = m_textram[tile_index];
-	// text tile info:
-	// [yccc cccx tttt tttt]
-	// y: y flip
-	// c: palette
-	// x: x flip
-	// t: tile number
-
-	u8 flags = 0;
-	if (BIT(vram_tile,  8)) flags |= TILE_FLIPX;
-	if (BIT(vram_tile, 15)) flags |= TILE_FLIPY;
-
-	tileinfo.set(0,
-			vram_tile & 0xff,
-			BIT(vram_tile, 9, 6),
-			flags);
-}
-
-TILE_GET_INFO_MEMBER(taito_f3_state::get_tile_info_pixel)
-{
-	/* attributes are shared with VRAM layer */
-	// convert the index:
-	// pixel: [0xxxxxxyyyyy]
-	//  text: [?yyyyyxxxxxx]
-	const int x = BIT(tile_index, 5, 6);
-	int y = BIT(tile_index, 0, 5);
-	// HACK: [legacy implementation of scroll offset check for pixel palette mirroring]
-	// the pixel layer is 256px high, but uses the palette from the text layer which is twice as long
-	// so normally it only uses the first half of textram, BUT if you scroll down, you get
-	//   an alternate version of the pixel layer which gets its palette data from the second half of textram.
-	// we simulate this using a hack, checking scroll offset to determine which version of the pixel layer is visible.
-	// this means we SHOULD dirty parts of the pixel layer, if the scroll or flipscreen changes.. but we don't.
-	// (really we should just apply the palette during rendering instead of this ?)
-	int y_offs = y * 8 + m_control_1[5];
-	if (m_flipscreen)
-		y_offs += 0x100; // this could just as easily be ^= 0x100 or -= 0x100
-	if ((y_offs & 0x1ff) >= 256)
-		y += 32;
-
-	const u16 vram_tile = m_textram[y << 6 | x];
-
-	const int tile = tile_index;
-	const u8 palette = BIT(vram_tile, 9, 6);
-	u8 flags = 0;
-	if (BIT(vram_tile, 8))  flags |= TILE_FLIPX;
-	if (BIT(vram_tile, 15)) flags |= TILE_FLIPY;
-
-	tileinfo.set(1, tile, palette, flags);
->>>>>>> 3c085c28
-}
-
 /******************************************************************************/
 
 void taito_f3_state::screen_vblank(int state)
@@ -425,45 +312,6 @@
 	}
 }
 
-<<<<<<< HEAD
-=======
-void taito_f3_state::create_tilemaps(bool extend)
-{
-	m_extend = extend;
-	if (m_extend) {
-		m_tilemap[0] = &machine().tilemap().create(*m_gfxdecode, tilemap_get_info_delegate(*this, FUNC(taito_f3_state::get_tile_info<0>)), TILEMAP_SCAN_ROWS, 16, 16, 64, 32);
-		m_tilemap[1] = &machine().tilemap().create(*m_gfxdecode, tilemap_get_info_delegate(*this, FUNC(taito_f3_state::get_tile_info<1>)), TILEMAP_SCAN_ROWS, 16, 16, 64, 32);
-		m_tilemap[2] = &machine().tilemap().create(*m_gfxdecode, tilemap_get_info_delegate(*this, FUNC(taito_f3_state::get_tile_info<2>)), TILEMAP_SCAN_ROWS, 16, 16, 64, 32);
-		m_tilemap[3] = &machine().tilemap().create(*m_gfxdecode, tilemap_get_info_delegate(*this, FUNC(taito_f3_state::get_tile_info<3>)), TILEMAP_SCAN_ROWS, 16, 16, 64, 32);
-		m_tilemap[4] = m_tilemap[5] = m_tilemap[6] = m_tilemap[7] = nullptr;
-	} else {
-		m_tilemap[0] = &machine().tilemap().create(*m_gfxdecode, tilemap_get_info_delegate(*this, FUNC(taito_f3_state::get_tile_info<0>)), TILEMAP_SCAN_ROWS, 16, 16, 32, 32);
-		m_tilemap[1] = &machine().tilemap().create(*m_gfxdecode, tilemap_get_info_delegate(*this, FUNC(taito_f3_state::get_tile_info<1>)), TILEMAP_SCAN_ROWS, 16, 16, 32, 32);
-		m_tilemap[2] = &machine().tilemap().create(*m_gfxdecode, tilemap_get_info_delegate(*this, FUNC(taito_f3_state::get_tile_info<2>)), TILEMAP_SCAN_ROWS, 16, 16, 32, 32);
-		m_tilemap[3] = &machine().tilemap().create(*m_gfxdecode, tilemap_get_info_delegate(*this, FUNC(taito_f3_state::get_tile_info<3>)), TILEMAP_SCAN_ROWS, 16, 16, 32, 32);
-		m_tilemap[4] = &machine().tilemap().create(*m_gfxdecode, tilemap_get_info_delegate(*this, FUNC(taito_f3_state::get_tile_info<4>)), TILEMAP_SCAN_ROWS, 16, 16, 32, 32);
-		m_tilemap[5] = &machine().tilemap().create(*m_gfxdecode, tilemap_get_info_delegate(*this, FUNC(taito_f3_state::get_tile_info<5>)), TILEMAP_SCAN_ROWS, 16, 16, 32, 32);
-		m_tilemap[6] = &machine().tilemap().create(*m_gfxdecode, tilemap_get_info_delegate(*this, FUNC(taito_f3_state::get_tile_info<6>)), TILEMAP_SCAN_ROWS, 16, 16, 32, 32);
-		m_tilemap[7] = &machine().tilemap().create(*m_gfxdecode, tilemap_get_info_delegate(*this, FUNC(taito_f3_state::get_tile_info<7>)), TILEMAP_SCAN_ROWS, 16, 16, 32, 32);
-	}
-	for (int i = 0; i < 8; i++) {
-		if (m_tilemap[i])
-			m_tilemap[i]->set_transparent_pen(0);
-	}
-	std::fill_n(*m_tilemap_row_usage, 32 * 8, 0);
-
-	if (m_extend) {
-		m_width_mask = 0x3ff; // 10 bits
-		for (int i = 0; i < 4; i++)
-			m_pf_data[i] = &m_pf_ram[(0x2000 * i) / 2];
-	} else {
-		m_width_mask = 0x1ff; // 9 bits
-		for (int i = 0; i < 8; i++)
-			m_pf_data[i] = &m_pf_ram[(0x1000 * i) / 2];
-	}
-}
-
->>>>>>> 3c085c28
 void taito_f3_state::video_start()
 {
 	// Game specific data - some of this can be removed when the software values are figured out
@@ -520,7 +368,6 @@
 	for (config = &f3_config_table[0]; config->name; config++) {
 		if (!strcmp(config->name, game.name) || !strcmp(config->name, game.parent))
 			break;
-<<<<<<< HEAD
 	}
 	
 	m_fdp->create_tilemaps(config->extend);
@@ -530,161 +377,6 @@
 
 /******************************************************************************/
 
-=======
-		}
-		pCFG++;
-	} while (pCFG->name);
-
-	m_game_config = pCFG;
-
-	create_tilemaps(m_game_config->extend);
-
-	m_spritelist = std::make_unique<tempsprite[]>(0x400);
-	m_sprite_end = &m_spritelist[0];
-	m_vram_layer = &machine().tilemap().create(*m_gfxdecode, tilemap_get_info_delegate(*this, FUNC(taito_f3_state::get_tile_info_text)), TILEMAP_SCAN_ROWS, 8, 8, 64, 64);
-	m_pixel_layer = &machine().tilemap().create(*m_gfxdecode, tilemap_get_info_delegate(*this, FUNC(taito_f3_state::get_tile_info_pixel)), TILEMAP_SCAN_COLS, 8, 8, 64, 32);
-	std::fill_n(m_textram_row_usage, 64, 0);
-
-	m_screen->register_screen_bitmap(m_sprite_framebuffer);
-
-	m_vram_layer->set_transparent_pen(0);
-	m_pixel_layer->set_transparent_pen(0);
-
-	// Palettes have 4 bpp indexes despite up to 6 bpp data. The unused top bits in the gfx data are cleared later.
-	m_gfxdecode->gfx(2)->set_granularity(16);
-	m_gfxdecode->gfx(3)->set_granularity(16);
-
-	m_flipscreen = false;
-	m_sprite_bank = false;
-	m_sprite_trails = false;
-	memset(&m_spriteram[0], 0, 0x10000);
-
-	save_item(NAME(m_control_0));
-	save_item(NAME(m_control_1));
-
-	m_gfxdecode->gfx(0)->set_source(reinterpret_cast<u8 *>(m_charram.target()));
-	m_gfxdecode->gfx(1)->set_source(reinterpret_cast<u8 *>(m_pivot_ram.target()));
-
-	m_sprite_lag = m_game_config->sprite_lag;
-}
-
-/******************************************************************************/
-
-u16 taito_f3_state::pf_ram_r(offs_t offset)
-{
-	return m_pf_ram[offset];
-}
-
-void taito_f3_state::pf_ram_w(offs_t offset, u16 data, u16 mem_mask)
-{
-	// [.ttt yyyy yxxx xxa|h] non-extend
-	// [.tty yyyy xxxx xxa|h] extend
-	const u16 prev_tile = m_pf_ram[offset];
-
-	COMBINE_DATA(&m_pf_ram[offset]);
-
-	if (offset < 0x4000) {
-		if (offset & 1) {
-			const int row  = m_extend ? BIT(offset, 7, 5) : BIT(offset, 6, 5);
-			const int tmap = m_extend ? offset >> 12 : offset >> 11;
-			if ((prev_tile == 0) && (m_pf_ram[offset] != 0))
-				m_tilemap_row_usage[row][tmap] += 1;
-			else if ((prev_tile != 0) && (m_pf_ram[offset] == 0))
-				m_tilemap_row_usage[row][tmap] -= 1;
-		}
-
-		if (m_game_config->extend) {
-			m_tilemap[offset >> 12]->mark_tile_dirty((offset & 0xfff) >> 1);
-		} else {
-			m_tilemap[offset >> 11]->mark_tile_dirty((offset & 0x7ff) >> 1);
-		}
-	}
-}
-
-void taito_f3_state::control_0_w(offs_t offset, u16 data, u16 mem_mask)
-{
-	COMBINE_DATA(&m_control_0[offset]);
-}
-
-void taito_f3_state::control_1_w(offs_t offset, u16 data, u16 mem_mask)
-{
-	COMBINE_DATA(&m_control_1[offset]);
-}
-
-u16 taito_f3_state::spriteram_r(offs_t offset)
-{
-	return m_spriteram[offset];
-}
-
-void taito_f3_state::spriteram_w(offs_t offset, u16 data, u16 mem_mask)
-{
-	COMBINE_DATA(&m_spriteram[offset]);
-}
-
-u16 taito_f3_state::textram_r(offs_t offset)
-{
-	return m_textram[offset];
-}
-
-void taito_f3_state::textram_w(offs_t offset, u16 data, u16 mem_mask)
-{
-	const u8 prev_tile = BIT(m_textram[offset], 0, 8);
-
-	COMBINE_DATA(&m_textram[offset]);
-
-	const int row = BIT(offset, 6, 6);
-	const u8 tile = BIT(m_textram[offset], 0, 8);
-	if (prev_tile == 0 && tile != 0)
-		m_textram_row_usage[row] += 1;
-	else if (prev_tile != 0 && tile == 0)
-		m_textram_row_usage[row] -= 1;
-
-	m_vram_layer->mark_tile_dirty(offset);
-
-	// dirty the pixel layer too, since it uses palette etc. from text layer
-	// convert the position (x and y are swapped, and the upper bit of y is ignored)
-	//  text: [Yyyyyyxxxxxx]
-	// pixel: [0xxxxxxyyyyy]
-	const int y = BIT(offset, 6, 5);
-	const int x = BIT(offset, 0, 6);
-	const int col_off = x << 5 | y;
-
-	m_pixel_layer->mark_tile_dirty(col_off);
-}
-
-u16 taito_f3_state::charram_r(offs_t offset)
-{
-	return m_charram[offset];
-}
-
-void taito_f3_state::charram_w(offs_t offset, u16 data, u16 mem_mask)
-{
-	COMBINE_DATA(&m_charram[offset]);
-	m_gfxdecode->gfx(0)->mark_dirty(offset >> 4);
-}
-
-u16 taito_f3_state::pivot_r(offs_t offset)
-{
-	return m_pivot_ram[offset];
-}
-
-void taito_f3_state::pivot_w(offs_t offset, u16 data, u16 mem_mask)
-{
-	COMBINE_DATA(&m_pivot_ram[offset]);
-	m_gfxdecode->gfx(1)->mark_dirty(offset >> 4);
-}
-
-u16 taito_f3_state::lineram_r(offs_t offset)
-{
-	return m_line_ram[offset];
-}
-
-void taito_f3_state::lineram_w(offs_t offset, u16 data, u16 mem_mask)
-{
-	COMBINE_DATA(&m_line_ram[offset]);
-}
-
->>>>>>> 3c085c28
 void taito_f3_state::palette_24bit_w(offs_t offset, u32 data, u32 mem_mask)
 {
 	COMBINE_DATA(&m_paletteram32[offset]);
@@ -698,767 +390,6 @@
 
 /******************************************************************************/
 
-<<<<<<< HEAD
-=======
-// line: [latched] line info from previous call, will modify in-place
-// y should be called 0->255 for non-flipscreen, 255->0 for flipscreen
-void taito_f3_state::read_line_ram(f3_line_inf &line, int y)
-{
-	const auto latched_addr =
-		[this, y] (u8 section, u8 subsection) -> offs_t {
-			const u16 latches = m_line_ram[(section * 0x200)/2 + y];
-			// NOTE: this may actually be computed from the upper byte? i.e.:
-			//offs_t base = 0x400 * BIT(latches, 8, 8) + 0x200 * subsection;
-			const offs_t base = 0x4000 + 0x1000 * section + 0x200 * subsection;
-			if (BIT(latches, subsection + 4))
-				return (base + 0x800) / 2 + y;
-			else if (BIT(latches, subsection))
-				return (base) / 2 + y;
-			return 0;
-		};
-
-	// 4000 **********************************
-	for (const int i : { 2, 3 }) {
-		if (const offs_t where = latched_addr(0, i)) {
-			const u16 colscroll = m_line_ram[where];
-			line.pf[i].colscroll   = colscroll & 0x1ff;
-			line.pf[i].alt_tilemap = !m_extend && colscroll & 0x200;
-			line.clip[2*(i-2) + 0].set_upper(BIT(colscroll, 12), BIT(colscroll, 13));
-			line.clip[2*(i-2) + 1].set_upper(BIT(colscroll, 14), BIT(colscroll, 15));
-		}
-	}
-
-	// 5000 **********************************
-	// renderer needs to adjust clip by -48
-	for (const int i : { 0, 1, 2, 3 }) {
-		if (const offs_t where = latched_addr(1, i)) {
-			const u16 clip_lows = m_line_ram[where];
-			line.clip[i].set_lower(BIT(clip_lows, 0, 8), BIT(clip_lows, 8, 8));
-		}
-	}
-
-	// 6000 **********************************
-	if (const offs_t where = latched_addr(2, 0)) { // sprite blend modes, pivot blend select, ?
-		// old code called first value "sync register", is special handling necessary?
-		const u16 line_6000 = m_line_ram[where];
-
-		line.pivot.blend_select_v = BIT(line_6000, 9);
-		line.pivot.pivot_control = BIT(line_6000, 8, 8);
-		if (TAITOF3_VIDEO_DEBUG == 1) {
-			// arabianm: 0a, scfinals: a2, busymph: a2, recalh: 0c, bubblem: 03/f0
-			if (line.pivot.pivot_control & 0b01011101) // check if unknown pivot control bits set
-				logerror("unknown 6000 pivot ctrl bits: %02x__ at %04x\n", line.pivot.pivot_control, 0x6000 + y*2);
-		}
-
-		for (int sp_group = 0; sp_group < NUM_SPRITEGROUPS; sp_group++) {
-			line.sp[sp_group].set_blend(BIT(line_6000, sp_group * 2, 2));
-		}
-	}
-	if (const offs_t where = latched_addr(2, 1)) { // blend values
-		const u16 blend_vals = m_line_ram[where];
-		for (int idx = 0; idx < 4; idx++) {
-			const u8 alpha = BIT(blend_vals, 4 * idx, 4);
-			line.blend[idx] = std::min(8, (0xf - alpha));
-		}
-	}
-	if (const offs_t where = latched_addr(2, 2)) { // mosaic, palette depth effects
-		const u16 x_mosaic = m_line_ram[where];
-
-		line.x_sample = 16 - BIT(x_mosaic, 4, 4);
-
-		for (int pf_num = 0; pf_num < NUM_PLAYFIELDS; pf_num++) {
-			line.pf[pf_num].x_sample_enable = BIT(x_mosaic, pf_num);
-		}
-
-		for (auto &sp : line.sp) {
-			sp.x_sample_enable = BIT(x_mosaic, 8);
-		}
-		line.pivot.x_sample_enable = BIT(x_mosaic, 9);
-
-		line.fx_6400 = (x_mosaic & 0xfc00) >> 8; // palette interpretation [unimplemented]
-		if (TAITOF3_VIDEO_DEBUG == 1) {
-			// gseeker(intro):40, ringrage/arabianm:30/33, ridingf:30/31, spcinvdj:30, gunlock:78
-			if (line.fx_6400 && line.fx_6400 != 0x70) // check if unknown effect bits set
-				logerror("unknown 6400 fx bits: %02x__ at %04x\n", line.fx_6400, 0x6400 + y*2);
-		}
-	}
-	if (const offs_t where = latched_addr(2, 3)) { // bg palette? [unimplemented]
-		line.bg_palette = m_line_ram[where];
-		if (TAITOF3_VIDEO_DEBUG == 1) {
-			// gunlock: 0000
-			if (line.bg_palette) // check if unknown effect bits set
-				logerror("unknown 6600 bg palette: %04x at %04x\n", line.bg_palette, 0x6600 + y*2);
-		}
-	}
-
-	// 7000 **********************************
-	if (const offs_t where = latched_addr(3, 0)) { // ? [unimplemented]
-		const u16 line_7000 = m_line_ram[where];
-		line.pivot.pivot_enable = line_7000;
-		if (TAITOF3_VIDEO_DEBUG == 1) {
-			// ridingf/commandw/trstar: c000, gunlock: 0000, recalh: 4000, quizhuhu: 00ff
-			// puchicar/ktiger2/gekiridn: 0001, dariusg: 0001 on zone H boss pool effect lines
-			if (line_7000) // check if confusing pivot enable bits are set
-				logerror("unknown 7000 'pivot enable' bits: %04x at %04x\n", line_7000, 0x7000 + y*2);
-		}
-	}
-	if (const offs_t where = latched_addr(3, 1)) { // pivot layer mix info word
-		line.pivot.set_mix(m_line_ram[where]);
-	}
-	if (const offs_t where = latched_addr(3, 2)) { // sprite clip info, blend select
-		const u16 sprite_mix = m_line_ram[where];
-
-		if (TAITOF3_VIDEO_DEBUG == 1) {
-			// many: _8__, exceptions: pbobble3/puchicar/pbobble4/gunlock
-			const u16 unknown = BIT(sprite_mix, 10, 2);
-			if (unknown)
-				logerror("unknown sprite mix bits: _%01x__ at %04x\n", unknown << 2, 0x7400 + y*2);
-		}
-
-		for (int group = 0; group < NUM_SPRITEGROUPS; group++) {
-			line.sp[group].set_mix((line.sp[group].mix_value & 0xc00f)
-								   | BIT(sprite_mix, 0, 10) << 4);
-			line.sp[group].blend_select_v = BIT(sprite_mix, 12 + group, 1);
-		}
-	}
-	if (const offs_t where = latched_addr(3, 3)) { // sprite priority
-		const u16 sprite_prio = m_line_ram[where];
-		for (int group = 0; group < NUM_SPRITEGROUPS; group++) {
-			line.sp[group].set_prio(BIT(sprite_prio, group * 4, 4));
-		}
-	}
-
-	// 8000 **********************************
-	for (const int i : { 0, 1, 2, 3 }) { // playfield zoom
-		if (const offs_t where = latched_addr(4, i)) {
-			const u16 pf_scale = m_line_ram[where];
-			// y zooms are interleaved
-			const int FIX_Y[] = { 0, 3, 2, 1 };
-			line.pf[i].x_scale = 256 - BIT(pf_scale, 8, 8);
-			line.pf[FIX_Y[i]].y_scale = BIT(pf_scale, 0, 8)<<1;
-		}
-	}
-
-	// 9000 **********************************
-	for (const int i : { 0, 1, 2, 3 }) { // playfield palette addition
-		if (const offs_t where = latched_addr(5, i)) {
-			const u16 pf_pal_add = m_line_ram[where];
-			line.pf[i].pal_add = pf_pal_add * 16;
-		}
-	}
-
-	// A000 **********************************
-	// iiii iiii iiff ffff
-	// fractional part is negative (allegedly). i wonder if it's supposed to be inverted instead?
-	// and then we just subtract (1<<8) to get almost the same value..
-	for (const int i : { 0, 1, 2, 3 }) { // playfield rowscroll
-		if (const offs_t where = latched_addr(6, i)) {
-			const fixed8 rowscroll = m_line_ram[where] << (8-6);
-			line.pf[i].rowscroll = (rowscroll & 0xffffff00) - (rowscroll & 0x000000ff);
-			// ((i ^ 0b111111) - 0b111111) << (8-6);
-		}
-	}
-
-	// B000 **********************************
-	for (const int i : { 0, 1, 2, 3 }) { // playfield mix info
-		if (const offs_t where = latched_addr(7, i)) {
-			line.pf[i].set_mix(m_line_ram[where]);
-		}
-	}
-}
-
-void taito_f3_state::get_pf_scroll(int pf_num, fixed8 &reg_sx, fixed8 &reg_sy)
-{
-	// x: iiii iiii iiFF FFFF
-	// y: iiii iiii ifff ffff
-
-	// x scroll is stored as fixed10.6, with fractional bits inverted.
-	// we convert this to regular fixed24.8
-
-	s16 sx_raw = m_control_0[pf_num];
-	s16 sy_raw = m_control_0[pf_num + 4];
-
-	// why don't we need to do the 24 adjustment for pf 1 and 2 ?
-	sy_raw += (1 << 7); // 9.7
-
-	if (m_flipscreen) {
-		sx_raw += 320 << 6; // 10.6
-		sx_raw += (512 + 192) << 6; // 10.6
-
-		sy_raw = -sy_raw;
-	}
-
-	sx_raw += (40 - 4*pf_num) << 6; // 10.6
-
-	fixed8 sx = sx_raw << (8-6); // 10.6 to 24.8
-	fixed8 sy = sy_raw << (8-7); // 9.7 to 24.8
-	sx ^= 0b1111'1100;
-	if (m_flipscreen) {
-		sx = sx - (H_START << 8);
-		sy = -sy;
-	} else {
-		sx = sx - (H_START << 8);
-	}
-
-	reg_sx = sx;
-	reg_sy = sy;
-}
-
-template<typename Mix>
-std::vector<taito_f3_state::clip_plane_inf>
-taito_f3_state::calc_clip(
-		const clip_plane_inf (&clip)[NUM_CLIPPLANES],
-		const Mix &layer)
-{
-	constexpr s16 INF_L = H_START;
-	constexpr s16 INF_R = H_START + H_VIS;
-
-	std::bitset<4> normal_planes = layer.clip_enable() & ~layer.clip_inv();
-	std::bitset<4> invert_planes = layer.clip_enable() & layer.clip_inv();
-	if (!layer.clip_inv_mode())
-		std::swap(normal_planes, invert_planes);
-
-	// start with a visible region spanning the entire space
-	std::vector<clip_plane_inf> ranges{1, clip_plane_inf{INF_L, INF_R}};
-	std::vector<clip_plane_inf> new_ranges;
-	for (int plane = 0; plane < NUM_CLIPPLANES; plane++) {
-		const s16 clip_l = clip[plane].l - 1;
-		const s16 clip_r = clip[plane].r - 2;
-
-		if (normal_planes[plane]) {
-			// check and clip all existing ranges
-			for (auto it = ranges.begin(); it != ranges.end(); ) {
-				// if this clip is <1 px wide, clip entire line
-				// remove ranges outside normal clip intersection
-				if (clip_l > clip_r || it->r < clip_l || it->l > clip_r) {
-					it = ranges.erase(it);
-				} else { // otherwise intersect normally
-					it->l = std::max(it->l, clip_l);
-					it->r = std::min(it->r, clip_r);
-					++it;
-				}
-			}
-		} else if (invert_planes[plane] && (clip_l <= clip_r)) {
-			// ASSUMING: only up to two clip settings legal at a time,
-			// can get up to 3 ranges; figure out which one it *isn't* later
-			new_ranges.reserve(2 * ranges.size());
-			new_ranges.insert(new_ranges.end(), ranges.size(), clip_plane_inf{INF_L, clip_l});
-			new_ranges.insert(new_ranges.end(), ranges.size(), clip_plane_inf{clip_r, INF_R});
-
-			for (auto it = new_ranges.begin(); it != new_ranges.end(); ) {
-				auto n = std::next(it);
-				for (const auto &range : ranges) {
-					it->l = std::max(range.l, it->l);
-					it->r = std::max(range.l, it->r);
-					if (it->l >= it->r) {
-						n = new_ranges.erase(it);
-						break; // goto...
-					}
-				}
-				it = n;
-			}
-			ranges = std::move(new_ranges);
-			new_ranges.clear();
-		}
-	}
-	return ranges;
-}
-
-static int mosaic(int x, u8 sample)
-{
-	int x_count = x - 46 + 114;
-	// hw quirk: the counter resets 2 px from the right edge...
-	x_count = (x_count >= 432) ? (x_count - 432) : x_count;
-	return x - (x_count % sample);
-}
-
-inline bool taito_f3_state::mixable::layer_enable() const
-{
-	return (mix_value & 0x2000) && blend_mode != 0b11;
-}
-inline int taito_f3_state::mixable::x_index(int x) const
-{
-	return x;
-}
-inline int taito_f3_state::mixable::y_index(int y) const
-{
-	return y;
-}
-inline bool taito_f3_state::sprite_inf::layer_enable() const
-{
-	return (mix_value & 0x2000) && blend_mode != 0b00;
-}
-inline u16 taito_f3_state::playfield_inf::palette_adjust(u16 pal) const
-{
-	return pal + pal_add;
-}
-inline int taito_f3_state::playfield_inf::x_index(int x) const
-{
-	return (((reg_fx_x + (x - H_START) * x_scale)>>8) + H_START) & width_mask;
-}
-inline int taito_f3_state::playfield_inf::y_index(int y) const
-{
-	return ((reg_fx_y >> 8) + colscroll) & 0x1ff;
-}
-inline int taito_f3_state::pivot_inf::x_index(int x) const
-{
-	return (x + reg_sx) & 0x1FF;
-}
-inline int taito_f3_state::pivot_inf::y_index(int y) const
-{
-	return (reg_sy + y) & (use_pix() ? 0xff : 0x1ff);
-}
-
-template<typename Mix>
-bool taito_f3_state::mix_line(const Mix &gfx, mix_pix &z, pri_mode &pri, const f3_line_inf &line, const clip_plane_inf &range)
-{
-	const int y = gfx.y_index(line.y);
-	const u16 *src = &gfx.bitmap.src->pix(y);
-	const u8 *flags = gfx.bitmap.flags ? &gfx.bitmap.flags->pix(y) : nullptr;
-
-	for (int x = range.l; x < range.r; x++) {
-		if (gfx.blend_mode == pri.src_blendmode[x])
-			continue; // note that layers cannot blend against the same blend mode
-
-		const int real_x = gfx.x_sample_enable ? mosaic(x, line.x_sample) : x;
-		const int gfx_x = gfx.x_index(real_x);
-
-		if constexpr (std::is_same_v<Mix, sprite_inf>) {
-			if (BIT(src[gfx_x], 10, 2) != gfx.index)
-				continue;
-		}
-
-		// tilemap transparent flag
-		if (flags && !(flags[gfx_x] & 0xf0))
-			continue;
-
-		if (gfx.prio > pri.src_prio[x]) {
-			// submit src pix
-			if (const u16 c = src[gfx_x]) {
-				const u16 pal = gfx.palette_adjust(c);
-				// could be pulled out of loop for pivot and sprite
-				u8 sel = gfx.blend_select(flags, gfx_x);
-
-				switch (gfx.blend_mode) {
-				case 0b01: // normal blend
-					sel = 2 + sel;
-					[[fallthrough]];
-				case 0b10: // reverse blend
-					if (line.blend[sel] == 0)
-						continue; // could be early return for pivot and sprite
-					z.src_blend[x] = line.blend[sel];
-					break;
-				case 0b00: case 0b11: default: // opaque layer
-					if (line.blend[sel] + line.blend[2 + sel] == 0)
-						continue; // could be early return for pivot and sprite
-					z.src_blend[x] = line.blend[2 + sel];
-					z.dst_blend[x] = line.blend[sel];
-					pri.dst_prio[x] = gfx.prio;
-					z.dst_pal[x] = pal;
-					break;
-				}
-				// lock in source color for blending and update the prio test buffer
-				z.src_pal[x] = pal;
-				pri.src_blendmode[x] = gfx.blend_mode;
-				pri.src_prio[x] = gfx.prio;
-			}
-		} else if (gfx.prio >= pri.dst_prio[x]) {
-			// submit dest pix
-			if (const u16 c = src[gfx_x]) {
-				const u16 pal = gfx.palette_adjust(c);
-				if (gfx.prio != pri.dst_prio[x])
-					z.dst_pal[x] = pal;
-				else // prio conflict = color line conflict? (dariusg, bubblem)
-					z.dst_pal[x] = 0;
-				pri.dst_prio[x] = gfx.prio;
-				const bool sel = gfx.blend_select(flags, gfx_x);
-				switch (pri.src_blendmode[x]) {
-				case 0b01:
-					z.dst_blend[x] = line.blend[sel];
-					break;
-				case 0b10: case 0b00: case 0b11: default:
-					z.dst_blend[x] = line.blend[2 + sel];
-					break;
-				}
-			}
-		}
-	}
-
-	constexpr int DEBUG_X = 50 + H_START;
-	constexpr int DEBUG_Y = 180 + V_START;
-	if (TAITOF3_VIDEO_DEBUG && line.y == DEBUG_Y) {
-		logerror("[%X] %s%d: %d,%d (%d)\n   {pal: %x/%x, blend: %x/%x, prio: %x/%x}\n",
-				 gfx.prio, gfx.debug_name(), gfx.index,
-				 gfx.blend_b(), gfx.blend_a(), gfx.blend_select(flags, 82),
-				 z.src_pal[DEBUG_X], z.dst_pal[DEBUG_X],
-				 z.src_blend[DEBUG_X], z.dst_blend[DEBUG_X],
-				 pri.src_prio[DEBUG_X], pri.dst_prio[DEBUG_X]);
-	}
-
-	return false; // TODO: determine when we can stop drawing?
-}
-
-void taito_f3_state::render_line(pen_t *RESTRICT dst, const mix_pix &z)
-{
-	const pen_t *clut = m_palette->pens();
-	for (unsigned int x = H_START; x < H_START + H_VIS; x++) {
-		rgb_t s_rgb = clut[z.src_pal[x]];
-		rgb_t d_rgb = clut[z.dst_pal[x]];
-
-		// source_color * src_blend + dest_color * dst_blend
-		u16 r1 = s_rgb.r();
-		u16 g1 = s_rgb.g();
-		u16 b1 = s_rgb.b();
-		u16 r2 = d_rgb.r();
-		u16 g2 = d_rgb.g();
-		u16 b2 = d_rgb.b();
-		r1 *= z.src_blend[x]; // these blend contributions have fixed3 precision
-		g1 *= z.src_blend[x]; // i.e. 0 (b0'000) to 8 (b1'000) represents 0.0 to 1.0
-		b1 *= z.src_blend[x];
-		r2 *= z.dst_blend[x];
-		g2 *= z.dst_blend[x];
-		b2 *= z.dst_blend[x];
-		r1 += r2;
-		g1 += g2;
-		b1 += b2;
-
-		r1 >>= 3;
-		g1 >>= 3;
-		b1 >>= 3;
-		r1 = std::min(r1, static_cast<u16>(255));
-		g1 = std::min(g1, static_cast<u16>(255));
-		b1 = std::min(b1, static_cast<u16>(255));
-
-		dst[x] = rgb_t(r1, g1, b1);
-	}
-}
-
-
-inline bool taito_f3_state::used(const pivot_inf &layer, int y) const
-{
-	return layer.use_pix() || (m_textram_row_usage[layer.y_index(y) >> 3] > 0);
-}
-inline bool taito_f3_state::used(const sprite_inf &layer, int y) const
-{
-	return m_sprite_pri_row_usage[y] & (1 << layer.index);
-}
-inline bool taito_f3_state::used(const playfield_inf &layer, int y) const
-{
-	const int y_adj = m_flipscreen ? 0x1ff - layer.y_index(y) : layer.y_index(y);
-	return m_tilemap_row_usage[y_adj >> 4][layer.index + (2 * layer.alt_tilemap)] > 0;
-}
-
-void taito_f3_state::scanline_draw(bitmap_rgb32 &bitmap, const rectangle &cliprect)
-{
-	auto prio = [] (const auto &obj) -> u8 { return obj->prio; };
-
-	// acquire sprite rendering layers, playfield tilemaps, playfield scroll
-	f3_line_inf line_data{};
-	for (int i=0; i < NUM_SPRITEGROUPS; i++) {
-		line_data.sp[i].bitmap = draw_source(&m_sprite_framebuffer);
-		line_data.sp[i].index = i;
-	}
-	for (int pf = 0; pf < NUM_PLAYFIELDS; ++pf) {
-		get_pf_scroll(pf, line_data.pf[pf].reg_sx, line_data.pf[pf].reg_sy);
-
-		line_data.pf[pf].reg_fx_y = line_data.pf[pf].reg_sy;
-		line_data.pf[pf].width_mask = m_width_mask;
-		line_data.pf[pf].index = pf;
-	}
-	if (m_flipscreen) {
-		line_data.pivot.reg_sx = m_control_1[4] - 12;
-		line_data.pivot.reg_sy = m_control_1[5];
-	} else {
-		line_data.pivot.reg_sx = -m_control_1[4] - 5;
-		line_data.pivot.reg_sy = -m_control_1[5];
-	}
-
-	for (unsigned int screen_y = 0; screen_y != 256; screen_y += 1) {
-		const int y = m_flipscreen ? (255 - screen_y) : screen_y;
-		read_line_ram(line_data, y);
-		line_data.y = screen_y;
-
-		// some tilemap source selection depends on current line data
-		for (int pf_num = 0; pf_num < NUM_PLAYFIELDS; ++pf_num) {
-			auto &pf = line_data.pf[pf_num];
-			int tmap_number = pf_num;
-			if (!m_extend && pf.alt_tilemap)
-				tmap_number += 2;
-			pf.bitmap = draw_source(m_tilemap[tmap_number]);
-			// what is with this calculation...
-			pf.reg_fx_x = pf.reg_sx + pf.rowscroll;
-			pf.reg_fx_x += 10 * ((pf.x_scale) - (1<<8));
-		}
-		if (line_data.pivot.use_pix()) {
-			line_data.pivot.bitmap = draw_source(m_pixel_layer);
-		} else {
-			line_data.pivot.bitmap = draw_source(m_vram_layer);
-		}
-
-		// set up line blend pixel and priority buffers
-		mix_pix line_buf{};
-		pri_mode line_pri{};
-		// background palette -- what contributions should this default to?
-		std::fill_n(line_buf.dst_pal, H_TOTAL, line_data.bg_palette);
-		std::fill_n(line_buf.dst_blend, H_TOTAL, 0xff);
-		// set an invalid blend mode as it affects mixing
-		std::fill_n(line_pri.src_blendmode, H_TOTAL, 0xff);
-		std::fill_n(line_pri.dst_blendmode, H_TOTAL, 0xff);
-
-		// sort layers
-		std::array<std::variant<pivot_inf*, sprite_inf*, playfield_inf*>,
-				NUM_SPRITEGROUPS + NUM_PLAYFIELDS + 1> layers = {
-			&line_data.pivot, // this order seems ok for dariusg/gseeker/bubblem conflicts?
-			&line_data.sp[0], &line_data.pf[0],
-			&line_data.sp[3], &line_data.pf[3],
-			&line_data.sp[2], &line_data.pf[2],
-			&line_data.sp[1], &line_data.pf[1]
-		};
-		std::stable_sort(layers.begin(), layers.end(),
-				[prio] (auto a, auto b) -> bool {
-					return std::visit(prio, a) > std::visit(prio, b);
-				});
-
-		// draw layers to framebuffer (currently top to bottom)
-		if (screen_y >= cliprect.min_y && screen_y <= cliprect.max_y) {
-			for (auto gfx : layers) {
-				std::visit(
-						[this, &line_data, &line_buf, &line_pri] (auto &&arg) {
-							const auto &layer = *arg;
-							if (layer.layer_enable() && used(layer, line_data.y)) {
-								const auto clip_ranges = calc_clip(line_data.clip, layer);
-								for (const auto &clip : clip_ranges) {
-									mix_line(layer, line_buf, line_pri, line_data, clip);
-								}
-							}
-						},
-						gfx);
-			}
-			if (TAITOF3_VIDEO_DEBUG == 1) {
-				if (y == 100) {
-					logerror("{pal: %x/%x, blend: %x/%x, prio: %x/%x}\n",
-							 line_buf.src_pal[180], line_buf.dst_pal[180],
-							 line_buf.src_blend[180], line_buf.dst_blend[180],
-							 line_pri.src_prio[180], line_pri.dst_prio[180]);
-					logerror("-' [%hhu,%hhu,%hhu,%hhu] '------------------------- 100\n", line_data.blend[0],
-							 line_data.blend[1], line_data.blend[2], line_data.blend[3]);
-				}
-			}
-
-			render_line(&bitmap.pix(screen_y), line_buf);
-		}
-
-		if (screen_y != 0) {
-			// update registers
-			for (auto &pf : line_data.pf) {
-				pf.reg_fx_y += pf.y_scale;
-			}
-		}
-	}
-}
-
-/******************************************************************************/
-
-inline void taito_f3_state::f3_drawgfx(const tempsprite &sprite, const rectangle &cliprect)
-{
-	bitmap_ind16 &dest_bmp = m_sprite_framebuffer;
-
-	gfx_element *gfx = m_gfxdecode->gfx(2);
-	const u8 *code_base = gfx->get_data(sprite.code % gfx->elements());
-
-	const u8 flipx = sprite.flip_x ? 0xF : 0;
-	const u8 flipy = sprite.flip_y ? 0xF : 0;
-
-	fixed8 dy8 = (sprite.y);
-	if (!m_flipscreen)
-		dy8 += 255; // round up in non-flipscreen mode?
-	// maybe flipscreen coordinate adjustments should be done after all this math, during final rendering?
-	// y scaling testcases: elvactr mission # text (!flip), kaiserknj attract text (flip)
-
-	for (u8 y = 0; y < 16; y++) {
-		const int dy = dy8 >> 8;
-		dy8 += sprite.scale_y;
-		if (dy < cliprect.min_y || dy > cliprect.max_y)
-			continue;
-		u16 *dest = &dest_bmp.pix(dy);
-		auto &usage = m_sprite_pri_row_usage[dy];
-		const u8 *src = &code_base[(y ^ flipy) * 16];
-
-		fixed8 dx8 = (sprite.x) + 128; // 128 is ½ in fixed.8
-		for (u8 x = 0; x < 16; x++) {
-			const int dx = dx8 >> 8;
-			dx8 += sprite.scale_x;
-			// is this necessary with the large margins outside visarea?
-			if (dx < cliprect.min_x || dx > cliprect.max_x)
-				continue;
-			if (dx == dx8 >> 8) // if the next pixel would be in the same column, skip this one
-				continue;
-			const u8 c = src[(x ^ flipx)] & m_sprite_pen_mask;
-			if (c && !dest[dx]) {
-				dest[dx] = gfx->colorbase() + (sprite.color<<4 | c);
-				usage |= 1<<sprite.pri;
-			}
-		}
-	}
-}
-
-void taito_f3_state::get_sprite_info()
-{
-	const u16 *spriteram16_ptr = m_spriteram.target();
-
-	struct sprite_axis {
-		fixed8 block_scale = 1 << 8;
-		fixed8 pos = 0, block_pos = 0;
-		s16 global = 0, subglobal = 0;
-		void update(u8 scroll, u16 posw, bool multi, u8 block_ctrl, u8 new_zoom)
-		{
-			s16 new_pos = util::sext(posw, 12);
-			// set scroll offsets
-			if (BIT(scroll, 0))
-				subglobal = new_pos;
-			if (BIT(scroll, 1))
-				global = new_pos;
-			// add scroll offsets
-			if (!BIT(scroll, 3)) {
-				new_pos += global;
-				if (!BIT(scroll, 2))
-					new_pos += subglobal;
-			}
-
-
-			switch (block_ctrl) {
-			case 0b00:
-				if (!multi) {
-					block_pos = new_pos << 8;
-					block_scale = (0x100 - new_zoom);
-				}
-				[[fallthrough]];
-			case 0b10:
-				pos = block_pos;
-				break;
-			case 0b11:
-				pos += block_scale * 16;
-				break;
-			}
-		}
-	};
-	sprite_axis x, y;
-	u8 color = 0;
-	bool multi = false;
-
-	const rectangle &visarea = m_screen->visible_area();
-
-	tempsprite *sprite_ptr = &m_spritelist[0];
-	int total_sprites = 0;
-
-	for (int offs = 0; offs < 0x400 && (total_sprites < 0x400); offs++) {
-		total_sprites++; // prevent infinite loops
-		const int bank = m_sprite_bank ? 0x4000 : 0;
-		const u16 *spr = &spriteram16_ptr[bank + (offs * 8)];
-
-		// Check if special command bit is set
-		if (BIT(spr[3], 15)) {
-			const u16 cntrl = spr[5];
-			m_flipscreen = BIT(cntrl, 13);
-
-			/*
-			    ??f? ??dd ???? ??tb
-
-			    cntrl bit 12(0x1000) = disabled?  (From F2 driver, doesn't seem used anywhere)
-			    cntrl bit 4 (0x0010) = ???
-			    cntrl bit 5 (0x0020) = ???
-			*/
-
-			m_sprite_extra_planes = BIT(cntrl, 8, 2); // 00 = 4bpp, 01 = 5bpp, 10 = nonsense, 11 = 6bpp
-			m_sprite_pen_mask = (m_sprite_extra_planes << 4) | 0x0f;
-			m_sprite_trails = BIT(cntrl, 1);
-
-			if (cntrl & 0b1101'1100'1111'1100) {
-				logerror("unknown sprite command bits: %4x\n", cntrl);
-			}
-
-			// Sprite bank select
-			m_sprite_bank = BIT(cntrl, 0);
-		} else {
-			if (spr[5] >> 1) {
-				logerror("unknown word 5 bits: %4x\n", spr[5]);
-			}
-		}
-
-		if (spr[3] & 0b0110'0000'0000'0000) {
-			logerror("unknown sprite y upper bits: %4x\n", spr[3]);
-		}
-		if (spr[6] & 0b0111'1100'0000'0000) {
-			// landmakrj: 8BFF ?
-			logerror("unknown sprite jump bits: %4x\n", spr[6]);
-		}
-		if (spr[7] != 0) {
-			logerror("unknown sprite word 7: %4x\n", spr[7]);
-		}
-
-		// Check if the sprite list jump bit is set
-		// we have to check this AFTER processing sprite commands because recalh uses a sprite command and jump in the same sprite
-		// i wonder if this should go after other sprite processsing as well?  can a regular sprite have a jump ?
-		if (BIT(spr[6], 15)) {
-			const int new_offs = BIT(spr[6], 0, 10);
-			if (new_offs == offs) // could this be ≤ ? -- NO! RECALH USES BACKWARDS JUMPS!!
-				break; // optimization, edge cases to watch for: looped sprite block commands?
-
-			offs = new_offs - 1; // subtract because we increment in the for loop
-		}
-
-		const u8 spritecont = spr[4] >> 8;
-		const bool lock = BIT(spritecont, 2);
-		if (!lock)
-			color = spr[4] & 0xFF;
-		const u8 scroll_mode = BIT(spr[2], 12, 4);
-		const u16 zooms = spr[1];
-		x.update(scroll_mode, spr[2] & 0xFFF, multi, BIT(spritecont, 4 + 2, 2), zooms & 0xFF);
-		y.update(scroll_mode, spr[3] & 0xFFF, multi, BIT(spritecont, 4 + 0, 2), zooms >> 8);
-		multi = BIT(spritecont, 3);
-
-		const int tile = spr[0] | (BIT(spr[5], 0) << 16);
-		if (!tile)
-			continue; // todo: is this the correct way to tell if a sprite exists?
-
-		const fixed8 tx = m_flipscreen ? (512<<8) - x.block_scale*16 - x.pos : x.pos;
-		const fixed8 ty = m_flipscreen ? (256<<8) - y.block_scale*16 - y.pos : y.pos;
-
-		if (tx + x.block_scale*16 <= visarea.min_x<<8 || tx > visarea.max_x<<8 || ty + y.block_scale*16 <= visarea.min_y<<8 || ty > visarea.max_y<<8)
-			continue;
-
-		const bool flip_x = BIT(spritecont, 0);
-		const bool flip_y = BIT(spritecont, 1);
-
-		sprite_ptr->x = tx;
-		sprite_ptr->y = ty;
-		sprite_ptr->flip_x = m_flipscreen ? !flip_x : flip_x;
-		sprite_ptr->flip_y = m_flipscreen ? !flip_y : flip_y;
-		sprite_ptr->code = tile;
-		sprite_ptr->color = color;
-		sprite_ptr->scale_x = x.block_scale;
-		sprite_ptr->scale_y = y.block_scale;
-		sprite_ptr->pri = BIT(color, 6, 2);
-		sprite_ptr++;
-	}
-	m_sprite_end = sprite_ptr;
-}
-
-
-void taito_f3_state::draw_sprites(const rectangle &cliprect)
-{
-	if (!m_sprite_trails) {
-		std::fill_n(m_sprite_pri_row_usage, 256, 0);
-		m_sprite_framebuffer.fill(0);
-	}
-
-	for (const auto *spr = m_sprite_end; spr-- != &m_spritelist[0]; ) {
-		f3_drawgfx(*spr, cliprect);
-	}
-}
-
-/******************************************************************************/
->>>>>>> 3c085c28
 u32 taito_f3_state::screen_update(screen_device &screen, bitmap_rgb32 &bitmap, const rectangle &cliprect)
 {
 	m_fdp->machine().tilemap().set_flip_all(m_fdp->m_flipscreen ? (TILEMAP_FLIPY | TILEMAP_FLIPX) : 0);
