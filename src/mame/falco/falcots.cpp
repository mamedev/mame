--- conflicted
+++ resolved
@@ -46,12 +46,8 @@
 	void ts2624(machine_config &config);
 
 protected:
-<<<<<<< HEAD
 	virtual void machine_start() override ATTR_COLD;
-=======
-	virtual void machine_start() override;
-	virtual void machine_reset() override;
->>>>>>> 9ca21b38
+	virtual void machine_reset() override ATTR_COLD;
 
 private:
 	MC6845_UPDATE_ROW(ts1_update_row);
