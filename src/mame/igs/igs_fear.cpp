// license:BSD-3-Clause
// copyright-holders:David Haywood, XingXing

#include "emu.h"

#include "pgmcrypt.h"

#include "cpu/arm7/arm7.h"
#include "cpu/arm7/arm7core.h"
#include "cpu/xa/xa.h"
#include "machine/nvram.h"
#include "machine/ticket.h"
#include "machine/v3021.h"
#include "sound/ics2115.h"

#include "emupal.h"
#include "screen.h"
#include "speaker.h"

#define LOG_DEBUG       (1U << 1)
#define VERBOSE         (0)
#include "logmacro.h"

namespace {

class igs_fear_state : public driver_device
{
public:
	igs_fear_state(const machine_config &mconfig, device_type type, const char *tag) :
		driver_device(mconfig, type, tag),
		m_maincpu(*this, "maincpu"),
		m_xa(*this, "xa"),
		m_ics(*this, "ics"),
		m_screen(*this, "screen"),
		m_videoram(*this, "videoram"),
		m_palette(*this, "palette"),
		m_gfxrom(*this, "gfx1"),
		m_ticket(*this, "ticket"),
		m_io_dsw(*this, "DSW%u", 1U),
		m_io_trackball(*this, "AN%u", 0)
	{ }

	void igs_fear(machine_config &config);

	void init_igs_fear();
	void init_igs_icescape();
	void init_igs_superkds();

protected:
	virtual void video_start() override;

	virtual void machine_start() override;
	virtual void machine_reset() override;

private:
	void main_map(address_map &map);

	void sound_irq(int state);
	void vblank_irq(int state);

	void draw_sprite(bitmap_ind16 &bitmap, const rectangle &cliprect, int xpos, int ypos, int height, int width, int palette, int flipx, int romoffset);

	u32 screen_update(screen_device &screen, bitmap_ind16 &bitmap, const rectangle &cliprect);

	u32 igs027_gpio_r(offs_t offset, u32 mem_mask);
	void igs027_gpio_w(offs_t offset, u32 data, u32 mem_mask);

	TIMER_CALLBACK_MEMBER(igs027_timer0);
	TIMER_CALLBACK_MEMBER(igs027_timer1);

	void igs027_periph_init(void);
	void igs027_trigger_irq(int num);
	u32 igs027_periph_r(offs_t offset, u32 mem_mask);
	void igs027_periph_w(offs_t offset, u32 data, u32 mem_mask);

	u32 xa_r(offs_t offset, u32 mem_mask);
	void xa_w(offs_t offset, u32 data, u32 mem_mask);
	void cpld_w(offs_t offset, u32 data, u32 mem_mask);

	u8 mcu_p0_r();
	u8 mcu_p1_r();
	u8 mcu_p2_r();
	u8 mcu_p3_r();
	void mcu_p0_w(uint8_t data);
	void mcu_p1_w(uint8_t data);
	void mcu_p2_w(uint8_t data);
	void mcu_p3_w(uint8_t data);

	u16 xa_wait_r(offs_t offset);

	u8 m_port2_latch;
	u8 m_port0_latch;

	u32 m_gpio_o;
	u32 m_irq_enable;
	u32 m_irq_pending;

	u32 m_xa_cmd;
	u32 m_xa_ret0;
	u32 m_xa_ret1;
	u8 m_num_params;

	u8 m_port0_dat;
	u8 m_port1_dat;
	u8 m_port2_dat;
	u8 m_port3_dat;

	int m_trackball_cnt;
	int m_trackball_axis[2], m_trackball_axis_pre[2], m_trackball_axis_diff[2];

	emu_timer *m_timer0;
	emu_timer *m_timer1;

	// devices
	required_device<cpu_device> m_maincpu;
	required_device<mx10exa_cpu_device> m_xa;
	required_device<ics2115_device> m_ics;
	required_device<screen_device> m_screen;
	required_shared_ptr<u32> m_videoram;
	required_device<palette_device> m_palette;
	required_region_ptr<u8> m_gfxrom;

	required_device<ticket_dispenser_device> m_ticket;
	required_ioport_array<2> m_io_dsw;
	required_ioport_array<2> m_io_trackball;
};


void igs_fear_state::video_start()
{
	igs027_periph_init();
}

void igs_fear_state::machine_start()
{
	save_item(NAME(m_port2_latch));
	save_item(NAME(m_port0_latch));

	save_item(NAME(m_gpio_o));
	save_item(NAME(m_irq_enable));
	save_item(NAME(m_irq_pending));

	save_item(NAME(m_xa_cmd));
	save_item(NAME(m_xa_ret0));
	save_item(NAME(m_xa_ret1));
	save_item(NAME(m_num_params));

	save_item(NAME(m_port0_dat));
	save_item(NAME(m_port1_dat));
	save_item(NAME(m_port2_dat));
	save_item(NAME(m_port3_dat));
}

void igs_fear_state::machine_reset()
{
	m_port2_latch = 0;
	m_port0_latch = 0;

	m_gpio_o = 0;
	m_irq_enable = 0;
	m_irq_pending = 0;

	m_xa_cmd = 0;
	m_xa_ret0 = 0;
	m_xa_ret1 = 0;
	m_num_params = 0;

	m_port0_dat = 0;
	m_port1_dat = 0;
	m_port2_dat = 0;
	m_port3_dat = 0;

}

void igs_fear_state::draw_sprite(bitmap_ind16 &bitmap, const rectangle &cliprect, int xpos, int ypos, int height, int width, int palette, int flipx, int romoffset)
{
	if ((romoffset != 0) && (romoffset != 0xffffffff))
	{
		//LOGMASKED(LOG_DEBUG, "x=%d, y=%d, w=%d pix, h=%d pix, c=0x%02x, romoffset=0x%08x\n", xpos, ypos, width, height, palette, romoffset << 2);
		const u8 *gfxrom = &m_gfxrom[romoffset << 2];
		const int x_base = flipx ? (xpos + width - 1) : xpos;
		const int x_inc = flipx ? (-1) : 1;
		palette = (palette & 0x3f) << 7;

		for (int y = 0; y < height; y++)
		{
			u16 *dest = &bitmap.pix(ypos + y);
			int x_index = x_base;
			for (int x = 0; x < width; x++)
			{
				u8 pix = *gfxrom++;
				if (pix)
				{
					if (cliprect.contains(x_index, ypos + y))
						dest[x_index] = pix | palette;
				}
				x_index += x_inc;
			}
		}
	}
}

u32 igs_fear_state::screen_update(screen_device &screen, bitmap_ind16 &bitmap, const rectangle &cliprect)
{
	bitmap.fill(0x3ff, cliprect);

	for (int i = 0; i < 0x2000 / 0x10; i++)
	{
		int       xpos    = (m_videoram[(i * 4) + 0] & 0x0000ffff) >> 0;
		int       ypos    = (m_videoram[(i * 4) + 0] & 0xffff0000) >> 16;
		int       height  = (m_videoram[(i * 4) + 1] & 0x0000ffff) >> 0;
		int       width   = (m_videoram[(i * 4) + 1] & 0xffff0000) >> 16;
		const int palette = (m_videoram[(i * 4) + 2] & 0x000000ff) >> 0;
		const int flipx   = (m_videoram[(i * 4) + 2] & 0x00000100) == 0;
		const int rom_msb = (m_videoram[(i * 4) + 2] & 0xffff0000) >> 16;
		const int rom_lsb = (m_videoram[(i * 4) + 3] & 0x0000ffff) >> 0;

		const int romoffset = rom_msb + (rom_lsb << 16);

		if (xpos & 0x8000)
			xpos -= 0x10000;
		if (ypos & 0x8000)
			ypos -= 0x10000;
		width = (width + 1) << 2;
		height = height + 1;

		draw_sprite(bitmap, cliprect, xpos, ypos, height, width, palette, flipx, romoffset);
	}

	return 0;
}

void igs_fear_state::main_map(address_map &map)
{
	map(0x00000000, 0x00003fff).rom(); /* Internal ROM */
	map(0x08000000, 0x0807ffff).rom().region("user1", 0);/* Game ROM */
	map(0x10000000, 0x100003ff).ram().share("iram");
	map(0x18000000, 0x1800ffff).ram().share("sram");
	map(0x40000000, 0x400003ff).rw(FUNC(igs_fear_state::igs027_gpio_r), FUNC(igs_fear_state::igs027_gpio_w));
	map(0x50000000, 0x500003ff).ram().share("xortab");
	map(0x70000000, 0x700003ff).rw(FUNC(igs_fear_state::igs027_periph_r), FUNC(igs_fear_state::igs027_periph_w));

	map(0x28000000, 0x28000003).rw("rtc", FUNC(v3021_device::read), FUNC(v3021_device::write));
	map(0x38000000, 0x38001fff).ram().share("videoram");
	map(0x38004000, 0x38007fff).ram().w(m_palette, FUNC(palette_device::write16)).share("palette");
	map(0x38008500, 0x380085ff).rw(FUNC(igs_fear_state::xa_r), FUNC(igs_fear_state::xa_w));
	map(0x58000000, 0x58000003).portr("IN0");
	map(0x58100000, 0x58100003).portr("IN1");
	map(0x68000000, 0x6800000f).w(FUNC(igs_fear_state::cpld_w));

}

static INPUT_PORTS_START( fear )
	PORT_START("IN0")
	PORT_BIT( 0x0001, IP_ACTIVE_LOW, IPT_UNKNOWN )
	PORT_BIT( 0x0002, IP_ACTIVE_LOW, IPT_UNKNOWN )
	PORT_BIT( 0x0004, IP_ACTIVE_LOW, IPT_UNKNOWN )
	PORT_BIT( 0x0008, IP_ACTIVE_LOW, IPT_UNKNOWN )
	PORT_BIT( 0x0010, IP_ACTIVE_LOW, IPT_UNKNOWN )
	PORT_BIT( 0x0020, IP_ACTIVE_LOW, IPT_BUTTON1 ) PORT_PLAYER(1)
	PORT_BIT( 0x0040, IP_ACTIVE_LOW, IPT_BUTTON2 ) PORT_PLAYER(1)
	PORT_BIT( 0x0080, IP_ACTIVE_LOW, IPT_SERVICE3 )
	PORT_BIT( 0x0100, IP_ACTIVE_LOW, IPT_JOYSTICK_UP ) PORT_PLAYER(1)
	PORT_BIT( 0x0200, IP_ACTIVE_LOW, IPT_JOYSTICK_DOWN ) PORT_PLAYER(1)
	PORT_BIT( 0x0400, IP_ACTIVE_LOW, IPT_JOYSTICK_LEFT ) PORT_PLAYER(1)
	PORT_BIT( 0x0800, IP_ACTIVE_LOW, IPT_JOYSTICK_RIGHT ) PORT_PLAYER(1)
	PORT_BIT( 0x1000, IP_ACTIVE_LOW, IPT_UNKNOWN )
	PORT_BIT( 0x2000, IP_ACTIVE_LOW, IPT_COIN1 ) PORT_IMPULSE(5)
	PORT_BIT( 0x4000, IP_ACTIVE_LOW, IPT_UNKNOWN )
	PORT_BIT( 0x8000, IP_ACTIVE_LOW, IPT_SERVICE1 )

	PORT_START("IN1")
	PORT_BIT( 0x0001, IP_ACTIVE_LOW, IPT_UNKNOWN )
	PORT_BIT( 0x0002, IP_ACTIVE_LOW, IPT_UNKNOWN )
	PORT_BIT( 0x0004, IP_ACTIVE_LOW, IPT_UNKNOWN )
	PORT_BIT( 0x0008, IP_ACTIVE_LOW, IPT_CUSTOM ) PORT_READ_LINE_DEVICE_MEMBER("ticket", ticket_dispenser_device, line_r)
	PORT_BIT( 0x0010, IP_ACTIVE_LOW, IPT_COIN2 ) PORT_IMPULSE(5)
	PORT_BIT( 0x0020, IP_ACTIVE_LOW, IPT_SERVICE2 )
	PORT_BIT( 0x0040, IP_ACTIVE_LOW, IPT_UNKNOWN )
	PORT_BIT( 0x0080, IP_ACTIVE_LOW, IPT_UNKNOWN )

	PORT_START("DSW1")
	PORT_DIPUNKNOWN_DIPLOC(0x01, 0x00, "SW1:1")
	PORT_DIPUNKNOWN_DIPLOC(0x02, 0x00, "SW1:2")
	PORT_DIPUNKNOWN_DIPLOC(0x04, 0x00, "SW1:3")
	PORT_DIPUNKNOWN_DIPLOC(0x08, 0x00, "SW1:4")
	PORT_DIPUNKNOWN_DIPLOC(0x10, 0x00, "SW1:5")
	PORT_DIPUNKNOWN_DIPLOC(0x20, 0x00, "SW1:6")
	PORT_DIPUNKNOWN_DIPLOC(0x40, 0x00, "SW1:7")
	PORT_DIPUNKNOWN_DIPLOC(0x80, 0x00, "SW1:7")

	PORT_START("DSW2")
	PORT_DIPUNKNOWN_DIPLOC(0x01, 0x00, "SW2:1")
	PORT_DIPUNKNOWN_DIPLOC(0x02, 0x00, "SW2:2")
	PORT_DIPUNKNOWN_DIPLOC(0x04, 0x00, "SW2:3")
	PORT_DIPUNKNOWN_DIPLOC(0x08, 0x00, "SW2:4")
	PORT_DIPUNKNOWN_DIPLOC(0x10, 0x00, "SW2:5")
	PORT_DIPUNKNOWN_DIPLOC(0x20, 0x00, "SW2:6")
	PORT_DIPUNKNOWN_DIPLOC(0x40, 0x00, "SW2:7")
	PORT_DIPUNKNOWN_DIPLOC(0x80, 0x00, "SW2:7")

	PORT_START("AN0")
	PORT_BIT( 0xff, 0x00, IPT_TRACKBALL_X ) PORT_SENSITIVITY(20) PORT_KEYDELTA(20)

	PORT_START("AN1")
	PORT_BIT( 0xff, 0x00, IPT_TRACKBALL_Y ) PORT_SENSITIVITY(20) PORT_KEYDELTA(20)
INPUT_PORTS_END

INPUT_PORTS_START( superkds )
	PORT_INCLUDE ( fear )

	PORT_MODIFY("DSW1")
	PORT_DIPNAME( 0x03, 0x01, "Scene" ) PORT_DIPLOCATION("SW1:1,2")
	PORT_DIPSETTING(    0x03, "Volcano" )
	PORT_DIPSETTING(    0x02, "Jungle" )
	PORT_DIPSETTING(    0x01, "Ice Field" )
	PORT_DIPSETTING(    0x00, "Ice Field (duplicate)" )
	PORT_DIPNAME( 0x04, 0x00, "Ticket" ) PORT_DIPLOCATION("SW1:3")
	PORT_DIPSETTING(    0x04, DEF_STR( On ) )
	PORT_DIPSETTING(    0x00, DEF_STR( Off ) )
	PORT_DIPNAME( 0xf8, 0x00, "Ticket Table" ) PORT_DIPLOCATION("SW1:4,5,6,7,8")
	PORT_DIPSETTING(    0xf8, "Table1" )
	PORT_DIPSETTING(    0xf0, "Table2" )
	PORT_DIPSETTING(    0xe8, "Table3" )
	PORT_DIPSETTING(    0xe0, "Table4" )
	PORT_DIPSETTING(    0xd8, "Table5" )
	PORT_DIPSETTING(    0xd0, "Table6" )
	PORT_DIPSETTING(    0xc8, "Table7" )
	PORT_DIPSETTING(    0xc0, "Table8" )
	PORT_DIPSETTING(    0xb8, "Table9" )
	PORT_DIPSETTING(    0xb0, "Table10" )
	PORT_DIPSETTING(    0xa8, "Table11" )
	PORT_DIPSETTING(    0xa0, "Table12" )
	PORT_DIPSETTING(    0x98, "Table13" )
	PORT_DIPSETTING(    0x90, "Table14" )
	PORT_DIPSETTING(    0x88, "Table15" )
	PORT_DIPSETTING(    0x80, "Table16" )
	PORT_DIPSETTING(    0x78, "Table17" )
	PORT_DIPSETTING(    0x70, "Table18" )
	PORT_DIPSETTING(    0x68, "Table19" )
	PORT_DIPSETTING(    0x60, "Table20" )
	PORT_DIPSETTING(    0x58, "Table21" )
	PORT_DIPSETTING(    0x50, "Table22" )
	PORT_DIPSETTING(    0x48, "Table23" )
	PORT_DIPSETTING(    0x40, "Table24" )
	PORT_DIPSETTING(    0x38, "Table25" )
	PORT_DIPSETTING(    0x30, "Table26" )
	PORT_DIPSETTING(    0x28, "Table27" )
	PORT_DIPSETTING(    0x20, "Table28" )
	PORT_DIPSETTING(    0x18, "Table29" )
	PORT_DIPSETTING(    0x10, "Table30" )
	PORT_DIPSETTING(    0x08, "Table31" )
	PORT_DIPSETTING(    0x00, "Table32" )

	PORT_MODIFY("DSW2")
	PORT_DIPNAME( 0x01, 0x01, "Free Play" ) PORT_DIPLOCATION("SW2:1")
	PORT_DIPSETTING(    0x01, DEF_STR( Off ) )
	PORT_DIPSETTING(    0x00, DEF_STR( On ) )
	PORT_DIPNAME( 0x06, 0x06, "Coin/Credit" ) PORT_DIPLOCATION("SW2:2,3")
	PORT_DIPSETTING(    0x06, "1" )
	PORT_DIPSETTING(    0x04, "2" )
	PORT_DIPSETTING(    0x02, "3" )
	PORT_DIPSETTING(    0x00, "4" )
	PORT_DIPNAME( 0x08, 0x08, "Demo BGM" ) PORT_DIPLOCATION("SW2:4")
	PORT_DIPSETTING(    0x08, DEF_STR( On ) )
	PORT_DIPSETTING(    0x00, DEF_STR( Off ) )
	PORT_DIPNAME( 0x70, 0x00, "Slave" ) PORT_DIPLOCATION("SW2:5,6,7")
	PORT_DIPSETTING(    0x70, "0" )
	PORT_DIPSETTING(    0x60, "1" )
	PORT_DIPSETTING(    0x50, "2" )
	PORT_DIPSETTING(    0x40, "3" )
	PORT_DIPSETTING(    0x30, "4" )
	PORT_DIPSETTING(    0x20, "5" )
	PORT_DIPSETTING(    0x10, "6" )
	PORT_DIPSETTING(    0x00, "Single" )
	PORT_DIPNAME( 0x80, 0x00, "Language" ) PORT_DIPLOCATION("SW2:8")
	PORT_DIPSETTING(    0x80, "Chinese" )
	PORT_DIPSETTING(    0x00, "English" )
INPUT_PORTS_END

void igs_fear_state::sound_irq(int state)
{
	LOGMASKED(LOG_DEBUG, "sound irq\n");
	if (state)
		m_xa->set_input_line(XA_EXT_IRQ2, ASSERT_LINE);
}

void igs_fear_state::vblank_irq(int state)
{
	if (state)
		if (m_screen->frame_number() & 1)
			m_maincpu->pulse_input_line(ARM7_FIRQ_LINE, m_maincpu->minimum_quantum_time());
}

u32 igs_fear_state::igs027_gpio_r(offs_t offset, u32 mem_mask)
{
	u32 data = ~u32(0);
	switch (offset * 4)
	{
	case 0xc:
		{
			u8 ret = 0xff;
			if (!BIT(m_gpio_o, 0)) ret &= m_io_dsw[0]->read();
			if (!BIT(m_gpio_o, 1)) ret &= m_io_dsw[1]->read();
			data = 0x2000 | (u32(ret) << 3);
		}
		break;

	default:
		LOGMASKED(LOG_DEBUG, "%s: unhandled igs027_gpio_r %04x (%08x)\n", machine().describe_context(), offset * 4, mem_mask);
		break;
	}

	return data;
}

void igs_fear_state::igs027_gpio_w(offs_t offset, u32 data, u32 mem_mask)
{
	switch (offset * 4)
	{
	case 0x18:
		m_gpio_o = data;
		break;

	default:
		LOGMASKED(LOG_DEBUG, "%s: unhandled igs027_gpio_w %04x %08x (%08x)\n", machine().describe_context(), offset * 4, data, mem_mask);
		break;
	}
}

void igs_fear_state::igs027_periph_init()
{
	m_irq_enable = 0xff;
	m_irq_pending = 0xff;
	m_timer0 = timer_alloc(FUNC(igs_fear_state::igs027_timer0), this);
	m_timer1 = timer_alloc(FUNC(igs_fear_state::igs027_timer1), this);
}

void igs_fear_state::igs027_trigger_irq(int num)
{
	if (!BIT(m_irq_enable, num))
	{
		m_irq_pending &= ~(u32(1) << num);
		m_maincpu->pulse_input_line(ARM7_IRQ_LINE, m_maincpu->minimum_quantum_time());
	}
}

TIMER_CALLBACK_MEMBER(igs_fear_state::igs027_timer0)
{
	igs027_trigger_irq(0);
}

TIMER_CALLBACK_MEMBER(igs_fear_state::igs027_timer1)
{
	igs027_trigger_irq(1);
}

void igs_fear_state::igs027_periph_w(offs_t offset, u32 data, u32 mem_mask)
{
	switch (offset * 4)
	{
	case 0x100:
		// TODO: verify the timer interval
		m_timer0->adjust(attotime::from_hz(data / 2), 0, attotime::from_hz(data / 2));
		break;

	case 0x104:
		m_timer1->adjust(attotime::from_hz(data / 2), 0, attotime::from_hz(data / 2));
		break;

	case 0x200:
		m_irq_enable = data;
		break;

	default:
		LOGMASKED(LOG_DEBUG, "%s: unhandled igs027_periph_w %04x %08x (%08x)\n", machine().describe_context(), offset * 4, data, mem_mask);
		break;
	}
}

u32 igs_fear_state::igs027_periph_r(offs_t offset, u32 mem_mask)
{
	u32 data = ~u32(0);
	switch (offset * 4)
	{
	case 0x200:
		data = m_irq_pending;
		m_irq_pending = 0xff;
		break;

	default:
		LOGMASKED(LOG_DEBUG, "%s: unhandled igs027_periph_r %04x (%08x)\n", machine().describe_context(), offset * 4, mem_mask);
		break;

	}
	return data;
}

// TODO: trackball support in XA
u32 igs_fear_state::xa_r(offs_t offset, u32 mem_mask)
{
	u32 data = ~u32(0);

	switch (offset * 4)
	{
	case 0:
	{
		data = m_xa_ret0;
		// TODO: This should be remove when we implement serial trackball support in XA
		if (m_xa_cmd == 0xa301)
		{
			switch (m_trackball_cnt++)
			{
			case 0:
				data = 0x80;
				for (int i = 0; i < 2; i++)
				{
					m_trackball_axis_pre[i] = m_trackball_axis[i];
					m_trackball_axis[i] = m_io_trackball[i]->read();
					if (m_trackball_axis[i] & 0x80)
						m_trackball_axis[i] -= 0x100;
					m_trackball_axis_diff[i] = m_trackball_axis[i] - m_trackball_axis_pre[i];
					if (m_trackball_axis_diff[i] >= 128)
						m_trackball_axis_diff[i] -= 256;
					if (m_trackball_axis_diff[i] <= -128)
						m_trackball_axis_diff[i] += 256;
				}
				break;
			case 1:
				data = 0x80;
				break;
			case 2:
				data = (m_trackball_axis_diff[0] - m_trackball_axis_diff[1]) / 2;
				break;
			case 3:
				data = (m_trackball_axis_diff[0] + m_trackball_axis_diff[1]) / 2;
				break;
			default:
				m_trackball_cnt = 0;
				break;
			}
		}
		break;
	}
	case 0x80:
		data = m_xa_ret1 << 16;
		break;
	}
	return data;
}

void igs_fear_state::xa_w(offs_t offset, u32 data, u32 mem_mask)
{
	m_xa_cmd = data;

	if (offset == 0)
	{
		m_num_params--;

		if (m_num_params <= 0)
		{
			LOGMASKED(LOG_DEBUG, "---------------m_xa_cmd is %02x size %02x\n", (data & 0xff00)>>8, data & 0xff);
			m_num_params = data & 0xff;
		}
		else
		{
			LOGMASKED(LOG_DEBUG, "-------------------------- param %04x\n", data & 0xffff);
		}
		m_xa->set_input_line(XA_EXT_IRQ0, ASSERT_LINE);
	}
	else
	{
		LOGMASKED(LOG_DEBUG, "%s: unhandled xa_w %04x %08x (%08x)\n", machine().describe_context(), offset * 4, data, mem_mask);
	}
}

void igs_fear_state::cpld_w(offs_t offset, u32 data, u32 mem_mask)
{
	switch (offset * 4)
	{
	case 0x8:
		m_ticket->motor_w(BIT(data, 7));
		break;

	default:
		LOGMASKED(LOG_DEBUG, "%s: unhandled cpld_w %04x %08x (%08x)\n", machine().describe_context(), offset * 4, data, mem_mask);
		break;
	}
}

u8 igs_fear_state::mcu_p0_r()
{
	u8 ret = m_port0_latch;
	LOGMASKED(LOG_DEBUG, "%s: COMMAND READ LOWER mcu_p0_r() returning %02x with port3 as %02x\n", machine().describe_context(), ret, m_port3_dat);
	return ret;
}

u8 igs_fear_state::mcu_p1_r()
{
	LOGMASKED(LOG_DEBUG, "%s: mcu_p1_r()\n", machine().describe_context());
	return m_port1_dat; // superkds XA will end up failing returning port1 dat for now, but not attempt to play any sounds otherwise?
}

u8 igs_fear_state::mcu_p2_r()
{
	u8 ret = m_port2_latch;
	LOGMASKED(LOG_DEBUG, "%s: COMMAND READ mcu_p2_r() returning %02x with port3 as %02x\n", machine().describe_context(), ret, m_port3_dat);
	return m_port2_latch;
}

u8 igs_fear_state::mcu_p3_r()
{
	LOGMASKED(LOG_DEBUG, "%s: mcu_p3_r()\n", machine().describe_context());
	return m_port3_dat;
}

static int posedge(uint32_t oldval, uint32_t val, int bit)
{
	return (!BIT(oldval, bit)) && (BIT(val, bit));
}

static int negedge(uint32_t oldval, uint32_t val, int bit)
{
	return (BIT(oldval, bit)) && (!BIT(val, bit));
}

void igs_fear_state::mcu_p0_w(uint8_t data)
{
	LOGMASKED(LOG_DEBUG, "%s: mcu_p0_w() %02x with port 3 as %02x and port 1 as %02x\n", machine().describe_context(), data, m_port3_dat, m_port1_dat);
	m_port0_dat = data;
}

void igs_fear_state::mcu_p1_w(uint8_t data)
{
	u8 olddata = m_port1_dat;
	LOGMASKED(LOG_DEBUG, "%s: mcu_p1_w() %02x\n", machine().describe_context(), data);
	m_port1_dat = data;

	if (posedge(olddata, m_port1_dat, 3))
	{
		igs027_trigger_irq(3);
	}
}

void igs_fear_state::mcu_p2_w(uint8_t data)
{
	m_port2_dat = data;
	LOGMASKED(LOG_DEBUG, "%s: mcu_p2_w() %02x with port 3 as %02x\n", machine().describe_context(), data, m_port3_dat);
}

void igs_fear_state::mcu_p3_w(uint8_t data)
{
	u8 oldport3 = m_port3_dat;
	m_port3_dat = data;
	LOGMASKED(LOG_DEBUG, "%s: mcu_p3_w() %02x - do latches oldport3 %02x newport3 %02x\n", machine().describe_context(), data, oldport3, m_port3_dat);

	// high->low transition on bit 0x80 must read into latches!
	if (negedge(oldport3, m_port3_dat, 7))
	{
		if (!BIT(m_port3_dat, 4))
		{
			m_port0_latch = m_ics->read(m_port1_dat & 7);
			LOGMASKED(LOG_DEBUG, "read from ics [%d] = [%02x]\n", m_port1_dat & 7, m_port0_latch);
		}
		else if (!BIT(m_port3_dat, 5))
		{
			LOGMASKED(LOG_DEBUG, "read command [%d] = [%04x]\n", m_port1_dat & 7, m_xa_cmd);
			m_port2_latch = (m_xa_cmd & 0xff00) >> 8;
			m_port0_latch = m_xa_cmd & 0x00ff;
		}
	}

	if (negedge(oldport3, m_port3_dat, 6))
	{
		if (!BIT(m_port3_dat, 4))
		{
			LOGMASKED(LOG_DEBUG, "write to ics [%d] = [%02x]\n", m_port1_dat & 7, m_port0_dat);
			m_ics->write(m_port1_dat & 7, m_port0_dat);
		}
		else if (!BIT(m_port3_dat, 5))
		{
			uint32_t dat = (m_port2_dat << 8) | m_port0_dat;
			LOGMASKED(LOG_DEBUG, "write command [%d] = [%04x]\n", m_port1_dat & 7, dat);
			switch (m_port1_dat & 7)
			{
			case 1:
				m_xa_ret1 = dat;
				break;
			case 2:
				m_xa_ret0 = dat;
				break;
			}
		}
	}
}

void igs_fear_state::igs_fear(machine_config &config)
{
	ARM7(config, m_maincpu, 50000000/2);
	m_maincpu->set_addrmap(AS_PROGRAM, &igs_fear_state::main_map);

	MX10EXA(config, m_xa, 50000000/3); // MX10EXAQC (Philips 80C51 XA)
	m_xa->port_in_cb<0>().set(FUNC(igs_fear_state::mcu_p0_r));
	m_xa->port_in_cb<1>().set(FUNC(igs_fear_state::mcu_p1_r));
	m_xa->port_in_cb<2>().set(FUNC(igs_fear_state::mcu_p2_r));
	m_xa->port_in_cb<3>().set(FUNC(igs_fear_state::mcu_p3_r));
	m_xa->port_out_cb<0>().set(FUNC(igs_fear_state::mcu_p0_w));
	m_xa->port_out_cb<1>().set(FUNC(igs_fear_state::mcu_p1_w));
	m_xa->port_out_cb<2>().set(FUNC(igs_fear_state::mcu_p2_w));
	m_xa->port_out_cb<3>().set(FUNC(igs_fear_state::mcu_p3_w));

	config.set_maximum_quantum(attotime::from_hz(600));

	SCREEN(config, m_screen, SCREEN_TYPE_RASTER);
	m_screen->set_refresh_hz(60);
	m_screen->set_vblank_time(ATTOSECONDS_IN_USEC(0));
	m_screen->set_size(640, 480);
	m_screen->set_visarea(0, 640-1, 0, 480-1);
	m_screen->set_screen_update(FUNC(igs_fear_state::screen_update));
	m_screen->screen_vblank().set(FUNC(igs_fear_state::vblank_irq));
	m_screen->set_palette(m_palette);

	PALETTE(config, m_palette, palette_device::BLACK).set_format(palette_device::xBGR_555, 0x4000/2);

	V3021(config, "rtc");

	TICKET_DISPENSER(config, m_ticket, attotime::from_msec(200), TICKET_MOTOR_ACTIVE_HIGH, TICKET_STATUS_ACTIVE_HIGH );

	/* sound hardware */
	SPEAKER(config, "mono").front_center();

	ICS2115(config, m_ics, 33.8688_MHz_XTAL); // TODO : Correct?
	m_ics->irq().set(FUNC(igs_fear_state::sound_irq));
	m_ics->add_route(ALL_OUTPUTS, "mono", 5.0);
}


ROM_START( fearless )
	ROM_REGION( 0x04000, "maincpu", 0 ) // Internal rom of IGS027A ARM based MCU
	ROM_LOAD( "fearless_igs027a.bin", 0x00000, 0x4000, CRC(2121f01b) SHA1(de44016b590fdcf6bfb63e3f8dbbbd679938fe87) ) // sticker marked 'F1'

	ROM_REGION32_LE( 0x80000, "user1", 0 ) // external ARM data / prg
	ROM_LOAD( "fearlessp_v-101us.u37", 0x000000, 0x80000, CRC(2522873c) SHA1(8db709877311b6d2796353fc9a44a820937e35c2) )

	ROM_REGION( 0x10000, "xa", 0 ) // MX10EXAQC (80C51 XA based MCU) marked 07, not read protected
	ROM_LOAD( "fearlessp_07.u33", 0x000000, 0x10000, CRC(7dae4900) SHA1(bbf7ba7c9e95ff2ffeb1dc0fc7ccedd4da274d01) )

	ROM_REGION( 0x3000000, "gfx1", 0 ) // FIXED BITS (0xxxxxxx) (graphics are 7bpp)
	ROM_LOAD32_WORD( "fearlessp_u7_cg-0l.u7",   0x0000000, 0x800000, CRC(ca254db4) SHA1(f5670c2ff0720c84c9aff3cea95b118b6044e469) )
	ROM_LOAD32_WORD( "fearlessp_u6_cg-0h.u6",   0x0000002, 0x800000, CRC(02d8bbbf) SHA1(7cf36c909a5d76096a725ffe0a697bcbafbcf985) )
	ROM_LOAD32_WORD( "fearlessp_u14_cg-1l.u14", 0x1000000, 0x800000, CRC(7fe312d2) SHA1(c0add22d9fc4c0e32a03922cb709b947bfff429d) )
	ROM_LOAD32_WORD( "fearlessp_u13_cg-1h.u13", 0x1000002, 0x800000, CRC(c9d2a56d) SHA1(91d1665623bca743f68f15a27bbf433e2ffc0808) )
	ROM_LOAD32_WORD( "fearlessp_u18_cg-2l.u18", 0x2000000, 0x800000, CRC(07623d66) SHA1(041d5e44917bc16caa720ea98bdc0a4f5fb4b8e0) )
	ROM_LOAD32_WORD( "fearlessp_u17_cg-2h.u17", 0x2000002, 0x800000, CRC(756fe1f2) SHA1(48ee81c5fa4808406b57b2521b836db3ff5a7fa9) )

	ROM_REGION( 0x800000, "ics", 0 )
	ROM_LOAD( "fearlessp_u25_music0.u25", 0x000000, 0x400000, CRC(a015b9b1) SHA1(7b129c59acd523dec82e58a75d873bbc5341fb28) )
	ROM_LOAD( "fearlessp_u26_music1.u26", 0x400000, 0x400000, CRC(9d5f18da) SHA1(42e5224c1af0898cc2e02b2e051ea8b629d5fb6d) )
ROM_END

ROM_START( superkds )
	ROM_REGION( 0x04000, "maincpu", 0 ) // Internal rom of IGS027A ARM based MCU
	ROM_LOAD( "superkids_igs027a.bin", 0x00000, 0x4000, CRC(9a8e790d) SHA1(ab020a04a4ed0c0e5ec8c979f206fe57572d2304) ) // sticker marked 'F5'

	ROM_REGION32_LE( 0x80000, "user1", 0 ) // external ARM data / prg
	ROM_LOAD( "superkids_s019cn.u37", 0x000000, 0x80000, CRC(1a7f17dd) SHA1(ba20c0f521bff2f5ae2103ea49bd413b0e6459ba) )

	ROM_REGION( 0x10000, "xa", 0 ) // MX10EXAQC (80C51 XA based MCU) marked 07, not read protected
	ROM_LOAD( "superkids_mx10exa.u33", 0x000000, 0x10000, CRC(8baf5ba2) SHA1(2f8c2c48e756264e593bce7c09260e50d5cac827) ) // sticker marked G6

	ROM_REGION( 0x2000000, "gfx1", 0 ) // FIXED BITS (0xxxxxxx) (graphics are 7bpp)
	ROM_LOAD32_WORD( "superkids_cg-0l.u7",  0x0000000, 0x800000, CRC(6c4eff23) SHA1(1089222bfedcd562f2a3c43c90512bbb9e22a8bf) )
	ROM_LOAD32_WORD( "superkids_cg-0h.u6",  0x0000002, 0x800000, CRC(b797b0b6) SHA1(4298564d963fdaeca94cc0e739fbcae401168949) )
	ROM_LOAD32_WORD( "superkids_cg-1l.u14", 0x1000000, 0x800000, CRC(57081c96) SHA1(886ac14ad1c9ce8c7a67bbfc6c00e7c75be634dc) )
	ROM_LOAD32_WORD( "superkids_cg-1h.u13", 0x1000002, 0x800000, CRC(cd1e41ef) SHA1(a40bcbd97fa3e742e8f9c7b7c7d8879175bf10ee) )

	ROM_REGION( 0x800000, "ics", 0 )
	ROM_LOAD( "superkids_music0.u25", 0x000000, 0x400000, CRC(d7c37216) SHA1(ffcf7f1bf3093eb34ad0ae2cc89062de45b9d420) )
	ROM_LOAD( "superkids_music1.u26", 0x400000, 0x400000, CRC(5f080dbf) SHA1(f02330db3336f6606aae9f5a9eca819701caa3bf) )
ROM_END

ROM_START( icescape ) // IGS PCB-0433-16-GK (same PCB as Fearless Pinocchio) - Has IGS027A, MX10EXAQC, 2x Actel A54SX32A, ICS2115, 2x 8-DIP banks
	ROM_REGION( 0x04000, "maincpu", 0 )
	// Internal ROM of IGS027A ARM based MCU
	ROM_LOAD( "a7.bin", 0x00000, 0x4000, NO_DUMP ) // sticker marked 'A7', unreadable location

	ROM_REGION32_LE( 0x80000, "user1", 0 ) // external ARM data / prg
	ROM_LOAD( "icescape_v-104fa.u37", 0x000000, 0x80000, CRC(e3552726) SHA1(bac34ac4fce1519c1bc8020064090e77b5c2a629) ) // TMS27C240

	ROM_REGION( 0x10000, "xa", 0 ) // MX10EXAQC (80C51 XA based MCU) marked O7
	ROM_LOAD( "o7.u33", 0x00000, 0x10000, NO_DUMP )

	ROM_REGION( 0x2000000, "gfx1", 0 ) // FIXED BITS (0xxxxxxx) (graphics are 7bpp)
	ROM_LOAD32_WORD( "icescape_fa_cg_u7.u7",   0x0000000, 0x800000, NO_DUMP )
	ROM_LOAD32_WORD( "icescape_fa_cg_u6.u6",   0x0000002, 0x800000, NO_DUMP )
	ROM_LOAD32_WORD( "icescape_fa_cg_u14.u14", 0x1000000, 0x800000, NO_DUMP )
	ROM_LOAD32_WORD( "icescape_fa_cg_u13.u13", 0x1000002, 0x800000, NO_DUMP )
	// u17 and u18 not populated

	ROM_REGION( 0x400000, "ics", 0 )
	ROM_LOAD( "icescape_fa_sp_u25.u25", 0x000000, 0x200000, CRC(a01febd6) SHA1(6abe8b700c5725909939421e2493940421fc823f) ) // M27C160
	ROM_LOAD( "icescape_fa_sp_u26.u26", 0x200000, 0x200000, CRC(35085613) SHA1(bdc6ecf5ee6fd095a56e33e8ce893fe05bcb426c) ) // M27C160
ROM_END

void igs_fear_state::init_igs_fear()
{
	fearless_decrypt(machine());
}

void igs_fear_state::init_igs_superkds()
{
	superkds_decrypt(machine());
}

void igs_fear_state::init_igs_icescape()
{
	icescape_decrypt(machine());
}

} // anonymous namespace

<<<<<<< HEAD
GAME( 2005, superkds, 0, igs_fear, superkds, igs_fear_state, init_igs_superkds, ROT0, "IGS", "Super Kids (S019CN)",           0 )
GAME( 2006, fearless, 0, igs_fear, fear,     igs_fear_state, init_igs_fear,     ROT0, "IGS", "Fearless Pinocchio (V101US)",   0 )
=======
GAME( 2005, superkds, 0, igs_fear, superkds, igs_fear_state, init_igs_superkds, ROT0, "IGS", "Super Kids (S019CN)",           MACHINE_IS_SKELETON )
GAME( 2006, fearless, 0, igs_fear, fear,     igs_fear_state, init_igs_fear,     ROT0, "IGS", "Fearless Pinocchio (V101US)",   MACHINE_IS_SKELETON )
GAME( 2006, icescape, 0, igs_fear, fear,     igs_fear_state, init_igs_icescape, ROT0, "IGS", "Icescape (V104FA)",             MACHINE_IS_SKELETON ) // IGS FOR V104FA 2006-11-02
>>>>>>> cef30608
<|MERGE_RESOLUTION|>--- conflicted
+++ resolved
@@ -819,11 +819,6 @@
 
 } // anonymous namespace
 
-<<<<<<< HEAD
 GAME( 2005, superkds, 0, igs_fear, superkds, igs_fear_state, init_igs_superkds, ROT0, "IGS", "Super Kids (S019CN)",           0 )
 GAME( 2006, fearless, 0, igs_fear, fear,     igs_fear_state, init_igs_fear,     ROT0, "IGS", "Fearless Pinocchio (V101US)",   0 )
-=======
-GAME( 2005, superkds, 0, igs_fear, superkds, igs_fear_state, init_igs_superkds, ROT0, "IGS", "Super Kids (S019CN)",           MACHINE_IS_SKELETON )
-GAME( 2006, fearless, 0, igs_fear, fear,     igs_fear_state, init_igs_fear,     ROT0, "IGS", "Fearless Pinocchio (V101US)",   MACHINE_IS_SKELETON )
-GAME( 2006, icescape, 0, igs_fear, fear,     igs_fear_state, init_igs_icescape, ROT0, "IGS", "Icescape (V104FA)",             MACHINE_IS_SKELETON ) // IGS FOR V104FA 2006-11-02
->>>>>>> cef30608
+GAME( 2006, icescape, 0, igs_fear, fear,     igs_fear_state, init_igs_icescape, ROT0, "IGS", "Icescape (V104FA)",             MACHINE_IS_SKELETON ) // IGS FOR V104FA 2006-11-02