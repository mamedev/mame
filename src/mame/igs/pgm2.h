// license:BSD-3-Clause
// copyright-holders:David Haywood
#ifndef MAME_IGS_PGM2_H
#define MAME_IGS_PGM2_H

#pragma once

#include "igs036crypt.h"
#include "pgm2_memcard.h"

#include "cpu/arm7/arm7.h"
#include "machine/atmel_arm_aic.h"
#include "machine/nvram.h"
#include "machine/timer.h"
#include "sound/ymz770.h"

#include "emupal.h"
#include "screen.h"
#include "speaker.h"
#include "tilemap.h"


class pgm2_state : public driver_device
{
public:
	pgm2_state(const machine_config &mconfig, device_type type, const char *tag) :
		driver_device(mconfig, type, tag),
		m_maincpu(*this, "maincpu"),
		m_screen(*this, "screen"),
		m_lineram(*this, "lineram"),
		m_sp_zoom(*this, "sp_zoom"),
		m_mainram(*this, "mainram"),
		m_romboard_ram(*this, "romboard_ram"),
		m_fg_videoram(*this, "fg_videoram"),
		m_bg_videoram(*this, "bg_videoram"),
		m_sp_videoram(*this, "sp_videoram"),
		m_bgscroll(*this, "bgscroll"),
		m_fgscroll(*this, "fgscroll"),
		m_vidmode(*this, "vidmode"),
		m_gfxdecode2(*this, "gfxdecode2"),
		m_gfxdecode3(*this, "gfxdecode3"),
		m_arm_aic(*this, "arm_aic"),
		m_sprites_mask(*this, "sprites_mask"),
		m_sprites_colour(*this, "sprites_colour"),
		m_sp_palette(*this, "sp_palette"),
		m_bg_palette(*this, "bg_palette"),
		m_tx_palette(*this, "tx_palette"),
		m_mcu_timer(*this, "mcu_timer"),
		m_memcard(*this, "memcard_p%u", 1U),
		m_mainrom(*this, "mainrom")
	{ }

	void init_kov2nl();
	void init_orleg2();
	void init_ddpdojt();
	void init_kov3();
	void init_kov3_104();
	void init_kov3_102();
	void init_kov3_101();
	void init_kov3_100();
	void init_kof98umh();
	void init_bubucar();

	void pgm2_ramrom(machine_config &config);
	void pgm2_lores(machine_config &config);
	void pgm2(machine_config &config);
	void pgm2_hires(machine_config &config);
<<<<<<< HEAD
	void pgm2_map(address_map &map) ATTR_COLD;
	void pgm2_module_rom_map(address_map &map) ATTR_COLD;
	void pgm2_ram_rom_map(address_map &map) ATTR_COLD;
	void pgm2_rom_map(address_map &map) ATTR_COLD;
=======
	void pgm2_map(address_map &map);
	void pgm2_module_rom_map(address_map &map);
	void pgm2_ram_rom_map(address_map &map);
	void pgm2_rom_map(address_map &map);

protected:
	virtual void machine_start() override;
	virtual void machine_reset() override;
	virtual void video_start() override;
	virtual void device_post_load() override;

>>>>>>> 9ca21b38
private:
	struct kov3_module_key
	{
		u8 key[8];
		u8 sum[8];
		u32 addr_xor; // 22bit
		u16 data_xor;
	};

	u32 unk_startup_r();
	u32 rtc_r();
	u32 mcu_r(offs_t offset);
	void fg_videoram_w(offs_t offset, u32 data, u32 mem_mask = ~0);
	void bg_videoram_w(offs_t offset, u32 data, u32 mem_mask = ~0);
	void mcu_w(offs_t offset, u32 data, u32 mem_mask = ~0);
	void share_bank_w(offs_t offset, u16 data, u16 mem_mask = ~0);
	u8 shareram_r(offs_t offset);
	void shareram_w(offs_t offset, u8 data);
	void vbl_ack_w(u16 data);
	void unk30120014_w(offs_t offset, u16 data);

	void pio_sodr_w(offs_t offset, u32 data, u32 mem_mask = ~0);
	void pio_codr_w(offs_t offset, u32 data, u32 mem_mask = ~0);
	u32 pio_pdsr_r();
	void module_rom_w(offs_t offset, u16 data);
	u16 module_rom_r(offs_t offset);
	int module_data_r();
	void module_data_w(int state);
	void module_clk_w(int state);

	u32 orleg2_speedup_r();
	u32 kov2nl_speedup_r();
	u32 kof98umh_speedup_r();
	u32 ddpdojt_speedup_r();
	u32 ddpdojt_speedup2_r();
	u32 kov3_speedup_r();

	u8 encryption_r(offs_t offset);
	void encryption_w(offs_t offset, u8 data);
	void encryption_do_w(u32 data);
	void sprite_encryption_w(offs_t offset, u32 data, u32 mem_mask = ~0);

<<<<<<< HEAD
	virtual void machine_start() override ATTR_COLD;
	virtual void machine_reset() override ATTR_COLD;
	virtual void video_start() override ATTR_COLD;
	virtual void device_post_load() override;

=======
>>>>>>> 9ca21b38
	TILE_GET_INFO_MEMBER(get_fg_tile_info);
	TILE_GET_INFO_MEMBER(get_bg_tile_info);

	u32 screen_update(screen_device &screen, bitmap_rgb32 &bitmap, const rectangle &cliprect);
	void screen_vblank(int state);
	void irq(int state);

	TIMER_DEVICE_CALLBACK_MEMBER(mcu_interrupt);

	void decrypt_kov3_module(u32 addrxor, u16 dataxor);

	tilemap_t    *m_fg_tilemap = nullptr;
	tilemap_t    *m_bg_tilemap = nullptr;

	bitmap_ind16 m_sprite_bitmap;

	void skip_sprite_chunk(u32 &palette_offset, u32 maskdata, bool reverse);
	void draw_sprite_pixel(const rectangle &cliprect, u32 palette_offset, s16 realx, s16 realy, u16 pal);
	void draw_sprite_chunk(const rectangle &cliprect, u32 &palette_offset, s16 x, s16 realy,
			u16 sizex, int xdraw, u16 pal, u32 maskdata, u32 zoomx_bits, u8 repeats, s16 &realxdraw, s8 realdraw_inc, s8 palette_inc);
	void draw_sprite_line(const rectangle &cliprect, u32 &mask_offset, u32 &palette_offset, s16 x, s16 realy,
			bool flipx, bool reverse, u16 sizex, u16 pal, u8 zoomybit, u32 zoomx_bits, u8 xrepeats);
	void draw_sprites(const rectangle &cliprect);
	void copy_sprites_from_bitmap(bitmap_rgb32 &bitmap, const rectangle &cliprect, u16 pri);

	void common_encryption_init();
	u8 m_encryption_table[0x100]{};
	bool m_has_decrypted = false;    // so we only do it once.
	bool m_has_decrypted_kov3_module = false;
	u32 m_spritekey = 0;
	u32 m_realspritekey = 0;
	bool m_sprite_predecrypted = false;

	u8 m_shareram[0x100]{};
	u16 m_share_bank = 0;
	u32 m_mcu_regs[8]{};
	u32 m_mcu_result0 = 0;
	u32 m_mcu_result1 = 0;
	u8 m_mcu_last_cmd = 0;
	void mcu_command(bool is_command);

	std::vector<u8> m_encrypted_copy;

	u32 m_pio_out_data = 0;
	const kov3_module_key *module_key = nullptr;
	bool module_sum_read = false;
	u32 module_in_latch = 0;
	u32 module_out_latch = 0;
	int module_prev_state = 0;
	int module_clk_cnt = 0;
	u8 module_rcv_buf[10]{};
	u8 module_send_buf[9]{};

	// devices
	required_device<cpu_device> m_maincpu;
	required_device<screen_device> m_screen;
	required_shared_ptr<u32> m_lineram;
	required_shared_ptr<u32> m_sp_zoom;
	required_shared_ptr<u32> m_mainram;
	optional_shared_ptr<u32> m_romboard_ram;
	required_shared_ptr<u32> m_fg_videoram;
	required_shared_ptr<u32> m_bg_videoram;
	required_shared_ptr<u32> m_sp_videoram;
	required_shared_ptr<u32> m_bgscroll;
	required_shared_ptr<u32> m_fgscroll;
	required_shared_ptr<u32> m_vidmode;
	required_device<gfxdecode_device> m_gfxdecode2;
	required_device<gfxdecode_device> m_gfxdecode3;
	required_device<arm_aic_device> m_arm_aic;
	required_region_ptr<u8> m_sprites_mask;
	required_region_ptr<u8> m_sprites_colour;
	required_device<palette_device> m_sp_palette;
	required_device<palette_device> m_bg_palette;
	required_device<palette_device> m_tx_palette;
	required_device<timer_device> m_mcu_timer;

	optional_device_array<pgm2_memcard_device, 4> m_memcard;

	required_memory_region m_mainrom;
};

#endif // MAME_IGS_PGM2_H<|MERGE_RESOLUTION|>--- conflicted
+++ resolved
@@ -50,39 +50,32 @@
 		m_mainrom(*this, "mainrom")
 	{ }
 
-	void init_kov2nl();
-	void init_orleg2();
-	void init_ddpdojt();
-	void init_kov3();
-	void init_kov3_104();
-	void init_kov3_102();
-	void init_kov3_101();
-	void init_kov3_100();
-	void init_kof98umh();
-	void init_bubucar();
-
-	void pgm2_ramrom(machine_config &config);
-	void pgm2_lores(machine_config &config);
-	void pgm2(machine_config &config);
-	void pgm2_hires(machine_config &config);
-<<<<<<< HEAD
+	void init_kov2nl() ATTR_COLD;
+	void init_orleg2() ATTR_COLD;
+	void init_ddpdojt() ATTR_COLD;
+	void init_kov3() ATTR_COLD;
+	void init_kov3_104() ATTR_COLD;
+	void init_kov3_102() ATTR_COLD;
+	void init_kov3_101() ATTR_COLD;
+	void init_kov3_100() ATTR_COLD;
+	void init_kof98umh() ATTR_COLD;
+	void init_bubucar() ATTR_COLD;
+
+	void pgm2_ramrom(machine_config &config) ATTR_COLD;
+	void pgm2_lores(machine_config &config) ATTR_COLD;
+	void pgm2(machine_config &config) ATTR_COLD;
+	void pgm2_hires(machine_config &config) ATTR_COLD;
 	void pgm2_map(address_map &map) ATTR_COLD;
-	void pgm2_module_rom_map(address_map &map) ATTR_COLD;
+	void pgm2_module_rom_map(address_map &ma ATTR_COLDp);
 	void pgm2_ram_rom_map(address_map &map) ATTR_COLD;
 	void pgm2_rom_map(address_map &map) ATTR_COLD;
-=======
-	void pgm2_map(address_map &map);
-	void pgm2_module_rom_map(address_map &map);
-	void pgm2_ram_rom_map(address_map &map);
-	void pgm2_rom_map(address_map &map);
 
 protected:
-	virtual void machine_start() override;
-	virtual void machine_reset() override;
-	virtual void video_start() override;
-	virtual void device_post_load() override;
-
->>>>>>> 9ca21b38
+	virtual void machine_start() override ATTR_COLD;
+	virtual void machine_reset() override ATTR_COLD;
+	virtual void video_start() override ATTR_COLD;
+	virtual void device_post_load() override ATTR_COLD;
+
 private:
 	struct kov3_module_key
 	{
@@ -125,14 +118,6 @@
 	void encryption_do_w(u32 data);
 	void sprite_encryption_w(offs_t offset, u32 data, u32 mem_mask = ~0);
 
-<<<<<<< HEAD
-	virtual void machine_start() override ATTR_COLD;
-	virtual void machine_reset() override ATTR_COLD;
-	virtual void video_start() override ATTR_COLD;
-	virtual void device_post_load() override;
-
-=======
->>>>>>> 9ca21b38
 	TILE_GET_INFO_MEMBER(get_fg_tile_info);
 	TILE_GET_INFO_MEMBER(get_bg_tile_info);
 
