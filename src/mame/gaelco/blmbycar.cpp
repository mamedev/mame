--- conflicted
+++ resolved
@@ -67,16 +67,11 @@
 protected:
 	virtual void video_start() override ATTR_COLD;
 
-	void common_map(address_map &map);
+	void common_map(address_map &map) ATTR_COLD;
 
 	required_device<cpu_device> m_maincpu;
 	required_memory_bank m_okibank;
 
-<<<<<<< HEAD
-=======
-	void common_map(address_map &map) ATTR_COLD;
-
->>>>>>> 3ae4829a
 private:
 	void okibank_w(uint8_t data);
 	template<int Layer> void vram_w(offs_t offset, uint16_t data, uint16_t mem_mask = ~0);
@@ -84,7 +79,7 @@
 	uint32_t screen_update(screen_device &screen, bitmap_ind16 &bitmap, const rectangle &cliprect);
 	void draw_sprites( screen_device &screen, bitmap_ind16 &bitmap, const rectangle &cliprect );
 
-	void oki_map(address_map &map);
+	void oki_map(address_map &map) ATTR_COLD;
 
 	// devices
 	required_device<gfxdecode_device> m_gfxdecode;
@@ -98,17 +93,6 @@
 
 	// video-related
 	tilemap_t *m_tilemap[2]{};
-
-<<<<<<< HEAD
-=======
-	void okibank_w(uint8_t data);
-	template<int Layer> void vram_w(offs_t offset, uint16_t data, uint16_t mem_mask = ~0);
-	template<int Layer> TILE_GET_INFO_MEMBER(get_tile_info);
-	uint32_t screen_update(screen_device &screen, bitmap_ind16 &bitmap, const rectangle &cliprect);
-	void draw_sprites( screen_device &screen, bitmap_ind16 &bitmap, const rectangle &cliprect );
-
-	void oki_map(address_map &map) ATTR_COLD;
->>>>>>> 3ae4829a
 };
 
 class blmbycar_state : public base_state
@@ -135,8 +119,7 @@
 	uint16_t pot_wheel_r();
 	uint16_t opt_wheel_r();
 
-<<<<<<< HEAD
-	void prg_map(address_map &map);
+	void prg_map(address_map &map) ATTR_COLD;
 
 	required_ioport m_pot_wheel_io;
 	required_ioport m_opt_wheel_io;
@@ -144,9 +127,6 @@
 	// input-related
 	uint8_t m_pot_wheel = 0;
 	uint8_t m_old_val = 0;
-=======
-	void prg_map(address_map &map) ATTR_COLD;
->>>>>>> 3ae4829a
 };
 
 class watrball_state : public base_state
@@ -166,13 +146,9 @@
 private:
 	uint16_t unk_r();
 
-<<<<<<< HEAD
-	void prg_map(address_map &map);
+	void prg_map(address_map &map) ATTR_COLD;
 
 	uint8_t m_retvalue = 0;
-=======
-	void prg_map(address_map &map) ATTR_COLD;
->>>>>>> 3ae4829a
 };
 
 
