// license:BSD-3-Clause
// copyright-holders:Luca Elia
/***************************************************************************

                              -= Cave Hardware =-

                    driver by   Luca Elia (l.elia@tin.it)


Main  CPU    :  MC68000

Sound CPU    :  Z80 [Optional]

Sound Chips  :  YMZ280B or
                OKIM6295 x (1|2) + YM2203 / YM2151 [Optional]

Other        :  93C46 EEPROM


-----------------------------------------------------------------------------------------
Year + Game               License       PCB         Tilemaps        Sprites         Other
-----------------------------------------------------------------------------------------
94 Mazinger Z             Banpresto     BP943A      038 9335EX706   013 9341E7009   Z80
95 Jumbo Godzilla         Toho          N-42 EM     038 9345E7008   013 9442WX002
94 Power Instinct 2       Atlus         AT047G2-B   038 9429WX709   013 9341E7009   Z80 NMK 112
95 Jumbo Godzilla         Toho          N-42 EM     038 9345E7008   013 9442WX002
95 Gogetsuji Legends      Atlus         AT047G2-B   038 9429WX709   013 9341E7009   Z80 NMK 112
95 Metamoqester           Banpresto     BP947A      038 9437WX711   013 9346E7002   Z80
95 Sailor Moon            Banpresto     BP945A      038 9437WX711   013 9346E7002   Z80
95 Donpachi               Atlus         AT-C01DP-2  038 9429WX727   013 9347E7003   NMK 112
96 Air Gallet             Banpresto     BP962A      038 9437WX711   013 9346E7002   Z80
96 Hotdog Storm           Marble        ASCT9501    038 9341EX702   013             Z80
96 Pac-Slot               Namco         N-44 EM     038 9444WX010   013 9345E7006
96 Poka Poka Satan        Kato's        PPS-MAIN    038 9444WX010   013 9607EX013
97 Tekken Card World      Namco         EMG4        038 9701WX001   013 9651EX001
97 Dodonpachi             Atlus         AT-C03 D2   038 9341E7010   013 9338EX701
98 Dangun Feveron         Nihon System  CV01        038 9808WX003   013 9807EX004
98 ESP Ra.De.             Atlus         ATC04       038 9841WX002   013 9838EX002
98 Tekken Battle Scratch  Namco         EMG4        038 9748WX001   013
98 Uo Poko                Jaleco        CV02        038 9749WX001   013 9749EX004
99 Guwange                Atlus         ATC05       038 9919WX004   013
99 Gaia Crusaders         Noise Factory ?           038 9838WX003   013 9918EX008
99 Koro Koro Quest        Takumi        TUG-01B     038 9838WX004   013 9838EX004
99 Crusher Makochan       Takumi        TUG-01B     038 9838WX004   013 9838EX004
99 Tobikose! Jumpman      Namco         EMG4        038 9919WX007   013 9934WX002
01 Thunder Heroes         Primetek      ?           038 9838WX003   013 9918EX008
-----------------------------------------------------------------------------------------

To Do:

- Modernize state objects for each PCB sub-variant, rename to something more
  apt than "cave_state";

- Sprite lag in some games (e.g. metmqstr). The sprites chip probably
  generates interrupts (unknown_irq)

- Max sprite number is possibly less than 1024
  (ex: Boss explosion scene at most of cave shmups on real hardware)

- Tilemap scrolling issue in ppsatan right screen when flipped left
  screen at some scenes

- Most of videoreg functions aren't implemented

- Measure video timings

Stephh's notes (based on the games M68000 code and some tests) :

1) 'gaia'

  - Difficulty Dip Switch also affects "Bonus Life" Dip Switch


2) 'theroes'

  - This is a English/Chinese version, but from the manual, there might exist a English/Japanese one
  - Difficulty Dip Switch also affects "Bonus Life" Dip Switch
  - There are less degrees of difficulty in this version
  - DSW2 bit 5 effect remains unknown :
      * it is checked at address 0x008d16 at the beginning of each sub-level
      * it is checked at address 0x00c382 when you quickly push the joystick left or right twice
    Any info is welcome !

Versions known to exist but not dumped:
  Dodonpachi Campaign Version
     Reportedly only 3 ever made, one was given out as a prize to a high score contest winner.  The other two
     PCBs were shown running (and could be played) at a Cave fan show known as Cave Festival 2006. There are
     videos of the game being played floating around the internet and on YouTube. AKA DDP-CV or DDP BLUE ROM

NOTE: Easter egg in Fereron SOS / Dangun Feveron:
      Insert a coin and with the joystick move: Down, Up, Right, Left, Up, Down, Left, Right
      If you did the above right, you'll hear a MEOW sound. Start the game and your ship is now a cat!

***************************************************************************/

#include "emu.h"
#include "cave.h"

#include "cpu/m68000/m68000.h"
#include "cpu/z80/z80.h"
#include "machine/nmk112.h"
#include "machine/nvram.h"
#include "machine/watchdog.h"
#include "sound/ymopm.h"
#include "sound/ymopn.h"
#include "sound/ymz280b.h"

#include "speaker.h"

#include <algorithm>

#include "ppsatan.lh"


/***************************************************************************


                        Interrupt Handling Routines


***************************************************************************/


/* Update the IRQ state based on all possible causes */
void cave_state::update_irq_state()
{
	if (m_vblank_irq || m_sound_irq || m_unknown_irq)
		m_maincpu->set_input_line(m_irq_level, ASSERT_LINE);
	else
		m_maincpu->set_input_line(m_irq_level, CLEAR_LINE);
}

TIMER_CALLBACK_MEMBER(cave_state::vblank_end)
{
	if (m_kludge == 3)  /* mazinger metmqstr */
	{
		m_unknown_irq = 1;
		update_irq_state();
	}
	m_agallet_vblank_irq = 0;
}

TIMER_DEVICE_CALLBACK_MEMBER(cave_state::vblank_start)
{
	m_vblank_irq = 1;
	update_irq_state();
	get_sprite_info(0);
	m_agallet_vblank_irq = 1;
	m_vblank_end_timer->adjust(attotime::from_usec(2000)); // 2000us : vblank time
}
TIMER_DEVICE_CALLBACK_MEMBER(cave_state::vblank_start_left)
{
	get_sprite_info(1);
}
TIMER_DEVICE_CALLBACK_MEMBER(cave_state::vblank_start_right)
{
	get_sprite_info(2);
}

/* Called once/frame to generate the VBLANK interrupt */
INTERRUPT_GEN_MEMBER(cave_state::interrupt)
{
	// 17376us : frame time
	m_int_timer->adjust(attotime::from_usec(17376 - m_time_vblank_irq));
}
INTERRUPT_GEN_MEMBER(ppsatan_state::interrupt_ppsatan)
{
	m_int_timer->adjust      (attotime::from_usec(17376 - m_time_vblank_irq));
	m_int_timer_left->adjust (attotime::from_usec(17376 - m_time_vblank_irq));
	m_int_timer_right->adjust(attotime::from_usec(17376 - m_time_vblank_irq));
}

/* Called by the YMZ280B to set the IRQ state */
void cave_state::sound_irq_gen(int state)
{
	m_sound_irq = (state != 0);
	update_irq_state();
}


/*  Level 1 irq routines:

    Game        |first read | bit==0->routine + |
                |offset:    | read this offset  |

    ddonpach    4,0         0 -> vblank + 4     1 -> rte    2 -> like 0     read sound
    dfeveron    0           0 -> vblank + 4     1 -> + 6    -               read sound
    uopoko      0           0 -> vblank + 4     1 -> + 6    -               read sound
    esprade     0           0 -> vblank + 4     1 -> rte    2 must be 0     read sound
    guwange     0           0 -> vblank + 6,4   1 -> + 6,4  2 must be 0     read sound
    mazinger    0           0 -> vblank + 4     rest -> scroll + 6
*/


/* Reads the cause of the interrupt and clears the state */

u16 cave_state::irq_cause_r(offs_t offset)
{
	u16 result = 0x0003;

	if (m_vblank_irq)
		result ^= 0x01;
	if (m_unknown_irq)
		result ^= 0x02;

	if (!machine().side_effects_disabled())
	{
		if (offset == 4/2)
			m_vblank_irq = 0;
		if (offset == 6/2)
			m_unknown_irq = 0;

		update_irq_state();
	}

/*
    sailormn and agallet wait for bit 2 of $b80001 to go 1 -> 0.
    It must happen once per frame as agallet uses this to show
    the copyright notice screen for ~8.5s
*/
	if (offset == 0)
	{
		result &= ~4;
		result |= (m_agallet_vblank_irq ? 0 : 4);
	}

	return result;
}

template<int Chip>
void cave_state::videoregs_w(offs_t offset, u16 data, u16 mem_mask)
{
	COMBINE_DATA(&m_videoregs[Chip][offset]);
	offset <<= 1;
	// offset 0x04 and 0x06 is offset related?
	// offset 0x0a is position mode toggle in bit 13-12 (separated for X and Y?), other bits used but unknown
	// offset 0x68 or 0x78 is commonly watchdog or DMA command?
	// offset 0x6c or 0x7c is encryption key or CRTC or something else?
	// offset 0x6e is commonly communication when sound CPU exists
	// other registers unknown
	if (offset != 0x00 &&
		offset != 0x02 &&
		offset != 0x04 &&
		offset != 0x06 &&
		offset != 0x08 &&
		offset != 0x0a &&
		offset != 0x68 &&
		offset != 0x6e &&
		offset != 0x78)
		logerror("%s: Unknown videoregs #%02X written %04X = %04X & %04X\n",
			machine().describe_context(), Chip, offset, data, mem_mask);
}


/***************************************************************************


                            Sound Handling Routines


***************************************************************************/

/*  We need a FIFO buffer for sailormn, where the inter-CPUs
    communication is *really* tight */

u8 cave_z80_state::soundflags_r()
{
	// bit 2 is low: can read command (lo)
	// bit 3 is low: can read command (hi)
//  return  (m_sound_flag[0] ? 0 : 4) |
//          (m_sound_flag[1] ? 0 : 8) ;
return 0;
}

u16 cave_z80_state::soundflags_ack_r()
{
	// bit 0 is low: can write command
	// bit 1 is low: can read answer
//  return  ((m_sound_flag[0] | m_sound_flag[1]) ? 1 : 0) |
//          (m_soundbuf_empty ? 0 : 2) ;

	return m_soundbuf_empty ? 2 : 0;
}

/* Main CPU: write a 16 bit sound latch and generate a NMI on the sound CPU */
void cave_z80_state::sound_cmd_w(u16 data)
{
//  m_sound_flag[0] = 1;
//  m_sound_flag[1] = 1;
	m_soundlatch->write(data);
	m_maincpu->spin_until_time(attotime::from_usec(50));  // Allow the other cpu to reply
}

/* Sound CPU: read the low 8 bits of the 16 bit sound latch */
u8 cave_z80_state::soundlatch_lo_r()
{
//  m_sound_flag[0] = 0;
	return m_soundlatch->read() & 0xff;
}

/* Sound CPU: read the high 8 bits of the 16 bit sound latch */
u8 cave_z80_state::soundlatch_hi_r()
{
//  m_sound_flag[1] = 0;
	return m_soundlatch->read() >> 8;
}

/* Main CPU: read the latch written by the sound CPU (acknowledge) */
u16 cave_z80_state::soundlatch_ack_r()
{
	if (!m_soundbuf_empty)
	{
		const u8 data = m_soundbuf_data[m_soundbuf_rptr];
		if (!machine().side_effects_disabled())
		{
			m_soundbuf_rptr = (m_soundbuf_rptr + 1) & 0x1f;
			m_soundbuf_empty = m_soundbuf_rptr == m_soundbuf_wptr;
		}
		return data;
	}
	else
	{
		logerror("%s: Sound Buffer 2 Underflow Error\n", machine().describe_context());
		return 0xff;
	}
}


/* Sound CPU: write latch for the main CPU (acknowledge) */
void cave_z80_state::soundlatch_ack_w(u8 data)
{
	if (m_soundbuf_empty || (m_soundbuf_wptr != m_soundbuf_rptr))
	{
		m_soundbuf_data[m_soundbuf_wptr] = data;
		m_soundbuf_wptr = (m_soundbuf_wptr + 1) & 0x1f;
		m_soundbuf_empty = false;
	}
	else
		logerror("%s: Sound Buffer 2 Overflow Error\n", machine().describe_context());
}


/***************************************************************************


                                    EEPROM


***************************************************************************/

void cave_state::eeprom_w(u8 data)
{
	if (data & ~0xfe)
		logerror("%s: Unknown EEPROM bit written %04X\n", machine().describe_context(), data);

	machine().bookkeeping().coin_lockout_w(1, BIT(~data, 7));
	machine().bookkeeping().coin_lockout_w(0, BIT(~data, 6));
	machine().bookkeeping().coin_counter_w(1, BIT( data, 5));
	machine().bookkeeping().coin_counter_w(0, BIT( data, 4));

	// latch the bit
	m_eeprom->di_write(BIT(data, 3));

	// reset line asserted: reset.
	m_eeprom->cs_write(BIT(data, 1) ? ASSERT_LINE : CLEAR_LINE);

	// clock line asserted: write latch or select next bit to read
	m_eeprom->clk_write(BIT(data, 2) ? ASSERT_LINE : CLEAR_LINE);
}

void cave_z80_state::sailormn_eeprom_w(u8 data)
{
	sailormn_tilebank_w(BIT(data, 0));
	eeprom_w(data & ~0x01);
}

void cave_z80_state::hotdogst_eeprom_w(u8 data)
{
	// latch the bit
	m_eeprom->di_write(BIT(data, 3));

	// reset line asserted: reset.
	m_eeprom->cs_write(BIT(data, 1) ? ASSERT_LINE : CLEAR_LINE);

	// clock line asserted: write latch or select next bit to read
	m_eeprom->clk_write(BIT(data, 2) ? ASSERT_LINE : CLEAR_LINE);
}

void ppsatan_state::ppsatan_eeprom_w(offs_t offset, u16 data, u16 mem_mask)
{
	if (data & ~0x000f)
		logerror("%s: Unknown EEPROM bit written %04X\n",machine().describe_context(),data);

	if (ACCESSING_BITS_0_7)  // odd address
	{
		// bit 11?

		// latch the bit
		m_eeprom->di_write((data & 0x0400) >> 10);

		// reset line asserted: reset.
		m_eeprom->cs_write((data & 0x0100) ? CLEAR_LINE : ASSERT_LINE);

		// clock line asserted: write latch or select next bit to read
		m_eeprom->clk_write((data & 0x0200) ? ASSERT_LINE : CLEAR_LINE);
	}
}


void cave_state::guwange_eeprom_w(u8 data)
{
	if (data & ~0xef)
		logerror("%s: Unknown EEPROM bit written %04X\n",machine().describe_context(),data);

	machine().bookkeeping().coin_lockout_w(1, BIT(~data, 3));
	machine().bookkeeping().coin_lockout_w(0, BIT(~data, 2));
	machine().bookkeeping().coin_counter_w(1, BIT( data, 1));
	machine().bookkeeping().coin_counter_w(0, BIT( data, 0));

	// latch the bit
	m_eeprom->di_write(BIT(data, 7));

	// reset line asserted: reset.
	m_eeprom->cs_write(BIT(data, 5) ? ASSERT_LINE : CLEAR_LINE);

	// clock line asserted: write latch or select next bit to read
	m_eeprom->clk_write(BIT(data, 6) ? ASSERT_LINE : CLEAR_LINE);
}

/*  - No eeprom or lockouts */
void cave_state::gaia_coin_w(u8 data)
{
	machine().bookkeeping().coin_counter_w(1, BIT(data, 1));
	machine().bookkeeping().coin_counter_w(0, BIT(data, 0));
}

/*  - No coin lockouts
    - Writing 0xcf shouldn't send a 1 bit to the EEPROM   */
void cave_z80_state::metmqstr_eeprom_w(u8 data)
{
	machine().bookkeeping().coin_counter_w(1, BIT(data, 5));
	machine().bookkeeping().coin_counter_w(0, BIT(data, 4));

	if (BIT(~data, 0))
	{
		// latch the bit
		m_eeprom->di_write(BIT(data, 3));

		// reset line asserted: reset.
		m_eeprom->cs_write(BIT(data, 1) ? ASSERT_LINE : CLEAR_LINE);

		// clock line asserted: write latch or select next bit to read
		m_eeprom->clk_write(BIT(data, 2) ? ASSERT_LINE : CLEAR_LINE);
	}
}

/***************************************************************************


                            Memory Maps - Main CPU


***************************************************************************/

/*  Lines starting with an empty comment in the following MemoryReadAddress
     arrays are there for debug (e.g. the game does not read from those ranges
    AFAIK)  */

/***************************************************************************
                                Dangun Feveron
***************************************************************************/

void cave_state::dfeveron_map(address_map &map)
{
	map(0x000000, 0x0fffff).rom();                                                                                // ROM
	map(0x100000, 0x10ffff).ram();                                                                                // RAM
	map(0x300000, 0x300003).rw("ymz", FUNC(ymz280b_device::read), FUNC(ymz280b_device::write)).umask16(0x00ff);   // YMZ280
	map(0x400000, 0x40ffff).ram().share(m_spriteram[0]);                                                          // Sprites
	map(0x500000, 0x507fff).m(m_tilemap[0], FUNC(tilemap038_device::vram_map));                                   // Layer 0
	map(0x600000, 0x607fff).m(m_tilemap[1], FUNC(tilemap038_device::vram_map));                                   // Layer 1
	map(0x708000, 0x708fff).ram().w(m_palette[0], FUNC(palette_device::write16)).share("palette.0");              // Palette
	map(0x710000, 0x710bff).readonly();                                                                           // ?
	map(0x710c00, 0x710fff).ram();                                                                                // ?
	map(0x800000, 0x80007f).w(FUNC(cave_state::videoregs_w<0>)).share(m_videoregs[0]);                            // Video Regs
	map(0x800000, 0x800007).r(FUNC(cave_state::irq_cause_r));                                                     // IRQ Cause
	map(0x900000, 0x900005).rw(m_tilemap[0], FUNC(tilemap038_device::vregs_r), FUNC(tilemap038_device::vregs_w)); // Layer 0 Control
	map(0xa00000, 0xa00005).rw(m_tilemap[1], FUNC(tilemap038_device::vregs_r), FUNC(tilemap038_device::vregs_w)); // Layer 1 Control
	map(0xb00000, 0xb00001).portr("IN0");                                                                         // Inputs
	map(0xb00002, 0xb00003).portr("IN1");                                                                         // Inputs + EEPROM
	map(0xc00000, 0xc00000).w(FUNC(cave_state::eeprom_w));                                                        // EEPROM
}


/***************************************************************************
                                Dodonpachi
***************************************************************************/

void cave_state::ddonpach_map(address_map &map)
{
	map(0x000000, 0x0fffff).rom();                                                                                // ROM
	map(0x100000, 0x10ffff).ram();                                                                                // RAM
	map(0x300000, 0x300003).rw("ymz", FUNC(ymz280b_device::read), FUNC(ymz280b_device::write)).umask16(0x00ff);   // YMZ280
	map(0x400000, 0x40ffff).ram().share(m_spriteram[0]);                                                          // Sprites
	map(0x500000, 0x507fff).m(m_tilemap[0], FUNC(tilemap038_device::vram_map));                                   // Layer 0
	map(0x600000, 0x607fff).m(m_tilemap[1], FUNC(tilemap038_device::vram_map));                                   // Layer 1
	map(0x700000, 0x703fff).mirror(0x00c000).m(m_tilemap[2], FUNC(tilemap038_device::vram_8x8_map));              // Layer 2
	map(0x800000, 0x80007f).w(FUNC(cave_state::videoregs_w<0>)).share(m_videoregs[0]);                            // Video Regs
	map(0x800000, 0x800007).r(FUNC(cave_state::irq_cause_r));                                                     // IRQ Cause
	map(0x900000, 0x900005).rw(m_tilemap[0], FUNC(tilemap038_device::vregs_r), FUNC(tilemap038_device::vregs_w)); // Layer 0 Control
	map(0xa00000, 0xa00005).rw(m_tilemap[1], FUNC(tilemap038_device::vregs_r), FUNC(tilemap038_device::vregs_w)); // Layer 1 Control
	map(0xb00000, 0xb00005).rw(m_tilemap[2], FUNC(tilemap038_device::vregs_r), FUNC(tilemap038_device::vregs_w)); // Layer 2 Control
	map(0xc00000, 0xc0ffff).ram().w(m_palette[0], FUNC(palette_device::write16)).share("palette.0");              // Palette
	map(0xd00000, 0xd00001).portr("IN0");                                                                         // Inputs
	map(0xd00002, 0xd00003).portr("IN1");                                                                         // Inputs + EEPROM
	map(0xe00000, 0xe00000).w(FUNC(cave_state::eeprom_w));                                                        // EEPROM
}


/***************************************************************************
                                    Donpachi
***************************************************************************/

u16 cave_state::donpachi_videoregs_r(offs_t offset)
{
	switch (offset)
	{
		case 0:
		case 1:
		case 2:
		case 3: return irq_cause_r(offset);

		default:    return 0x0000;
	}
}

void cave_state::donpachi_map(address_map &map)
{
	map(0x000000, 0x07ffff).rom();                                                                                              // ROM
	map(0x100000, 0x10ffff).ram();                                                                                              // RAM
	map(0x200000, 0x207fff).m(m_tilemap[1], FUNC(tilemap038_device::vram_map));                                                 // Layer 1
	map(0x300000, 0x307fff).m(m_tilemap[0], FUNC(tilemap038_device::vram_map));                                                 // Layer 0
	map(0x400000, 0x403fff).mirror(0x004000).m(m_tilemap[2], FUNC(tilemap038_device::vram_8x8_map));                            // Layer 2
	map(0x500000, 0x50ffff).ram().share(m_spriteram[0]);                                                                        // Sprites
	map(0x600000, 0x600005).rw(m_tilemap[1], FUNC(tilemap038_device::vregs_r), FUNC(tilemap038_device::vregs_w));               // Layer 1 Control
	map(0x700000, 0x700005).rw(m_tilemap[0], FUNC(tilemap038_device::vregs_r), FUNC(tilemap038_device::vregs_w));               // Layer 0 Control
	map(0x800000, 0x800005).rw(m_tilemap[2], FUNC(tilemap038_device::vregs_r), FUNC(tilemap038_device::vregs_w));               // Layer 2 Control
	map(0x900000, 0x90007f).rw(FUNC(cave_state::donpachi_videoregs_r), FUNC(cave_state::videoregs_w<0>)).share(m_videoregs[0]); // Video Regs
	map(0xa08000, 0xa08fff).ram().w(m_palette[0], FUNC(palette_device::write16)).share("palette.0");                            // Palette
	map(0xb00000, 0xb00003).rw("oki1", FUNC(okim6295_device::read), FUNC(okim6295_device::write)).umask16(0x00ff);              // M6295 #0
	map(0xb00010, 0xb00013).rw("oki2", FUNC(okim6295_device::read), FUNC(okim6295_device::write)).umask16(0x00ff);              // M6295 #1
	map(0xb00020, 0xb0002f).w("nmk112", FUNC(nmk112_device::okibank_w)).umask16(0x00ff);                                        // Samples bank
	map(0xc00000, 0xc00001).portr("IN0");                                                                                       // Inputs
	map(0xc00002, 0xc00003).portr("IN1");                                                                                       // Inputs + EEPROM
	map(0xd00000, 0xd00000).w(FUNC(cave_state::eeprom_w));                                                                      // EEPROM
}


/***************************************************************************
                                    Esprade
***************************************************************************/

void cave_state::esprade_map(address_map &map)
{
	map(0x000000, 0x0fffff).rom();                                                                                // ROM
	map(0x100000, 0x10ffff).ram();                                                                                // RAM
	map(0x300000, 0x300003).rw("ymz", FUNC(ymz280b_device::read), FUNC(ymz280b_device::write)).umask16(0x00ff);   // YMZ280
	map(0x400000, 0x40ffff).ram().share(m_spriteram[0]);                                                          // Sprites
	map(0x500000, 0x507fff).m(m_tilemap[0], FUNC(tilemap038_device::vram_map));                                   // Layer 0
	map(0x600000, 0x607fff).m(m_tilemap[1], FUNC(tilemap038_device::vram_map));                                   // Layer 1
	map(0x700000, 0x707fff).m(m_tilemap[2], FUNC(tilemap038_device::vram_map));                                   // Layer 2
	map(0x800000, 0x80007f).w(FUNC(cave_state::videoregs_w<0>)).share(m_videoregs[0]);                            // Video Regs
	map(0x800000, 0x800007).r(FUNC(cave_state::irq_cause_r));                                                     // IRQ Cause
	map(0x900000, 0x900005).rw(m_tilemap[0], FUNC(tilemap038_device::vregs_r), FUNC(tilemap038_device::vregs_w)); // Layer 0 Control
	map(0xa00000, 0xa00005).rw(m_tilemap[1], FUNC(tilemap038_device::vregs_r), FUNC(tilemap038_device::vregs_w)); // Layer 1 Control
	map(0xb00000, 0xb00005).rw(m_tilemap[2], FUNC(tilemap038_device::vregs_r), FUNC(tilemap038_device::vregs_w)); // Layer 2 Control
	map(0xc00000, 0xc0ffff).ram().w(m_palette[0], FUNC(palette_device::write16)).share("palette.0");              // Palette
	map(0xd00000, 0xd00001).portr("IN0");                                                                         // Inputs
	map(0xd00002, 0xd00003).portr("IN1");                                                                         // Inputs + EEPROM
	map(0xe00000, 0xe00000).w(FUNC(cave_state::eeprom_w));                                                        // EEPROM
}


/***************************************************************************
                                    Gaia Crusaders
***************************************************************************/

void cave_state::gaia_map(address_map &map)
{
	map(0x000000, 0x0fffff).rom();                                                                                // ROM
	map(0x100000, 0x10ffff).ram();                                                                                // RAM
	map(0x300000, 0x300003).rw("ymz", FUNC(ymz280b_device::read), FUNC(ymz280b_device::write)).umask16(0x00ff);   // YMZ280
	map(0x400000, 0x40ffff).ram().share(m_spriteram[0]);                                                          // Sprite
	map(0x500000, 0x507fff).m(m_tilemap[0], FUNC(tilemap038_device::vram_map));                                   // Layer 0
	map(0x508000, 0x50ffff).ram();                                                                                // More Layer 0, Tested but not used?
	map(0x600000, 0x607fff).m(m_tilemap[1], FUNC(tilemap038_device::vram_map));                                   // Layer 1
	map(0x608000, 0x60ffff).ram();                                                                                // More Layer 1, Tested but not used?
	map(0x700000, 0x707fff).m(m_tilemap[2], FUNC(tilemap038_device::vram_map));                                   // Layer 2
	map(0x708000, 0x70ffff).ram();                                                                                // More Layer 2, Tested but not used?
	map(0x800000, 0x80007f).w(FUNC(cave_state::videoregs_w<0>)).share(m_videoregs[0]);                            // Video Regs
	map(0x800000, 0x800007).r(FUNC(cave_state::irq_cause_r));                                                     // IRQ Cause
	map(0x900000, 0x900005).rw(m_tilemap[0], FUNC(tilemap038_device::vregs_r), FUNC(tilemap038_device::vregs_w)); // Layer 0 Control
	map(0xa00000, 0xa00005).rw(m_tilemap[1], FUNC(tilemap038_device::vregs_r), FUNC(tilemap038_device::vregs_w)); // Layer 1 Control
	map(0xb00000, 0xb00005).rw(m_tilemap[2], FUNC(tilemap038_device::vregs_r), FUNC(tilemap038_device::vregs_w)); // Layer 2 Control
	map(0xc00000, 0xc0ffff).ram().w(m_palette[0], FUNC(palette_device::write16)).share("palette.0");              // Palette
	map(0xd00010, 0xd00011).portr("IN0");                                                                         // Inputs
	map(0xd00011, 0xd00011).w(FUNC(cave_state::gaia_coin_w));                                                     // Coin counter only
	map(0xd00012, 0xd00013).portr("IN1");                                                                         // Inputs
	map(0xd00014, 0xd00015).portr("DSW");                                                                         // Dips
	map(0xd00014, 0xd00015).w("watchdog", FUNC(watchdog_timer_device::reset16_w));                                // Watchdog?
}


/***************************************************************************
                                    Guwange
***************************************************************************/

void cave_state::guwange_map(address_map &map)
{
	map(0x000000, 0x0fffff).rom();                                                                                // ROM
	map(0x200000, 0x20ffff).ram();                                                                                // RAM
	map(0x300000, 0x30007f).w(FUNC(cave_state::videoregs_w<0>)).share(m_videoregs[0]);                            // Video Regs
	map(0x300000, 0x300007).r(FUNC(cave_state::irq_cause_r));                                                     // IRQ Cause
	map(0x400000, 0x40ffff).ram().share(m_spriteram[0]);                                                          // Sprites
	map(0x500000, 0x507fff).m(m_tilemap[0], FUNC(tilemap038_device::vram_map));                                   // Layer 0
	map(0x600000, 0x607fff).m(m_tilemap[1], FUNC(tilemap038_device::vram_map));                                   // Layer 1
	map(0x700000, 0x707fff).m(m_tilemap[2], FUNC(tilemap038_device::vram_map));                                   // Layer 2
	map(0x800000, 0x800003).rw("ymz", FUNC(ymz280b_device::read), FUNC(ymz280b_device::write)).umask16(0x00ff);   // YMZ280
	map(0x900000, 0x900005).rw(m_tilemap[0], FUNC(tilemap038_device::vregs_r), FUNC(tilemap038_device::vregs_w)); // Layer 0 Control
	map(0xa00000, 0xa00005).rw(m_tilemap[1], FUNC(tilemap038_device::vregs_r), FUNC(tilemap038_device::vregs_w)); // Layer 1 Control
	map(0xb00000, 0xb00005).rw(m_tilemap[2], FUNC(tilemap038_device::vregs_r), FUNC(tilemap038_device::vregs_w)); // Layer 2 Control
/**/map(0xc00000, 0xc0ffff).ram().w(m_palette[0], FUNC(palette_device::write16)).share("palette.0");              // Palette
	map(0xd00010, 0xd00011).portr("IN0");                                                                         // Inputs
	map(0xd00011, 0xd00011).w(FUNC(cave_state::guwange_eeprom_w));                                                // EEPROM
	map(0xd00012, 0xd00013).portr("IN1");                                                                         // Inputs + EEPROM
//  map(0xd00012, 0xd00013).nopw();                                                                               // ?
//  map(0xd00014, 0xd00015).nopw();                                                                               // ? $800068 in dfeveron ? probably Watchdog
}


/***************************************************************************
                                Hotdog Storm
***************************************************************************/

void cave_z80_state::hotdogst_map(address_map &map)
{
	map(0x000000, 0x0fffff).rom();                                                                                // ROM
	map(0x300000, 0x30ffff).ram();                                                                                // RAM
	map(0x408000, 0x408fff).ram().w(m_palette[0], FUNC(palette_device::write16)).share("palette.0");              // Palette
	map(0x880000, 0x887fff).m(m_tilemap[0], FUNC(tilemap038_device::vram_map));                                   // Layer 0
	map(0x900000, 0x907fff).m(m_tilemap[1], FUNC(tilemap038_device::vram_map));                                   // Layer 1
	map(0x980000, 0x987fff).m(m_tilemap[2], FUNC(tilemap038_device::vram_map));                                   // Layer 2
	map(0xa80000, 0xa8007f).w(FUNC(cave_z80_state::videoregs_w<0>)).share(m_videoregs[0]);                        // Video Regs
	map(0xa80000, 0xa80007).r(FUNC(cave_z80_state::irq_cause_r));                                                 // IRQ Cause
//  map(0xa8006e, 0xa8006f).r(FUNC(cave_z80_state::soundlatch_ack_r));                                            // From Sound CPU
	map(0xa8006e, 0xa8006f).w(FUNC(cave_z80_state::sound_cmd_w));                                                 // To Sound CPU
	map(0xb00000, 0xb00005).rw(m_tilemap[0], FUNC(tilemap038_device::vregs_r), FUNC(tilemap038_device::vregs_w)); // Layer 0 Control
	map(0xb80000, 0xb80005).rw(m_tilemap[1], FUNC(tilemap038_device::vregs_r), FUNC(tilemap038_device::vregs_w)); // Layer 1 Control
	map(0xc00000, 0xc00005).rw(m_tilemap[2], FUNC(tilemap038_device::vregs_r), FUNC(tilemap038_device::vregs_w)); // Layer 2 Control
	map(0xc80000, 0xc80001).portr("IN0");                                                                         // Inputs
	map(0xc80002, 0xc80003).portr("IN1");                                                                         // Inputs + EEPROM
	map(0xd00000, 0xd00000).w(FUNC(cave_z80_state::hotdogst_eeprom_w));                                           // EEPROM
	map(0xd00002, 0xd00003).nopw();                                                                               // ???
	map(0xf00000, 0xf0ffff).ram().share(m_spriteram[0]);                                                           // Sprites
}


/***************************************************************************
                               Koro Koro Quest
***************************************************************************/

void cave_state::show_leds()
{
#ifdef MAME_DEBUG
//  popmessage("led %04X eep %02X", m_leds[0], (m_leds[1] >> 8) & ~0x70);
#endif
}

void cave_state::korokoro_leds_w(offs_t offset, u16 data, u16 mem_mask)
{
	COMBINE_DATA(&m_leds[0]);

	m_led_outputs[0] = BIT(data, 15);
	m_led_outputs[1] = BIT(data, 14);
	m_led_outputs[2] = BIT(data, 12);    // square button
	m_led_outputs[3] = BIT(data, 11);    // round  button
//  machine().bookkeeping().coin_lockout_w(1, ~data & 0x0200);   // coin lockouts?
//  machine().bookkeeping().coin_lockout_w(0, ~data & 0x0100);

//  machine().bookkeeping().coin_counter_w(2, data & 0x0080);
//  machine().bookkeeping().coin_counter_w(1, data & 0x0020);
	machine().bookkeeping().coin_counter_w(0, data & 0x0010);

	m_led_outputs[5] = BIT(data, 3);
	m_led_outputs[6] = BIT(data, 2);
	m_led_outputs[7] = BIT(data, 1);
	m_led_outputs[8] = BIT(data, 0);

	show_leds();
}


void cave_state::korokoro_eeprom_w(offs_t offset, u16 data, u16 mem_mask)
{
	if (data & ~0x7000)
	{
		logerror("%s: Unknown EEPROM bit written %04X\n",machine().describe_context(),data);
		COMBINE_DATA(&m_leds[1]);
		show_leds();
	}

	if (ACCESSING_BITS_8_15)  // even address
	{
		m_hopper = data & 0x0100;   // ???

		// latch the bit
		m_eeprom->di_write((data & 0x4000) >> 14);

		// reset line asserted: reset.
		m_eeprom->cs_write((data & 0x1000) ? ASSERT_LINE : CLEAR_LINE);

		// clock line asserted: write latch or select next bit to read
		m_eeprom->clk_write((data & 0x2000) ? ASSERT_LINE : CLEAR_LINE);
	}
}

int cave_state::korokoro_hopper_r()
{
	return m_hopper ? 1 : 0;
}


void cave_state::korokoro_map(address_map &map)
{
	map(0x000000, 0x07ffff).rom();                                                                         // ROM
	map(0x100000, 0x107fff).m(m_tilemap[0], FUNC(tilemap038_device::vram_writeonly_map));                  // Layer 0
	map(0x140000, 0x140005).w(m_tilemap[0], FUNC(tilemap038_device::vregs_w));                             // Layer 0 Control
	map(0x180000, 0x187fff).writeonly().share(m_spriteram[0]);                                             // Sprites
	map(0x1c0000, 0x1c007f).w(FUNC(cave_state::videoregs_w<0>)).share(m_videoregs[0]);                     // Video Regs
	map(0x1c0000, 0x1c0007).r(FUNC(cave_state::irq_cause_r));                                              // IRQ Cause
	map(0x200000, 0x207fff).writeonly().w(m_palette[0], FUNC(palette_device::write16)).share("palette.0"); // Palette
//  map(0x240000, 0x240003).r("ymz", FUNC(ymz280b_device::read)).umask16(0x00ff);                          // YMZ280
	map(0x240000, 0x240003).w("ymz", FUNC(ymz280b_device::write)).umask16(0x00ff);                         // YMZ280
	map(0x280000, 0x280001).portr("IN0");                                                                  // Inputs + ???
	map(0x280002, 0x280003).portr("IN1");                                                                  // Inputs + EEPROM
	map(0x280008, 0x280009).w(FUNC(cave_state::korokoro_leds_w));                                          // Leds
	map(0x28000a, 0x28000b).w(FUNC(cave_state::korokoro_eeprom_w));                                        // EEPROM
	map(0x28000c, 0x28000d).nopw();                                                                        // 0 (watchdog?)
	map(0x300000, 0x30ffff).ram();                                                                         // RAM
}

void cave_state::crusherm_map(address_map &map)
{
	map(0x000000, 0x07ffff).rom();                                                                         // ROM
	map(0x100000, 0x107fff).m(m_tilemap[0], FUNC(tilemap038_device::vram_writeonly_map));                  // Layer 0
	map(0x140000, 0x140005).w(m_tilemap[0], FUNC(tilemap038_device::vregs_w));                             // Layer 0 Control
	map(0x180000, 0x187fff).writeonly().share(m_spriteram[0]);                                             // Sprites
	map(0x200000, 0x207fff).writeonly().w(m_palette[0], FUNC(palette_device::write16)).share("palette.0"); // Palette
	map(0x240000, 0x240003).w("ymz", FUNC(ymz280b_device::write)).umask16(0x00ff);                         // YMZ280
	map(0x280000, 0x280001).portr("IN0");                                                                  // Inputs + ???
	map(0x280002, 0x280003).portr("IN1");                                                                  // Inputs + EEPROM
	map(0x280008, 0x280009).w(FUNC(cave_state::korokoro_leds_w));                                          // Leds
	map(0x28000a, 0x28000b).w(FUNC(cave_state::korokoro_eeprom_w));                                        // EEPROM
	map(0x28000c, 0x28000d).nopw();                                                                        // 0 (watchdog?)
	map(0x300000, 0x30007f).w(FUNC(cave_state::videoregs_w<0>)).share(m_videoregs[0]);                     // Video Regs
	map(0x300000, 0x300007).r(FUNC(cave_state::irq_cause_r));                                              // IRQ Cause
	map(0x340000, 0x34ffff).ram();                                                                         // RAM
}

/***************************************************************************
                                Mazinger Z
***************************************************************************/

void cave_z80_state::mazinger_map(address_map &map)
{
	map(0x000000, 0x07ffff).rom();                                                                                // ROM
	map(0x100000, 0x10ffff).ram();                                                                                // RAM
	map(0x200000, 0x20ffff).ram().share(m_spriteram[0]);                                                          // Sprites
	map(0x300000, 0x30007f).w(FUNC(cave_z80_state::videoregs_w<0>)).share(m_videoregs[0]);                        // Video Regs
	map(0x300000, 0x300007).r(FUNC(cave_z80_state::irq_cause_r));                                                 // IRQ Cause
	map(0x300068, 0x300069).w("watchdog", FUNC(watchdog_timer_device::reset16_w));                                // Watchdog
	map(0x30006e, 0x30006f).rw(FUNC(cave_z80_state::soundlatch_ack_r), FUNC(cave_z80_state::sound_cmd_w));        // From Sound CPU
	map(0x400000, 0x403fff).mirror(0x004000).m(m_tilemap[1], FUNC(tilemap038_device::vram_8x8_map));              // Layer 1
	map(0x500000, 0x503fff).mirror(0x004000).m(m_tilemap[0], FUNC(tilemap038_device::vram_8x8_map));              // Layer 0
	map(0x600000, 0x600005).rw(m_tilemap[1], FUNC(tilemap038_device::vregs_r), FUNC(tilemap038_device::vregs_w)); // Layer 1 Control
	map(0x700000, 0x700005).rw(m_tilemap[0], FUNC(tilemap038_device::vregs_r), FUNC(tilemap038_device::vregs_w)); // Layer 0 Control
	map(0x800000, 0x800001).portr("IN0");                                                                         // Inputs
	map(0x800002, 0x800003).portr("IN1");                                                                         // Inputs + EEPROM
	map(0x900000, 0x900000).w(FUNC(cave_z80_state::eeprom_w));                                                    // EEPROM
	map(0xc08000, 0xc0ffff).ram().w(m_palette[0], FUNC(palette_device::write16)).share("palette.0");              // Palette
	map(0xd00000, 0xd7ffff).rom().region("user1", 0);                                                             // extra data ROM
}


/***************************************************************************
                                Metamoqester
***************************************************************************/

void cave_z80_state::metmqstr_map(address_map &map)
{
	map(0x000000, 0x07ffff).rom();                                                                                // ROM
	map(0x100000, 0x17ffff).rom();                                                                                // ROM
	map(0x200000, 0x27ffff).rom();                                                                                // ROM
	map(0x408000, 0x408fff).ram().w(m_palette[0], FUNC(palette_device::write16)).share("palette.0");              // Palette
	map(0x600000, 0x600001).r("watchdog", FUNC(watchdog_timer_device::reset16_r));                                // Watchdog?
	map(0x880000, 0x887fff).m(m_tilemap[2], FUNC(tilemap038_device::vram_map));                                   // Layer 2
	map(0x888000, 0x88ffff).ram();                                                                                //
	map(0x900000, 0x907fff).m(m_tilemap[1], FUNC(tilemap038_device::vram_map));                                   // Layer 1
	map(0x908000, 0x90ffff).ram();                                                                                //
	map(0x980000, 0x987fff).m(m_tilemap[0], FUNC(tilemap038_device::vram_map));                                   // Layer 0
	map(0x988000, 0x98ffff).ram();                                                                                //
	map(0xa80000, 0xa8007f).w(FUNC(cave_z80_state::videoregs_w<0>)).share(m_videoregs[0]);                        // Video Regs
	map(0xa80000, 0xa80007).r(FUNC(cave_z80_state::irq_cause_r));                                                 // IRQ Cause
	map(0xa80068, 0xa80069).w("watchdog", FUNC(watchdog_timer_device::reset16_w));                                // Watchdog?
	map(0xa8006c, 0xa8006d).r(FUNC(cave_z80_state::soundflags_ack_r))/*.nopw()*/;                                 // Communication
	map(0xa8006e, 0xa8006f).rw(FUNC(cave_z80_state::soundlatch_ack_r), FUNC(cave_z80_state::sound_cmd_w));        // From Sound CPU
	map(0xb00000, 0xb00005).rw(m_tilemap[2], FUNC(tilemap038_device::vregs_r), FUNC(tilemap038_device::vregs_w)); // Layer 2 Control
	map(0xb80000, 0xb80005).rw(m_tilemap[1], FUNC(tilemap038_device::vregs_r), FUNC(tilemap038_device::vregs_w)); // Layer 1 Control
	map(0xc00000, 0xc00005).rw(m_tilemap[0], FUNC(tilemap038_device::vregs_r), FUNC(tilemap038_device::vregs_w)); // Layer 0 Control
	map(0xc80000, 0xc80001).portr("IN0");                                                                         // Inputs
	map(0xc80002, 0xc80003).portr("IN1");                                                                         // Inputs + EEPROM
	map(0xd00000, 0xd00000).w(FUNC(cave_z80_state::metmqstr_eeprom_w));                                           // EEPROM
	map(0xf00000, 0xf0ffff).ram().share(m_spriteram[0]);                                                          // Sprites
	// 0xf00000-0xf07fff Sprite RAM
	// 0xf08000-0xf0ffff Work RAM
}


/***************************************************************************
                               Poka Poka Satan
***************************************************************************/

void ppsatan_state::ppsatan_io_mux_w(offs_t offset, u16 data, u16 mem_mask)
{
	COMBINE_DATA(&m_ppsatan_io_mux);
}

template<int Player>
u16 ppsatan_state::ppsatan_touch_r()
{
	u8 ret_x = 0, ret_y = 0;

	u16 x = m_touch_x[Player]->read();
	u16 y = m_touch_y[Player]->read();

	if (x & 0x8000) // touching
	{
		x &= 0x7fff;

		// x
		int slot_x = floor( ((320.0f - 1 - x) - 12) / 20 );

		if (slot_x < 0)
			slot_x = 0;
		else if (slot_x > 14)
			slot_x = 14;

		if ( (m_ppsatan_io_mux & (1 << slot_x)) || ((m_ppsatan_io_mux << 13) & (1 << slot_x)) )
			ret_x |= 1 << (slot_x % 8);

		// y
		int slot_y = floor( ((224.0f - 1 - y) - 14) / 18 );

		if (slot_y < 0)
			slot_y = 0;
		else if (slot_y > 10)
			slot_y = 10;

		if ( ((m_ppsatan_io_mux >> 2) & (1 << slot_y)) || ((m_ppsatan_io_mux << 6) & (1 << slot_y)) )
			ret_y |= 1 << (slot_y % 6);

//      if (!Player)    popmessage("TOUCH %03x %03x -> %f -> %d", x, y, ((320.0f - 1 - x) - 12) / 20, slot_x);
	}

	return ret_x | (ret_y << 8);
}

void ppsatan_state::ppsatan_out_w(offs_t offset, u16 data, u16 mem_mask)
{
	if (ACCESSING_BITS_0_7)
	{
		machine().bookkeeping().coin_counter_w(0, data & 0x0001);

		m_led_outputs[0] = BIT(data, 4);
		m_led_outputs[1] = BIT(data, 5);
		m_led_outputs[2] = BIT(data, 6);
		m_led_outputs[3] = BIT(data, 7);
	}
	if (ACCESSING_BITS_8_15)
	{
		m_led_outputs[4] = BIT(data, 8);
		m_led_outputs[5] = BIT(data, 9);
		m_led_outputs[6] = BIT(data, 10);    // not tested in service mode
		m_led_outputs[7] = BIT(data, 11);    // not tested in service mode

		m_oki[0]->set_rom_bank((data & 0x8000) >> 15);
	}

//  popmessage("OUT %04x", data);
}

void ppsatan_state::ppsatan_map(address_map &map)
{
	map(0x000000, 0x03ffff).rom();                                                                                // ROM
	map(0x040000, 0x04ffff).ram();                                                                                // RAM

	// Left Screen (Player 2)
	map(0x080000, 0x080005).rw(m_tilemap[1], FUNC(tilemap038_device::vregs_r), FUNC(tilemap038_device::vregs_w)); // Layer Control
	map(0x100000, 0x107fff).m(m_tilemap[1], FUNC(tilemap038_device::vram_map));                                   // Layer
//  map(0x180000, 0x1803ff).ram()                                                                                 // Palette (Tilemaps)
//  map(0x187800, 0x188fff).ram().w(m_palette[1], FUNC(palette_device::write16)).share("palette.1");              // Palette (Sprites)
	map(0x180000, 0x188fff).ram().w(m_palette[1], FUNC(palette_device::write16)).share("palette.1");              // Palette
	map(0x1c0000, 0x1c7fff).ram().share(m_spriteram[1]);                                                          // Sprites
	map(0x200000, 0x200001).portr("SYSTEM");                                                                      // DSW + (unused) EEPROM
	map(0x200000, 0x200001).w(FUNC(ppsatan_state::ppsatan_out_w));                                                // Outputs + OKI banking
	map(0x200002, 0x200003).rw(FUNC(ppsatan_state::ppsatan_touch_r<1>), FUNC(ppsatan_state::ppsatan_eeprom_w));   // Touch Screen + (unused) EEPROM
	map(0x200004, 0x200005).rw(FUNC(ppsatan_state::ppsatan_touch_r<0>), FUNC(ppsatan_state::ppsatan_io_mux_w));   // Touch Screen
	map(0x200006, 0x200007).nopw();                                                                               // Lev. 2 IRQ Ack?
	map(0x2c0000, 0x2c007f).w(FUNC(ppsatan_state::videoregs_w<1>)).share(m_videoregs[1]);                         // Video Regs
	map(0x2c0000, 0x2c0007).r(FUNC(ppsatan_state::irq_cause_r));                                                  // IRQ Cause
	map(0x2c0068, 0x2c0069).w("watchdog", FUNC(watchdog_timer_device::reset16_w));                                // Watchdog

	map(0x300001, 0x300001).rw("oki1", FUNC(okim6295_device::read), FUNC(okim6295_device::write));                // M6295

	// Right Screen (Player 1)
	map(0x480000, 0x480005).rw(m_tilemap[2], FUNC(tilemap038_device::vregs_r), FUNC(tilemap038_device::vregs_w)); // Layer Control
	map(0x500000, 0x507fff).m(m_tilemap[2], FUNC(tilemap038_device::vram_map));                                   // Layer
//  map(0x580000, 0x5803ff).ram()                                                                                 // Palette (Tilemaps)
//  map(0x587800, 0x588fff).ram().w(m_palette[2], FUNC(palette_device::write16)).share("palette.2");              // Palette (Sprites)
	map(0x580000, 0x588fff).ram().w(m_palette[2], FUNC(palette_device::write16)).share("palette.2");              // Palette
	map(0x5c0000, 0x5c7fff).ram().share(m_spriteram[2]);                                                          // Sprites
	map(0x6c0000, 0x6c007f).w(FUNC(ppsatan_state::videoregs_w<2>)).share(m_videoregs[2]);                         // Video Regs

	// Top Screen
	map(0x880000, 0x880005).rw(m_tilemap[0], FUNC(tilemap038_device::vregs_r), FUNC(tilemap038_device::vregs_w)); // Layer Control
	map(0x900000, 0x907fff).m(m_tilemap[0], FUNC(tilemap038_device::vram_map));                                   // Layer
//  map(0x980000, 0x9803ff).ram();                                                                                // Palette (Tilemaps)
//  map(0x987800, 0x988fff).ram().w(m_palette[0], FUNC(palette_device::write16)).share("palette.0");              // Palette (Sprites)
	map(0x980000, 0x988fff).ram().w(m_palette[0], FUNC(palette_device::write16)).share("palette.0");              // Palette
	map(0x9c0000, 0x9c7fff).ram().share(m_spriteram[0]);                                                          // Sprites
	map(0xac0000, 0xac007f).w(FUNC(ppsatan_state::videoregs_w<0>)).share(m_videoregs[0]);                         // Video Regs
}


/***************************************************************************
                                Power Instinct 2
***************************************************************************/

u16 cave_z80_state::pwrinst2_eeprom_r()
{
	return ~8 + ((m_eeprom->do_read() & 1) ? 8 : 0);
}

template<int Chip>
void cave_z80_state::pwrinst2_vctrl_w(offs_t offset, u16 data, u16 mem_mask)
{
	if (offset == 4 / 2)
	{
		switch (data & 0x000f)
		{
			case 1: data = (data & ~0x000f) | 0;    break;
			case 2: data = (data & ~0x000f) | 1;    break;
			case 4: data = (data & ~0x000f) | 2;    break;
			default:
			case 8: data = (data & ~0x000f) | 3;    break;
		}
	}
	m_tilemap[Chip]->vregs_w(offset, data, mem_mask);
}

void cave_z80_state::pwrinst2_map(address_map &map)
{
	map(0x000000, 0x1fffff).rom();                                                                                                      // ROM
	map(0x400000, 0x40ffff).ram();                                                                                                      // RAM
	map(0x500000, 0x500001).portr("IN0");                                                                                               // Inputs
	map(0x500002, 0x500003).portr("IN1");                                                                                               //
	map(0x600000, 0x6fffff).rom().region("user1", 0);                                                                                   // extra data ROM space
	map(0x700000, 0x700000).w(FUNC(cave_z80_state::eeprom_w));                                                                          // EEPROM
	map(0x800000, 0x807fff).m(m_tilemap[2], FUNC(tilemap038_device::vram_map));                                                         // Layer 2
	map(0x880000, 0x887fff).m(m_tilemap[0], FUNC(tilemap038_device::vram_map));                                                         // Layer 0
	map(0x900000, 0x907fff).m(m_tilemap[1], FUNC(tilemap038_device::vram_map));                                                         // Layer 1
	map(0x980000, 0x983fff).mirror(0x004000).m(m_tilemap[3], FUNC(tilemap038_device::vram_8x8_map));                                    // Layer 3
	map(0xa00000, 0xa0ffff).ram().share(m_spriteram[0]);                                                                                // Sprites
	map(0xa10000, 0xa1ffff).ram();                                                                                                      // Sprites?
	map(0xa80000, 0xa8007f).rw(FUNC(cave_z80_state::donpachi_videoregs_r), FUNC(cave_z80_state::videoregs_w<0>)).share(m_videoregs[0]); // Video Regs
	map(0xb00000, 0xb00005).r(m_tilemap[2], FUNC(tilemap038_device::vregs_r)).w(FUNC(cave_z80_state::pwrinst2_vctrl_w<2>));             // Layer 2 Control
	map(0xb80000, 0xb80005).r(m_tilemap[0], FUNC(tilemap038_device::vregs_r)).w(FUNC(cave_z80_state::pwrinst2_vctrl_w<0>));             // Layer 0 Control
	map(0xc00000, 0xc00005).r(m_tilemap[1], FUNC(tilemap038_device::vregs_r)).w(FUNC(cave_z80_state::pwrinst2_vctrl_w<1>));             // Layer 1 Control
	map(0xc80000, 0xc80005).r(m_tilemap[3], FUNC(tilemap038_device::vregs_r)).w(FUNC(cave_z80_state::pwrinst2_vctrl_w<3>));             // Layer 3 Control
	map(0xd80000, 0xd80001).r(FUNC(cave_z80_state::soundlatch_ack_r));                                                                  // ? From Sound CPU
	map(0xe00000, 0xe00001).w(FUNC(cave_z80_state::sound_cmd_w));                                                                       // To Sound CPU
	map(0xe80000, 0xe80001).r(FUNC(cave_z80_state::pwrinst2_eeprom_r));                                                                 // EEPROM
	map(0xf00000, 0xf04fff).ram().w(m_palette[0], FUNC(palette_device::write16)).share("palette.0");                                    // Palette
}


/***************************************************************************
                                Sailor Moon
***************************************************************************/

u16 cave_z80_state::sailormn_input0_r()
{
//  watchdog_reset16_r(0, 0);    // written too rarely for mame.
	return m_io_in0->read();
}

void cave_z80_state::sailormn_map(address_map &map)
{
	map(0x000000, 0x07ffff).rom();                                                                                // ROM
	map(0x100000, 0x10ffff).ram();                                                                                // RAM
	map(0x110000, 0x110001).ram();                                                                                // (agallet)
	map(0x200000, 0x3fffff).rom();                                                                                // ROM
	map(0x400000, 0x407fff).ram();                                                                                // (agallet)
	map(0x408000, 0x40bfff).ram().w(m_palette[0], FUNC(palette_device::write16)).share("palette.0");              // Palette
	map(0x40c000, 0x40ffff).ram();                                                                                // (agallet)
	map(0x410000, 0x410001).ram();                                                                                // (agallet)
	map(0x500000, 0x50ffff).ram().share(m_spriteram[0]);                                                          // Sprites
	map(0x510000, 0x510001).ram();                                                                                // (agallet)
	map(0x600000, 0x600001).r(FUNC(cave_z80_state::sailormn_input0_r));                                           // Inputs + Watchdog!
	map(0x600002, 0x600003).portr("IN1");                                                                         // Inputs + EEPROM
	map(0x700000, 0x700000).w(FUNC(cave_z80_state::sailormn_eeprom_w));                                           // EEPROM
	map(0x800000, 0x807fff).m(m_tilemap[0], FUNC(tilemap038_device::vram_map));                                   // Layer 0
	map(0x880000, 0x887fff).m(m_tilemap[1], FUNC(tilemap038_device::vram_map));                                   // Layer 1
	map(0x900000, 0x907fff).m(m_tilemap[2], FUNC(tilemap038_device::vram_map));                                   // Layer 2
	map(0x908000, 0x908001).ram();                                                                                // (agallet)
	map(0xa00000, 0xa00005).rw(m_tilemap[0], FUNC(tilemap038_device::vregs_r), FUNC(tilemap038_device::vregs_w)); // Layer 0 Control
	map(0xa80000, 0xa80005).rw(m_tilemap[1], FUNC(tilemap038_device::vregs_r), FUNC(tilemap038_device::vregs_w)); // Layer 1 Control
	map(0xb00000, 0xb00005).rw(m_tilemap[2], FUNC(tilemap038_device::vregs_r), FUNC(tilemap038_device::vregs_w)); // Layer 2 Control
	map(0xb80000, 0xb8007f).w(FUNC(cave_z80_state::videoregs_w<0>)).share(m_videoregs[0]);                        // Video Regs
	map(0xb80000, 0xb80007).r(FUNC(cave_z80_state::irq_cause_r));                                                 // IRQ Cause (bit 2 tested!)
	map(0xb8006c, 0xb8006d).r(FUNC(cave_z80_state::soundflags_ack_r));                                            // Communication
	map(0xb8006e, 0xb8006f).rw(FUNC(cave_z80_state::soundlatch_ack_r), FUNC(cave_z80_state::sound_cmd_w));        // From/To Sound CPU
}


/***************************************************************************
                            Tekken Card World
***************************************************************************/

void cave_state::tekkencw_map(address_map &map)
{
	map(0x000000, 0x07ffff).rom();                                                                   // ROM
	map(0x100000, 0x10ffff).ram().share("nvram");                                                    // RAM (battery)
	map(0x200000, 0x20ffff).ram().share(m_spriteram[0]);                                             // Sprites
	map(0x300000, 0x307fff).m(m_tilemap[0], FUNC(tilemap038_device::vram_map));                      // Layer 0
	map(0x400000, 0x400001).portr("IN0");                                                            // Inputs + EEPROM + Hopper
	map(0x400002, 0x400003).portr("IN1");                                                            // Inputs
	map(0x500000, 0x500005).w(m_tilemap[0], FUNC(tilemap038_device::vregs_w));                       // Layer 0 Control
	map(0x600000, 0x60ffff).ram().w(m_palette[0], FUNC(palette_device::write16)).share("palette.0"); // Palette
	map(0x700000, 0x70007f).w(FUNC(cave_state::videoregs_w<0>)).share(m_videoregs[0]);               // Video Regs
	map(0x700000, 0x700007).r(FUNC(cave_state::irq_cause_r));                                        // IRQ Cause
	map(0x700068, 0x700069).w("watchdog", FUNC(watchdog_timer_device::reset16_w));                   // Watchdog
	map(0x800001, 0x800001).rw("oki1", FUNC(okim6295_device::read), FUNC(okim6295_device::write));   // M6295
	map(0xc00001, 0xc00001).w(FUNC(cave_state::tjumpman_leds_w));                                    // Leds + Hopper
	map(0xe00001, 0xe00001).w(FUNC(cave_state::tjumpman_eeprom_w));                                  // EEPROM
}


/***************************************************************************
                          Tekken Battle Scratch
***************************************************************************/

void cave_state::tekkenbs_map(address_map &map)
{
	map(0x000000, 0x07ffff).rom();                                                                   // ROM
	map(0x100000, 0x10ffff).ram().share("nvram");                                                    // RAM (battery)
	map(0x200000, 0x20ffff).ram().share(m_spriteram[0]);                                             // Sprites
	map(0x300000, 0x307fff).m(m_tilemap[0], FUNC(tilemap038_device::vram_map));                      // Layer 0
	map(0x400000, 0x40ffff).ram().w(m_palette[0], FUNC(palette_device::write16)).share("palette.0"); // Palette
	map(0x500000, 0x500005).w(m_tilemap[0], FUNC(tilemap038_device::vregs_w));                       // Layer 0 Control
	map(0x600000, 0x600001).portr("IN0");                                                            // Inputs + EEPROM + Hopper
	map(0x600002, 0x600003).portr("IN1");                                                            // Inputs
	map(0x700000, 0x70007f).w(FUNC(cave_state::videoregs_w<0>)).share(m_videoregs[0]);               // Video Regs
	map(0x700000, 0x700007).r(FUNC(cave_state::irq_cause_r));                                        // IRQ Cause
	map(0x700068, 0x700069).w("watchdog", FUNC(watchdog_timer_device::reset16_w));                   // Watchdog
	map(0x800001, 0x800001).rw("oki1", FUNC(okim6295_device::read), FUNC(okim6295_device::write));   // M6295
	map(0xc00001, 0xc00001).w(FUNC(cave_state::tjumpman_leds_w));                                    // Leds + Hopper
	map(0xe00001, 0xe00001).w(FUNC(cave_state::tjumpman_eeprom_w));                                  // EEPROM
}


/***************************************************************************
                            Tobikose! Jumpman
***************************************************************************/

void cave_state::tjumpman_eeprom_w(u8 data)
{
	if (data & ~0x38)
		logerror("%s: Unknown EEPROM bit written %04X\n",machine().describe_context(),data);

	// latch the bit
	m_eeprom->di_write(BIT(data, 5));

	// reset line asserted: reset.
	m_eeprom->cs_write(BIT(data, 3) ? ASSERT_LINE : CLEAR_LINE);

	// clock line asserted: write latch or select next bit to read
	m_eeprom->clk_write(BIT(data, 4) ? ASSERT_LINE : CLEAR_LINE);
}

void cave_state::tjumpman_leds_w(u8 data)
{
	m_led_outputs[0] = BIT(data, 0); // suru
	m_led_outputs[1] = BIT(data, 1); // shinai
	m_led_outputs[2] = BIT(data, 2); // payout
	m_led_outputs[3] = BIT(data, 3); // go
	m_led_outputs[4] = BIT(data, 4); // 1 bet
	m_led_outputs[5] = BIT(data, 5); // medal
	m_hopper = BIT(data, 6);  // hopper
	m_led_outputs[6] = BIT(data, 7); // 3 bet

//  popmessage("led %04X", data);
}

int cave_state::tjumpman_hopper_r()
{
	return (m_hopper && !(m_screen[0]->frame_number() % 10)) ? 0 : 1;
}

void cave_state::tjumpman_map(address_map &map)
{
	map(0x000000, 0x07ffff).rom();                                                                   // ROM
	map(0x100000, 0x10ffff).ram().share("nvram");                                                    // RAM (battery)
	map(0x200000, 0x20ffff).ram().share(m_spriteram[0]);                                             // Sprites
	map(0x300000, 0x307fff).m(m_tilemap[0], FUNC(tilemap038_device::vram_map));                      // Layer 0
	map(0x304000, 0x307fff).m(m_tilemap[0], FUNC(tilemap038_device::vram_16x16_writeonly_map));      // Layer 0 - 16x16 tiles mapped here
	map(0x400000, 0x400005).w(m_tilemap[0], FUNC(tilemap038_device::vregs_w));                       // Layer 0 Control
	map(0x500000, 0x50ffff).ram().w(m_palette[0], FUNC(palette_device::write16)).share("palette.0"); // Palette
	map(0x600000, 0x600001).portr("IN0");                                                            // Inputs + EEPROM + Hopper
	map(0x600002, 0x600003).portr("IN1");                                                            // Inputs
	map(0x700000, 0x70007f).w(FUNC(cave_state::videoregs_w<0>)).share(m_videoregs[0]);               // Video Regs
	map(0x700000, 0x700007).r(FUNC(cave_state::irq_cause_r));                                        // IRQ Cause
	map(0x700068, 0x700069).w("watchdog", FUNC(watchdog_timer_device::reset16_w));                   // Watchdog
	map(0x800001, 0x800001).rw("oki1", FUNC(okim6295_device::read), FUNC(okim6295_device::write));   // M6295
	map(0xc00001, 0xc00001).w(FUNC(cave_state::tjumpman_leds_w));                                    // Leds + Hopper
	map(0xe00001, 0xe00001).w(FUNC(cave_state::tjumpman_eeprom_w));                                  // EEPROM
}


/***************************************************************************
                                   Pac-Slot
***************************************************************************/

void cave_state::pacslot_leds_w(u8 data)
{
	m_led_outputs[0] = data & 0x0001; // pac-man
	m_led_outputs[1] = data & 0x0002; // ms. pac-man
	m_led_outputs[2] = data & 0x0004; // payout
	m_led_outputs[3] = data & 0x0008; // start
	m_led_outputs[4] = data & 0x0010; // bet
	m_led_outputs[5] = data & 0x0020; // medal
	m_hopper = data & 0x0040;  // hopper

//  popmessage("led %04X", data);
}

void cave_state::pacslot_map(address_map &map)
{
	map(0x000000, 0x07ffff).rom();                                                                   // ROM
	map(0x100000, 0x10ffff).ram().share("nvram");                                                    // RAM (battery)
	map(0x200000, 0x20ffff).ram().share(m_spriteram[0]);                                             // Sprites
	map(0x300000, 0x307fff).m(m_tilemap[0], FUNC(tilemap038_device::vram_map));                      // Layer 0
	map(0x400000, 0x40007f).w(FUNC(cave_state::videoregs_w<0>)).share(m_videoregs[0]);               // Video Regs
	map(0x400000, 0x400007).r(FUNC(cave_state::irq_cause_r));                                        // IRQ Cause
	map(0x400068, 0x400069).w("watchdog", FUNC(watchdog_timer_device::reset16_w));                   // Watchdog
	map(0x500000, 0x500005).w(m_tilemap[0], FUNC(tilemap038_device::vregs_w));                       // Layer 0 Control
	map(0x600000, 0x60ffff).ram().w(m_palette[0], FUNC(palette_device::write16)).share("palette.0"); // Palette
	map(0x700000, 0x700001).portr("IN0");                                                            // Inputs + EEPROM + Hopper
	map(0x700002, 0x700003).portr("IN1");                                                            // Inputs
	map(0x800001, 0x800001).rw("oki1", FUNC(okim6295_device::read), FUNC(okim6295_device::write));   // M6295
	map(0xc00001, 0xc00001).w(FUNC(cave_state::pacslot_leds_w));                                     // Leds + Hopper
	map(0xe00001, 0xe00001).w(FUNC(cave_state::tjumpman_eeprom_w));                                  // EEPROM
}


/***************************************************************************
                                   Pac-Eight
***************************************************************************/

//TODO: leds need verifying

void cave_state::paceight_map(address_map &map)
{
	map(0x000000, 0x07ffff).rom();                                                                   // ROM
	map(0x100000, 0x10ffff).ram().share("nvram");                                                    // RAM (battery)
	map(0x200000, 0x20ffff).ram().share(m_spriteram[0]);                                             // Sprites
	map(0x300000, 0x307fff).m(m_tilemap[0], FUNC(tilemap038_device::vram_map));                      // Layer 0
	map(0x400000, 0x40ffff).ram().w(m_palette[0], FUNC(palette_device::write16)).share("palette.0"); // Palette
	map(0x500000, 0x500001).portr("IN0");                                                            // Inputs + EEPROM + Hopper
	map(0x500002, 0x500003).portr("IN1");                                                            // Inputs
	map(0x600000, 0x600005).w(m_tilemap[0], FUNC(tilemap038_device::vregs_w));                       // Layer 0 Control
	map(0x700000, 0x70007f).w(FUNC(cave_state::videoregs_w<0>)).share(m_videoregs[0]);               // Video Regs
	map(0x700000, 0x700007).r(FUNC(cave_state::irq_cause_r));                                        // IRQ Cause
	map(0x700068, 0x700069).w("watchdog", FUNC(watchdog_timer_device::reset16_w));                   // Watchdog
	map(0x800001, 0x800001).rw("oki1", FUNC(okim6295_device::read), FUNC(okim6295_device::write));   // M6295
	map(0xc00000, 0xc00001).w(FUNC(cave_state::pacslot_leds_w));                                     // Leds + Hopper
	map(0xe00001, 0xe00001).w(FUNC(cave_state::tjumpman_eeprom_w));                                  // EEPROM
}


/***************************************************************************
                                   Pac-Carnival
***************************************************************************/

//TODO: leds need verifying

int cave_state::paccarn_bet4_r()
{
	return (m_io_bet->read() & 0x5) ? 1 : 0;
}

int cave_state::paccarn_bet8_r()
{
	return (m_io_bet->read() & 0x6) ? 1 : 0;
}

void cave_state::paccarn_map(address_map &map)
{
	map(0x000000, 0x07ffff).rom();                                                                   // ROM
	map(0x100000, 0x10ffff).ram().share("nvram");                                                    // RAM (battery)
	map(0x200000, 0x20ffff).ram().share(m_spriteram[0]);                                             // Sprites
	map(0x300000, 0x307fff).m(m_tilemap[0], FUNC(tilemap038_device::vram_map));                      // Layer 0
	map(0x400000, 0x400001).portr("IN0");                                                            // Inputs + EEPROM + Hopper
	map(0x400002, 0x400003).portr("IN1");                                                            // Inputs
	map(0x500000, 0x50ffff).ram().w(m_palette[0], FUNC(palette_device::write16)).share("palette.0"); // Palette
	map(0x600000, 0x600005).w(m_tilemap[0], FUNC(tilemap038_device::vregs_w));                       // Layer 0 Control
	map(0x700000, 0x70007f).w(FUNC(cave_state::videoregs_w<0>)).share(m_videoregs[0]);               // Video Regs
	map(0x700000, 0x700007).r(FUNC(cave_state::irq_cause_r));                                        // IRQ Cause
	map(0x700068, 0x700069).w("watchdog", FUNC(watchdog_timer_device::reset16_w));                   // Watchdog
	map(0x800001, 0x800001).rw("oki1", FUNC(okim6295_device::read), FUNC(okim6295_device::write));   // M6295
	map(0xc00000, 0xc00001).w(FUNC(cave_state::pacslot_leds_w));                                     // Leds + Hopper
	map(0xe00001, 0xe00001).w(FUNC(cave_state::tjumpman_eeprom_w));                                  // EEPROM
}

/***************************************************************************
                                 Jumbo Godzilla

  The cabinet is a chibi proportioned godzilla plastic/fiberglass sculpture,
  where the player enters from the sides.

  The whole cabinet has the ability to gently roll from side to side, in an
  imitation of Godzilla's stomping.

  There are light-up attack buttons arranged around the screen, like so:

  (diagram not drawn to scale)
                     ____________________________
                    |                            |
    [Red Button]    |                            |    [Red Button]
        Tai         |                            |       Shippo
       Atari        |                            |      Kougeki
    (Body Slam)     |                            |   (Tail Attack)
                    |         19" Monitor        |
   [Blue Button]    |                            |    [Blue Button]
      Nissen        |                            |       Nissen
      Kougeki       |                            |       Kougeki
 (Heat Ray Attack)  |                            |  (Heat Ray Attack)
                    |____________________________|

                           ( Blue Speaker )

  To the sides of the screen area there are blue spinning lamps like you'd
  see atop a police patrol car.

  The buttons are lit when an attack is available. Upon pressing them, the
  button lamps turn off, while the spinning lamps activate during the attack.

***************************************************************************/

void cave_state::jumbogod_leds_w(u8 data)
{
	// Numbering of attack button light outputs is guessed based upon the
	// ordering of the button inputs in the test menu; in-game they all
	// appear to be activated at once, so disambiguation is challenging.
<<<<<<< HEAD
	m_led_outputs[0] = BIT(data, 0);  // tai atari / body slam
	m_led_outputs[1] = BIT(data, 1);  // nissen kougeki / atomic breath
	m_led_outputs[2] = BIT(data, 2);  // shippo kougeki / tail attack
	m_led_outputs[3] = BIT(data, 3);  // nissen kougeki / atomic breath
	m_led_outputs[4] = BIT(data, 4);  // motor & spinning lamps
=======
	m_led_outputs[0] = data & 0x0001;  // tai atari / body slam
	m_led_outputs[1] = data & 0x0002;  // nissen kougeki / atomic breath
	m_led_outputs[2] = data & 0x0004;  // shippo kougeki / tail attack
	m_led_outputs[3] = data & 0x0008;  // nissen kougeki / atomic breath
	m_led_outputs[4] = data & 0x0010;  // motor & spinning lamps
>>>>>>> 8732caf0
}

void cave_state::jumbogod_map(address_map &map)
{
<<<<<<< HEAD
	pacslot_map(map);
	map(0x900001, 0x900001).rw("oki2", FUNC(okim6295_device::read), FUNC(okim6295_device::write));   // M6295
	map(0xc00001, 0xc00001).w(FUNC(cave_state::jumbogod_leds_w));                                    // Leds
}
=======
	map(0x000000, 0x07ffff).rom();                                                                   // ROM
	map(0x100000, 0x10ffff).ram().share("nvram");                                                    // RAM (battery)
	map(0x200000, 0x20ffff).ram().share(m_spriteram[0]);                                             // Sprites
	map(0x300000, 0x307fff).m(m_tilemap[0], FUNC(tilemap038_device::vram_map));                      // Layer 0
	map(0x400000, 0x40007f).w(FUNC(cave_state::videoregs_w<0>)).share(m_videoregs[0]);               // Video Regs
	map(0x400000, 0x400007).r(FUNC(cave_state::irq_cause_r));                                        // IRQ Cause
	map(0x400068, 0x400069).w("watchdog", FUNC(watchdog_timer_device::reset16_w));                   // Watchdog
	map(0x500000, 0x500005).w(m_tilemap[0], FUNC(tilemap038_device::vregs_w));                       // Layer 0 Control
	map(0x600000, 0x60ffff).ram().w(m_palette[0], FUNC(palette_device::write16)).share("palette.0"); // Palette
	map(0x700000, 0x700001).portr("IN0");                                                            // Inputs + EEPROM
	map(0x700002, 0x700003).portr("IN1");                                                            // Inputs
	map(0x800001, 0x800001).rw("oki1", FUNC(okim6295_device::read), FUNC(okim6295_device::write));   // M6295
	map(0x900001, 0x900001).rw("oki2", FUNC(okim6295_device::read), FUNC(okim6295_device::write));   // M6295
	map(0xc00001, 0xc00001).w(FUNC(cave_state::jumbogod_leds_w));                                    // Leds
	map(0xe00001, 0xe00001).w(FUNC(cave_state::tjumpman_eeprom_w));                                  // EEPROM
}   
>>>>>>> 8732caf0

/***************************************************************************
                                    Uo Poko
***************************************************************************/

void cave_state::uopoko_map(address_map &map)
{
	map(0x000000, 0x0fffff).rom();                                                                                // ROM
	map(0x100000, 0x10ffff).ram();                                                                                // RAM
	map(0x300000, 0x300003).rw("ymz", FUNC(ymz280b_device::read), FUNC(ymz280b_device::write)).umask16(0x00ff);   // YMZ280
	map(0x400000, 0x40ffff).ram().share(m_spriteram[0]);                                                          // Sprites
	map(0x500000, 0x507fff).m(m_tilemap[0], FUNC(tilemap038_device::vram_map));                                   // Layer 0
	map(0x600000, 0x60007f).w(FUNC(cave_state::videoregs_w<0>)).share(m_videoregs[0]);                            // Video Regs
	map(0x600000, 0x600007).r(FUNC(cave_state::irq_cause_r));                                                     // IRQ Cause
	map(0x700000, 0x700005).rw(m_tilemap[0], FUNC(tilemap038_device::vregs_r), FUNC(tilemap038_device::vregs_w)); // Layer 0 Control
	map(0x800000, 0x80ffff).ram().w(m_palette[0], FUNC(palette_device::write16)).share("palette.0");              // Palette
	map(0x900000, 0x900001).portr("IN0");                                                                         // Inputs
	map(0x900002, 0x900003).portr("IN1");                                                                         // Inputs + EEPROM
	map(0xa00000, 0xa00000).w(FUNC(cave_state::eeprom_w));                                                        // EEPROM
}



/***************************************************************************


                        Memory Maps - Sound CPU (Optional)


***************************************************************************/

template<int Mask>
void cave_z80_state::z80_rombank_w(u8 data)
{
	if (data & ~Mask)
		logerror("%s: Z80 Bank %02X\n", machine().describe_context(), data);

	m_z80bank->set_entry(data & Mask);
}

template<int Mask>
void cave_z80_state::oki1_bank_w(u8 data)
{
	int bank1 = (data >> 0) & Mask;
	int bank2 = (data >> 4) & Mask;
	m_okibank_lo[0]->set_entry(bank1);
	m_okibank_hi[0]->set_entry(bank2);
}

template<int Mask>
void cave_z80_state::oki2_bank_w(u8 data)
{
	int bank1 = (data >> 0) & Mask;
	int bank2 = (data >> 4) & Mask;
	m_okibank_lo[1]->set_entry(bank1);
	m_okibank_hi[1]->set_entry(bank2);
}


void cave_z80_state::oki_map(address_map &map)
{
	map(0x00000, 0x1ffff).bankr(m_okibank_lo[0]);
	map(0x20000, 0x3ffff).bankr(m_okibank_hi[0]);
}

void cave_z80_state::oki2_map(address_map &map)
{
	map(0x00000, 0x1ffff).bankr(m_okibank_lo[1]);
	map(0x20000, 0x3ffff).bankr(m_okibank_hi[1]);
}


/***************************************************************************
                                Hotdog Storm
***************************************************************************/

void cave_z80_state::hotdogst_sound_map(address_map &map)
{
	map(0x0000, 0x3fff).rom();             // ROM
	map(0x4000, 0x7fff).bankr(m_z80bank);  // ROM (Banked)
	map(0xe000, 0xffff).ram();             // RAM
}

void cave_z80_state::hotdogst_sound_portmap(address_map &map)
{
	map.global_mask(0xff);
	map(0x00, 0x00).w(FUNC(cave_z80_state::z80_rombank_w<0x0f>));                            // ROM bank
	map(0x30, 0x30).r(FUNC(cave_z80_state::soundlatch_lo_r));                                // From Main CPU
	map(0x40, 0x40).r(FUNC(cave_z80_state::soundlatch_hi_r));                                // ""
	map(0x50, 0x51).rw("ymsnd", FUNC(ym2203_device::read), FUNC(ym2203_device::write));      // YM2203
	map(0x60, 0x60).rw("oki1", FUNC(okim6295_device::read), FUNC(okim6295_device::write));   // M6295
	map(0x70, 0x70).w(FUNC(cave_z80_state::oki1_bank_w<0x3>));                               // Samples bank
}


/***************************************************************************
                                Mazinger Z
***************************************************************************/

void cave_z80_state::mazinger_sound_map(address_map &map)
{
	map(0x0000, 0x3fff).rom();             // ROM
	map(0x4000, 0x7fff).bankr(m_z80bank);  // ROM (Banked)
	map(0xc000, 0xc7ff).ram();             // RAM
	map(0xf800, 0xffff).ram();             // RAM
}

void cave_z80_state::mazinger_sound_portmap(address_map &map)
{
	map.global_mask(0xff);
	map(0x00, 0x00).w(FUNC(cave_z80_state::z80_rombank_w<0x07>)); // ROM bank
	map(0x10, 0x10).w(FUNC(cave_z80_state::soundlatch_ack_w));    // To Main CPU
	map(0x30, 0x30).r(FUNC(cave_z80_state::soundlatch_lo_r));     // From Main CPU
	map(0x50, 0x51).w("ymsnd", FUNC(ym2203_device::write));       // YM2203
	map(0x52, 0x53).r("ymsnd", FUNC(ym2203_device::read));        // YM2203
	map(0x70, 0x70).w("oki1", FUNC(okim6295_device::write));      // M6295
	map(0x74, 0x74).w(FUNC(cave_z80_state::oki1_bank_w<0x3>));    // Samples bank
}


/***************************************************************************
                                Metamoqester
***************************************************************************/

void cave_z80_state::metmqstr_sound_portmap(address_map &map)
{
	map.global_mask(0xff);
	map(0x00, 0x00).w(FUNC(cave_z80_state::z80_rombank_w<0x0f>));                         // Rom Bank
	map(0x20, 0x20).r(FUNC(cave_z80_state::soundflags_r));                                // Communication
	map(0x30, 0x30).r(FUNC(cave_z80_state::soundlatch_lo_r));                             // From Main CPU
	map(0x40, 0x40).r(FUNC(cave_z80_state::soundlatch_hi_r));                             // ""
	map(0x50, 0x51).rw("ymsnd", FUNC(ym2151_device::read), FUNC(ym2151_device::write));   // YM2151
	map(0x60, 0x60).w("oki1", FUNC(okim6295_device::write));                              // M6295 #0
	map(0x70, 0x70).w(FUNC(cave_z80_state::oki1_bank_w<0x7>));                            // Samples Bank #0
	map(0x80, 0x80).w("oki2", FUNC(okim6295_device::write));                              // M6295 #1
	map(0x90, 0x90).w(FUNC(cave_z80_state::oki2_bank_w<0x7>));                            // Samples Bank #1
}


/***************************************************************************
                                Power Instinct 2
***************************************************************************/

void cave_z80_state::pwrinst2_sound_map(address_map &map)
{
	map(0x0000, 0x7fff).rom();             // ROM
	map(0x8000, 0xbfff).bankr(m_z80bank);  // ROM (Banked)
	map(0xe000, 0xffff).ram();             // RAM
}

void cave_z80_state::pwrinst2_sound_portmap(address_map &map)
{
	map.global_mask(0xff);
	map(0x00, 0x00).rw("oki1", FUNC(okim6295_device::read), FUNC(okim6295_device::write));  // M6295 #0
	map(0x08, 0x08).rw("oki2", FUNC(okim6295_device::read), FUNC(okim6295_device::write));  // M6295 #1
	map(0x10, 0x17).w("nmk112", FUNC(nmk112_device::okibank_w));                            // Samples bank
	map(0x40, 0x41).rw("ymsnd", FUNC(ym2203_device::read), FUNC(ym2203_device::write));     // YM2203
	map(0x50, 0x50).w(FUNC(cave_z80_state::soundlatch_ack_w));                              // To Main CPU
//  map(0x51, 0x51).nopw();                                                                 // ?? volume
	map(0x60, 0x60).r(FUNC(cave_z80_state::soundlatch_hi_r));                               // From Main CPU
	map(0x70, 0x70).r(FUNC(cave_z80_state::soundlatch_lo_r));                               // ""
	map(0x80, 0x80).w(FUNC(cave_z80_state::z80_rombank_w<0x07>));                           // ROM bank
}


/***************************************************************************
                                Sailor Moon
***************************************************************************/

void cave_z80_state::sailormn_sound_map(address_map &map)
{
	map(0x0000, 0x3fff).rom();                                 // ROM
	map(0x4000, 0x7fff).bankr(m_z80bank);                      // ROM (Banked)
	map(0xc000, 0xdfff).mirror(0x2000).ram();                  // RAM (8KB, mirrored)
}

void cave_z80_state::sailormn_sound_portmap(address_map &map)
{
	map.global_mask(0xff);
	map(0x00, 0x00).w(FUNC(cave_z80_state::z80_rombank_w<0x1f>));                           // Rom Bank
	map(0x10, 0x10).w(FUNC(cave_z80_state::soundlatch_ack_w));                              // To Main CPU
	map(0x20, 0x20).r(FUNC(cave_z80_state::soundflags_r));                                  // Communication
	map(0x30, 0x30).r(FUNC(cave_z80_state::soundlatch_lo_r));                               // From Main CPU
	map(0x40, 0x40).r(FUNC(cave_z80_state::soundlatch_hi_r));                               // ""
	map(0x50, 0x51).rw("ymsnd", FUNC(ym2151_device::read), FUNC(ym2151_device::write));     // YM2151
	map(0x60, 0x60).rw("oki1", FUNC(okim6295_device::read), FUNC(okim6295_device::write));  // M6295 #0
	map(0x70, 0x70).w(FUNC(cave_z80_state::oki1_bank_w<0xf>));                              // Samples Bank #0
	map(0x80, 0x80).rw("oki2", FUNC(okim6295_device::read), FUNC(okim6295_device::write));  // M6295 #1
	map(0xc0, 0xc0).w(FUNC(cave_z80_state::oki2_bank_w<0xf>));                              // Samples Bank #1
}



/***************************************************************************


                                Input Ports


***************************************************************************/

/*
    dfeveron config menu:
    101624.w -> 8,a6    preferences
    101626.w -> c,a6    (1:coin<<4|credit) <<8 | (2:coin<<4|credit)
*/

/* Most games use this */
static INPUT_PORTS_START( cave )
	PORT_START("IN0")   // Player 1
	PORT_BIT( 0x0001, IP_ACTIVE_LOW, IPT_JOYSTICK_UP ) PORT_PLAYER(1)
	PORT_BIT( 0x0002, IP_ACTIVE_LOW, IPT_JOYSTICK_DOWN ) PORT_PLAYER(1)
	PORT_BIT( 0x0004, IP_ACTIVE_LOW, IPT_JOYSTICK_LEFT ) PORT_PLAYER(1)
	PORT_BIT( 0x0008, IP_ACTIVE_LOW, IPT_JOYSTICK_RIGHT ) PORT_PLAYER(1)
	PORT_BIT( 0x0010, IP_ACTIVE_LOW, IPT_BUTTON1 ) PORT_PLAYER(1)
	PORT_BIT( 0x0020, IP_ACTIVE_LOW, IPT_BUTTON2 ) PORT_PLAYER(1)
	PORT_BIT( 0x0040, IP_ACTIVE_LOW, IPT_BUTTON3 ) PORT_PLAYER(1)
	PORT_BIT( 0x0080, IP_ACTIVE_LOW, IPT_START1 )
	PORT_BIT( 0x0100, IP_ACTIVE_LOW, IPT_COIN1 ) PORT_IMPULSE(6)
	PORT_SERVICE_NO_TOGGLE( 0x0200, IP_ACTIVE_LOW )
	PORT_BIT( 0x0400, IP_ACTIVE_LOW, IPT_UNKNOWN )  // sw? exit service mode
	PORT_BIT( 0x0800, IP_ACTIVE_LOW, IPT_UNKNOWN )  // sw? enter & exit service mode
	PORT_BIT( 0xf000, IP_ACTIVE_LOW, IPT_UNKNOWN )

	PORT_START("IN1")   // Player 2
	PORT_BIT( 0x0001, IP_ACTIVE_LOW, IPT_JOYSTICK_UP ) PORT_PLAYER(2)
	PORT_BIT( 0x0002, IP_ACTIVE_LOW, IPT_JOYSTICK_DOWN ) PORT_PLAYER(2)
	PORT_BIT( 0x0004, IP_ACTIVE_LOW, IPT_JOYSTICK_LEFT ) PORT_PLAYER(2)
	PORT_BIT( 0x0008, IP_ACTIVE_LOW, IPT_JOYSTICK_RIGHT ) PORT_PLAYER(2)
	PORT_BIT( 0x0010, IP_ACTIVE_LOW, IPT_BUTTON1 ) PORT_PLAYER(2)
	PORT_BIT( 0x0020, IP_ACTIVE_LOW, IPT_BUTTON2 ) PORT_PLAYER(2)
	PORT_BIT( 0x0040, IP_ACTIVE_LOW, IPT_BUTTON3 ) PORT_PLAYER(2)
	PORT_BIT( 0x0080, IP_ACTIVE_LOW, IPT_START2 )
	PORT_BIT( 0x0100, IP_ACTIVE_LOW, IPT_COIN2 ) PORT_IMPULSE(6)
	PORT_BIT( 0x0200, IP_ACTIVE_LOW, IPT_SERVICE1 )
	PORT_BIT( 0x0800, IP_ACTIVE_HIGH, IPT_CUSTOM ) PORT_READ_LINE_DEVICE_MEMBER("eeprom", eeprom_serial_93cxx_device, do_read)
	PORT_BIT( 0xf400, IP_ACTIVE_LOW, IPT_UNKNOWN )
INPUT_PORTS_END

/* Gaia Crusaders, no EEPROM. Has DIPS */
static INPUT_PORTS_START( gaia )
	PORT_INCLUDE( cave )

	PORT_MODIFY("IN0")  // Player 1 + 2
	PORT_BIT( 0x0080, IP_ACTIVE_LOW, IPT_BUTTON4 ) PORT_PLAYER(1)
	PORT_BIT( 0x0100, IP_ACTIVE_LOW, IPT_JOYSTICK_UP ) PORT_PLAYER(2)
	PORT_BIT( 0x0200, IP_ACTIVE_LOW, IPT_JOYSTICK_DOWN ) PORT_PLAYER(2)
	PORT_BIT( 0x0400, IP_ACTIVE_LOW, IPT_JOYSTICK_LEFT ) PORT_PLAYER(2)
	PORT_BIT( 0x0800, IP_ACTIVE_LOW, IPT_JOYSTICK_RIGHT ) PORT_PLAYER(2)
	PORT_BIT( 0x1000, IP_ACTIVE_LOW, IPT_BUTTON1 ) PORT_PLAYER(2)
	PORT_BIT( 0x2000, IP_ACTIVE_LOW, IPT_BUTTON2 ) PORT_PLAYER(2)
	PORT_BIT( 0x4000, IP_ACTIVE_LOW, IPT_BUTTON3 ) PORT_PLAYER(2)
	PORT_BIT( 0x8000, IP_ACTIVE_LOW, IPT_BUTTON4 ) PORT_PLAYER(2)

	PORT_MODIFY("IN1")  // Coins
	PORT_BIT( 0x0001, IP_ACTIVE_LOW, IPT_COIN1 ) PORT_IMPULSE(6)
	PORT_BIT( 0x0002, IP_ACTIVE_LOW, IPT_COIN2 ) PORT_IMPULSE(6)
	PORT_SERVICE_NO_TOGGLE( 0x0004, IP_ACTIVE_LOW )
	PORT_BIT( 0x0008, IP_ACTIVE_LOW, IPT_SERVICE1 )
	PORT_BIT( 0x0010, IP_ACTIVE_LOW, IPT_START1 )
	PORT_BIT( 0x0020, IP_ACTIVE_LOW, IPT_START2 )
	PORT_BIT( 0x0fc0, IP_ACTIVE_LOW, IPT_UNKNOWN )

	PORT_START("DSW")
	PORT_DIPNAME( 0x0001, 0x0001, DEF_STR( Flip_Screen ) )      PORT_DIPLOCATION("SW1:1")
	PORT_DIPSETTING(      0x0001, DEF_STR( Off ) )
	PORT_DIPSETTING(      0x0000, DEF_STR( On ) )
	PORT_DIPNAME( 0x0002, 0x0002, DEF_STR( Demo_Sounds ) )      PORT_DIPLOCATION("SW1:2")
	PORT_DIPSETTING(      0x0000, DEF_STR( Off ) )
	PORT_DIPSETTING(      0x0002, DEF_STR( On ) )
	PORT_DIPNAME( 0x0004, 0x0000, DEF_STR( Language ) )         PORT_DIPLOCATION("SW1:3")
	PORT_DIPSETTING(      0x0000, DEF_STR( English ) )
	PORT_DIPSETTING(      0x0004, DEF_STR( Japanese ) )
	PORT_DIPNAME( 0x0038, 0x0038, DEF_STR( Coinage ) )          PORT_DIPLOCATION("SW1:4,5,6")
	PORT_DIPSETTING(      0x0008, DEF_STR( 4C_1C ) )
	PORT_DIPSETTING(      0x0010, DEF_STR( 3C_1C ) )
	PORT_DIPSETTING(      0x0020, DEF_STR( 2C_1C ) )
	PORT_DIPSETTING(      0x0000, "2 Coins/1 Credit (1 to continue)" )
	PORT_DIPSETTING(      0x0038, DEF_STR( 1C_1C ) )
	PORT_DIPSETTING(      0x0018, DEF_STR( 2C_3C ) )
	PORT_DIPSETTING(      0x0030, DEF_STR( 1C_2C ) )
	PORT_DIPSETTING(      0x0028, DEF_STR( 1C_3C ) )
	PORT_DIPNAME( 0x0040, 0x0040, DEF_STR( Free_Play ) )        PORT_DIPLOCATION("SW1:7")
	PORT_DIPSETTING(      0x0040, DEF_STR( Off ) )
	PORT_DIPSETTING(      0x0000, DEF_STR( On ) )
	PORT_DIPNAME( 0x0080, 0x0080, DEF_STR( Allow_Continue ) )   PORT_DIPLOCATION("SW1:8")
	PORT_DIPSETTING(      0x0000, DEF_STR( Off ) )
	PORT_DIPSETTING(      0x0080, DEF_STR( On ) )

	PORT_DIPNAME( 0x0300, 0x0300, DEF_STR( Lives ) )            PORT_DIPLOCATION("SW2:1,2")
	PORT_DIPSETTING(      0x0100, "1" )
	PORT_DIPSETTING(      0x0000, "2" )
	PORT_DIPSETTING(      0x0300, "3" )
	PORT_DIPSETTING(      0x0200, "4" )
	PORT_DIPNAME( 0x0400, 0x0400, DEF_STR( Bonus_Life ) )       PORT_DIPLOCATION("SW2:3")
	PORT_DIPSETTING(      0x0000, DEF_STR( Off ) )
	PORT_DIPSETTING(      0x0400, "150k/300k" ) PORT_CONDITION("DSW", 0xe000, EQUALS, 0xc000)
	PORT_DIPSETTING(      0x0400, "150k/350k" ) PORT_CONDITION("DSW", 0xe000, EQUALS, 0xa000)
	PORT_DIPSETTING(      0x0400, "150k/350k" ) PORT_CONDITION("DSW", 0xe000, EQUALS, 0xe000)
	PORT_DIPSETTING(      0x0400, "150k/400k" ) PORT_CONDITION("DSW", 0xe000, EQUALS, 0x6000)
	PORT_DIPSETTING(      0x0400, "150k/400k" ) PORT_CONDITION("DSW", 0xe000, EQUALS, 0x8000)
	PORT_DIPSETTING(      0x0400, "150k/400k" ) PORT_CONDITION("DSW", 0xe000, EQUALS, 0x2000)
	PORT_DIPSETTING(      0x0400, "200k/500k" ) PORT_CONDITION("DSW", 0xe000, EQUALS, 0x4000)
	PORT_DIPSETTING(      0x0400, "200k/500k" ) PORT_CONDITION("DSW", 0xe000, EQUALS, 0x0000)
	PORT_DIPNAME( 0x1800, 0x1800, "Damage" )                    PORT_DIPLOCATION("SW2:4,5")
	PORT_DIPSETTING(      0x1800, "+0" )
	PORT_DIPSETTING(      0x1000, "+1" )
	PORT_DIPSETTING(      0x0800, "+2" )
	PORT_DIPSETTING(      0x0000, "+3" )
	PORT_DIPNAME( 0xe000, 0xe000, DEF_STR( Difficulty ) )       PORT_DIPLOCATION("SW2:6,7,8")
	PORT_DIPSETTING(      0xc000, DEF_STR( Very_Easy ) )
	PORT_DIPSETTING(      0xa000, DEF_STR( Easy ) )
	PORT_DIPSETTING(      0xe000, DEF_STR( Medium ) )
	PORT_DIPSETTING(      0x6000, DEF_STR( Medium_Hard ) )
	PORT_DIPSETTING(      0x8000, "Hard 1" )
	PORT_DIPSETTING(      0x2000, "Hard 2" )
	PORT_DIPSETTING(      0x4000, DEF_STR( Very_Hard ) )
	PORT_DIPSETTING(      0x0000, DEF_STR( Hardest ) )
INPUT_PORTS_END

static INPUT_PORTS_START( theroes )
	PORT_INCLUDE( gaia )

	PORT_MODIFY("DSW")
	PORT_DIPNAME( 0x0004, 0x0000, DEF_STR( Language ) )         PORT_DIPLOCATION("SW1:3")
	PORT_DIPSETTING(      0x0000, DEF_STR( English ) )
	PORT_DIPSETTING(      0x0004, DEF_STR( Chinese ) )
	PORT_DIPNAME( 0x0400, 0x0400, DEF_STR( Bonus_Life ) )       PORT_DIPLOCATION("SW2:3")
	PORT_DIPSETTING(      0x0000, DEF_STR( Off ) )
	PORT_DIPSETTING(      0x0400, "150k/300k" ) PORT_CONDITION("DSW", 0xc000, EQUALS, 0x8000)
	PORT_DIPSETTING(      0x0400, "150k/350k" ) PORT_CONDITION("DSW", 0xc000, EQUALS, 0xc000)
	PORT_DIPSETTING(      0x0400, "150k/400k" ) PORT_CONDITION("DSW", 0xc000, EQUALS, 0x4000)
	PORT_DIPSETTING(      0x0400, "200k/500k" ) PORT_CONDITION("DSW", 0xc000, EQUALS, 0x0000)
	PORT_DIPUNKNOWN_DIPLOC( 0x2000, 0x2000, "SW2:6" )
	PORT_DIPNAME( 0xc000, 0xc000, DEF_STR( Difficulty ) )       PORT_DIPLOCATION("SW2:7,8")
	PORT_DIPSETTING(      0x8000, DEF_STR( Very_Easy ) )
	PORT_DIPSETTING(      0xc000, DEF_STR( Medium ) )
	PORT_DIPSETTING(      0x4000, DEF_STR( Medium_Hard ) )
	PORT_DIPSETTING(      0x0000, DEF_STR( Hardest ) )
INPUT_PORTS_END


/* Normal layout but with 4 buttons */
static INPUT_PORTS_START( metmqstr )
	PORT_INCLUDE( cave )

	PORT_MODIFY("IN0")  // Player 1
	PORT_BIT( 0x0400, IP_ACTIVE_LOW, IPT_BUTTON4 ) PORT_PLAYER(1)

	PORT_MODIFY("IN1")  // Player 2
	PORT_BIT( 0x0400, IP_ACTIVE_LOW, IPT_BUTTON4 ) PORT_PLAYER(2)
INPUT_PORTS_END

/* Different layout */
static INPUT_PORTS_START( guwange )
	PORT_START("IN0")   // Player 1 & 2
	PORT_BIT( 0x0001, IP_ACTIVE_LOW, IPT_START1 )
	PORT_BIT( 0x0002, IP_ACTIVE_LOW, IPT_JOYSTICK_UP ) PORT_PLAYER(1)
	PORT_BIT( 0x0004, IP_ACTIVE_LOW, IPT_JOYSTICK_DOWN ) PORT_PLAYER(1)
	PORT_BIT( 0x0008, IP_ACTIVE_LOW, IPT_JOYSTICK_LEFT ) PORT_PLAYER(1)
	PORT_BIT( 0x0010, IP_ACTIVE_LOW, IPT_JOYSTICK_RIGHT ) PORT_PLAYER(1)
	PORT_BIT( 0x0020, IP_ACTIVE_LOW, IPT_BUTTON1 ) PORT_PLAYER(1)
	PORT_BIT( 0x0040, IP_ACTIVE_LOW, IPT_BUTTON2 ) PORT_PLAYER(1)
	PORT_BIT( 0x0080, IP_ACTIVE_LOW, IPT_BUTTON3 ) PORT_PLAYER(1)
	PORT_BIT( 0x0100, IP_ACTIVE_LOW, IPT_START2 )
	PORT_BIT( 0x0200, IP_ACTIVE_LOW, IPT_JOYSTICK_UP ) PORT_PLAYER(2)
	PORT_BIT( 0x0400, IP_ACTIVE_LOW, IPT_JOYSTICK_DOWN ) PORT_PLAYER(2)
	PORT_BIT( 0x0800, IP_ACTIVE_LOW, IPT_JOYSTICK_LEFT ) PORT_PLAYER(2)
	PORT_BIT( 0x1000, IP_ACTIVE_LOW, IPT_JOYSTICK_RIGHT ) PORT_PLAYER(2)
	PORT_BIT( 0x2000, IP_ACTIVE_LOW, IPT_BUTTON1 ) PORT_PLAYER(2)
	PORT_BIT( 0x4000, IP_ACTIVE_LOW, IPT_BUTTON2 ) PORT_PLAYER(2)
	PORT_BIT( 0x8000, IP_ACTIVE_LOW, IPT_BUTTON3 ) PORT_PLAYER(2)

	PORT_START("IN1")   // Coins
	PORT_BIT( 0x0001, IP_ACTIVE_LOW, IPT_COIN1 ) PORT_IMPULSE(6)
	PORT_BIT( 0x0002, IP_ACTIVE_LOW, IPT_COIN2 ) PORT_IMPULSE(6)
	PORT_SERVICE_NO_TOGGLE( 0x0004, IP_ACTIVE_LOW )
	PORT_BIT( 0x0008, IP_ACTIVE_LOW, IPT_SERVICE1 )
	PORT_BIT( 0x0080, IP_ACTIVE_HIGH, IPT_CUSTOM ) PORT_READ_LINE_DEVICE_MEMBER("eeprom", eeprom_serial_93cxx_device, do_read)
	PORT_BIT( 0xff70, IP_ACTIVE_LOW, IPT_UNKNOWN )
INPUT_PORTS_END


static INPUT_PORTS_START( korokoro )
	PORT_START("IN0")
	PORT_BIT( 0x0001, IP_ACTIVE_LOW, IPT_COIN1 ) PORT_IMPULSE(10)   // bit 0x0010 of leds (coin)
	PORT_BIT( 0x0002, IP_ACTIVE_LOW, IPT_COIN2 ) PORT_IMPULSE(10)   // bit 0x0020 of leds (does coin sound)
	PORT_BIT( 0x0004, IP_ACTIVE_LOW, IPT_COIN3 ) PORT_IMPULSE(10)   // bit 0x0080 of leds
	PORT_BIT( 0x0008, IP_ACTIVE_LOW, IPT_BUTTON1 )  // round  button (choose)
	PORT_BIT( 0x0010, IP_ACTIVE_LOW, IPT_BUTTON2 )  // square button (select in service mode / medal out in game)
	PORT_BIT( 0x0fe0, IP_ACTIVE_LOW, IPT_UNKNOWN )
	PORT_BIT( 0x1000, IP_ACTIVE_LOW, IPT_SERVICE2 ) // service medal out?
	PORT_SERVICE( 0x2000, IP_ACTIVE_LOW )
	PORT_BIT( 0x4000, IP_ACTIVE_LOW, IPT_SERVICE1 ) // service coin
	PORT_BIT( 0x8000, IP_ACTIVE_LOW, IPT_CUSTOM ) PORT_READ_LINE_MEMBER(cave_state, korokoro_hopper_r) // motor / hopper status ???

	PORT_START("IN1")
	PORT_BIT( 0x1000, IP_ACTIVE_HIGH, IPT_CUSTOM ) PORT_READ_LINE_DEVICE_MEMBER("eeprom", eeprom_serial_93cxx_device, do_read)
	PORT_BIT( 0xefff, IP_ACTIVE_LOW, IPT_UNKNOWN )
INPUT_PORTS_END


static INPUT_PORTS_START( tekkencw )
	PORT_START("IN0")
	PORT_SERVICE_NO_TOGGLE( 0x01, IP_ACTIVE_LOW )
	PORT_BIT( 0x02, IP_ACTIVE_LOW,  IPT_COIN2 ) PORT_IMPULSE(10) // credits (impulse needed to coin up reliably)
	PORT_BIT( 0x04, IP_ACTIVE_LOW,  IPT_UNKNOWN )
	PORT_BIT( 0x08, IP_ACTIVE_HIGH, IPT_CUSTOM ) PORT_READ_LINE_DEVICE_MEMBER("eeprom", eeprom_serial_93cxx_device, do_read)
	PORT_BIT( 0x10, IP_ACTIVE_LOW,  IPT_OTHER ) PORT_NAME( DEF_STR( Yes ) ) PORT_CODE(KEYCODE_Y)    // suru ("do")
	PORT_BIT( 0x20, IP_ACTIVE_LOW,  IPT_GAMBLE_PAYOUT )
	PORT_BIT( 0x40, IP_ACTIVE_LOW,  IPT_BUTTON1 ) PORT_NAME( "Bet" )
	PORT_BIT( 0x80, IP_ACTIVE_LOW,  IPT_CUSTOM ) PORT_READ_LINE_MEMBER(cave_state, tjumpman_hopper_r)

	PORT_START("IN1")
	PORT_CONFNAME( 0x08, 0x08, "Self Test" )
	PORT_CONFSETTING(    0x08, DEF_STR( Off ) )
	PORT_CONFSETTING(    0x00, DEF_STR( On ) )
	PORT_BIT( 0x10, IP_ACTIVE_LOW, IPT_START2  ) PORT_NAME( DEF_STR( No ) ) PORT_CODE(KEYCODE_N)    // shinai ("not")
	PORT_BIT( 0x20, IP_ACTIVE_LOW, IPT_BUTTON2 ) PORT_NAME( "Action" )
	PORT_BIT( 0x40, IP_ACTIVE_LOW, IPT_COIN1   ) PORT_IMPULSE(10)                                   // medal (impulse needed to coin up reliably)
	PORT_BIT( 0x87, IP_ACTIVE_LOW, IPT_UNKNOWN )
INPUT_PORTS_END


static INPUT_PORTS_START( tekkenbs )
	PORT_START("IN0")
	PORT_SERVICE_NO_TOGGLE( 0x01, IP_ACTIVE_LOW )
	PORT_BIT( 0x02, IP_ACTIVE_LOW,  IPT_COIN2 ) PORT_IMPULSE(10) // credits (impulse needed to coin up reliably)
	PORT_BIT( 0x04, IP_ACTIVE_LOW,  IPT_UNKNOWN )
	PORT_BIT( 0x08, IP_ACTIVE_HIGH, IPT_CUSTOM ) PORT_READ_LINE_DEVICE_MEMBER("eeprom", eeprom_serial_93cxx_device, do_read)
	PORT_BIT( 0x10, IP_ACTIVE_LOW,  IPT_JOYSTICK_LEFT )
	PORT_BIT( 0x20, IP_ACTIVE_LOW,  IPT_GAMBLE_PAYOUT )
	PORT_BIT( 0x40, IP_ACTIVE_LOW,  IPT_BUTTON1 ) PORT_NAME( "Bet" )
	PORT_BIT( 0x80, IP_ACTIVE_LOW,  IPT_CUSTOM ) PORT_READ_LINE_MEMBER(cave_state, tjumpman_hopper_r)

	PORT_START("IN1")
	PORT_CONFNAME( 0x08, 0x08, "Self Test" )
	PORT_CONFSETTING(    0x08, DEF_STR( Off ) )
	PORT_CONFSETTING(    0x00, DEF_STR( On ) )
	PORT_BIT( 0x10, IP_ACTIVE_LOW, IPT_JOYSTICK_RIGHT )
	PORT_BIT( 0x20, IP_ACTIVE_LOW, IPT_BUTTON2 ) PORT_NAME( "Start" )
	PORT_BIT( 0x40, IP_ACTIVE_LOW, IPT_COIN1   ) PORT_IMPULSE(10) // medal (impulse needed to coin up reliably)
	PORT_BIT( 0x87, IP_ACTIVE_LOW, IPT_UNKNOWN )
INPUT_PORTS_END


static INPUT_PORTS_START( tjumpman )
	PORT_START("IN0")
	PORT_SERVICE_NO_TOGGLE( 0x01, IP_ACTIVE_LOW )
	PORT_BIT( 0x06, IP_ACTIVE_LOW,  IPT_UNKNOWN )
	PORT_BIT( 0x08, IP_ACTIVE_HIGH, IPT_CUSTOM ) PORT_READ_LINE_DEVICE_MEMBER("eeprom", eeprom_serial_93cxx_device, do_read)
	PORT_BIT( 0x10, IP_ACTIVE_LOW,  IPT_OTHER   ) PORT_NAME( DEF_STR( Yes ) ) PORT_CODE(KEYCODE_Y)    // suru ("do")
	PORT_BIT( 0x20, IP_ACTIVE_LOW,  IPT_GAMBLE_PAYOUT )
	PORT_BIT( 0x40, IP_ACTIVE_LOW,  IPT_BUTTON1 ) PORT_NAME( "1 Bet" )
	PORT_BIT( 0x80, IP_ACTIVE_LOW,  IPT_CUSTOM ) PORT_READ_LINE_MEMBER(cave_state, tjumpman_hopper_r)

	PORT_START("IN1")
	PORT_BIT( 0x07, IP_ACTIVE_LOW, IPT_UNKNOWN )
	PORT_CONFNAME( 0x08, 0x08, "Self Test" )
	PORT_CONFSETTING(    0x08, DEF_STR( Off ) )
	PORT_CONFSETTING(    0x00, DEF_STR( On ) )
	PORT_BIT( 0x10, IP_ACTIVE_LOW, IPT_OTHER   ) PORT_NAME( DEF_STR( No ) ) PORT_CODE(KEYCODE_N)    // shinai ("not")
	PORT_BIT( 0x20, IP_ACTIVE_LOW, IPT_BUTTON3 ) PORT_NAME( "Go" )
	PORT_BIT( 0x40, IP_ACTIVE_LOW, IPT_COIN1   ) PORT_IMPULSE(10)                                   // medal (impulse needed to coin up reliably)
	PORT_BIT( 0x80, IP_ACTIVE_LOW, IPT_BUTTON2 ) PORT_NAME( "3 Bet" )
INPUT_PORTS_END


static INPUT_PORTS_START( pacslot )
	PORT_START("IN0")
	PORT_SERVICE( 0x01, IP_ACTIVE_LOW ) // must stay on during service mode
	PORT_BIT( 0x02, IP_ACTIVE_LOW,  IPT_COIN2 ) PORT_IMPULSE(10) // credits (impulse needed to coin up reliably)
	PORT_BIT( 0x04, IP_ACTIVE_LOW,  IPT_UNKNOWN )
	PORT_BIT( 0x08, IP_ACTIVE_HIGH, IPT_CUSTOM ) PORT_READ_LINE_DEVICE_MEMBER("eeprom", eeprom_serial_93cxx_device, do_read)
	PORT_BIT( 0x10, IP_ACTIVE_LOW,  IPT_OTHER   ) PORT_NAME( "Pac-Man" ) PORT_CODE(KEYCODE_Y)
	PORT_BIT( 0x20, IP_ACTIVE_LOW,  IPT_GAMBLE_PAYOUT )
	PORT_BIT( 0x40, IP_ACTIVE_LOW,  IPT_BUTTON1 ) PORT_NAME( "Bet" )
	PORT_BIT( 0x80, IP_ACTIVE_LOW,  IPT_CUSTOM ) PORT_READ_LINE_MEMBER(cave_state, tjumpman_hopper_r)

	PORT_START("IN1")
	PORT_CONFNAME( 0x08, 0x08, "Self Test" )
	PORT_CONFSETTING(    0x08, DEF_STR( Off ) )
	PORT_CONFSETTING(    0x00, DEF_STR( On ) )
	PORT_BIT( 0x10, IP_ACTIVE_LOW, IPT_OTHER   ) PORT_NAME( "Ms. Pac-Man" ) PORT_CODE(KEYCODE_N)
	PORT_BIT( 0x20, IP_ACTIVE_LOW, IPT_START1  )
	PORT_BIT( 0x40, IP_ACTIVE_LOW, IPT_COIN1   ) PORT_IMPULSE(10) // medal (impulse needed to coin up reliably)
	PORT_BIT( 0x87, IP_ACTIVE_LOW, IPT_UNKNOWN )
INPUT_PORTS_END

static INPUT_PORTS_START( paceight )
	PORT_INCLUDE( pacslot )

	PORT_MODIFY("IN0")
	PORT_BIT( 0x10, IP_ACTIVE_LOW,  IPT_OTHER   ) PORT_NAME( "Left" ) PORT_CODE(KEYCODE_Y)

	PORT_MODIFY("IN1")
	PORT_BIT( 0x10, IP_ACTIVE_LOW, IPT_OTHER   ) PORT_NAME( "Right" ) PORT_CODE(KEYCODE_N)
	PORT_BIT( 0x80, IP_ACTIVE_LOW, IPT_BUTTON2 ) PORT_NAME( "Max Bet" )
INPUT_PORTS_END

static INPUT_PORTS_START( paccarn )
	PORT_START("IN0")
	PORT_SERVICE( 0x01, IP_ACTIVE_LOW )
	PORT_BIT( 0x02, IP_ACTIVE_LOW, IPT_COIN2 ) PORT_IMPULSE(10) // credits (impulse needed to coin up reliably)
	PORT_BIT( 0x04, IP_ACTIVE_LOW, IPT_UNKNOWN )
	PORT_BIT( 0x08, IP_ACTIVE_HIGH, IPT_CUSTOM ) PORT_READ_LINE_DEVICE_MEMBER("eeprom", eeprom_serial_93cxx_device, do_read)
	PORT_BIT( 0x10, IP_ACTIVE_LOW, IPT_CUSTOM ) PORT_READ_LINE_MEMBER(cave_state, paccarn_bet4_r)
	PORT_BIT( 0x20, IP_ACTIVE_LOW, IPT_BUTTON1 ) PORT_NAME( "Bet 2" )
	PORT_BIT( 0x40, IP_ACTIVE_LOW, IPT_START1 )
	PORT_BIT( 0x80, IP_ACTIVE_LOW, IPT_CUSTOM ) PORT_READ_LINE_MEMBER(cave_state, tjumpman_hopper_r)

	PORT_START("IN1")
	PORT_BIT( 0x07, IP_ACTIVE_LOW, IPT_UNKNOWN )
	PORT_CONFNAME( 0x08, 0x08, "Self Test" )
	PORT_CONFSETTING(    0x08, DEF_STR( Off ) )
	PORT_CONFSETTING(    0x00, DEF_STR( On ) )
	PORT_BIT( 0x10, IP_ACTIVE_LOW, IPT_CUSTOM ) PORT_READ_LINE_MEMBER(cave_state, paccarn_bet8_r)
	PORT_BIT( 0x20, IP_ACTIVE_LOW, IPT_BUTTON2 ) PORT_NAME( "Bet 3" )
	PORT_BIT( 0x40, IP_ACTIVE_LOW, IPT_COIN1 ) PORT_IMPULSE(10) // medal (impulse needed to coin up reliably)
	PORT_BIT( 0x80, IP_ACTIVE_LOW, IPT_GAMBLE_PAYOUT )

	// holding together Bet 4 and Bet 8 activates Bet 12 in IO Test Mode
	PORT_START("BET")
	PORT_BIT( 0x01, IP_ACTIVE_HIGH, IPT_BUTTON3 ) PORT_NAME( "Bet 4" )
	PORT_BIT( 0x02, IP_ACTIVE_HIGH, IPT_BUTTON4 ) PORT_NAME( "Bet 8" )
	PORT_BIT( 0x04, IP_ACTIVE_HIGH, IPT_BUTTON5 ) PORT_NAME( "Bet 12" )
INPUT_PORTS_END

static INPUT_PORTS_START( jumbogod )
<<<<<<< HEAD
	PORT_START("IN0")
	PORT_BIT( 0x01, IP_ACTIVE_LOW,  IPT_UNKNOWN )
	PORT_BIT( 0x02, IP_ACTIVE_LOW,  IPT_COIN1 ) PORT_IMPULSE(10) // credits (impulse needed to coin up reliably)
	PORT_BIT( 0x04, IP_ACTIVE_LOW,  IPT_UNKNOWN )
	PORT_BIT( 0x08, IP_ACTIVE_HIGH, IPT_CUSTOM ) PORT_READ_LINE_DEVICE_MEMBER("eeprom", eeprom_serial_93cxx_device, do_read)
	PORT_BIT( 0x10, IP_ACTIVE_LOW,  IPT_BUTTON1 ) PORT_NAME( "Tai Atari (Body Slam)" )
	PORT_BIT( 0x20, IP_ACTIVE_LOW,  IPT_BUTTON3 ) PORT_NAME( "Shippo Kougeki (Tail Attack)")  // not a mistake; it is #3 by the game's test menu.
	PORT_BIT( 0xC0, IP_ACTIVE_LOW,  IPT_UNKNOWN )

	PORT_START("IN1")
	PORT_SERVICE( 0x01, IP_ACTIVE_LOW ) // must stay on during service mode
	PORT_BIT( 0x06, IP_ACTIVE_LOW, IPT_UNKNOWN )
	PORT_BIT( 0x08, IP_ACTIVE_LOW, IPT_SERVICE1 ) PORT_TOGGLE PORT_NAME( "Self Test" )
	PORT_CONFSETTING(    0x08, DEF_STR( Off ) )
	PORT_CONFSETTING(    0x00, DEF_STR( On ) )
	PORT_BIT( 0x10, IP_ACTIVE_LOW, IPT_BUTTON2   ) PORT_NAME( "Nissen Kougeki (Atomic Breath) 1" )
	PORT_BIT( 0x20, IP_ACTIVE_LOW, IPT_BUTTON4   ) PORT_NAME( "Nissen Kougeki (Atomic Breath) 2" )
	PORT_BIT( 0xC0, IP_ACTIVE_LOW, IPT_UNKNOWN )
=======
        PORT_START("IN0")
        PORT_BIT( 0x01, IP_ACTIVE_LOW,  IPT_UNKNOWN )
        PORT_BIT( 0x02, IP_ACTIVE_LOW,  IPT_COIN1 ) PORT_IMPULSE(10) // credits (impulse needed to coin up reliably)
        PORT_BIT( 0x04, IP_ACTIVE_LOW,  IPT_UNKNOWN )
        PORT_BIT( 0x08, IP_ACTIVE_HIGH, IPT_CUSTOM ) PORT_READ_LINE_DEVICE_MEMBER("eeprom", eeprom_serial_93cxx_device, do_read)
        PORT_BIT( 0x10, IP_ACTIVE_LOW,  IPT_BUTTON1 ) PORT_NAME( "Tai Atari (Body Slam)" )
        PORT_BIT( 0x20, IP_ACTIVE_LOW,  IPT_BUTTON3 ) PORT_NAME( "Shippo Kougeki (Tail Attack)")  // not a mistake; it is #3 by the game's test menu.
        PORT_BIT( 0xC0, IP_ACTIVE_LOW,  IPT_UNKNOWN )

        PORT_START("IN1")
        PORT_SERVICE( 0x01, IP_ACTIVE_LOW ) // must stay on during service mode
        PORT_BIT( 0x06, IP_ACTIVE_LOW, IPT_UNKNOWN )
        PORT_CONFNAME( 0x08, 0x08, "Self Test" )
        PORT_CONFSETTING(    0x08, DEF_STR( Off ) )
        PORT_CONFSETTING(    0x00, DEF_STR( On ) )
        PORT_BIT( 0x10, IP_ACTIVE_LOW, IPT_BUTTON2   ) PORT_NAME( "Nissen Kougeki (Atomic Breath)" )
        PORT_BIT( 0x20, IP_ACTIVE_LOW, IPT_BUTTON4   ) PORT_NAME( "Nissen Kougeki (Atomic Breath)" )
        PORT_BIT( 0xC0, IP_ACTIVE_LOW, IPT_UNKNOWN )
>>>>>>> 8732caf0
INPUT_PORTS_END 

static INPUT_PORTS_START( ppsatan )
	PORT_START("SYSTEM")   // $200000
	PORT_BIT( 0x0001, IP_ACTIVE_LOW, IPT_COIN1    )
	PORT_BIT( 0x0004, IP_ACTIVE_LOW, IPT_SERVICE1 ) // service coin
	PORT_BIT( 0x0008, IP_ACTIVE_LOW, IPT_SERVICE2 ) // advance in service mode
	PORT_BIT( 0x0072, IP_ACTIVE_LOW, IPT_UNKNOWN  )
	PORT_BIT( 0x0080, IP_ACTIVE_HIGH, IPT_CUSTOM ) PORT_READ_LINE_DEVICE_MEMBER("eeprom", eeprom_serial_93cxx_device, do_read)

	PORT_DIPNAME( 0x0300, 0x0300, DEF_STR( Coinage ) )          PORT_DIPLOCATION("SW1:1,2")
	PORT_DIPSETTING(      0x0300, "1 Coin/1 1P-Game (2 Coins/1 2P-Game)" )
	PORT_DIPSETTING(      0x0100, "2 Coins/1 1P-Game (3 Coins/1 2P-Game)" )
	PORT_DIPSETTING(      0x0200, "2 Coins/1 1P-Game (4 Coins/1 2P-Game)" )
	PORT_DIPSETTING(      0x0000, "2 Coins/1 1P-Game (4 Coins/1 2P-Game) (duplicate)" )
	PORT_DIPUNKNOWN(0x0400, 0x0400)                             PORT_DIPLOCATION("SW1:3")
	PORT_DIPUNKNOWN(0x0800, 0x0800)                             PORT_DIPLOCATION("SW1:4")
	PORT_DIPNAME( 0x3000, 0x3000, DEF_STR( Difficulty ) )       PORT_DIPLOCATION("SW1:5,6")
	PORT_DIPSETTING(      0x1000, DEF_STR( Easy ) )    // 15 hits
	PORT_DIPSETTING(      0x3000, DEF_STR( Normal ) )  // 20 hits
	PORT_DIPSETTING(      0x0000, DEF_STR( Hard ) )    // 25 hits
	PORT_DIPSETTING(      0x2000, "Hard (duplicate)" )
	PORT_DIPNAME( 0x4000, 0x4000, DEF_STR( Demo_Sounds ) )      PORT_DIPLOCATION("SW1:7")   // Jingle after "warning" screen (every 3 demo loops)
	PORT_DIPSETTING(      0x0000, DEF_STR( Off ) )
	PORT_DIPSETTING(      0x4000, DEF_STR( On ) )
	PORT_SERVICE(0x8000, IP_ACTIVE_LOW)                         PORT_DIPLOCATION("SW1:8")

	PORT_START("TOUCH1_X")
	PORT_BIT( 0x7fff, 0x20, IPT_LIGHTGUN_X ) PORT_PLAYER(1) PORT_MINMAX(0x000, 0x140-1) PORT_CROSSHAIR(X, 284.0/320.0, 0.0, 0) PORT_SENSITIVITY(35) PORT_KEYDELTA(8)
	PORT_BIT( 0x8000, IP_ACTIVE_HIGH, IPT_BUTTON1 ) PORT_PLAYER(1)
	PORT_START("TOUCH1_Y")
	PORT_BIT( 0xffff, 0x18, IPT_LIGHTGUN_Y ) PORT_PLAYER(1) PORT_MINMAX(0x000,  0xe0-1) PORT_CROSSHAIR(Y, 188.0/224.0, 0.0, 0) PORT_SENSITIVITY(35) PORT_KEYDELTA(8)

	PORT_START("TOUCH2_X")
	PORT_BIT( 0x7fff, 0x20, IPT_LIGHTGUN_X ) PORT_PLAYER(2) PORT_MINMAX(0x000, 0x140-1) PORT_CROSSHAIR(X, 284.0/320.0, 0.0, 0) PORT_SENSITIVITY(35) PORT_KEYDELTA(8)
	PORT_BIT( 0x8000, IP_ACTIVE_HIGH, IPT_BUTTON1 ) PORT_PLAYER(2)
	PORT_START("TOUCH2_Y")
	PORT_BIT( 0xffff, 0x18, IPT_LIGHTGUN_Y ) PORT_PLAYER(2) PORT_MINMAX(0x000,  0xe0-1) PORT_CROSSHAIR(Y, 188.0/224.0, 0.0, 0) PORT_SENSITIVITY(35) PORT_KEYDELTA(8)
INPUT_PORTS_END


/***************************************************************************


                            Graphics Layouts


***************************************************************************/

// 6bpp tiles are accessible only 0x400 colors

// 8x8x6 tiles (in a 8x8x8 layout)
static const gfx_layout layout_8x8x6 =
{
	8,8,
	RGN_FRAC(1,1),
	6,
	{STEP2(8,1),STEP4(0,1)},
	{0*4,1*4,4*4,5*4,8*4,9*4,12*4,13*4},
	{STEP8(0,8*8)},
	8*8*8
};

// 8x8x6 tiles (4 bits in one rom, 2 bits in the other,
// unpacked in 2 pages of 4 bits)
static const gfx_layout layout_8x8x6_2 =
{
	8,8,
	RGN_FRAC(1,2),
	6,
	{RGN_FRAC(1,2)+2,RGN_FRAC(1,2)+3, STEP4(0,1)},
	{STEP8(0,4)},
	{STEP8(0,4*8)},
	8*8*4
};

// 8x8x8 tiles
static const gfx_layout layout_8x8x8 =
{
	8,8,
	RGN_FRAC(1,1),
	8,
	{STEP4(8,1),STEP4(0,1)},
	{0*4,1*4,4*4,5*4,8*4,9*4,12*4,13*4},
	{STEP8(0,8*8)},
	8*8*8
};

// 16~x16~x4 Zooming Sprites - decode each 16 pixel lines
static const gfx_layout layout_sprites =
{
	16,1,
	RGN_FRAC(1,1),
	4,
	{STEP4(0,1)},
	{1*4,0*4,3*4,2*4,5*4,4*4,7*4,6*4,9*4,8*4,11*4,10*4,13*4,12*4,15*4,14*4},
	{0},
	16*4
};

// 16~x16~x4 Non-zooming Sprites - decode each 16 pixel lines
static const gfx_layout layout_sprites_msb =
{
	16,1,
	RGN_FRAC(1,1),
	4,
	{STEP4(0,1)},
	{STEP16(0,4)},
	{0},
	16*4
};

// esprade, guwange uses 8bpp sprites instead 4bpp
static const gfx_layout layout_sprites_8bpp =
{
	16,1,
	RGN_FRAC(1,1),
	8,
	{STEP4(0,1), STEP4(4*4,1)},
	{STEP4(4*4*2*0+3*4,-4),STEP4(4*4*2*1+3*4,-4),STEP4(4*4*2*2+3*4,-4),STEP4(4*4*2*3+3*4,-4)},
	{0},
	16*8
};

static GFXDECODE_START( gfx_common_spr )
	GFXDECODE_ENTRY( "sprites0", 0, layout_sprites, 0x0000, 0x40 )
GFXDECODE_END

/***************************************************************************
                                Dangun Feveron
***************************************************************************/

static GFXDECODE_START( gfx_dfeveron )
	GFXDECODE_ENTRY( "layer0", 0, gfx_8x8x4_packed_msb, 0x0400, 0x40 ) // [0] Layer 0
	GFXDECODE_ENTRY( "layer1", 0, gfx_8x8x4_packed_msb, 0x0400, 0x40 ) // [1] Layer 1
GFXDECODE_END

/***************************************************************************
                                Dodonpachi
***************************************************************************/

// different gfx layout
static GFXDECODE_START( gfx_ddonpach_spr )
	GFXDECODE_ENTRY( "sprites0", 0, layout_sprites_msb, 0x0000, 0x40 )
GFXDECODE_END

static GFXDECODE_START( gfx_ddonpach )
	GFXDECODE_ENTRY( "layer0", 0, gfx_8x8x4_packed_msb, 0x4000, 0x40 ) // [0] Layer 0
	GFXDECODE_ENTRY( "layer1", 0, gfx_8x8x4_packed_msb, 0x4000, 0x40 ) // [1] Layer 1
	GFXDECODE_ENTRY( "layer2", 0, layout_8x8x8,         0x4000, 0x40 ) // [2] Layer 2
GFXDECODE_END

/***************************************************************************
                                Donpachi
***************************************************************************/

static GFXDECODE_START( gfx_donpachi )
	GFXDECODE_ENTRY( "layer0", 0, gfx_8x8x4_packed_msb, 0x0400, 0x40 ) // [0] Layer 0
	GFXDECODE_ENTRY( "layer1", 0, gfx_8x8x4_packed_msb, 0x0400, 0x40 ) // [1] Layer 1
	GFXDECODE_ENTRY( "layer2", 0, gfx_8x8x4_packed_msb, 0x0400, 0x40 ) // [2] Layer 2
GFXDECODE_END

/***************************************************************************
                                Esprade
***************************************************************************/

static GFXDECODE_START( gfx_esprade_spr )
	GFXDECODE_ENTRY( "sprites0", 0, layout_sprites_8bpp, 0x0000, 0x40 )
GFXDECODE_END

static GFXDECODE_START( gfx_esprade )
	GFXDECODE_ENTRY( "layer0", 0, layout_8x8x8, 0x4000, 0x40 ) // [0] Layer 0
	GFXDECODE_ENTRY( "layer1", 0, layout_8x8x8, 0x4000, 0x40 ) // [1] Layer 1
	GFXDECODE_ENTRY( "layer2", 0, layout_8x8x8, 0x4000, 0x40 ) // [2] Layer 2
GFXDECODE_END

/***************************************************************************
                                Hotdog Storm
***************************************************************************/

static GFXDECODE_START( gfx_hotdogst )
	GFXDECODE_ENTRY( "layer0", 0, gfx_8x8x4_packed_msb, 0x0000, 0x40 ) // [0] Layer 0
	GFXDECODE_ENTRY( "layer1", 0, gfx_8x8x4_packed_msb, 0x0000, 0x40 ) // [1] Layer 1
	GFXDECODE_ENTRY( "layer2", 0, gfx_8x8x4_packed_msb, 0x0000, 0x40 ) // [2] Layer 2
GFXDECODE_END

/***************************************************************************
                                Koro Koro Quest
***************************************************************************/

// different sprite base palette
static GFXDECODE_START( gfx_korokoro_spr )
	GFXDECODE_ENTRY( "sprites0", 0, layout_sprites, 0x3c00, 0x40 )
GFXDECODE_END

static GFXDECODE_START( gfx_korokoro )
	GFXDECODE_ENTRY( "layer0", 0, gfx_8x8x4_packed_msb, 0x0400, 0x40 ) // [0] Layer 0
GFXDECODE_END

/***************************************************************************
                                Mazinger Z
***************************************************************************/

static GFXDECODE_START( gfx_mazinger )
	GFXDECODE_ENTRY( "layer0", 0, gfx_8x8x4_packed_msb, 0x0000, 0x40 ) // [0] Layer 0
	GFXDECODE_ENTRY( "layer1", 0, layout_8x8x6,         0x0400, 0x10 ) // [1] Layer 1
GFXDECODE_END

/***************************************************************************
                               Poka Poka Satan
***************************************************************************/

static GFXDECODE_START( gfx_ppsatan_0 )
	GFXDECODE_ENTRY( "layer0", 0, gfx_8x8x4_packed_msb, 0x0000, 0x40 ) // [0] Layer 0
GFXDECODE_END

static GFXDECODE_START( gfx_ppsatan_spr_1 )
	GFXDECODE_ENTRY( "sprites1", 0, layout_sprites, 0x3c00, 0x40 )
GFXDECODE_END

static GFXDECODE_START( gfx_ppsatan_1 )
	GFXDECODE_ENTRY( "layer1", 0, gfx_8x8x4_packed_msb, 0x0000, 0x40 ) // [1] Layer 1
GFXDECODE_END

static GFXDECODE_START( gfx_ppsatan_spr_2 )
	GFXDECODE_ENTRY( "sprites2", 0, layout_sprites, 0x3c00, 0x40 )
GFXDECODE_END

static GFXDECODE_START( gfx_ppsatan_2 )
	GFXDECODE_ENTRY( "layer2", 0, gfx_8x8x4_packed_msb, 0x0000, 0x40 ) // [2] Layer 2
GFXDECODE_END

/***************************************************************************
                                Power Instinct 2
***************************************************************************/

// expanded sprite color space
static GFXDECODE_START( gfx_pwrinst2_spr )
	GFXDECODE_ENTRY( "sprites0", 0, layout_sprites_msb, 0x0000, 0x80 )
GFXDECODE_END

static GFXDECODE_START( gfx_pwrinst2 )
	GFXDECODE_ENTRY( "layer0", 0, gfx_8x8x4_packed_msb, 0x0800, 0x40 ) // [0] Layer 0
	GFXDECODE_ENTRY( "layer1", 0, gfx_8x8x4_packed_msb, 0x1000, 0x40 ) // [1] Layer 1
	GFXDECODE_ENTRY( "layer2", 0, gfx_8x8x4_packed_msb, 0x1800, 0x40 ) // [2] Layer 2
	GFXDECODE_ENTRY( "layer3", 0, gfx_8x8x4_packed_msb, 0x2000, 0x40 ) // [3] Layer 3
GFXDECODE_END


/***************************************************************************
                                Sailor Moon
***************************************************************************/

static GFXDECODE_START( gfx_sailormn )
	GFXDECODE_ENTRY( "layer0", 0, gfx_8x8x4_packed_msb, 0x0400, 0x40 ) // [0] Layer 0
	GFXDECODE_ENTRY( "layer1", 0, gfx_8x8x4_packed_msb, 0x0800, 0x40 ) // [1] Layer 1
	GFXDECODE_ENTRY( "layer2", 0, layout_8x8x6_2,       0x0c00, 0x10 ) // [2] Layer 2
GFXDECODE_END


/***************************************************************************
                                Uo Poko
***************************************************************************/

static GFXDECODE_START( gfx_uopoko )
	GFXDECODE_ENTRY( "layer0", 0, layout_8x8x8, 0x4000, 0x40 ) // [0] Layer 0
GFXDECODE_END


/***************************************************************************


                                Machine Drivers


***************************************************************************/

void cave_state::machine_start()
{
	m_led_outputs.resolve();
	m_vblank_end_timer = timer_alloc(FUNC(cave_state::vblank_end), this);

	save_item(NAME(m_vblank_irq));
	save_item(NAME(m_sound_irq));
	save_item(NAME(m_unknown_irq));
	save_item(NAME(m_agallet_vblank_irq));
}

void cave_z80_state::machine_start()
{
	cave_state::machine_start();

	save_item(NAME(m_soundbuf_wptr));
	save_item(NAME(m_soundbuf_rptr));
	save_item(NAME(m_soundbuf_data));
	save_item(NAME(m_soundbuf_empty));
}

void ppsatan_state::machine_start()
{
	cave_state::machine_start();

	m_ppsatan_io_mux = 0;
	save_item(NAME(m_ppsatan_io_mux));
}

void cave_state::machine_reset()
{
	m_vblank_irq = 0;
	m_sound_irq = 0;
	m_unknown_irq = 0;
	m_agallet_vblank_irq = 0;
}

void cave_z80_state::machine_reset()
{
	cave_state::machine_reset();

	std::fill(std::begin(m_soundbuf_data), std::end(m_soundbuf_data), 0);
	m_soundbuf_wptr = 0;
	m_soundbuf_rptr = 0;
	m_soundbuf_empty = true;
}

void cave_state::add_base_config(machine_config &config, int layer)
{
	M68000(config, m_maincpu, 16_MHz_XTAL);
	m_maincpu->set_vblank_int("screen.0", FUNC(cave_state::interrupt));

	TIMER(config, m_int_timer).configure_generic(FUNC(cave_state::vblank_start));

	SCREEN(config, m_screen[0], SCREEN_TYPE_RASTER);
	m_screen[0]->set_refresh_hz(15625/271.5);
	m_screen[0]->set_vblank_time(ATTOSECONDS_IN_USEC(0));
	m_screen[0]->set_size(320, 240);
	m_screen[0]->set_visarea(0, 320-1, 0, 240-1);
	m_screen[0]->set_screen_update(FUNC(cave_state::screen_update));

	PALETTE(config, m_palette[0], palette_device::BLACK).set_format(palette_device::xGRB_555, 0x8000);

	GFXDECODE(config, m_spr_gfxdecode[0], m_palette[0], gfx_common_spr);

	for (int i = 0; i < layer; i++)
	{
		TMAP038(config, m_tilemap[i]);
		m_tilemap[i]->set_gfxdecode_tag(m_gfxdecode[0]);
		m_tilemap[i]->set_gfx(i);
	}
}

void cave_state::add_ymz(machine_config &config)
{
	// TODO: all PCB versions using mono, on a YMZ chip as well? Sounds very unlikely, verify on all flavours.
	SPEAKER(config, "mono").front_center();

	ymz280b_device &ymz(YMZ280B(config, "ymz", 16.9344_MHz_XTAL));
	ymz.irq_handler().set(FUNC(cave_state::sound_irq_gen));
	ymz.add_route(ALL_OUTPUTS, "mono", 1.0);
}

/***************************************************************************
                                Dangun Feveron
***************************************************************************/

void cave_state::dfeveron(machine_config &config)
{
	add_base_config(config, 2);

	/* basic machine hardware */
	m_maincpu->set_addrmap(AS_PROGRAM, &cave_state::dfeveron_map);

	EEPROM_93C46_16BIT(config, m_eeprom);

	/* video hardware */
	GFXDECODE(config, m_gfxdecode[0], m_palette[0], gfx_dfeveron);
	m_palette[0]->set_entries(0x1000/2);

	MCFG_VIDEO_START_OVERRIDE(cave_state,spr_4bpp)

	/* sound hardware */
	add_ymz(config);
}


/***************************************************************************
                                Dodonpachi
***************************************************************************/

void cave_state::ddonpach(machine_config &config)
{
	add_base_config(config, 3);

	/* basic machine hardware */
	m_maincpu->set_addrmap(AS_PROGRAM, &cave_state::ddonpach_map);

	EEPROM_93C46_16BIT(config, m_eeprom);

	/* video hardware */
	m_spr_gfxdecode[0]->set_info(gfx_ddonpach_spr);
	GFXDECODE(config, m_gfxdecode[0], m_palette[0], gfx_ddonpach);

	MCFG_VIDEO_START_OVERRIDE(cave_state,spr_8bpp)

	/* sound hardware */
	add_ymz(config);
}


/***************************************************************************
                                    Donpachi
***************************************************************************/

void cave_state::donpachi(machine_config &config)
{
	add_base_config(config, 3);

	/* basic machine hardware */
	m_maincpu->set_addrmap(AS_PROGRAM, &cave_state::donpachi_map);

	EEPROM_93C46_16BIT(config, m_eeprom);

	/* video hardware */
	m_spr_gfxdecode[0]->set_info(gfx_ddonpach_spr);
	GFXDECODE(config, m_gfxdecode[0], m_palette[0], gfx_donpachi);
	m_palette[0]->set_entries(0x1000/2);

	MCFG_VIDEO_START_OVERRIDE(cave_state,spr_4bpp)

	/* sound hardware */
	SPEAKER(config, "mono").front_center();

	OKIM6295(config, m_oki[0], 4.224_MHz_XTAL/4, okim6295_device::PIN7_HIGH); // pin 7 not verified
	m_oki[0]->add_route(ALL_OUTPUTS, "mono", 1.60);

	OKIM6295(config, m_oki[1], 4.224_MHz_XTAL/2, okim6295_device::PIN7_HIGH); // pin 7 not verified
	m_oki[1]->add_route(ALL_OUTPUTS, "mono", 1.0);

	nmk112_device &nmk112(NMK112(config, "nmk112", 0));
	nmk112.set_rom0_tag("oki1");
	nmk112.set_rom1_tag("oki2");
	nmk112.set_page_mask(1 << 0);    // chip #0 (music) is not paged
}


/***************************************************************************
                                Esprade
***************************************************************************/

void cave_state::esprade(machine_config &config)
{
	add_base_config(config, 3);

	/* basic machine hardware */
	m_maincpu->set_addrmap(AS_PROGRAM, &cave_state::esprade_map);

	EEPROM_93C46_16BIT(config, m_eeprom);

	/* video hardware */
	m_spr_gfxdecode[0]->set_info(gfx_esprade_spr);
	GFXDECODE(config, m_gfxdecode[0], m_palette[0], gfx_esprade);

	MCFG_VIDEO_START_OVERRIDE(cave_state,spr_8bpp)

	/* sound hardware */
	add_ymz(config);
}


/***************************************************************************
                                    Gaia Crusaders
***************************************************************************/

void cave_state::gaia(machine_config &config)
{
	add_base_config(config, 3);

	/* basic machine hardware */
	m_maincpu->set_addrmap(AS_PROGRAM, &cave_state::gaia_map);

	WATCHDOG_TIMER(config, "watchdog");

	/* video hardware */
	m_screen[0]->set_visarea(0, 320-1, 0, 224-1);

	GFXDECODE(config, m_gfxdecode[0], m_palette[0], gfx_esprade);

	MCFG_VIDEO_START_OVERRIDE(cave_state,spr_8bpp)

	/* sound hardware */
	add_ymz(config);

	// Unlike other games also using ymz, gaia (and theroes) has 16MHz clock for it
	subdevice<ymz280b_device>("ymz")->set_clock(16_MHz_XTAL);
}


/***************************************************************************
                                    Guwange
***************************************************************************/

void cave_state::guwange(machine_config &config)
{
	add_base_config(config, 3);

	/* basic machine hardware */
	m_maincpu->set_addrmap(AS_PROGRAM, &cave_state::guwange_map);

	EEPROM_93C46_16BIT(config, m_eeprom);

	/* video hardware */
	m_spr_gfxdecode[0]->set_info(gfx_esprade_spr);
	GFXDECODE(config, m_gfxdecode[0], m_palette[0], gfx_esprade);

	MCFG_VIDEO_START_OVERRIDE(cave_state,spr_8bpp)

	/* sound hardware */
	add_ymz(config);
}

/***************************************************************************
                                Hotdog Storm
***************************************************************************/

void cave_z80_state::hotdogst(machine_config &config)
{
	add_base_config(config, 3);

	/* basic machine hardware */
	m_maincpu->set_clock(32_MHz_XTAL/2);
	m_maincpu->set_addrmap(AS_PROGRAM, &cave_z80_state::hotdogst_map);

	Z80(config, m_audiocpu, 32_MHz_XTAL/8);
	m_audiocpu->set_addrmap(AS_PROGRAM, &cave_z80_state::hotdogst_sound_map);
	m_audiocpu->set_addrmap(AS_IO, &cave_z80_state::hotdogst_sound_portmap);

	EEPROM_93C46_16BIT(config, m_eeprom);

	/* video hardware */
	m_screen[0]->set_size(384, 240);
	m_screen[0]->set_visarea(0, 384-1, 0, 240-1);

	GFXDECODE(config, m_gfxdecode[0], m_palette[0], gfx_hotdogst);
	m_palette[0]->set_entries(0x1000/2);

	MCFG_VIDEO_START_OVERRIDE(cave_z80_state,spr_4bpp)

	/* sound hardware */
	SPEAKER(config, "mono").front_center();

	GENERIC_LATCH_16(config, m_soundlatch);
	m_soundlatch->data_pending_callback().set_inputline(m_audiocpu, INPUT_LINE_NMI);

	ym2203_device &ymsnd(YM2203(config, "ymsnd", 32_MHz_XTAL/8));
	ymsnd.irq_handler().set_inputline("audiocpu", 0);
	ymsnd.add_route(0, "mono", 0.20);
	ymsnd.add_route(1, "mono", 0.20);
	ymsnd.add_route(2, "mono", 0.20);
	ymsnd.add_route(3, "mono", 0.80);

	OKIM6295(config, m_oki[0], 32_MHz_XTAL/16, okim6295_device::PIN7_HIGH); // pin 7 not verified
	m_oki[0]->add_route(ALL_OUTPUTS, "mono", 1.0);
	m_oki[0]->set_addrmap(0, &cave_z80_state::oki_map);
}


/***************************************************************************
                               Koro Koro Quest
***************************************************************************/

void cave_state::korokoro(machine_config &config)
{
	add_base_config(config, 1);

	/* basic machine hardware */
	m_maincpu->set_addrmap(AS_PROGRAM, &cave_state::korokoro_map);

	EEPROM_93C46_16BIT(config, m_eeprom);

	/* video hardware */
	m_screen[0]->set_visarea(0, 320-1-2, 0, 240-1-1);

	m_spr_gfxdecode[0]->set_info(gfx_korokoro_spr);
	GFXDECODE(config, m_gfxdecode[0], m_palette[0], gfx_korokoro);
	m_palette[0]->set_entries(0x8000/2);

	MCFG_VIDEO_START_OVERRIDE(cave_state,spr_4bpp)

	/* sound hardware */
	add_ymz(config);
}

void cave_state::crusherm(machine_config &config)
{
	korokoro(config);
	m_maincpu->set_addrmap(AS_PROGRAM, &cave_state::crusherm_map);
}


/***************************************************************************
                                Mazinger Z
***************************************************************************/

void cave_z80_state::mazinger(machine_config &config)
{
	add_base_config(config, 2);

	/* basic machine hardware */
	m_maincpu->set_addrmap(AS_PROGRAM, &cave_z80_state::mazinger_map);

	Z80(config, m_audiocpu, 4_MHz_XTAL); // Bidirectional communication
	m_audiocpu->set_addrmap(AS_PROGRAM, &cave_z80_state::mazinger_sound_map);
	m_audiocpu->set_addrmap(AS_IO, &cave_z80_state::mazinger_sound_portmap);

	WATCHDOG_TIMER(config, "watchdog").set_time(attotime::from_seconds(3));  /* a guess, and certainly wrong */

	EEPROM_93C46_16BIT(config, m_eeprom);

	/* video hardware */
	m_screen[0]->set_size(384, 240);
	m_screen[0]->set_visarea(0, 384-1, 0, 240-1);

	GFXDECODE(config, m_gfxdecode[0], m_palette[0], gfx_mazinger);
	m_palette[0]->set_entries(0x8000/2);

	MCFG_VIDEO_START_OVERRIDE(cave_z80_state,spr_4bpp)

	/* sound hardware */
	SPEAKER(config, "mono").front_center();

	GENERIC_LATCH_16(config, m_soundlatch);
	m_soundlatch->data_pending_callback().set_inputline(m_audiocpu, INPUT_LINE_NMI);

	ym2203_device &ymsnd(YM2203(config, "ymsnd", 4_MHz_XTAL));
	ymsnd.irq_handler().set_inputline("audiocpu", 0);
	ymsnd.add_route(0, "mono", 0.20);
	ymsnd.add_route(1, "mono", 0.20);
	ymsnd.add_route(2, "mono", 0.20);
	ymsnd.add_route(3, "mono", 0.60);

	OKIM6295(config, m_oki[0], 1.056_MHz_XTAL, okim6295_device::PIN7_HIGH); // clock frequency & pin 7 not verified
	m_oki[0]->add_route(ALL_OUTPUTS, "mono", 2.0);
	m_oki[0]->set_addrmap(0, &cave_z80_state::oki_map);
}


/***************************************************************************
                                Metamoqester
***************************************************************************/

void cave_z80_state::metmqstr(machine_config &config)
{
	add_base_config(config, 3);

	/* basic machine hardware */
	m_maincpu->set_clock(32_MHz_XTAL / 2);
	m_maincpu->set_addrmap(AS_PROGRAM, &cave_z80_state::metmqstr_map);

	Z80(config, m_audiocpu, 32_MHz_XTAL / 4);
	m_audiocpu->set_addrmap(AS_PROGRAM, &cave_z80_state::hotdogst_sound_map);
	m_audiocpu->set_addrmap(AS_IO, &cave_z80_state::metmqstr_sound_portmap);

	WATCHDOG_TIMER(config, "watchdog").set_time(attotime::from_seconds(3));  /* a guess, and certainly wrong */

	EEPROM_93C46_16BIT(config, m_eeprom);

	/* video hardware */
	m_screen[0]->set_size(0x200, 240);
	m_screen[0]->set_visarea(0x7d, 0x7d + 0x180-1, 0, 240-1);

	GFXDECODE(config, m_gfxdecode[0], m_palette[0], gfx_donpachi);
	m_palette[0]->set_entries(0x1000/2);

	MCFG_VIDEO_START_OVERRIDE(cave_z80_state,spr_4bpp)

	/* sound hardware */
	SPEAKER(config, "mono").front_center();

	GENERIC_LATCH_16(config, m_soundlatch);
	m_soundlatch->data_pending_callback().set_inputline(m_audiocpu, INPUT_LINE_NMI);

	ym2151_device &ymsnd(YM2151(config, "ymsnd", 16_MHz_XTAL / 4));
	ymsnd.irq_handler().set_inputline(m_audiocpu, 0);
	ymsnd.add_route(ALL_OUTPUTS, "mono", 0.6);

	OKIM6295(config, m_oki[0], 32_MHz_XTAL / 16, okim6295_device::PIN7_HIGH);
	m_oki[0]->add_route(ALL_OUTPUTS, "mono", 0.5);
	m_oki[0]->set_addrmap(0, &cave_z80_state::oki_map);

	OKIM6295(config, m_oki[1], 32_MHz_XTAL / 16, okim6295_device::PIN7_HIGH);
	m_oki[1]->add_route(ALL_OUTPUTS, "mono", 0.5);
	m_oki[1]->set_addrmap(0, &cave_z80_state::oki2_map);
}


/***************************************************************************
                                   Pac-Slot
***************************************************************************/

void cave_state::pacslot(machine_config &config)
{
	add_base_config(config, 1);

	NVRAM(config, "nvram", nvram_device::DEFAULT_ALL_0);

	/* basic machine hardware */
	m_maincpu->set_clock(28_MHz_XTAL / 2);
	m_maincpu->set_addrmap(AS_PROGRAM, &cave_state::pacslot_map);

	WATCHDOG_TIMER(config, "watchdog").set_time(attotime::from_seconds(3));  /* a guess, and certainly wrong */

	EEPROM_93C46_16BIT(config, m_eeprom, eeprom_serial_streaming::ENABLE);

	/* video hardware */
	m_screen[0]->set_size(0x200, 240);
	m_screen[0]->set_visarea(0x80, 0x80 + 0x140-1, 0, 240-1);

	GFXDECODE(config, m_gfxdecode[0], m_palette[0], gfx_uopoko);

	MCFG_VIDEO_START_OVERRIDE(cave_state,spr_8bpp)

	/* sound hardware */
	SPEAKER(config, "mono").front_center();

	OKIM6295(config, m_oki[0], 28_MHz_XTAL / 28, okim6295_device::PIN7_HIGH); // clock frequency & pin 7 not verified
	m_oki[0]->add_route(ALL_OUTPUTS, "mono", 1.0);

	// oki2 chip is present but its rom socket is unpopulated
	OKIM6295(config, m_oki[1], 28_MHz_XTAL / 28, okim6295_device::PIN7_HIGH); // clock frequency & pin 7 not verified
	m_oki[1]->add_route(ALL_OUTPUTS, "mono", 1.0);
}

void cave_state::paceight(machine_config &config)
{
	pacslot(config);
	m_maincpu->set_addrmap(AS_PROGRAM, &cave_state::paceight_map);
}

void cave_state::paccarn(machine_config &config)
{
	pacslot(config);
	m_maincpu->set_addrmap(AS_PROGRAM, &cave_state::paccarn_map);
}

void cave_state::jumbogod(machine_config &config)
{
	pacslot(config);
	m_maincpu->set_addrmap(AS_PROGRAM, &cave_state::jumbogod_map);
}

/***************************************************************************
                               Poka Poka Satan
***************************************************************************/

TIMER_DEVICE_CALLBACK_MEMBER( cave_state::timer_lev2_cb )
{
	m_maincpu->set_input_line(M68K_IRQ_2, HOLD_LINE);   // ppsatan: read touch screens
}

void ppsatan_state::ppsatan(machine_config &config)
{
	add_base_config(config, 1);

	/* basic machine hardware */
	m_maincpu->set_vblank_int("screen.0", FUNC(ppsatan_state::interrupt_ppsatan));
	m_maincpu->set_addrmap(AS_PROGRAM, &ppsatan_state::ppsatan_map);

	WATCHDOG_TIMER(config, "watchdog").set_time(attotime::from_seconds(1));  /* a guess, and certainly wrong */

	EEPROM_93C46_16BIT(config, m_eeprom);

	TIMER(config, "timer_lev2").configure_periodic(FUNC(ppsatan_state::timer_lev2_cb), attotime::from_hz(60));

	/* video hardware */
	m_screen[0]->set_visarea(0, 320-1, 0, 224-1);
	m_screen[0]->set_screen_update(FUNC(ppsatan_state::screen_update_ppsatan_top));
	subdevice<timer_device>("int_timer")->configure_generic(FUNC(ppsatan_state::vblank_start));

	SCREEN(config, m_screen[1], SCREEN_TYPE_RASTER);
	m_screen[1]->set_refresh_hz(15625/271.5);
	m_screen[1]->set_vblank_time(ATTOSECONDS_IN_USEC(0));
	m_screen[1]->set_size(320, 240);
	m_screen[1]->set_visarea(0, 320-1, 0, 224-1);
	m_screen[1]->set_screen_update(FUNC(ppsatan_state::screen_update_ppsatan_left));
	TIMER(config, "int_timer_left").configure_generic(FUNC(ppsatan_state::vblank_start_left));

	SCREEN(config, m_screen[2], SCREEN_TYPE_RASTER);
	m_screen[2]->set_refresh_hz(15625/271.5);
	m_screen[2]->set_vblank_time(ATTOSECONDS_IN_USEC(0));
	m_screen[2]->set_size(320, 240);
	m_screen[2]->set_visarea(0, 320-1, 0, 224-1);
	m_screen[2]->set_screen_update(FUNC(ppsatan_state::screen_update_ppsatan_right));
	TIMER(config, "int_timer_right").configure_generic(FUNC(ppsatan_state::vblank_start_right));

	m_spr_gfxdecode[0]->set_info(gfx_korokoro_spr);
	GFXDECODE(config, m_spr_gfxdecode[1], m_palette[1], gfx_ppsatan_spr_1);
	GFXDECODE(config, m_spr_gfxdecode[2], m_palette[2], gfx_ppsatan_spr_2);
	GFXDECODE(config, m_gfxdecode[0], m_palette[0], gfx_ppsatan_0);
	GFXDECODE(config, m_gfxdecode[1], m_palette[1], gfx_ppsatan_1);
	GFXDECODE(config, m_gfxdecode[2], m_palette[2], gfx_ppsatan_2);

	m_tilemap[0]->set_xoffs(2, 0);

	TMAP038(config, m_tilemap[1]);
	m_tilemap[1]->set_gfxdecode_tag(m_gfxdecode[1]);
	m_tilemap[1]->set_gfx(0);
	m_tilemap[1]->set_xoffs(1, 0);

	TMAP038(config, m_tilemap[2]);
	m_tilemap[2]->set_gfxdecode_tag(m_gfxdecode[2]);
	m_tilemap[2]->set_gfx(0);
	m_tilemap[2]->set_xoffs(0, -57);

	m_palette[0]->set_entries(0x9000/2);
	PALETTE(config, m_palette[1], palette_device::BLACK).set_format(palette_device::xGRB_555, 0x9000/2);
	PALETTE(config, m_palette[2], palette_device::BLACK).set_format(palette_device::xGRB_555, 0x9000/2);

	config.set_default_layout(layout_ppsatan);

	/* sound hardware */
	SPEAKER(config, "mono").front_center();

	OKIM6295(config, m_oki[0], 1.056_MHz_XTAL, okim6295_device::PIN7_HIGH); // clock frequency & pin 7 not verified
	m_oki[0]->add_route(ALL_OUTPUTS, "mono", 2.0);
}


/***************************************************************************
                                Power Instinct 2
***************************************************************************/

/*  X1 = 12 MHz, X2 = 28 MHz, X3 = 16 MHz. OKI: / 165 mode A ; / 132 mode B */

void cave_z80_state::pwrinst2(machine_config &config)
{
	add_base_config(config, 4);

	/* basic machine hardware */
	m_maincpu->set_addrmap(AS_PROGRAM, &cave_z80_state::pwrinst2_map);

	Z80(config, m_audiocpu, 16_MHz_XTAL / 2);    /* 8 MHz */
	m_audiocpu->set_addrmap(AS_PROGRAM, &cave_z80_state::pwrinst2_sound_map);
	m_audiocpu->set_addrmap(AS_IO, &cave_z80_state::pwrinst2_sound_portmap);

	EEPROM_93C46_16BIT(config, m_eeprom);

	/* video hardware */
	m_screen[0]->set_size(0x200, 240);
	m_screen[0]->set_visarea(0x70, 0x70 + 0x140-1, 0, 240-1);

	m_spr_gfxdecode[0]->set_info(gfx_pwrinst2_spr);
	GFXDECODE(config, m_gfxdecode[0], m_palette[0], gfx_pwrinst2);
	m_palette[0]->set_entries(0x5000/2);

	MCFG_VIDEO_START_OVERRIDE(cave_z80_state,spr_4bpp)

	/* sound hardware */
	SPEAKER(config, "mono").front_center();

	GENERIC_LATCH_16(config, m_soundlatch);
	m_soundlatch->data_pending_callback().set_inputline(m_audiocpu, INPUT_LINE_NMI);

	ym2203_device &ym2203(YM2203(config, "ymsnd", 16_MHz_XTAL / 4));
	ym2203.irq_handler().set_inputline("audiocpu", 0);
	ym2203.add_route(0, "mono", 0.40);
	ym2203.add_route(1, "mono", 0.40);
	ym2203.add_route(2, "mono", 0.40);
	ym2203.add_route(3, "mono", 0.80);

	OKIM6295(config, m_oki[0], 3_MHz_XTAL, okim6295_device::PIN7_LOW);
	m_oki[0]->add_route(ALL_OUTPUTS, "mono", 0.80);

	OKIM6295(config, m_oki[1], 3_MHz_XTAL, okim6295_device::PIN7_LOW);
	m_oki[1]->add_route(ALL_OUTPUTS, "mono", 1.00);

	nmk112_device &nmk112(NMK112(config, "nmk112", 0));
	nmk112.set_rom0_tag("oki1");
	nmk112.set_rom1_tag("oki2");
}


/***************************************************************************
                        Sailor Moon / Air Gallet
***************************************************************************/

TIMER_DEVICE_CALLBACK_MEMBER( cave_z80_state::sailormn_startup )
{
	m_maincpu->pulse_input_line(INPUT_LINE_RESET, attotime::zero);
}

MACHINE_RESET_MEMBER(cave_z80_state,sailormn)
{
	cave_z80_state::machine_reset();
	m_startup->adjust(attotime::from_usec(1000), 0, attotime::zero);
}

void cave_z80_state::sailormn(machine_config &config)
{
	add_base_config(config, 3);

	/* basic machine hardware */
	m_maincpu->set_addrmap(AS_PROGRAM, &cave_z80_state::sailormn_map);

	// could be a wachdog, but if it is then our watchdog address is incorrect as there are periods where the game doesn't write it.
	TIMER(config, m_startup).configure_generic(FUNC(cave_z80_state::sailormn_startup));

	Z80(config, m_audiocpu, 8_MHz_XTAL); // Bidirectional Communication
	m_audiocpu->set_addrmap(AS_PROGRAM, &cave_z80_state::sailormn_sound_map);
	m_audiocpu->set_addrmap(AS_IO, &cave_z80_state::sailormn_sound_portmap);

//  config.set_maximum_quantum(attotime::from_hz(600));

	MCFG_MACHINE_RESET_OVERRIDE(cave_z80_state,sailormn)
	EEPROM_93C46_16BIT(config, m_eeprom);

	/* video hardware */
	m_screen[0]->set_size(320+1, 240);
	m_screen[0]->set_visarea(0+1, 320+1-1, 0, 240-1);

	/* Layer 2 (8x8) needs to be handled differently */
	m_tilemap[2]->set_tile_callback(FUNC(cave_z80_state::sailormn_get_banked_code)); /* Layer 2 has 1 banked ROM */

	GFXDECODE(config, m_gfxdecode[0], m_palette[0], gfx_sailormn); // 4 bit sprites, 6 bit tiles
	m_palette[0]->set_entries(0x4000/2);

	MCFG_VIDEO_START_OVERRIDE(cave_z80_state,spr_4bpp)

	/* sound hardware */
	SPEAKER(config, "mono").front_center();

	GENERIC_LATCH_16(config, m_soundlatch);
	m_soundlatch->data_pending_callback().set_inputline(m_audiocpu, INPUT_LINE_NMI);

	ym2151_device &ymsnd(YM2151(config, "ymsnd", 16_MHz_XTAL / 4));
	ymsnd.irq_handler().set_inputline(m_audiocpu, 0);
	ymsnd.add_route(ALL_OUTPUTS, "mono", 0.30);

	OKIM6295(config, m_oki[0], 2112000, okim6295_device::PIN7_HIGH); // clock frequency & pin 7 not verified
	m_oki[0]->add_route(ALL_OUTPUTS, "mono", 1.0);
	m_oki[0]->set_addrmap(0, &cave_z80_state::oki_map);

	OKIM6295(config, m_oki[1], 2112000, okim6295_device::PIN7_HIGH); // clock frequency & pin 7 not verified
	m_oki[1]->add_route(ALL_OUTPUTS, "mono", 1.0);
	m_oki[1]->set_addrmap(0, &cave_z80_state::oki2_map);


}


/***************************************************************************
                            Tekken Card World
***************************************************************************/

void cave_state::tekkencw(machine_config &config)
{
	add_base_config(config, 1);

	NVRAM(config, "nvram", nvram_device::DEFAULT_ALL_0);

	/* basic machine hardware */
	m_maincpu->set_clock(28_MHz_XTAL / 2);
	m_maincpu->set_addrmap(AS_PROGRAM, &cave_state::tekkencw_map);

	WATCHDOG_TIMER(config, "watchdog").set_time(attotime::from_seconds(3));  /* a guess, and certainly wrong */

	EEPROM_93C46_16BIT(config, m_eeprom, eeprom_serial_streaming::ENABLE);

	/* video hardware */
	m_screen[0]->set_size(0x200, 240);
	m_screen[0]->set_visarea(0x80, 0x80 + 0x140-1, 0, 240-1);

	GFXDECODE(config, m_gfxdecode[0], m_palette[0], gfx_uopoko);

	MCFG_VIDEO_START_OVERRIDE(cave_state,spr_8bpp)

	/* sound hardware */
	SPEAKER(config, "mono").front_center();

	OKIM6295(config, m_oki[0], 28_MHz_XTAL / 28, okim6295_device::PIN7_HIGH); // clock frequency & pin 7 not verified
	m_oki[0]->add_route(ALL_OUTPUTS, "mono", 1.0);

	// oki2 chip spot and rom socket are both unpopulated
}

void cave_state::tekkenbs(machine_config &config)
{
	tekkencw(config);
	m_maincpu->set_addrmap(AS_PROGRAM, &cave_state::tekkenbs_map);
}


/***************************************************************************
                            Tobikose! Jumpman
***************************************************************************/

void cave_state::tjumpman(machine_config &config)
{
	add_base_config(config, 1);

	NVRAM(config, "nvram", nvram_device::DEFAULT_ALL_0);

	/* basic machine hardware */
	m_maincpu->set_clock(28_MHz_XTAL / 2);
	m_maincpu->set_addrmap(AS_PROGRAM, &cave_state::tjumpman_map);

	WATCHDOG_TIMER(config, "watchdog").set_time(attotime::from_seconds(3));  /* a guess, and certainly wrong */

	EEPROM_93C46_16BIT(config, m_eeprom, eeprom_serial_streaming::ENABLE);

	/* video hardware */
	m_screen[0]->set_size(0x200, 240);
	m_screen[0]->set_visarea(0x80, 0x80 + 0x140-1, 0, 240-1);

	GFXDECODE(config, m_gfxdecode[0], m_palette[0], gfx_uopoko);

	MCFG_VIDEO_START_OVERRIDE(cave_state,spr_8bpp)

	/* sound hardware */
	SPEAKER(config, "mono").front_center();

	OKIM6295(config, m_oki[0], 28_MHz_XTAL / 28, okim6295_device::PIN7_HIGH); // clock frequency & pin 7 not verified
	m_oki[0]->add_route(ALL_OUTPUTS, "mono", 1.0);

	// oki2 chip spot and rom socket are both unpopulated
}


/***************************************************************************
                                Uo Poko
***************************************************************************/

void cave_state::uopoko(machine_config &config)
{
	add_base_config(config, 1);

	/* basic machine hardware */
	m_maincpu->set_addrmap(AS_PROGRAM, &cave_state::uopoko_map);

	EEPROM_93C46_16BIT(config, m_eeprom);

	/* video hardware */
	GFXDECODE(config, m_gfxdecode[0], m_palette[0], gfx_uopoko);

	MCFG_VIDEO_START_OVERRIDE(cave_state,spr_8bpp)

	/* sound hardware */
	add_ymz(config);
}


/***************************************************************************


                                ROMs Loading


***************************************************************************/

void cave_state::unpack_sprites(int chip)
{
	gfx_element *gfx = m_spr_gfxdecode[chip]->gfx(0);
	m_sprite_gfx_mask[chip] = 1;
	const u32 needed = gfx->elements() * gfx->height() * gfx->width();
	while (m_sprite_gfx_mask[chip] < needed)
	{
		m_sprite_gfx_mask[chip] <<= 1;
	}
	m_sprite_gfx[chip] = make_unique_clear<u8[]>(m_sprite_gfx_mask[chip]);

	u8 *dst = m_sprite_gfx[chip].get();
	for (int e = 0; e < gfx->elements(); e++)
	{
		const u8 *data = gfx->get_data(e);
		for (int y = 0; y < gfx->height(); y++)
		{
			const u8 *datatmp = data;
			for (int x = 0; x < gfx->width(); x++)
			{
				*dst++ = *datatmp++;
			}
			data += gfx->rowbytes();
		}
	}
	m_sprite_gfx_mask[chip]--;
}


/***************************************************************************

                                Air Gallet

Banpresto
Runs on identical board to Sailor Moon (several sockets unpopulated)

PCB: BP945A (overstamped with BP962A)
CPU: TMP68HC000P16 (68000, 64 pin DIP)
SND: Z84C0008PEC (Z80, 40 pin DIP), OKI M6295 x 2, YM2151, YM3012
OSC: 28.000MHz, 16.000MHz
RAM: 62256 x 8, NEC 424260 x 2, 6264 x 5

Other Chips:
SGS Thomson ST93C46CB1 (EEPROM)
PALS (same as Sailor Moon, not dumped):
      18CV8 label SMBG
      18CV8 label SMZ80
      18CV8 label SMCPU
      GAL16V8 (located near BP962A.U47)

GFX:  038 9437WX711 (176 pin PQFP)
      038 9437WX711 (176 pin PQFP)
      038 9437WX711 (176 pin PQFP)
      013 9346E7002 (240 pin PQFP)

On PCB near JAMMA connector is a small push button to access test mode.

ROMS:
BP962A.U9   27C040      Sound Program
BP962A.U45  27C240      Main Program
BP962A.U47  23C16000    Sound
BP962A.U48  23C16000    Sound
BP962A.U53  23C16000    GFX
BP962A.U54  23C16000    GFX
BP962A.U57  23C16000    GFX
BP962A.U65  23C16000    GFX
BP962A.U76  23C16000    GFX
BP962A.U77  23C16000    GFX

***************************************************************************/

#define ROMS_AGALLET_COMMON \
	ROM_REGION( 0x80000, "audiocpu", 0 ) \
	ROM_LOAD( "bp962a.u9",  0x00000, 0x80000, CRC(06caddbe) SHA1(6a3cc50558ba19a31b21b7f3ec6c6e2846244ff1) ) \
	\
	ROM_REGION( 0x400000, "sprites0", 0 ) \
	ROM_LOAD( "bp962a.u76", 0x000000, 0x200000, CRC(858da439) SHA1(33a3d2a3ec3fa3364b00e1e43b405e5030a5b2a3) ) \
	ROM_LOAD( "bp962a.u77", 0x200000, 0x200000, CRC(ea2ba35e) SHA1(72487f21d44fe7be9a98068ce7f57a43c132945f) ) \
	\
	ROM_REGION( 0x100000, "layer0", 0 ) \
	ROM_LOAD( "bp962a.u53", 0x000000, 0x100000, CRC(fcd9a107) SHA1(169b94db8389e7d47d4d77f36907a62c30fea727) ) \
	ROM_CONTINUE(           0x000000, 0x100000             ) \
	\
	ROM_REGION( 0x200000, "layer1", 0 ) \
	ROM_LOAD( "bp962a.u54", 0x000000, 0x200000, CRC(0cfa3409) SHA1(17107e26762ef7e3b902fb29a6d7bc534a4d09aa) ) \
	\
	ROM_REGION( (1*0x200000)*2, "layer2", 0 )   \
	\
	ROM_LOAD( "bp962a.u57", 0x000000, 0x200000, CRC(6d608957) SHA1(15f6e8346f5f95eb229505b1b4666dabeb810ee8) ) \
	\
	ROM_LOAD( "bp962a.u65", 0x200000, 0x100000, CRC(135fcf9a) SHA1(2e8c89c2627bbdef160d96724d07883fb2fa1a57) ) \
	ROM_CONTINUE(           0x200000, 0x100000             ) \
	\
	ROM_REGION( 0x200000, "oki1", 0 ) \
	ROM_LOAD( "bp962a.u48", 0x000000, 0x200000, CRC(ae00a1ce) SHA1(5e8c74df0ac77efb3080406870856f958be14f79) ) \
	\
	ROM_REGION( 0x200000, "oki2", 0 )   \
	ROM_LOAD( "bp962a.u47", 0x000000, 0x200000, CRC(6d4e9737) SHA1(81c7ecdfc2d38d0b35e26745866f6672f566f936) )


// these roms were dumped from a board set to Taiwanese region.
#define ROMS_AGALLET \
	ROM_REGION( 0x400000, "maincpu", 0 ) \
	ROM_LOAD16_WORD_SWAP( "bp962a.u45", 0x000000, 0x080000, CRC(24815046) SHA1(f5eeae60b923ae850b335e7898a2760407631d8b) ) \
	ROMS_AGALLET_COMMON

/* the regions differ only in the EEPROM, hence the macro above - all EEPROMs are Factory Defaulted */
ROM_START( agallet )
	ROMS_AGALLET

	ROM_REGION16_BE( 0x80, "eeprom", 0 )
	ROM_LOAD16_WORD( "agallet_europe.nv", 0x0000, 0x0080, CRC(ec38bf65) SHA1(cb8d9eacc0cf55a0c6b187e6673e3354554314b5) )
ROM_END

ROM_START( agalletu )
	ROMS_AGALLET

	ROM_REGION16_BE( 0x80, "eeprom", 0 )
	ROM_LOAD16_WORD( "agallet_usa.nv", 0x0000, 0x0080, CRC(72e65056) SHA1(abf1a86df01064d9d5d8c418e8367817319ec335) )
ROM_END

ROM_START( agalletj )
	ROMS_AGALLET

	ROM_REGION16_BE( 0x80, "eeprom", 0 )
	ROM_LOAD16_WORD( "agallet_japan.nv", 0x0000, 0x0080, CRC(0753f547) SHA1(aabb987470406b8729894108bc4d050f7200917d) )
ROM_END

ROM_START( agalletk )
	ROMS_AGALLET

	ROM_REGION16_BE( 0x80, "eeprom", 0 )
	ROM_LOAD16_WORD( "agallet_korea.nv", 0x0000, 0x0080, CRC(7f41c253) SHA1(50793d4da0ad6eb590941d26a729a1cf4b3c25c2) )
ROM_END

ROM_START( agallett ) // the dumped board was this region
	ROMS_AGALLET

	ROM_REGION16_BE( 0x80, "eeprom", 0 )
	ROM_LOAD16_WORD( "agallet_taiwan.nv", 0x0000, 0x0080, CRC(0af46742) SHA1(37b704c4c573b2aabd6f016e9e8dd458f95148f7) )
ROM_END

ROM_START( agalleth )
	ROMS_AGALLET

	ROM_REGION16_BE( 0x80, "eeprom", 0 )
	ROM_LOAD16_WORD( "agallet_hongkong.nv", 0x0000, 0x0080, CRC(998d1a74) SHA1(13e7e27a18417949d49e97d521781fc0feeef792) )
ROM_END

// these roms were dumped from a board set to the Japanese region.
#define ROMS_AGALLETA \
	ROM_REGION( 0x400000, "maincpu", 0 ) \
	ROM_LOAD16_WORD_SWAP( "u45", 0x000000, 0x080000, CRC(2cab18b0) SHA1(5e779b74d8520cb482697b5efba4746854e7c9fe) ) \
	ROMS_AGALLET_COMMON

/* the regions differ only in the EEPROM, hence the macro above - all EEPROMs are Factory Defaulted */
ROM_START( agalleta )
	ROMS_AGALLETA

	ROM_REGION16_BE( 0x80, "eeprom", 0 )
	ROM_LOAD16_WORD( "agallet_europe.nv", 0x0000, 0x0080, CRC(ec38bf65) SHA1(cb8d9eacc0cf55a0c6b187e6673e3354554314b5) )
ROM_END

ROM_START( agalletau )
	ROMS_AGALLETA

	ROM_REGION16_BE( 0x80, "eeprom", 0 )
	ROM_LOAD16_WORD( "agallet_usa.nv", 0x0000, 0x0080, CRC(72e65056) SHA1(abf1a86df01064d9d5d8c418e8367817319ec335) )
ROM_END

ROM_START( agalletaj ) // the dumped board was this region
	ROMS_AGALLETA

	ROM_REGION16_BE( 0x80, "eeprom", 0 )
	ROM_LOAD16_WORD( "agallet_japan.nv", 0x0000, 0x0080, CRC(0753f547) SHA1(aabb987470406b8729894108bc4d050f7200917d) )
ROM_END

ROM_START( agalletak )
	ROMS_AGALLETA

	ROM_REGION16_BE( 0x80, "eeprom", 0 )
	ROM_LOAD16_WORD( "agallet_korea.nv", 0x0000, 0x0080, CRC(7f41c253) SHA1(50793d4da0ad6eb590941d26a729a1cf4b3c25c2) )
ROM_END

ROM_START( agalletat )
	ROMS_AGALLETA

	ROM_REGION16_BE( 0x80, "eeprom", 0 )
	ROM_LOAD16_WORD( "agallet_taiwan.nv", 0x0000, 0x0080, CRC(0af46742) SHA1(37b704c4c573b2aabd6f016e9e8dd458f95148f7) )
ROM_END

ROM_START( agalletah )
	ROMS_AGALLETA

	ROM_REGION16_BE( 0x80, "eeprom", 0 )
	ROM_LOAD16_WORD( "agallet_hongkong.nv", 0x0000, 0x0080, CRC(998d1a74) SHA1(13e7e27a18417949d49e97d521781fc0feeef792) )
ROM_END

/***************************************************************************

              Fever SOS (International) / Dangun Feveron (Japan)

Board:  CV01
OSC:    28.0, 16.0, 16.9 MHz

***************************************************************************/

ROM_START( dfeveron )
	ROM_REGION( 0x100000, "maincpu", 0 )        /* 68000 Code */
	ROM_LOAD16_BYTE( "cv01-u34.bin", 0x000000, 0x080000, CRC(be87f19d) SHA1(595239245df3835cdf5a99a6c62480465558d8d3) )
	ROM_LOAD16_BYTE( "cv01-u33.bin", 0x000001, 0x080000, CRC(e53a7db3) SHA1(ddced29f78dc3cc89038757b6577ba2ba0d8b041) )

	ROM_REGION( 0x800000, "sprites0", 0 )        /* Sprites: * 2 */
	ROM_LOAD( "cv01-u25.bin", 0x000000, 0x400000, CRC(a6f6a95d) SHA1(e1eb45cb5d0e6163edfd9d830633b913fb53c6ca) )
	ROM_LOAD( "cv01-u26.bin", 0x400000, 0x400000, CRC(32edb62a) SHA1(3def74e1316b80cc25a8c3ac162cd7bcb8cc807c) )

	ROM_REGION( 0x200000, "layer0", 0 ) /* Layer 0 */
	ROM_LOAD( "cv01-u50.bin", 0x000000, 0x200000, CRC(7a344417) SHA1(828bd8f95d2fcc34407e17629ccafc904a4ea12d) )

	ROM_REGION( 0x200000, "layer1", 0 ) /* Layer 1 */
	ROM_LOAD( "cv01-u49.bin", 0x000000, 0x200000, CRC(d21cdda7) SHA1(cace4650de580c3c4a037f1f5c32bfc1846b383c) )

	ROM_REGION( 0x400000, "ymz", 0 )    /* Samples */
	ROM_LOAD( "cv01-u19.bin", 0x000000, 0x400000, CRC(5f5514da) SHA1(53f27364aee544572a82649c9ff29bacc642b732) )

	ROM_REGION16_BE( 0x80, "eeprom", 0 )
	ROM_LOAD16_WORD( "eeprom-dfeveron.bin", 0x0000, 0x0080, CRC(c3174959) SHA1(29b5c94722756481e4f84bfd75dee15fdb5c8cf7) )
ROM_END

/*

Fever SOS

  The program code checks for 0x05 & 0x19 at the 17th & 18th byte in the EEPROM.  Therefore
  you cannot convert a Dangun Feveron over to a Fever SOS by changing the 2 program roms

Jumper JP1:
INT Version - 2 & 3
JAP Version - 1 & 2

However there are more differences:

U4:
INT Version - 013 9838EX003
JAP Version - 013 9807EX004 (The second set of numbers are manufacture day codes)

UA2 & UB2:
INT Version - 038 9838WX001
JAP Version - 038 9808WX003 (The second set of numbers are manufacture day codes)

TA8030S (Beside SW1)
INT Version  - NOT MOUNTED
JAP Version - TA8030S (WatchDog Timer, might be controlled by JP1)

U47 & U48 - Differ
U38 & U37 - Differ - These chips are Static RAM

It actually looks like the international version is older than
the Japanese version PCB wise, but the software date is 98/09/25
and mine is 98/09/17!

The famous full extent of the JAM is inside the image but so is
"full extent" of the LAW. There are also other version strings
inside the same image look here...

          NOTICE
  THIS GAME IS FOR USE IN
                KOREA ONLY
            HONG KONG ONLY
               TAIWAN ONLY
       SOUTHEAST ASIA ONLY
               EUROPE ONLY
                U.S.A ONLY
                JAPAN ONLY
SALES, EXPORT OR OPERATION
OUTSIDE THIS COUNTRY MAY BE
CONSTRUED AS COPYRIGHT AND
TRADEMARK INFRINGEMENT AND
IS STRICTLY PROHIBITED.
VIOLATOR AND SUBJECT TO
SEVERE PENALTIES AND WILL
BE PROSECUTED TO THE FULL
EXTENT OF THE JAM.
              98/09/10 VER.

Look at the version date!

          NOTICE
THIS GAME MAY NOT BE SOLD,
EXPORTED OR OPERATED
WITHOUTPROOF OF LEGAL CONSENT
BY CAVE CO.,LTD.
VIOLATION OF THESE TERMS WILL
RESULT IN COPYRIGHT AND
TRADEMARK INFRINGEMENT,AND IS
STRICTLY PROHIBITED.
VIOLATORS ARE SUBJECT TO
SEVERE PENALTIES AND WILL BE
PROSECUTED TO THE FULL EXTENT
OF THE LAW GOVERNED BY THE
COUNTRY OF ORIGIN.
                 98/09/25 VER

This is from Fever SOS image! Both version strings are present!

The PCB is also different, UD's PCB does not have the Cave logo and
the CV01 marker in the lower left corner of the PCB.

There is some "engrish" story inside the UD image but this is NOT
present in the japanese images...

*/

ROM_START( feversos )
	ROM_REGION( 0x100000, "maincpu", 0 )        /* 68000 Code */
	ROM_LOAD16_BYTE( "cv01-u34.sos", 0x000000, 0x080000, CRC(24ef3ce6) SHA1(42799eebbb2686a837b8972aec684143deadca59) )
	ROM_LOAD16_BYTE( "cv01-u33.sos", 0x000001, 0x080000, CRC(64ff73fd) SHA1(7fc3a8469cec2361d373a4dac4a547c13ca5f709) )

	ROM_REGION( 0x800000, "sprites0", 0 )        /* Sprites: * 2 */
	ROM_LOAD( "cv01-u25.bin", 0x000000, 0x400000, CRC(a6f6a95d) SHA1(e1eb45cb5d0e6163edfd9d830633b913fb53c6ca) )
	ROM_LOAD( "cv01-u26.bin", 0x400000, 0x400000, CRC(32edb62a) SHA1(3def74e1316b80cc25a8c3ac162cd7bcb8cc807c) )

	ROM_REGION( 0x200000, "layer0", 0 ) /* Layer 0 */
	ROM_LOAD( "cv01-u50.bin", 0x000000, 0x200000, CRC(7a344417) SHA1(828bd8f95d2fcc34407e17629ccafc904a4ea12d) )

	ROM_REGION( 0x200000, "layer1", 0 ) /* Layer 1 */
	ROM_LOAD( "cv01-u49.bin", 0x000000, 0x200000, CRC(d21cdda7) SHA1(cace4650de580c3c4a037f1f5c32bfc1846b383c) )

	ROM_REGION( 0x400000, "ymz", 0 )    /* Samples */
	ROM_LOAD( "cv01-u19.bin", 0x000000, 0x400000, CRC(5f5514da) SHA1(53f27364aee544572a82649c9ff29bacc642b732) )

	ROM_REGION16_BE( 0x80, "eeprom", 0 )
	ROM_LOAD16_WORD( "eeprom-feversos.bin", 0x0000, 0x0080, CRC(d80303aa) SHA1(8580f7c2223c72614516d800a98465e362c333ef) )
ROM_END

/***************************************************************************

                                Dodonpachi (Japan)

PCB:    AT-C03 D2
CPU:    MC68000-16
Sound:  YMZ280B
OSC:    28.0000MHz
        16.0000MHz
        16.9MHz (16.9344MHz?)

***************************************************************************/

ROM_START( ddonpach )
	ROM_REGION( 0x100000, "maincpu", 0 )        /* 68000 Code */
	ROM_LOAD16_BYTE( "b1.u27", 0x000000, 0x080000, CRC(b5cdc8d3) SHA1(58757b50e21a27e500a82c03f62cf02a85389926) )
	ROM_LOAD16_BYTE( "b2.u26", 0x000001, 0x080000, CRC(6bbb063a) SHA1(e5de64b9c3efc0a38a2e0e16b78ee393bff63558) )

	ROM_REGION( 0x800000, "sprites0", 0 )        /* Sprites: * 2 */
	ROM_LOAD16_WORD_SWAP( "u50.bin", 0x000000, 0x200000, CRC(14b260ec) SHA1(33bda210302428d5500115d0c7a839cdfcb67d17) )
	ROM_LOAD16_WORD_SWAP( "u51.bin", 0x200000, 0x200000, CRC(e7ba8cce) SHA1(ad74a6b7d53760b19587c4a6dbea937daa7e87ce) )
	ROM_LOAD16_WORD_SWAP( "u52.bin", 0x400000, 0x200000, CRC(02492ee0) SHA1(64d9cc64a4ad189a8b03cf6a749ddb732b4a0014) )
	ROM_LOAD16_WORD_SWAP( "u53.bin", 0x600000, 0x200000, CRC(cb4c10f0) SHA1(a622e8bd0c938b5d38b392b247400b744d8be288) )

	ROM_REGION( 0x200000, "layer0", 0 ) /* Layer 0 */
	ROM_LOAD( "u60.bin", 0x000000, 0x200000, CRC(903096a7) SHA1(a243e903fef7c4a7b71383263e82e42acd869261) )

	ROM_REGION( 0x200000, "layer1", 0 ) /* Layer 1 */
	ROM_LOAD( "u61.bin", 0x000000, 0x200000, CRC(d89b7631) SHA1(a66bb4955ca58fab8973ca37a0f971e9a67ce017) )

	ROM_REGION( 0x200000, "layer2", 0 ) /* Layer 2 */
	ROM_LOAD( "u62.bin", 0x000000, 0x200000, CRC(292bfb6b) SHA1(11b385991ee990eb5ef36e136b988802b5f90fa4) )

	ROM_REGION( 0x400000, "ymz", 0 )    /* Samples */
	ROM_LOAD( "u6.bin", 0x000000, 0x200000, CRC(9dfdafaf) SHA1(f5cb450cdc78a20c3a74c6dac05c9ac3cba08327) )
	ROM_LOAD( "u7.bin", 0x200000, 0x200000, CRC(795b17d5) SHA1(cbfc29f1df9600c82e0fdae00edd00da5b73e14c) )

	ROM_REGION16_BE( 0x80, "eeprom", 0 )
	ROM_LOAD16_WORD( "eeprom-ddonpach.bin", 0x0000, 0x0080, CRC(315fb546) SHA1(7f597107d1610fc286413e0e93c794c80c0c554f) )
ROM_END


ROM_START( ddonpachj )
	ROM_REGION( 0x100000, "maincpu", 0 )        /* 68000 Code */
	ROM_LOAD16_BYTE( "u27.bin", 0x000000, 0x080000, CRC(2432ff9b) SHA1(fbc826c30553f6553ead40b312b73c049e8f4bf6) )
	ROM_LOAD16_BYTE( "u26.bin", 0x000001, 0x080000, CRC(4f3a914a) SHA1(ae98eba049f1462aa1145f6959b9f9a32c97278f) )

	ROM_REGION( 0x800000, "sprites0", 0 )        /* Sprites: * 2 */
	ROM_LOAD16_WORD_SWAP( "u50.bin", 0x000000, 0x200000, CRC(14b260ec) SHA1(33bda210302428d5500115d0c7a839cdfcb67d17) )
	ROM_LOAD16_WORD_SWAP( "u51.bin", 0x200000, 0x200000, CRC(e7ba8cce) SHA1(ad74a6b7d53760b19587c4a6dbea937daa7e87ce) )
	ROM_LOAD16_WORD_SWAP( "u52.bin", 0x400000, 0x200000, CRC(02492ee0) SHA1(64d9cc64a4ad189a8b03cf6a749ddb732b4a0014) )
	ROM_LOAD16_WORD_SWAP( "u53.bin", 0x600000, 0x200000, CRC(cb4c10f0) SHA1(a622e8bd0c938b5d38b392b247400b744d8be288) )

	ROM_REGION( 0x200000, "layer0", 0 ) /* Layer 0 */
	ROM_LOAD( "u60.bin", 0x000000, 0x200000, CRC(903096a7) SHA1(a243e903fef7c4a7b71383263e82e42acd869261) )

	ROM_REGION( 0x200000, "layer1", 0 ) /* Layer 1 */
	ROM_LOAD( "u61.bin", 0x000000, 0x200000, CRC(d89b7631) SHA1(a66bb4955ca58fab8973ca37a0f971e9a67ce017) )

	ROM_REGION( 0x200000, "layer2", 0 ) /* Layer 2 */
	ROM_LOAD( "u62.bin", 0x000000, 0x200000, CRC(292bfb6b) SHA1(11b385991ee990eb5ef36e136b988802b5f90fa4) )

	ROM_REGION( 0x400000, "ymz", 0 )    /* Samples */
	ROM_LOAD( "u6.bin", 0x000000, 0x200000, CRC(9dfdafaf) SHA1(f5cb450cdc78a20c3a74c6dac05c9ac3cba08327) )
	ROM_LOAD( "u7.bin", 0x200000, 0x200000, CRC(795b17d5) SHA1(cbfc29f1df9600c82e0fdae00edd00da5b73e14c) )

	ROM_REGION16_BE( 0x80, "eeprom", 0 )
	ROM_LOAD16_WORD( "eeprom-ddonpach.bin", 0x0000, 0x0080, CRC(315fb546) SHA1(7f597107d1610fc286413e0e93c794c80c0c554f) )
ROM_END


ROM_START( ddonpacha )
	ROM_REGION( 0x100000, "maincpu", 0 )        /* 68000 Code */
	ROM_LOAD16_BYTE( "arrange_u27.bin", 0x000000, 0x080000, CRC(44b899ae) SHA1(798ec437d861b94fcd90c99a7015dd420887c788) )
	ROM_LOAD16_BYTE( "arrange_u26.bin", 0x000001, 0x080000, CRC(727a09a8) SHA1(91876386855f19e8a3d8d1df71dfe9b3d98e9ea9) )

	ROM_REGION( 0x800000, "sprites0", 0 )       /* Sprites: * 2 */
	ROM_LOAD16_WORD_SWAP( "u50.bin", 0x000000, 0x200000, CRC(14b260ec) SHA1(33bda210302428d5500115d0c7a839cdfcb67d17) )
	ROM_LOAD16_WORD_SWAP( "arrange_u51.bin", 0x200000, 0x200000, CRC(0f3e5148) SHA1(3016f4d075940feae691389606cd2aa7ac53849e) )
	ROM_LOAD16_WORD_SWAP( "u52.bin", 0x400000, 0x200000, CRC(02492ee0) SHA1(64d9cc64a4ad189a8b03cf6a749ddb732b4a0014) )
	ROM_LOAD16_WORD_SWAP( "u53.bin", 0x600000, 0x200000, CRC(cb4c10f0) SHA1(a622e8bd0c938b5d38b392b247400b744d8be288) )

	ROM_REGION( 0x200000, "layer0", 0 ) /* Layer 0 */
	ROM_LOAD( "u60.bin", 0x000000, 0x200000, CRC(903096a7) SHA1(a243e903fef7c4a7b71383263e82e42acd869261) )

	ROM_REGION( 0x200000, "layer1", 0 ) /* Layer 1 */
	ROM_LOAD( "u61.bin", 0x000000, 0x200000, CRC(d89b7631) SHA1(a66bb4955ca58fab8973ca37a0f971e9a67ce017) )

	ROM_REGION( 0x200000, "layer2", 0 ) /* Layer 2 */
	ROM_LOAD( "arrange_u62.bin", 0x000000, 0x200000, CRC(42e4c6c5) SHA1(4d282f7592f5fc5e11839c57f39cae20b8422aa1) )

	ROM_REGION( 0x400000, "ymz", 0 )    /* Samples */
	ROM_LOAD( "u6.bin", 0x000000, 0x200000, CRC(9dfdafaf) SHA1(f5cb450cdc78a20c3a74c6dac05c9ac3cba08327) )
	ROM_LOAD( "u7.bin", 0x200000, 0x200000, CRC(795b17d5) SHA1(cbfc29f1df9600c82e0fdae00edd00da5b73e14c) )

	ROM_REGION16_BE( 0x80, "eeprom", 0 )
	ROM_LOAD16_WORD( "eeprom-ddonpach.bin", 0x0000, 0x0080, CRC(2df16438) SHA1(4881b70589a97e2420feb6d6e6737273beeff303) )
ROM_END

/***************************************************************************

                                Donpachi

Known versions:

USA        Version 1.12 1995/05/2x
Korea      Version 1.12 1995/05/2x
Hong Kong  Version 1.10 1995/05/17
Japan      Version 1.01 1995/05/11

BOARD #:      AT-C01DP-2
CPU:          TMP68HC000-16
VOICE:        M6295 x2
OSC:          28.000/16.000/4.220MHz
EEPROM:       ATMEL 93C46
CUSTOM:       ATLUS 8647-01 013
              038 9429WX727 x3
              NMK 112 (M6295 sample ROM banking)

---------------------------------------------------
 filenames          devices       kind
---------------------------------------------------
 PRG.U29            27C4096       68000 main prg.
 U58.BIN            27C020        gfx   data
 ATDP.U32           57C8200       M6295 data
 ATDP.U33           57C16200      M6295 data
 ATDP.U44           57C16200      gfx   data
 ATDP.U45           57C16200      gfx   data
 ATDP.U54           57C8200       gfx   data
 ATDP.U57           57C8200       gfx   data

 USA Version
----------------------------------------------------
 prgu.U29           27C4002       68000 Main Program
 text.u58           27C2001       Labeled as "TEXT"

***************************************************************************/

ROM_START( donpachi )
	ROM_REGION( 0x080000, "maincpu", 0 )        /* 68000 code */
	ROM_LOAD16_WORD_SWAP( "prgu.u29",     0x00000, 0x80000, CRC(89c36802) SHA1(7857c726cecca5a4fce282e0d2b873774d2c1b1d) )

	ROM_REGION( 0x400000, "sprites0", 0 )        /* Sprites: * 2 */
	ROM_LOAD16_WORD_SWAP( "atdp.u44", 0x000000, 0x200000, CRC(7189e953) SHA1(53adbe6ea5e01ecb48575e9db82cc3d0dc8a3726) )
	ROM_LOAD16_WORD_SWAP( "atdp.u45", 0x200000, 0x200000, CRC(6984173f) SHA1(625dd6674adeb206815855b8b6a1fba79ed5c4cd) )

	ROM_REGION( 0x100000, "layer0", 0 ) /* Layer 0 */
	ROM_LOAD( "atdp.u54", 0x000000, 0x100000, CRC(6bda6b66) SHA1(6472e6706505bac17484fb8bf4e8922ced4adf63) )

	ROM_REGION( 0x100000, "layer1", 0 ) /* Layer 1 */
	ROM_LOAD( "atdp.u57", 0x000000, 0x100000, CRC(0a0e72b9) SHA1(997e8253777e7acca5a1c0c4026e78eecc122d5d) )

	ROM_REGION( 0x040000, "layer2", 0 ) /* Text / Character Layer */
	ROM_LOAD( "text.u58", 0x000000, 0x040000, CRC(5dba06e7) SHA1(f9dab7f6c732a683fddb4cae090a875b3962332b) )

	ROM_REGION( 0x240000, "oki1", 0 )   /* OKIM6295 #1 Samples */
	/* Leave the 0x40000 bytes addressable by the chip empty */
	ROM_LOAD( "atdp.u33", 0x040000, 0x200000, CRC(d749de00) SHA1(64a0acc23eb2515e7d0459f0289919e083c63afc) )

	ROM_REGION( 0x340000, "oki2", 0 )   /* OKIM6295 #2 Samples */
	/* Leave the 0x40000 bytes addressable by the chip empty */
	ROM_LOAD( "atdp.u32", 0x040000, 0x100000, CRC(0d89fcca) SHA1(e16ed15fa5e72537822f7b37e83ccfed0fa87338) )
	ROM_LOAD( "atdp.u33", 0x140000, 0x200000, CRC(d749de00) SHA1(64a0acc23eb2515e7d0459f0289919e083c63afc) )

	ROM_REGION16_BE( 0x80, "eeprom", 0 )
	ROM_LOAD16_WORD( "eeprom-donpachi.u10", 0x0000, 0x0080, CRC(315fb546) SHA1(7f597107d1610fc286413e0e93c794c80c0c554f) ) /* ATMEL 93C46 */

	ROM_REGION( 0x0155, "pal", 0 )
	ROM_LOAD( "peel18cv8p-15.u18", 0x0000, 0x0155, CRC(3f4787e9) SHA1(fc7da25c9f36c9cbc6ba5a7314c4828d405d1261) ) /* PEEL18CV8P-15 */
ROM_END

ROM_START( donpachij )
	ROM_REGION( 0x080000, "maincpu", 0 )        /* 68000 code */
	ROM_LOAD16_WORD_SWAP( "prg.u29",     0x00000, 0x80000, CRC(6be14af6) SHA1(5b1158071f160efeded816ae4c4edca1d00d6e05) )

	ROM_REGION( 0x400000, "sprites0", 0 )        /* Sprites: * 2 */
	ROM_LOAD16_WORD_SWAP( "atdp.u44", 0x000000, 0x200000, CRC(7189e953) SHA1(53adbe6ea5e01ecb48575e9db82cc3d0dc8a3726) )
	ROM_LOAD16_WORD_SWAP( "atdp.u45", 0x200000, 0x200000, CRC(6984173f) SHA1(625dd6674adeb206815855b8b6a1fba79ed5c4cd) )

	ROM_REGION( 0x100000, "layer0", 0 ) /* Layer 0 */
	ROM_LOAD( "atdp.u54", 0x000000, 0x100000, CRC(6bda6b66) SHA1(6472e6706505bac17484fb8bf4e8922ced4adf63) )

	ROM_REGION( 0x100000, "layer1", 0 ) /* Layer 1 */
	ROM_LOAD( "atdp.u57", 0x000000, 0x100000, CRC(0a0e72b9) SHA1(997e8253777e7acca5a1c0c4026e78eecc122d5d) )

	ROM_REGION( 0x040000, "layer2", 0 ) /* Text / Character Layer */
	ROM_LOAD( "u58.bin", 0x000000, 0x040000, CRC(285379ff) SHA1(b9552edcec29ddf4b552800b145c398b94117ab0) )

	ROM_REGION( 0x240000, "oki1", 0 )   /* OKIM6295 #1 Samples */
	/* Leave the 0x40000 bytes addressable by the chip empty */
	ROM_LOAD( "atdp.u33", 0x040000, 0x200000, CRC(d749de00) SHA1(64a0acc23eb2515e7d0459f0289919e083c63afc) )

	ROM_REGION( 0x340000, "oki2", 0 )   /* OKIM6295 #2 Samples */
	/* Leave the 0x40000 bytes addressable by the chip empty */
	ROM_LOAD( "atdp.u32", 0x040000, 0x100000, CRC(0d89fcca) SHA1(e16ed15fa5e72537822f7b37e83ccfed0fa87338) )
	ROM_LOAD( "atdp.u33", 0x140000, 0x200000, CRC(d749de00) SHA1(64a0acc23eb2515e7d0459f0289919e083c63afc) )

	ROM_REGION16_BE( 0x80, "eeprom", 0 )
	ROM_LOAD16_WORD( "eeprom-donpachi.bin", 0x0000, 0x0080, CRC(315fb546) SHA1(7f597107d1610fc286413e0e93c794c80c0c554f) )

	ROM_REGION( 0x0155, "pal", 0 )
	ROM_LOAD( "peel18cv8p-15.u18", 0x0000, 0x0155, CRC(3f4787e9) SHA1(fc7da25c9f36c9cbc6ba5a7314c4828d405d1261) ) /* PEEL18CV8P-15 */
ROM_END

ROM_START( donpachikr )
	ROM_REGION( 0x080000, "maincpu", 0 )        /* 68000 code */
	ROM_LOAD16_WORD_SWAP( "prgk.u26",    0x00000, 0x80000, CRC(bbaf4c8b) SHA1(0f9d42c8c4c5b69e3d39bf768bc4b663f66b4f36) )

	ROM_REGION( 0x400000, "sprites0", 0 )        /* Sprites: * 2 */
	ROM_LOAD16_WORD_SWAP( "atdp.u44", 0x000000, 0x200000, CRC(7189e953) SHA1(53adbe6ea5e01ecb48575e9db82cc3d0dc8a3726) )
	ROM_LOAD16_WORD_SWAP( "atdp.u45", 0x200000, 0x200000, CRC(6984173f) SHA1(625dd6674adeb206815855b8b6a1fba79ed5c4cd) )

	ROM_REGION( 0x100000, "layer0", 0 ) /* Layer 0 */
	ROM_LOAD( "atdp.u54", 0x000000, 0x100000, CRC(6bda6b66) SHA1(6472e6706505bac17484fb8bf4e8922ced4adf63) )

	ROM_REGION( 0x100000, "layer1", 0 ) /* Layer 1 */
	ROM_LOAD( "atdp.u57", 0x000000, 0x100000, CRC(0a0e72b9) SHA1(997e8253777e7acca5a1c0c4026e78eecc122d5d) )

	ROM_REGION( 0x040000, "layer2", 0 ) /* Text / Character Layer */
	ROM_LOAD( "text.u58", 0x000000, 0x040000, CRC(5dba06e7) SHA1(f9dab7f6c732a683fddb4cae090a875b3962332b) )

	ROM_REGION( 0x240000, "oki1", 0 )   /* OKIM6295 #1 Samples */
	/* Leave the 0x40000 bytes addressable by the chip empty */
	ROM_LOAD( "atdp.u33", 0x040000, 0x200000, CRC(d749de00) SHA1(64a0acc23eb2515e7d0459f0289919e083c63afc) )

	ROM_REGION( 0x340000, "oki2", 0 )   /* OKIM6295 #2 Samples */
	/* Leave the 0x40000 bytes addressable by the chip empty */
	ROM_LOAD( "atdp.u32", 0x040000, 0x100000, CRC(0d89fcca) SHA1(e16ed15fa5e72537822f7b37e83ccfed0fa87338) )
	ROM_LOAD( "atdp.u33", 0x140000, 0x200000, CRC(d749de00) SHA1(64a0acc23eb2515e7d0459f0289919e083c63afc) )

	ROM_REGION16_BE( 0x80, "eeprom", 0 )
	ROM_LOAD16_WORD( "eeprom-donpachi.bin", 0x0000, 0x0080, CRC(315fb546) SHA1(7f597107d1610fc286413e0e93c794c80c0c554f) )

	ROM_REGION( 0x0155, "pal", 0 )
	ROM_LOAD( "peel18cv8p-15.u18", 0x0000, 0x0155, CRC(3f4787e9) SHA1(fc7da25c9f36c9cbc6ba5a7314c4828d405d1261) ) /* PEEL18CV8P-15 */
ROM_END

ROM_START( donpachihk )
	ROM_REGION( 0x080000, "maincpu", 0 )        /* 68000 code */
	ROM_LOAD16_WORD_SWAP( "37.u29",    0x00000, 0x80000, CRC(71f39f30) SHA1(08a028208f21c073d450a29061604f27775786a8) )

	ROM_REGION( 0x400000, "sprites0", 0 )        /* Sprites: * 2 */
	ROM_LOAD16_WORD_SWAP( "atdp.u44", 0x000000, 0x200000, CRC(7189e953) SHA1(53adbe6ea5e01ecb48575e9db82cc3d0dc8a3726) )
	ROM_LOAD16_WORD_SWAP( "atdp.u45", 0x200000, 0x200000, CRC(6984173f) SHA1(625dd6674adeb206815855b8b6a1fba79ed5c4cd) )

	ROM_REGION( 0x100000, "layer0", 0 ) /* Layer 0 */
	ROM_LOAD( "atdp.u54", 0x000000, 0x100000, CRC(6bda6b66) SHA1(6472e6706505bac17484fb8bf4e8922ced4adf63) )

	ROM_REGION( 0x100000, "layer1", 0 ) /* Layer 1 */
	ROM_LOAD( "atdp.u57", 0x000000, 0x100000, CRC(0a0e72b9) SHA1(997e8253777e7acca5a1c0c4026e78eecc122d5d) )

	ROM_REGION( 0x040000, "layer2", 0 ) /* Text / Character Layer */
	ROM_LOAD( "u58.bin", 0x000000, 0x040000, CRC(285379ff) SHA1(b9552edcec29ddf4b552800b145c398b94117ab0) )

	ROM_REGION( 0x240000, "oki1", 0 )   /* OKIM6295 #1 Samples */
	/* Leave the 0x40000 bytes addressable by the chip empty */
	ROM_LOAD( "atdp.u33", 0x040000, 0x200000, CRC(d749de00) SHA1(64a0acc23eb2515e7d0459f0289919e083c63afc) )

	ROM_REGION( 0x340000, "oki2", 0 )   /* OKIM6295 #2 Samples */
	/* Leave the 0x40000 bytes addressable by the chip empty */
	ROM_LOAD( "atdp.u32", 0x040000, 0x100000, CRC(0d89fcca) SHA1(e16ed15fa5e72537822f7b37e83ccfed0fa87338) )
	ROM_LOAD( "atdp.u33", 0x140000, 0x200000, CRC(d749de00) SHA1(64a0acc23eb2515e7d0459f0289919e083c63afc) )

	ROM_REGION16_BE( 0x80, "eeprom", 0 )
	ROM_LOAD16_WORD( "eeprom-donpachi.bin", 0x0000, 0x0080, CRC(315fb546) SHA1(7f597107d1610fc286413e0e93c794c80c0c554f) )

	ROM_REGION( 0x0155, "pal", 0 )
	ROM_LOAD( "peel18cv8p-15.u18", 0x0000, 0x0155, CRC(3f4787e9) SHA1(fc7da25c9f36c9cbc6ba5a7314c4828d405d1261) ) /* PEEL18CV8P-15 */
ROM_END

/*
    When you press the 2p start button, it pauses the game (music still plays).
    Pressing the 1p start button unpauses the game.
    If you press both 1p start and 2p start at the same time, the game lets you play in slow motion (music still plays normally).

    This was on the label of the ROM chip: 国内撮影用
*/

ROM_START( donpachijs )
	ROM_REGION( 0x080000, "maincpu", 0 )        /* 68000 code */
	ROM_LOAD16_WORD_SWAP( "prg.u29",     0x00000, 0x80000, CRC(810dbd42) SHA1(703a5aec90b595a1c5a679ab165643119ba6b2f3) )

	ROM_REGION( 0x400000, "sprites0", 0 )        /* Sprites: * 2 */
	ROM_LOAD16_WORD_SWAP( "atdp.u44", 0x000000, 0x200000, CRC(7189e953) SHA1(53adbe6ea5e01ecb48575e9db82cc3d0dc8a3726) )
	ROM_LOAD16_WORD_SWAP( "atdp.u45", 0x200000, 0x200000, CRC(6984173f) SHA1(625dd6674adeb206815855b8b6a1fba79ed5c4cd) )

	ROM_REGION( 0x100000, "layer0", 0 ) /* Layer 0 */
	ROM_LOAD( "atdp.u54", 0x000000, 0x100000, CRC(6bda6b66) SHA1(6472e6706505bac17484fb8bf4e8922ced4adf63) )

	ROM_REGION( 0x100000, "layer1", 0 ) /* Layer 1 */
	ROM_LOAD( "atdp.u57", 0x000000, 0x100000, CRC(0a0e72b9) SHA1(997e8253777e7acca5a1c0c4026e78eecc122d5d) )

	ROM_REGION( 0x040000, "layer2", 0 ) /* Text / Character Layer */
	ROM_LOAD( "u58.bin", 0x000000, 0x040000, CRC(285379ff) SHA1(b9552edcec29ddf4b552800b145c398b94117ab0) )

	ROM_REGION( 0x240000, "oki1", 0 )   /* OKIM6295 #1 Samples */
	/* Leave the 0x40000 bytes addressable by the chip empty */
	ROM_LOAD( "atdp.u33", 0x040000, 0x200000, CRC(d749de00) SHA1(64a0acc23eb2515e7d0459f0289919e083c63afc) )

	ROM_REGION( 0x340000, "oki2", 0 )   /* OKIM6295 #2 Samples */
	/* Leave the 0x40000 bytes addressable by the chip empty */
	ROM_LOAD( "atdp.u32", 0x040000, 0x100000, CRC(0d89fcca) SHA1(e16ed15fa5e72537822f7b37e83ccfed0fa87338) )
	ROM_LOAD( "atdp.u33", 0x140000, 0x200000, CRC(d749de00) SHA1(64a0acc23eb2515e7d0459f0289919e083c63afc) )

	ROM_REGION16_BE( 0x80, "eeprom", 0 )
	ROM_LOAD16_WORD( "eeprom-donpachi.u10", 0x0000, 0x0080, CRC(315fb546) SHA1(7f597107d1610fc286413e0e93c794c80c0c554f) ) /* ATMEL 93C46 */

	ROM_REGION( 0x0155, "pal", 0 )
	ROM_LOAD( "peel18cv8p-15.u18", 0x0000, 0x0155, CRC(3f4787e9) SHA1(fc7da25c9f36c9cbc6ba5a7314c4828d405d1261) ) /* PEEL18CV8P-15 */
ROM_END

/***************************************************************************

                                ESP Ra.De.

ATC04
OSC:    28.0, 16.0, 16.9 MHz

***************************************************************************/

ROM_START( esprade )
	ROM_REGION( 0x100000, "maincpu", 0 )        /* 68000 Code */
	ROM_LOAD16_BYTE( "u42.int", 0x000000, 0x080000, CRC(3b510a73) SHA1(ab1666eb826cb4a71588d86831dd18a2ef1c2a33) )
	ROM_LOAD16_BYTE( "u41.int", 0x000001, 0x080000, CRC(97c1b649) SHA1(37a56b7b9662219a356aee3f4b5cbb774ac4950e) )

	ROM_REGION( 0x1000000, "sprites0", 0 )       /* Sprites */
	ROM_LOAD32_WORD_SWAP( "esp_u63.u63", 0x000000, 0x400000, CRC(2f2fe92c) SHA1(9519e365248bcec8419786eabb16fe4aae299af5) )
	ROM_LOAD32_WORD_SWAP( "esp_u64.u64", 0x000002, 0x400000, CRC(491a3da4) SHA1(53549a2bd3edc7b5e73fb46e1421b156bb0c190f) )
	ROM_LOAD32_WORD_SWAP( "esp_u65.u65", 0x800000, 0x400000, CRC(06563efe) SHA1(94e72da1f542b4e0525b4b43994242816b43dbdc) )
	ROM_LOAD32_WORD_SWAP( "esp_u66.u66", 0x800002, 0x400000, CRC(7bbe4cfc) SHA1(e77d0ed7a11b5abca1df8a0eb20ac9360cf79e76) )

	ROM_REGION( 0x800000, "layer0", 0 ) /* Layer 0 */
	ROM_LOAD( "esp_u54.u54", 0x000000, 0x400000, CRC(e7ca6936) SHA1(b7f5ab67071a1d9dd3d2c1cd2304d9cdad68850c) )
	ROM_LOAD( "esp_u55.u55", 0x400000, 0x400000, CRC(f53bd94f) SHA1(d0a74fb3d36fe522ef075e5ae44a9980da8abe2f) )

	ROM_REGION( 0x800000, "layer1", 0 ) /* Layer 1 */
	ROM_LOAD( "esp_u52.u52", 0x000000, 0x400000, CRC(e7abe7b4) SHA1(e98da45497e1aaf0d6ab352ec3e43c7438ed792a) )
	ROM_LOAD( "esp_u53.u53", 0x400000, 0x400000, CRC(51a0f391) SHA1(8b7355cbad119f4e1add14e5cd5e343ec6706104) )

	ROM_REGION( 0x400000, "layer2", 0 ) /* Layer 2 */
	ROM_LOAD( "esp_u51.u51", 0x000000, 0x400000, CRC(0b9b875c) SHA1(ef05447cd8565ae24bb71db42342724622ad1e3e) )

	ROM_REGION( 0x400000, "ymz", 0 )    /* Samples */
	ROM_LOAD( "esp_u19.u19", 0x000000, 0x400000, CRC(f54b1cab) SHA1(34d70bb5798de85d892c062001d9ac1d6604fd9f) )

	ROM_REGION16_BE( 0x80, "eeprom", 0 )
	ROM_LOAD16_WORD( "eeprom-esprade.bin", 0x0000, 0x0080, CRC(315fb546) SHA1(7f597107d1610fc286413e0e93c794c80c0c554f) )
ROM_END

ROM_START( espradej )
	ROM_REGION( 0x100000, "maincpu", 0 )        /* 68000 Code */
	ROM_LOAD16_BYTE( "u42_ver.2", 0x000000, 0x080000, CRC(75d03c42) SHA1(1c176185b6f1531752b633a97f705ffa0cfeb5ad) )
	ROM_LOAD16_BYTE( "u41_ver.2", 0x000001, 0x080000, CRC(734b3ef0) SHA1(f584227b85c347d62d5f179445011ce0f607bcfd) )

	ROM_REGION( 0x1000000, "sprites0", 0 )       /* Sprites */
	ROM_LOAD32_WORD_SWAP( "esp_u63.u63", 0x000000, 0x400000, CRC(2f2fe92c) SHA1(9519e365248bcec8419786eabb16fe4aae299af5) )
	ROM_LOAD32_WORD_SWAP( "esp_u64.u64", 0x000002, 0x400000, CRC(491a3da4) SHA1(53549a2bd3edc7b5e73fb46e1421b156bb0c190f) )
	ROM_LOAD32_WORD_SWAP( "esp_u65.u65", 0x800000, 0x400000, CRC(06563efe) SHA1(94e72da1f542b4e0525b4b43994242816b43dbdc) )
	ROM_LOAD32_WORD_SWAP( "esp_u66.u66", 0x800002, 0x400000, CRC(7bbe4cfc) SHA1(e77d0ed7a11b5abca1df8a0eb20ac9360cf79e76) )

	ROM_REGION( 0x800000, "layer0", 0 ) /* Layer 0 */
	ROM_LOAD( "esp_u54.u54", 0x000000, 0x400000, CRC(e7ca6936) SHA1(b7f5ab67071a1d9dd3d2c1cd2304d9cdad68850c) )
	ROM_LOAD( "esp_u55.u55", 0x400000, 0x400000, CRC(f53bd94f) SHA1(d0a74fb3d36fe522ef075e5ae44a9980da8abe2f) )

	ROM_REGION( 0x800000, "layer1", 0 ) /* Layer 1 */
	ROM_LOAD( "esp_u52.u52", 0x000000, 0x400000, CRC(e7abe7b4) SHA1(e98da45497e1aaf0d6ab352ec3e43c7438ed792a) )
	ROM_LOAD( "esp_u53.u53", 0x400000, 0x400000, CRC(51a0f391) SHA1(8b7355cbad119f4e1add14e5cd5e343ec6706104) )

	ROM_REGION( 0x400000, "layer2", 0 ) /* Layer 2 */
	ROM_LOAD( "esp_u51.u51", 0x000000, 0x400000, CRC(0b9b875c) SHA1(ef05447cd8565ae24bb71db42342724622ad1e3e) )

	ROM_REGION( 0x400000, "ymz", 0 )    /* Samples */
	ROM_LOAD( "esp_u19.u19", 0x000000, 0x400000, CRC(f54b1cab) SHA1(34d70bb5798de85d892c062001d9ac1d6604fd9f) )

	ROM_REGION16_BE( 0x80, "eeprom", 0 )
	ROM_LOAD16_WORD( "eeprom-esprade.bin", 0x0000, 0x0080, CRC(315fb546) SHA1(7f597107d1610fc286413e0e93c794c80c0c554f) )
ROM_END

ROM_START( espradejo )
	ROM_REGION( 0x100000, "maincpu", 0 )        /* 68000 Code */
	ROM_LOAD16_BYTE( "u42.bin", 0x000000, 0x080000, CRC(0718c7e5) SHA1(c7d1f30bd2ef363cad15b6918f9980312a15809a) )
	ROM_LOAD16_BYTE( "u41.bin", 0x000001, 0x080000, CRC(def30539) SHA1(957ad0b06f06689ae71393572592f6b8f818603a) )

	ROM_REGION( 0x1000000, "sprites0", 0 )       /* Sprites */
	ROM_LOAD32_WORD_SWAP( "esp_u63.u63", 0x000000, 0x400000, CRC(2f2fe92c) SHA1(9519e365248bcec8419786eabb16fe4aae299af5) )
	ROM_LOAD32_WORD_SWAP( "esp_u64.u64", 0x000002, 0x400000, CRC(491a3da4) SHA1(53549a2bd3edc7b5e73fb46e1421b156bb0c190f) )
	ROM_LOAD32_WORD_SWAP( "esp_u65.u65", 0x800000, 0x400000, CRC(06563efe) SHA1(94e72da1f542b4e0525b4b43994242816b43dbdc) )
	ROM_LOAD32_WORD_SWAP( "esp_u66.u66", 0x800002, 0x400000, CRC(7bbe4cfc) SHA1(e77d0ed7a11b5abca1df8a0eb20ac9360cf79e76) )

	ROM_REGION( 0x800000, "layer0", 0 ) /* Layer 0 */
	ROM_LOAD( "esp_u54.u54", 0x000000, 0x400000, CRC(e7ca6936) SHA1(b7f5ab67071a1d9dd3d2c1cd2304d9cdad68850c) )
	ROM_LOAD( "esp_u55.u55", 0x400000, 0x400000, CRC(f53bd94f) SHA1(d0a74fb3d36fe522ef075e5ae44a9980da8abe2f) )

	ROM_REGION( 0x800000, "layer1", 0 ) /* Layer 1 */
	ROM_LOAD( "esp_u52.u52", 0x000000, 0x400000, CRC(e7abe7b4) SHA1(e98da45497e1aaf0d6ab352ec3e43c7438ed792a) )
	ROM_LOAD( "esp_u53.u53", 0x400000, 0x400000, CRC(51a0f391) SHA1(8b7355cbad119f4e1add14e5cd5e343ec6706104) )

	ROM_REGION( 0x400000, "layer2", 0 ) /* Layer 2 */
	ROM_LOAD( "esp_u51.u51", 0x000000, 0x400000, CRC(0b9b875c) SHA1(ef05447cd8565ae24bb71db42342724622ad1e3e) )

	ROM_REGION( 0x400000, "ymz", 0 )    /* Samples */
	ROM_LOAD( "esp_u19.u19", 0x000000, 0x400000, CRC(f54b1cab) SHA1(34d70bb5798de85d892c062001d9ac1d6604fd9f) )

	ROM_REGION16_BE( 0x80, "eeprom", 0 )
	ROM_LOAD16_WORD( "eeprom-esprade.bin", 0x0000, 0x0080, CRC(315fb546) SHA1(7f597107d1610fc286413e0e93c794c80c0c554f) )
ROM_END


/***************************************************************************

                                Gaia Crusaders

Noise Factory, 1999

PCB Layout
----------

|------------------------------------------------|
|   YAC516    YMZ280B      XC9536      68000     |
|          16MHz                       PRG2   PAL|
|                          TC51832     PRG1      |
|     SND3     SND2        TC51832   28.322MHz   |
|              SND1        62256     16MHz       |
|                          62256                 |
|J 62256 62256 62256 62256 62256 62256           |
|A                                 KM416C256     |
|M                                      KM416C256|
|M     -------------------  ---------------      |
|A     |     |     |     |  |             | 62256|
|      |     |     |     |  |             |      |
| DSW1 |     |     |     |  |013 9918EX008| 62256|
|      |038 9838WX003(x3)|  |             |      |
|      -------------------  ---------------      |
| DSW2                                           |
|                    XC9536          OBJ2        |
|                                                |
|       BG2     BG3    BG1           OBJ1        |
|                                                |
|------------------------------------------------|

Notes:
      68000 clock  : 16.000MHz
      YMZ280B clock: 16.000MHz
      VSync        : 58Hz
      HSync        : 15.40kHz

***************************************************************************/

ROM_START( gaia )
	ROM_REGION( 0x100000, "maincpu", 0 )        /* 68000 Code */
	ROM_LOAD16_BYTE( "prg1.127", 0x000000, 0x080000, CRC(47b904b2) SHA1(58b9b55f59cf00f70b690a0371096e86f4d723c2) )
	ROM_LOAD16_BYTE( "prg2.128", 0x000001, 0x080000, CRC(469b7794) SHA1(502f855c51005a866900b19c3a0a170d9ea02392) )

	ROM_REGION( 0x800000, "sprites0", 0 )  /* Sprites */
	ROM_LOAD( "obj1.736", 0x000000, 0x400000, CRC(f4f84e5d) SHA1(8f445dd7a5c8a996939c211e5aec5742121a6e7e) )
	ROM_LOAD( "obj2.738", 0x400000, 0x400000, CRC(15c2a9ce) SHA1(631eb2968395be86ef2403733e7d4ec769a013b9) )

	ROM_REGION( 0x400000, "layer0", 0 ) /* Layer 0 */
	ROM_LOAD( "bg1.989", 0x000000, 0x400000, CRC(013a693d) SHA1(2cc5be6f47c13febed942e1c3167946efedc5f9b) )

	ROM_REGION( 0x400000, "layer1", 0 ) /* Layer 1 */
	ROM_LOAD( "bg2.995", 0x000000, 0x400000, CRC(783cc62f) SHA1(8b6e4212688b53be5ecc29ff2d41fd43e7d0a420) )

	ROM_REGION( 0x400000, "layer2", 0 ) /* Layer 2 */
	ROM_LOAD( "bg3.998", 0x000000, 0x400000, CRC(bcd61d1c) SHA1(660a3b02a8c39e1117b00d0ad06f73221fef4ce8) )

	ROM_REGION( 0xc00000, "ymz", 0 )    /* Samples */
	ROM_LOAD( "snd1.447", 0x000000, 0x400000, CRC(92770a52) SHA1(81f6835e1b45eb0f367e4586fdda92466f02edb9) )
	ROM_LOAD( "snd2.454", 0x400000, 0x400000, CRC(329ae1cf) SHA1(0c5e5074a5d8f4fb85ab4893bc953f192dcb301a) )
	ROM_LOAD( "snd3.455", 0x800000, 0x400000, CRC(4048d64e) SHA1(5e4ec6d37e70484e2fcd04188385e79ef0b53026) )
ROM_END

/*
Thunder Heroes
Primetek Investments Ltd. , 2001

A quasi-clone, remake or continuation of Gaia Crusaders but is clearly a different game.

PCB Layout
----------

|------------------------------------------------------|
| 4558  YAC516   YMZ280B     XILINX                    |
| 4558   16MHz               XC9536    68000      PAL  |
|                SND2                                  |
|   VOL  SND3                TC51832   EPM0            |
|                SND1                                  |
|                            TC51832   EPM1            |
|                    58257           28.322MHz         |
|J                   58257                16MHz        |
|A   58257  58257  58257  58257  58257                 |
|M  DSW1                      58257   M514260  M514260 |
|M                                                     |
|A  DSW2 |------|  |------|  |------|  |--------|58257 |
|        | 038  |  | 038  |  | 038  |  |  013   |      |
|        |      |  |      |  |      |  |        |58257 |
|        |------|  |------|  |------|  |        |      |
|                                      |--------|      |
|                         XILINX            OBJ2       |
|                         XC9536                       |
|       BG2       BG3       BG1             OBJ1       |
|------------------------------------------------------|
Notes:
      68000 clock 16.00MHz
      YMZ280B clock 16.000MHz
      HSync 15.4kHz
      VSync 58Hz
      038/013 = Same video chips used on some Banpresto games
*/

ROM_START( theroes )
	ROM_REGION( 0x100000, "maincpu", 0 )        /* 68000 Code */
	ROM_LOAD16_BYTE( "t-hero-epm1.u0127", 0x000000, 0x080000, CRC(09db7195) SHA1(6aa5aa80e3b74e405ed8f1b9b801ce4367756986) )
	ROM_LOAD16_BYTE( "t-hero-epm0.u0129", 0x000001, 0x080000, CRC(2d4e3310) SHA1(7c3284a2adc7943db50933a209d037422f87f80b) )

	ROM_REGION( 0x800000, "sprites0", 0 )  /* Sprites */
	ROM_LOAD( "t-hero-obj1.u0736", 0x000000, 0x400000, CRC(35090f7c) SHA1(035e6c12a87d9c7241eea34fc7e2170bec842acc) )
	ROM_LOAD( "t-hero-obj2.u0738", 0x400000, 0x400000, CRC(71605108) SHA1(6070c26d8f22fafc81d97cacfef96ae652e355d0) )

	ROM_REGION( 0x400000, "layer0", 0 ) /* Layer 0 */
	ROM_LOAD( "t-hero-bg1.u0999", 0x000000, 0x400000, CRC(47b0fb40) SHA1(a7217b3d805b4255c589821cdadd9b190cada525) )

	ROM_REGION( 0x400000, "layer1", 0 ) /* Layer 1 */
	ROM_LOAD( "t-hero-bg2.u0995", 0x000000, 0x400000, CRC(b16237a1) SHA1(66aed2c5036492a17d20de90333e172a6f117851) )

	ROM_REGION( 0x400000, "layer2", 0 ) /* Layer 2 */
	ROM_LOAD( "t-hero-bg3.u0998", 0x000000, 0x400000, CRC(08eb5604) SHA1(3d32966708c73198272c40e6ddc680bf4c7919eb) )

	ROM_REGION( 0xc00000, "ymz", 0 )    /* Samples */
	ROM_LOAD( "crvsaders-snd1.u0447", 0x000000, 0x400000, CRC(92770a52) SHA1(81f6835e1b45eb0f367e4586fdda92466f02edb9) )
	ROM_LOAD( "crvsaders-snd2.u0454", 0x400000, 0x400000, CRC(329ae1cf) SHA1(0c5e5074a5d8f4fb85ab4893bc953f192dcb301a) )
	ROM_LOAD( "t-hero-snd3.u0455",    0x800000, 0x400000, CRC(52b0b2c0) SHA1(6e96698905391c21a4fedd60e2768734b58add4e) )
ROM_END


/***************************************************************************

                                Guwange (Japan)

PCB:    ATC05
CPU:    MC68000-16
Sound:  YMZ280B
OSC:    28.0000MHz
        16.0000MHz
        16.9MHz

***************************************************************************/

ROM_START( guwange )
	ROM_REGION( 0x100000, "maincpu", 0 )        /* 68000 Code */
	ROM_LOAD16_BYTE( "gu-u0127.bin", 0x000000, 0x080000, CRC(f86b5293) SHA1(f8b1cd77cc25328d5010889850e4b86c27d9e396) )
	ROM_LOAD16_BYTE( "gu-u0129.bin", 0x000001, 0x080000, CRC(6c0e3b93) SHA1(aaad6569b9a7b6f9a315062f9fedfc95851c1bc6) )

	ROM_REGION( 0x2000000, "sprites0", 0 )       /* Sprites */
	ROM_LOAD32_WORD_SWAP( "u083.bin", 0x0000000, 0x800000, CRC(adc4b9c4) SHA1(3f9fb004e19187bbfa87ddfe8cfc69740656a1bd) )
	ROM_LOAD32_WORD_SWAP( "u082.bin", 0x0000002, 0x800000, CRC(3d75876c) SHA1(705b8c2dbdc31e9516f429969f87988beec796d7) )
	ROM_LOAD32_WORD_SWAP( "u086.bin", 0x1000000, 0x400000, CRC(188e4f81) SHA1(626074d81782a6de0b52406331b4b8561d3e36f5) )
	ROM_RELOAD(                       0x1800000, 0x400000 )
	ROM_LOAD32_WORD_SWAP( "u085.bin", 0x1000002, 0x400000, CRC(a7d5659e) SHA1(10abac022ebe106a3ca7186ff18ca2757f903033) )
	ROM_RELOAD(                       0x1800002, 0x400000 )
//  sprite bug fix?
//  ROM_FILL(                    0x1800000, 0x800000, 0xff )

	ROM_REGION( 0x800000, "layer0", 0 ) /* Layer 0 */
	ROM_LOAD( "u101.bin", 0x000000, 0x800000, CRC(0369491f) SHA1(ca6b1345506f13a17c9bace01637d1f61a278644) )

	ROM_REGION( 0x400000, "layer1", 0 ) /* Layer 1 */
	ROM_LOAD( "u10102.bin", 0x000000, 0x400000, CRC(e28d6855) SHA1(7001a6e298c6a1fcceb79586bf5f4bf0f30027f6) )

	ROM_REGION( 0x400000, "layer2", 0 ) /* Layer 2 */
	ROM_LOAD( "u10103.bin", 0x000000, 0x400000, CRC(0fe91b8e) SHA1(8b71ebeef5e4d2b00fdaaab97776d74e1c96dc59) )

	ROM_REGION( 0x400000, "ymz", 0 )    /* Samples */
	ROM_LOAD( "u0462.bin", 0x000000, 0x400000, CRC(b3d75691) SHA1(71d8dae92be1542a3cff50efeec0bf3c14ab59f5) )

	ROM_REGION( 0x0004, "plds", 0 )
	ROM_LOAD( "atc05-1.bin", 0x0000, 0x0001, NO_DUMP ) /* GAL16V8D-15LP located at U159 */
	ROM_LOAD( "u0259.bin",   0x0000, 0x0001, NO_DUMP ) /* XC9536-15PC44C Located at U0249. (Chip label different then label silk screened onto the board.) */
	ROM_LOAD( "u108.bin",    0x0000, 0x0001, NO_DUMP ) /* XC9536-15PC44C Located at U108. */
	ROM_LOAD( "u084.bin",    0x0000, 0x0001, NO_DUMP ) /* XC9536-15PC44C Located at U084. */

	ROM_REGION16_BE( 0x80, "eeprom", 0 )
	ROM_LOAD16_WORD( "eeprom-guwange.bin", 0x0000, 0x0080, CRC(c3174959) SHA1(29b5c94722756481e4f84bfd75dee15fdb5c8cf7) )
ROM_END

ROM_START( guwanges )
	ROM_REGION( 0x100000, "maincpu", 0 )        /* 68000 Code */
	ROM_LOAD16_BYTE( "gu-u0127b.bin", 0x000000, 0x080000, CRC(64667d2e) SHA1(a5893eb38e309e2bced4a46559f02850ab39afe7) )
	ROM_LOAD16_BYTE( "gu-u0129b.bin", 0x000001, 0x080000, CRC(a99c6b6c) SHA1(614a3cd1de9b325f73e461eaf250ff9cf773f4a5) )

	ROM_REGION( 0x2000000, "sprites0", 0 )       /* Sprites */
	ROM_LOAD32_WORD_SWAP( "u083.bin", 0x0000000, 0x800000, CRC(adc4b9c4) SHA1(3f9fb004e19187bbfa87ddfe8cfc69740656a1bd) )
	ROM_LOAD32_WORD_SWAP( "u082.bin", 0x0000002, 0x800000, CRC(3d75876c) SHA1(705b8c2dbdc31e9516f429969f87988beec796d7) )
	ROM_LOAD32_WORD_SWAP( "u086.bin", 0x1000000, 0x400000, CRC(188e4f81) SHA1(626074d81782a6de0b52406331b4b8561d3e36f5) )
	ROM_RELOAD(                       0x1800000, 0x400000 )
	ROM_LOAD32_WORD_SWAP( "u085.bin", 0x1000002, 0x400000, CRC(a7d5659e) SHA1(10abac022ebe106a3ca7186ff18ca2757f903033) )
	ROM_RELOAD(                       0x1800002, 0x400000 )
//  sprite bug fix?
//  ROM_FILL(                    0x1800000, 0x800000, 0xff )

	ROM_REGION( 0x800000, "layer0", 0 ) /* Layer 0 */
	ROM_LOAD( "u101.bin", 0x000000, 0x800000, CRC(0369491f) SHA1(ca6b1345506f13a17c9bace01637d1f61a278644) )

	ROM_REGION( 0x400000, "layer1", 0 ) /* Layer 1 */
	ROM_LOAD( "u10102.bin", 0x000000, 0x400000, CRC(e28d6855) SHA1(7001a6e298c6a1fcceb79586bf5f4bf0f30027f6) )

	ROM_REGION( 0x400000, "layer2", 0 ) /* Layer 2 */
	ROM_LOAD( "u10103.bin", 0x000000, 0x400000, CRC(0fe91b8e) SHA1(8b71ebeef5e4d2b00fdaaab97776d74e1c96dc59) )

	ROM_REGION( 0x400000, "ymz", 0 )    /* Samples */
	ROM_LOAD( "u0462.bin", 0x000000, 0x400000, CRC(b3d75691) SHA1(71d8dae92be1542a3cff50efeec0bf3c14ab59f5) )

	ROM_REGION( 0x0004, "plds", 0 )
	ROM_LOAD( "atc05-1.bin", 0x0000, 0x0001, NO_DUMP ) /* GAL16V8D-15LP located at U159 */
	ROM_LOAD( "u0259.bin",   0x0000, 0x0001, NO_DUMP ) /* XC9536-15PC44C Located at U0249. (Chip label different then label silk screened onto the board.) */
	ROM_LOAD( "u108.bin",    0x0000, 0x0001, NO_DUMP ) /* XC9536-15PC44C Located at U108. */
	ROM_LOAD( "u084.bin",    0x0000, 0x0001, NO_DUMP ) /* XC9536-15PC44C Located at U084. */

	ROM_REGION16_BE( 0x80, "eeprom", 0 )
	ROM_LOAD16_WORD( "eeprom-guwange.bin", 0x0000, 0x0080, CRC(c3174959) SHA1(29b5c94722756481e4f84bfd75dee15fdb5c8cf7) )
ROM_END


/***************************************************************************

Hotdog Storm
Marble 1996

+------------------------------------------------------+
|       6295   MP1     MP2        6264 6264  LED 68257 |
|            GAL      68257                      68257 |
|  VOL    Y3014 Z80               +--------+           |
|LA4460N     YM2203               |        |       9 8 |
|                                 |  013   |       P P |
|                                 |        |       M M |
|                     68257       +--------+           |
|           68000P12  68257                            |
|J                                                     |
|A 93C46     MP3        +------+  +------+  +------+   |
|M           MP4        | 038  |  | 038  |  | 038  |   |
|M                      |      |  |      |  |      |   |
|A                      +------+  +------+  +------+   |
|                                                      |
|                             4  4      4  4      4  4 |
|                 6264     5  6  6   6  6  6   7  6  6 |
| P1 P2           6264     P  2  2   P  2  2   P  2  2 |
|                    32MHz M  6  6   M  6  6   M  6  6 |
+------------------------------------------------------+

BOARD #:      ASCT9501
CPU:          MC68HC00P12, Z0840006PSC
Sound:        M6295, YM2203C + Y3014B
              LA4460N Sanyo High Gain 51dB, 12W AF Power Amplifier
OSC:          32.000MHz
EEPROM:       ATMEL 93C46
CUSTOM:       038 9341EX702 x3
              013 ?????
P1 & P2       Pushbuttons for Reset & Service
VOL           Volume pot
LED           Power indicator LED

Have seen bootleg boards without the standard JAMMA "key" slot and with a
small daughter card that splits MP8 & MP9 into two roms each:
+-------------+
| 8 9 8 9   ::|
| P P P P   ::|
| M M M M   ::|
+-------------+

***************************************************************************/

ROM_START( hotdogst )
	ROM_REGION( 0x100000, "maincpu", 0 )    /* 68000 code */
	ROM_LOAD16_BYTE( "mp3.u29", 0x00000, 0x80000, CRC(1f4e5479) SHA1(5c3d7b36b1eda4c87c53e4f7cf89951cc5bcc871) )
	ROM_LOAD16_BYTE( "mp4.u28", 0x00001, 0x80000, CRC(6f1c3c4b) SHA1(ab4e4d9b2ef74a2eefda718e120bef05fd0346ff) )

	ROM_REGION( 0x40000, "audiocpu", 0 )    /* Z80 code */
	ROM_LOAD( "mp2.u19", 0x00000, 0x40000, CRC(ff979ebe) SHA1(4cb80086cfdc69a321c7f75455cef89e20488b76) )   // FIRST AND SECOND HALF IDENTICAL

	ROM_REGION( 0x400000, "sprites0", 0 )        /* Sprites: * 2 */
	ROM_LOAD( "mp9.u55", 0x000000, 0x200000, CRC(258d49ec) SHA1(f39e30c82d8f680f248e1eb59d7c5acb479fa277) )
	ROM_LOAD( "mp8.u54", 0x200000, 0x200000, CRC(bdb4d7b8) SHA1(0dd490988aa84b0e9a21ade5fd606b03eca13f6c) )

	ROM_REGION( 0x80000, "layer0", 0 )  /* Layer 0 */
	ROM_LOAD( "mp7.u56", 0x00000, 0x80000, CRC(87c21c50) SHA1(fc0eea79abdd96edb4fa2c7047aaa728ef838234) )

	ROM_REGION( 0x80000, "layer1", 0 )  /* Layer 1 */
	ROM_LOAD( "mp6.u61", 0x00000, 0x80000, CRC(4dafb288) SHA1(4756259adfe49ba42cde25e7902655b0f0731a6c) )

	ROM_REGION( 0x80000, "layer2", 0 )  /* Layer 2 */
	ROM_LOAD( "mp5.u64", 0x00000, 0x80000, CRC(9b26458c) SHA1(acef62422fa3f92e6ca1eba0ee6fb914cd1ee190) )

	ROM_REGION( 0x80000, "oki1", 0 ) /* Samples */
	ROM_LOAD( "mp1.u65", 0x00000, 0x80000, CRC(4868be1b) SHA1(32b8234b19fdbe07fa5057fa7965e36807e35e77) )   // 1xxxxxxxxxxxxxxxxxx = 0xFF, 4 x 0x20000

	ROM_REGION16_BE( 0x80, "eeprom", 0 )
	ROM_LOAD16_WORD( "eeprom-hotdogst.u14", 0x0000, 0x0080, CRC(12b4f934) SHA1(5b28d8fbd78869db78ce49e541a9d65558841966) )
ROM_END


/***************************************************************************

Koro Koro Quest
Takumi, 1999

Hardware is kind of Banpresto-ish

TUG-01B
MP-001
|--------------------------------------------------|
|        NJM4560   ROM.U0130                       |
|                                     68000        |
|                                                  |
|     YAC516                       16MHz       PAL |
|                                  PAL             |
|                PAL    PAL                        |
|M                 62256                   3V_BATT |
|A    93C46        62256                           |
|H                                                 |
|J                 28MHz  |---------|              |
|O        |------|        |  013    |              |
|N        | 038  |        |  9838E  |     M5M44260 |
|G        | 9838W| 62256  |  X004   |     M5M44260 |
|5        | X004 | 62256  |         |              |
|6        |------|        |---------|              |
|  YMZ280B                                 62256   |
|  16.9344MHz                              62256   |
|                                                  |
|                     PAL                          |
|                                                  |
|ROM.U1186                                 X       |
|                                                  |
|   X       ROM.U1060   ROM.U1051      ROM.U1066   |
|--------------------------------------------------|

 PCB Number - TUG-01B MP001-00175
 68000-16 + 16MHZ OSC
 YMZ280B + YAC516-M + Xtal 16.9344MHz
 93C46 EEPROM
 Custom - 013 9838EX004 (QFP240), 038 9838WX004 (QFP144) + OSC 28MHz
 RAM - 62256 (x8), M5M44260 (x2)
 3volt battery
 GAL16V8H (x5)

***************************************************************************/

ROM_START( korokoro )
	ROM_REGION( 0x80000, "maincpu", 0 )     /* 68000 Code */
	ROM_LOAD16_WORD_SWAP( "mp-001_ver07.u0130", 0x000000, 0x080000, CRC(86c7241f) SHA1(c9f0ab63c4fe36df1300445e9bb0d5c6a1bb733f) ) // 1xxxxxxxxxxxxxxxxxx = 0xFF

	ROM_REGION( 0x180000, "sprites0", 0 )        /* Sprites: * 2 */
	ROM_LOAD( "mp-001_ver01.u1066", 0x000000, 0x100000, CRC(c5c6af7e) SHA1(13ac26fd703672a01d629be4e5efe9fb8720a4fb) )
	ROM_LOAD( "mp-001_ver01.u1051", 0x100000, 0x080000, CRC(fe5e28e8) SHA1(44da1a7d813b149f9bae351bbcbd0bc2d4c70e10) )  // 1xxxxxxxxxxxxxxxxxx = 0xFF

	ROM_REGION( 0x100000, "layer0", 0 ) /* Layer 0 */
	ROM_LOAD( "mp-001_ver01.u1060", 0x000000, 0x100000, CRC(ec9cf9d8) SHA1(32fa7120e30c14e484de3b3a9c93efe3654d43c8) )

	ROM_REGION( 0x100000, "ymz", 0 )    /* Samples */
	ROM_LOAD( "mp-001_ver01.u1186", 0x000000, 0x100000, CRC(d16e7c5d) SHA1(1f825ace3ed2e23c8d3212320c4645d3d52214c7) )
ROM_END

ROM_START( crusherm )
	ROM_REGION( 0x80000, "maincpu", 0 )     /* 68000 Code */
	ROM_LOAD16_WORD_SWAP( "mp-003ver01.u0130", 0x000000, 0x080000, CRC(a4f56e6b) SHA1(1d3af7602c48a6b6c76c376dbc8ad3823b56868a) )

	ROM_REGION( 0x200000, "sprites0", 0 )        /* Sprites: * 2 */
	ROM_LOAD( "mp-003ver01.u1067", 0x000000, 0x100000, CRC(268a4921) SHA1(8bb818466616051af01680b381af53b8b6a18428) )
	ROM_LOAD( "mp-003ver01.u1066", 0x100000, 0x100000, CRC(79e77a6e) SHA1(9d03dd083769851d628ba6b3d77cfde9603e74f4) )

	ROM_REGION( 0x100000, "layer0", 0 ) /* Layer 0 */
	ROM_LOAD( "mp-003ver01.u1060", 0x000000, 0x100000, CRC(7661893e) SHA1(d51645c96247b039214393ba5eae7357144dfd65) )

	ROM_REGION( 0x200000, "ymz", 0 )    /* Samples */
	ROM_LOAD( "mp-003ver01.u1186", 0x000000, 0x100000, CRC(c3aeb745) SHA1(1bb8ab0512a9a9b0d3ce15f90b49cda431fb14eb) )
	ROM_LOAD( "mp-003ver01.u1187", 0x100000, 0x100000, CRC(d9312497) SHA1(a349cfdbcad96701a74f06394e87f0e0614e115d) )
ROM_END

/***************************************************************************

                                Mazinger Z

Banpresto 1994

U63               038               62256
                  9335EX706         62256
3664                            62256  62256
3664                                U924      32MHz
                                    U24
U60               038             68000
                  9335EX706
3664                                U21   YM2203  92E422
3664                                Z80
                                    3664
                  013
                  9341E7009
U56
U55

62256 62256      514260  514260     U64         M6295

***************************************************************************/

#define ROMS_MAZINGER \
	ROM_REGION( 0x80000, "maincpu", 0 ) \
	ROM_LOAD16_WORD_SWAP( "mzp-0.u24", 0x00000, 0x80000, CRC(43a4279f) SHA1(2c17eb31040bb7f1554bc1c9a968eec5e72af097) ) \
	\
	ROM_REGION16_BE( 0x80000, "user1", 0 ) \
	ROM_LOAD16_WORD_SWAP( "mzp-1.924", 0x00000, 0x80000, CRC(db40acba) SHA1(797a3046b6ab33773c5c4d6bb6d045ea60c1eb45) ) \
	\
	ROM_REGION( 0x20000, "audiocpu", 0 ) \
	ROM_LOAD( "mzs.u21", 0x00000, 0x20000, CRC(c5b4f7ed) SHA1(01f3cd1dd4045029260544e0e1c15dd08817012e) ) \
	\
	ROM_REGION( 0x400000, "sprites0", ROMREGION_ERASEFF ) \
	ROM_LOAD( "bp943a-2.u56", 0x000000, 0x200000, CRC(97e13959) SHA1(c30b1093aacebafefcae701af767dd36fc55fac7) ) \
	ROM_LOAD( "bp943a-3.u55", 0x200000, 0x080000, CRC(9c4957dd) SHA1(e775605a01b6cadc318855ac046dad03c4fc5bb4) ) \
	\
	ROM_REGION( 0x200000, "layer0", 0 ) \
	ROM_LOAD( "bp943a-1.u60", 0x000000, 0x200000, CRC(46327415) SHA1(679d26caefa975569198fac550105c370e2be00d) ) \
	\
	ROM_REGION( 0x200000, "layer1", 0 ) \
	ROM_LOAD( "bp943a-0.u63", 0x000000, 0x200000, CRC(c1fed98a) SHA1(c276505f80a49b129862966a19db507f97153e45) ) \
	\
	ROM_REGION( 0x080000, "oki1", 0 ) \
	ROM_LOAD( "bp943a-4.u64", 0x000000, 0x080000, CRC(3fc7f29a) SHA1(feb21b918243c0a03dfa4a80cc80b86be4f62680) )

/* the regions differ only in the EEPROM, hence the macro above - all EEPROMs are Factory Defaulted */
ROM_START( mazinger )
	ROMS_MAZINGER

	ROM_REGION16_BE( 0x80, "eeprom", 0 )
	ROM_LOAD16_WORD( "mazinger_world.nv", 0x0000, 0x0080, CRC(4f6225c6) SHA1(ed8e1c3ca9b961778cd317deb0dd8a0143eaab4f) )
ROM_END

ROM_START( mazingerj )
	ROMS_MAZINGER

	ROM_REGION16_BE( 0x80, "eeprom", 0 )
	ROM_LOAD16_WORD( "mazinger_japan.nv", 0x0000, 0x0080, CRC(f84a2a45) SHA1(2e8ad10994bba9a3952889ed0ec3bcaca9b41d03) )
ROM_END

/***************************************************************************

             Metamoqester (World) / Oni - The Ninja Master (Japan)

(C) 1995 Banpresto

PCB: BP947A
CPU: MC68HC000P16 (68000, 64 pin DIP)
SND: Z0840008PSC (Z80, 40 pin DIP), AD-65 x 2 (= OKI M6295), YM2151, CY5002 (= YM3012)
OSC: 32.000 MHz
RAM: LGS GM76C88ALFW-15 x 9 (28 pin SOP), LGS GM71C4260AJ70 x 2 (40 pin SOJ)
     Hitachi HM62256LFP-12T x 2 (40 pin SOJ)

Other Chips:
AT93C46 (EEPROM)
PAL (not dumped, located near 68000): ATF16V8 x 1

GFX:  (Same GFX chips as "Sailor Moon")

      038 9437WX711 (176 pin PQFP)
      038 9437WX711 (176 pin PQFP)
      038 9437WX711 (176 pin PQFP)
      013 9346E7002 (240 pin PQFP)

On PCB near JAMMA connector is a small push button labelled SW1 to access test mode.

ROMS:
BP947A.U37  16M Mask    \ Oki Samples
BP947A.U42  16M Mask    /

BP947A.U46  16M Mask    \
BP947A.U47  16M Mask    |
BP947A.U48  16M Mask    |
BP947A.U49  16M Mask    | GFX
BP947A.U50  16M Mask    |
BP947A.U51  16M Mask    |
BP947A.U52  16M Mask    /

BP947A.U20  27C020        Sound PRG

BP947A.U25  27C240      \
BP947A.U28  27C240      | Main PRG
BP947A.U29  27C240      /

***************************************************************************/

ROM_START( metmqstr )
	ROM_REGION( 0x280000, "maincpu", 0 )        /* 68000 code */
	ROM_LOAD16_WORD_SWAP( "bp947a.u25", 0x000000, 0x80000, CRC(0a5c3442) SHA1(684b79912dedc103f45c42fdebf9983e091b1308) )
	ROM_LOAD16_WORD_SWAP( "bp947a.u28", 0x100000, 0x80000, CRC(8c55decf) SHA1(76c6ce4c8e621273258d31ceb9ec4442fcf1a393) )
	ROM_LOAD16_WORD_SWAP( "bp947a.u29", 0x200000, 0x80000, CRC(cf0f3f3b) SHA1(49a3c0e7536edd53bbf09353e43e9166d736b3f4) )

	ROM_REGION( 0x40000, "audiocpu", 0 )        /* Z80 code */
	ROM_LOAD( "bp947a.u20",  0x00000, 0x40000, CRC(a4a36170) SHA1(ae55094518bd968ea0d04613a133c1421e412012) )

	ROM_REGION( 0x800000, "sprites0", 0 )        /* Sprites: * 2 */
	ROM_LOAD( "bp947a.u49", 0x000000, 0x200000, CRC(09749531) SHA1(6deeed2712241611ec3202c49a66beed28698af8) )
	ROM_LOAD( "bp947a.u50", 0x200000, 0x200000, CRC(19cea8b2) SHA1(87fb29458074f0e4852237e0184b8b3b44b0eb29) )
	ROM_LOAD( "bp947a.u51", 0x400000, 0x200000, CRC(c19bed67) SHA1(ac664a15512c0e8c8b701833aede95f53cd46a45) )
	ROM_LOAD( "bp947a.u52", 0x600000, 0x200000, CRC(70c64875) SHA1(1c20ab100ccfdf42c97a25e4deb9041b83f5ca8d) )

	ROM_REGION( 0x100000, "layer0", 0 ) /* Layer 0 */
	ROM_LOAD( "bp947a.u48", 0x000000, 0x100000, CRC(04ff6a3d) SHA1(7187db436f7a2ab59a3f5c6ab297b3d740e20f1d) )  // FIRST AND SECOND HALF IDENTICAL
	ROM_CONTINUE(           0x000000, 0x100000             )

	ROM_REGION( 0x100000, "layer1", 0 ) /* Layer 1 */
	ROM_LOAD( "bp947a.u47", 0x000000, 0x100000, CRC(0de42827) SHA1(05d452ca11a31f941cb8a9b0cbb0b59c6b0cbdcb) )  // FIRST AND SECOND HALF IDENTICAL
	ROM_CONTINUE(           0x000000, 0x100000             )

	ROM_REGION( 0x100000, "layer2", 0 ) /* Layer 2 */
	ROM_LOAD( "bp947a.u46", 0x000000, 0x100000, CRC(0f9c906e) SHA1(03872e8be28637df66373bddb04ed91de4f9db75) )  // FIRST AND SECOND HALF IDENTICAL
	ROM_CONTINUE(           0x000000, 0x100000             )

	ROM_REGION( 0x100000, "oki1", 0 )   /* OKIM6295 #1 Samples */
	ROM_LOAD( "bp947a.u42", 0x000000, 0x100000, CRC(2ce8ff2a) SHA1(8ef8c5b7d4a0e60c980c2962e75f7977faafa311) )  // FIRST AND SECOND HALF IDENTICAL
	ROM_CONTINUE(           0x000000, 0x100000             )

	ROM_REGION( 0x100000, "oki2", 0 )   /* OKIM6295 #2 Samples */
	ROM_LOAD( "bp947a.u37", 0x000000, 0x100000, CRC(c3077c8f) SHA1(0a76316a81b7de78279b859549eb5161a721ac71) )  // FIRST AND SECOND HALF IDENTICAL
	ROM_CONTINUE(           0x000000, 0x100000             )
ROM_END

ROM_START( nmaster )
	ROM_REGION( 0x280000, "maincpu", 0 )        /* 68000 code */
	ROM_LOAD16_WORD_SWAP( "bp947a_n.u25",0x000000, 0x80000, CRC(748cc514) SHA1(11d882e77a539407c314f087386e50d691a6bc0b) )
	ROM_LOAD16_WORD_SWAP( "bp947a.u28" , 0x100000, 0x80000, CRC(8c55decf) SHA1(76c6ce4c8e621273258d31ceb9ec4442fcf1a393) )
	ROM_LOAD16_WORD_SWAP( "bp947a.u29",  0x200000, 0x80000, CRC(cf0f3f3b) SHA1(49a3c0e7536edd53bbf09353e43e9166d736b3f4) )

	ROM_REGION( 0x40000, "audiocpu", 0 )        /* Z80 code */
	ROM_LOAD( "bp947a.u20",  0x00000, 0x40000, CRC(a4a36170) SHA1(ae55094518bd968ea0d04613a133c1421e412012) )

	ROM_REGION( 0x800000, "sprites0", 0 )        /* Sprites: * 2 */
	ROM_LOAD( "bp947a.u49", 0x000000, 0x200000, CRC(09749531) SHA1(6deeed2712241611ec3202c49a66beed28698af8) )
	ROM_LOAD( "bp947a.u50", 0x200000, 0x200000, CRC(19cea8b2) SHA1(87fb29458074f0e4852237e0184b8b3b44b0eb29) )
	ROM_LOAD( "bp947a.u51", 0x400000, 0x200000, CRC(c19bed67) SHA1(ac664a15512c0e8c8b701833aede95f53cd46a45) )
	ROM_LOAD( "bp947a.u52", 0x600000, 0x200000, CRC(70c64875) SHA1(1c20ab100ccfdf42c97a25e4deb9041b83f5ca8d) )

	ROM_REGION( 0x100000, "layer0", 0 ) /* Layer 0 */
	ROM_LOAD( "bp947a.u48", 0x000000, 0x100000, CRC(04ff6a3d) SHA1(7187db436f7a2ab59a3f5c6ab297b3d740e20f1d) )  // FIRST AND SECOND HALF IDENTICAL
	ROM_CONTINUE(           0x000000, 0x100000             )

	ROM_REGION( 0x100000, "layer1", 0 ) /* Layer 1 */
	ROM_LOAD( "bp947a.u47", 0x000000, 0x100000, CRC(0de42827) SHA1(05d452ca11a31f941cb8a9b0cbb0b59c6b0cbdcb) )  // FIRST AND SECOND HALF IDENTICAL
	ROM_CONTINUE(           0x000000, 0x100000             )

	ROM_REGION( 0x100000, "layer2", 0 ) /* Layer 2 */
	ROM_LOAD( "bp947a.u46", 0x000000, 0x100000, CRC(0f9c906e) SHA1(03872e8be28637df66373bddb04ed91de4f9db75) )  // FIRST AND SECOND HALF IDENTICAL
	ROM_CONTINUE(           0x000000, 0x100000             )

	ROM_REGION( 0x100000, "oki1", 0 )   /* OKIM6295 #1 Samples */
	ROM_LOAD( "bp947a.u42", 0x000000, 0x100000, CRC(2ce8ff2a) SHA1(8ef8c5b7d4a0e60c980c2962e75f7977faafa311) )  // FIRST AND SECOND HALF IDENTICAL
	ROM_CONTINUE(           0x000000, 0x100000             )

	ROM_REGION( 0x100000, "oki2", 0 )   /* OKIM6295 #2 Samples */
	ROM_LOAD( "bp947a.u37", 0x000000, 0x100000, CRC(c3077c8f) SHA1(0a76316a81b7de78279b859549eb5161a721ac71) )  // FIRST AND SECOND HALF IDENTICAL
	ROM_CONTINUE(           0x000000, 0x100000             )
ROM_END



/***************************************************************************

  Jumbo Godzilla by Namco, licensed by Toho Co.,LTD.
  Namco N-42 EM VIDEO PCB

  TMP 68HC000P-16

  013 9442WX002
  038 9345E7008

  OKI M6295 x 2

  Battery
  93C46 EEPROM (at U24)

  28MHz XTAL

  ROM Locations and general memory map match Pac-Slot, but OKI #2 is put to use.

***************************************************************************/

ROM_START( jumbogod )
	ROM_REGION( 0x080000, "maincpu", 0 )        /* 68000 code */
	ROM_LOAD16_WORD_SWAP( "jg1-mpro.u41", 0x00000, 0x80000, CRC(e57c842b) SHA1(a85ed036c36215d20ff95f5aaafdc5d5ef6bb94a) )

	ROM_REGION( 0x100000, "sprites0", 0 )        /* Sprites: * 2 */
	ROM_LOAD16_BYTE( "jg1-obj0.u52", 0x00000, 0x80000, CRC(6ee8b190) SHA1(5dc3f8ee6ed71f80e0b1612c9440d1dd100c1181) )
	ROM_LOAD16_BYTE( "jg1-obj1.u53", 0x00001, 0x80000, CRC(460658cd) SHA1(2af915b161355907025f0705a44bf0de8e6c7dcd) )

	ROM_REGION( 0x100000, "layer0", 0 )  /* Layer 0 */
	ROM_LOAD16_BYTE( "jg1-cha0.u60", 0x00000, 0x80000, CRC(88a86c34) SHA1(f2e9e235cfde9b8afc79fc88e5b7090ba134445b) )
	ROM_LOAD16_BYTE( "jg1-cha1.u61", 0x00001, 0x80000, CRC(55bd8830) SHA1(efecb20bb699b05bcefa011402d0dcc234e2696a) )

	ROM_REGION( 0x40000, "oki1", 0 )    /* OKIM6295 #1 Samples */
	ROM_LOAD( "jg1-voi1.u27", 0x00000, 0x40000, CRC(94d1361a) SHA1(b693bff50cbbf75328959508fd912bd3061a2677) )

	ROM_REGION( 0x40000, "oki2", 0 )    /* OKIM6295 #2 Samples */
	ROM_LOAD( "jg1-voi2.u32", 0x00000, 0x40000, CRC(82d40b9a) SHA1(4d8e7d994da96a40918ee9791a31d8c189b38e40) )

	ROM_REGION( 0x117 * 3, "plds", 0 )
	// Unlike N-44, there is a socketed 74LS138 at U1, instead of a GAL16V8.
	ROM_LOAD( "k38.u3",  0x117*1, 0x117, NO_DUMP )  // GAL16V8B-15LP (Protected)
	ROM_LOAD( "k38.u51", 0x117*2, 0x117, NO_DUMP )  // GAL16V8B-15LP (Protected) Probably matches paceight
ROM_END

/***************************************************************************

  Pac-Slot by Namco, 1996 (according to http://pacman.com/ja/museum/index.html)
  Namco N-44 EM VIDEO platform, PCB A0442

  TMP 68HC000P-16

  013 9345E7006
  038 9444WX010

  OKI M6295 x 2

  Battery
  93C46 EEPROM (at U24)

  28MHz XTAL

***************************************************************************/

ROM_START( pacslot )
	ROM_REGION( 0x080000, "maincpu", 0 )        /* 68000 code */
	ROM_LOAD16_WORD_SWAP( "pa1-mprob.u41", 0x00000, 0x80000, CRC(56281370) SHA1(b75a7c5997adac14486cef7be4e41d113c86021f) )

	ROM_REGION( 0x100000, "sprites0", 0 )        /* Sprites: * 2 */
	ROM_LOAD16_BYTE( "pa1-obj0.u52", 0x00000, 0x80000, CRC(bf9232ce) SHA1(9a887a964e9a75e16c59dcf217c664404e74cc2a) )
	ROM_LOAD16_BYTE( "pa1-obj1.u53", 0x00001, 0x80000, CRC(6eb76a04) SHA1(66c8e36bee4439c203a02b30898e4f741205d681) )

	ROM_REGION( 0x80000, "layer0", 0 )  /* Layer 0 */
	ROM_LOAD16_BYTE( "pa1-cha0.u60", 0x00000, 0x40000, CRC(314b51a6) SHA1(eef102c4f0c0e0f668a7cf228cd4fbe45b2ce45f) )
	ROM_LOAD16_BYTE( "pa1-cha1.u61", 0x00001, 0x40000, CRC(f7a2c846) SHA1(3b505a7a3c7f30e6cd87803f5ae7e962205fc1f0) )

	ROM_REGION( 0x40000, "oki1", 0 )    /* OKIM6295 #1 Samples */
	ROM_LOAD( "pa1-voi0.u27", 0x00000, 0x40000, CRC(e3e623e1) SHA1(396accc7f7384277b700f019b5083def8a48ccd7) )

	ROM_REGION( 0x40000, "oki2", ROMREGION_ERASE00 )    /* OKIM6295 #2 Samples */
	// empty ROM socket

	ROM_REGION( 0x117 * 3, "plds", 0 )
	ROM_LOAD( "n44u1a.u1",   0x117*0, 0x117, NO_DUMP )  // GAL16V8B-15LP (Protected)
	ROM_LOAD( "n44u3a.u3",   0x117*1, 0x117, NO_DUMP )  // GAL16V8B-15LP (Protected)
	ROM_LOAD( "n44u51a.u51", 0x117*2, 0x117, CRC(3c5e9bc5) SHA1(b4e04c4fa91ff33542b73971f67e71d13e24c5ec) )  // GAL16V8B-15LP (Protected, dumped from the paceight PCB)
ROM_END


/***************************************************************************

  Pac-Eight by Namco, 1996 (according to http://pacman.com/ja/museum/index.html)
  Namco N-44 EM VIDEO platform, PCB C0348

  TMP 68HC000P-16

  013 9341E7002
  038 9635WY003

  OKI M6295 x 2

  Battery
  93C46 EEPROM (at U24)

  28MHz XTAL

***************************************************************************/

ROM_START( paceight )
	ROM_REGION( 0x80000, "maincpu", 0 )        /* 68000 code */
	ROM_LOAD16_WORD_SWAP( "pae1-mpro.u41", 0x00000, 0x80000, CRC(bb026f97) SHA1(70d48f05275c64b25f37f03206219ef3ee9c0ee2) ) // 27c240

	ROM_REGION( 0x100000, "sprites0", 0 )        /* Sprites: * 2 */
	ROM_LOAD16_BYTE( "pae1-obj0.u52", 0x00000, 0x80000, CRC(2cd99155) SHA1(146ed2b3f2763232a60e6b238a16067d3ccfa959) ) // 27c040
	ROM_LOAD16_BYTE( "pae1-obj1.u53", 0x00001, 0x80000, CRC(9ae2685b) SHA1(5eed5f00d28d803358c8ffaf42c4979af23a0a8c) ) // ""

	ROM_REGION( 0x80000, "layer0", 0 )  /* Layer 0 */
	ROM_LOAD16_BYTE( "pae1-cha0.u60", 0x00000, 0x40000, CRC(757263e3) SHA1(668060e9e209752474f48362752a3f819ff82d72) ) // 27c020? not readable
	ROM_LOAD16_BYTE( "pae1-cha1.u61", 0x00001, 0x40000, CRC(0396d241) SHA1(79382805fa4486d8dae792f9afc0f02aee1bbb33) ) // ""

	ROM_REGION( 0x40000, "oki1", 0 )    /* OKIM6295 #1 Samples */
	ROM_LOAD( "pae1-vo10.u27", 0x00000, 0x40000, CRC(0be7b94f) SHA1(4179e2ab2d2d1df0cc6cfd71e277ea114578f147) ) // 27c? not readable

	ROM_REGION( 0x40000, "oki2", ROMREGION_ERASE00 )    /* OKIM6295 #2 Samples */
	// empty ROM socket

	ROM_REGION( 0x117 * 3, "plds", 0 )
	ROM_LOAD( "n44u1c.u1",   0x117*0, 0x117, CRC(903fc2d8) SHA1(becbae356efde873225ef64af462d9702aac03f0) )  // GAL16V8B-15LP
	ROM_LOAD( "n44u3c.u3",   0x117*1, 0x117, CRC(72201412) SHA1(6ad7d22e612e27343eac5c38f00d548df644d52c) )  // GAL16V8B-15LP
	ROM_LOAD( "n44u51a.u51", 0x117*2, 0x117, CRC(3c5e9bc5) SHA1(b4e04c4fa91ff33542b73971f67e71d13e24c5ec) )  // GAL16V8B-15LP
ROM_END

/***************************************************************************

  Pac-Carnival by Namco, 1996
  Namco N-44 EM VIDEO platform, PCB B0445

  TMP 68HC000P-16

  013 9341E7005
  038 9429WX704

  OKI M6295 x 2

  Battery
  93C46 EEPROM (at U24)

  28MHz XTAL

***************************************************************************/

ROM_START( paccarn )
	ROM_REGION( 0x80000, "maincpu", 0 )
	ROM_LOAD16_WORD_SWAP( "pl1-mpr0b.u41", 0x00000, 0x80000, CRC(ef6b08ea) SHA1(61fe4db433a154233c4e1efd248ad51ba1d265d0) )

	ROM_REGION( 0x100000, "sprites0", 0 )
	ROM_LOAD16_BYTE( "pl1-obj0.u52", 0x00000, 0x80000, CRC(1dd7c292) SHA1(e78d4be35c24616a1954910039e381869246a246) )
	ROM_LOAD16_BYTE( "pl1-obj1.u53", 0x00001, 0x80000, CRC(7b9935d0) SHA1(ef05230689124d0999ba9e472968e04d6e75c405) )

	ROM_REGION( 0x80000, "layer0", 0 )
	ROM_LOAD16_BYTE( "pl1-cha0.u60", 0x00000, 0x40000, CRC(7977662e) SHA1(5aaa69ffaa62b20196a7b638232716b7c6391490) )
	ROM_LOAD16_BYTE( "pl1-cha1.u61", 0x00001, 0x40000, CRC(2150eafa) SHA1(e744a0861ee8a76c2bb24f681df38966df5dc9f0) )

	ROM_REGION( 0x40000, "oki1", 0 )
	ROM_LOAD( "pl1-voi0.u27", 0x00000, 0x40000, CRC(e22b87e3) SHA1(83a6952fb0f695bb74cc5a3a1e24a916b6de9c8e) )

	ROM_REGION( 0x40000, "oki2", ROMREGION_ERASE00 )
	// empty ROM socket

	ROM_REGION( 0x117 * 3, "plds", 0 ) // all protected
	ROM_LOAD( "n44u1b.u1",   0x117*0, 0x117, NO_DUMP )
	ROM_LOAD( "n44u3b.u3",   0x117*1, 0x117, NO_DUMP )
	ROM_LOAD( "n44u51a.u51", 0x117*2, 0x117, NO_DUMP )
ROM_END

/***************************************************************************

  Poka Poka Satan - wack-a-mole game with one frontal upright screen and two
                    table-top touch screens to bang on with plastic "hammers"

  PPS-MAIN (Sticker: 96. 4. 5 017)

  TMP 68HC000P-16

  013 9607EX013 x 3
  038 9444WX010 x 3

  OKI M6295

  DSW8
  BR93LC46 EEPROM

  16MHz XTAL
  28MHz XTAL

***************************************************************************/

ROM_START( ppsatan )
	ROM_REGION( 0x40000, "maincpu", ROMREGION_ERASEFF )        /* 68000 Code */
	ROM_LOAD16_BYTE( "66a5.u79", 0x00000, 0x20000, CRC(60efeed3) SHA1(72095cef77065a8f1089273050f60a2e99582cf1) ) // checksum = 60D5 (OK?). 1xxxxxxxxxxxxxxxx = 0xFF
	ROM_LOAD16_BYTE( "43b1.u61", 0x00001, 0x20000, CRC(f14e6287) SHA1(75c0465780a10ec8f533349b008f0d489bf362a5) ) // checksum = 43B1 (OK).  1xxxxxxxxxxxxxxxx = 0xFF

	ROM_REGION( 0x200000, "sprites0", 0 )        /* Sprites: * 2 */
	ROM_LOAD16_BYTE( "ver1.0.u27", 0x00000, 0x80000, CRC(d1b02639) SHA1(19bbcf951a6ace91da72af9232f3d808afa8416c) )
	ROM_LOAD16_BYTE( "ver1.0.u17", 0x00001, 0x80000, CRC(c66730ca) SHA1(75c18c80c1d2ced69edd4f013685c4eaf015049c) )

	ROM_REGION( 0x200000, "sprites1", 0 )        /* Sprites: * 2 */
	ROM_LOAD16_BYTE( "ver1.0.u13", 0x00000, 0x80000, CRC(24c31e01) SHA1(c2c96bdd0a2a764ac0e1c8d64334d0ab76c46aa5) )
	ROM_LOAD16_BYTE( "ver1.0.u19", 0x00001, 0x80000, CRC(ffbc6284) SHA1(05a735f3193218d32ad253c5abe21e1d00d1a5ca) )

	ROM_REGION( 0x200000, "sprites2", 0 )        /* Sprites: * 2 */
	ROM_LOAD16_BYTE( "ver1.0.u15", 0x00000, 0x80000, CRC(24c31e01) SHA1(c2c96bdd0a2a764ac0e1c8d64334d0ab76c46aa5) )
	ROM_LOAD16_BYTE( "ver1.0.u23", 0x00001, 0x80000, CRC(ffbc6284) SHA1(05a735f3193218d32ad253c5abe21e1d00d1a5ca) )

	ROM_REGION( 0x80000, "layer0", 0 ) /* Layer 0 */
	ROM_LOAD( "ver1.0.u57", 0x00000, 0x80000, CRC(5faa697a) SHA1(308ea0a4dee7510b3bdd1b3b3c0a86c6508df40b) ) // 1xxxxxxxxxxxxxxxxxx = 0x00

	ROM_REGION( 0x80000, "layer1", 0 ) /* Layer 1 */
	ROM_LOAD( "ver1.0.u49", 0x00000, 0x80000, CRC(f21787b0) SHA1(e29ffcf948ef55f8ee11949903e5a363e6c4fa44) ) // 1xxxxxxxxxxxxxxxxxx = 0x00

	ROM_REGION( 0x80000, "layer2", 0 ) /* Layer 2 */
	ROM_LOAD( "ver1.0.u53", 0x00000, 0x80000, CRC(f21787b0) SHA1(e29ffcf948ef55f8ee11949903e5a363e6c4fa44) ) // 1xxxxxxxxxxxxxxxxxx = 0x00

	ROM_REGION( 0x80000, "oki1", 0 ) /* Samples */
	ROM_LOAD( "7a1f.u83", 0x000000, 0x80000, CRC(2ae77933) SHA1(a5eb0915813efd538b0812a6bbd5239b4b203f4a) )

	ROM_REGION( 0x117, "plds", 0 )
	ROM_LOAD( "u90.u90",   0x000, 0x117, CRC(dae5e82a) SHA1(718ad537a917a0fdc3ef3c2307f04499a0029451) )
	ROM_LOAD( "u91.u91",   0x000, 0x117, CRC(28382623) SHA1(9fd4b4964f71807ae35a92bd5e81d6d1a5fdf469) )
	ROM_LOAD( "u92.u92",   0x000, 0x117, CRC(40b16ace) SHA1(1cdf39743713109e9510aeb6323df2bedfddbeb1) )
	ROM_LOAD( "u94.u94",   0x000, 0x117, CRC(eefe343a) SHA1(c7627d20711c3bf00f5d498d67ff43c8a0962a23) )
	ROM_LOAD( "u95.u95",   0x000, 0x117, CRC(b1a78112) SHA1(65a4da294c74ce4d36ceead8284b79be6cbb6379) )
	ROM_LOAD( "u111.u111", 0x000, 0x117, CRC(7f93cbdd) SHA1(7432b21c83249ab53d8f37e0c6fffd28f8de4ef3) )
ROM_END


/*

Power Instinct 2 (US) / Gouketsuji Ichizoku 2 (Japan)
Atlus, 1994

PCB Layout
----------

AT047G2-B ATLUS
|---------------------------------------------------------------|
|LM324 M6295  G02_U53          Z80  16MHz 28MHz 12MHz  TA8030S  |
|VOL          G02_U54 |------| G02_U3A                 G02_U82A |
|      M6295  G02_U55 |NMK112|   6264         6264              |
|uPC2505      G02_U56 |      |                        |------|  |
|      4558           |------|                6264    |038   |  |
|     Y3014   YM2203    PAL                           |9429WX|  |
|                                            G02_U89  |------|  |
|J       TEST_SW  62256                                         |
|A    93C46       62256                       6264    |------|  |
|M                                                    |038   |  |
|M    |---|        G  G  G  G           PAL   6264    |9429WX|  |
|A    |   |        0  0  0  0                         |------|  |
|     | 6 |        2  2  2  2                G02_U81            |
|     | 8 |        -  -  -  -                         |------|  |
|     | 0 |        U  U  U  U                 6264    |038   |  |
|     | 0 |        4  4  4  4                         |9429WX|  |
|     | 0 |        5  3  4  2     62256       6264    |------|  |
|     |   |        A  A  A  A     62256                         |
|     |---|     PAL            |-------|     G02_U78  |------|  |
|                              |8647-01|              |038   |  |
|                              |013    |    KM416C256 |9429WX|  |
|                              |9341E70|              |------|  |
|         G02_U66    G02_U63   |-------|                6264    |
|           G02_U65    G02_U62   62256      KM416C256           |
| G02_U67     G02_U64    G02_U61 62256                  6264    |
|---------------------------------------------------------------|
Notes:
      68000 clock - 16.000MHz
      Z80 clock   - 8.000MHz [16/2]
      6295 clocks - 3.000MHz [12/4], sample rate = 3000000 / 165
      YM2203 clock- 4.000MHz [16/4]
      VSync       - 57.5Hz
      HSync       - 15.23kHz

      ROMs -
            U3       : 27C1001 EPROM
            U82      : 27C040 EPROM
            U42-45   : 27C040 EPROMs
            U81, U89 : 8M 42 pin mask ROM (read as 27C800)
            ALL other ROMs are soldered-in 16M 42 pin mask ROM (read as 27C160)
*/

ROM_START( pwrinst2 )   /* 94.04.08 */
	ROM_REGION( 0x200000, "maincpu", 0 )        /* 68000 code */
	ROM_LOAD16_BYTE( "g02.u45a", 0x000000, 0x80000, CRC(ddfff811) SHA1(720f577dc77fc12aeb67511251e995169df754b6) )
	ROM_LOAD16_BYTE( "g02.u44a", 0x000001, 0x80000, CRC(5561f620) SHA1(3241ccc47e909930d79ad0a1a1b11a11879b17be) )
	ROM_LOAD16_BYTE( "g02.u43a", 0x100000, 0x80000, CRC(c4fd5d62) SHA1(8d00adfe5da9b0d0134fc9921c12f20b80954c3b) )
	ROM_LOAD16_BYTE( "g02.u42a", 0x100001, 0x80000, CRC(56279c1c) SHA1(f86edc2264758f9dc920a162d2dc71cc1f63d22e) )

	ROM_REGION16_BE( 0x100000, "user1", ROMREGION_ERASE00 ) /* 68000 extra data roms */
	/* not used */

	ROM_REGION( 0x20000, "audiocpu", 0 )        /* Z80 code */
	ROM_LOAD( "g02.u3a", 0x00000, 0x20000, CRC(ebea5e1e) SHA1(4d3af9e5f29d0c1b26563f51250039c9e8bd3735) )

	ROM_REGION( 0xe00000, "sprites0", 0 )        /* Sprites: * 2 */
	ROM_LOAD( "g02.u61", 0x000000, 0x200000, CRC(91e30398) SHA1(2b59a5e40bed2a988382054fe30d92808dad3348) )
	ROM_LOAD( "g02.u62", 0x200000, 0x200000, CRC(d9455dd7) SHA1(afa69fe9a540cd78b8cfecf09cffa1401c01141a) )
	ROM_LOAD( "g02.u63", 0x400000, 0x200000, CRC(4d20560b) SHA1(ceaee8cf0b69cc366b95ddcb689a5594d79e5114) )
	ROM_LOAD( "g02.u64", 0x600000, 0x200000, CRC(b17b9b6e) SHA1(fc6213d8322cda4c7f653e2d7d6d314ce84c97b7) )
	ROM_LOAD( "g02.u65", 0x800000, 0x200000, CRC(08541878) SHA1(138cf077a49a26440a3da1bdc2c399a208359e57) )
	ROM_LOAD( "g02.u66", 0xa00000, 0x200000, CRC(becf2a36) SHA1(f8b386d0292b1dc745b7253a3df51d1aa8d5e9db) )
	ROM_LOAD( "g02.u67", 0xc00000, 0x200000, CRC(52fe2b8b) SHA1(dd50aa62f7db995e28f47de9b3fb749aeeaaa5b0) )

	ROM_REGION( 0x200000, "layer0", 0 ) /* Layer 0 */
	ROM_LOAD( "g02.u78", 0x000000, 0x200000, CRC(1eca63d2) SHA1(538942b43301f950e3d5139461331c54dc90129d) )

	ROM_REGION( 0x100000, "layer1", 0 ) /* Layer 1 */
	ROM_LOAD( "g02.u81", 0x000000, 0x100000, CRC(8a3ff685) SHA1(4a59ec50ec4470453374fe10f76d3e894494b49f) )

	ROM_REGION( 0x100000, "layer2", 0 ) /* Layer 2 */
	ROM_LOAD( "g02.u89", 0x000000, 0x100000, CRC(373e1f73) SHA1(ec1ae9fab37eee41be8e1bc6dad03809b62fdbce) )

	ROM_REGION( 0x080000, "layer3", 0 ) /* Layer 3 */
	ROM_LOAD( "g02.82a", 0x000000, 0x080000, CRC(4b3567d6) SHA1(d3e14783b312d2bea9722a8e3c22bcec81e26166) )

	ROM_REGION( 0x440000, "oki1", 0 )   /* OKIM6295 #1 Samples */
	/* Leave the 0x40000 bytes addressable by the chip empty */
	ROM_LOAD( "g02.u53", 0x040000, 0x200000, CRC(c4bdd9e0) SHA1(a938a831e789ddf6f3cc5f3e5f3877ec7bd62d4e) )
	ROM_LOAD( "g02.u54", 0x240000, 0x200000, CRC(1357d50e) SHA1(433766177ce9d6933f90de85ba91bfc6d8d5d664) )

	ROM_REGION( 0x440000, "oki2", 0 )   /* OKIM6295 #2 Samples */
	/* Leave the 0x40000 bytes addressable by the chip empty */
	ROM_LOAD( "g02.u55", 0x040000, 0x200000, CRC(2d102898) SHA1(bd81f4cd2ba100707db0c5bb1419f0b23c998574) )
	ROM_LOAD( "g02.u56", 0x240000, 0x200000, CRC(9ff50dda) SHA1(1121685e387c20e228032f2b0f5cbb606376fc15) )

	ROM_REGION( 0x03ff, "pal", 0 )
	ROM_LOAD( "peel18cv8p-15.u7",  0x0000, 0x0155, CRC(e02b2d2b) SHA1(26293538ca17674e1b249ed82a6df2570c6e5155) ) /* PEEL18CV8P-15 */
	ROM_LOAD( "peel18cv8p-15.u21", 0x0155, 0x0155, CRC(7ca78400) SHA1(1cebdd64e08bbc535f23592daf9380696bd2c281) ) /* PEEL18CV8P-15 */
	ROM_LOAD( "peel18cv8p-15.u25", 0x02aa, 0x0155, CRC(61b414df) SHA1(f12c5e62f83114f83108895ee58ceea31cdcb9fd) ) /* PEEL18CV8P-15 */
ROM_END

ROM_START( pwrinst2a )  /* also 94.04.08 like pwrinst2, but different program roms */
	ROM_REGION( 0x200000, "maincpu", 0 )        /* 68000 code */
	ROM_LOAD16_BYTE( "g02.u45", 0x000000, 0x80000, CRC(7b33bc43) SHA1(a68eb94e679f03c354932b8c5cd1bb2922fec0aa) )
	ROM_LOAD16_BYTE( "g02.u44", 0x000001, 0x80000, CRC(8f6f6637) SHA1(024b12c0fe40e27c79e38bd7601a9183a62d75fd) )
	ROM_LOAD16_BYTE( "g02.u43", 0x100000, 0x80000, CRC(178e3d24) SHA1(926234f4196a5d5e3bd1438abbf73355f2c65b06) )
	ROM_LOAD16_BYTE( "g02.u42", 0x100001, 0x80000, CRC(a0b4ee99) SHA1(c6df4aa2543b04d8bda7683f503e5eb763e506af) )

	ROM_REGION16_BE( 0x100000, "user1", ROMREGION_ERASE00 ) /* 68000 extra data roms */
	/* not used */

	ROM_REGION( 0x20000, "audiocpu", 0 )        /* Z80 code */
	ROM_LOAD( "g02.u3a", 0x00000, 0x20000, CRC(ebea5e1e) SHA1(4d3af9e5f29d0c1b26563f51250039c9e8bd3735) )

	ROM_REGION( 0xe00000, "sprites0", 0 )        /* Sprites: * 2 */
	ROM_LOAD( "g02.u61", 0x000000, 0x200000, CRC(91e30398) SHA1(2b59a5e40bed2a988382054fe30d92808dad3348) )
	ROM_LOAD( "g02.u62", 0x200000, 0x200000, CRC(d9455dd7) SHA1(afa69fe9a540cd78b8cfecf09cffa1401c01141a) )
	ROM_LOAD( "g02.u63", 0x400000, 0x200000, CRC(4d20560b) SHA1(ceaee8cf0b69cc366b95ddcb689a5594d79e5114) )
	ROM_LOAD( "g02.u64", 0x600000, 0x200000, CRC(b17b9b6e) SHA1(fc6213d8322cda4c7f653e2d7d6d314ce84c97b7) )
	ROM_LOAD( "g02.u65", 0x800000, 0x200000, CRC(08541878) SHA1(138cf077a49a26440a3da1bdc2c399a208359e57) )
	ROM_LOAD( "g02.u66", 0xa00000, 0x200000, CRC(becf2a36) SHA1(f8b386d0292b1dc745b7253a3df51d1aa8d5e9db) )
	ROM_LOAD( "g02.u67", 0xc00000, 0x200000, CRC(52fe2b8b) SHA1(dd50aa62f7db995e28f47de9b3fb749aeeaaa5b0) )

	ROM_REGION( 0x200000, "layer0", 0 ) /* Layer 0 */
	ROM_LOAD( "g02.u78", 0x000000, 0x200000, CRC(1eca63d2) SHA1(538942b43301f950e3d5139461331c54dc90129d) )

	ROM_REGION( 0x100000, "layer1", 0 ) /* Layer 1 */
	ROM_LOAD( "g02.u81", 0x000000, 0x100000, CRC(8a3ff685) SHA1(4a59ec50ec4470453374fe10f76d3e894494b49f) )

	ROM_REGION( 0x100000, "layer2", 0 ) /* Layer 2 */
	ROM_LOAD( "g02.u89", 0x000000, 0x100000, CRC(373e1f73) SHA1(ec1ae9fab37eee41be8e1bc6dad03809b62fdbce) )

	ROM_REGION( 0x080000, "layer3", 0 ) /* Layer 3 */
	ROM_LOAD( "g02.82a", 0x000000, 0x080000, CRC(4b3567d6) SHA1(d3e14783b312d2bea9722a8e3c22bcec81e26166) )

	ROM_REGION( 0x440000, "oki1", 0 )   /* OKIM6295 #1 Samples */
	/* Leave the 0x40000 bytes addressable by the chip empty */
	ROM_LOAD( "g02.u53", 0x040000, 0x200000, CRC(c4bdd9e0) SHA1(a938a831e789ddf6f3cc5f3e5f3877ec7bd62d4e) )
	ROM_LOAD( "g02.u54", 0x240000, 0x200000, CRC(1357d50e) SHA1(433766177ce9d6933f90de85ba91bfc6d8d5d664) )

	ROM_REGION( 0x440000, "oki2", 0 )   /* OKIM6295 #2 Samples */
	/* Leave the 0x40000 bytes addressable by the chip empty */
	ROM_LOAD( "g02.u55", 0x040000, 0x200000, CRC(2d102898) SHA1(bd81f4cd2ba100707db0c5bb1419f0b23c998574) )
	ROM_LOAD( "g02.u56", 0x240000, 0x200000, CRC(9ff50dda) SHA1(1121685e387c20e228032f2b0f5cbb606376fc15) )

	ROM_REGION( 0x03ff, "pal", 0 )
	ROM_LOAD( "peel18cv8p-15.u7",  0x0000, 0x0155, CRC(e02b2d2b) SHA1(26293538ca17674e1b249ed82a6df2570c6e5155) ) /* PEEL18CV8P-15 */
	ROM_LOAD( "peel18cv8p-15.u21", 0x0155, 0x0155, CRC(7ca78400) SHA1(1cebdd64e08bbc535f23592daf9380696bd2c281) ) /* PEEL18CV8P-15 */
	ROM_LOAD( "peel18cv8p-15.u25", 0x02aa, 0x0155, CRC(61b414df) SHA1(f12c5e62f83114f83108895ee58ceea31cdcb9fd) ) /* PEEL18CV8P-15 */
ROM_END

ROM_START( pwrinst2j )
	ROM_REGION( 0x200000, "maincpu", 0 )        /* 68000 code */
	ROM_LOAD16_BYTE( "g02j.u45", 0x000000, 0x80000, CRC(42d0abd7) SHA1(c58861d43c4539ccc8b2f93eabc56aab37d3aa34))
	ROM_LOAD16_BYTE( "g02j.u44", 0x000001, 0x80000, CRC(362b7af3) SHA1(2d15611530cef76f0f9c82ee0411966079ae19c3))
	ROM_LOAD16_BYTE( "g02j.u43", 0x100000, 0x80000, CRC(c94c596b) SHA1(ee755a344f769e3ed05d8ca57f517b9e8c02f22e) )
	ROM_LOAD16_BYTE( "g02j.u42", 0x100001, 0x80000, CRC(4f4c8270) SHA1(1fa964f5646bd1d078e3661c21e191b0789c05c9) )

	ROM_REGION16_BE( 0x100000, "user1", ROMREGION_ERASE00 ) /* 68000 extra data roms */
	/* not used */

	ROM_REGION( 0x20000, "audiocpu", 0 )        /* Z80 code */
	ROM_LOAD( "g02j.u3a", 0x00000, 0x20000, CRC(eead01f1) SHA1(0ced6755e471e0303fe397b3d54a5c799762ebd8) )

	ROM_REGION( 0xe00000, "sprites0", 0 )        /* Sprites: * 2 */
	ROM_LOAD( "g02.u61", 0x000000, 0x200000, CRC(91e30398) SHA1(2b59a5e40bed2a988382054fe30d92808dad3348) )
	ROM_LOAD( "g02.u62", 0x200000, 0x200000, CRC(d9455dd7) SHA1(afa69fe9a540cd78b8cfecf09cffa1401c01141a) )
	ROM_LOAD( "g02.u63", 0x400000, 0x200000, CRC(4d20560b) SHA1(ceaee8cf0b69cc366b95ddcb689a5594d79e5114) )
	ROM_LOAD( "g02.u64", 0x600000, 0x200000, CRC(b17b9b6e) SHA1(fc6213d8322cda4c7f653e2d7d6d314ce84c97b7) )
	ROM_LOAD( "g02.u65", 0x800000, 0x200000, CRC(08541878) SHA1(138cf077a49a26440a3da1bdc2c399a208359e57) )
	ROM_LOAD( "g02.u66", 0xa00000, 0x200000, CRC(becf2a36) SHA1(f8b386d0292b1dc745b7253a3df51d1aa8d5e9db) )
	ROM_LOAD( "g02.u67", 0xc00000, 0x200000, CRC(52fe2b8b) SHA1(dd50aa62f7db995e28f47de9b3fb749aeeaaa5b0) )

	ROM_REGION( 0x200000, "layer0", 0 ) /* Layer 0 */
	ROM_LOAD( "g02.u78", 0x000000, 0x200000, CRC(1eca63d2) SHA1(538942b43301f950e3d5139461331c54dc90129d) )

	ROM_REGION( 0x100000, "layer1", 0 ) /* Layer 1 */
	ROM_LOAD( "g02.u81", 0x000000, 0x100000, CRC(8a3ff685) SHA1(4a59ec50ec4470453374fe10f76d3e894494b49f) )

	ROM_REGION( 0x100000, "layer2", 0 ) /* Layer 2 */
	ROM_LOAD( "g02.u89", 0x000000, 0x100000, CRC(373e1f73) SHA1(ec1ae9fab37eee41be8e1bc6dad03809b62fdbce) )

	ROM_REGION( 0x080000, "layer3", 0 ) /* Layer 3 */
	ROM_LOAD( "g02j.82a", 0x000000, 0x080000, CRC(3be86fe1) SHA1(313bfe5fb8dc5fee4462db259738e079759f9390) )

	ROM_REGION( 0x440000, "oki1", 0 )   /* OKIM6295 #1 Samples */
	/* Leave the 0x40000 bytes addressable by the chip empty */
	ROM_LOAD( "g02.u53", 0x040000, 0x200000, CRC(c4bdd9e0) SHA1(a938a831e789ddf6f3cc5f3e5f3877ec7bd62d4e) )
	ROM_LOAD( "g02.u54", 0x240000, 0x200000, CRC(1357d50e) SHA1(433766177ce9d6933f90de85ba91bfc6d8d5d664) )

	ROM_REGION( 0x440000, "oki2", 0 )   /* OKIM6295 #2 Samples */
	/* Leave the 0x40000 bytes addressable by the chip empty */
	ROM_LOAD( "g02.u55", 0x040000, 0x200000, CRC(2d102898) SHA1(bd81f4cd2ba100707db0c5bb1419f0b23c998574) )
	ROM_LOAD( "g02.u56", 0x240000, 0x200000, CRC(9ff50dda) SHA1(1121685e387c20e228032f2b0f5cbb606376fc15) )

	ROM_REGION( 0x03ff, "pal", 0 )
	ROM_LOAD( "peel18cv8p-15.u7",  0x0000, 0x0155, CRC(e02b2d2b) SHA1(26293538ca17674e1b249ed82a6df2570c6e5155) ) /* PEEL18CV8P-15 */
	ROM_LOAD( "peel18cv8p-15.u21", 0x0155, 0x0155, CRC(7ca78400) SHA1(1cebdd64e08bbc535f23592daf9380696bd2c281) ) /* PEEL18CV8P-15 */
	ROM_LOAD( "peel18cv8p-15.u25", 0x02aa, 0x0155, CRC(61b414df) SHA1(f12c5e62f83114f83108895ee58ceea31cdcb9fd) ) /* PEEL18CV8P-15 */
ROM_END

/*

Power Instinct Legends (US) / Gouketsuji Ichizoku Saikyou Densetsu (Japan)
Atlus, 1995

PCB Layout
----------

AT047G2-B ATLUS
|---------------------------------------------------------------|
|LM324 M6295  G02_U53          Z80  16MHz 28MHz 12MHz  TA8030S  |
|VOL          G02_U54 |------| SOUND_U3                TEXT_U82 |
|      M6295  G02_U55 |NMK112|   6264         6264              |
|uPC2505      G02_U56 |      |                        |------|  |
|      4558           |------|                6264    |038   |  |
|     Y3014   YM2203    PAL                           |9429WX|  |
|                                            ATGS_U89 |------|  |
|J       TEST_SW  62256                                         |
|A    93C46       62256                       6264    |------|  |
|M            |----SUB-BOARD-----|                    |038   |  |
|M    |---|   |*P  P *P  P *P *P |      PAL   6264    |9429WX|  |
|A    |   |   | R  R  R  R  R  R |                    |------|  |
|     | 6 |   | 1  O  1  O  1  1 |           ATGS_U81           |
|     | 8 |   | 2  G  2  G  2  2 |                    |------|  |
|     | 0 |   | U  U  U  U  U  U |            6264    |038   |  |
|     | 0 |   | 2  4  4  4  3  5 |                    |9429WX|  |
|     | 0 |   |    5     4       |62256       6264    |------|  |
|     |   |   |------------------|62256                         |
|     |---|     PAL            |-------|     ATGS_U78 |------|  |
|--------|                     |8647-01|              |038   |  |
|*ATGS_U1|                     |013    |    KM416C256 |9429WX|  |
|        |                     |9341E70|              |------|  |
|        |G02_U66    G02_U63   |-------|                6264    |
|        |  G02_U65    G02_U62   62256      KM416C256           |
|*ATGS_U2|    G02_U64    G02_U61 62256                  6264    |
|--------|------------------------------------------------------|
Notes:
      ROMs marked with * are located on a plug-in sub board
      68000 clock - 16.000MHz
      Z80 clock   - 8.000MHz [16/2]
      6295 clocks - 3.000MHz [12/4], sample rate = 3000000 / 165
      YM2203 clock- 4.000MHz [16/4]
      VSync       - 57.5Hz
      HSync       - 15.23kHz

      ROMs -
            U3       : 27C1001 EPROM
            U82      : 27C040 EPROM
            PR12*    : 27C040 EPROMs
            PROG*    : 27C040 EPROMs
            ALL other ROMs are soldered-in 16M 42 pin mask ROM (read as 27C160)
*/

ROM_START( plegends )
	ROM_REGION( 0x200000, "maincpu", 0 )        /* 68000 code */
	ROM_LOAD16_BYTE( "d12.u45", 0x000000, 0x80000, CRC(ed8a2e3d) SHA1(0a09c58cd8a726189cd7679d06343e0b8c3de945) )
	ROM_LOAD16_BYTE( "d13.u44", 0x000001, 0x80000, CRC(25821731) SHA1(7c6ece92b36dc7eb489879d9ae3e8af9380b9f62) )
	ROM_LOAD16_BYTE( "d14.u2",  0x100000, 0x80000, CRC(c2cb1402) SHA1(78e70915ca32b97c22605a304dc8611e1fe01ae9) ) /* Contains text strings */
	ROM_LOAD16_BYTE( "d16.u3",  0x100001, 0x80000, CRC(50a1c63e) SHA1(5a8431a81aa61034e67141944b9e7cf97842773a) ) /* Contains text strings */

	ROM_REGION16_BE( 0x100000, "user1", 0 ) /* 68000 extra data roms */
	ROM_LOAD16_BYTE( "d15.u4",  0x000000, 0x80000, CRC(6352cec0) SHA1(a54d55b8d642e438158268d0d41880b6589e48e2) )
	ROM_LOAD16_BYTE( "d17.u5",  0x000001, 0x80000, CRC(7af810d8) SHA1(5e24f78a228809a001f3f3372c1b32ea05070e17) )

	ROM_REGION( 0x40000, "audiocpu", 0 )        /* Z80 code */
	ROM_LOAD( "d19.u3", 0x00000, 0x40000, CRC(47598459) SHA1(4e9dcfebfbd160230768965e8c6e5ed446c1aa7b) ) /* Same as sound.u3 below, but twice the size? */

	ROM_REGION( 0x1000000, "sprites0", 0 )       /* Sprites: * 2 */
	ROM_LOAD( "g02.u61", 0x000000, 0x200000, CRC(91e30398) SHA1(2b59a5e40bed2a988382054fe30d92808dad3348) )
	ROM_LOAD( "g02.u62", 0x200000, 0x200000, CRC(d9455dd7) SHA1(afa69fe9a540cd78b8cfecf09cffa1401c01141a) )
	ROM_LOAD( "g02.u63", 0x400000, 0x200000, CRC(4d20560b) SHA1(ceaee8cf0b69cc366b95ddcb689a5594d79e5114) )
	ROM_LOAD( "g02.u64", 0x600000, 0x200000, CRC(b17b9b6e) SHA1(fc6213d8322cda4c7f653e2d7d6d314ce84c97b7) )
	ROM_LOAD( "g02.u65", 0x800000, 0x200000, CRC(08541878) SHA1(138cf077a49a26440a3da1bdc2c399a208359e57) )
	ROM_LOAD( "g02.u66", 0xa00000, 0x200000, CRC(becf2a36) SHA1(f8b386d0292b1dc745b7253a3df51d1aa8d5e9db) )
	ROM_LOAD( "atgs.u1", 0xc00000, 0x200000, CRC(aa6f34a9) SHA1(00de85de1b413bd2c46931c13365f8556b50b634) ) /* US version's rom labeled "sp6_u67-1" */
	ROM_LOAD( "atgs.u2", 0xe00000, 0x200000, CRC(553eda27) SHA1(5b9126f966f0c64b3ac7c06526064d71e4df60c5) ) /* US version's rom labeled "sp6_u67-2" */

	ROM_REGION( 0x200000, "layer0", 0 ) /* Layer 0 */
	ROM_LOAD( "atgs.u78", 0x000000, 0x200000, CRC(16710ecb) SHA1(6277f7f6095457df649932550b04242e5853ec5e) ) /* US version's rom labeled "bg0_u78" */

	ROM_REGION( 0x200000, "layer1", 0 ) /* Layer 1 */
	ROM_LOAD( "atgs.u81", 0x000000, 0x200000, CRC(cb2aca91) SHA1(869f0f2db35c45ec90b74d33d521cbb598e60a3f) ) /* US version's rom labeled "bg1_u81" */

	ROM_REGION( 0x200000, "layer2", 0 ) /* Layer 2 */
	ROM_LOAD( "atgs.u89", 0x000000, 0x200000, CRC(65f45a0f) SHA1(b7f4b56308dcdc144100d0a92d91255459a320a4) ) /* US version's rom labeled "bg2_u89" */

	ROM_REGION( 0x080000, "layer3", 0 ) /* Layer 3 */
	ROM_LOAD( "text.u82", 0x000000, 0x080000, CRC(f57333ea) SHA1(409d8005ffcf91943e4a743b2434ce425f5bdc36) ) /* US version's rom labeled "d20" */

	ROM_REGION( 0x440000, "oki1", 0 )   /* OKIM6295 #1 Samples */
	/* Leave the 0x40000 bytes addressable by the chip empty */
	ROM_LOAD( "g02.u53", 0x040000, 0x200000, CRC(c4bdd9e0) SHA1(a938a831e789ddf6f3cc5f3e5f3877ec7bd62d4e) )
	ROM_LOAD( "g02.u54", 0x240000, 0x200000, CRC(1357d50e) SHA1(433766177ce9d6933f90de85ba91bfc6d8d5d664) )

	ROM_REGION( 0x440000, "oki2", 0 )   /* OKIM6295 #2 Samples */
	/* Leave the 0x40000 bytes addressable by the chip empty */
	ROM_LOAD( "g02.u55", 0x040000, 0x200000, CRC(2d102898) SHA1(bd81f4cd2ba100707db0c5bb1419f0b23c998574) )
	ROM_LOAD( "g02.u56", 0x240000, 0x200000, CRC(9ff50dda) SHA1(1121685e387c20e228032f2b0f5cbb606376fc15) )

	ROM_REGION( 0x03ff, "pal", 0 )
	ROM_LOAD( "peel18cv8p-15.u7",  0x0000, 0x0155, CRC(e02b2d2b) SHA1(26293538ca17674e1b249ed82a6df2570c6e5155) ) /* PEEL18CV8P-15 */
	ROM_LOAD( "peel18cv8p-15.u21", 0x0155, 0x0155, CRC(7ca78400) SHA1(1cebdd64e08bbc535f23592daf9380696bd2c281) ) /* PEEL18CV8P-15 */
	ROM_LOAD( "peel18cv8p-15.u25", 0x02aa, 0x0155, CRC(61b414df) SHA1(f12c5e62f83114f83108895ee58ceea31cdcb9fd) ) /* PEEL18CV8P-15 */
ROM_END

ROM_START( plegendsj )
	ROM_REGION( 0x200000, "maincpu", 0 )        /* 68000 code */
	ROM_LOAD16_BYTE( "prog.u45", 0x000000, 0x80000, CRC(94f53db2) SHA1(34c671f160cfcb7d46cc964731ff2b77dc0be928) )
	ROM_LOAD16_BYTE( "prog.u44", 0x000001, 0x80000, CRC(db0ad756) SHA1(9c1510491cdc9442062ee3bd8a1bb93f00d33d97) )
	ROM_LOAD16_BYTE( "pr12.u2",  0x100000, 0x80000, CRC(0e202559) SHA1(217a8e47d5c679aff02ca43de1641230e4f78b01) ) /* Contains text in Japanese */
	ROM_LOAD16_BYTE( "pr12.u3",  0x100001, 0x80000, CRC(54742f21) SHA1(fae7bb7381478eb077f0409acd521f77417aa968) ) /* Contains text in Japanese */

	ROM_REGION16_BE( 0x100000, "user1", 0 ) /* 68000 extra data roms */
	ROM_LOAD16_BYTE( "d15.u4",  0x000000, 0x80000, CRC(6352cec0) SHA1(a54d55b8d642e438158268d0d41880b6589e48e2) )
	ROM_LOAD16_BYTE( "d17.u5",  0x000001, 0x80000, CRC(7af810d8) SHA1(5e24f78a228809a001f3f3372c1b32ea05070e17) )

	ROM_REGION( 0x20000, "audiocpu", 0 )        /* Z80 code */
	ROM_LOAD( "sound.u3", 0x00000, 0x20000, CRC(36f71520) SHA1(11d0a059ddba3e1aa4c54ccdde7b3f5c7bde482f) )

	ROM_REGION( 0x1000000, "sprites0", 0 )       /* Sprites: * 2 */
	ROM_LOAD( "g02.u61", 0x000000, 0x200000, CRC(91e30398) SHA1(2b59a5e40bed2a988382054fe30d92808dad3348) )
	ROM_LOAD( "g02.u62", 0x200000, 0x200000, CRC(d9455dd7) SHA1(afa69fe9a540cd78b8cfecf09cffa1401c01141a) )
	ROM_LOAD( "g02.u63", 0x400000, 0x200000, CRC(4d20560b) SHA1(ceaee8cf0b69cc366b95ddcb689a5594d79e5114) )
	ROM_LOAD( "g02.u64", 0x600000, 0x200000, CRC(b17b9b6e) SHA1(fc6213d8322cda4c7f653e2d7d6d314ce84c97b7) )
	ROM_LOAD( "g02.u65", 0x800000, 0x200000, CRC(08541878) SHA1(138cf077a49a26440a3da1bdc2c399a208359e57) )
	ROM_LOAD( "g02.u66", 0xa00000, 0x200000, CRC(becf2a36) SHA1(f8b386d0292b1dc745b7253a3df51d1aa8d5e9db) )
	ROM_LOAD( "atgs.u1", 0xc00000, 0x200000, CRC(aa6f34a9) SHA1(00de85de1b413bd2c46931c13365f8556b50b634) ) /* US version's rom labeled "sp6_u67-1" */
	ROM_LOAD( "atgs.u2", 0xe00000, 0x200000, CRC(553eda27) SHA1(5b9126f966f0c64b3ac7c06526064d71e4df60c5) ) /* US version's rom labeled "sp6_u67-2" */

	ROM_REGION( 0x200000, "layer0", 0 ) /* Layer 0 */
	ROM_LOAD( "atgs.u78", 0x000000, 0x200000, CRC(16710ecb) SHA1(6277f7f6095457df649932550b04242e5853ec5e) ) /* US version's rom labeled "bg0_u78" */

	ROM_REGION( 0x200000, "layer1", 0 ) /* Layer 1 */
	ROM_LOAD( "atgs.u81", 0x000000, 0x200000, CRC(cb2aca91) SHA1(869f0f2db35c45ec90b74d33d521cbb598e60a3f) ) /* US version's rom labeled "bg1_u81" */

	ROM_REGION( 0x200000, "layer2", 0 ) /* Layer 2 */
	ROM_LOAD( "atgs.u89", 0x000000, 0x200000, CRC(65f45a0f) SHA1(b7f4b56308dcdc144100d0a92d91255459a320a4) ) /* US version's rom labeled "bg2_u89" */

	ROM_REGION( 0x080000, "layer3", 0 ) /* Layer 3 */
	ROM_LOAD( "text.u82", 0x000000, 0x080000, CRC(f57333ea) SHA1(409d8005ffcf91943e4a743b2434ce425f5bdc36) ) /* US version's rom labeled "d20" */

	ROM_REGION( 0x440000, "oki1", 0 )   /* OKIM6295 #1 Samples */
	/* Leave the 0x40000 bytes addressable by the chip empty */
	ROM_LOAD( "g02.u53", 0x040000, 0x200000, CRC(c4bdd9e0) SHA1(a938a831e789ddf6f3cc5f3e5f3877ec7bd62d4e) )
	ROM_LOAD( "g02.u54", 0x240000, 0x200000, CRC(1357d50e) SHA1(433766177ce9d6933f90de85ba91bfc6d8d5d664) )

	ROM_REGION( 0x440000, "oki2", 0 )   /* OKIM6295 #2 Samples */
	/* Leave the 0x40000 bytes addressable by the chip empty */
	ROM_LOAD( "g02.u55", 0x040000, 0x200000, CRC(2d102898) SHA1(bd81f4cd2ba100707db0c5bb1419f0b23c998574) )
	ROM_LOAD( "g02.u56", 0x240000, 0x200000, CRC(9ff50dda) SHA1(1121685e387c20e228032f2b0f5cbb606376fc15) )

	ROM_REGION( 0x03ff, "pal", 0 )
	ROM_LOAD( "peel18cv8p-15.u7",  0x0000, 0x0155, CRC(e02b2d2b) SHA1(26293538ca17674e1b249ed82a6df2570c6e5155) ) /* PEEL18CV8P-15 */
	ROM_LOAD( "peel18cv8p-15.u21", 0x0155, 0x0155, CRC(7ca78400) SHA1(1cebdd64e08bbc535f23592daf9380696bd2c281) ) /* PEEL18CV8P-15 */
	ROM_LOAD( "peel18cv8p-15.u25", 0x02aa, 0x0155, CRC(61b414df) SHA1(f12c5e62f83114f83108895ee58ceea31cdcb9fd) ) /* PEEL18CV8P-15 */
ROM_END


/***************************************************************************

                         Pretty Soldier Sailor Moon

(C) 1995 Banpresto
PCB: BP945A
CPU: TMP68HC000P16 (68000, 64 pin DIP)
SND: Z84C0008PEC (Z80, 40 pin DIP), OKI M6295 x 2, YM2151, YM3012
OSC: 28.000MHz, 16.000MHz
RAM: NEC 43256 x 8, NEC 424260 x 2, Sanyo LC3664 x 5

Other Chips:
SGS Thomson ST93C46CB1 (EEPROM?)
PALS (not dumped):
      18CV8 label SMBG
      18CV8 label SMZ80
      18CV8 label SMCPU
      GAL16V8 (located near BPSM-U47)

GFX:  038 9437WX711 (176 pin PQFP)
      038 9437WX711 (176 pin PQFP)
      038 9437WX711 (176 pin PQFP)
      013 9346E7002 (240 pin PQFP)

On PCB near JAMMA connector is a small push button to access test mode.

ROMS:
BP945A.U9   27C040      Sound Program
BP945A.U45  27C240      Main Program
BPSM.U46    23C16000    Main Program?
BPSM.U47    23C4000     Sound?
BPSM.U48    23C16000    Sound?
BPSM.U53    23C16000    GFX
BPSM.U54    23C16000    GFX
BPSM.U57    23C16000    GFX
BPSM.U58    23C16000    GFX
BPSM.U59    23C16000    GFX
BPSM.U60    23C16000    GFX
BPSM.U61    23C16000    GFX
BPSM.U62    23C16000    GFX
BPSM.U63    23C16000    GFX
BPSM.U64    23C16000    GFX
BPSM.U65    23C16000    GFX
BPSM.U76    23C16000    GFX
BPSM.U77    23C16000    GFX

***************************************************************************/


#define ROMS_SAILORMN \
	ROM_REGION( 0x400000, "maincpu", 0 ) \
	ROM_LOAD16_WORD_SWAP( "bpsm945a.u45", 0x000000, 0x080000, CRC(898c9515) SHA1(0fe8d7f13f5cfe2f6e79a0a21b2e8e7e70e65c4b) ) \
	ROM_LOAD16_WORD_SWAP( "bpsm.u46",     0x200000, 0x200000, CRC(32084e80) SHA1(0ac503190d95009620b5ad7e7e0e63324f6fa4eb) ) \
	\
	ROM_REGION( 0x80000, "audiocpu", 0 ) \
	ROM_LOAD( "bpsm945a.u9",  0x00000, 0x80000, CRC(438de548) SHA1(81a0ca1cd662e2017aa980da162d39cfd0a19f14) ) \
	\
	ROM_REGION( 0x400000, "sprites0", 0 ) \
	ROM_LOAD( "bpsm.u76", 0x000000, 0x200000, CRC(a243a5ba) SHA1(3a32d685e53e0b75977f7acb187cf414a50c7f8b) ) \
	ROM_LOAD( "bpsm.u77", 0x200000, 0x200000, CRC(5179a4ac) SHA1(ceb8d3d889aae885debb2c9cf2263f60be3f1212) ) \
	\
	ROM_REGION( 0x200000, "layer0", 0 ) \
	ROM_LOAD( "bpsm.u53", 0x000000, 0x200000, CRC(b9b15f83) SHA1(8c574c97d38fb9e2889648c8d677b171e80a4229) ) \
	\
	ROM_REGION( 0x200000, "layer1", 0 ) \
	ROM_LOAD( "bpsm.u54", 0x000000, 0x200000, CRC(8f00679d) SHA1(4ea412f8ecdb9fd46f2d1378809919d1a62fcc2b) ) \
	\
	ROM_REGION( (5*0x200000)*2, "layer2", 0 ) \
	\
	ROM_LOAD( "bpsm.u57", 0x000000, 0x200000, CRC(86be7b63) SHA1(6b7d3d41fb1e4045c765b3cc98304464d91e6e3d) ) \
	ROM_LOAD( "bpsm.u58", 0x200000, 0x200000, CRC(e0bba83b) SHA1(9e1434814efd9321b2e5210b995d2fe66cca37dd) ) \
	ROM_LOAD( "bpsm.u62", 0x400000, 0x200000, CRC(a1e3bfac) SHA1(4528887d57e519df8dd60b2392db4c175c57b239) ) \
	ROM_LOAD( "bpsm.u61", 0x600000, 0x200000, CRC(6a014b52) SHA1(107c687479b59c455fc514cd61d290853c95ad9a) ) \
	ROM_LOAD( "bpsm.u60", 0x800000, 0x200000, CRC(992468c0) SHA1(3c66cc08313a9a326badc44f53a98cdfe0643da4) ) \
	\
	ROM_LOAD( "bpsm.u65", 0xa00000, 0x200000, CRC(f60fb7b5) SHA1(72cb8908cd687a330e14657664cd35037a52c39e) ) \
	ROM_LOAD( "bpsm.u64", 0xc00000, 0x200000, CRC(6559d31c) SHA1(bf688123a4beff625652cc1844bf0dc192f5c90f) ) \
	ROM_LOAD( "bpsm.u63", 0xe00000, 0x100000, CRC(d57a56b4) SHA1(e039b336887b66eba4e0630a3cb04cbd8fe14073) ) \
	ROM_CONTINUE(         0xe00000, 0x100000             ) \
	\
	ROM_REGION( 0x200000, "oki1", 0 ) \
	ROM_LOAD( "bpsm.u48", 0x000000, 0x200000, CRC(498e4ed1) SHA1(28d45a41702d9e5af4e214c1800b2e513ec84d51) ) \
	\
	ROM_REGION( 0x200000, "oki2", 0 ) \
	ROM_LOAD( "bpsm.u47", 0x000000, 0x080000, CRC(0f2901b9) SHA1(ebd3e9e39e8d2bc91688dac19b99548a28b4733c) ) \
	ROM_RELOAD(           0x080000, 0x080000             ) \
	ROM_RELOAD(           0x100000, 0x080000             ) \
	ROM_RELOAD(           0x180000, 0x080000             )
/* the regions differ only in the EEPROM, hence the macro above - all EEPROMs are Factory Defaulted */
ROM_START( sailormn )
	ROMS_SAILORMN

	ROM_REGION16_BE( 0x80, "eeprom", 0 )
	ROM_LOAD16_WORD( "sailormn_europe.nv", 0x0000, 0x0080, CRC(59a7dc50) SHA1(6b116bdfbde42192b01678cb0b9bab0f2e56fd28) )
ROM_END

ROM_START( sailormnu )
	ROMS_SAILORMN

	ROM_REGION16_BE( 0x80, "eeprom", 0 )
	ROM_LOAD16_WORD( "sailormn_usa.nv", 0x0000, 0x0080, CRC(3915abe3) SHA1(1b8d3b8c65cf2298939c27607ec52630c017c7ea) )
ROM_END

ROM_START( sailormnj )
	ROMS_SAILORMN

	ROM_REGION16_BE( 0x80, "eeprom", 0 )
	ROM_LOAD16_WORD( "sailormn_japan.nv", 0x0000, 0x0080, CRC(ea03c30a) SHA1(2afc71f932674e34fc4491db0e2027e0371569fc) )
ROM_END

ROM_START( sailormnk )
	ROMS_SAILORMN

	ROM_REGION16_BE( 0x80, "eeprom", 0 )
	ROM_LOAD16_WORD( "sailormn_korea.nv", 0x0000, 0x0080, CRC(0e7de398) SHA1(b495bf43d8596a0dc9843c74fc04fd21499bd115) )
ROM_END

ROM_START( sailormnt )
	ROMS_SAILORMN

	ROM_REGION16_BE( 0x80, "eeprom", 0 )
	ROM_LOAD16_WORD( "sailormn_taiwan.nv", 0x0000, 0x0080, CRC(6c7e8c2a) SHA1(68ef4e6593e4c12e6488a20dcc6dda920b01de67) )
ROM_END

ROM_START( sailormnh )
	ROMS_SAILORMN

	ROM_REGION16_BE( 0x80, "eeprom", 0 )
	ROM_LOAD16_WORD( "sailormn_hongkong.nv", 0x0000, 0x0080, CRC(4d24c874) SHA1(93b87ef18cff98e4f6a60234692e7a9a9c8e7552) )
ROM_END


#define ROMS_SAILORMNN \
	ROM_REGION( 0x400000, "maincpu", 0 ) \
	ROM_LOAD16_WORD_SWAP( "smprg.u45",    0x000000, 0x080000, CRC(234f1152) SHA1(8fc6d4a8995d550862d328011d3357c09334f0fa) ) \
	ROM_LOAD16_WORD_SWAP( "bpsm.u46",     0x200000, 0x200000, CRC(32084e80) SHA1(0ac503190d95009620b5ad7e7e0e63324f6fa4eb) ) \
	\
	ROM_REGION( 0x80000, "audiocpu", 0 ) \
	ROM_LOAD( "bpsm945a.u9",  0x00000, 0x80000, CRC(438de548) SHA1(81a0ca1cd662e2017aa980da162d39cfd0a19f14) ) \
	\
	ROM_REGION( 0x400000, "sprites0", 0 ) \
	ROM_LOAD( "bpsm.u76", 0x000000, 0x200000, CRC(a243a5ba) SHA1(3a32d685e53e0b75977f7acb187cf414a50c7f8b) ) \
	ROM_LOAD( "bpsm.u77", 0x200000, 0x200000, CRC(5179a4ac) SHA1(ceb8d3d889aae885debb2c9cf2263f60be3f1212) ) \
	\
	ROM_REGION( 0x200000, "layer0", 0 ) \
	ROM_LOAD( "bpsm.u53", 0x000000, 0x200000, CRC(b9b15f83) SHA1(8c574c97d38fb9e2889648c8d677b171e80a4229) ) \
	\
	ROM_REGION( 0x200000, "layer1", 0 ) \
	ROM_LOAD( "bpsm.u54", 0x000000, 0x200000, CRC(8f00679d) SHA1(4ea412f8ecdb9fd46f2d1378809919d1a62fcc2b) ) \
	\
	ROM_REGION( (5*0x200000)*2, "layer2", 0 ) \
	\
	ROM_LOAD( "bpsm.u57", 0x000000, 0x200000, CRC(86be7b63) SHA1(6b7d3d41fb1e4045c765b3cc98304464d91e6e3d) ) \
	ROM_LOAD( "bpsm.u58", 0x200000, 0x200000, CRC(e0bba83b) SHA1(9e1434814efd9321b2e5210b995d2fe66cca37dd) ) \
	ROM_LOAD( "bpsm.u62", 0x400000, 0x200000, CRC(a1e3bfac) SHA1(4528887d57e519df8dd60b2392db4c175c57b239) ) \
	ROM_LOAD( "bpsm.u61", 0x600000, 0x200000, CRC(6a014b52) SHA1(107c687479b59c455fc514cd61d290853c95ad9a) ) \
	ROM_LOAD( "bpsm.u60", 0x800000, 0x200000, CRC(992468c0) SHA1(3c66cc08313a9a326badc44f53a98cdfe0643da4) ) \
	\
	ROM_LOAD( "bpsm.u65", 0xa00000, 0x200000, CRC(f60fb7b5) SHA1(72cb8908cd687a330e14657664cd35037a52c39e) ) \
	ROM_LOAD( "bpsm.u64", 0xc00000, 0x200000, CRC(6559d31c) SHA1(bf688123a4beff625652cc1844bf0dc192f5c90f) ) \
	ROM_LOAD( "bpsm.u63", 0xe00000, 0x100000, CRC(d57a56b4) SHA1(e039b336887b66eba4e0630a3cb04cbd8fe14073) ) \
	ROM_CONTINUE(         0xe00000, 0x100000             ) \
	\
	ROM_REGION( 0x200000, "oki1", 0 ) \
	ROM_LOAD( "bpsm.u48", 0x000000, 0x200000, CRC(498e4ed1) SHA1(28d45a41702d9e5af4e214c1800b2e513ec84d51) ) \
	\
	ROM_REGION( 0x200000, "oki2", 0 ) \
	ROM_LOAD( "bpsm.u47", 0x000000, 0x080000, CRC(0f2901b9) SHA1(ebd3e9e39e8d2bc91688dac19b99548a28b4733c) ) \
	ROM_RELOAD(           0x080000, 0x080000             ) \
	ROM_RELOAD(           0x100000, 0x080000             ) \
	ROM_RELOAD(           0x180000, 0x080000             )
/* the regions differ only in the EEPROM, hence the macro above - all EEPROMs are Factory Defaulted */
ROM_START( sailormnn )
	ROMS_SAILORMNN

	ROM_REGION16_BE( 0x80, "eeprom", 0 )
	ROM_LOAD16_WORD( "sailormn_europe.nv", 0x0000, 0x0080, CRC(59a7dc50) SHA1(6b116bdfbde42192b01678cb0b9bab0f2e56fd28) )
ROM_END

ROM_START( sailormnnu )
	ROMS_SAILORMNN

	ROM_REGION16_BE( 0x80, "eeprom", 0 )
	ROM_LOAD16_WORD( "sailormn_usa.nv", 0x0000, 0x0080, CRC(3915abe3) SHA1(1b8d3b8c65cf2298939c27607ec52630c017c7ea) )
ROM_END

ROM_START( sailormnnj )
	ROMS_SAILORMNN

	ROM_REGION16_BE( 0x80, "eeprom", 0 )
	ROM_LOAD16_WORD( "sailormn_japan.nv", 0x0000, 0x0080, CRC(ea03c30a) SHA1(2afc71f932674e34fc4491db0e2027e0371569fc) )
ROM_END

ROM_START( sailormnnk )
	ROMS_SAILORMNN

	ROM_REGION16_BE( 0x80, "eeprom", 0 )
	ROM_LOAD16_WORD( "sailormn_korea.nv", 0x0000, 0x0080, CRC(0e7de398) SHA1(b495bf43d8596a0dc9843c74fc04fd21499bd115) )
ROM_END

ROM_START( sailormnnt )
	ROMS_SAILORMNN

	ROM_REGION16_BE( 0x80, "eeprom", 0 )
	ROM_LOAD16_WORD( "sailormn_taiwan.nv", 0x0000, 0x0080, CRC(6c7e8c2a) SHA1(68ef4e6593e4c12e6488a20dcc6dda920b01de67) )
ROM_END

ROM_START( sailormnnh )
	ROMS_SAILORMNN

	ROM_REGION16_BE( 0x80, "eeprom", 0 )
	ROM_LOAD16_WORD( "sailormn_hongkong.nv", 0x0000, 0x0080, CRC(4d24c874) SHA1(93b87ef18cff98e4f6a60234692e7a9a9c8e7552) )
ROM_END


#define ROMS_SAILORMNO \
	ROM_REGION( 0x400000, "maincpu", 0 ) \
	ROM_LOAD16_WORD_SWAP( "smprg.u45",    0x000000, 0x080000, CRC(97837ab4) SHA1(bf5a8cf3fbb942c2bb74c3b93312d9018ae6e2fd) ) \
	ROM_LOAD16_WORD_SWAP( "bpsm.u46",     0x200000, 0x200000, CRC(32084e80) SHA1(0ac503190d95009620b5ad7e7e0e63324f6fa4eb) ) \
	\
	ROM_REGION( 0x80000, "audiocpu", 0 ) \
	ROM_LOAD( "bpsm945a.u9",  0x00000, 0x80000, CRC(438de548) SHA1(81a0ca1cd662e2017aa980da162d39cfd0a19f14) ) \
	\
	ROM_REGION( 0x400000, "sprites0", 0 ) \
	ROM_LOAD( "bpsm.u76", 0x000000, 0x200000, CRC(a243a5ba) SHA1(3a32d685e53e0b75977f7acb187cf414a50c7f8b) ) \
	ROM_LOAD( "bpsm.u77", 0x200000, 0x200000, CRC(5179a4ac) SHA1(ceb8d3d889aae885debb2c9cf2263f60be3f1212) ) \
	\
	ROM_REGION( 0x200000, "layer0", 0 ) \
	ROM_LOAD( "bpsm.u53", 0x000000, 0x200000, CRC(b9b15f83) SHA1(8c574c97d38fb9e2889648c8d677b171e80a4229) ) \
	\
	ROM_REGION( 0x200000, "layer1", 0 ) \
	ROM_LOAD( "bpsm.u54", 0x000000, 0x200000, CRC(8f00679d) SHA1(4ea412f8ecdb9fd46f2d1378809919d1a62fcc2b) ) \
	\
	ROM_REGION( (5*0x200000)*2, "layer2", 0 ) \
	\
	ROM_LOAD( "bpsm.u57", 0x000000, 0x200000, CRC(86be7b63) SHA1(6b7d3d41fb1e4045c765b3cc98304464d91e6e3d) ) \
	ROM_LOAD( "bpsm.u58", 0x200000, 0x200000, CRC(e0bba83b) SHA1(9e1434814efd9321b2e5210b995d2fe66cca37dd) ) \
	ROM_LOAD( "bpsm.u62", 0x400000, 0x200000, CRC(a1e3bfac) SHA1(4528887d57e519df8dd60b2392db4c175c57b239) ) \
	ROM_LOAD( "bpsm.u61", 0x600000, 0x200000, CRC(6a014b52) SHA1(107c687479b59c455fc514cd61d290853c95ad9a) ) \
	ROM_LOAD( "bpsm.u60", 0x800000, 0x200000, CRC(992468c0) SHA1(3c66cc08313a9a326badc44f53a98cdfe0643da4) ) \
	\
	ROM_LOAD( "bpsm.u65", 0xa00000, 0x200000, CRC(f60fb7b5) SHA1(72cb8908cd687a330e14657664cd35037a52c39e) ) \
	ROM_LOAD( "bpsm.u64", 0xc00000, 0x200000, CRC(6559d31c) SHA1(bf688123a4beff625652cc1844bf0dc192f5c90f) ) \
	ROM_LOAD( "bpsm.u63", 0xe00000, 0x100000, CRC(d57a56b4) SHA1(e039b336887b66eba4e0630a3cb04cbd8fe14073) ) \
	ROM_CONTINUE(         0xe00000, 0x100000             ) \
	\
	ROM_REGION( 0x200000, "oki1", 0 ) \
	ROM_LOAD( "bpsm.u48", 0x000000, 0x200000, CRC(498e4ed1) SHA1(28d45a41702d9e5af4e214c1800b2e513ec84d51) ) \
	\
	ROM_REGION( 0x200000, "oki2", 0 ) \
	ROM_LOAD( "bpsm.u47", 0x000000, 0x080000, CRC(0f2901b9) SHA1(ebd3e9e39e8d2bc91688dac19b99548a28b4733c) ) \
	ROM_RELOAD(           0x080000, 0x080000             ) \
	ROM_RELOAD(           0x100000, 0x080000             ) \
	ROM_RELOAD(           0x180000, 0x080000             )
/* the regions differ only in the EEPROM, hence the macro above - all EEPROMs are Factory Defaulted */
ROM_START( sailormno )
	ROMS_SAILORMNO

	ROM_REGION16_BE( 0x80, "eeprom", 0 )
	ROM_LOAD16_WORD( "sailormn_europe.nv", 0x0000, 0x0080, CRC(59a7dc50) SHA1(6b116bdfbde42192b01678cb0b9bab0f2e56fd28) )
ROM_END

ROM_START( sailormnou )
	ROMS_SAILORMNO

	ROM_REGION16_BE( 0x80, "eeprom", 0 )
	ROM_LOAD16_WORD( "sailormn_usa.nv", 0x0000, 0x0080, CRC(3915abe3) SHA1(1b8d3b8c65cf2298939c27607ec52630c017c7ea) )
ROM_END

ROM_START( sailormnoj )
	ROMS_SAILORMNO

	ROM_REGION16_BE( 0x80, "eeprom", 0 )
	ROM_LOAD16_WORD( "sailormn_japan.nv", 0x0000, 0x0080, CRC(ea03c30a) SHA1(2afc71f932674e34fc4491db0e2027e0371569fc) )
ROM_END

ROM_START( sailormnok )
	ROMS_SAILORMNO

	ROM_REGION16_BE( 0x80, "eeprom", 0 )
	ROM_LOAD16_WORD( "sailormn_korea.nv", 0x0000, 0x0080, CRC(0e7de398) SHA1(b495bf43d8596a0dc9843c74fc04fd21499bd115) )
ROM_END

ROM_START( sailormnot )
	ROMS_SAILORMNO

	ROM_REGION16_BE( 0x80, "eeprom", 0 )
	ROM_LOAD16_WORD( "sailormn_taiwan.nv", 0x0000, 0x0080, CRC(6c7e8c2a) SHA1(68ef4e6593e4c12e6488a20dcc6dda920b01de67) )
ROM_END

ROM_START( sailormnoh )
	ROMS_SAILORMNO

	ROM_REGION16_BE( 0x80, "eeprom", 0 )
	ROM_LOAD16_WORD( "sailormn_hongkong.nv", 0x0000, 0x0080, CRC(4d24c874) SHA1(93b87ef18cff98e4f6a60234692e7a9a9c8e7552) )
ROM_END


/***************************************************************************

  Tekken Card World by Namco, 1997
  Namco EMG4 platform, PCB 8824960101 (sticker: D 0049)

  TMP 68HC000P-16

  013 9651EX001
  038 9701WX001

  OKI M6295 (the second OKI location is unpopulated)

  3V Button Battery
  93C46 EEPROM (at U24)

  28MHz XTAL

***************************************************************************/

ROM_START( tekkencw )
	ROM_REGION( 0x80000, "maincpu", 0 )        /* 68000 code */
	ROM_LOAD16_WORD_SWAP( "mpr0.u41", 0x00000, 0x80000, CRC(5b8919f3) SHA1(580298b6dc36527ab69889c848acab97726a6cc6) ) // 27c240

	ROM_REGION( 0x100000, "sprites0", 0 )        /* Sprites: * 2 */
	ROM_LOAD16_BYTE( "obj0.u52", 0x00000, 0x80000, CRC(6d3c0c76) SHA1(92f9c9beae222a2c2a3242f812030e08036c9963) ) // 27c040
	ROM_LOAD16_BYTE( "obj1.u53", 0x00001, 0x80000, CRC(8069b731) SHA1(9f0409c28466503092b74f635602962d9f127de8) ) // ""

	ROM_REGION( 0x80000, "layer0", 0 )  /* Layer 0 */
	ROM_LOAD16_BYTE( "cha0.u60", 0x00000, 0x40000, CRC(2a245ade) SHA1(7217017975c88c3edea613152ee6f2158f8777d7) ) // 27c020
	ROM_LOAD16_BYTE( "cha1.u61", 0x00001, 0x40000, CRC(43f62cce) SHA1(aa12ed0ccb94115ff8f9acf17850e1186c68bcf9) ) // ""

	ROM_REGION( 0x40000, "oki1", 0 )    /* OKIM6295 #1 Samples */
	ROM_LOAD( "voi0.u27", 0x00000, 0x40000, CRC(3bcd9b7d) SHA1(7ecb47127733187f385a75b9db655e35c249de18) ) // 27c020

	ROM_REGION( 0x117 * 2, "plds", 0 )
	ROM_LOAD( "n44u1d.u1", 0x117*0, 0x117, NO_DUMP )   // GAL16V8D-15LP
	ROM_LOAD( "n44u3a.u3", 0x117*1, 0x117, NO_DUMP )   // GAL16V8D-15LP
ROM_END


/***************************************************************************

  Tekken Battle Scratch by Namco, 1998
  Namco EMG4 platform, PCB 8824960101 (sticker: D 0880)

  TMP 68HC000P-16

  013 9????????
  038 9748WX001

  OKI M6295 (the second OKI location is unpopulated)

  3V Button Battery
  93C46 EEPROM (at U24)

  28MHz XTAL

***************************************************************************/

ROM_START( tekkenbs )
	ROM_REGION( 0x80000, "maincpu", 0 )        /* 68000 code */
	ROM_LOAD16_WORD_SWAP( "tbs1_mpr-0a.u41", 0x00000, 0x80000, CRC(625487d3) SHA1(6bdc0f0f9877eeb1041f8f5b0d44e41b83ddcc76) ) // 27c4002

	ROM_REGION( 0x100000, "sprites0", 0 )        /* Sprites: * 2 */
	ROM_LOAD16_BYTE( "tbs1_obj-0a.u52", 0x00000, 0x80000, CRC(a870481b) SHA1(644370e10b197832ee828b22e43f114d40740432) ) // 27c4001
	ROM_LOAD16_BYTE( "tbs1_obj-1a.u53", 0x00001, 0x80000, CRC(73d8f520) SHA1(70ab5abeeaf0b3f5a263a7ece21d000a27148994) ) // ""

	ROM_REGION( 0x100000, "layer0", 0 )  /* Layer 0 */
	ROM_LOAD16_BYTE( "tbs1_cha-0a.u60", 0x00000, 0x80000, CRC(73e5c069) SHA1(5e4e8a0bc1fdf57e4cdf7075704dc0b60d9629e3) ) // 27c4001
	ROM_LOAD16_BYTE( "tbs1_cha-1a.u61", 0x00001, 0x80000, CRC(f41d3f2f) SHA1(d44f1506110fe9b7ef74ca05874146526ddaf020) ) // ""

	ROM_REGION( 0x40000, "oki1", 0 )    /* OKIM6295 #1 Samples */
	ROM_LOAD( "tbs1_voi-0a.u27", 0x00000, 0x40000, CRC(bdccb92e) SHA1(7efcce4028fe492891e6f47b266d68a22dbe4c63) ) // 27c2001

	ROM_REGION( 0x117 * 2, "plds", 0 )
	ROM_LOAD( "n44u1e.u1", 0x117*0, 0x117, NO_DUMP )   // GAL16V8D-15LP
	ROM_LOAD( "n44u3e.u3", 0x117*1, 0x117, NO_DUMP )   // GAL16V8D-15LP
ROM_END


/***************************************************************************

  Tobikose! Jumpman by Namco, 1999
  Namco EMG4 platform, PCB TJ0476

  TMP 68HC000P-16

  013 9934WX002
  038 9919WX007

  OKI M6295

  Battery
  93C46 EEPROM? (at U24)

  28MHz XTAL

***************************************************************************/

ROM_START( tjumpman )
	ROM_REGION( 0x080000, "maincpu", 0 )        /* 68000 code */
	ROM_LOAD16_WORD_SWAP( "tj1_mpr-0c.u41", 0x00000, 0x80000, CRC(de3030b8) SHA1(5f2165ea039c34cab605ebddc0b61eadc47b1532) )

	ROM_REGION( 0x100000, "sprites0", 0 )        /* Sprites: * 2 */
	ROM_LOAD16_BYTE( "tj1_obj-0a.u52", 0x00000, 0x80000, CRC(b42cf8e8) SHA1(9ed7fb3574ed163a81f34a0d8cfa7a4661439932) )
	ROM_LOAD16_BYTE( "tj1_obj-1a.u53", 0x00001, 0x80000, CRC(5f0124d7) SHA1(4d9cfa464159998c176a178c668273d128dedff8) )

	ROM_REGION( 0x80000, "layer0", 0 )  /* Layer 0 */
	ROM_LOAD16_BYTE( "tj1_cha-0a.u60", 0x00000, 0x40000, CRC(8aa08a38) SHA1(92b4df72fb8a833bb686ea478811243c5b868470) )
	ROM_LOAD16_BYTE( "tj1_cha-1a.u61", 0x00001, 0x40000, CRC(50072c82) SHA1(f8823e5a865afb8824cafd3b6483e2b6250ee77f) )

	ROM_REGION( 0x40000, "oki1", 0 )    /* OKIM6295 #1 Samples */
	ROM_LOAD( "tj1_voi-0a.u27", 0x00000, 0x40000, CRC(b5693aae) SHA1(8887ae98030cb5d184e3d57d2b4e48bf1e76a232) )

	ROM_REGION( 0x117 * 2, "plds", 0 )
	ROM_LOAD( "n44u1g.u1", 0x117*0, 0x117, CRC(e226ec18) SHA1(c14098e06413d6fc88926e31538d496ef7314903) )   // GAL16V8D-15LP
	ROM_LOAD( "n44u3b.u3", 0x117*1, 0x117, CRC(4cd79750) SHA1(cfb3331cd8bb2eaaf5d2a80ae76a5a15ae92d379) )   // GAL16V8D-15LP
ROM_END


/***************************************************************************

                             Puzzle Uo Poko
Board: CV02
OSC:    28.0, 16.0, 16.9 MHz

PCB found with hand written labels in Japanese (translated):

Program (O)        Program (E)
Eigo  U25          Eigo  U26
C553  AOU          ECB7  AOU

Eigo means English and AOU is Amusement Operators Union.  This board looks
to be an AOU show board.  The data contents remained the same for the
actual International production release.

***************************************************************************/

ROM_START( uopoko )
	ROM_REGION( 0x100000, "maincpu", 0 )        /* 68000 Code */
	ROM_LOAD16_BYTE( "u26.u26", 0x000000, 0x080000, CRC(b445c9ac) SHA1(4dda1c6e19de629ea4d9061560c32a9f0deabd53) )
	ROM_LOAD16_BYTE( "u25.u25", 0x000001, 0x080000, CRC(a1258482) SHA1(7f4adc4a6d069032aaf3d93eb60fde16b59483f8) )

	ROM_REGION( 0x400000, "sprites0", 0 )        /* Sprites: * 2 */
	ROM_LOAD( "cave_cv-02_u33.u33", 0x000000, 0x400000, CRC(5d142ad2) SHA1(f26abcf7a625a322b83df44fbd6e852bfb03663c) ) /* mask ROM */

	ROM_REGION( 0x400000, "layer0", 0 ) /* Layer 0 */
	ROM_LOAD( "cave_cv-02_u49.u49", 0x000000, 0x400000, CRC(12fb11bb) SHA1(953df1b16b5c9a6c3eb2fdebec4669a879270e73) ) /* mask ROM */

	ROM_REGION( 0x200000, "ymz", 0 )    /* Samples */
	ROM_LOAD( "cave_cv-02_u4.u4", 0x000000, 0x200000, CRC(a2d0d755) SHA1(f8493ef7f367f3dc2a229ba785ac67bc5c2c54c0) ) /* mask ROM */

	ROM_REGION16_BE( 0x80, "eeprom", 0 )
	ROM_LOAD16_WORD( "eeprom-uopoko.bin", 0x0000, 0x0080, CRC(f4a24b95) SHA1(4043f0ffed24e38b4f7dbe1a5a4a9e79bdde7dfd) )
ROM_END

ROM_START( uopokoj )
	ROM_REGION( 0x100000, "maincpu", 0 )        /* 68000 Code */
	ROM_LOAD16_BYTE( "u26j.u26", 0x000000, 0x080000, CRC(e7eec050) SHA1(cf3a77741029f96dbbec5ca7217a1723e4233cff) )
	ROM_LOAD16_BYTE( "u25j.u25", 0x000001, 0x080000, CRC(68cb6211) SHA1(a6db0bc2e3e54b6992a44b7d52395917e66db49b) )

	ROM_REGION( 0x400000, "sprites0", 0 )        /* Sprites: * 2 */
	ROM_LOAD( "cave_cv-02_u33.u33", 0x000000, 0x400000, CRC(5d142ad2) SHA1(f26abcf7a625a322b83df44fbd6e852bfb03663c) ) /* mask ROM */

	ROM_REGION( 0x400000, "layer0", 0 ) /* Layer 0 */
	ROM_LOAD( "cave_cv-02_u49.u49", 0x000000, 0x400000, CRC(12fb11bb) SHA1(953df1b16b5c9a6c3eb2fdebec4669a879270e73) ) /* mask ROM */

	ROM_REGION( 0x200000, "ymz", 0 )    /* Samples */
	ROM_LOAD( "cave_cv-02_u4.u4", 0x000000, 0x200000, CRC(a2d0d755) SHA1(f8493ef7f367f3dc2a229ba785ac67bc5c2c54c0) ) /* mask ROM */

	ROM_REGION16_BE( 0x80, "eeprom", 0 )
	ROM_LOAD16_WORD( "eeprom-uopoko.bin", 0x0000, 0x0080, CRC(f4a24b95) SHA1(4043f0ffed24e38b4f7dbe1a5a4a9e79bdde7dfd) )
ROM_END


/***************************************************************************


    Drivers Init Routines - Rom decryption/unpacking, global vars etc.


***************************************************************************/

/* Tiles are 6 bit, 4 bits stored in one rom, 2 bits in the other.
   Expand the 2 bit part into a 4 bit layout, so we can decode it */
void cave_z80_state::sailormn_unpack_tiles(int chip)
{
	const u32 len=   m_tileregion[chip]->bytes();
	u8 *rgn      =   m_tileregion[chip]->base();
	u8 *src      =   rgn + (len/4)*3 - 1;
	u8 *dst      =   rgn + (len/4)*4 - 2;

	while (src <= dst)
	{
		u8 data = src[0];

		dst[0] = ((data & 0x03) << 4) + ((data & 0x0c) >> 2);
		dst[1] = ((data & 0x30) >> 0) + ((data & 0xc0) >> 6);

		src -= 1;
		dst -= 2;
	}
}

void cave_state::init_cave()
{
	m_spritetype[0] = TYPE_ZOOM; // Normal sprites
	m_kludge = 0;
	m_time_vblank_irq = 100;

	m_irq_level = 1;
}

void cave_z80_state::init_z80_bank()
{
	u8 *ROM = m_z80region->base();
	u32 max = m_z80region->bytes() / 0x4000;
	m_z80bank->configure_entries(0, max, &ROM[0x00000], 0x4000);
}

void cave_z80_state::init_oki_bank(int chip)
{
	u8 *ROM = m_okiregion[chip]->base();
	u32 max = m_okiregion[chip]->bytes() / 0x20000;
	m_okibank_lo[chip]->configure_entries(0, max, &ROM[0x00000], 0x20000);
	m_okibank_hi[chip]->configure_entries(0, max, &ROM[0x00000], 0x20000);
}

void cave_z80_state::init_agallet()
{
	init_cave();

	init_z80_bank();
	init_oki_bank(0);
	init_oki_bank(1);

	sailormn_unpack_tiles(2);

	unpack_sprites(0);
}

void cave_state::init_dfeveron()
{
	init_cave();

	unpack_sprites(0);
	m_kludge = 2;
}

void cave_state::init_feversos()
{
	init_cave();

	unpack_sprites(0);
	m_kludge = 2;
}

void cave_state::init_ddonpach()
{
	init_cave();

	unpack_sprites(0);
	m_spritetype[0] = TYPE_NOZOOM;    // "different" sprites (no zooming?)
	m_time_vblank_irq = 90;

	/* 4bpp but Only first 16 colors are used in palette index for Layer 0, 1. */
	m_gfxdecode[0]->gfx(0)->set_granularity(256);
	m_gfxdecode[0]->gfx(1)->set_granularity(256);
}

void cave_state::init_donpachi()
{
	init_cave();

	unpack_sprites(0);
	m_spritetype[0] = TYPE_NOZOOM;    // "different" sprites (no zooming?)
	m_time_vblank_irq = 90;
}

void cave_state::init_esprade()
{
	init_cave();

	unpack_sprites(0);
	m_time_vblank_irq = 2000;   /**/

#if 0       //ROM PATCH
	{
		u16 *rom = (u16 *)memregion("maincpu")->base();
		rom[0x118A/2] = 0x4e71;         //palette fix   118A: 5548              SUBQ.W  #2,A0       --> NOP
	}
#endif
}

void cave_state::init_gaia()
{
	init_cave();

	/* No EEPROM */

	unpack_sprites(0);
	m_time_vblank_irq = 2000;   /**/
}

void cave_state::init_guwange()
{
	init_cave();

	unpack_sprites(0);
	m_time_vblank_irq = 2000;   /**/
}

void cave_z80_state::init_hotdogst()
{
	init_cave();

	init_z80_bank();
	init_oki_bank(0);

	unpack_sprites(0);
	m_time_vblank_irq = 2000;   /**/
}

void cave_z80_state::init_mazinger()
{
	u8 *src = m_spriteregion[0]->base();
	const u32 len = m_spriteregion[0]->bytes();

	init_cave();

	init_z80_bank();
	init_oki_bank(0);

	/* decrypt sprites */
	std::vector<u8> buffer(len);
	{
		for (int i = 0; i < len; i++)
			buffer[i ^ 0xdf88] = src[(i & ~0xffffff) | bitswap<24>(i,23,22,21,20,19,9,7,3,15,4,17,14,18,2,16,5,11,8,6,13,1,10,12,0)];
		std::copy(buffer.begin(), buffer.end(), &src[0]);
	}

	unpack_sprites(0);
	m_kludge = 3;
	m_time_vblank_irq = 2100;
}

void cave_z80_state::init_metmqstr()
{
	init_cave();

	init_z80_bank();
	init_oki_bank(0);
	init_oki_bank(1);

	unpack_sprites(0);
	m_kludge = 3;
	m_time_vblank_irq = 17376;
}

void ppsatan_state::init_ppsatan()
{
	init_cave();

	unpack_sprites(0);
	unpack_sprites(1);
	unpack_sprites(2);

	m_time_vblank_irq = 2000;   /**/
}

void cave_z80_state::init_pwrinst2()
{
	u8 *src = m_spriteregion[0]->base();
	const u32 len = m_spriteregion[0]->bytes();

	init_cave();

	init_z80_bank();

	std::vector<u8> buffer(len);
	{
		for (u32 i = 0; i < len; i++)
		{
			u32 j = (i & ~0xffffff) | bitswap<24>(i,23,22,21,20,19,18,17,16,15,14,13,12,11,10,9,8,7, 2,4,6,1,5,3, 0);
			if(((j & 6) == 0) || ((j & 6) == 6))
				j ^= 6;
			buffer[j ^ 7] = src[i];
		}

		std::copy(buffer.begin(), buffer.end(), &src[0]);
	}

	unpack_sprites(0);
	m_spritetype[0] = TYPE_NOZOOM | TYPE_ISPWRINST2;
	m_kludge = 4;
	m_time_vblank_irq = 2000;   /**/
}

void cave_z80_state::init_pwrinst2a()
{
	/* this patch fixes on of the moves, why is it needed? is the rom bad or is there another
	   problem? does the Japan set need it or not? */
	init_pwrinst2();

#if 1       //ROM PATCH
	{
		u16 *rom = (u16 *)memregion("maincpu")->base();
		rom[0xd46c / 2] = 0xd482;           // kurara dash fix  0xd400 -> 0xd482
	}
#endif

}

void cave_z80_state::init_sailormn()
{
	u8 *src = m_spriteregion[0]->base();
	const u32 len = m_spriteregion[0]->bytes();

	init_cave();

	init_z80_bank();
	init_oki_bank(0);
	init_oki_bank(1);

	/* decrypt sprites */
	std::vector<u8> buffer(len);
	{
		for (int i = 0; i < len; i++)
			buffer[i ^ 0x950c4] = src[(i & ~0xffffff) | bitswap<24>(i,23,22,21,20,15,10,12,6,11,1,13,3,16,17,2,5,14,7,18,8,4,19,9,0)];
		std::copy(buffer.begin(), buffer.end(), &src[0]);
	}

	sailormn_unpack_tiles(2);

	unpack_sprites(0);
	m_kludge = 1;
	m_time_vblank_irq = 2000;

	m_sailormn_tilebank = 0;
	save_item(NAME(m_sailormn_tilebank));
}

void cave_state::init_tjumpman()
{
	init_cave();

	unpack_sprites(0);
	m_kludge = 3;
	m_time_vblank_irq = 17376;

	m_hopper = 0;
	save_item(NAME(m_hopper));
}

void cave_state::init_uopoko()
{
	init_cave();

	unpack_sprites(0);
	m_kludge = 2;
	m_time_vblank_irq = 2000;   /**/
}

void cave_state::init_korokoro()
{
	init_cave();

	m_irq_level = 2;

	unpack_sprites(0);
	m_time_vblank_irq = 2000;   /**/

	m_leds[0] = 0;
	m_leds[1] = 0;
	m_hopper = 0;
	save_item(NAME(m_leds));
	save_item(NAME(m_hopper));
}

/***************************************************************************


                                Game Drivers


***************************************************************************/
//    YEAR  NAME        PARENT    MACHINE   INPUT      CLASS      INIT            ROT     COMPANY                                   FULLNAME                                        FLAGS
GAME( 1994, pwrinst2,   0,        pwrinst2, metmqstr, cave_z80_state, init_pwrinst2,  ROT0,   "Atlus",                                  "Power Instinct 2 (US, Ver. 94.04.08, set 1)",  MACHINE_SUPPORTS_SAVE )
GAME( 1994, pwrinst2a,  pwrinst2, pwrinst2, metmqstr, cave_z80_state, init_pwrinst2a, ROT0,   "Atlus",                                  "Power Instinct 2 (US, Ver. 94.04.08, set 2)",  MACHINE_SUPPORTS_SAVE )
GAME( 1994, pwrinst2j,  pwrinst2, pwrinst2, metmqstr, cave_z80_state, init_pwrinst2,  ROT0,   "Atlus",                                  "Gouketsuji Ichizoku 2 (Japan, Ver. 94.04.08)", MACHINE_SUPPORTS_SAVE )

// Version/Date string is stored at 68000 ROM 0x1200-0x121f
// The EEPROM determines the region, program roms are the same between sets
GAME( 1994, mazinger,   0,        mazinger, cave,     cave_z80_state, init_mazinger,  ROT90,  "Banpresto / Dynamic Pl. Toei Animation", "Mazinger Z (World)", MACHINE_SUPPORTS_SAVE ) // 1994/06/27 08:00
GAME( 1994, mazingerj,  mazinger, mazinger, cave,     cave_z80_state, init_mazinger,  ROT90,  "Banpresto / Dynamic Pl. Toei Animation", "Mazinger Z (Japan)", MACHINE_SUPPORTS_SAVE ) // 1994/06/27 08:00

GAME( 1995, jumbogod,   0,        jumbogod, jumbogod, cave_state,     init_tjumpman,  ROT0,   "Namco",                                  "Jumbo Godzilla", MACHINE_SUPPORTS_SAVE ) 

// Version/Date string is stored at 68000 ROM 0x400-0x41f
GAME( 1995, donpachi,   0,        donpachi, cave,     cave_state,     init_donpachi,  ROT270, "Cave (Atlus license)",                   "DonPachi (US)",                     MACHINE_SUPPORTS_SAVE ) // Ver.1.12 1995/05/2x XXXXX
GAME( 1995, donpachij,  donpachi, donpachi, cave,     cave_state,     init_donpachi,  ROT270, "Cave (Atlus license)",                   "DonPachi (Japan)",                  MACHINE_SUPPORTS_SAVE ) // Ver.1.01 1995/05/11
GAME( 1995, donpachijs, donpachi, donpachi, cave,     cave_state,     init_donpachi,  ROT270, "Cave (Atlus license)",                   "DonPachi (Japan, Satsuei version)", MACHINE_SUPPORTS_SAVE ) // Ver.1.01 1995/05/11
GAME( 1995, donpachikr, donpachi, donpachi, cave,     cave_state,     init_donpachi,  ROT270, "Cave (Atlus license)",                   "DonPachi (Korea)",                  MACHINE_SUPPORTS_SAVE ) // Ver.1.12 1995/05/2x XXXXX
GAME( 1995, donpachihk, donpachi, donpachi, cave,     cave_state,     init_donpachi,  ROT270, "Cave (Atlus license)",                   "DonPachi (Hong Kong)",              MACHINE_SUPPORTS_SAVE ) // Ver.1.10 1995/05/17  asia

GAME( 1995, metmqstr,   0,        metmqstr, metmqstr, cave_z80_state, init_metmqstr,  ROT0,   "Banpresto / Pandorabox",                 "Metamoqester (World)",           MACHINE_SUPPORTS_SAVE )
GAME( 1995, nmaster,    metmqstr, metmqstr, metmqstr, cave_z80_state, init_metmqstr,  ROT0,   "Banpresto / Pandorabox",                 "Oni - The Ninja Master (Japan)", MACHINE_SUPPORTS_SAVE )

GAME( 1995, plegends,   0,        pwrinst2, metmqstr, cave_z80_state, init_pwrinst2,  ROT0,   "Atlus",                                  "Gogetsuji Legends (US, Ver. 95.06.20)",                       MACHINE_SUPPORTS_SAVE )
GAME( 1995, plegendsj,  plegends, pwrinst2, metmqstr, cave_z80_state, init_pwrinst2,  ROT0,   "Atlus",                                  "Gouketsuji Gaiden - Saikyou Densetsu (Japan, Ver. 95.06.20)", MACHINE_SUPPORTS_SAVE )

// The EEPROM determines the region, program roms are the same between sets
GAME( 1995, sailormn,   0,        sailormn, cave,     cave_z80_state, init_sailormn,  ROT0,   "Gazelle (Banpresto license)",            "Pretty Soldier Sailor Moon (Version 95/03/22B, Europe)",     MACHINE_SUPPORTS_SAVE )
GAME( 1995, sailormnu,  sailormn, sailormn, cave,     cave_z80_state, init_sailormn,  ROT0,   "Gazelle (Banpresto license)",            "Pretty Soldier Sailor Moon (Version 95/03/22B, USA)",        MACHINE_SUPPORTS_SAVE )
GAME( 1995, sailormnj,  sailormn, sailormn, cave,     cave_z80_state, init_sailormn,  ROT0,   "Gazelle (Banpresto license)",            "Bishoujo Senshi Sailor Moon (Version 95/03/22B, Japan)",     MACHINE_SUPPORTS_SAVE )
GAME( 1995, sailormnk,  sailormn, sailormn, cave,     cave_z80_state, init_sailormn,  ROT0,   "Gazelle (Banpresto license)",            "Pretty Soldier Sailor Moon (Version 95/03/22B, Korea)",      MACHINE_SUPPORTS_SAVE )
GAME( 1995, sailormnt,  sailormn, sailormn, cave,     cave_z80_state, init_sailormn,  ROT0,   "Gazelle (Banpresto license)",            "Bishoujo Senshi Sailor Moon (Version 95/03/22B, Taiwan)",    MACHINE_SUPPORTS_SAVE )
GAME( 1995, sailormnh,  sailormn, sailormn, cave,     cave_z80_state, init_sailormn,  ROT0,   "Gazelle (Banpresto license)",            "Bishoujo Senshi Sailor Moon (Version 95/03/22B, Hong Kong)", MACHINE_SUPPORTS_SAVE )
GAME( 1995, sailormnn,  sailormn, sailormn, cave,     cave_z80_state, init_sailormn,  ROT0,   "Gazelle (Banpresto license)",            "Pretty Soldier Sailor Moon (Version 95/03/22, Europe)",      MACHINE_SUPPORTS_SAVE )
GAME( 1995, sailormnnu, sailormn, sailormn, cave,     cave_z80_state, init_sailormn,  ROT0,   "Gazelle (Banpresto license)",            "Pretty Soldier Sailor Moon (Version 95/03/22, USA)",         MACHINE_SUPPORTS_SAVE )
GAME( 1995, sailormnnj, sailormn, sailormn, cave,     cave_z80_state, init_sailormn,  ROT0,   "Gazelle (Banpresto license)",            "Bishoujo Senshi Sailor Moon (Version 95/03/22, Japan)",      MACHINE_SUPPORTS_SAVE )
GAME( 1995, sailormnnk, sailormn, sailormn, cave,     cave_z80_state, init_sailormn,  ROT0,   "Gazelle (Banpresto license)",            "Pretty Soldier Sailor Moon (Version 95/03/22, Korea)",       MACHINE_SUPPORTS_SAVE )
GAME( 1995, sailormnnt, sailormn, sailormn, cave,     cave_z80_state, init_sailormn,  ROT0,   "Gazelle (Banpresto license)",            "Bishoujo Senshi Sailor Moon (Version 95/03/22, Taiwan)",     MACHINE_SUPPORTS_SAVE )
GAME( 1995, sailormnnh, sailormn, sailormn, cave,     cave_z80_state, init_sailormn,  ROT0,   "Gazelle (Banpresto license)",            "Bishoujo Senshi Sailor Moon (Version 95/03/22, Hong Kong)",  MACHINE_SUPPORTS_SAVE )
GAME( 1995, sailormno,  sailormn, sailormn, cave,     cave_z80_state, init_sailormn,  ROT0,   "Gazelle (Banpresto license)",            "Pretty Soldier Sailor Moon (Version 95/03/21, Europe)",      MACHINE_SUPPORTS_SAVE )
GAME( 1995, sailormnou, sailormn, sailormn, cave,     cave_z80_state, init_sailormn,  ROT0,   "Gazelle (Banpresto license)",            "Pretty Soldier Sailor Moon (Version 95/03/21, USA)",         MACHINE_SUPPORTS_SAVE )
GAME( 1995, sailormnoj, sailormn, sailormn, cave,     cave_z80_state, init_sailormn,  ROT0,   "Gazelle (Banpresto license)",            "Bishoujo Senshi Sailor Moon (Version 95/03/21, Japan)",      MACHINE_SUPPORTS_SAVE )
GAME( 1995, sailormnok, sailormn, sailormn, cave,     cave_z80_state, init_sailormn,  ROT0,   "Gazelle (Banpresto license)",            "Pretty Soldier Sailor Moon (Version 95/03/21, Korea)",       MACHINE_SUPPORTS_SAVE )
GAME( 1995, sailormnot, sailormn, sailormn, cave,     cave_z80_state, init_sailormn,  ROT0,   "Gazelle (Banpresto license)",            "Bishoujo Senshi Sailor Moon (Version 95/03/21, Taiwan)",     MACHINE_SUPPORTS_SAVE )
GAME( 1995, sailormnoh, sailormn, sailormn, cave,     cave_z80_state, init_sailormn,  ROT0,   "Gazelle (Banpresto license)",            "Bishoujo Senshi Sailor Moon (Version 95/03/21, Hong Kong)",  MACHINE_SUPPORTS_SAVE )

// The EEPROM determines the region, program roms are the same between sets
GAME( 1996, agallet,    0,        sailormn, cave,     cave_z80_state, init_agallet,   ROT270, "Gazelle (Banpresto license)",            "Air Gallet (Europe)",    MACHINE_SUPPORTS_SAVE )
GAME( 1996, agalletu,   agallet,  sailormn, cave,     cave_z80_state, init_agallet,   ROT270, "Gazelle (Banpresto license)",            "Air Gallet (USA)",       MACHINE_SUPPORTS_SAVE )
GAME( 1996, agalletj,   agallet,  sailormn, cave,     cave_z80_state, init_agallet,   ROT270, "Gazelle (Banpresto license)",            "Akuu Gallet (Japan)",    MACHINE_SUPPORTS_SAVE )
GAME( 1996, agalletk,   agallet,  sailormn, cave,     cave_z80_state, init_agallet,   ROT270, "Gazelle (Banpresto license)",            "Air Gallet (Korea)",     MACHINE_SUPPORTS_SAVE )
GAME( 1996, agallett,   agallet,  sailormn, cave,     cave_z80_state, init_agallet,   ROT270, "Gazelle (Banpresto license)",            "Air Gallet (Taiwan)",    MACHINE_SUPPORTS_SAVE )
GAME( 1996, agalleth,   agallet,  sailormn, cave,     cave_z80_state, init_agallet,   ROT270, "Gazelle (Banpresto license)",            "Air Gallet (Hong Kong)", MACHINE_SUPPORTS_SAVE )
// this set appears to be older, there is some kind of reset circuit / watchdog circuit check on startup, the same check exists in the above set but the code skips over it so presumably it was removed
// to avoid boards simply hanging on a black screen if the circuit didn't fire.
GAME( 1996, agalleta,   agallet,  sailormn, cave,     cave_z80_state, init_agallet,   ROT270, "Gazelle (Banpresto license)",            "Air Gallet (older, Europe)",    MACHINE_SUPPORTS_SAVE )
GAME( 1996, agalletau,  agallet,  sailormn, cave,     cave_z80_state, init_agallet,   ROT270, "Gazelle (Banpresto license)",            "Air Gallet (older, USA)",       MACHINE_SUPPORTS_SAVE )
GAME( 1996, agalletaj,  agallet,  sailormn, cave,     cave_z80_state, init_agallet,   ROT270, "Gazelle (Banpresto license)",            "Akuu Gallet (older, Japan)",    MACHINE_SUPPORTS_SAVE )
GAME( 1996, agalletak,  agallet,  sailormn, cave,     cave_z80_state, init_agallet,   ROT270, "Gazelle (Banpresto license)",            "Air Gallet (older, Korea)",     MACHINE_SUPPORTS_SAVE )
GAME( 1996, agalletat,  agallet,  sailormn, cave,     cave_z80_state, init_agallet,   ROT270, "Gazelle (Banpresto license)",            "Air Gallet (older, Taiwan)",    MACHINE_SUPPORTS_SAVE )
GAME( 1996, agalletah,  agallet,  sailormn, cave,     cave_z80_state, init_agallet,   ROT270, "Gazelle (Banpresto license)",            "Air Gallet (older, Hong Kong)", MACHINE_SUPPORTS_SAVE )

// 68000 ROM string 0x328e-32b5 has 1993 copyright and publisher string, it's planned release date but cancelled?
GAME( 1996, hotdogst,   0,        hotdogst, cave,     cave_z80_state, init_hotdogst,  ROT90,  "Marble (Ace International license)",     "Hotdog Storm (Korea)", MACHINE_SUPPORTS_SAVE )

GAME( 1996, pacslot,    0,        pacslot,  pacslot,  cave_state,     init_tjumpman,  ROT0,   "Namco",                                  "Pac-Slot",     MACHINE_SUPPORTS_SAVE )
GAME( 1996, paceight,   0,        paceight, paceight, cave_state,     init_tjumpman,  ROT0,   "Namco",                                  "Pac-Eight",    MACHINE_SUPPORTS_SAVE )
GAME( 1996, paccarn,    0,        paccarn,  paccarn,  cave_state,     init_tjumpman,  ROT0,   "Namco",                                  "Pac-Carnival", MACHINE_SUPPORTS_SAVE )

GAME( 1996, ppsatan,    0,        ppsatan,  ppsatan,  ppsatan_state,  init_ppsatan,   ROT0,   "Kato Seisakujo Co., Ltd.",               "Poka Poka Satan (Japan)", MACHINE_SUPPORTS_SAVE | MACHINE_IMPERFECT_GRAPHICS )

GAME( 1997, tekkencw,   0,        tekkencw, tekkencw, cave_state,     init_tjumpman,  ROT0,   "Namco",                                  "Tekken Card World",     MACHINE_SUPPORTS_SAVE )
GAME( 1998, tekkenbs,   0,        tekkenbs, tekkenbs, cave_state,     init_tjumpman,  ROT0,   "Namco",                                  "Tekken Battle Scratch", MACHINE_SUPPORTS_SAVE )

// Version/Date string at 68000 ROM 0x400-0x41f is leftover from donpachi (DONPACHI Ver.1.12 1995/05/2x XXXXX)
GAME( 1997, ddonpach,   0,        ddonpach, cave,     cave_state,     init_ddonpach,  ROT270, "Cave (Atlus license)",                   "DoDonPachi (World, 1997 2/ 5 Master Ver.)", MACHINE_SUPPORTS_SAVE )
GAME( 1997, ddonpachj,  ddonpach, ddonpach, cave,     cave_state,     init_ddonpach,  ROT270, "Cave (Atlus license)",                   "DoDonPachi (Japan, 1997 2/ 5 Master Ver.)", MACHINE_SUPPORTS_SAVE )
// NOT an official CAVE release, but several PCBs have been converted to it and used on location.
GAME( 2012, ddonpacha,  ddonpach, ddonpach, cave,     cave_state,     init_ddonpach,  ROT270, "hack (trap15)",                          "DoDonPachi (2012/02/12 Arrange Ver. 1.1) (hack)",  MACHINE_SUPPORTS_SAVE )

// Version/Date string is stored at 68000 ROM 0x400-0x427
GAME( 1998, dfeveron,   feversos, dfeveron, cave,     cave_state,     init_dfeveron,  ROT270, "Cave (Nihon System license)",            "Dangun Feveron (Japan, 98/09/17 VER.)", MACHINE_SUPPORTS_SAVE ) // ca005 Ver0.01 Thu Sep 17 18:40:02 1998
GAME( 1998, feversos,   0,        dfeveron, cave,     cave_state,     init_feversos,  ROT270, "Cave (Nihon System license)",            "Fever SOS (World, 98/09/25 VER)",       MACHINE_SUPPORTS_SAVE ) // ca005 Ver0.01 Fri Sep 25 10:10:15 1998

// Version/Date string at 68000 ROM 0x400-0x41f is leftover from donpachi (DONPACHI Ver.1.12 1995/05/2x XXXXX)
GAME( 1998, esprade,    0,        esprade,  cave,     cave_state,     init_esprade,   ROT270, "Cave (Atlus license)",                   "ESP Ra.De. (World, 1998 4/22 International Ver.)", MACHINE_SUPPORTS_SAVE )
GAME( 1998, espradej,   esprade,  esprade,  cave,     cave_state,     init_esprade,   ROT270, "Cave (Atlus license)",                   "ESP Ra.De. (Japan, 1998 4/21 Master Ver.)", MACHINE_SUPPORTS_SAVE )
GAME( 1998, espradejo,  esprade,  esprade,  cave,     cave_state,     init_esprade,   ROT270, "Cave (Atlus license)",                   "ESP Ra.De. (Japan, 1998 4/14 Master Ver.)", MACHINE_SUPPORTS_SAVE )

// Date string is stored at 68000 ROM 0x100-0x1ff
GAME( 1998, uopoko,     0,        uopoko,   cave,     cave_state,     init_uopoko,    ROT0,   "Cave (Jaleco license)",                  "Puzzle Uo Poko (World)", MACHINE_SUPPORTS_SAVE ) // CAVE 1998.FEB.06 UOPOKO CV-02-00 OVER SEA
GAME( 1998, uopokoj,    uopoko,   uopoko,   cave,     cave_state,     init_uopoko,    ROT0,   "Cave (Jaleco license)",                  "Puzzle Uo Poko (Japan)", MACHINE_SUPPORTS_SAVE ) // CAVE 1998.FEB.06 UOPOKO CV-02-00 JAPAN

// Version/Date string at 68000 ROM 0x400-0x41f is leftover from donpachi (DONPACHI Ver.1.12 1995/05/2x XXXXX)
GAME( 1999, guwange,    0,        guwange,  guwange,  cave_state,     init_guwange,   ROT270, "Cave (Atlus license)",                   "Guwange (Japan, 1999 6/24 Master Ver 16:55)",  MACHINE_SUPPORTS_SAVE )
GAME( 1999, guwanges,   guwange,  guwange,  guwange,  cave_state,     init_guwange,   ROT270, "Cave (Atlus license)",                   "Guwange (Japan, 2000 7/ 7 Special Ver 13:22)", MACHINE_SUPPORTS_SAVE )

GAME( 1999, gaia,       0,        gaia,     gaia,     cave_state,     init_gaia,      ROT0,   "Noise Factory",                          "Gaia Crusaders", MACHINE_SUPPORTS_SAVE | MACHINE_IMPERFECT_SOUND ) // cuts out occasionally

GAME( 1999, korokoro,   0,        korokoro, korokoro, cave_state,     init_korokoro,  ROT0,   "Takumi",                                 "Koro Koro Quest (Japan)", MACHINE_SUPPORTS_SAVE )

GAME( 1999, crusherm,   0,        crusherm, korokoro, cave_state,     init_korokoro,  ROT0,   "Takumi",                                 "Crusher Makochan (Japan)", MACHINE_SUPPORTS_SAVE )

GAME( 1999, tjumpman,   0,        tjumpman, tjumpman, cave_state,     init_tjumpman,  ROT0,   "Namco",                                  "Tobikose! Jumpman", MACHINE_SUPPORTS_SAVE )

GAME( 2001, theroes,    0,        gaia,     theroes,  cave_state,     init_gaia,      ROT0,   "Primetek Investments",                   "Thunder Heroes", MACHINE_SUPPORTS_SAVE | MACHINE_IMPERFECT_SOUND ) // cuts out occasionally<|MERGE_RESOLUTION|>--- conflicted
+++ resolved
@@ -1271,46 +1271,19 @@
 	// Numbering of attack button light outputs is guessed based upon the
 	// ordering of the button inputs in the test menu; in-game they all
 	// appear to be activated at once, so disambiguation is challenging.
-<<<<<<< HEAD
 	m_led_outputs[0] = BIT(data, 0);  // tai atari / body slam
 	m_led_outputs[1] = BIT(data, 1);  // nissen kougeki / atomic breath
 	m_led_outputs[2] = BIT(data, 2);  // shippo kougeki / tail attack
 	m_led_outputs[3] = BIT(data, 3);  // nissen kougeki / atomic breath
 	m_led_outputs[4] = BIT(data, 4);  // motor & spinning lamps
-=======
-	m_led_outputs[0] = data & 0x0001;  // tai atari / body slam
-	m_led_outputs[1] = data & 0x0002;  // nissen kougeki / atomic breath
-	m_led_outputs[2] = data & 0x0004;  // shippo kougeki / tail attack
-	m_led_outputs[3] = data & 0x0008;  // nissen kougeki / atomic breath
-	m_led_outputs[4] = data & 0x0010;  // motor & spinning lamps
->>>>>>> 8732caf0
 }
 
 void cave_state::jumbogod_map(address_map &map)
 {
-<<<<<<< HEAD
 	pacslot_map(map);
 	map(0x900001, 0x900001).rw("oki2", FUNC(okim6295_device::read), FUNC(okim6295_device::write));   // M6295
 	map(0xc00001, 0xc00001).w(FUNC(cave_state::jumbogod_leds_w));                                    // Leds
 }
-=======
-	map(0x000000, 0x07ffff).rom();                                                                   // ROM
-	map(0x100000, 0x10ffff).ram().share("nvram");                                                    // RAM (battery)
-	map(0x200000, 0x20ffff).ram().share(m_spriteram[0]);                                             // Sprites
-	map(0x300000, 0x307fff).m(m_tilemap[0], FUNC(tilemap038_device::vram_map));                      // Layer 0
-	map(0x400000, 0x40007f).w(FUNC(cave_state::videoregs_w<0>)).share(m_videoregs[0]);               // Video Regs
-	map(0x400000, 0x400007).r(FUNC(cave_state::irq_cause_r));                                        // IRQ Cause
-	map(0x400068, 0x400069).w("watchdog", FUNC(watchdog_timer_device::reset16_w));                   // Watchdog
-	map(0x500000, 0x500005).w(m_tilemap[0], FUNC(tilemap038_device::vregs_w));                       // Layer 0 Control
-	map(0x600000, 0x60ffff).ram().w(m_palette[0], FUNC(palette_device::write16)).share("palette.0"); // Palette
-	map(0x700000, 0x700001).portr("IN0");                                                            // Inputs + EEPROM
-	map(0x700002, 0x700003).portr("IN1");                                                            // Inputs
-	map(0x800001, 0x800001).rw("oki1", FUNC(okim6295_device::read), FUNC(okim6295_device::write));   // M6295
-	map(0x900001, 0x900001).rw("oki2", FUNC(okim6295_device::read), FUNC(okim6295_device::write));   // M6295
-	map(0xc00001, 0xc00001).w(FUNC(cave_state::jumbogod_leds_w));                                    // Leds
-	map(0xe00001, 0xe00001).w(FUNC(cave_state::tjumpman_eeprom_w));                                  // EEPROM
-}   
->>>>>>> 8732caf0
 
 /***************************************************************************
                                     Uo Poko
@@ -1840,7 +1813,6 @@
 INPUT_PORTS_END
 
 static INPUT_PORTS_START( jumbogod )
-<<<<<<< HEAD
 	PORT_START("IN0")
 	PORT_BIT( 0x01, IP_ACTIVE_LOW,  IPT_UNKNOWN )
 	PORT_BIT( 0x02, IP_ACTIVE_LOW,  IPT_COIN1 ) PORT_IMPULSE(10) // credits (impulse needed to coin up reliably)
@@ -1859,26 +1831,6 @@
 	PORT_BIT( 0x10, IP_ACTIVE_LOW, IPT_BUTTON2   ) PORT_NAME( "Nissen Kougeki (Atomic Breath) 1" )
 	PORT_BIT( 0x20, IP_ACTIVE_LOW, IPT_BUTTON4   ) PORT_NAME( "Nissen Kougeki (Atomic Breath) 2" )
 	PORT_BIT( 0xC0, IP_ACTIVE_LOW, IPT_UNKNOWN )
-=======
-        PORT_START("IN0")
-        PORT_BIT( 0x01, IP_ACTIVE_LOW,  IPT_UNKNOWN )
-        PORT_BIT( 0x02, IP_ACTIVE_LOW,  IPT_COIN1 ) PORT_IMPULSE(10) // credits (impulse needed to coin up reliably)
-        PORT_BIT( 0x04, IP_ACTIVE_LOW,  IPT_UNKNOWN )
-        PORT_BIT( 0x08, IP_ACTIVE_HIGH, IPT_CUSTOM ) PORT_READ_LINE_DEVICE_MEMBER("eeprom", eeprom_serial_93cxx_device, do_read)
-        PORT_BIT( 0x10, IP_ACTIVE_LOW,  IPT_BUTTON1 ) PORT_NAME( "Tai Atari (Body Slam)" )
-        PORT_BIT( 0x20, IP_ACTIVE_LOW,  IPT_BUTTON3 ) PORT_NAME( "Shippo Kougeki (Tail Attack)")  // not a mistake; it is #3 by the game's test menu.
-        PORT_BIT( 0xC0, IP_ACTIVE_LOW,  IPT_UNKNOWN )
-
-        PORT_START("IN1")
-        PORT_SERVICE( 0x01, IP_ACTIVE_LOW ) // must stay on during service mode
-        PORT_BIT( 0x06, IP_ACTIVE_LOW, IPT_UNKNOWN )
-        PORT_CONFNAME( 0x08, 0x08, "Self Test" )
-        PORT_CONFSETTING(    0x08, DEF_STR( Off ) )
-        PORT_CONFSETTING(    0x00, DEF_STR( On ) )
-        PORT_BIT( 0x10, IP_ACTIVE_LOW, IPT_BUTTON2   ) PORT_NAME( "Nissen Kougeki (Atomic Breath)" )
-        PORT_BIT( 0x20, IP_ACTIVE_LOW, IPT_BUTTON4   ) PORT_NAME( "Nissen Kougeki (Atomic Breath)" )
-        PORT_BIT( 0xC0, IP_ACTIVE_LOW, IPT_UNKNOWN )
->>>>>>> 8732caf0
 INPUT_PORTS_END 
 
 static INPUT_PORTS_START( ppsatan )
