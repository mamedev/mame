// license:LGPL-2.1+
// copyright-holders:David Haywood, Angelo Salese, ElSemi, Andrew Gardner
#include "emu.h"
#include "hng64.h"

<<<<<<< HEAD
=======
#include <algorithm>

>>>>>>> a23fbab5
#define LOG_3D           (1 << 1)
#define LOG_FRAMEBUFFER  (1 << 2)
#define LOG_DISPLAY_LIST (1 << 3)
#define LOG_TEXTURE      (1 << 4)

#define VERBOSE (0)

#include "logmacro.h"

#define LOG3D(...)           LOGMASKED(LOG_3D, __VA_ARGS__)
#define LOGFRAMEBUFFER(...)  LOGMASKED(LOG_FRAMEBUFFER, __VA_ARGS__)
#define LOGDISPLAYLIST(...)  LOGMASKED(LOG_DISPLAY_LIST, __VA_ARGS__)
#define LOGTEXTURE(...)      LOGMASKED(LOG_TEXTURE, __VA_ARGS__)

/*
    final mix can clearly only process 2 possibilities for any screen pixel; a 'top' and 'bottom' pixel option
    one of those can be blended.
    blended pixels can't be stacked (only one still appears as blended, the other becomes solid)

    many examples can be found where using alpha effects just cuts holes in sprites/3D or erases other alpha
    tilemap layers due to this
*/

#define HNG64_VIDEO_DEBUG 0


void hng64_state::mark_all_tiles_dirty(int tilemap)
{
	m_tilemap[tilemap].m_tilemap_8x8->mark_all_dirty();
	m_tilemap[tilemap].m_tilemap_16x16->mark_all_dirty();
	m_tilemap[tilemap].m_tilemap_16x16_alt->mark_all_dirty();
}

void hng64_state::mark_tile_dirty(int tilemap, int tile_index)
{
	m_tilemap[tilemap].m_tilemap_8x8->mark_tile_dirty(tile_index);
	m_tilemap[tilemap].m_tilemap_16x16->mark_tile_dirty(tile_index);
	m_tilemap[tilemap].m_tilemap_16x16_alt->mark_tile_dirty(tile_index);
}

// pppppppp ffattttt tttttttt tttttttt
template <u8 Which, u8 Size>
TILE_GET_INFO_MEMBER(hng64_state::get_tile_info)
{
	const u16 tilemapinfo = get_tileregs(Which);

	u32 tileno = m_videoram[tile_index + (Which << 14)];

	const u32 pal = (tileno & 0xff000000) >> 24;
	const int flip =(tileno & 0x00c00000) >> 22;

	if (BIT(tileno, 21))
	{
		if (BIT(m_videoregs[0x01], 16))
			tileno = (tileno & m_videoregs[0x0b]) | m_videoregs[0x0c];
	}

	tileno &= 0x1fffff;

	if (Size == 0)
	{
		if (BIT(tilemapinfo, 10))
		{
			tileinfo.set(1, tileno >> 1, pal >> 4, TILE_FLIPYX(flip));
		}
		else
		{
			tileinfo.set(0, tileno, pal, TILE_FLIPYX(flip));
		}
	}
	else
	{
		if (BIT(tilemapinfo, 10))
		{
			tileinfo.set(3, tileno >> 3, pal >> 4, TILE_FLIPYX(flip));
		}
		else
		{
			tileinfo.set(2, tileno >> 2, pal, TILE_FLIPYX(flip));
		}
	}
}


void hng64_state::videoram_w(offs_t offset, u32 data, u32 mem_mask)
{
	const int realoff = (offset * 4);
	COMBINE_DATA(&m_videoram[offset]);

	if ((realoff >= 0) && (realoff < 0x10000))
	{
		mark_tile_dirty(0, offset & 0x3fff);
	}
	else if ((realoff >= 0x10000) && (realoff < 0x20000))
	{
		mark_tile_dirty(1, offset & 0x3fff);
	}
	else if ((realoff >= 0x20000) && (realoff < 0x30000))
	{
		mark_tile_dirty(2, offset & 0x3fff);
	}
	else if ((realoff >= 0x30000) && (realoff < 0x40000))
	{
		mark_tile_dirty(3, offset & 0x3fff);
	}
	// Offsets 0x40000 - 0x58000 are for "floor" scanline control

	/* 400000 - 7fffff is scroll regs etc. */
}

/* internal set of transparency states for rendering */

/*-------------------------------------------------
    tilemap_draw_roz_core - render the tilemap's
    pixmap to the destination with rotation
    and zoom
-------------------------------------------------*/

#define HNG64_ROZ_PLOT_PIXEL(INPUT_VAL) \
do { \
	if (drawformat == 1) \
		*dest = clut[INPUT_VAL]; \
	else if (drawformat == 2) \
		*dest = add_blend_r32(*dest, clut[INPUT_VAL]); \
	else if (drawformat == 3) \
		*dest = alpha_blend_r32(*dest, clut[INPUT_VAL], alpha); \
} while (0)

void hng64_state::tilemap_draw_roz_core_line(
		screen_device &screen, bitmap_rgb32 &destbitmap, const rectangle &cliprect, tilemap_t *tmap,
		int wraparound, u8 drawformat, u8 alpha, u8 mosaic, u8 tm, int splitside)
{
	int source_line_to_use = cliprect.min_y;
	source_line_to_use = (source_line_to_use / (mosaic+1)) * (mosaic+1);

	int xinc, xinc2, yinc, yinc2;
	s32 xtopleft;
	s32 ytopleft;
	const u16 scrollbase = get_scrollbase(tm);
	const u16 tileregs = get_tileregs(tm);
	const u8 not_line_mode = (tileregs & 0x0800) >> 11;

	if (not_line_mode)
	{
		// 0x1000 is set up the buriki 2nd title screen with rotating logo and in fatal fury at various times?
		const int global_alt_scroll_register_format = m_videoregs[0x00] & 0x04000000;


		if (global_alt_scroll_register_format) // globally selects alt scroll register layout???
		{
			// xrally 'mist in tunnel' does NOT use this mode
			// buriki title screen tm==3 DOES use this mode

			/* complex zoom mode? */
			/* with this scroll register layout rotation effects are possible
			    the most obvious use of rotation is the Buriki One logo after
			    attract mode; the text around the outside of the logo is rotated
			    onto the screen

			    see 1:32 in http://www.youtube.com/watch?v=PoYaHOILuGs

			    Xtreme Rally seems to have an issue with this mode on the communication check
			    screen at startup, however during the period in which the values are invalid
			    it looks like the display shouldn't even be enabled (only gets enabled when
			    the value starts counting up)

			*/
#if HNG64_VIDEO_DEBUG
			if (0)
				if (tm == 3)
					popmessage("X %08x X %08x X %08x X(?) %08x | Y %08x Y %08x Y %08x Y(?) %08x",
						m_videoram[(0x40000 + (scrollbase << 4)) / 4],
						m_videoram[(0x40004 + (scrollbase << 4)) / 4],
						m_videoram[(0x40010 + (scrollbase << 4)) / 4],
						m_videoram[(0x40014 + (scrollbase << 4)) / 4],  // unused? (dupe value on fatfurwa, 00 on rest)

						m_videoram[(0x40008 + (scrollbase << 4)) / 4],
						m_videoram[(0x40018 + (scrollbase << 4)) / 4],
						m_videoram[(0x4000c + (scrollbase << 4)) / 4],
						m_videoram[(0x4001c + (scrollbase << 4)) / 4]); // unused? (dupe value on fatfurwa, 00 on rest)
#endif

			xtopleft = (m_videoram[(0x40000 + (scrollbase << 4)) / 4]);
			const s32 xalt = (m_videoram[(0x40004 + (scrollbase << 4)) / 4]); // middle screen point
			const s32 xmiddle = (m_videoram[(0x40010 + (scrollbase << 4)) / 4]);

			ytopleft = (m_videoram[(0x40008 + (scrollbase << 4)) / 4]);
			const s32 yalt = (m_videoram[(0x40018 + (scrollbase << 4)) / 4]); // middle screen point
			const s32 ymiddle = (m_videoram[(0x4000c + (scrollbase << 4)) / 4]);

			xinc = (xmiddle - xtopleft) / 512;
			yinc = (ymiddle - ytopleft) / 512;
			xinc2 = (xalt - xtopleft) / 512;
			yinc2 = (yalt - ytopleft) / 512;
		}
		else
		{

			/* simple zoom mode? - only 4 regs? */
			/* in this mode they can only specify the top left and middle screen points for each tilemap,
			    this allows simple zooming, but not rotation */

#if HNG64_VIDEO_DEBUG
			if (0)
				if (tm == 3)
					popmessage("%08x %08x %08x %08x",
						m_videoram[(0x40010 + (scrollbase << 4)) / 4],
						m_videoram[(0x40014 + (scrollbase << 4)) / 4],
						m_videoram[(0x40018 + (scrollbase << 4)) / 4],
						m_videoram[(0x4001c + (scrollbase << 4)) / 4]);
#endif

			s32 xmiddle;
			s32 ymiddle;

			const u32& global_tileregs = m_videoregs[0x00];
			const int global_zoom_disable = global_tileregs & 0x00010000;
			if (global_zoom_disable) // disable all scrolling / zoom (test screen) (maybe)
			{
				/* If this bit is active the scroll registers don't seem valid at all?
				    It either disables zooming, or disables use of the scroll registers completely
				    - used at startup
				*/

				xtopleft = 0;
				xmiddle = 256 << 16;

				ytopleft = 0;
				ymiddle = 256 << 16;
			}
			else
			{
				xtopleft = (m_videoram[(0x40000 + (scrollbase << 4)) / 4]);
				xmiddle = (m_videoram[(0x40004 + (scrollbase << 4)) / 4]); // middle screen point
				ytopleft = (m_videoram[(0x40008 + (scrollbase << 4)) / 4]);
				ymiddle = (m_videoram[(0x4000c + (scrollbase << 4)) / 4]); // middle screen point

				if (splitside == 1)
				{
					xtopleft += ((m_videoregs[0x0a] >> 0) & 0xffff) << 16;
					ytopleft += ((m_videoregs[0x0a] >> 16) & 0xffff) << 16;

					xmiddle += ((m_videoregs[0x0a] >> 0) & 0xffff) << 16;
					ymiddle += ((m_videoregs[0x0a] >> 16) & 0xffff) << 16;
				}
				else if (splitside == 2)
				{
					xtopleft += ((m_videoregs[0x9] >> 0) & 0xffff) << 16;
					ytopleft += ((m_videoregs[0x9] >> 16) & 0xffff) << 16;

					xmiddle += ((m_videoregs[0x09] >> 0) & 0xffff) << 16;
					ymiddle += ((m_videoregs[0x09] >> 16) & 0xffff) << 16;
				}
			}

			xinc = (xmiddle - xtopleft) / 512;
			yinc = (ymiddle - ytopleft) / 512;
			xinc2 = 0;
			yinc2 = 0;
		}
	}
	else // line mode
	{
		const int global_alt_scroll_register_format = m_videoregs[0x00] & 0x04000000;
		s32 xmiddle;
		s32 ymiddle;

		const u32& global_tileregs = m_videoregs[0x00];
		const int global_zoom_disable = global_tileregs & 0x00010000;
		if (global_zoom_disable) // disable all scrolling / zoom (test screen) (maybe)
		{
			// If this bit is active the scroll registers don't seem valid at all?
			// It either disables zooming, or disables use of the scroll registers completely
			// - used at startup

			xtopleft = 0;
			xmiddle = 256 << 16;

			ytopleft = 0;
			ymiddle = 256 << 16;
		}
		else
		{
			u16 line = source_line_to_use;
			xtopleft = (m_videoram[(0x40000 + (scrollbase << 4)) / 4]);
			xmiddle = (m_videoram[(0x40004 + (scrollbase << 4)) / 4]); // middle screen point

			u32 xtopleft2 = (m_videoram[(0x40000 + (line * 0x10) + (scrollbase << 4)) / 4]);
			u32 xmiddle2 = (m_videoram[(0x40004 + (line * 0x10) + (scrollbase << 4)) / 4]); // middle screen point

			if ((xtopleft2 & 0xff) == 0x00)// set to 0x00 if we should use the line data?
				xtopleft = xtopleft2;

			if ((xmiddle2 & 0xff) == 0x00) // also set to 0x00 if we should use the line data?
				xmiddle = xmiddle2;

			ytopleft = (m_videoram[(0x40008 + (line * 0x10) + (scrollbase << 4)) / 4]);
			ymiddle = (m_videoram[(0x4000c + (line * 0x10) + (scrollbase << 4)) / 4]); // middle screen point
		}

		if (global_alt_scroll_register_format) // globally selects alt scroll register layout???
		{
			xinc = (xmiddle - xtopleft) / 512;
			yinc = 0;
			xinc2 = 0;
			yinc2 = (ymiddle - ytopleft) / 512;
		}
		else
		{
			xinc = (xmiddle - xtopleft) / 512;
			yinc = (ymiddle - ytopleft) / 512;
			xinc2 = 0;
			yinc2 = 0;
		}

	}

	u32 startx = xtopleft;
	u32 starty = ytopleft;
	const int incxx = xinc << 1;
	const int incxy = yinc2 << 1;
	const int incyx = xinc2 << 1;
	const int incyy = yinc << 1;

	// we have the scroll values for the current line, draw

	const pen_t *clut;

	// allow one of the 2 pairs of fade values to be used (complete guess! but fatfurwa turns this bit on whenever it wants to do a fade effect and off when it's done)
	if (BIT(get_tileregs(tm), 7))
	{
		// which one depends on target layer? (also complete guess!)
		// (buriki intro suggests this is wrong, it should be fading tilemaps to black on the discipline name screens with a full subtractive blend, but picks the wrong register?
		//  as we're already using this to decide which layer we're on for blending, it's probably not got a double use)
		if (BIT(get_tileregs(tm), 5))
		{
			clut = &m_palette_fade0->pen(0);
		}
		else
		{
			clut = &m_palette_fade1->pen(0);
		}
	}
	else
	{
		clut = &m_palette->pen(0);
	}

	bitmap_ind8 &priority_bitmap = screen.priority();
	const bitmap_ind16 &srcbitmap = tmap->pixmap();
	const bitmap_ind8 &flagsmap = tmap->flagsmap();
	const int xmask = srcbitmap.width()-1;
	const int ymask = srcbitmap.height()-1;
	const int widthshifted = srcbitmap.width() << 16;
	const int heightshifted = srcbitmap.height() << 16;
	u32 priority = 0;
	u8 mask = 0x1f;
	u8 value = 0x10;

	/* pre-advance based on the cliprect */
	startx += cliprect.min_x * incxx + source_line_to_use * incyx;
	starty += cliprect.min_x * incxy + source_line_to_use * incyy;

	/* extract start/end points */
	int sx = cliprect.min_x;
	int sy = cliprect.min_y;
	int ex = cliprect.max_x;

	if (incxy == 0 && incyx == 0 && !wraparound)
	{
		/* optimized loop for the not rotated case */
		/* skip without drawing until we are within the bitmap */
		while (startx >= widthshifted && sx <= ex)
		{
			startx += incxx;
			sx++;
		}

		/* early exit if we're done already */
		if (sx > ex)
			return;

		/* only draw if Y is within range */
		if (starty < heightshifted)
		{
			/* initialize X counters */
			int x = sx;
			u32 cx = startx;
			u32 cy = starty >> 16;

			/* get source and priority pointers */
			u8 *pri = &priority_bitmap.pix(sy, sx);
			u16 const *const src = &srcbitmap.pix(cy);
			u8 const *const maskptr = &flagsmap.pix(cy);
			u32 *dest = &destbitmap.pix(sy, sx);

			/* loop over columns */
			int mosaic_counter = 0;
			u16 masksrc = 0;
			u16 datasrc = 0;

			while (x <= ex && cx < widthshifted)
			{
				u16 srcoffset = cx >> 16;

				if (mosaic_counter == 0)
				{
					masksrc = (maskptr[srcoffset] & mask);
					datasrc = src[srcoffset];
					mosaic_counter = mosaic;
				}
				else
				{
					mosaic_counter--;
				}

				/* plot if we match the mask */
				if (masksrc == value)
				{
					HNG64_ROZ_PLOT_PIXEL(datasrc);
					*pri = (*pri & (priority >> 8)) | priority;
				}

				/* advance in X */
				cx += incxx;
				x++;
				dest++;
				pri++;
			}
		}
	}
	else if (wraparound)
	{
		/* wraparound case */
		/* initialize X counters */
		int x = sx;
		u32 cx = startx;
		u32 cy = starty;

		/* get dest and priority pointers */
		u32 *dest = &destbitmap.pix(sy, sx);
		u8 *pri = &priority_bitmap.pix(sy, sx);

		/* loop over columns */
		int mosaic_counter = 0;
		u16 masksrc = 0;
		u16 datasrc = 0;

		while (x <= ex)
		{
			u16 srcoffset = (cx >> 16) & xmask;
			u16 srcyoffset = (cy >> 16) & ymask;

			if (mosaic_counter == 0)
			{
				masksrc = (flagsmap.pix(srcyoffset, srcoffset) & mask);
				datasrc = srcbitmap.pix(srcyoffset, srcoffset);
				mosaic_counter = mosaic;
			}
			else
			{
				mosaic_counter--;
			}
			/* plot if we match the mask */
			if (masksrc == value)
			{
				HNG64_ROZ_PLOT_PIXEL(datasrc);
				*pri = (*pri & (priority >> 8)) | priority;
			}

			/* advance in X */
			cx += incxx;
			cy += incxy;
			x++;
			dest++;
			pri++;
		}
	}
	/* non-wraparound case */
	else
	{
		/* initialize X counters */
		int x = sx;
		u32 cx = startx;
		u32 cy = starty;

		/* get dest and priority pointers */
		u32 *dest = &destbitmap.pix(sy, sx);
		u8 *pri = &priority_bitmap.pix(sy, sx);

		int mosaic_counter = 0;
		u16 masksrc = 0;
		u16 datasrc = 0;

		/* loop over columns */
		while (x <= ex)
		{
			u16 srcoffset = cx >> 16;
			u16 srcyoffset = cy >> 16;

			/* plot if we're within the bitmap and we match the mask */

			if (cx < widthshifted && cy < heightshifted)
			{
				if (mosaic_counter == 0)
				{
					masksrc = (flagsmap.pix(srcyoffset, srcoffset) & mask);
					datasrc = srcbitmap.pix(srcyoffset, srcoffset);
					mosaic_counter = mosaic;
				}
				else
				{
					mosaic_counter--;
				}

				if (masksrc == value)
				{
					HNG64_ROZ_PLOT_PIXEL(datasrc);
					*pri = (*pri & (priority >> 8)) | priority;
				}

			}
			/* advance in X */
			cx += incxx;
			cy += incxy;
			x++;
			dest++;
			pri++;
		}
	}
}


/*
 * Video Regs Format (appear to just be tilemap regs)
 * --------------------------------------------------
 *
 * u32    | Bits                                    | Use
 *        | 3322 2222 2222 1111 1111 11             |
 * -------+-1098-7654-3210-9876-5432-1098-7654-3210-+----------------
 *   0    | ---- -Cdd ---- -??Z ---- ---- ---- --uu |  C = global complex zoom
          | 0000 0011  - road edge alt 1            | dd = global tilemap dimension selector
          | 0000 0111  - road edge alt 2            |  ? = Always Set?
          |                                         |  Z = Global Zoom Disable?
          |                                         |  u = bit 0 is explicitly cleared from initialized value in sams64, both bits turned on for buriki 'split' effect
 *   1    | oooo oooo oooo oooA ---- ---- ---- ---- |  A = tile animation enable? (buriki intro sets this to 0, then expects tile anim to stop while still updating registers below)  whole register gets set to 0xffff during mosaic bit of roadedge intro.
 *        | ---- ---- ---- ---- oooo oooo oYoo oooo | unknown - untouched in sams64 games, initialized elsewhere  Y gets set to 4 at some points in xrally attract
 *   2    | xxxx xxxx xxxx xxxx ---- ---- ---- ---- | tilemap0 per layer flags
 *        | ---- ---- ---- ---- xxxx xxxx xxxx xxxx | tilemap1 per layer flags
 *   3    | xxxx xxxx xxxx xxxx ---- ---- ---- ---- | tilemap2 per layer flags
 *        | ---- ---- ---- ---- xxxx xxxx xxxx xxxx | tilemap3 per layer flags
 *   4    | xxxx xxxx xxxx xxxx ---- ---- ---- ---- | tilemap0 scrollbase when not floor, lineram offset when floor
 *        | ---- ---- ---- ---- xxxx xxxx xxxx xxxx | tilemap1 scrollbase when not floor, lineram offset when floor
 *   5    | xxxx xxxx xxxx xxxx ---- ---- ---- ---- | tilemap3 scrollbase when not floor, lineram offset when floor
 *        | ---- ---- ---- ---- xxxx xxxx xxxx xxxx | tilemap4 scrollbase when not floor, lineram offset when floor
 *   6    | oooo oooo oooo oooo oooo oooo oooo oooo | unknown - always seems to be 000001ff (fatfurwa)  ---- bfff (xrally, and fatfurwa despite comment? maybe reads MAME initialized value and changes it?)
 *   7    | oooo oooo oooo oooo oooo oooo oooo oooo | unknown - always seems to be 000001ff (fatfurwa)  5e00 3fff (xrally ^^ )
 *   8    | oooo oooo oooo oooo oooo oooo oooo oooo | unknown - always seems to be 80008000 (fatfurwa)  9e00 be00 (xrally ^^ )
 *   9    | oooo oooo oooo oooo ---- ---- ---- ---- | some kind of tilemap split effect?
          | ---- ---- ---- ---- oooo oooo oooo oooo | ^
 *   a    | oooo oooo oooo oooo ---- ---- ---- ---- | ^
 *        | ---- ---- ---- ---- oooo oooo oooo oooo | ^
 *   b    | mmmm mmmm mmmm mmmm mmmm mmmm mmmm mmmm | auto animation mask for tilemaps
 *   c    | xxxx xxxx xxxx xxxx xxxx xxxx xxxx xxxx | auto animation bits for tilemaps
 *   d    | oooo oooo oooo oooo oooo oooo oooo oooo | not used ??

    // tilemap0 per layer flags
    // 0840 - startup tests, 8x8x4 layer
    // 0cc0 - beast busters 2, 8x8x8 layer
    // 0860 - fatal fury wa
    // 08e0 - fatal fury wa during transitions
    // 0940 - samurai shodown 64
    // 0880 - buriki
 */



u16 hng64_state::get_tileregs(int tm)
{
	return (m_videoregs[0x02 + BIT(tm, 1)] >> (BIT(tm, 0) ? 0 : 16)) & 0x0000ffff;
}

u16 hng64_state::get_scrollbase(int tm)
{
	return (m_videoregs[0x04 + BIT(tm, 1)] >> (BIT(tm, 0) ? 0 : 16)) & 0x00003fff;
}

int hng64_state::get_blend_mode(int tm)
{
	// this is based on xrally and sams64/sams64_2 use, it could be incorrect
	// it doesn't seem to be 100% on sams64_2 select screen when the mode select circle moves down - that is a blended sprite and blended tilemap mixing in a weird way to produce a darker than expected image as there are can be no other components in said mix

	u8 blendmode = 1;
	if (BIT(get_tileregs(tm), 5)) // for layers with L(1)
	{
		if (BIT(m_tcram[0x0c / 4], 2))
			blendmode = 2;
	}
	else // for layers with L(0)
	{
		if (BIT(m_tcram[0x0c / 4], 26))
			blendmode = 2;
	}

	return blendmode;
}


void hng64_state::draw_tilemap(screen_device &screen, bitmap_rgb32 &bitmap, const rectangle &cliprect, int tm, int flags, int line)
{
	// Useful bits from the global tilemap flags
	const int global_dimensions = (m_videoregs[0x00] & 0x03000000) >> 24;

#if HNG64_VIDEO_DEBUG
	if ((global_dimensions != 0) && (global_dimensions != 3))
		popmessage("unsupported global_dimensions on tilemaps");
#endif

	// Determine which tilemap registers and scroll base this tilemap uses
	const u16 tileregs = get_tileregs(tm);

	// Useful bits from the tilemap registers
	const u8 mosaic = (tileregs & 0xf000) >> 12;
	//const u8 bpp = BIT(tileregs, 10); // not used?
	const u8 big = BIT(tileregs, 9);
	const u8 enable = BIT(tileregs, 6);
	const u8 wrap = BIT(tileregs, 8);

	// this bit is used to disable tilemaps, note on fatfurwa a raster interrupt is used to change this mid-screen, swapping between
	// the background layers and the floor being enabled!
	if (!enable)
	{
		return;
	}

	// Select the proper tilemap size
	tilemap_t* tilemap = nullptr;
	if (global_dimensions == 0)
	{
		if (big) tilemap = m_tilemap[tm].m_tilemap_16x16;
		else tilemap = m_tilemap[tm].m_tilemap_8x8;
	}
	else
	{
		if (big) tilemap = m_tilemap[tm].m_tilemap_16x16_alt;
		else tilemap = m_tilemap[tm].m_tilemap_8x8; // _alt
	}

	rectangle clip = cliprect;
	clip.min_y = clip.max_y = line;

	auto profile = g_profiler.start(PROFILER_TILEMAP_DRAW_ROZ);
	/* get the full pixmap for the tilemap */
	tilemap->pixmap();

	/* then do the roz copy */

	// buriki also turns on bit 0x00000002 and the effect is expected to apply to tm2 and tm3 at least (tm0/tm1 not used at this time)
	// sams64 does not initialize bit 0x00000002 though, only 0x00000001 to 0
	const int global_split_format = BIT(m_videoregs[0x00], 0);

	if (global_split_format)
	{
		clip.min_x = 256;
		clip.max_x = 512;
		tilemap_draw_roz_core_line(screen, bitmap, clip, tilemap, wrap, get_blend_mode(tm), 0x80, mosaic, tm, 1);
		clip.min_x = 0;
		clip.max_x = 256;
		tilemap_draw_roz_core_line(screen, bitmap, clip, tilemap, wrap, get_blend_mode(tm), 0x80, mosaic, tm, 2);

	}
	else
	{
		tilemap_draw_roz_core_line(screen, bitmap, clip, tilemap, wrap, get_blend_mode(tm), 0x80, mosaic, tm, 0);
	}
}

void hng64_state::mixsprites_test(screen_device& screen, bitmap_rgb32& bitmap, const rectangle& cliprect, u16 priority, int y)
{
	// this correctly allows buriki intro sprites to use regular alpha, not additive
	// while also being correct for sams64, which wants additive, but appears to be
	// incorrect for Fatal Fury's hit effects which want additive
	//
	// the 6 regs around here have the same values in fatfur and buriki, so are unlikely
	// to control the blend type.
	//u8 spriteblendtype = (m_tcram[0x10 / 4] >> 16) & 0x10;

	// would be an odd place for it, after the 'vblank' flag but...
	const u8 spriteblendtype = BIT(m_tcram[0x4c / 4], 16);
	pen_t const* const spriteclut = &m_palette->pen(0);

	if (true)
	{
		const u16 *spritesrc = &m_sprite_bitmap.pix(y, cliprect.min_x);
		u32 *spritedst = &bitmap.pix(y, cliprect.min_x);

		for (int x = cliprect.min_x; x <= cliprect.max_x; x++)
		{
			const u16 srcpix = *spritesrc;
			if (srcpix & 0x0fff)
			{
				// if ((srcpix & 0x7000) == 0x7000) // buriki jumbotron (behind all tilemaps, behind 3d) (behind tilemap prio 1b)
				// if ((srcpix & 0x7000) == 0x6000) // people behind arena walls (above lowest tilemap, behind others, behind 3d) (behind tilemap prio 16)

				//if ((srcpix & 0x7000) == 0x5000) // not used on buriki?
				//if ((srcpix & 0x7000) == 0x4000) // character portraits on buriki select screen (still behind 3d)

				//if ((srcpix & 0x7000) == 0x3000) // character names and bio (above 3D graphics)

				//if ((srcpix & 0x7000) == 0x2000) // select cursor, second system graphic, timers etc. (above ring tilemap, above 3d)

				//if ((srcpix & 0x7000) == 0x1000) // credit text etc.
				//if ((srcpix & 0x7000) == 0x0000 // not used on buriki ?

				if ((srcpix & 0x7000) == priority)
				{
					if (srcpix & 0x8000)
					{
						if (spriteblendtype)
							*spritedst = alpha_blend_r32(*spritedst, spriteclut[srcpix & 0x0fff], 0x80);
						else
							*spritedst = add_blend_r32(*spritedst, spriteclut[srcpix & 0x0fff]);
					}
					else
					{
						*spritedst = spriteclut[srcpix & 0x0fff];
					}
				}
			}

			spritedst++;
			spritesrc++;
		}

	}
}

u32 hng64_state::screen_update(screen_device &screen, bitmap_rgb32 &bitmap, const rectangle &cliprect)
{
#if 0
	// press in sams64_2 attract mode for a nice debug screen from the game
	// not sure how functional it is, and it doesn't appear to test everything (rowscroll modes etc.)
	// but it could be useful
	if (machine().input().code_pressed_once(KEYCODE_L))
	{
		address_space &space = m_maincpu->space(AS_PROGRAM);

		if (!strcmp(machine().system().name, "sams64_2"))
		{
			space.write_byte(0x2f27c8, 0x2);
		}
	}
#endif

	// Initialize some buffers
	if (m_fbcontrol[0] & 0x01) //FIXME: Is the register correct? check with HW tests
		bitmap.fill(m_palette->pen(0), cliprect);
	else
		bitmap.fill(m_palette->black_pen(), cliprect);

	screen.priority().fill(0x00, cliprect);

	// If the screen is disabled, don't draw anything (m_screen_dis is a shady variable at best)
	if (m_screen_dis)
		return 0;

	// Draw sprites to buffer for later mixing
	draw_sprites_buffer(screen, cliprect);

	// set during transitions, could be 'disable all palette output'?
	if (BIT(m_tcram[0x24 / 4], 17))
		return 0;


	// If the auto-animation mask or bits have changed search for tiles using them and mark as dirty
	u32 animmask;

	// this bit either disables the feature entirely, or maybe disables the latching of these animation registers (leaving them in last used state)
	if (BIT(m_videoregs[0x01], 16))
		animmask = m_videoregs[0x0b];
	else
		animmask = 0xffffffff;

	const u32 animbits = m_videoregs[0x0c];
	if ((m_old_animmask != animmask) || (m_old_animbits != animbits))
	{
		int tile_index;
		for (tile_index = 0; tile_index < 128 * 128; tile_index++)
		{
			if (m_videoram[tile_index + (0x00000 / 4)] & 0x200000)
			{
				mark_tile_dirty(0, tile_index);
			}
			if (m_videoram[tile_index + (0x10000 / 4)] & 0x200000)
			{
				mark_tile_dirty(1, tile_index);
			}
			if (m_videoram[tile_index + (0x20000 / 4)] & 0x200000)
			{
				mark_tile_dirty(2, tile_index);
			}
			if (m_videoram[tile_index + (0x30000 / 4)] & 0x200000)
			{
				mark_tile_dirty(3, tile_index);
			}
		}

		m_old_animmask = animmask;
		m_old_animbits = animbits;
	}

	// If any magic bits have been touched, mark every tilemap dirty
	u16 tileflags[4];
	tileflags[0] = m_videoregs[0x02] >> 16;
	tileflags[1] = m_videoregs[0x02] & 0xffff;
	tileflags[2] = m_videoregs[0x03] >> 16;
	tileflags[3] = m_videoregs[0x03] & 0xffff;
	const u16 IMPORTANT_DIRTY_TILEFLAG_MASK = 0x0600;
	for (int i = 0; i < 4; i++)
	{
		if ((m_old_tileflags[i] & IMPORTANT_DIRTY_TILEFLAG_MASK) != (tileflags[i] & IMPORTANT_DIRTY_TILEFLAG_MASK))
		{
			mark_all_tiles_dirty(i);
			m_old_tileflags[i] = tileflags[i];
		}
	}

	// NOTE: buriki 'how to play' might be a sprite vs 3D edge case
	// while the 3D is currently positioned badly due to unhandled 3D packet registers, it should still go behind the shutters, not in front
	// it could also be a unique mixing case

	// tilemaps with 'priority' 0x10 - 0x1f are always behind the 3d?
	for (int y = cliprect.min_y; y <= cliprect.max_y; y++)
	{
		for (int i = 0x1f; i >= 0x10; i--)
		{
			for (int j = 0; j < 4; j++)
			{
				const u16 pri = get_tileregs(j) & 0x1f;

				if (pri == i)
					draw_tilemap(screen, bitmap, cliprect, j, 0, y);
			}

			if ((i & 3) == 0)
				mixsprites_test(screen, bitmap, cliprect, (i/4)<<12, y);
		}
	}

	/*
	   Each framebuffer has enough RAM for 24 bits of data for a 512x256
	   layer (screen is interlaced, so it doesn't really have 448 pixels
	   in height)

	   theory: 11 bit palette index (can use either half of palette)
	            1 bit 'blend'
	            4 bit 'light'
	            8 bit depth?
	*/

	// 3d gets drawn next
	u16 palbase = 0x000;
	if (BIT(m_fbcontrol[2], 5))
	{
		if (!m_roadedge_3d_hack)
			palbase = 0x800;
	}

	rectangle visarea = m_screen->visible_area();
	const int ysize = visarea.max_y - visarea.min_y;

	if (ysize)
	{
		const int yinc = (512 << 16) / ysize;

		pen_t const* const clut_3d = &m_palette_3d->pen(0);
		if (!(m_fbcontrol[0] & 0x01))
		{
			// this moves the car in the xrally selection screen the correct number of pixels to the left
			int xscroll = (m_fbscroll[0] >> 21);
			if (xscroll & 0x400)
				xscroll -= 0x800;

			// value is midpoint?
			xscroll += 256;

			// Blit the color buffer into the primary bitmap
			for (int y = cliprect.min_y; y <= cliprect.max_y; y++)
			{
				const int realy = (((y-visarea.min_y) * yinc) >> 16);

				const u16 *src = &m_poly_renderer->colorBuffer3d()[((realy) & 0x1ff) * 512];
				u32 *dst = &bitmap.pix(y, cliprect.min_x);

				for (int x = cliprect.min_x; x <= cliprect.max_x; x++)
				{
					const u16 srcpix = src[((cliprect.min_x + x) + xscroll) & 0x1ff];
					if (srcpix & 0x07ff)
					{
						// format in our framebuffer is llll appp pppp pppp
						// where l = lighting, a = alpha, p = palindex
						// our m_palette_3d has 16 copies of the palette at different brightness levels, so we can pass directly
						if (srcpix & 0x0800)
						{
							*dst = alpha_blend_r32(*dst, clut_3d[(srcpix & 0xf7ff) | palbase], 0x80);
						}
						else
						{
							*dst = clut_3d[(srcpix & 0xf7ff) | palbase];
						}
					}

					dst++;
				}
			}
		}
	}

	// tilemaps with 'priority' 0x00 - 0x0f are always above the 3d? - could bit 0x10 really be a 'relative to 3d' bit, rather than a 'relative to other tilemaps' bit?
	for (int y = cliprect.min_y; y <= cliprect.max_y; y++)
	{
		for (int i = 0x0f; i >= 0x00; i--)
		{
			for (int j = 0; j < 4; j++)
			{
				const u16 pri = get_tileregs(j) & 0x1f;

				if (pri == i)
					draw_tilemap(screen, bitmap, cliprect, j, 0, y);
			}

			if ((i & 3) == 0)
				mixsprites_test(screen, bitmap, cliprect, (i/4)<<12, y);
		}
	}

#if HNG64_VIDEO_DEBUG
	if (0)
		popmessage("%08x %08x %08x %08x %08x", m_spriteregs[0], m_spriteregs[1], m_spriteregs[2], m_spriteregs[3], m_spriteregs[4]);

	if (1)
		popmessage("Nv(%02x) CZ(%d), DIM(%d) Nv(%02x) Al(%d) GZ(%d)  %04x %04x AE(%d) %04x\n"
				   "TR0(MO(%01x) NL(%d) BPP(%d) TSIZE(%d) W(%d) F(%d) E(%d) L(%d) DEPTH( %d %d %d %d %d (%02x))\n"
				   "TR1(MO(%01x) NL(%d) BPP(%d) TSIZE(%d) W(%d) F(%d) E(%d) L(%d) DEPTH( %d %d %d %d %d (%02x))\n"
				   "TR2(MO(%01x) NL(%d) BPP(%d) TSIZE(%d) W(%d) F(%d) E(%d) L(%d) DEPTH( %d %d %d %d %d (%02x))\n"
				   "TR3(MO(%01x) NL(%d) BPP(%d) TSIZE(%d) W(%d) F(%d) E(%d) L(%d) DEPTH( %d %d %d %d %d (%02x))\n"
				   "tSB(%04x %04x %04x %04x)\n"
				   "%08x %08x %08x\n"
				   "SPLIT?(%04x %04x %04x %04x)\n"
				   "AA(%08x %08x)\n%08x\n",
			// global tilemap control regs?
			(m_videoregs[0x00] & 0xf8000000) >> 24, (m_videoregs[0x00] & 0x04000000) >> 26, (m_videoregs[0x00] & 0x03000000) >> 24, (m_videoregs[0x00] & 0x00f80000) >> 16, (m_videoregs[0x00] & 0x00060000) >> 17, (m_videoregs[0x00] & 0x00010000) >> 16,  m_videoregs[0x00] & 0xffff, (m_videoregs[0x01] & 0xfffe0000) >> 16, (m_videoregs[0x01] & 0x00010000) >> 16, m_videoregs[0x01] & 0xffff,
			// general per-tilemap regs
			(get_tileregs(0) & 0xf000)>>12, (get_tileregs(0) & 0x0800)>>11, (get_tileregs(0) & 0x0400)>>10,(get_tileregs(0) & 0x0200)>>9,(get_tileregs(0) & 0x0100)>>8,(get_tileregs(0) & 0x0080)>>7,(get_tileregs(0) & 0x0040)>>6,(get_tileregs(0) & 0x0020)>>5,(get_tileregs(0) & 0x0010)>>4,(get_tileregs(0) & 0x0008)>>3,(get_tileregs(0) & 0x0004)>>2,(get_tileregs(0) & 0x0002)>>1,(get_tileregs(0) & 0x0001)>>0,(get_tileregs(0) & 0x001f)>>0,
			(get_tileregs(1) & 0xf000)>>12, (get_tileregs(1) & 0x0800)>>11, (get_tileregs(1) & 0x0400)>>10,(get_tileregs(1) & 0x0200)>>9,(get_tileregs(1) & 0x0100)>>8,(get_tileregs(1) & 0x0080)>>7,(get_tileregs(1) & 0x0040)>>6,(get_tileregs(1) & 0x0020)>>5,(get_tileregs(1) & 0x0010)>>4,(get_tileregs(1) & 0x0008)>>3,(get_tileregs(1) & 0x0004)>>2,(get_tileregs(1) & 0x0002)>>1,(get_tileregs(1) & 0x0001)>>0,(get_tileregs(1) & 0x001f)>>0,
			(get_tileregs(2) & 0xf000)>>12, (get_tileregs(2) & 0x0800)>>11, (get_tileregs(2) & 0x0400)>>10,(get_tileregs(2) & 0x0200)>>9,(get_tileregs(2) & 0x0100)>>8,(get_tileregs(2) & 0x0080)>>7,(get_tileregs(2) & 0x0040)>>6,(get_tileregs(2) & 0x0020)>>5,(get_tileregs(2) & 0x0010)>>4,(get_tileregs(2) & 0x0008)>>3,(get_tileregs(2) & 0x0004)>>2,(get_tileregs(2) & 0x0002)>>1,(get_tileregs(2) & 0x0001)>>0,(get_tileregs(2) & 0x001f)>>0,
			(get_tileregs(3) & 0xf000)>>12, (get_tileregs(3) & 0x0800)>>11, (get_tileregs(3) & 0x0400)>>10,(get_tileregs(3) & 0x0200)>>9,(get_tileregs(3) & 0x0100)>>8,(get_tileregs(3) & 0x0080)>>7,(get_tileregs(3) & 0x0040)>>6,(get_tileregs(3) & 0x0020)>>5,(get_tileregs(3) & 0x0010)>>4,(get_tileregs(3) & 0x0008)>>3,(get_tileregs(3) & 0x0004)>>2,(get_tileregs(3) & 0x0002)>>1,(get_tileregs(3) & 0x0001)>>0,(get_tileregs(3) & 0x001f)>>0,
			// scrollbase regs
			(m_videoregs[0x04] >> 16) & 0xffff, (m_videoregs[0x04] >> 0) & 0xffff, (m_videoregs[0x05] >> 16) & 0xffff, (m_videoregs[0x05] >> 0) & 0xffff,
			// initialized to fixed values?
			m_videoregs[0x06], m_videoregs[0x07], m_videoregs[0x08],
			// used when a single tilemap gets 'split' on Buriki player entrances?
			(m_videoregs[0x09] >> 16) & 0xffff, (m_videoregs[0x09] >> 0) & 0xffff, (m_videoregs[0x0a] >> 16) & 0xffff, (m_videoregs[0x0a] >> 0) & 0xffff,
			// Auto Animation registers
			m_videoregs[0x0b], m_videoregs[0x0c],
			// unused?
			m_videoregs[0x0d]
		);

	// Individual tilemap regs format
	// ------------------------------
	// mmmm dbrW FELz zzzz
	// m = Tilemap mosaic level [0-15] - confirmed in sams64 demo mode
	//  -- they seem to enable mosaic at the same time as rowscroll in several cases (floor in buriki / ff)
	//     and also on the rotating logo in buriki.. does it cause some kind of aliasing side-effect, or.. ?
	// d = line (floor) mode - buriki, fatafurwa, some backgrounds in ss64_2
	// b = 4bpp/8bpp (seems correct) (beast busters, samsh64, sasm64 2, xrally switch it for some screens)
	// r = tile size (seems correct)
	// W = allow wraparound? (not set on Fatal Fury title logo, or rotating 'name entry' in Roads Edge, both confirmed to need wraparound disabled)
	// F = allow fade1 or fade2 to apply? (complete guess!)
	// E = tilemap enable bit according to sams64_2
	// L = related to output layer? seems to be tied to which mixing bits are used to enable blending
	// z = z depth/priority? tilemaps might also be affected by min / max clip values somewhere?
	//              (debug layer on buriki has priority 0x020, which would be highest)



	if (0)
		popmessage("TC: %08x MINX(%d) MINY(%d) MAXX(%d) MAXY(%d)\n"
				   "MIX BITSA Nv(%d%d%d%d) P:%d B:%d Nv(%d) Al(%d) : Nv(%d) p:%d Nv(%d%d%d) b:%d Nv(%d%d)  : Nv(%d) (%d) (%d %d %d) (%d %d %d)\n"
				   "MIX BITSB Nv(%d%d%d%d) P:%d B:%d Nv(%d) Al(%d) : Nv(%d) p:%d Nv(%d%d%d) b:%d Nv(%d%d)  : Nv(%d) (%d) (%d %d %d) (%d %d %d)\n"
				   "UNUSED?(%04x)\n%04x\nUNUSED?(%d %d)\n"
				   "For FADE1 or 1st in PALFADES group per-RGB blend modes(%d %d %d)\n"
				   "For FADE2 or 2nd in PALFADES group per-RGB blend modes(%d %d %d)\n"
				   "MASTER FADES - FADE1?(%08x)\n"
				   "MASTER FADES - FADE2?(%08x)\n"
				   "UNUSED?(%08x)\n"
				   "UNUSED?&0xfffc(%04x) DISABLE_DISPLAY(%d) ALSO USE REGS BELOW FOR MASTER FADE(%d)\n"
				   "PALEFFECT_ENABLES(%d %d %d %d %d %d %d %d)\n PALFADES?(%08x %08x : %08x %08x : %08x %08x : %08x %08x)\n"
				   "%08x SPRITE_BLEND_TYPE?(%08x) : %08x %08x %08x %08x",
			m_tcram[0x00 / 4], // 0007 00e4 (fatfurwa, bbust2)
			(m_tcram[0x04 / 4] >> 16) & 0xffff, (m_tcram[0x04 / 4] >> 0) & 0xffff, // 0000 0010 (fatfurwa) 0000 0000 (bbust2, xrally)
			(m_tcram[0x08 / 4] >> 16) & 0xffff, (m_tcram[0x08 / 4] >> 0) & 0xffff, // 0200 01b0 (fatfurwa) 0200 01c0 (bbust2, xrally)

			// is this 2 groups of 3 regs?
			//(m_tcram[0x0c / 4] >> 24) & 0xff, // 04 = 'blend' on tm1
			//(m_tcram[0x0c / 4] >> 16) & 0xff, // 04 = set when fades are going on with blended sprites in buriki intro? otherwise usually 00
			//(m_tcram[0x0c / 4] >> 8) & 0xff,  // upper bit not used? value usually 2x, 4x, 5x or 6x
			(m_tcram[0x0c / 4] >> 31) & 0x1,
			(m_tcram[0x0c / 4] >> 30) & 0x1,
			(m_tcram[0x0c / 4] >> 29) & 0x1,
			(m_tcram[0x0c / 4] >> 28) & 0x1,
			(m_tcram[0x0c / 4] >> 27) & 0x1,
			(m_tcram[0x0c / 4] >> 26) & 0x1, // set for blends in on tm1 (pink bits on xrally etc.)  (U 1 1) E(1) L(0) DEPTH (0 1 0 0 1)   in sams64 intro it expects it on tm2, but it gets applied to tm1 TM2 = U(1 1) E(1) L(0) DEPTH(1 0 1 0 1)

			(m_tcram[0x0c / 4] >> 25) & 0x1,
			(m_tcram[0x0c / 4] >> 24) & 0x1, // always set

			(m_tcram[0x0c / 4] >> 23) & 0x1,
			(m_tcram[0x0c / 4] >> 22) & 0x1, // set on POST in xrally etc.
			(m_tcram[0x0c / 4] >> 21) & 0x1,
			(m_tcram[0x0c / 4] >> 20) & 0x1,
			(m_tcram[0x0c / 4] >> 19) & 0x1,
			(m_tcram[0x0c / 4] >> 18) & 0x1, // set on some fades in buriki attract intro (related to the sprites being blended during the fade?)
			(m_tcram[0x0c / 4] >> 17) & 0x1,
			(m_tcram[0x0c / 4] >> 16) & 0x1,

			(m_tcram[0x0c / 4] >> 15) & 0x1,
			(m_tcram[0x0c / 4] >> 14) & 0x1,
			(m_tcram[0x0c / 4] >> 13) & 0x1,
			(m_tcram[0x0c / 4] >> 12) & 0x1,
			(m_tcram[0x0c / 4] >> 11) & 0x1,
			(m_tcram[0x0c / 4] >> 10) & 0x1,
			(m_tcram[0x0c / 4] >> 9) & 0x1,
			(m_tcram[0x0c / 4] >> 8) & 0x1,

			// 2nd group?
			//(m_tcram[0x0c / 4] >> 0) & 0xff, //  04 = 'blend' on tm3  (used in transitions?)
			//(m_tcram[0x10 / 4] >> 24) & 0xff, // usually (always?) 00
			//(m_tcram[0x10 / 4] >> 16) & 0xff, // upper bit not used? value usually 2x, 4x, 5x or 6x
			(m_tcram[0x0c / 4] >> 7) & 0x1,
			(m_tcram[0x0c / 4] >> 6) & 0x1,
			(m_tcram[0x0c / 4] >> 5) & 0x1,
			(m_tcram[0x0c / 4] >> 4) & 0x1,
			(m_tcram[0x0c / 4] >> 3) & 0x1, // set in POST on xrally etc.
			(m_tcram[0x0c / 4] >> 2) & 0x1, // set on buriki when blends are used. tm0 blends on fatfurwa frontmost layer U(0 1) E(1) L(1) DEPTH ( 0 0 0 0 0 )   set on SS64 Portrait Win blend TM1 (U1 1 ) E(1) L(1) DEPT( 0 0 1 0 1) (other blend enabled here too!)

			(m_tcram[0x0c / 4] >> 1) & 0x1,
			(m_tcram[0x0c / 4] >> 0) & 0x1, // always set

			(m_tcram[0x10 / 4] >> 31) & 0x1,
			(m_tcram[0x10 / 4] >> 30) & 0x1,
			(m_tcram[0x10 / 4] >> 29) & 0x1,
			(m_tcram[0x10 / 4] >> 28) & 0x1,
			(m_tcram[0x10 / 4] >> 27) & 0x1,
			(m_tcram[0x10 / 4] >> 26) & 0x1,
			(m_tcram[0x10 / 4] >> 25) & 0x1,
			(m_tcram[0x10 / 4] >> 24) & 0x1,

			(m_tcram[0x10 / 4] >> 23) & 0x1,
			(m_tcram[0x10 / 4] >> 22) & 0x1,
			(m_tcram[0x10 / 4] >> 21) & 0x1,
			(m_tcram[0x10 / 4] >> 20) & 0x1,
			(m_tcram[0x10 / 4] >> 19) & 0x1,
			(m_tcram[0x10 / 4] >> 18) & 0x1,
			(m_tcram[0x10 / 4] >> 17) & 0x1,
			(m_tcram[0x10 / 4] >> 16) & 0x1,

			m_tcram[0x10 / 4] & 0xffff, // unused?

			// also seems fade mode related?
			(m_tcram[0x14 / 4] >> 16) & 0xffff,  // typically 0007 or 0001, - 0011 on ss64 ingame, 0009 on continue screen

			// 0xxx ?  (often 0555 or 0fff, seen 56a, 57f too) -  register split into 2 bits - typically a bit will be 3 or 1 depending if the effect is additive / subtractive
			// usually relate to the RGB pairings at m_tcram[0x18 / 4] & m_tcram[0x1c / 4] but m_tcram[0x24 / 4] & 1 may cause it to use the registers at m_tcram[0x28 / 4] instead?
			(m_tcram[0x14 / 4] >> 14) & 0x3, (m_tcram[0x14 / 4] >> 12) & 0x3, // unused?
			(m_tcram[0x14 / 4] >> 10) & 0x3, (m_tcram[0x14 / 4] >> 8) & 0x3, (m_tcram[0x14 / 4] >> 6) & 0x3, // for 'fade1' or first register in group of 8?
			(m_tcram[0x14 / 4] >> 4) & 0x3, (m_tcram[0x14 / 4] >> 2) & 0x3, (m_tcram[0x14 / 4] >> 0) & 0x3, // for 'fade2' or 2nd register in group of 8?

			// these are used for 'fade to black' in most cases, but
			// in xrally attract, when one image is meant to fade into another, one value increases while the other decreases
			m_tcram[0x18 / 4],  // xRGB fade values? (roadedge attract)
			m_tcram[0x1c / 4],  // xRGB fade values? (roadedge attract) fades on fatfurwa before buildings in intro

			m_tcram[0x20 / 4], // unused?

			(m_tcram[0x24 / 4] >> 16) & 0xfffc,
			((m_tcram[0x24 / 4] >> 16) & 0x0002)>>1, // 0002 gets set in roadedge during some transitions (layers are disabled? blacked out?) 0001
			(m_tcram[0x24 / 4] >> 16) & 0x0001, // 0001 may indicate if to use the 8 below for standard fade, set on SNK logo in roadedge, in FFWA

			// some kind of bitfields, these appear related to fade mode for the registers at 0x28 / 4, set to either 3 or 2 which is additive or subtractive
			(m_tcram[0x24 / 4] >> 0) & 0x3, // 0001 gets set when in a tunnel on roadedge in 1st person mode (state isn't updated otherwise, switching back to 3rd person in a tunnel leaves it set until you flick back to 1st person)  briefly set to 3c on roadedge car select during 'no fb clear' effect?
			(m_tcram[0x24 / 4] >> 2) & 0x3,
			(m_tcram[0x24 / 4] >> 4) & 0x3,
			(m_tcram[0x24 / 4] >> 6) & 0x3,
			(m_tcram[0x24 / 4] >> 8) & 0x3,
			(m_tcram[0x24 / 4] >> 10) & 0x3,
			(m_tcram[0x24 / 4] >> 12) & 0x3,
			(m_tcram[0x24 / 4] >> 14) & 0x3,

			// 7 of these fade during the buriki SNK logo (probably redundant)
			// in roadedge they're just set to
			// 0x00000000, 0x01000000, 0x02000000, 0x03000000, 0x04000000, 0x05000000, 0x06000000, 0x07000000
			// the first 8 bits seem to be which palette this affects (so 0x0b is colours 0xb00-0xbff as you see with xrally 1st person?)
			// enabled with m_tcram[0x24 / 4] regs above? (see note)

			m_tcram[0x28 / 4],  // ?RGB fade values (buriki jumbotron)  fades on fatfurwa before high score table etc. + bottom value only on 'fade to red' part of fatfurywa intro
			m_tcram[0x2c / 4],  // ?RGB fade values (buriki jumbotron)
			m_tcram[0x30 / 4],
			m_tcram[0x34 / 4],
			m_tcram[0x38 / 4],
			m_tcram[0x3c / 4],  // gets used for the 1st person view on xrally - maybe some fade effect on the front of the car?
			m_tcram[0x40 / 4],
			m_tcram[0x44 / 4],


			m_tcram[0x48 / 4], // this is where the 'vblank' thing lives
			m_tcram[0x4c / 4], // 0001 0000 or 0000 0000 - works(?) as blend type selection for sprite mixing?
			m_tcram[0x50 / 4],
			m_tcram[0x54 / 4],
			m_tcram[0x58 / 4],
			m_tcram[0x5c / 4]);

	/*
	    m_tcram[0x0c/4]
	    05002201  blending?
	    01002201

	    m_tcram[0x14/4],
	    0011057f  blending?
	    0001057f
	*/


	/*
	    palette manipulation note

	    pal7 pal6 pal5 pal4 pal3 pal2 pal1 pal0  // which fade register those bits relate to?
	    00   00   11   00   00   00   10   10    // bits in  (m_tcram[0x24 / 4] >> 0)  (set to 0c0a in this example)

	    an entry of 00 means palette effect not in use?
	    an entry of 11 means subtractive?
	    an entry of 10 means addition?
	    an entry of 01 means??
	*/


#endif

	return 0;
}

void hng64_state::screen_vblank(int state)
{
	// rising edge and buffer swap
	if (state && BIT(m_tcram[0x50 / 4], 16))
		clear3d();
}


/* Transition Control Video Registers  **OUTDATED, see notes with popmessage**
 * ----------------------------------
 *
 * u32    | Bits                                    | Use
 *        | 3322 2222 2222 1111 1111 11             |
 * -------+-1098-7654-3210-9876-5432-1098-7654-3210-+----------------
 *      0 |                                         |
 *      1 | xxxx xxxx xxxx xxxx yyyy yyyy yyyy yyyy | Min X / Min Y visible area rectangle values
 *      2 | xxxx xxxx xxxx xxxx yyyy yyyy yyyy yyyy | Max X / Max Y visible area rectangle values (added up with the Min X / Min Y)
 *      3 |                                         |
 *      4 |                                         |
 *      5 | ---- ---- ---- ---? ---- --?? ???? ???? | Global Fade In/Fade Out control
 *      6 |                                         |
 *      7 | ---- ---- xxxx xxxx xxxx xxxx xxxx xxxx | Port A of RGB fade (subtraction)
 *      8 |                                         |
 *      9 | ---- ---- ---- ---? ---- ---- ---- ???? | Per-layer Fade In/Fade Out control
 *     10 | ---- ---- xxxx xxxx xxxx xxxx xxxx xxxx | Port B of RGB fade (additive)
 *     11 | xxxx xxxx xxxx xxxx xxxx xxxx xxxx xxxx | Unknown - looks like an ARGB value - it seems to change when the scene changes
 *     12 |                                         |
 *     13 |                                         |
 *     14 |                                         |
 *     15 |                                         |
 *     16 |                                         |
 *     17 |                                         |
 *     18 | xxxx xxxx xxxx xxxx xxxx xxxx xxxx xxxx | V-Blank related stuff
 *     19 |                                         |
 *     20 | ---- ---- ---- ---x ---- ---- ---- ---- | Back layer control register?
 *     21 |                                         |
 *     22 |                                         |
 *     23 |                                         |
 *     24 |                                         |
 *
 *  Various bits change depending on what is happening in the scene.
 *  These bits may set which 'layer' is affected by the blending.
 *  Or maybe they adjust the scale of the lightening and darkening...
 *  Or maybe it switches from fading by scaling to fading using absolute addition and subtraction...
 *  Or maybe they set transition type (there seems to be a cute scaling-squares transition in there somewhere)...
 */



inline void hng64_state::set_palette_entry_with_faderegs(int entry, u8 r, u8 g, u8 b, u32 rgbfade, u8 r_mode, u8 g_mode, u8 b_mode, palette_device *palette)
{
	const int r_fadeval = (rgbfade >> 16) & 0xff;
	const int g_fadeval = (rgbfade >> 8) & 0xff;
	const int b_fadeval = (rgbfade >> 0) & 0xff;

	int r_new = r;
	int g_new = g;
	int b_new = b;

	switch (r_mode)
	{
	case 0x00:
	case 0x02:
		break;

	case 0x01: // additive
		r_new = r_new + r_fadeval;
		if (r_new > 255)
			r_new = 255;
		break;

	case 0x03: // subtractive
		r_new = r_new - r_fadeval;
		if (r_new < 0)
			r_new = 0;
		break;
	}

	switch (g_mode)
	{
	case 0x00:
	case 0x02:
		break;

	case 0x01: // additive
		g_new = g_new + g_fadeval;
		if (g_new > 255)
			g_new = 255;
		break;

	case 0x03: // subtractive
		g_new = g_new - g_fadeval;
		if (g_new < 0)
			g_new = 0;
		break;
	}

	switch (b_mode)
	{
	case 0x00:
	case 0x02:
		break;

	case 0x01: // additive
		b_new = b_new + b_fadeval;
		if (b_new > 255)
			b_new = 255;
		break;

	case 0x03: // subtractive
		b_new = b_new - b_fadeval;
		if (b_new < 0)
			b_new = 0;
		break;
	}

	palette->set_pen_color(entry, r_new, g_new, b_new);
}

inline void hng64_state::set_single_palette_entry(int entry, u8 r, u8 g, u8 b)
{
	m_palette->set_pen_color(entry, r, g, b);

	set_palette_entry_with_faderegs(entry, r, g, b, m_tcram[0x18 / 4], (m_tcram[0x14 / 4] >> 10) & 0x3, (m_tcram[0x14 / 4] >> 8) & 0x3, (m_tcram[0x14 / 4] >> 6) & 0x3, m_palette_fade0);
	set_palette_entry_with_faderegs(entry, r, g, b, m_tcram[0x1c / 4], (m_tcram[0x14 / 4] >> 4) & 0x3, (m_tcram[0x14 / 4] >> 2) & 0x3, (m_tcram[0x14 / 4] >> 0) & 0x3, m_palette_fade1);

	// our code assumes the 'lighting' values from the 3D framebuffer can be 4-bit precision
	// based on 'banding' seen in buriki reference videos.  precalculate those here to avoid
	// having to do it in the video update function
	//
	// note, it is unlikely intensity is meant to be added, probably instead it should
	// be multipled, reducing overall brightness, not increasing beyond max?
	for (int intensity = 0; intensity < 0x10; intensity++)
	{
		u16 newr = r + (intensity << 2);
		u16 newg = g + (intensity << 2);
		u16 newb = b + (intensity << 2);

		if (newr > 255)
			newr = 255;
		if (newg > 255)
			newg = 255;
		if (newb > 255)
			newb = 255;

		//m_palette_3d->set_pen_color((intensity * 0x1000) + entry, newr, newg, newb);
		// always use 1nd fade register for 3D (very unlikely!) (allows 3d to flash correctly in sams64 how to play, but applies wrong fade register on 3d in buriki discipline intro screens, assuming those are meant to be blacked out this way)
		set_palette_entry_with_faderegs((intensity * 0x1000) + entry, newr, newg, newb, m_tcram[0x18 / 4], (m_tcram[0x14 / 4] >> 10) & 0x3, (m_tcram[0x14 / 4] >> 8) & 0x3, (m_tcram[0x14 / 4] >> 6) & 0x3, m_palette_3d);
		// always use 2nd fade register for 3D (very unlikely!)
		//set_palette_entry_with_faderegs((intensity * 0x1000) + entry, newr, newg, newb, m_tcram[0x1c / 4], (m_tcram[0x14 / 4] >> 4) & 0x3, (m_tcram[0x14 / 4] >> 2) & 0x3, (m_tcram[0x14 / 4] >> 0) & 0x3, m_palette_3d);
	}
}

void hng64_state::update_palette_entry(int entry)
{
	const u32 data = m_paletteram[entry];

	s16 r = (data >> 16) & 0xff;
	s16 g = (data >> 8) & 0xff;
	s16 b = (data >> 0) & 0xff;

	for (int i = 0; i < 8; i++)
	{
		const u32 tcdata = m_tcram[(0x28 / 4) + i];

		// correct for buriki (jumbotron fading images) and xrally / roadedge (palette effect on front of car in first person view)
		//
		// however this logic fails on fatal fury fades, as the msb is 00, indicating apply to palette entries 000-0ff but the actual
		// palette needing the changes is 0x900 - 0x9ff (hng64 logo white flash) so there must be further ways in which this is
		// configured ** NO, see below!
		//
		// ** this is instead meant to apply to the tm0 in fatfurwa, basically a full screen blended layer so IS being applied to the
		// correct palettes, it's currently a blend / priority issue causing it to not show
		const u8 tcregion = (tcdata & 0x0f000000) >> 24;

		if (tcregion == (entry >> 8))
		{
			const u8 bmod = (tcdata >> 16) & 0xff;
			const u8 gmod = (tcdata >> 8) & 0xff;
			const u8 rmod = (tcdata >> 0) & 0xff;

			const u8 tcreg = (m_tcram[0x24 / 4] >> (i << 1)) & 3;
			switch (tcreg)
			{
			case 0x00: // this entry is disabled
				break;
			case 0x01: // this entry is disabled(?)
				break;
			case 0x02: // additive blending
				r = r + rmod;
				if (r > 0xff)
					r = 0xff;
				g = g + gmod;
				if (g > 0xff)
					g = 0xff;
				b = b + bmod;
				if (b > 0xff)
					b = 0xff;
				break;
			case 0x03: // subtractive blending
				r = r - rmod;
				if (r < 0x00)
					r = 0x00;
				g = g - gmod;
				if (g < 0x00)
					g = 0x00;
				b = b - bmod;
				if (b < 0x00)
					b = 0x00;
				break;
			}
		}
	}

	set_single_palette_entry(entry, r, g, b);
}

void hng64_state::pal_w(offs_t offset, u32 data, u32 mem_mask)
{
	COMBINE_DATA(&m_paletteram[offset]);
	update_palette_entry(offset);
}

// Transition Control memory.
void hng64_state::tcram_w(offs_t offset, u32 data, u32 mem_mask)
{
	const u32 old_data = m_tcram[offset];
	COMBINE_DATA(&m_tcram[offset]);

	if (offset == 0x02)
	{
		rectangle visarea = m_screen->visible_area();

		const u16 min_x = (m_tcram[1] & 0xffff0000) >> 16;
		const u16 min_y = (m_tcram[1] & 0x0000ffff) >> 0;
		const u16 max_x = (m_tcram[2] & 0xffff0000) >> 16;
		const u16 max_y = (m_tcram[2] & 0x0000ffff) >> 0;

		if (max_x == 0 || max_y == 0) // bail out if values are invalid, Fatal Fury WA sets this to disable the screen.
		{
			m_screen_dis = 1;
			return;
		}

		m_screen_dis = 0;

		visarea.set(min_x, min_x + max_x - 1, min_y, min_y + max_y - 1);

		// TODO: properly calculate this from screen params
		attoseconds_t period;
		if (max_y == 448)
			period = HZ_TO_ATTOSECONDS(59.430077); // everything apart from fatfurwa uses a 512x448 resolution, and 59.43hz appears to sync with hardware
		else
			period = HZ_TO_ATTOSECONDS(61.651673); // fatfurwa uses 512x432, sync frequency not verified

		m_screen->configure(HTOTAL, VTOTAL, visarea, period);
	}

	if ((offset >= (0x28 / 4)) && (offset < (0x48 / 4)))
	{
		const u32 new_data = m_tcram[offset];
		if (old_data != new_data)
		{
			// the old blend value no longer applies, so update the colours referenced by that
			u8 old_tcregion = (old_data & 0x0f000000) >> 24;
			for (int i = 0; i < 0x100; i++)
			{
				update_palette_entry((old_tcregion * 0x100) + i);
			}
			// update the colours referenced by the new blend register
			u8 new_tcregion = (new_data & 0x0f000000) >> 24;
			for (int i = 0; i < 0x100; i++)
			{
				update_palette_entry((new_tcregion * 0x100) + i);
			}
		}
	}

	if ((offset == (0x24 / 4)) || (offset == (0x14 / 4)) || (offset == (0x18 / 4)) || (offset == (0x1c / 4)))
	{
		// lazy, just update the lot
		const u32 new_data = m_tcram[offset];
		if (old_data != new_data)
		{
			for (int i = 0; i < 0x1000; i++)
			{
				update_palette_entry(i);
			}
		}
	}
}

u32 hng64_state::tcram_r(offs_t offset)
{
	/* is this really a port? this seems treated like RAM otherwise, check if there's code anywhere
	   to write the desired value here instead */
	if ((offset * 4) == 0x48)
		return m_vblank->read();

	return m_tcram[offset];
}


void hng64_state::video_start()
{
	m_old_animmask = -1;
	m_old_animbits = -1;
	m_old_tileflags[0] = -1;
	m_old_tileflags[1] = -1;
	m_old_tileflags[2] = -1;
	m_old_tileflags[3] = -1;

	m_tilemap[0].m_tilemap_8x8       = &machine().tilemap().create(*m_gfxdecode, tilemap_get_info_delegate(*this, NAME((&hng64_state::get_tile_info<0, 0>))), TILEMAP_SCAN_ROWS,  8,  8, 128, 128); // 128x128x4 = 0x10000
	m_tilemap[0].m_tilemap_16x16     = &machine().tilemap().create(*m_gfxdecode, tilemap_get_info_delegate(*this, NAME((&hng64_state::get_tile_info<0, 1>))), TILEMAP_SCAN_ROWS, 16, 16, 128, 128); // 128x128x4 = 0x10000
	m_tilemap[0].m_tilemap_16x16_alt = &machine().tilemap().create(*m_gfxdecode, tilemap_get_info_delegate(*this, NAME((&hng64_state::get_tile_info<0, 1>))), TILEMAP_SCAN_ROWS, 16, 16, 256,  64); // 128x128x4 = 0x10000

	m_tilemap[1].m_tilemap_8x8       = &machine().tilemap().create(*m_gfxdecode, tilemap_get_info_delegate(*this, NAME((&hng64_state::get_tile_info<1, 0>))), TILEMAP_SCAN_ROWS,  8,  8, 128, 128); // 128x128x4 = 0x10000
	m_tilemap[1].m_tilemap_16x16     = &machine().tilemap().create(*m_gfxdecode, tilemap_get_info_delegate(*this, NAME((&hng64_state::get_tile_info<1, 1>))), TILEMAP_SCAN_ROWS, 16, 16, 128, 128); // 128x128x4 = 0x10000
	m_tilemap[1].m_tilemap_16x16_alt = &machine().tilemap().create(*m_gfxdecode, tilemap_get_info_delegate(*this, NAME((&hng64_state::get_tile_info<1, 1>))), TILEMAP_SCAN_ROWS, 16, 16, 256,  64); // 128x128x4 = 0x10000

	m_tilemap[2].m_tilemap_8x8       = &machine().tilemap().create(*m_gfxdecode, tilemap_get_info_delegate(*this, NAME((&hng64_state::get_tile_info<2, 0>))), TILEMAP_SCAN_ROWS,  8,  8, 128, 128); // 128x128x4 = 0x10000
	m_tilemap[2].m_tilemap_16x16     = &machine().tilemap().create(*m_gfxdecode, tilemap_get_info_delegate(*this, NAME((&hng64_state::get_tile_info<2, 1>))), TILEMAP_SCAN_ROWS, 16, 16, 128, 128); // 128x128x4 = 0x10000
	m_tilemap[2].m_tilemap_16x16_alt = &machine().tilemap().create(*m_gfxdecode, tilemap_get_info_delegate(*this, NAME((&hng64_state::get_tile_info<2, 1>))), TILEMAP_SCAN_ROWS, 16, 16, 256,  64); // 128x128x4 = 0x10000

	m_tilemap[3].m_tilemap_8x8       = &machine().tilemap().create(*m_gfxdecode, tilemap_get_info_delegate(*this, NAME((&hng64_state::get_tile_info<3, 0>))), TILEMAP_SCAN_ROWS,  8,  8, 128, 128); // 128x128x4 = 0x10000
	m_tilemap[3].m_tilemap_16x16     = &machine().tilemap().create(*m_gfxdecode, tilemap_get_info_delegate(*this, NAME((&hng64_state::get_tile_info<3, 1>))), TILEMAP_SCAN_ROWS, 16, 16, 128, 128); // 128x128x4 = 0x10000
	m_tilemap[3].m_tilemap_16x16_alt = &machine().tilemap().create(*m_gfxdecode, tilemap_get_info_delegate(*this, NAME((&hng64_state::get_tile_info<3, 1>))), TILEMAP_SCAN_ROWS, 16, 16, 256,  64); // 128x128x4 = 0x10000

	for (auto &elem : m_tilemap)
	{
		elem.m_tilemap_8x8->set_transparent_pen(0);
		elem.m_tilemap_16x16->set_transparent_pen(0);
		elem.m_tilemap_16x16_alt->set_transparent_pen(0);
	}

	// Rasterizer creation
	m_poly_renderer = std::make_unique<hng64_poly_renderer>(*this);

	// 3d information
	m_dl = std::make_unique<u16[]>(0x100);
	m_polys.resize(HNG64_MAX_POLYGONS);

	m_screen->register_screen_bitmap(m_sprite_bitmap);
	m_screen->register_screen_bitmap(m_sprite_zbuffer);
}


#include "hng64_3d.ipp"
#include "hng64_sprite.ipp"<|MERGE_RESOLUTION|>--- conflicted
+++ resolved
@@ -3,11 +3,8 @@
 #include "emu.h"
 #include "hng64.h"
 
-<<<<<<< HEAD
-=======
 #include <algorithm>
 
->>>>>>> a23fbab5
 #define LOG_3D           (1 << 1)
 #define LOG_FRAMEBUFFER  (1 << 2)
 #define LOG_DISPLAY_LIST (1 << 3)
