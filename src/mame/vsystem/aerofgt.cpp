// license:BSD-3-Clause
// copyright-holders:Nicola Salmoria
/***************************************************************************

    Aero Fighters (newer hardware type)

***************************************************************************/

#include "emu.h"

#include "vs9209.h"
#include "vsystem_spr.h"

#include "cpu/m68000/m68000.h"
#include "cpu/z80/z80.h"
#include "machine/gen_latch.h"
#include "machine/mb3773.h"
#include "sound/ymopn.h"

#include "emupal.h"
#include "screen.h"
#include "speaker.h"
#include "tilemap.h"

namespace {

class aerofgt_state : public driver_device
{
public:
	aerofgt_state(const machine_config &mconfig, device_type type, const char *tag)
		: driver_device(mconfig, type, tag)
		, m_maincpu(*this, "maincpu")
		, m_audiocpu(*this, "audiocpu")
		, m_soundlatch(*this, "soundlatch")
		, m_spr(*this, "vsystem_spr")
		, m_gfxdecode(*this, "gfxdecode")
		, m_palette(*this, "palette")
		, m_vram(*this, "vram.%u", 0)
		, m_rasterram(*this, "rasterram")
		, m_sprlookupram(*this, "sprlookupram")
		, m_spriteram(*this, "spriteram")
		, m_soundbank(*this, "soundbank")
	{ }

	void aerofgt(machine_config &config) ATTR_COLD;

protected:
	virtual void machine_start() override ATTR_COLD;
	virtual void machine_reset() override ATTR_COLD;
	virtual void video_start() override ATTR_COLD;

private:
	// handlers
	template<int Layer> void vram_w(offs_t offset, uint16_t data, uint16_t mem_mask = ~0);
	template<int Layer> void scrolly_w(offs_t offset, uint16_t data, uint16_t mem_mask = ~0);
	template<int Layer> TILE_GET_INFO_MEMBER(get_tile_info);
	uint32_t screen_update(screen_device &screen, bitmap_ind16 &bitmap, const rectangle &cliprect);
	void setbank(int layer, int num, int bank);
	void gfxbank_w(offs_t offset, uint16_t data, uint16_t mem_mask = ~0);
	uint32_t tile_callback(uint32_t code);
	void soundlatch_pending_w(int state);
	void sh_bankswitch_w(uint8_t data);

	// devices referenced above
	required_device<cpu_device> m_maincpu;
	required_device<cpu_device> m_audiocpu;
	required_device<generic_latch_8_device> m_soundlatch;
	required_device<vsystem_spr_device> m_spr;
	required_device<gfxdecode_device> m_gfxdecode;
	required_device<palette_device> m_palette;

	// memory pointers
	required_shared_ptr_array<uint16_t, 2> m_vram;
	required_shared_ptr<uint16_t> m_rasterram;
	required_shared_ptr<uint16_t> m_sprlookupram;
	required_shared_ptr<uint16_t> m_spriteram;

	required_memory_bank m_soundbank;

	// video-related
	tilemap_t   *m_tilemap[2]{};
	uint8_t     m_gfxbank[8]{};
	uint16_t    m_bank[4]{};
	uint16_t    m_scrolly[2]{};

	void main_map(address_map &map) ATTR_COLD;
	void sound_map(address_map &map) ATTR_COLD;
	void sound_portmap(address_map &map) ATTR_COLD;
};


/***************************************************************************

  Callbacks for the TileMap code

***************************************************************************/

template<int Layer>
TILE_GET_INFO_MEMBER(aerofgt_state::get_tile_info)
{
	const uint16_t code = m_vram[Layer][tile_index];
	const int bank = (Layer << 2) | (code & 0x1800) >> 11;
	tileinfo.set(Layer,
			(code & 0x07ff) | (m_gfxbank[bank] << 11),
			(code & 0xe000) >> 13,
			0);
}


/***************************************************************************

  Start the video hardware emulation.

***************************************************************************/


void aerofgt_state::video_start()
{
	m_tilemap[0] = &machine().tilemap().create(*m_gfxdecode, tilemap_get_info_delegate(*this, FUNC(aerofgt_state::get_tile_info<0>)), TILEMAP_SCAN_ROWS, 8, 8, 64, 64);
	m_tilemap[1] = &machine().tilemap().create(*m_gfxdecode, tilemap_get_info_delegate(*this, FUNC(aerofgt_state::get_tile_info<1>)), TILEMAP_SCAN_ROWS, 8, 8, 64, 64);

	m_tilemap[1]->set_transparent_pen(15);

	save_item(NAME(m_gfxbank));
	save_item(NAME(m_bank));
}

uint32_t aerofgt_state::tile_callback(uint32_t code)
{
	return m_sprlookupram[code&0x7fff];
}


/***************************************************************************

  Memory handlers

***************************************************************************/

void aerofgt_state::setbank(int layer, int num, int bank)
{
	if (m_gfxbank[num] != bank)
	{
		m_gfxbank[num] = bank;
		m_tilemap[layer]->mark_all_dirty();
	}
}

void aerofgt_state::gfxbank_w(offs_t offset, uint16_t data, uint16_t mem_mask)
{
	data = COMBINE_DATA(&m_bank[offset]);

	setbank(offset >> 1, 2 * offset + 0, (data >> 8) & 0xff);
	setbank(offset >> 1, 2 * offset + 1, (data >> 0) & 0xff);
}


/***************************************************************************

  Display refresh

***************************************************************************/


uint32_t aerofgt_state::screen_update(screen_device &screen, bitmap_ind16 &bitmap, const rectangle &cliprect)
{
	m_tilemap[0]->set_scrollx(0, m_rasterram[0x0000] - 18);
	m_tilemap[0]->set_scrolly(0, m_scrolly[0]);
	m_tilemap[1]->set_scrollx(0, m_rasterram[0x0200] - 20);
	m_tilemap[1]->set_scrolly(0, m_scrolly[1]);

	screen.priority().fill(0, cliprect);

	m_tilemap[0]->draw(screen, bitmap, cliprect, 0, 0);

	m_spr->draw_sprites(m_spriteram, m_spriteram.bytes(), screen, bitmap, cliprect, 0x03, 0x00);
	m_spr->draw_sprites(m_spriteram, m_spriteram.bytes(), screen, bitmap, cliprect, 0x03, 0x01);

	m_tilemap[1]->draw(screen, bitmap, cliprect, 0, 0);

	m_spr->draw_sprites(m_spriteram, m_spriteram.bytes(), screen, bitmap, cliprect, 0x03, 0x02);
	m_spr->draw_sprites(m_spriteram, m_spriteram.bytes(), screen, bitmap, cliprect, 0x03, 0x03);

	return 0;
}


void aerofgt_state::soundlatch_pending_w(int state)
{
	m_audiocpu->set_input_line(INPUT_LINE_NMI, state ? ASSERT_LINE : CLEAR_LINE);

	// NMI routine is very short, so briefly set perfect_quantum to make sure that the timing is right
	if (state)
		machine().scheduler().perfect_quantum(attotime::from_usec(100));
}

void aerofgt_state::sh_bankswitch_w(uint8_t data)
{
	m_soundbank->set_entry(data & 0x03);
}

template<int Layer>
void aerofgt_state::vram_w(offs_t offset, uint16_t data, uint16_t mem_mask)
{
	COMBINE_DATA(&m_vram[Layer][offset]);
	m_tilemap[Layer]->mark_tile_dirty(offset);
}

template<int Layer>
void aerofgt_state::scrolly_w(offs_t offset, uint16_t data, uint16_t mem_mask)
{
	COMBINE_DATA(&m_scrolly[Layer]);
}

void aerofgt_state::main_map(address_map &map)
{
	map(0x000000, 0x07ffff).rom();
	map(0x1a0000, 0x1a07ff).ram().w(m_palette, FUNC(palette_device::write16)).share("palette");
	map(0x1b0000, 0x1b07ff).ram().share(m_rasterram);   // used only for the scroll registers
	map(0x1b0800, 0x1b0801).ram(); // tracks watchdog state
	map(0x1b0ff0, 0x1b0fff).ram(); // stack area during boot
	map(0x1b2000, 0x1b3fff).ram().w(FUNC(aerofgt_state::vram_w<0>)).share("vram.0");
	map(0x1b4000, 0x1b5fff).ram().w(FUNC(aerofgt_state::vram_w<1>)).share("vram.1");
	map(0x1c0000, 0x1c7fff).ram().share(m_sprlookupram);
	map(0x1d0000, 0x1d1fff).ram().share(m_spriteram);
	map(0xfef000, 0xffefff).ram(); // work RAM
	map(0xffff80, 0xffff87).w(FUNC(aerofgt_state::gfxbank_w));
	map(0xffff88, 0xffff89).w(FUNC(aerofgt_state::scrolly_w<0>)); // + something else in the top byte
	map(0xffff90, 0xffff91).w(FUNC(aerofgt_state::scrolly_w<1>)); // + something else in the top byte
	map(0xffffa0, 0xffffbf).rw("io", FUNC(vs9209_device::read), FUNC(vs9209_device::write)).umask16(0x00ff);
	map(0xffffc1, 0xffffc1).w(m_soundlatch, FUNC(generic_latch_8_device::write));
}

void aerofgt_state::sound_map(address_map &map)
{
	map(0x0000, 0x77ff).rom().region("audiocpu", 0);
	map(0x7800, 0x7fff).ram();
	map(0x8000, 0xffff).bankr(m_soundbank);
}

void aerofgt_state::sound_portmap(address_map &map)
{
	map.global_mask(0xff);
	map(0x00, 0x03).rw("ymsnd", FUNC(ym2610_device::read), FUNC(ym2610_device::write));
	map(0x04, 0x04).w(FUNC(aerofgt_state::sh_bankswitch_w));
	map(0x08, 0x08).w(m_soundlatch, FUNC(generic_latch_8_device::acknowledge_w));
	map(0x0c, 0x0c).r(m_soundlatch, FUNC(generic_latch_8_device::read));
}

static INPUT_PORTS_START( aerofgt )
	PORT_START("P1")
	PORT_BIT( 0x01, IP_ACTIVE_LOW, IPT_JOYSTICK_UP ) PORT_8WAY
	PORT_BIT( 0x02, IP_ACTIVE_LOW, IPT_JOYSTICK_DOWN ) PORT_8WAY
	PORT_BIT( 0x04, IP_ACTIVE_LOW, IPT_JOYSTICK_LEFT ) PORT_8WAY
	PORT_BIT( 0x08, IP_ACTIVE_LOW, IPT_JOYSTICK_RIGHT ) PORT_8WAY
	PORT_BIT( 0x10, IP_ACTIVE_LOW, IPT_BUTTON1 )
	PORT_BIT( 0x20, IP_ACTIVE_LOW, IPT_BUTTON2 )
	PORT_BIT( 0x40, IP_ACTIVE_LOW, IPT_UNKNOWN )
	PORT_BIT( 0x80, IP_ACTIVE_LOW, IPT_UNKNOWN )

	PORT_START("P2")
	PORT_BIT( 0x01, IP_ACTIVE_LOW, IPT_JOYSTICK_UP ) PORT_8WAY PORT_PLAYER(2)
	PORT_BIT( 0x02, IP_ACTIVE_LOW, IPT_JOYSTICK_DOWN ) PORT_8WAY PORT_PLAYER(2)
	PORT_BIT( 0x04, IP_ACTIVE_LOW, IPT_JOYSTICK_LEFT ) PORT_8WAY PORT_PLAYER(2)
	PORT_BIT( 0x08, IP_ACTIVE_LOW, IPT_JOYSTICK_RIGHT ) PORT_8WAY PORT_PLAYER(2)
	PORT_BIT( 0x10, IP_ACTIVE_LOW, IPT_BUTTON1 ) PORT_PLAYER(2)
	PORT_BIT( 0x20, IP_ACTIVE_LOW, IPT_BUTTON2 ) PORT_PLAYER(2)
	PORT_BIT( 0x40, IP_ACTIVE_LOW, IPT_UNKNOWN )
	PORT_BIT( 0x80, IP_ACTIVE_LOW, IPT_UNKNOWN )

	PORT_START("SYSTEM")
	PORT_BIT( 0x01, IP_ACTIVE_LOW, IPT_COIN1 )
	PORT_BIT( 0x02, IP_ACTIVE_LOW, IPT_COIN2 )
	PORT_BIT( 0x04, IP_ACTIVE_LOW, IPT_START1 )
	PORT_BIT( 0x08, IP_ACTIVE_LOW, IPT_START2 )
	PORT_BIT( 0x10, IP_ACTIVE_LOW, IPT_UNKNOWN )
	PORT_BIT( 0x20, IP_ACTIVE_LOW, IPT_UNKNOWN )
	PORT_BIT( 0x40, IP_ACTIVE_LOW, IPT_SERVICE1  )
	PORT_BIT( 0x80, IP_ACTIVE_LOW, IPT_UNKNOWN )

	PORT_START("DSW1")
	// "Free Play mode: Have SW1:1-8 ON."
	PORT_DIPNAME( 0x01, 0x01, "Coin Slot" )                 PORT_DIPLOCATION("SW1:1")
	PORT_DIPSETTING(    0x01, "Same" )
	PORT_DIPSETTING(    0x00, "Individual" )
	PORT_DIPNAME( 0x0e, 0x0e, DEF_STR( Coin_A ) )           PORT_DIPLOCATION("SW1:2,3,4")
	PORT_DIPSETTING(    0x0a, DEF_STR( 3C_1C ) )
	PORT_DIPSETTING(    0x0c, DEF_STR( 2C_1C ) )
	PORT_DIPSETTING(    0x0e, DEF_STR( 1C_1C ) )
	PORT_DIPSETTING(    0x08, DEF_STR( 1C_2C ) )
	PORT_DIPSETTING(    0x06, DEF_STR( 1C_3C ) )
	PORT_DIPSETTING(    0x04, DEF_STR( 1C_4C ) )
	PORT_DIPSETTING(    0x02, DEF_STR( 1C_5C ) )
	PORT_DIPSETTING(    0x00, DEF_STR( 1C_6C ) )
	PORT_DIPNAME( 0x70, 0x70, DEF_STR( Coin_B ) )           PORT_DIPLOCATION("SW1:5,6,7")
	PORT_DIPSETTING(    0x50, DEF_STR( 3C_1C ) )
	PORT_DIPSETTING(    0x60, DEF_STR( 2C_1C ) )
	PORT_DIPSETTING(    0x70, DEF_STR( 1C_1C ) )
	PORT_DIPSETTING(    0x40, DEF_STR( 1C_2C ) )
	PORT_DIPSETTING(    0x30, DEF_STR( 1C_3C ) )
	PORT_DIPSETTING(    0x20, DEF_STR( 1C_4C ) )
	PORT_DIPSETTING(    0x10, DEF_STR( 1C_5C ) )
	PORT_DIPSETTING(    0x00, DEF_STR( 1C_6C ) )
	PORT_DIPNAME( 0x80, 0x80, "Continue Coin" )             PORT_DIPLOCATION("SW1:8") // "When ON, SW1:2-7 are disabled."
	PORT_DIPSETTING(    0x80, "Start 1 Coin/Continue 1 Coin" )
	PORT_DIPSETTING(    0x00, "Start 2 Coin/Continue 1 Coin" )

	PORT_START("DSW2")
	PORT_DIPNAME( 0x01, 0x01, DEF_STR( Flip_Screen ) )      PORT_DIPLOCATION("SW2:1")
	PORT_DIPSETTING(    0x01, DEF_STR( Off ) )
	PORT_DIPSETTING(    0x00, DEF_STR( On ) )
	PORT_DIPNAME( 0x02, 0x00, DEF_STR( Demo_Sounds ) )      PORT_DIPLOCATION("SW2:2")
	PORT_DIPSETTING(    0x02, DEF_STR( Off ) )
	PORT_DIPSETTING(    0x00, DEF_STR( On ) )
	PORT_DIPNAME( 0x0c, 0x0c, DEF_STR( Difficulty ) )       PORT_DIPLOCATION("SW2:3,4")
	PORT_DIPSETTING(    0x08, DEF_STR( Easy ) )
	PORT_DIPSETTING(    0x0c, DEF_STR( Normal ) )
	PORT_DIPSETTING(    0x04, DEF_STR( Hard ) )
	PORT_DIPSETTING(    0x00, DEF_STR( Hardest ) )
	PORT_DIPNAME( 0x30, 0x30, DEF_STR( Lives ) )            PORT_DIPLOCATION("SW2:5,6")
	PORT_DIPSETTING(    0x20, "1" )
	PORT_DIPSETTING(    0x10, "2" )
	PORT_DIPSETTING(    0x30, "3" )
	PORT_DIPSETTING(    0x00, "4" )
	PORT_DIPNAME( 0x40, 0x40, DEF_STR( Bonus_Life ) )       PORT_DIPLOCATION("SW2:7")
	PORT_DIPSETTING(    0x40, "200000" )
	PORT_DIPSETTING(    0x00, "300000" )
	PORT_SERVICE_DIPLOC( 0x80, IP_ACTIVE_LOW, "SW2:8" )

	// Jumpers not documented in the Aero Fighters manual
	PORT_START("JP1")
	PORT_DIPNAME( 0xf, 0x0, DEF_STR( Region ) )
	PORT_DIPSETTING(   0x0, "Any" )
	PORT_DIPSETTING(   0xf, "USA/Canada" )
	PORT_DIPSETTING(   0xe, DEF_STR( Korea ) )
	PORT_DIPSETTING(   0xd, DEF_STR( Hong_Kong ) )
	PORT_DIPSETTING(   0xb, DEF_STR( Taiwan ) )
INPUT_PORTS_END

<<<<<<< HEAD
static INPUT_PORTS_START( wbbc97 )
	PORT_INCLUDE(pspikes)

	PORT_MODIFY("IN0")
	PORT_BIT( 0x4000, IP_ACTIVE_LOW, IPT_SERVICE1 )
INPUT_PORTS_END

static const gfx_layout pspikesb_charlayout =
{
	8,8,
	RGN_FRAC(1,4),
	4,
	{ RGN_FRAC(0,4), RGN_FRAC(1,4), RGN_FRAC(2,4), RGN_FRAC(3,4) },
	{ 0, 1, 2, 3, 4, 5, 6, 7 },
	{ 0*8, 1*8, 2*8, 3*8, 4*8, 5*8, 6*8, 7*8 },
	8*8
};

static const gfx_layout aerfboot_charlayout =
{
	8,8,
	RGN_FRAC(1,8),
	4,
	{ RGN_FRAC(3,4), RGN_FRAC(2,4), RGN_FRAC(1,4), RGN_FRAC(0,4) },
	{ 7, 6, 5, 4, 3, 2, 1, 0 },
	{ 0*8, 1*8, 2*8, 3*8, 4*8, 5*8, 6*8, 7*8 },
	8*8
};

static const gfx_layout aerfboo2_charlayout =
{
	8,8,
	RGN_FRAC(1,2),
	4,
	{ 0, 1, 2, 3 },
	{ 1*4, 0*4, RGN_FRAC(1,2)+1*4, RGN_FRAC(1,2)+0*4, 3*4, 2*4, RGN_FRAC(1,2)+3*4, RGN_FRAC(1,2)+2*4 },
	{ 0*16, 1*16, 2*16, 3*16, 4*16, 5*16, 6*16, 7*16 },
	32*4
};

static const gfx_layout pspikesb_spritelayout =
{
	16,16,
	RGN_FRAC(1,4),
	4,
	{ RGN_FRAC(0,4), RGN_FRAC(1,4), RGN_FRAC(2,4), RGN_FRAC(3,4) },
	{ 0, 1, 2, 3, 4, 5, 6, 7,
		16*8+0, 16*8+1, 16*8+2, 16*8+3, 16*8+4, 16*8+5, 16*8+6, 16*8+7 },
	{ 0*8, 1*8, 2*8, 3*8, 4*8, 5*8, 6*8, 7*8, 8*8, 9*8, 10*8, 11*8, 12*8, 13*8, 14*8, 15*8 },
	32*8
};


static const gfx_layout aerfboot_spritelayout =
{
	16,16,
	RGN_FRAC(1,2),
	4,
	{ 0, 1, 2, 3 },
	{ 2*4, 3*4, RGN_FRAC(1,2)+2*4, RGN_FRAC(1,2)+3*4, 0*4, 1*4, RGN_FRAC(1,2)+0*4, RGN_FRAC(1,2)+1*4,
			6*4, 7*4, RGN_FRAC(1,2)+6*4, RGN_FRAC(1,2)+7*4, 4*4, 5*4, RGN_FRAC(1,2)+4*4, RGN_FRAC(1,2)+5*4 },
	{ 0*32, 1*32, 2*32, 3*32, 4*32, 5*32, 6*32, 7*32,
			8*32, 9*32, 10*32, 11*32, 12*32, 13*32, 14*32, 15*32 },
	64*8
};

static const gfx_layout aerfboo2_spritelayout =
{
	16,16,
	RGN_FRAC(1,2),
	4,
	{ 0,1,2,3 },
	{ 28,24,20,16,12,8,4,0,60,56,52,48,44,40,36,32 },
	{
		0*64,1*64,2*64,3*64,4*64,5*64,6*64,7*64,8*64,9*64,10*64,11*64,12*64,13*64,14*64,15*64
	},
	16*64
};

static const gfx_layout kickball_spritelayout =
{
	16,16,
	RGN_FRAC(1,4),
	4,
	{ RGN_FRAC(0,4), RGN_FRAC(1,4), RGN_FRAC(2,4), RGN_FRAC(3,4) },
	{ 6,7, 4,5, 2,3, 0, 1, 14, 15, 12, 13, 10, 11, 8, 9 },
	{ 0*8, 2*8, 4*8, 6*8, 8*8, 10*8, 12*8, 14*8, 16*8, 18*8, 20*8, 22*8, 24*8, 26*8 ,28*8, 30*8 },
	32*8
};

static GFXDECODE_START( gfx_pspikes )
	GFXDECODE_ENTRY( "gfx1", 0, gfx_8x8x4_packed_lsb,      0, 64 )    // colors    0-1023 in 8 banks
GFXDECODE_END

static GFXDECODE_START( gfx_pspikes_spr )
	GFXDECODE_ENTRY( "gfx2", 0, gfx_16x16x4_packed_lsb, 1024, 64 )    // colors 1024-2047 in 4 banks
GFXDECODE_END

static GFXDECODE_START( gfx_pspikesb )
	GFXDECODE_ENTRY( "gfx1", 0, pspikesb_charlayout,      0, 64 )   // colors    0-1023 in 8 banks
	GFXDECODE_ENTRY( "gfx2", 0, pspikesb_spritelayout, 1024, 64 )   // colors 1024-2047 in 4 banks
GFXDECODE_END

static GFXDECODE_START( gfx_spikes91 )
	GFXDECODE_ENTRY( "gfx1", 0, pspikesb_charlayout,      0, 64 )   // colors    0-1023 in 8 banks
	GFXDECODE_ENTRY( "gfx2", 0, gfx_16x16x4_planar,    1024, 64 )   // colors 1024-2047 in 4 banks
GFXDECODE_END

static GFXDECODE_START( gfx_kickball_spr )
	GFXDECODE_ENTRY( "gfx2", 0, kickball_spritelayout, 1024, 64 )    // colors 1024-2047 in 4 banks
GFXDECODE_END

static GFXDECODE_START( gfx_turbofrc )
	GFXDECODE_ENTRY( "gfx1",      0, gfx_8x8x4_packed_lsb,     0, 16 )
	GFXDECODE_ENTRY( "gfx2",      0, gfx_8x8x4_packed_lsb,   256, 16 )
GFXDECODE_END

static GFXDECODE_START( gfx_turbofrc_spr1 )
	GFXDECODE_ENTRY( "spritegfx", 0, gfx_16x16x4_packed_lsb, 512, 16 )
GFXDECODE_END

static GFXDECODE_START( gfx_turbofrc_spr2 )
	GFXDECODE_ENTRY( "gfx4",      0, gfx_16x16x4_packed_lsb, 768, 16 )
GFXDECODE_END
=======
>>>>>>> 1c3c97a5

static GFXDECODE_START( gfx_aerofgt )
	GFXDECODE_ENTRY( "gfx1", 0, gfx_8x8x4_packed_msb,     0, 16 )
	GFXDECODE_ENTRY( "gfx1", 0, gfx_8x8x4_packed_msb,   256, 16 )
GFXDECODE_END

static GFXDECODE_START( gfx_aerofgt_spr )
	GFXDECODE_ENTRY( "gfx2", 0, gfx_16x16x4_packed_msb, 512, 32 )
GFXDECODE_END


void aerofgt_state::machine_start()
{
	m_soundbank->configure_entries(0, 4, memregion("soundbank")->base(), 0x8000);
}

void aerofgt_state::machine_reset()
{
	m_soundbank->set_entry(0); // needed by spinlbrk
}

void aerofgt_state::aerofgt(machine_config &config)
{
	// basic machine hardware
	M68000(config, m_maincpu, XTAL(20'000'000)/2); // verified on pcb
	m_maincpu->set_addrmap(AS_PROGRAM, &aerofgt_state::main_map);
	m_maincpu->set_vblank_int("screen", FUNC(aerofgt_state::irq1_line_hold)); // all irq vectors are the same

	Z80(config, m_audiocpu, XTAL(20'000'000)/4); // 5 MHz verified on pcb
	m_audiocpu->set_addrmap(AS_PROGRAM, &aerofgt_state::sound_map);
	m_audiocpu->set_addrmap(AS_IO, &aerofgt_state::sound_portmap); // IRQs are triggered by the YM2610

	vs9209_device &io(VS9209(config, "io", 0));
	io.porta_input_cb().set_ioport("P1");
	io.portb_input_cb().set_ioport("P2");
	io.portc_input_cb().set_ioport("SYSTEM");
	io.portd_input_cb().set_ioport("DSW1");
	io.porte_input_cb().set_ioport("DSW2");
	io.portg_input_cb().set(m_soundlatch, FUNC(generic_latch_8_device::pending_r)).lshift(0);
	io.portg_output_cb().set("watchdog", FUNC(mb3773_device::write_line_ck)).bit(7);
	io.porth_input_cb().set_ioport("JP1");

	MB3773(config, "watchdog", 0);

	// video hardware
	screen_device &screen(SCREEN(config, "screen", SCREEN_TYPE_RASTER));
	screen.set_refresh_hz(61.31);  // verified on pcb
	screen.set_vblank_time(ATTOSECONDS_IN_USEC(400)); // wrong but improves sprite-background synchronization
	screen.set_size(64*8, 32*8);
	screen.set_visarea(0*8, 40*8-1, 0*8, 28*8-1);
	screen.set_screen_update(FUNC(aerofgt_state::screen_update));
	screen.set_palette(m_palette);

<<<<<<< HEAD
	GFXDECODE(config, m_gfxdecode, m_palette, gfx_pspikes);
	PALETTE(config, m_palette).set_format(palette_device::xRGB_555, 2048);

	VSYSTEM_SPR2(config, m_spr_old[0], 0, m_palette, gfx_pspikes_spr);
	m_spr_old[0]->set_tile_indirect_cb(FUNC(aerofgt_banked_sound_state::aerofgt_old_tile_callback));

	VSYSTEM_GGA(config, "gga", XTAL(14'318'181) / 2); // divider not verified
=======
	GFXDECODE(config, m_gfxdecode, m_palette, gfx_aerofgt);
	PALETTE(config, m_palette).set_format(palette_device::xRGB_555, 1024);
>>>>>>> 1c3c97a5

	VSYSTEM_SPR(config, m_spr, 0);
	m_spr->set_tile_indirect_cb(FUNC(aerofgt_state::tile_callback));
	m_spr->set_gfx_region(2);
	m_spr->set_gfxdecode_tag(m_gfxdecode);

	// sound hardware
	SPEAKER(config, "lspeaker").front_left();
	SPEAKER(config, "rspeaker").front_right();

	GENERIC_LATCH_8(config, m_soundlatch);
	m_soundlatch->data_pending_callback().set(FUNC(aerofgt_state::soundlatch_pending_w));
	m_soundlatch->set_separate_acknowledge(true);

	ym2610_device &ymsnd(YM2610(config, "ymsnd", XTAL(8'000'000)));  // verified on pcb
	ymsnd.irq_handler().set_inputline(m_audiocpu, 0);
	ymsnd.add_route(0, "lspeaker", 0.25);
	ymsnd.add_route(0, "rspeaker", 0.25);
	ymsnd.add_route(1, "lspeaker", 1.0);
	ymsnd.add_route(2, "rspeaker", 1.0);
}



/***************************************************************************

  Game driver(s)

***************************************************************************/

ROM_START( aerofgt )
	ROM_REGION( 0x80000, "maincpu", 0 ) // 68000 code
	ROM_LOAD16_WORD_SWAP( "1.u4",         0x00000, 0x80000, CRC(6fdff0a2) SHA1(7cc9529b426091027aa3e23586cb7d162376c0ff) )

	ROM_REGION( 0x20000, "soundbank", 0 )    // 128k for the audio CPU + banks
	ROM_LOAD( "2.153",        0x00000, 0x20000, CRC(a1ef64ec) SHA1(fa3e434738bf4e742ad68882c1e914100ce0f761) )

	ROM_REGION( 0x08000, "audiocpu", 0 )    // 32k for the audio CPU
	ROM_COPY( "soundbank", 0x00000, 0x00000, 0x08000 )

	ROM_REGION( 0x100000, "gfx1", 0 )
	ROM_LOAD16_WORD_SWAP( "538a54.124",   0x000000, 0x80000, CRC(4d2c4df2) SHA1(f51c2b3135f0a921ac1a79e63d6878c03cb6254b) )
	ROM_LOAD16_WORD_SWAP( "1538a54.124",  0x080000, 0x80000, CRC(286d109e) SHA1(3a5f3d2d89cf58f6ef15e4bd3f570b84e8e695b2) )

	ROM_REGION( 0x400000, "gfx2", 0 )
	ROM_LOAD16_WORD_SWAP( "538a53.u9",    0x000000, 0x100000, CRC(630d8e0b) SHA1(5a0c252ccd53c5199a695909d25ecb4e53dc15b9) )
	ROM_LOAD16_WORD_SWAP( "534g8f.u18",   0x200000, 0x080000, CRC(76ce0926) SHA1(5ef4cec215d4dd600d8fcd1bd9a4c09081d59e33) )

	ROM_REGION( 0x40000, "ymsnd:adpcmb", 0 ) // sound samples
	ROM_LOAD( "it-19-01",     0x00000, 0x40000, CRC(6d42723d) SHA1(57c59234e9925430a4c687733682efed06d7eed1) )

	ROM_REGION( 0x100000, "ymsnd:adpcma", 0 ) // sound samples
	ROM_LOAD( "it-19-06",     0x000000, 0x100000, CRC(cdbbdb1d) SHA1(067c816545f246ff1fd4c821d70df1e7eb47938c) )
ROM_END

<<<<<<< HEAD
void aerofgt_sound_cpu_state::kickball(machine_config &config)
{
	// basic machine hardware
	M68000(config, m_maincpu, XTAL(10'000'000)); // 10Mhz XTAL near 10Mhz rated CPU
	m_maincpu->set_addrmap(AS_PROGRAM, &aerofgt_sound_cpu_state::kickball_map);
	m_maincpu->set_vblank_int("screen", FUNC(aerofgt_sound_cpu_state::irq1_line_hold)); // only IRQ1 is valid

	Z80(config, m_audiocpu, XTAL(4'000'000));
	m_audiocpu->set_addrmap(AS_PROGRAM, &aerofgt_sound_cpu_state::kickball_sound_map);
	m_audiocpu->set_addrmap(AS_IO, &aerofgt_sound_cpu_state::kickball_sound_portmap);

	// video hardware
	screen_device &screen(SCREEN(config, "screen", SCREEN_TYPE_RASTER));
	screen.set_refresh_hz(60);
	screen.set_vblank_time(ATTOSECONDS_IN_USEC(0));
	screen.set_size(64*8, 32*8);
	screen.set_visarea(0*8+4, 44*8+4-1, 0*8, 30*8-1);
	screen.set_screen_update(FUNC(aerofgt_sound_cpu_state::screen_update_pspikes));
	screen.set_palette(m_palette);

	GFXDECODE(config, m_gfxdecode, m_palette, gfx_pspikes);
	PALETTE(config, m_palette).set_format(palette_device::xRGB_555, 2048);

	VSYSTEM_SPR2(config, m_spr_old[0], 0, m_palette, gfx_kickball_spr);
	m_spr_old[0]->set_tile_indirect_cb(FUNC(aerofgt_sound_cpu_state::aerofgt_old_tile_callback));

	//VSYSTEM_GGA(config, "gga", 0); // still accessed as if it exists, in clone hardware?

	MCFG_VIDEO_START_OVERRIDE(aerofgt_sound_cpu_state,pspikes)

	// sound hardware
	SPEAKER(config, "mono").front_center();

	GENERIC_LATCH_8(config, m_soundlatch);
	m_soundlatch->data_pending_callback().set(FUNC(aerofgt_sound_cpu_state::soundlatch_pending_w));
	m_soundlatch->set_separate_acknowledge(true);

	ym3812_device &ymsnd(YM3812(config, "ymsnd", XTAL(4'000'000))); // K-666 (YM3812)
	ymsnd.irq_handler().set_inputline(m_audiocpu, 0);
	ymsnd.add_route(ALL_OUTPUTS, "mono", 1.0);

	OKIM6295(config, m_oki, XTAL(4'000'000)/4, okim6295_device::PIN7_LOW); // AD-65 (M6295) clock frequency & pin 7 not verified
	m_oki->add_route(ALL_OUTPUTS, "mono", 1.0);
}

void aerofgt_base_state::pspikesc(machine_config &config)
{
	// basic machine hardware
	M68000(config, m_maincpu, 20000000/2);   // 10 MHz (?)
	m_maincpu->set_addrmap(AS_PROGRAM, &aerofgt_base_state::pspikesc_map);
	m_maincpu->set_vblank_int("screen", FUNC(aerofgt_base_state::irq1_line_hold)); // all irq vectors are the same

	// video hardware
	screen_device &screen(SCREEN(config, "screen", SCREEN_TYPE_RASTER));
	screen.set_refresh_hz(60);
	screen.set_vblank_time(ATTOSECONDS_IN_USEC(0));
	screen.set_size(64*8, 32*8);
	screen.set_visarea(0*8+4, 44*8+4-1, 0*8, 30*8-1);
	screen.set_screen_update(FUNC(aerofgt_base_state::screen_update_pspikes));
	screen.set_palette(m_palette);

	GFXDECODE(config, m_gfxdecode, m_palette, gfx_pspikes);
	PALETTE(config, m_palette).set_format(palette_device::xRGB_555, 2048);

	//VSYSTEM_GGA(config, "gga", 0);

	VSYSTEM_SPR2(config, m_spr_old[0], 0, m_palette, gfx_pspikes_spr);
	m_spr_old[0]->set_tile_indirect_cb(FUNC(aerofgt_base_state::aerofgt_old_tile_callback));

	MCFG_VIDEO_START_OVERRIDE(aerofgt_base_state,pspikes)

	// sound hardware
	SPEAKER(config, "mono").front_center();

	OKIM6295(config, m_oki, 1056000, okim6295_device::PIN7_HIGH); // clock frequency & pin 7 not verified
	m_oki->set_addrmap(0, &aerofgt_base_state::oki_map);
	m_oki->add_route(ALL_OUTPUTS, "mono", 1.0);
}

void aerofgt_banked_sound_state::karatblz(machine_config &config)
{
	// basic machine hardware
	M68000(config, m_maincpu, 20000000/2);   // 10 MHz (?)
	m_maincpu->set_addrmap(AS_PROGRAM, &aerofgt_banked_sound_state::karatblz_map);
	m_maincpu->set_vblank_int("screen", FUNC(aerofgt_banked_sound_state::irq1_line_hold));

	Z80(config, m_audiocpu, 8000000/2); // 4 MHz ???
	m_audiocpu->set_addrmap(AS_PROGRAM, &aerofgt_banked_sound_state::sound_map);
	m_audiocpu->set_addrmap(AS_IO, &aerofgt_banked_sound_state::spinlbrk_sound_portmap); // IRQs are triggered by the YM2610

	// video hardware
	screen_device &screen(SCREEN(config, "screen", SCREEN_TYPE_RASTER));
	screen.set_refresh_hz(60);
	screen.set_vblank_time(ATTOSECONDS_IN_USEC(0));
	screen.set_size(64*8, 32*8);
	screen.set_visarea(1*8, 45*8-1, 0*8, 30*8-1);
	screen.set_screen_update(FUNC(aerofgt_banked_sound_state::screen_update_karatblz));
	screen.set_palette(m_palette);

	GFXDECODE(config, m_gfxdecode, m_palette, gfx_turbofrc);
	PALETTE(config, m_palette).set_format(palette_device::xRGB_555, 1024);

	VSYSTEM_GGA(config, "gga", XTAL(14'318'181) / 2); // divider not verified

	VSYSTEM_SPR2(config, m_spr_old[0], 0, m_palette, gfx_turbofrc_spr1);
	m_spr_old[0]->set_tile_indirect_cb(FUNC(aerofgt_banked_sound_state::aerofgt_old_tile_callback));

	VSYSTEM_SPR2(config, m_spr_old[1], 0, m_palette, gfx_turbofrc_spr2);
	m_spr_old[1]->set_tile_indirect_cb(FUNC(aerofgt_banked_sound_state::aerofgt_ol2_tile_callback));

	MCFG_VIDEO_START_OVERRIDE(aerofgt_banked_sound_state,karatblz)

	// sound hardware
	SPEAKER(config, "lspeaker").front_left();
	SPEAKER(config, "rspeaker").front_right();

	GENERIC_LATCH_8(config, m_soundlatch);
	m_soundlatch->data_pending_callback().set(FUNC(aerofgt_banked_sound_state::soundlatch_pending_w));
	m_soundlatch->set_separate_acknowledge(true);

	ym2610_device &ymsnd(YM2610(config, "ymsnd", XTAL(8'000'000))); // verified on pcb
	ymsnd.irq_handler().set_inputline(m_audiocpu, 0);
	ymsnd.add_route(0, "lspeaker", 0.25);
	ymsnd.add_route(0, "rspeaker", 0.25);
	ymsnd.add_route(1, "lspeaker", 1.0);
	ymsnd.add_route(2, "rspeaker", 1.0);
}

void karatblzbl_state::karatblzbl(machine_config &config)
{
	// basic machine hardware
	M68000(config, m_maincpu, 20000000/2);   // 10 MHz (?)
	m_maincpu->set_addrmap(AS_PROGRAM, &karatblzbl_state::main_map);
	m_maincpu->set_vblank_int("screen", FUNC(karatblzbl_state::irq1_line_hold));

	Z80(config, m_audiocpu, 8000000/2); // 4 MHz ???
	m_audiocpu->set_addrmap(AS_PROGRAM, &karatblzbl_state::sound_map);
	m_audiocpu->set_addrmap(AS_IO, &karatblzbl_state::sound_portmap);

	// video hardware
	screen_device &screen(SCREEN(config, "screen", SCREEN_TYPE_RASTER));
	screen.set_refresh_hz(60);
	screen.set_vblank_time(ATTOSECONDS_IN_USEC(0));
	screen.set_size(64*8, 32*8);
	screen.set_visarea(1*8, 45*8-1, 0*8, 30*8-1);
	screen.set_screen_update(FUNC(karatblzbl_state::screen_update_karatblz));
	screen.set_palette(m_palette);

	GFXDECODE(config, m_gfxdecode, m_palette, gfx_turbofrc);
	PALETTE(config, m_palette).set_format(palette_device::xRGB_555, 1024);

	VSYSTEM_SPR2(config, m_spr_old[0], 0, m_palette, gfx_turbofrc_spr1);
	m_spr_old[0]->set_tile_indirect_cb(FUNC(karatblzbl_state::aerofgt_old_tile_callback));

	VSYSTEM_SPR2(config, m_spr_old[1], 0, m_palette, gfx_turbofrc_spr2);
	m_spr_old[1]->set_tile_indirect_cb(FUNC(karatblzbl_state::aerofgt_ol2_tile_callback));

	//VSYSTEM_GGA(config, "gga", 0);

	MCFG_VIDEO_START_OVERRIDE(karatblzbl_state,karatblz)

	GENERIC_LATCH_8(config, m_soundlatch);
	GENERIC_LATCH_8(config, "soundlatch2");

	// sound hardware

	SPEAKER(config, "mono").front_center();

	ym3812_device &ymsnd(YM3812(config, "ymsnd", XTAL(8'000'000)/2));
	ymsnd.irq_handler().set_inputline(m_audiocpu, 0);
	ymsnd.add_route(ALL_OUTPUTS, "mono", 1.0);

	UPD7759(config, m_upd7759);
	m_upd7759->add_route(ALL_OUTPUTS, "mono", 1.0);
}

void aerofgt_banked_sound_state::spinlbrk(machine_config &config)
{
	// basic machine hardware
	M68000(config, m_maincpu, XTAL(20'000'000)/2); // verified on pcb
	m_maincpu->set_addrmap(AS_PROGRAM, &aerofgt_banked_sound_state::spinlbrk_map);
	m_maincpu->set_vblank_int("screen", FUNC(aerofgt_banked_sound_state::irq1_line_hold)); // there are vectors for 3 and 4 too, analog related?

	Z80(config, m_audiocpu, XTAL(20'000'000)/4);   // 5mhz verified on pcb
	m_audiocpu->set_addrmap(AS_PROGRAM, &aerofgt_banked_sound_state::sound_map);
	m_audiocpu->set_addrmap(AS_IO, &aerofgt_banked_sound_state::spinlbrk_sound_portmap); // IRQs are triggered by the YM2610

	// video hardware
	screen_device &screen(SCREEN(config, "screen", SCREEN_TYPE_RASTER));
	screen.set_refresh_hz(60);
	screen.set_vblank_time(ATTOSECONDS_IN_USEC(0));
	screen.set_size(64*8, 32*8);
	screen.set_visarea(1*8, 45*8-1, 0*8, 30*8-1);
	screen.set_screen_update(FUNC(aerofgt_banked_sound_state::screen_update_spinlbrk));
	screen.set_palette(m_palette);

	GFXDECODE(config, m_gfxdecode, m_palette, gfx_turbofrc);
	PALETTE(config, m_palette, palette_device::BLACK).set_format(palette_device::xRGB_555, 1024); // doesn't fully initialize palette at start-up ...

	VSYSTEM_GGA(config, "gga", XTAL(14'318'181) / 2); // divider not verified

	VSYSTEM_SPR2(config, m_spr_old[0], 0, m_palette, gfx_turbofrc_spr1);
	m_spr_old[0]->set_pritype(1);

	VSYSTEM_SPR2(config, m_spr_old[1], 0, m_palette, gfx_turbofrc_spr2);
	m_spr_old[1]->set_tile_indirect_cb(FUNC(aerofgt_banked_sound_state::spinbrk_tile_callback)); // rom lookup
	m_spr_old[1]->set_pritype(1);

	MCFG_VIDEO_START_OVERRIDE(aerofgt_banked_sound_state,spinlbrk)

	// sound hardware
	SPEAKER(config, "lspeaker").front_left();
	SPEAKER(config, "rspeaker").front_right();

	GENERIC_LATCH_8(config, m_soundlatch);
	m_soundlatch->data_pending_callback().set(FUNC(aerofgt_banked_sound_state::soundlatch_pending_w));
	m_soundlatch->set_separate_acknowledge(true);

	ym2610_device &ymsnd(YM2610(config, "ymsnd", XTAL(8'000'000)));  // verified on pcb
	ymsnd.irq_handler().set_inputline(m_audiocpu, 0);
	ymsnd.add_route(0, "lspeaker", 0.25);
	ymsnd.add_route(0, "rspeaker", 0.25);
	ymsnd.add_route(1, "lspeaker", 1.0);
	ymsnd.add_route(2, "rspeaker", 1.0);
}

void aerofgt_banked_sound_state::turbofrc(machine_config &config)
{
	// basic machine hardware
	M68000(config, m_maincpu, XTAL(20'000'000)/2); // verified on pcb
	m_maincpu->set_addrmap(AS_PROGRAM, &aerofgt_banked_sound_state::turbofrc_map);
	m_maincpu->set_vblank_int("screen", FUNC(aerofgt_banked_sound_state::irq1_line_hold)); // all irq vectors are the same

	Z80(config, m_audiocpu, XTAL(5'000'000));  // verified on pcb
	m_audiocpu->set_addrmap(AS_PROGRAM, &aerofgt_banked_sound_state::sound_map);
	m_audiocpu->set_addrmap(AS_IO, &aerofgt_banked_sound_state::spinlbrk_sound_portmap); // IRQs are triggered by the YM2610

	// video hardware
	screen_device &screen(SCREEN(config, "screen", SCREEN_TYPE_RASTER));
	screen.set_refresh_hz(61.31);   // verified on pcb
	screen.set_vblank_time(ATTOSECONDS_IN_USEC(0));
	screen.set_size(64*8, 32*8);
	screen.set_visarea(0*8, 44*8-1, 0*8, 30*8-1);
	screen.set_screen_update(FUNC(aerofgt_banked_sound_state::screen_update_turbofrc));
	screen.set_palette(m_palette);

	GFXDECODE(config, m_gfxdecode, m_palette, gfx_turbofrc);
	PALETTE(config, m_palette).set_format(palette_device::xRGB_555, 1024);

	VSYSTEM_GGA(config, "gga", XTAL(14'318'181) / 2); // divider not verified

	VSYSTEM_SPR2(config, m_spr_old[0], 0, m_palette, gfx_turbofrc_spr1);
	m_spr_old[0]->set_tile_indirect_cb(FUNC(aerofgt_banked_sound_state::aerofgt_old_tile_callback));

	VSYSTEM_SPR2(config, m_spr_old[1], 0, m_palette, gfx_turbofrc_spr2);
	m_spr_old[1]->set_tile_indirect_cb(FUNC(aerofgt_banked_sound_state::aerofgt_ol2_tile_callback));

	MCFG_VIDEO_START_OVERRIDE(aerofgt_banked_sound_state,turbofrc)

	// sound hardware
	SPEAKER(config, "lspeaker").front_left();
	SPEAKER(config, "rspeaker").front_right();

	GENERIC_LATCH_8(config, m_soundlatch);
	m_soundlatch->data_pending_callback().set(FUNC(aerofgt_banked_sound_state::soundlatch_pending_w));
	m_soundlatch->set_separate_acknowledge(true);

	ym2610_device &ymsnd(YM2610(config, "ymsnd", XTAL(8'000'000)));  // verified on pcb
	ymsnd.irq_handler().set_inputline(m_audiocpu, 0);
	ymsnd.add_route(0, "lspeaker", 0.25);
	ymsnd.add_route(0, "rspeaker", 0.25);
	ymsnd.add_route(1, "lspeaker", 1.0);
	ymsnd.add_route(2, "rspeaker", 1.0);
}

void aerofgt_banked_sound_state::aerofgtb(machine_config &config)
{
	// basic machine hardware
	M68000(config, m_maincpu, 20000000/2);   // 10 MHz (?)
	m_maincpu->set_addrmap(AS_PROGRAM, &aerofgt_banked_sound_state::aerofgtb_map);
	m_maincpu->set_vblank_int("screen", FUNC(aerofgt_banked_sound_state::irq1_line_hold)); // all irq vectors are the same

	Z80(config, m_audiocpu, 8000000/2); // 4 MHz ???
	m_audiocpu->set_addrmap(AS_PROGRAM, &aerofgt_banked_sound_state::sound_map);
	m_audiocpu->set_addrmap(AS_IO, &aerofgt_banked_sound_state::aerofgt_sound_portmap); // IRQs are triggered by the YM2610

	// video hardware
	screen_device &screen(SCREEN(config, "screen", SCREEN_TYPE_RASTER));
	screen.set_refresh_hz(60);
	screen.set_vblank_time(ATTOSECONDS_IN_USEC(500)); // wrong but improves sprite-background synchronization
	screen.set_size(64*8, 32*8);
	screen.set_visarea(0*8+12, 40*8-1+12, 0*8, 28*8-1);
	screen.set_screen_update(FUNC(aerofgt_banked_sound_state::screen_update_turbofrc));
	screen.set_palette(m_palette);

	GFXDECODE(config, m_gfxdecode, m_palette, gfx_turbofrc);
	PALETTE(config, m_palette).set_format(palette_device::xRGB_555, 1024);

	VSYSTEM_GGA(config, "gga", XTAL(14'318'181) / 2); // divider not verified

	VSYSTEM_SPR2(config, m_spr_old[0], 0, m_palette, gfx_turbofrc_spr1);
	m_spr_old[0]->set_tile_indirect_cb(FUNC(aerofgt_banked_sound_state::aerofgt_old_tile_callback));
	m_spr_old[0]->set_offsets(3, -1);

	VSYSTEM_SPR2(config, m_spr_old[1], 0, m_palette, gfx_turbofrc_spr2);
	m_spr_old[1]->set_tile_indirect_cb(FUNC(aerofgt_banked_sound_state::aerofgt_ol2_tile_callback));
	m_spr_old[1]->set_offsets(3, -1);

	MCFG_VIDEO_START_OVERRIDE(aerofgt_banked_sound_state,aerofgtb)

	// sound hardware
	SPEAKER(config, "lspeaker").front_left();
	SPEAKER(config, "rspeaker").front_right();

	GENERIC_LATCH_8(config, m_soundlatch);
	m_soundlatch->data_pending_callback().set(FUNC(aerofgt_banked_sound_state::soundlatch_pending_w));
	m_soundlatch->set_separate_acknowledge(true);

	ym2610_device &ymsnd(YM2610(config, "ymsnd", 8000000));
	ymsnd.irq_handler().set_inputline(m_audiocpu, 0);
	ymsnd.add_route(0, "lspeaker", 0.25);
	ymsnd.add_route(0, "rspeaker", 0.25);
	ymsnd.add_route(1, "lspeaker", 1.0);
	ymsnd.add_route(2, "rspeaker", 1.0);
}

void aerofgt_state::aerofgt(machine_config &config)
{
	// basic machine hardware
	M68000(config, m_maincpu, XTAL(20'000'000)/2); // verified on pcb
	m_maincpu->set_addrmap(AS_PROGRAM, &aerofgt_state::main_map);
	m_maincpu->set_vblank_int("screen", FUNC(aerofgt_state::irq1_line_hold)); // all irq vectors are the same

	Z80(config, m_audiocpu, XTAL(20'000'000)/4); // 5 MHz verified on pcb
	m_audiocpu->set_addrmap(AS_PROGRAM, &aerofgt_state::sound_map);
	m_audiocpu->set_addrmap(AS_IO, &aerofgt_state::aerofgt_sound_portmap); // IRQs are triggered by the YM2610

	vs9209_device &io(VS9209(config, "io", 0));
	io.porta_input_cb().set_ioport("P1");
	io.portb_input_cb().set_ioport("P2");
	io.portc_input_cb().set_ioport("SYSTEM");
	io.portd_input_cb().set_ioport("DSW1");
	io.porte_input_cb().set_ioport("DSW2");
	io.portg_input_cb().set(m_soundlatch, FUNC(generic_latch_8_device::pending_r)).lshift(0);
	io.portg_output_cb().set("watchdog", FUNC(mb3773_device::write_line_ck)).bit(7);
	io.porth_input_cb().set_ioport("JP1");

	MB3773(config, "watchdog", 0);

	// video hardware
	screen_device &screen(SCREEN(config, "screen", SCREEN_TYPE_RASTER));
	screen.set_refresh_hz(61.31);  // verified on pcb
	screen.set_vblank_time(ATTOSECONDS_IN_USEC(400)); // wrong but improves sprite-background synchronization
	screen.set_size(64*8, 32*8);
	screen.set_visarea(0*8, 40*8-1, 0*8, 28*8-1);
	screen.set_screen_update(FUNC(aerofgt_state::screen_update));
	screen.set_palette(m_palette);

	GFXDECODE(config, m_gfxdecode, m_palette, gfx_aerofgt);
	PALETTE(config, m_palette).set_format(palette_device::xRGB_555, 1024);

	VSYSTEM_SPR(config, m_spr, 0, m_palette, gfx_aerofgt_spr);
	m_spr->set_tile_indirect_cb(FUNC(aerofgt_state::tile_callback));
	m_spr->set_pri_cb(FUNC(aerofgt_state::pri_callback));

	MCFG_VIDEO_START_OVERRIDE(aerofgt_state,turbofrc)

	// sound hardware
	SPEAKER(config, "lspeaker").front_left();
	SPEAKER(config, "rspeaker").front_right();

	GENERIC_LATCH_8(config, m_soundlatch);
	m_soundlatch->data_pending_callback().set(FUNC(aerofgt_state::soundlatch_pending_w));
	m_soundlatch->set_separate_acknowledge(true);

	ym2610_device &ymsnd(YM2610(config, "ymsnd", XTAL(8'000'000)));  // verified on pcb
	ymsnd.irq_handler().set_inputline(m_audiocpu, 0);
	ymsnd.add_route(0, "lspeaker", 0.25);
	ymsnd.add_route(0, "rspeaker", 0.25);
	ymsnd.add_route(1, "lspeaker", 1.0);
	ymsnd.add_route(2, "rspeaker", 1.0);
}

void aerofgt_sound_cpu_state::aerfboot(machine_config &config)
{
	// basic machine hardware
	M68000(config, m_maincpu, 20000000/2);   // 10 MHz (?)
	m_maincpu->set_addrmap(AS_PROGRAM, &aerofgt_sound_cpu_state::aerfboot_map);
	m_maincpu->set_vblank_int("screen", FUNC(aerofgt_sound_cpu_state::irq1_line_hold));

	Z80(config, m_audiocpu, 8000000/2); // 4 MHz ???
	m_audiocpu->set_addrmap(AS_PROGRAM, &aerofgt_sound_cpu_state::aerfboot_sound_map);

	// video hardware
	screen_device &screen(SCREEN(config, "screen", SCREEN_TYPE_RASTER));
	screen.set_refresh_hz(60);
	screen.set_vblank_time(ATTOSECONDS_IN_USEC(500)); // wrong but improves sprite-background synchronization
	screen.set_size(64*8, 32*8);
	screen.set_visarea(0*8+12, 40*8-1+12, 0*8, 28*8-1);
	screen.set_screen_update(FUNC(aerofgt_sound_cpu_state::screen_update_aerfboot));
	screen.set_palette(m_palette);

	GFXDECODE(config, m_gfxdecode, m_palette, gfx_aerfboot);
	PALETTE(config, m_palette).set_format(palette_device::xRGB_555, 1024);

	//VSYSTEM_GGA(config, "gga", 0);

	MCFG_VIDEO_START_OVERRIDE(aerofgt_sound_cpu_state,turbofrc)

	// sound hardware
	SPEAKER(config, "mono").front_center();

	GENERIC_LATCH_8(config, m_soundlatch);
	m_soundlatch->data_pending_callback().set_inputline(m_audiocpu, INPUT_LINE_NMI);

	OKIM6295(config, m_oki, 1056000, okim6295_device::PIN7_HIGH); // clock frequency & pin 7 not verified
	m_oki->set_addrmap(0, &aerofgt_sound_cpu_state::oki_map);
	m_oki->add_route(ALL_OUTPUTS, "mono", 1.0);
}

void aerofgt_base_state::aerfboo2(machine_config &config)
{
	// basic machine hardware
	M68000(config, m_maincpu, 20000000/2);   // 10 MHz (?)
	m_maincpu->set_addrmap(AS_PROGRAM, &aerofgt_base_state::aerfboo2_map);
	m_maincpu->set_vblank_int("screen", FUNC(aerofgt_base_state::irq2_line_hold));

	// video hardware
	screen_device &screen(SCREEN(config, "screen", SCREEN_TYPE_RASTER));
	screen.set_refresh_hz(60);
	screen.set_vblank_time(ATTOSECONDS_IN_USEC(500)); // wrong but improves sprite-background synchronization
	screen.set_size(64*8, 32*8);
	screen.set_visarea(0*8+12, 40*8-1+12, 0*8, 28*8-1);
	screen.set_screen_update(FUNC(aerofgt_base_state::screen_update_aerfboo2));
	screen.set_palette(m_palette);

	GFXDECODE(config, m_gfxdecode, m_palette, gfx_aerfboo2);
	PALETTE(config, m_palette).set_format(palette_device::xRGB_555, 1024);

	//VSYSTEM_GGA(config, "gga", 0);

	MCFG_VIDEO_START_OVERRIDE(aerofgt_base_state,turbofrc)

	// sound hardware
	SPEAKER(config, "mono").front_center();

	OKIM6295(config, m_oki, 1056000, okim6295_device::PIN7_HIGH); // clock frequency & pin 7 not verified
	m_oki->add_route(ALL_OUTPUTS, "mono", 1.0);
}

void wbbc97_state::wbbc97(machine_config &config)
{
	// basic machine hardware
	M68000(config, m_maincpu, 20000000/2);   // 10 MHz (?)
	m_maincpu->set_addrmap(AS_PROGRAM, &wbbc97_state::main_map);
	m_maincpu->set_vblank_int("screen", FUNC(wbbc97_state::irq1_line_hold)); // all irq vectors are the same

	Z80(config, m_audiocpu, 8000000/2); // 4 MHz ???
	m_audiocpu->set_addrmap(AS_PROGRAM, &wbbc97_state::sound_map); // IRQs are triggered by the YM3812

	// video hardware
	screen_device &screen(SCREEN(config, "screen", SCREEN_TYPE_RASTER));
	screen.set_refresh_hz(60);
	screen.set_vblank_time(ATTOSECONDS_IN_USEC(0));
	screen.set_size(64*8, 64*8);
	screen.set_visarea(0*8+14, 44*8-1+4, 0*8, 30*8-1);
	screen.set_screen_update(FUNC(wbbc97_state::screen_update));

	GFXDECODE(config, m_gfxdecode, m_palette, gfx_pspikes);
	PALETTE(config, m_palette).set_format(palette_device::xRGB_555, 2048);

	//VSYSTEM_GGA(config, "gga", 0);

	VSYSTEM_SPR2(config, m_spr_old[0], 0, m_palette, gfx_pspikes_spr);
	m_spr_old[0]->set_tile_indirect_cb(FUNC(wbbc97_state::aerofgt_old_tile_callback));

	// sound hardware
	SPEAKER(config, "mono").front_center();

	GENERIC_LATCH_8(config, m_soundlatch);
	m_soundlatch->data_pending_callback().set_inputline(m_audiocpu, INPUT_LINE_NMI);

	ym3812_device &ymsnd(YM3812(config, "ymsnd", 3579545));
	ymsnd.irq_handler().set_inputline(m_audiocpu, 0);
	ymsnd.add_route(ALL_OUTPUTS, "mono", 1.0);

	OKIM6295(config, m_oki, 1056000, okim6295_device::PIN7_HIGH); // clock frequency & pin 7 not verified
	m_oki->add_route(ALL_OUTPUTS, "mono", 0.50);
}



/***************************************************************************

  Game driver(s)

***************************************************************************/

ROM_START( pspikes )
	ROM_REGION( 0x40000, "maincpu", 0 ) // 68000 code
	ROM_LOAD16_WORD_SWAP( "pspikes2.bin", 0x00000, 0x40000, CRC(ec0c070e) SHA1(4ddcc184e835a2f9d15f01aaa03734fd75fe797e) )

	ROM_REGION( 0x20000, "soundbank", 0 )    // 128k for the audio CPU + banks
	ROM_LOAD( "19",           0x00000, 0x20000, CRC(7e8ed6e5) SHA1(eeb1a1e1989fad8fc1e741928422efaec0598868) )

	ROM_REGION( 0x08000, "audiocpu", 0 )    // 32k for the audio CPU
	ROM_COPY( "soundbank", 0, 0x00000, 0x08000 )

	ROM_REGION( 0x080000, "gfx1", 0 )
	ROM_LOAD( "g7h",          0x000000, 0x80000, CRC(74c23c3d) SHA1(c0ac57d1f05c42556f97154ce1a08f465948546b) )

	ROM_REGION( 0x100000, "gfx2", 0 )
	ROM_LOAD32_WORD( "g7j",          0x000000, 0x80000, CRC(0b9e4739) SHA1(64b440a5026735aafe1a7cc2806fe0d78f4a6fba) )
	ROM_LOAD32_WORD( "g7l",          0x000002, 0x80000, CRC(943139ff) SHA1(59065f9c3b3a47159c5968df199bdcb1b4f51f29) )

	ROM_REGION( 0x40000, "ymsnd:adpcmb", 0 ) // sound samples
	ROM_LOAD( "a47",          0x00000, 0x40000, CRC(c6779dfa) SHA1(ea7adefdb0da02755428aac9a6f86c908fc11253) )

	ROM_REGION( 0x100000, "ymsnd:adpcma", 0 ) // sound samples
	ROM_LOAD( "o5b",          0x000000, 0x100000, CRC(07d6cbac) SHA1(d3d5778dbaca7b6cdceae959d0847d56df7b5cc1) )

	ROM_REGION( 0x0200, "plds", 0 )
	ROM_LOAD( "peel18cv8.bin", 0x0000, 0x0155, CRC(af5a83c9) SHA1(e8fd64ff71d1c2dff5a0d307ca3543352e903bbe) )
ROM_END

ROM_START( pspikesk )
	ROM_REGION( 0x40000, "maincpu", 0 ) // 68000 code
	ROM_LOAD16_WORD_SWAP( "20",           0x00000, 0x40000, CRC(75cdcee2) SHA1(272a08c46c1d0989f9fbb156e28e6a7ffa9c0a53) )

	ROM_REGION( 0x20000, "soundbank", 0 )    // 128k for the audio CPU + banks
	ROM_LOAD( "19",           0x00000, 0x20000, CRC(7e8ed6e5) SHA1(eeb1a1e1989fad8fc1e741928422efaec0598868) )

	ROM_REGION( 0x08000, "audiocpu", 0 )    // 32k for the audio CPU
	ROM_COPY( "soundbank", 0, 0x00000, 0x08000 )

	ROM_REGION( 0x080000, "gfx1", 0 )
	ROM_LOAD( "g7h",          0x000000, 0x80000, CRC(74c23c3d) SHA1(c0ac57d1f05c42556f97154ce1a08f465948546b) )

	ROM_REGION( 0x100000, "gfx2", 0 )
	ROM_LOAD32_WORD( "g7j",          0x000000, 0x80000, CRC(0b9e4739) SHA1(64b440a5026735aafe1a7cc2806fe0d78f4a6fba) )
	ROM_LOAD32_WORD( "g7l",          0x000002, 0x80000, CRC(943139ff) SHA1(59065f9c3b3a47159c5968df199bdcb1b4f51f29) )

	ROM_REGION( 0x40000, "ymsnd:adpcmb", 0 ) // sound samples
	ROM_LOAD( "a47",          0x00000, 0x40000, CRC(c6779dfa) SHA1(ea7adefdb0da02755428aac9a6f86c908fc11253) )

	ROM_REGION( 0x100000, "ymsnd:adpcma", 0 ) // sound samples
	ROM_LOAD( "o5b",          0x000000, 0x100000, CRC(07d6cbac) SHA1(d3d5778dbaca7b6cdceae959d0847d56df7b5cc1) )

	ROM_REGION( 0x0400, "plds", 0 )
	ROM_LOAD( "peel18cv8-1101a-u15.53", 0x0000, 0x0155, CRC(c05e3bea) SHA1(b42e16f1f41ad9796ff3044c850d5331e7a0f91a) )
	ROM_LOAD( "peel18cv8-1103-u112.76", 0x0200, 0x0155, CRC(786da44c) SHA1(02fd63083631abeced42714fb58a11b7d463285b) )
ROM_END

ROM_START( pspikesu )
	ROM_REGION( 0x40000, "maincpu", 0 ) // 68000 code
	ROM_LOAD16_WORD_SWAP( "svolly91.73", 0x00000, 0x40000, CRC(bfbffcdb) SHA1(2bba99cb6d0cb2fbb3cd1242551dd7e2c6ebef50) )

	ROM_REGION( 0x20000, "soundbank", 0 )    // 128k for the audio CPU + banks
	ROM_LOAD( "19",           0x00000, 0x20000, CRC(7e8ed6e5) SHA1(eeb1a1e1989fad8fc1e741928422efaec0598868) )

	ROM_REGION( 0x08000, "audiocpu", 0 )    // 32k for the audio CPU
	ROM_COPY( "soundbank", 0, 0x00000, 0x08000 )

	ROM_REGION( 0x080000, "gfx1", 0 )
	ROM_LOAD( "g7h",          0x000000, 0x80000, CRC(74c23c3d) SHA1(c0ac57d1f05c42556f97154ce1a08f465948546b) )

	ROM_REGION( 0x100000, "gfx2", 0 )
	ROM_LOAD32_WORD( "g7j",          0x000000, 0x80000, CRC(0b9e4739) SHA1(64b440a5026735aafe1a7cc2806fe0d78f4a6fba) )
	ROM_LOAD32_WORD( "g7l",          0x000002, 0x80000, CRC(943139ff) SHA1(59065f9c3b3a47159c5968df199bdcb1b4f51f29) )

	ROM_REGION( 0x40000, "ymsnd:adpcmb", 0 ) // sound samples
	ROM_LOAD( "a47",          0x00000, 0x40000, CRC(c6779dfa) SHA1(ea7adefdb0da02755428aac9a6f86c908fc11253) )

	ROM_REGION( 0x100000, "ymsnd:adpcma", 0 ) // sound samples
	ROM_LOAD( "o5b",          0x000000, 0x100000, CRC(07d6cbac) SHA1(d3d5778dbaca7b6cdceae959d0847d56df7b5cc1) )
ROM_END

ROM_START( svolly91 )
	ROM_REGION( 0x40000, "maincpu", 0 ) // 68000 code
	ROM_LOAD16_WORD_SWAP( "u11.jpn",      0x00000, 0x40000, CRC(ea2e4c82) SHA1(f9cf9122499d9b1e54221fb8b6ef9c12004ca85e) )

	ROM_REGION( 0x20000, "soundbank", 0 )    // 64k for the audio CPU + banks
	ROM_LOAD( "19",           0x00000, 0x20000, CRC(7e8ed6e5) SHA1(eeb1a1e1989fad8fc1e741928422efaec0598868) )

	ROM_REGION( 0x08000, "audiocpu", 0 )    // 32k for the audio CPU
	ROM_COPY( "soundbank", 0, 0x00000, 0x08000 )

	ROM_REGION( 0x080000, "gfx1", 0 )
	ROM_LOAD( "g7h",          0x000000, 0x80000, CRC(74c23c3d) SHA1(c0ac57d1f05c42556f97154ce1a08f465948546b) )

	ROM_REGION( 0x100000, "gfx2", 0 )
	ROM_LOAD32_WORD( "g7j",          0x000000, 0x80000, CRC(0b9e4739) SHA1(64b440a5026735aafe1a7cc2806fe0d78f4a6fba) )
	ROM_LOAD32_WORD( "g7l",          0x000002, 0x80000, CRC(943139ff) SHA1(59065f9c3b3a47159c5968df199bdcb1b4f51f29) )

	ROM_REGION( 0x40000, "ymsnd:adpcmb", 0 ) // sound samples
	ROM_LOAD( "a47",          0x00000, 0x40000, CRC(c6779dfa) SHA1(ea7adefdb0da02755428aac9a6f86c908fc11253) )

	ROM_REGION( 0x100000, "ymsnd:adpcma", 0 ) // sound samples
	ROM_LOAD( "o5b",          0x000000, 0x100000, CRC(07d6cbac) SHA1(d3d5778dbaca7b6cdceae959d0847d56df7b5cc1) )
ROM_END

ROM_START( pspikesb )
	ROM_REGION( 0x40000, "maincpu", 0 ) // 68000 code
	ROM_LOAD16_BYTE( "2.ic63",    0x00000, 0x20000, CRC(d25e184c) SHA1(89ad275b03d909a7d16d2927df3ddf12301e4c60) )
	ROM_LOAD16_BYTE( "3.ic62",    0x00001, 0x20000, CRC(5add1a34) SHA1(e166d5c76f2f087254f2af442f49251a9885f5bc) )

	ROM_REGION( 0x080000, "gfx1", ROMREGION_INVERT )
	ROM_LOAD( "4.ic122",   0x00000, 0x20000, CRC(ea1c05a7) SHA1(adfdfeac80df287ffa6f469dc38ea94698817cf4) )
	ROM_LOAD( "5.ic120",   0x20000, 0x20000, CRC(bfdc60f4) SHA1(2b1893fac2651ac82f5a05b8f891b20c928ced7e) )
	ROM_LOAD( "6.ic118",   0x40000, 0x20000, CRC(96a5c235) SHA1(dad4ef9069d3130f719a402737909bb48225b73c) )
	ROM_LOAD( "7.ic116",   0x60000, 0x20000, CRC(a7e00b36) SHA1(2b5e85ec02e8893d7d730aad4d690883b1d236cc) )

	ROM_REGION( 0x100000, "gfx2", ROMREGION_INVERT )
	ROM_LOAD( "8.ic121",   0x00000, 0x40000, CRC(fc096cfc) SHA1(75af810c97361b6f08767949b90c394a7a03f60b) )
	ROM_LOAD( "9.ic119",   0x40000, 0x40000, CRC(a45ec985) SHA1(16357f5df7841e11889ac6fced1e2a9288585a29) )
	ROM_LOAD( "10.ic117",  0x80000, 0x40000, CRC(3976b372) SHA1(72feec5a6fe7995f39d4b431dbbf25435359b04d) )
	ROM_LOAD( "11.ic115",  0xc0000, 0x40000, CRC(f9249937) SHA1(5993e5ab7295ca2fa5c8f4c05ce23731741f4e97) )

	// $00000-$20000 stays the same in all sound banks,
	// the second half of the bank is what gets switched
	ROM_REGION( 0x080000, "oki", 0 ) // Samples
	ROM_LOAD( "1.ic21",    0x000000, 0x80000, CRC(1b78ed0b) SHA1(886bfd78709c295839dd51c7f5a13f5c452c0ab3) )
ROM_END

ROM_START( pspikesba )
	ROM_REGION( 0x40000, "maincpu", 0 ) // 68000 code
	ROM_LOAD16_BYTE( "2.ic63",    0x00000, 0x20000, CRC(dd87d28a) SHA1(09ab75bcd62db1a49af123648812852780ac9d60) ) // sldh
	ROM_LOAD16_BYTE( "3.ic62",    0x00001, 0x20000, CRC(ec505317) SHA1(1e2b9e52654b08169827dbd877de2e724140e50c) ) // sldh

	ROM_REGION( 0x080000, "gfx1", ROMREGION_INVERT )
	ROM_LOAD( "4.ic122",   0x00000, 0x20000, CRC(ea1c05a7) SHA1(adfdfeac80df287ffa6f469dc38ea94698817cf4) )
	ROM_LOAD( "5.ic120",   0x20000, 0x20000, CRC(bfdc60f4) SHA1(2b1893fac2651ac82f5a05b8f891b20c928ced7e) )
	ROM_LOAD( "6.ic118",   0x40000, 0x20000, CRC(96a5c235) SHA1(dad4ef9069d3130f719a402737909bb48225b73c) )
	ROM_LOAD( "7.ic116",   0x60000, 0x20000, CRC(a7e00b36) SHA1(2b5e85ec02e8893d7d730aad4d690883b1d236cc) )

	ROM_REGION( 0x100000, "gfx2", ROMREGION_INVERT )
	ROM_LOAD( "8.ic121",   0x00000, 0x40000, CRC(fc096cfc) SHA1(75af810c97361b6f08767949b90c394a7a03f60b) )
	ROM_LOAD( "9.ic119",   0x40000, 0x40000, CRC(a45ec985) SHA1(16357f5df7841e11889ac6fced1e2a9288585a29) )
	ROM_LOAD( "10.ic117",  0x80000, 0x40000, CRC(3976b372) SHA1(72feec5a6fe7995f39d4b431dbbf25435359b04d) )
	ROM_LOAD( "11.ic115",  0xc0000, 0x40000, CRC(f9249937) SHA1(5993e5ab7295ca2fa5c8f4c05ce23731741f4e97) )

	// $00000-$20000 stays the same in all sound banks,
	// the second half of the bank is what gets switched
	ROM_REGION( 0x080000, "oki", 0 ) // Samples
	ROM_LOAD( "1.ic21",    0x000000, 0x80000, CRC(1b78ed0b) SHA1(886bfd78709c295839dd51c7f5a13f5c452c0ab3) )
ROM_END


/*

1991 Spikes (Italian bootleg)

Anno    1991
Produttore
N.revisione PX012-30

CPU

1x MC68000P10 (main)(ic1)
1x Z8400BB1 (sound)(ic139)
1x YM2151 (sound)(ic150)
1x OKI M5205 (sound)(ic145)
2x LM324N (sound)(ic152, ic153)
1x TDA2003 (sound)(ic154)
1x oscillator 20.000 (xtal1)
1x oscillator 24.000 (xtal2)
1x blu crystal POE400B (xtal3)(sound)

ROMs
2x AM27C512 (1,2)(sound)
4x M27C1001 (3,4,5,6)
2x D27C010 (7,8) (main prg)
2x D27C512 (9,10) (gfx)
4x AM27C020 (11,12,13,14) (gfx)
1x EP910PC (ic7)
2x GAL16V8 (ic147, ic94)(not dumped)

Note
1x 28x2 JAMMA edge connector
1x trimmer (volume)
2x 8 switches dip
--------------------------------

This is a clone of "Power Spikes" with Italian language.
It was rather famous in Italy

--------------------------------

This bootleg is very ugly, for example it has 'bad' looking tiles
instead of the video system background on the intro screens.
This appears to be correct as the same behavior can be seen on the
real PCB and in MAME.

Sprite, and sound hardware are also modified when compared to the
original game

*/

ROM_START( spikes91 )
	ROM_REGION( 0x40000, "maincpu", 0 ) // 68000 code
	ROM_LOAD16_BYTE( "7.ic2",    0x00001, 0x20000, CRC(41e38d7e) SHA1(d0c226a8b61a2311c781ed5747d78b8dbddbc7ef) )
	ROM_LOAD16_BYTE( "8.ic3",    0x00000, 0x20000, CRC(9c488daa) SHA1(8336fec855786c6cc6a836d86b74e130d60013b7) )

	ROM_REGION( 0x080000, "gfx1", 0 )
	ROM_LOAD( "3.ic76",   0x00000, 0x20000, CRC(ab451eee) SHA1(439c5f46b4d8e66610417369bd0b2bf5568936cb) )
	ROM_LOAD( "4.ic75",   0x20000, 0x20000, CRC(fe857bbd) SHA1(669151cf28f87cc494883dc537881d86887d08b9) )
	ROM_LOAD( "5.ic74",   0x40000, 0x20000, CRC(d7fcd97c) SHA1(eb7c8ac111f5916350aae0ee3edc019207fef654) )
	ROM_LOAD( "6.ic73",   0x60000, 0x20000, CRC(e6b9107f) SHA1(aaab2f2dfb85ee764091253c9a4ab89bc51d7518) )

	ROM_REGION( 0x100000, "gfx2", ROMREGION_INVERT )
	ROM_LOAD( "11.ic118",   0x00000, 0x40000, CRC(6e65b4b2) SHA1(5296e8095ec60f79a5cd3f9db829c7d491670282) )
	ROM_LOAD( "12.ic119",   0x40000, 0x40000, CRC(60e0d3e0) SHA1(93efc58b03610e7f18ff076ac985428a446454f9) )
	ROM_LOAD( "13.ic120",   0x80000, 0x40000, CRC(89213a8c) SHA1(8524d5c14669d9b03f1fe050c4318d4111bc8ef7) )
	ROM_LOAD( "14.ic121",   0xc0000, 0x40000, CRC(468cbf5b) SHA1(60fbc2771e40f8de51a51891b8ddcc14e2b1e52c) )

	ROM_REGION16_BE( 0x020000, "sprlookuprom", 0 ) // lookup tables for the sprites
	ROM_LOAD16_BYTE( "10.ic104",   0x00000, 0x10000, CRC(769ade77) SHA1(9cb581d02592c69f37d4b5a902d3515f40915ec4) )
	ROM_LOAD16_BYTE( "9.ic103",    0x00001, 0x10000, CRC(201cb748) SHA1(f78d384e4e9c5996a278f76fb4d5f28812a27de5) )

	ROM_REGION( 0x20000, "audiocpu", 0 ) // Z80 Sound CPU + M5205 Samples
	ROM_LOAD( "1.ic140",   0x00000, 0x10000, CRC(e3065b1d) SHA1(c4a3a95ba7f43cdf1b0c574f41de06d007ad2bd8) ) // matches svolleybl in rpunch.cpp
	ROM_LOAD( "2.ic141",   0x10000, 0x10000, CRC(5dd8bf22) SHA1(d1a12894fe8ca47e47b4a1e911cabf20dd41eda4) ) // 1ST AND 2ND HALF IDENTICAL, matches svolleybl in rpunch.cpp when halved

	ROM_REGION( 0x1000, "user2", 0 ) // ?
	ROM_LOAD( "ep910pc.ic7",   0x00000, 0x884, CRC(e7a3913a) SHA1(6f18f55ecdc94a416baecd16fe7c6698b1ec9d87) )
ROM_END

ROM_START( spikes91b ) // todo, check how this differs, only 1 of the 68k pair and the sprite lookup roms were different
	ROM_REGION( 0x40000, "maincpu", 0 ) // 68000 code
	ROM_LOAD16_BYTE( "7.ic2",    0x00001, 0x20000, CRC(46433a36) SHA1(a4df1bf710693779a9444f28c99591331765aada) ) // sldh
	ROM_LOAD16_BYTE( "8.ic3",    0x00000, 0x20000, CRC(9c488daa) SHA1(8336fec855786c6cc6a836d86b74e130d60013b7) )

	ROM_REGION( 0x080000, "gfx1", 0 )
	ROM_LOAD( "3.ic76",   0x00000, 0x20000, CRC(ab451eee) SHA1(439c5f46b4d8e66610417369bd0b2bf5568936cb) )
	ROM_LOAD( "4.ic75",   0x20000, 0x20000, CRC(fe857bbd) SHA1(669151cf28f87cc494883dc537881d86887d08b9) )
	ROM_LOAD( "5.ic74",   0x40000, 0x20000, CRC(d7fcd97c) SHA1(eb7c8ac111f5916350aae0ee3edc019207fef654) )
	ROM_LOAD( "6.ic73",   0x60000, 0x20000, CRC(e6b9107f) SHA1(aaab2f2dfb85ee764091253c9a4ab89bc51d7518) )

	ROM_REGION( 0x100000, "gfx2", ROMREGION_INVERT )
	ROM_LOAD( "11.ic118",   0x00000, 0x40000, CRC(6e65b4b2) SHA1(5296e8095ec60f79a5cd3f9db829c7d491670282) )
	ROM_LOAD( "12.ic119",   0x40000, 0x40000, CRC(60e0d3e0) SHA1(93efc58b03610e7f18ff076ac985428a446454f9) )
	ROM_LOAD( "13.ic120",   0x80000, 0x40000, CRC(89213a8c) SHA1(8524d5c14669d9b03f1fe050c4318d4111bc8ef7) )
	ROM_LOAD( "14.ic121",   0xc0000, 0x40000, CRC(468cbf5b) SHA1(60fbc2771e40f8de51a51891b8ddcc14e2b1e52c) )

	ROM_REGION16_BE( 0x020000, "sprlookuprom", 0 ) // lookup tables for the sprites
	ROM_LOAD16_BYTE( "10.ic104",    0x00000, 0x8000, CRC(b6fe4e57) SHA1(6b62936ff9d0f39fd02c3db488d53bc035c2272d) ) // sldh
	ROM_LOAD16_BYTE( "9.ic103",     0x00001, 0x8000, CRC(5479ed35) SHA1(ca26289318352901841fcdf26d9b43e797ac39b6) ) // sldh

	ROM_REGION( 0x20000, "audiocpu", 0 ) // Z80 Sound CPU + M5205 Samples
	ROM_LOAD( "1.ic140",   0x00000, 0x10000, CRC(e3065b1d) SHA1(c4a3a95ba7f43cdf1b0c574f41de06d007ad2bd8) ) // matches svolleybl in rpunch.cpp
	ROM_LOAD( "2.ic141",   0x10000, 0x10000, CRC(5dd8bf22) SHA1(d1a12894fe8ca47e47b4a1e911cabf20dd41eda4) ) // 1ST AND 2ND HALF IDENTICAL, matches svolleybl in rpunch.cpp when halved

	ROM_REGION( 0x1000, "user2", 0 ) // ?
	ROM_LOAD( "ep910pc.ic7",   0x00000, 0x884, CRC(e7a3913a) SHA1(6f18f55ecdc94a416baecd16fe7c6698b1ec9d87) )
ROM_END


// this is a bootleg / chinese hack of power spikes

ROM_START( pspikesc )
	ROM_REGION( 0x40000, "maincpu", 0 ) // 68000 code
	ROM_LOAD16_BYTE( "27c010.1",     0x00000, 0x20000, CRC(06a6ed73) SHA1(05bffe8766131a8729115244ed499ecdd872962a) )
	ROM_LOAD16_BYTE( "27c010.2",     0x00001, 0x20000, CRC(ff31474e) SHA1(f21d44c15aeffd19e8c7fac49d6b9b239bd41c1b) )

	ROM_REGION( 0x080000, "gfx1", 0 )
	ROM_LOAD( "vlh30.bin",    0x000000, 0x80000, CRC(74c23c3d) SHA1(c0ac57d1f05c42556f97154ce1a08f465948546b) )

	ROM_REGION( 0x100000, "gfx2", 0 )
	ROM_LOAD32_WORD( "vlh10-vh118.bin", 0x000000, 0x80000, CRC(0b9e4739) SHA1(64b440a5026735aafe1a7cc2806fe0d78f4a6fba) )
	ROM_LOAD32_WORD( "vlh20-vh102.bin", 0x000002, 0x80000, CRC(943139ff) SHA1(59065f9c3b3a47159c5968df199bdcb1b4f51f29) )

	// $00000-$20000 stays the same in all sound banks,
	// the second half of the bank is what gets switched
	ROM_REGION( 0x080000, "oki", 0 ) // Samples
	ROM_LOAD( "vlh40.bin",    0x00000, 0x80000, CRC(27166dd4) SHA1(f32ef1735d1a1aeda5df0337e46d65282dd798ad) )
ROM_END

ROM_START( spinlbrk )
	ROM_REGION( 0x60000, "maincpu", 0 ) // 68000 code
	ROM_LOAD16_BYTE( "ic98",    0x00000, 0x10000, CRC(36c2bf70) SHA1(f627d0e7dad1760bcc95af4a6346050a1a277048) )
	ROM_LOAD16_BYTE( "ic104",   0x00001, 0x10000, CRC(34a7e158) SHA1(5884570c1be38bfedffca3fd38089d0ae3391d4f) )
	ROM_LOAD16_BYTE( "ic93",    0x20000, 0x10000, CRC(726f4683) SHA1(65aff0548333571d47a96d4bf5a7857f12399cc7) )
	ROM_LOAD16_BYTE( "ic94",    0x20001, 0x10000, CRC(c4385e03) SHA1(6683eed812fa8a5430125b14e8647f8e9024bbdd) )

	ROM_REGION( 0x20000, "soundbank", 0 )
	ROM_LOAD( "ic118",        0x00000, 0x10000, CRC(1025f024) SHA1(3e497c74c950d2cd2a0931cf2ae9b0124d11ca6a) )
	ROM_RELOAD(               0x10000, 0x10000 )

	ROM_REGION( 0x08000, "audiocpu", 0 )    // 32k for the audio CPU
	ROM_LOAD( "ic117",        0x00000, 0x08000, CRC(625ada41) SHA1(2dd0674c68ea382431115c155afbf880f5b9deb2) )

	ROM_REGION( 0x100000, "gfx1", 0 )
	ROM_LOAD( "ic15",         0x000000, 0x80000, CRC(e318cf3a) SHA1(d634001a0029566ce7b8fa30075970919eb5f44e) )
	ROM_LOAD( "ic9",          0x080000, 0x80000, CRC(e071f674) SHA1(b6d98d7fcc28516d937d8c655d07305515be8a20) )

	ROM_REGION( 0x200000, "gfx2", 0 )
	ROM_LOAD( "ic17",         0x000000, 0x80000, CRC(a63d5a55) SHA1(a942651a206a2abe4f60f0717e1d5d8e89b993d4) )
	ROM_LOAD( "ic11",         0x080000, 0x80000, CRC(7dcc913d) SHA1(527bae5020581d1ac322ea25c8e0994d54bbc051) )
	ROM_LOAD( "ic16",         0x100000, 0x80000, CRC(0d84af7f) SHA1(07356ee61c84c4c4ccb49c8dfe8c468990580041) ) //FIRST AND SECOND HALF IDENTICAL

	ROM_REGION( 0x100000, "spritegfx", 0 )
	ROM_LOAD32_WORD( "ic12",         0x000000, 0x80000, CRC(d63fac4e) SHA1(bb96d2e41334d136b9208dbe7e88a45e3bbc6542) )
	ROM_LOAD32_WORD( "ic18",         0x000002, 0x80000, CRC(5a60444b) SHA1(62c418aedd1087dac82dcb44830cce00278103dd) )

	ROM_REGION( 0x200000, "gfx4", 0 )
	ROM_LOAD32_WORD( "ic14",         0x000000, 0x80000, CRC(1befd0f3) SHA1(7ab6fb5bf814ef3ae9a306a0d32d1078ee594461) )
	ROM_LOAD32_WORD( "ic20",         0x100000, 0x80000, CRC(c2f84a61) SHA1(1dce538ced54a61c43ed25e1d71b5ac1c8935cc5) )
	ROM_LOAD32_WORD( "ic35",         0x000002, 0x80000, CRC(eba8e1a3) SHA1(976ef30437df9aba6fa6d5cd11728476f34eb05b) )
	ROM_LOAD32_WORD( "ic40",         0x100002, 0x80000, CRC(5ef5aa7e) SHA1(8d4b0f2348c536c6781c8ba25722301673aca289) )

	ROM_REGION16_BE( 0x24000, "sprlookuprom", 0 )   // hardcoded sprite maps
	ROM_LOAD16_BYTE( "ic19",    0x00000, 0x10000, CRC(db24eeaa) SHA1(300dd1ce81dd258b265bc3a64b8542ed152ed2cf) )
	ROM_LOAD16_BYTE( "ic13",    0x00001, 0x10000, CRC(97025bf4) SHA1(0519f0c94f3d417bf8ff0124a3a137035a4013dc) )
	// 20000-23fff empty space, filled in vh_startup

	// no "ymsnd:adpcmb"

	ROM_REGION( 0x100000, "ymsnd:adpcma", 0 ) // sound samples
	ROM_LOAD( "ic166",        0x000000, 0x80000, CRC(6e0d063a) SHA1(313983e69f9625814de033fef7f6e9564694117a) )
	ROM_LOAD( "ic163",        0x080000, 0x80000, CRC(e6621dfb) SHA1(85ee77c4720b7eb20ecf293c16b3105c8dcb1114) ) //FIRST AND SECOND HALF IDENTICAL

	ROM_REGION( 0x0c00, "plds", 0 )
	ROM_LOAD( "epl16p8bp.ic133", 0x0000, 0x0107, NO_DUMP )  // read protected
	ROM_LOAD( "epl16p8bp.ic127", 0x0200, 0x0107, NO_DUMP )  // read protected
	ROM_LOAD( "epl16p8bp.ic99",  0x0400, 0x0107, NO_DUMP )  // read protected
	ROM_LOAD( "epl16p8bp.ic100", 0x0600, 0x0107, NO_DUMP )  // read protected
	ROM_LOAD( "gal16v8a.ic95",   0x0800, 0x0117, NO_DUMP )  // read protected
	ROM_LOAD( "gal16v8a.ic114",  0x0a00, 0x0117, NO_DUMP )  // read protected
ROM_END

ROM_START( spinlbrku )
	ROM_REGION( 0x60000, "maincpu", 0 ) // 68000 code
	ROM_LOAD16_BYTE( "ic98.u5", 0x00000, 0x10000, CRC(3a0f7667) SHA1(55d5fa1a325c17532ed83d231032bdbe9fb84d85) )
	ROM_LOAD16_BYTE( "ic104.u6",0x00001, 0x10000, CRC(a0e0af31) SHA1(21f6c3246bb7be2fd926324fd6d041e319a4e214) )
	ROM_LOAD16_BYTE( "ic93.u4", 0x20000, 0x10000, CRC(0cf73029) SHA1(e1346b759a41f9eec9536dc90671778582e595b4) )
	ROM_LOAD16_BYTE( "ic94.u3", 0x20001, 0x10000, CRC(5cf7c426) SHA1(b201da40c4511d2845004dff72d36adbb8a4fab9) )

	ROM_REGION( 0x20000, "soundbank", 0 )
	ROM_LOAD( "ic118",        0x00000, 0x10000, CRC(1025f024) SHA1(3e497c74c950d2cd2a0931cf2ae9b0124d11ca6a) )
	ROM_RELOAD(               0x10000, 0x10000 )

	ROM_REGION( 0x08000, "audiocpu", 0 )    // 32k for the audio CPU
	ROM_LOAD( "ic117",        0x00000, 0x08000, CRC(625ada41) SHA1(2dd0674c68ea382431115c155afbf880f5b9deb2) )

	ROM_REGION( 0x100000, "gfx1", 0 )
	ROM_LOAD( "ic15",         0x000000, 0x80000, CRC(e318cf3a) SHA1(d634001a0029566ce7b8fa30075970919eb5f44e) )
	ROM_LOAD( "ic9",          0x080000, 0x80000, CRC(e071f674) SHA1(b6d98d7fcc28516d937d8c655d07305515be8a20) )

	ROM_REGION( 0x200000, "gfx2", 0 )
	ROM_LOAD( "ic17",         0x000000, 0x80000, CRC(a63d5a55) SHA1(a942651a206a2abe4f60f0717e1d5d8e89b993d4) )
	ROM_LOAD( "ic11",         0x080000, 0x80000, CRC(7dcc913d) SHA1(527bae5020581d1ac322ea25c8e0994d54bbc051) )
	ROM_LOAD( "ic16",         0x100000, 0x80000, CRC(0d84af7f) SHA1(07356ee61c84c4c4ccb49c8dfe8c468990580041) ) //FIRST AND SECOND HALF IDENTICAL

	ROM_REGION( 0x100000, "spritegfx", 0 )
	ROM_LOAD32_WORD( "ic12",         0x000000, 0x80000, CRC(d63fac4e) SHA1(bb96d2e41334d136b9208dbe7e88a45e3bbc6542) )
	ROM_LOAD32_WORD( "ic18",         0x000002, 0x80000, CRC(5a60444b) SHA1(62c418aedd1087dac82dcb44830cce00278103dd) )

	ROM_REGION( 0x200000, "gfx4", 0 )
	ROM_LOAD32_WORD( "ic14",         0x000000, 0x80000, CRC(1befd0f3) SHA1(7ab6fb5bf814ef3ae9a306a0d32d1078ee594461) )
	ROM_LOAD32_WORD( "ic20",         0x100000, 0x80000, CRC(c2f84a61) SHA1(1dce538ced54a61c43ed25e1d71b5ac1c8935cc5) )
	ROM_LOAD32_WORD( "ic35",         0x000002, 0x80000, CRC(eba8e1a3) SHA1(976ef30437df9aba6fa6d5cd11728476f34eb05b) )
	ROM_LOAD32_WORD( "ic40",         0x100002, 0x80000, CRC(5ef5aa7e) SHA1(8d4b0f2348c536c6781c8ba25722301673aca289) )

	ROM_REGION16_BE( 0x24000, "sprlookuprom", 0 )   // hardcoded sprite maps
	ROM_LOAD16_BYTE( "ic19",    0x00000, 0x10000, CRC(db24eeaa) SHA1(300dd1ce81dd258b265bc3a64b8542ed152ed2cf) )
	ROM_LOAD16_BYTE( "ic13",    0x00001, 0x10000, CRC(97025bf4) SHA1(0519f0c94f3d417bf8ff0124a3a137035a4013dc) )
	// 20000-23fff empty space, filled in vh_startup

	// no "ymsnd:adpcmb"

	ROM_REGION( 0x100000, "ymsnd:adpcma", 0 ) // sound samples
	ROM_LOAD( "ic166",        0x000000, 0x80000, CRC(6e0d063a) SHA1(313983e69f9625814de033fef7f6e9564694117a) )
	ROM_LOAD( "ic163",        0x080000, 0x80000, CRC(e6621dfb) SHA1(85ee77c4720b7eb20ecf293c16b3105c8dcb1114) ) //FIRST AND SECOND HALF IDENTICAL

	ROM_REGION( 0x0c00, "plds", 0 )
	ROM_LOAD( "epl16p8bp.ic133", 0x0000, 0x0107, NO_DUMP )  // read protected
	ROM_LOAD( "epl16p8bp.ic127", 0x0200, 0x0107, NO_DUMP )  // read protected
	ROM_LOAD( "epl16p8bp.ic99",  0x0400, 0x0107, NO_DUMP )  // read protected
	ROM_LOAD( "epl16p8bp.ic100", 0x0600, 0x0107, NO_DUMP )  // read protected
	ROM_LOAD( "gal16v8a.ic95",   0x0800, 0x0117, NO_DUMP )  // read protected
	ROM_LOAD( "gal16v8a.ic114",  0x0a00, 0x0117, NO_DUMP )  // read protected
ROM_END

ROM_START( spinlbrkj )
	ROM_REGION( 0x60000, "maincpu", 0 ) // 68000 code
	ROM_LOAD16_BYTE( "j5",      0x00000, 0x10000, CRC(6a3d690e) SHA1(4ac1985ea0a73b8fc12105ff75121718595dd171) )
	ROM_LOAD16_BYTE( "j6",      0x00001, 0x10000, CRC(869593fa) SHA1(5821b011d42113f247bd100cecf140bbfc1e969c) )
	ROM_LOAD16_BYTE( "j4",      0x20000, 0x10000, CRC(33e33912) SHA1(d6d052cd8dbedfd254bdf5e82ad770e4bf241777) )
	ROM_LOAD16_BYTE( "j3",      0x20001, 0x10000, CRC(16ca61d0) SHA1(5d99a1261251412c3c758af751997fe31026c0d6) )

	ROM_REGION( 0x20000, "soundbank", 0 )
	ROM_LOAD( "ic118",        0x00000, 0x10000, CRC(1025f024) SHA1(3e497c74c950d2cd2a0931cf2ae9b0124d11ca6a) )
	ROM_RELOAD(               0x10000, 0x10000 )

	ROM_REGION( 0x08000, "audiocpu", 0 )    // 32k for the audio CPU
	ROM_LOAD( "ic117",        0x00000, 0x08000, CRC(625ada41) SHA1(2dd0674c68ea382431115c155afbf880f5b9deb2) )

	ROM_REGION( 0x100000, "gfx1", 0 )
	ROM_LOAD( "ic15",         0x000000, 0x80000, CRC(e318cf3a) SHA1(d634001a0029566ce7b8fa30075970919eb5f44e) )
	ROM_LOAD( "ic9",          0x080000, 0x80000, CRC(e071f674) SHA1(b6d98d7fcc28516d937d8c655d07305515be8a20) )

	ROM_REGION( 0x200000, "gfx2", 0 )
	ROM_LOAD( "ic17",         0x000000, 0x80000, CRC(a63d5a55) SHA1(a942651a206a2abe4f60f0717e1d5d8e89b993d4) )
	ROM_LOAD( "ic11",         0x080000, 0x80000, CRC(7dcc913d) SHA1(527bae5020581d1ac322ea25c8e0994d54bbc051) )
	ROM_LOAD( "ic16",         0x100000, 0x80000, CRC(0d84af7f) SHA1(07356ee61c84c4c4ccb49c8dfe8c468990580041) ) //FIRST AND SECOND HALF IDENTICAL

	ROM_REGION( 0x100000, "spritegfx", 0 )
	ROM_LOAD32_WORD( "ic12",         0x000000, 0x80000, CRC(d63fac4e) SHA1(bb96d2e41334d136b9208dbe7e88a45e3bbc6542) )
	ROM_LOAD32_WORD( "ic18",         0x000002, 0x80000, CRC(5a60444b) SHA1(62c418aedd1087dac82dcb44830cce00278103dd) )

	ROM_REGION( 0x200000, "gfx4", 0 )
	ROM_LOAD32_WORD( "ic14",         0x000000, 0x80000, CRC(1befd0f3) SHA1(7ab6fb5bf814ef3ae9a306a0d32d1078ee594461) )
	ROM_LOAD32_WORD( "ic20",         0x100000, 0x80000, CRC(c2f84a61) SHA1(1dce538ced54a61c43ed25e1d71b5ac1c8935cc5) )
	ROM_LOAD32_WORD( "ic35",         0x000002, 0x80000, CRC(eba8e1a3) SHA1(976ef30437df9aba6fa6d5cd11728476f34eb05b) )
	ROM_LOAD32_WORD( "ic40",         0x100002, 0x80000, CRC(5ef5aa7e) SHA1(8d4b0f2348c536c6781c8ba25722301673aca289) )

	ROM_REGION16_BE( 0x24000, "sprlookuprom", 0 )   // hardcoded sprite maps
	ROM_LOAD16_BYTE( "ic19",    0x00000, 0x10000, CRC(db24eeaa) SHA1(300dd1ce81dd258b265bc3a64b8542ed152ed2cf) )
	ROM_LOAD16_BYTE( "ic13",    0x00001, 0x10000, CRC(97025bf4) SHA1(0519f0c94f3d417bf8ff0124a3a137035a4013dc) )
	// 20000-23fff empty space, filled in vh_startup

	// no "ymsnd:adpcmb"

	ROM_REGION( 0x100000, "ymsnd:adpcma", 0 ) // sound samples
	ROM_LOAD( "ic166",        0x000000, 0x80000, CRC(6e0d063a) SHA1(313983e69f9625814de033fef7f6e9564694117a) )
	ROM_LOAD( "ic163",        0x080000, 0x80000, CRC(e6621dfb) SHA1(85ee77c4720b7eb20ecf293c16b3105c8dcb1114) ) //FIRST AND SECOND HALF IDENTICAL

	ROM_REGION( 0x0c00, "plds", 0 )
	ROM_LOAD( "epl16p8bp.ic133", 0x0000, 0x0107, NO_DUMP )  // read protected
	ROM_LOAD( "epl16p8bp.ic127", 0x0200, 0x0107, NO_DUMP )  // read protected
	ROM_LOAD( "epl16p8bp.ic99",  0x0400, 0x0107, NO_DUMP )  // read protected
	ROM_LOAD( "epl16p8bp.ic100", 0x0600, 0x0107, NO_DUMP )  // read protected
	ROM_LOAD( "gal16v8a.ic95",   0x0800, 0x0117, NO_DUMP )  // read protected
	ROM_LOAD( "gal16v8a.ic114",  0x0a00, 0x0117, NO_DUMP )  // read protected
ROM_END

/*
Dumper's notes:
-board has sockets and jumpers for ROMS not fitted on the final board.
-early version has game crashing bugs and other glitches.
-the mask ROMs match the regular version.
-RAM & ROM check is not shown.
-region warning seems much slower to pass.
-attract mode starts in the jungle, old dumps all start with a building with fences
*/

ROM_START( spinlbrkup ) // the labels are official Video System without numbering and handwritten on top
	ROM_REGION( 0x60000, "maincpu", 0 ) // these differ quite a lot
	ROM_LOAD16_BYTE( "spb0-e.ic98",  0x00000, 0x10000, CRC(421eaff2) SHA1(e0ffd37fa8361a544cd7a66da0b802367adccd7d) )
	ROM_LOAD16_BYTE( "spb0-o.ic104", 0x00001, 0x10000, CRC(9576d508) SHA1(426a630a7a5bdaa0316391582b25274a6d923c79) )
	ROM_LOAD16_BYTE( "sbp1-e.ic93",  0x20000, 0x10000, CRC(d6444d1e) SHA1(2aa80b8cf3c44e4a583b57f4a6cc673d984f3a05) )
	ROM_LOAD16_BYTE( "sbp1-o.ic94",  0x20001, 0x10000, CRC(a3f7bd8e) SHA1(dc393b4911c6acadb97b0380db15ae5c972a3505) )

	ROM_REGION( 0x20000, "soundbank", 0 )
	ROM_LOAD( "11-14.m.bank.ic118",      0x00000, 0x10000, CRC(a1ed270b) SHA1(f513baed1f7efda3d843982e1fa4857f058e8595) ) // relatively minor differences
	ROM_RELOAD(                          0x10000, 0x10000 )

	ROM_REGION( 0x08000, "audiocpu", 0 )
	ROM_LOAD( "11-14-15.00.music.ic117", 0x00000, 0x08000, CRC(6b8c8f09) SHA1(d57699ea82f5e48ed8c9909a040c2fa6f988f8b3) ) // this differs quite a lot

	ROM_REGION( 0x100000, "gfx1", 0 )
	ROM_LOAD( "ic15",         0x000000, 0x80000, CRC(e318cf3a) SHA1(d634001a0029566ce7b8fa30075970919eb5f44e) )
	ROM_LOAD( "ic9",          0x080000, 0x80000, CRC(e071f674) SHA1(b6d98d7fcc28516d937d8c655d07305515be8a20) )

	ROM_REGION( 0x200000, "gfx2", 0 )
	ROM_LOAD( "ic17",         0x000000, 0x80000, CRC(a63d5a55) SHA1(a942651a206a2abe4f60f0717e1d5d8e89b993d4) )
	ROM_LOAD( "ic11",         0x080000, 0x80000, CRC(7dcc913d) SHA1(527bae5020581d1ac322ea25c8e0994d54bbc051) )
	ROM_LOAD( "ic16",         0x100000, 0x80000, CRC(0d84af7f) SHA1(07356ee61c84c4c4ccb49c8dfe8c468990580041) ) //FIRST AND SECOND HALF IDENTICAL

	ROM_REGION( 0x100000, "spritegfx", 0 )
	ROM_LOAD32_WORD( "ic12",         0x000000, 0x80000, CRC(d63fac4e) SHA1(bb96d2e41334d136b9208dbe7e88a45e3bbc6542) )
	ROM_LOAD32_WORD( "ic18",         0x000002, 0x80000, CRC(5a60444b) SHA1(62c418aedd1087dac82dcb44830cce00278103dd) )

	ROM_REGION( 0x200000, "gfx4", 0 )
	ROM_LOAD32_WORD( "ic14",         0x000000, 0x80000, CRC(1befd0f3) SHA1(7ab6fb5bf814ef3ae9a306a0d32d1078ee594461) )
	ROM_LOAD32_WORD( "ic20",         0x100000, 0x80000, CRC(c2f84a61) SHA1(1dce538ced54a61c43ed25e1d71b5ac1c8935cc5) )
	ROM_LOAD32_WORD( "ic35",         0x000002, 0x80000, CRC(eba8e1a3) SHA1(976ef30437df9aba6fa6d5cd11728476f34eb05b) )
	ROM_LOAD32_WORD( "ic40",         0x100002, 0x80000, CRC(5ef5aa7e) SHA1(8d4b0f2348c536c6781c8ba25722301673aca289) )

	ROM_REGION16_BE( 0x24000, "sprlookuprom", 0 ) // very minor differences
	ROM_LOAD16_BYTE( "sbm-1-18.ic19",    0x00000, 0x10000, CRC(e155357f) SHA1(05864c5d281df52adce4e959c65260ee3f585988) )
	ROM_LOAD16_BYTE( "sbm-0-18.ic13",    0x00001, 0x10000, CRC(16b79e45) SHA1(9f89381bc3949adf1317836fc35608c0982a4b46) )

	// no "ymsnd:adpcmb"

	ROM_REGION( 0x100000, "ymsnd:adpcma", 0 )
	ROM_LOAD( "ic166",        0x000000, 0x80000, CRC(6e0d063a) SHA1(313983e69f9625814de033fef7f6e9564694117a) )
	ROM_LOAD( "ic163",        0x080000, 0x80000, CRC(e6621dfb) SHA1(85ee77c4720b7eb20ecf293c16b3105c8dcb1114) ) //FIRST AND SECOND HALF IDENTICAL

	ROM_REGION( 0x0c00, "plds", 0 )
	ROM_LOAD( "epl16p8bp.ic133", 0x0000, 0x0107, NO_DUMP ) // read protected
	ROM_LOAD( "epl16p8bp.ic127", 0x0200, 0x0107, NO_DUMP ) // read protected
	ROM_LOAD( "epl16p8bp.ic99",  0x0400, 0x0107, NO_DUMP ) // read protected
	ROM_LOAD( "epl16p8bp.ic100", 0x0600, 0x0107, NO_DUMP ) // read protected
	ROM_LOAD( "gal16v8a.ic95",   0x0800, 0x0117, NO_DUMP ) // read protected
	ROM_LOAD( "gal16v8a.ic114",  0x0a00, 0x0117, NO_DUMP ) // read protected
ROM_END

/*

Karate Blazers regions known to exist but not dumped or not verified:

Toushin Blazers title:
  4V2 with 1V1   Tecmo license??
   V2 with 1V1   "original" non Tecmo verions??

Karate Blazers title
  3V2 with 1V1  Euro, current parent??

Note: It's unknown what if any difference there is between V1 and 1V1 ROMs

*/
ROM_START( karatblz )
	ROM_REGION( 0x80000, "maincpu", 0 ) // 68000 code
	ROM_LOAD16_WORD_SWAP( "rom2v3.u14", 0x00000, 0x40000, CRC(01f772e1) SHA1(f87f19a82d75839b5671f23ce14218d7b910eabc) ) // need to verify correct "region" stamped number, should this be "3v2.u14" ??
	ROM_LOAD16_WORD_SWAP( "v1.u15",     0x40000, 0x40000, CRC(d16ee21b) SHA1(d454cdf22b72a537b9d7ae73deb8136a4f09da47) ) // chip with VideoSystem logo V and 1

	ROM_REGION( 0x20000, "soundbank", 0 )    // 128k for the audio CPU + banks
	ROM_LOAD( "v5.u92", 0x00000, 0x20000, CRC(97d67510) SHA1(1ffd419e3dec7de1099cd5819b0309f7dd0df80e) ) // chip with VideoSystem logo V and 5

	ROM_REGION( 0x08000, "audiocpu", 0 )    // 32k for the audio CPU
	ROM_COPY( "soundbank", 0x00000, 0x00000, 0x08000 )

	ROM_REGION( 0x80000, "gfx1", 0 )
	ROM_LOAD( "gha.u55", 0x00000, 0x80000, CRC(3e0cea91) SHA1(bab41715f106d364013b64649441d280bc6893cf) )

	ROM_REGION( 0x80000, "gfx2", 0 )
	ROM_LOAD( "gh9.u61", 0x00000, 0x80000, CRC(5d1676bd) SHA1(6227d489c9c6259a0ac2bef62821fbf94efca8c6) )

	ROM_REGION( 0x400000, "spritegfx", 0 )
	ROM_LOAD32_WORD( "u42",    0x000000, 0x100000, CRC(65f0da84) SHA1(0bfbc6f4b87583703246704eb9fa13b1b3e6f90e) )
	ROM_LOAD32_WORD( "v3.u44", 0x200000, 0x020000, CRC(34bdead2) SHA1(99f9a8cac807fcd599db55d2dc624ed92a3862ef) ) // chip with VideoSystem logo V and 3
	ROM_LOAD32_WORD( "u43",    0x000002, 0x100000, CRC(7b349e5d) SHA1(8590a328f403e2c697a8d698c08d4adaf01fff62) )
	ROM_LOAD32_WORD( "v4.u45", 0x200002, 0x020000, CRC(be4d487d) SHA1(6d19c91d0498c43017219f0c10f4845a51ccfa7f) ) // chip with VideoSystem logo V and 4

	ROM_REGION( 0x100000, "gfx4", 0 )
	ROM_LOAD32_WORD( "u59.ghb", 0x000000, 0x80000, CRC(158c9cde) SHA1(a2c1b404d40e6c2627691f5c7a3f63484bd5d2de) )
	ROM_LOAD32_WORD( "ghd.u60", 0x000002, 0x80000, CRC(73180ae3) SHA1(e4eaf6693826d9e72032d0a0e25938a23ab7d792) )

	ROM_REGION( 0x080000, "ymsnd:adpcmb", 0 ) // sound samples
	ROM_LOAD( "u105.gh8", 0x000000, 0x080000, CRC(7a68cb1b) SHA1(1bdd0000c2d68019b9e5bf8f7ad84a6ae1af8443) )

	ROM_REGION( 0x100000, "ymsnd:adpcma", 0 ) // sound samples
	ROM_LOAD( "u104", 0x000000, 0x100000, CRC(5795e884) SHA1(a4178497ad0a1e60ceb87612b218d77b36d2a11b) )
ROM_END

ROM_START( karatblzt ) // Karate Blazers, Tecmo license
	ROM_REGION( 0x80000, "maincpu", 0 ) // 68000 code
	ROM_LOAD16_WORD_SWAP( "2v2.u14",  0x00000, 0x40000, CRC(7ae17b7f) SHA1(d7916c3159e22dde56a0de750032da9ee46b3d6c) ) // 2 stamped on chip with VideoSystem logo V and 2
	ROM_LOAD16_WORD_SWAP( "v1.u15",   0x40000, 0x40000, CRC(d16ee21b) SHA1(d454cdf22b72a537b9d7ae73deb8136a4f09da47) ) // chip with VideoSystem logo V and 1

	ROM_REGION( 0x20000, "soundbank", 0 )    // 128k for the audio CPU + banks
	ROM_LOAD( "v5.u92", 0x00000, 0x20000, CRC(97d67510) SHA1(1ffd419e3dec7de1099cd5819b0309f7dd0df80e) ) // chip with VideoSystem logo V and 5

	ROM_REGION( 0x08000, "audiocpu", 0 )    // 32k for the audio CPU
	ROM_COPY( "soundbank", 0x00000, 0x00000, 0x08000 )

	ROM_REGION( 0x80000, "gfx1", 0 )
	ROM_LOAD( "gha.u55", 0x00000, 0x80000, CRC(3e0cea91) SHA1(bab41715f106d364013b64649441d280bc6893cf) )

	ROM_REGION( 0x80000, "gfx2", 0 )
	ROM_LOAD( "gh9.u61", 0x00000, 0x80000, CRC(5d1676bd) SHA1(6227d489c9c6259a0ac2bef62821fbf94efca8c6) )

	ROM_REGION( 0x400000, "spritegfx", 0 )
	ROM_LOAD32_WORD( "u42",    0x000000, 0x100000, CRC(65f0da84) SHA1(0bfbc6f4b87583703246704eb9fa13b1b3e6f90e) )
	ROM_LOAD32_WORD( "v3.u44", 0x200000, 0x020000, CRC(34bdead2) SHA1(99f9a8cac807fcd599db55d2dc624ed92a3862ef) ) // chip with VideoSystem logo V and 3
	ROM_LOAD32_WORD( "u43",    0x000002, 0x100000, CRC(7b349e5d) SHA1(8590a328f403e2c697a8d698c08d4adaf01fff62) )
	ROM_LOAD32_WORD( "v4.u45", 0x200002, 0x020000, CRC(be4d487d) SHA1(6d19c91d0498c43017219f0c10f4845a51ccfa7f) ) // chip with VideoSystem logo V and 4

	ROM_REGION( 0x100000, "gfx4", 0 )
	ROM_LOAD32_WORD( "u59.ghb", 0x000000, 0x80000, CRC(158c9cde) SHA1(a2c1b404d40e6c2627691f5c7a3f63484bd5d2de) )
	ROM_LOAD32_WORD( "ghd.u60", 0x000002, 0x80000, CRC(73180ae3) SHA1(e4eaf6693826d9e72032d0a0e25938a23ab7d792) )

	ROM_REGION( 0x080000, "ymsnd:adpcmb", 0 ) // sound samples
	ROM_LOAD( "u105.gh8", 0x000000, 0x080000, CRC(7a68cb1b) SHA1(1bdd0000c2d68019b9e5bf8f7ad84a6ae1af8443) )

	ROM_REGION( 0x100000, "ymsnd:adpcma", 0 ) // sound samples
	ROM_LOAD( "u104", 0x000000, 0x100000, CRC(5795e884) SHA1(a4178497ad0a1e60ceb87612b218d77b36d2a11b) )
ROM_END

ROM_START( karatblza )
	ROM_REGION( 0x80000, "maincpu", 0 ) // 68000 code
	ROM_LOAD16_WORD_SWAP( "_v2.u14",  0x00000, 0x40000, CRC(7a78976e) SHA1(3b74b80765622b8488bdd0729ec98a2c7584cad5) ) // need to verify correct "region" stamped number
	ROM_LOAD16_WORD_SWAP( "_v1.u15",  0x40000, 0x40000, CRC(47e410fe) SHA1(d26fc93f91ccf00856db2b7dfd0d905d87e99bd8) ) // need to verify correct "region" stamped number, is this one "1v1" ??

	ROM_REGION( 0x20000, "soundbank", 0 )    // 128k for the audio CPU + banks
	ROM_LOAD( "v5.u92", 0x00000, 0x20000, CRC(97d67510) SHA1(1ffd419e3dec7de1099cd5819b0309f7dd0df80e) ) // chip with VideoSystem logo V and 5

	ROM_REGION( 0x08000, "audiocpu", 0 )    // 32k for the audio CPU
	ROM_COPY( "soundbank", 0x00000, 0x00000, 0x08000 )

	ROM_REGION( 0x80000, "gfx1", 0 )
	ROM_LOAD( "gha.u55", 0x00000, 0x80000, CRC(3e0cea91) SHA1(bab41715f106d364013b64649441d280bc6893cf) )

	ROM_REGION( 0x80000, "gfx2", 0 )
	ROM_LOAD( "gh9.u61", 0x00000, 0x80000, CRC(5d1676bd) SHA1(6227d489c9c6259a0ac2bef62821fbf94efca8c6) )

	ROM_REGION( 0x400000, "spritegfx", 0 )
	ROM_LOAD32_WORD( "u42",    0x000000, 0x100000, CRC(65f0da84) SHA1(0bfbc6f4b87583703246704eb9fa13b1b3e6f90e) )
	ROM_LOAD32_WORD( "v3.u44", 0x200000, 0x020000, CRC(34bdead2) SHA1(99f9a8cac807fcd599db55d2dc624ed92a3862ef) ) // chip with VideoSystem logo V and 3
	ROM_LOAD32_WORD( "u43",    0x000002, 0x100000, CRC(7b349e5d) SHA1(8590a328f403e2c697a8d698c08d4adaf01fff62) )
	ROM_LOAD32_WORD( "v4.u45", 0x200002, 0x020000, CRC(be4d487d) SHA1(6d19c91d0498c43017219f0c10f4845a51ccfa7f) ) // chip with VideoSystem logo V and 4

	ROM_REGION( 0x100000, "gfx4", 0 )
	ROM_LOAD32_WORD( "u59.ghb", 0x000000, 0x80000, CRC(158c9cde) SHA1(a2c1b404d40e6c2627691f5c7a3f63484bd5d2de) )
	ROM_LOAD32_WORD( "ghd.u60", 0x000002, 0x80000, CRC(73180ae3) SHA1(e4eaf6693826d9e72032d0a0e25938a23ab7d792) )

	ROM_REGION( 0x080000, "ymsnd:adpcmb", 0 ) // sound samples
	ROM_LOAD( "u105.gh8", 0x000000, 0x080000, CRC(7a68cb1b) SHA1(1bdd0000c2d68019b9e5bf8f7ad84a6ae1af8443) )

	ROM_REGION( 0x100000, "ymsnd:adpcma", 0 ) // sound samples
	ROM_LOAD( "u104", 0x000000, 0x100000, CRC(5795e884) SHA1(a4178497ad0a1e60ceb87612b218d77b36d2a11b) )
ROM_END

ROM_START( karatblzu )
	ROM_REGION( 0x80000, "maincpu", 0 ) // 68000 code
	ROM_LOAD16_WORD_SWAP( "1v2.u14", 0x00000, 0x40000, CRC(202e6220) SHA1(2605511a0574cbc39fdf3d8ae27a0aa9b43345fb) ) // 1 stamped on chip with VideoSystem logo V and 2
	ROM_LOAD16_WORD_SWAP( "v1.u15",  0x40000, 0x40000, CRC(d16ee21b) SHA1(d454cdf22b72a537b9d7ae73deb8136a4f09da47) ) // chip with VideoSystem logo V and 1

	ROM_REGION( 0x20000, "soundbank", 0 )    // 128k for the audio CPU + banks
	ROM_LOAD( "v5.u92", 0x00000, 0x20000, CRC(97d67510) SHA1(1ffd419e3dec7de1099cd5819b0309f7dd0df80e) ) // chip with VideoSystem logo V and 5

	ROM_REGION( 0x08000, "audiocpu", 0 )    // 32k for the audio CPU
	ROM_COPY( "soundbank", 0x00000, 0x00000, 0x08000 )

	ROM_REGION( 0x80000, "gfx1", 0 )
	ROM_LOAD( "gha.u55", 0x00000, 0x80000, CRC(3e0cea91) SHA1(bab41715f106d364013b64649441d280bc6893cf) )

	ROM_REGION( 0x80000, "gfx2", 0 )
	ROM_LOAD( "gh9.u61", 0x00000, 0x80000, CRC(5d1676bd) SHA1(6227d489c9c6259a0ac2bef62821fbf94efca8c6) )

	ROM_REGION( 0x400000, "spritegfx", 0 )
	ROM_LOAD32_WORD( "u42",    0x000000, 0x100000, CRC(65f0da84) SHA1(0bfbc6f4b87583703246704eb9fa13b1b3e6f90e) )
	ROM_LOAD32_WORD( "v3.u44", 0x200000, 0x020000, CRC(34bdead2) SHA1(99f9a8cac807fcd599db55d2dc624ed92a3862ef) ) // chip with VideoSystem logo V and 3
	ROM_LOAD32_WORD( "u43",    0x000002, 0x100000, CRC(7b349e5d) SHA1(8590a328f403e2c697a8d698c08d4adaf01fff62) )
	ROM_LOAD32_WORD( "v4.u45", 0x200002, 0x020000, CRC(be4d487d) SHA1(6d19c91d0498c43017219f0c10f4845a51ccfa7f) ) // chip with VideoSystem logo V and 4

	ROM_REGION( 0x100000, "gfx4", 0 )
	ROM_LOAD32_WORD( "u59.ghb", 0x000000, 0x80000, CRC(158c9cde) SHA1(a2c1b404d40e6c2627691f5c7a3f63484bd5d2de) )
	ROM_LOAD32_WORD( "ghd.u60", 0x000002, 0x80000, CRC(73180ae3) SHA1(e4eaf6693826d9e72032d0a0e25938a23ab7d792) )

	ROM_REGION( 0x080000, "ymsnd:adpcmb", 0 ) // sound samples
	ROM_LOAD( "u105.gh8", 0x000000, 0x080000, CRC(7a68cb1b) SHA1(1bdd0000c2d68019b9e5bf8f7ad84a6ae1af8443) )

	ROM_REGION( 0x100000, "ymsnd:adpcma", 0 ) // sound samples
	ROM_LOAD( "u104", 0x000000, 0x100000, CRC(5795e884) SHA1(a4178497ad0a1e60ceb87612b218d77b36d2a11b) )
ROM_END

ROM_START( karatblzj ) // Toushin Blazers, Tecmo license
	ROM_REGION( 0x80000, "maincpu", 0 ) // 68000 code
	ROM_LOAD16_WORD_SWAP( "2tecmo.u14",  0x00000, 0x40000, CRC(57e52654) SHA1(15939d8f7c693b9248f3dd2b2ad5fbae2c19621f) ) // need to verify correct "region" stamped number, is this one "4v2" ??
	ROM_LOAD16_WORD_SWAP( "v1.u15",      0x40000, 0x40000, CRC(d16ee21b) SHA1(d454cdf22b72a537b9d7ae73deb8136a4f09da47) ) // chip with VideoSystem logo V and 1

	ROM_REGION( 0x20000, "soundbank", 0 )    // 128k for the audio CPU + banks
	ROM_LOAD( "v5.u92", 0x00000, 0x20000, CRC(97d67510) SHA1(1ffd419e3dec7de1099cd5819b0309f7dd0df80e) ) // chip with VideoSystem logo V and 5

	ROM_REGION( 0x08000, "audiocpu", 0 )    // 32k for the audio CPU
	ROM_COPY( "soundbank", 0x00000, 0x00000, 0x08000 )

	ROM_REGION( 0x80000, "gfx1", 0 )
	ROM_LOAD( "gha.u55", 0x00000, 0x80000, CRC(3e0cea91) SHA1(bab41715f106d364013b64649441d280bc6893cf) )

	ROM_REGION( 0x80000, "gfx2", 0 )
	ROM_LOAD( "gh9.u61", 0x00000, 0x80000, CRC(5d1676bd) SHA1(6227d489c9c6259a0ac2bef62821fbf94efca8c6) )

	ROM_REGION( 0x400000, "spritegfx", 0 )
	ROM_LOAD32_WORD( "u42",    0x000000, 0x100000, CRC(65f0da84) SHA1(0bfbc6f4b87583703246704eb9fa13b1b3e6f90e) )
	ROM_LOAD32_WORD( "v3.u44", 0x200000, 0x020000, CRC(34bdead2) SHA1(99f9a8cac807fcd599db55d2dc624ed92a3862ef) ) // chip with VideoSystem logo V and 3
	ROM_LOAD32_WORD( "u43",    0x000002, 0x100000, CRC(7b349e5d) SHA1(8590a328f403e2c697a8d698c08d4adaf01fff62) )
	ROM_LOAD32_WORD( "v4.u45", 0x200002, 0x020000, CRC(be4d487d) SHA1(6d19c91d0498c43017219f0c10f4845a51ccfa7f) ) // chip with VideoSystem logo V and 4

	ROM_REGION( 0x100000, "gfx4", 0 )
	ROM_LOAD32_WORD( "u59.ghb", 0x000000, 0x80000, CRC(158c9cde) SHA1(a2c1b404d40e6c2627691f5c7a3f63484bd5d2de) )
	ROM_LOAD32_WORD( "ghd.u60", 0x000002, 0x80000, CRC(73180ae3) SHA1(e4eaf6693826d9e72032d0a0e25938a23ab7d792) )

	ROM_REGION( 0x080000, "ymsnd:adpcmb", 0 ) // sound samples
	ROM_LOAD( "u105.gh8", 0x000000, 0x080000, CRC(7a68cb1b) SHA1(1bdd0000c2d68019b9e5bf8f7ad84a6ae1af8443) )

	ROM_REGION( 0x100000, "ymsnd:adpcma", 0 ) // sound samples
	ROM_LOAD( "u104", 0x000000, 0x100000, CRC(5795e884) SHA1(a4178497ad0a1e60ceb87612b218d77b36d2a11b) )
ROM_END

/*

Karate Blazers (bootleg)

CPU : MC68000
SND : Z80 + NEC D7759c + YM3812 (no number on chip, but ROM is the same as streetsm, which uses a YM3812)

*/

ROM_START( karatblzbl )
	ROM_REGION( 0x80000, "maincpu", 0 ) // 68000 code
	ROM_LOAD16_BYTE( "9.u5",        0x000000, 0x040000, CRC(33c3d3cd) SHA1(a8490091fe8d96b984ebbbe6b2f107fe23411814) )
	ROM_LOAD16_BYTE( "10.u2",       0x000001, 0x040000, CRC(dbed7323) SHA1(3ec2fffea41e606c176e2392b37f757ad6febf99) )

	ROM_REGION( 0x10000, "audiocpu", 0 )
	ROM_LOAD( "2.u80",        0x00000, 0x10000, CRC(ca4b171e) SHA1(a05fd81f68759a09be3ec09f38d7c9364dfb6c14) )

	ROM_REGION( 0x20000, "upd", 0 ) // D7759c data
	ROM_LOAD( "1.u88",        0x00000, 0x20000, CRC(47db1605) SHA1(ae00e633eb98567f04ff97e3d63e04e049d955ec) )

	ROM_REGION( 0x80000, "gfx1", 0 )
	ROM_LOAD( "3.u81",      0x00000, 0x80000, CRC(3e0cea91) SHA1(bab41715f106d364013b64649441d280bc6893cf) )

	ROM_REGION( 0x80000, "gfx2", 0 )
	ROM_LOAD( "4.u82",      0x00000, 0x80000, CRC(5d1676bd) SHA1(6227d489c9c6259a0ac2bef62821fbf94efca8c6) )

	ROM_REGION( 0x400000, "spritegfx", 0 )
	ROM_LOAD32_BYTE( "gfx14.u58",        0x000000, 0x020000, CRC(41e18169) SHA1(fc1723cb5d5ddf7dc3d418070605ad14770620e5) )
	ROM_LOAD32_BYTE( "gfx19.u63",        0x000001, 0x020000, CRC(09833f2a) SHA1(13d7d530c5f7baa4442c950c8a976934a3df2304) )
	ROM_LOAD32_BYTE( "gfx24.u68",        0x000002, 0x020000, CRC(a4417bf8) SHA1(791a3d70376915848fe1f26aa3152c96533c2783) )
	ROM_LOAD32_BYTE( "gfx29.u73",        0x000003, 0x020000, CRC(5affb5d0) SHA1(c89517dfb139d18f313f15c70481999f136ecb82) )
	ROM_LOAD32_BYTE( "gfx13.u59",        0x080000, 0x020000, CRC(666a8c19) SHA1(0392eb45b135db139d0149cbc140bdcaec627bf2) )
	ROM_LOAD32_BYTE( "gfx18.u64",        0x080001, 0x020000, CRC(4be67468) SHA1(67413b9fc33483133a8ef39c39a1f202be1efcbf) )
	ROM_LOAD32_BYTE( "gfx23.u69",        0x080002, 0x020000, CRC(3ff332e2) SHA1(2c3e3fc9af2735d21f0d14c08c731f148c5cc301) )
	ROM_LOAD32_BYTE( "gfx28.u74",        0x080003, 0x020000, CRC(ccfdd9ad) SHA1(53b4d68bcae4c84fb73f4b6b5d1d1503f125c3c4) )
	ROM_LOAD32_BYTE( "gfx12.u60",        0x100000, 0x020000, CRC(f425fe4c) SHA1(446b414e7f6bd699592dfdfc41e48d8f2f3a91b6) )
	ROM_LOAD32_BYTE( "gfx17.u65",        0x100001, 0x020000, CRC(96e77e04) SHA1(2c4f07c0bd7748470fb320c2e87bcf8c359d10ab) )
	ROM_LOAD32_BYTE( "gfx22.u70",        0x100002, 0x020000, CRC(5d673b74) SHA1(d54d22969c0a2d155775c48bea93f6946457d405) )
	ROM_LOAD32_BYTE( "gfx27.u75",        0x100003, 0x020000, CRC(a38802d4) SHA1(f29d69dbac451be3b855733b77b83f86b8f2af86) )
	ROM_LOAD32_BYTE( "gfx11.u61",        0x180000, 0x020000, CRC(09ae152b) SHA1(5d558e938f5d914f8bed2a8d980d08ad9e85d505) )
	ROM_LOAD32_BYTE( "gfx16.u66",        0x180001, 0x020000, CRC(cc3a2c8f) SHA1(d69a2127f6142c4d5b4363720511d564ceecf2b9) )
	ROM_LOAD32_BYTE( "gfx21.u71",        0x180002, 0x020000, CRC(ffd66ea0) SHA1(fc1b2fa27d28a61b381e3d4f15809c740082d07f) )
	ROM_LOAD32_BYTE( "gfx26.u76",        0x180003, 0x020000, CRC(7ae76103) SHA1(5c42fbe133cbf600d2150295a70a1541b79706b5) )
	ROM_LOAD32_BYTE( "gfx15.u57",        0x200000, 0x020000, CRC(876cf42e) SHA1(d9d5025f421f3dd297b519418a3cac528fcc269a) )
	ROM_LOAD32_BYTE( "gfx20.u62",        0x200001, 0x020000, CRC(8b759fde) SHA1(90ba7f71736a2bd35af045372db34d69d3015ff1) )
	ROM_LOAD32_BYTE( "gfx25.u67",        0x200002, 0x020000, CRC(1195b559) SHA1(2fd00b3360df5f0a762569ab49c445b68568cf2e) )
	ROM_LOAD32_BYTE( "gfx30.u72",        0x200003, 0x020000, CRC(7593679f) SHA1(3a6199d1dc60d2c05084fe41c639228613831d99) )

	ROM_REGION( 0x100000, "gfx4", 0 )
	ROM_LOAD32_BYTE( "5.u62",        0x000000, 0x040000, CRC(1ed12174) SHA1(1e4fc511ad644aaf90505f7930957b4adf9f6c2a) )
	ROM_LOAD32_BYTE( "6.u63",        0x000001, 0x040000, CRC(874c5251) SHA1(487c2ff66e03e0c1d415039a11404c503b48f9c6) )
	ROM_LOAD32_BYTE( "7.u64",        0x000002, 0x040000, CRC(c2ed2666) SHA1(5c7b9cf46d13309facc8da82ef3eeb7ef3707ca0) )
	ROM_LOAD32_BYTE( "8.u65",        0x000003, 0x040000, CRC(b491201a) SHA1(c18cb1cc8a8bf031e00d8d89de62f7ed5548e767) )
ROM_END

/*

Turbo Force

 Program ROM comparision by region code:

              Region Code 3  Region Code 4  Region Code 7  Region Code 8
              ----------------------------------------------------------
   SUBPCB U2   0x721300ee     0x721300ee     0x721300ee    0x721300ee  <-- Same data all sets
   SUBPCB U1   0x71b6431b     0x6cd5312b     0xcc324da6    0xd1513f96  <-- Each set unique
Main PCB U14   0x63f50557     0x63f50557     0xc0a15480    0x63f50557  <-- Only turbofrcu differs by 1 byte:  0x240B:3C (vs 0x25 for other sets)

NOTE: Swapping in a 0x63f50557 ROM in turbofrcu in place of 8v3.u14 does NOT trigger a "PROGRAM ROM AREA" error.
      Is 8v3.u14 a bad dump?, need to get it redumped to verify if it should indeed be different.

*/
ROM_START( turbofrc ) // World version with no copyright notice
	ROM_REGION( 0xc0000, "maincpu", 0 ) // 68000 code
	ROM_LOAD16_WORD_SWAP( "4v2.subpcb.u2", 0x00000, 0x40000, CRC(721300ee) SHA1(79ab32fdfd377592a0bdbd1c4794cfd529a3eb7b) ) // 27c2048 - located on a OR-10 SUB BOARD - 4 stamped on chip with VideoSystem logo V
	ROM_LOAD16_WORD_SWAP( "4v1.subpcb.u1", 0x40000, 0x40000, CRC(6cd5312b) SHA1(57b109fe268fb963e981c91b6d288667a3c9a665) ) // 27c2048 - located on a OR-10 SUB BOARD - 4 stamped on chip with VideoSystem logo V
	ROM_LOAD16_WORD_SWAP( "4v3.u14",       0x80000, 0x40000, CRC(63f50557) SHA1(f8dba8c9ba412c9a67457ec31a804c57593ab20b) ) // 27c2048 - 4 stamped on chip with VideoSystem logo V

	ROM_REGION( 0x20000, "soundbank", 0 )    // 128k for the audio CPU + banks
	ROM_LOAD( "6.u166", 0x00000, 0x20000, CRC(2ca14a65) SHA1(95f6e7b4fa7ca26872ff472d7e6fb75fd4f281d5) ) // 27c1001

	ROM_REGION( 0x08000, "audiocpu", 0 )    // 32k for the audio CPU
	ROM_COPY( "soundbank", 0x00000, 0x00000, 0x08000 )

	ROM_REGION( 0x0a0000, "gfx1", 0 )
	ROM_LOAD( "lh534ggs.u94", 0x000000, 0x80000, CRC(baa53978) SHA1(7f103122dd0bf675226ccf309fba73f645e0c79b) ) // mask rom
	ROM_LOAD( "7.u95",        0x080000, 0x20000, CRC(71a6c573) SHA1(f14ebca676d85fabcde27631145933abc376dd12) ) // 27c1001a

	ROM_REGION( 0x0a0000, "gfx2", 0 )
	ROM_LOAD( "lh534ggy.u105", 0x000000, 0x80000, CRC(4de4e59e) SHA1(571396dadb8aac043319cabe24e629210e442d57) ) // mask rom
	ROM_LOAD( "8.u106",        0x080000, 0x20000, CRC(c6479eb5) SHA1(47a58f082c73bc9dae3970e760ba46478ce6a190) ) // 27c1001a

	ROM_REGION( 0x200000, "spritegfx", 0 )
	ROM_LOAD32_WORD( "lh534gh2.u116", 0x000000, 0x80000, CRC(df210f3b) SHA1(990ac43e4a46fee6b929c5b27d317cdadf179b8b) ) // mask rom
	ROM_LOAD32_WORD( "5.u118",        0x100000, 0x40000, CRC(f61d1d79) SHA1(2b8e33912c05c26170afd2fced0ff06cb7a097fa) ) // 27c2048
	ROM_LOAD32_WORD( "lh534gh1.u117", 0x000002, 0x80000, CRC(f70812fd) SHA1(1964e1134940825211cd4825fdd3f13b8242192d) ) // mask rom
	ROM_LOAD32_WORD( "4.u119",        0x100002, 0x40000, CRC(474ea716) SHA1(67753e96fa4fc8cd689a8bddeb60dbde259cacaa) ) // 27c2048

	ROM_REGION( 0x080000, "gfx4", 0 )
	ROM_LOAD32_WORD( "lh532a52.u134", 0x000000, 0x40000, CRC(3c725a48) SHA1(120e62b2ef911bfa0f8a1468966ff70fab2d7582) ) // mask rom
	ROM_LOAD32_WORD( "lh532a51.u135", 0x000002, 0x40000, CRC(95c63559) SHA1(5f77bd22dce1ac4aa7291e5c3c3c358e2f066e8c) ) // mask rom

	ROM_REGION( 0x40000, "ymsnd:adpcmb", 0 ) // sound samples
	ROM_LOAD( "lh532h74.u180", 0x00000, 0x40000, CRC(a3d43254) SHA1(d0225d6cf9299ecc39d8e3f64f48cf80d554a67f) ) // mask rom

	ROM_REGION( 0x100000, "ymsnd:adpcma", 0 ) // sound samples
	ROM_LOAD( "lh538o7j.u179", 0x000000, 0x100000, CRC(60ca0333) SHA1(28b94edc98d360386759780ccd1122d43ffa5279) ) // mask rom
ROM_END

ROM_START( turbofrco ) // World version with no copyright notice
	ROM_REGION( 0xc0000, "maincpu", 0 ) // 68000 code
	ROM_LOAD16_WORD_SWAP( "3v2.subpcb.u2", 0x00000, 0x40000, CRC(721300ee) SHA1(79ab32fdfd377592a0bdbd1c4794cfd529a3eb7b) ) // 27c2048 - located on a OR-10 SUB BOARD - 3 stamped on chip with VideoSystem logo V
	ROM_LOAD16_WORD_SWAP( "3v1.subpcb.u1", 0x40000, 0x40000, CRC(71b6431b) SHA1(471bada4730a1a323af9b493f8c5f57c2a147f8d) ) // 27c2048 - located on a OR-10 SUB BOARD - 3 stamped on chip with VideoSystem logo V
	ROM_LOAD16_WORD_SWAP( "3v3.u14",       0x80000, 0x40000, CRC(63f50557) SHA1(f8dba8c9ba412c9a67457ec31a804c57593ab20b) ) // 27c2048 - 3 stamped on chip with VideoSystem logo V

	ROM_REGION( 0x20000, "soundbank", 0 )    // 128k for the audio CPU + banks
	ROM_LOAD( "6.u166", 0x00000, 0x20000, CRC(2ca14a65) SHA1(95f6e7b4fa7ca26872ff472d7e6fb75fd4f281d5) ) // 27c1001

	ROM_REGION( 0x08000, "audiocpu", 0 )    // 32k for the audio CPU
	ROM_COPY( "soundbank", 0x00000, 0x00000, 0x08000 )

	ROM_REGION( 0x0a0000, "gfx1", 0 )
	ROM_LOAD( "lh534ggs.u94", 0x000000, 0x80000, CRC(baa53978) SHA1(7f103122dd0bf675226ccf309fba73f645e0c79b) ) // mask rom
	ROM_LOAD( "7.u95",        0x080000, 0x20000, CRC(71a6c573) SHA1(f14ebca676d85fabcde27631145933abc376dd12) ) // 27c1001a

	ROM_REGION( 0x0a0000, "gfx2", 0 )
	ROM_LOAD( "lh534ggy.u105", 0x000000, 0x80000, CRC(4de4e59e) SHA1(571396dadb8aac043319cabe24e629210e442d57) ) // mask rom
	ROM_LOAD( "8.u106",        0x080000, 0x20000, CRC(c6479eb5) SHA1(47a58f082c73bc9dae3970e760ba46478ce6a190) ) // 27c1001a

	ROM_REGION( 0x200000, "spritegfx", 0 )
	ROM_LOAD32_WORD( "lh534gh2.u116", 0x000000, 0x80000, CRC(df210f3b) SHA1(990ac43e4a46fee6b929c5b27d317cdadf179b8b) ) // mask rom
	ROM_LOAD32_WORD( "5.u118",        0x100000, 0x40000, CRC(f61d1d79) SHA1(2b8e33912c05c26170afd2fced0ff06cb7a097fa) ) // 27c2048
	ROM_LOAD32_WORD( "lh534gh1.u117", 0x000002, 0x80000, CRC(f70812fd) SHA1(1964e1134940825211cd4825fdd3f13b8242192d) ) // mask rom
	ROM_LOAD32_WORD( "4.u119",        0x100002, 0x40000, CRC(474ea716) SHA1(67753e96fa4fc8cd689a8bddeb60dbde259cacaa) ) // 27c2048

	ROM_REGION( 0x080000, "gfx4", 0 )
	ROM_LOAD32_WORD( "lh532a52.u134", 0x000000, 0x40000, CRC(3c725a48) SHA1(120e62b2ef911bfa0f8a1468966ff70fab2d7582) ) // mask rom
	ROM_LOAD32_WORD( "lh532a51.u135", 0x000002, 0x40000, CRC(95c63559) SHA1(5f77bd22dce1ac4aa7291e5c3c3c358e2f066e8c) ) // mask rom

	ROM_REGION( 0x40000, "ymsnd:adpcmb", 0 ) // sound samples
	ROM_LOAD( "lh532h74.u180", 0x00000, 0x40000, CRC(a3d43254) SHA1(d0225d6cf9299ecc39d8e3f64f48cf80d554a67f) ) // mask rom

	ROM_REGION( 0x100000, "ymsnd:adpcma", 0 ) // sound samples
	ROM_LOAD( "lh538o7j.u179", 0x000000, 0x100000, CRC(60ca0333) SHA1(28b94edc98d360386759780ccd1122d43ffa5279) ) // mask rom
ROM_END

ROM_START( turbofrcu ) // US version - need to redump 8v3.u14 to verify it's unique
	ROM_REGION( 0xc0000, "maincpu", 0 ) // 68000 code
	ROM_LOAD16_WORD_SWAP( "8v2.subpcb.u2", 0x00000, 0x40000, CRC(721300ee) SHA1(79ab32fdfd377592a0bdbd1c4794cfd529a3eb7b) ) // 27c2048 - located on a OR-10 SUB BOARD - 8 stamped on chip with VideoSystem logo V
	ROM_LOAD16_WORD_SWAP( "8v1.subpcb.u1", 0x40000, 0x40000, CRC(cc324da6) SHA1(ed2eaff7351914e3ebaf925ddc01be9d44d89fa6) ) // 27c2048 - located on a OR-10 SUB BOARD - 8 stamped on chip with VideoSystem logo V
	ROM_LOAD16_WORD_SWAP( "8v3.u14",       0x80000, 0x40000, CRC(c0a15480) SHA1(1ec99382e0a00a8167773b1d454a63cc5cd6199c) ) // 27c2048 - 8 stamped on chip with VideoSystem logo V - 0x240B:3C (vs 0x25 for other sets)

	ROM_REGION( 0x20000, "soundbank", 0 )    // 128k for the audio CPU + banks
	ROM_LOAD( "6.u166", 0x00000, 0x20000, CRC(2ca14a65) SHA1(95f6e7b4fa7ca26872ff472d7e6fb75fd4f281d5) ) // 27c1001

	ROM_REGION( 0x08000, "audiocpu", 0 )    // 32k for the audio CPU
	ROM_COPY( "soundbank", 0x00000, 0x00000, 0x08000 )

	ROM_REGION( 0x0a0000, "gfx1", 0 )
	ROM_LOAD( "lh534ggs.u94", 0x000000, 0x80000, CRC(baa53978) SHA1(7f103122dd0bf675226ccf309fba73f645e0c79b) ) // mask rom
	ROM_LOAD( "7.u95",        0x080000, 0x20000, CRC(71a6c573) SHA1(f14ebca676d85fabcde27631145933abc376dd12) ) // 27c1001a

	ROM_REGION( 0x0a0000, "gfx2", 0 )
	ROM_LOAD( "lh534ggy.u105", 0x000000, 0x80000, CRC(4de4e59e) SHA1(571396dadb8aac043319cabe24e629210e442d57) ) // mask rom
	ROM_LOAD( "8.u106",        0x080000, 0x20000, CRC(c6479eb5) SHA1(47a58f082c73bc9dae3970e760ba46478ce6a190) ) // 27c1001a

	ROM_REGION( 0x200000, "spritegfx", 0 )
	ROM_LOAD32_WORD( "lh534gh2.u116", 0x000000, 0x80000, CRC(df210f3b) SHA1(990ac43e4a46fee6b929c5b27d317cdadf179b8b) ) // mask rom
	ROM_LOAD32_WORD( "5.u118",        0x100000, 0x40000, CRC(f61d1d79) SHA1(2b8e33912c05c26170afd2fced0ff06cb7a097fa) ) // 27c2048
	ROM_LOAD32_WORD( "lh534gh1.u117", 0x000002, 0x80000, CRC(f70812fd) SHA1(1964e1134940825211cd4825fdd3f13b8242192d) ) // mask rom
	ROM_LOAD32_WORD( "4.u119",        0x100002, 0x40000, CRC(474ea716) SHA1(67753e96fa4fc8cd689a8bddeb60dbde259cacaa) ) // 27c2048

	ROM_REGION( 0x080000, "gfx4", 0 )
	ROM_LOAD32_WORD( "lh532a52.u134", 0x000000, 0x40000, CRC(3c725a48) SHA1(120e62b2ef911bfa0f8a1468966ff70fab2d7582) ) // mask rom
	ROM_LOAD32_WORD( "lh532a51.u135", 0x000002, 0x40000, CRC(95c63559) SHA1(5f77bd22dce1ac4aa7291e5c3c3c358e2f066e8c) ) // mask rom

	ROM_REGION( 0x40000, "ymsnd:adpcmb", 0 ) // sound samples
	ROM_LOAD( "lh532h74.u180", 0x00000, 0x40000, CRC(a3d43254) SHA1(d0225d6cf9299ecc39d8e3f64f48cf80d554a67f) ) // mask rom

	ROM_REGION( 0x100000, "ymsnd:adpcma", 0 ) // sound samples
	ROM_LOAD( "lh538o7j.u179", 0x000000, 0x100000, CRC(60ca0333) SHA1(28b94edc98d360386759780ccd1122d43ffa5279) ) // mask rom
ROM_END

ROM_START( turbofrcua ) // US version
	ROM_REGION( 0xc0000, "maincpu", 0 ) // 68000 code
	ROM_LOAD16_WORD_SWAP( "7v2.subpcb.u2", 0x00000, 0x40000, CRC(721300ee) SHA1(79ab32fdfd377592a0bdbd1c4794cfd529a3eb7b) ) // 27c2048 - located on a OR-10 SUB BOARD - 7 stamped on chip with VideoSystem logo V
	ROM_LOAD16_WORD_SWAP( "7v1.subpcb.u1", 0x40000, 0x40000, CRC(d1513f96) SHA1(7acb96a44f661cd9c7561dfab0d60c993942d669) ) // 27c2048 - located on a OR-10 SUB BOARD - 7 stamped on chip with VideoSystem logo V
	ROM_LOAD16_WORD_SWAP( "7v3.u14",       0x80000, 0x40000, CRC(63f50557) SHA1(f8dba8c9ba412c9a67457ec31a804c57593ab20b) ) // 27c2048 - 7 stamped on chip with VideoSystem logo V

	ROM_REGION( 0x20000, "soundbank", 0 )    // 128k for the audio CPU + banks
	ROM_LOAD( "6.u166", 0x00000, 0x20000, CRC(2ca14a65) SHA1(95f6e7b4fa7ca26872ff472d7e6fb75fd4f281d5) ) // 27c1001

	ROM_REGION( 0x08000, "audiocpu", 0 )    // 32k for the audio CPU
	ROM_COPY( "soundbank", 0x00000, 0x00000, 0x08000 )

	ROM_REGION( 0x0a0000, "gfx1", 0 )
	ROM_LOAD( "lh534ggs.u94", 0x000000, 0x80000, CRC(baa53978) SHA1(7f103122dd0bf675226ccf309fba73f645e0c79b) ) // mask rom
	ROM_LOAD( "7.u95",        0x080000, 0x20000, CRC(71a6c573) SHA1(f14ebca676d85fabcde27631145933abc376dd12) ) // 27c1001a

	ROM_REGION( 0x0a0000, "gfx2", 0 )
	ROM_LOAD( "lh534ggy.u105", 0x000000, 0x80000, CRC(4de4e59e) SHA1(571396dadb8aac043319cabe24e629210e442d57) ) // mask rom
	ROM_LOAD( "8.u106",        0x080000, 0x20000, CRC(c6479eb5) SHA1(47a58f082c73bc9dae3970e760ba46478ce6a190) ) // 27c1001a

	ROM_REGION( 0x200000, "spritegfx", 0 )
	ROM_LOAD32_WORD( "lh534gh2.u116", 0x000000, 0x80000, CRC(df210f3b) SHA1(990ac43e4a46fee6b929c5b27d317cdadf179b8b) ) // mask rom
	ROM_LOAD32_WORD( "5.u118",        0x100000, 0x40000, CRC(f61d1d79) SHA1(2b8e33912c05c26170afd2fced0ff06cb7a097fa) ) // 27c2048
	ROM_LOAD32_WORD( "lh534gh1.u117", 0x000002, 0x80000, CRC(f70812fd) SHA1(1964e1134940825211cd4825fdd3f13b8242192d) ) // mask rom
	ROM_LOAD32_WORD( "4.u119",        0x100002, 0x40000, CRC(474ea716) SHA1(67753e96fa4fc8cd689a8bddeb60dbde259cacaa) ) // 27c2048

	ROM_REGION( 0x080000, "gfx4", 0 )
	ROM_LOAD32_WORD( "lh532a52.u134", 0x000000, 0x40000, CRC(3c725a48) SHA1(120e62b2ef911bfa0f8a1468966ff70fab2d7582) ) // mask rom
	ROM_LOAD32_WORD( "lh532a51.u135", 0x000002, 0x40000, CRC(95c63559) SHA1(5f77bd22dce1ac4aa7291e5c3c3c358e2f066e8c) ) // mask rom

	ROM_REGION( 0x40000, "ymsnd:adpcmb", 0 ) // sound samples
	ROM_LOAD( "lh532h74.u180", 0x00000, 0x40000, CRC(a3d43254) SHA1(d0225d6cf9299ecc39d8e3f64f48cf80d554a67f) ) // mask rom

	ROM_REGION( 0x100000, "ymsnd:adpcma", 0 ) // sound samples
	ROM_LOAD( "lh538o7j.u179", 0x000000, 0x100000, CRC(60ca0333) SHA1(28b94edc98d360386759780ccd1122d43ffa5279) ) // mask rom
ROM_END

ROM_START( aerofgt )
	ROM_REGION( 0x80000, "maincpu", 0 ) // 68000 code
	ROM_LOAD16_WORD_SWAP( "1.u4",         0x00000, 0x80000, CRC(6fdff0a2) SHA1(7cc9529b426091027aa3e23586cb7d162376c0ff) )

	ROM_REGION( 0x20000, "soundbank", 0 )    // 128k for the audio CPU + banks
	ROM_LOAD( "2.153",        0x00000, 0x20000, CRC(a1ef64ec) SHA1(fa3e434738bf4e742ad68882c1e914100ce0f761) )

	ROM_REGION( 0x08000, "audiocpu", 0 )    // 32k for the audio CPU
	ROM_COPY( "soundbank", 0x00000, 0x00000, 0x08000 )

	ROM_REGION( 0x100000, "gfx1", 0 )
	ROM_LOAD16_WORD_SWAP( "538a54.124",   0x000000, 0x80000, CRC(4d2c4df2) SHA1(f51c2b3135f0a921ac1a79e63d6878c03cb6254b) )
	ROM_LOAD16_WORD_SWAP( "1538a54.124",  0x080000, 0x80000, CRC(286d109e) SHA1(3a5f3d2d89cf58f6ef15e4bd3f570b84e8e695b2) )

	ROM_REGION( 0x400000, "gfx2", 0 )
	ROM_LOAD16_WORD_SWAP( "538a53.u9",    0x000000, 0x100000, CRC(630d8e0b) SHA1(5a0c252ccd53c5199a695909d25ecb4e53dc15b9) )
	ROM_LOAD16_WORD_SWAP( "534g8f.u18",   0x200000, 0x080000, CRC(76ce0926) SHA1(5ef4cec215d4dd600d8fcd1bd9a4c09081d59e33) )

	ROM_REGION( 0x40000, "ymsnd:adpcmb", 0 ) // sound samples
	ROM_LOAD( "it-19-01",     0x00000, 0x40000, CRC(6d42723d) SHA1(57c59234e9925430a4c687733682efed06d7eed1) )

	ROM_REGION( 0x100000, "ymsnd:adpcma", 0 ) // sound samples
	ROM_LOAD( "it-19-06",     0x000000, 0x100000, CRC(cdbbdb1d) SHA1(067c816545f246ff1fd4c821d70df1e7eb47938c) )
ROM_END

ROM_START( aerofgtb )
	ROM_REGION( 0x80000, "maincpu", 0 ) // 68000 code
	ROM_LOAD16_BYTE( "v2",                0x00000, 0x40000, CRC(5c9de9f0) SHA1(93b62c59f0bc052c6fdbd5aae292a7ab2122dfd1) )
	ROM_LOAD16_BYTE( "v1",                0x00001, 0x40000, CRC(89c1dcf4) SHA1(41401d63049c140e4254dc791022d85c44271390) )

	ROM_REGION( 0x20000, "soundbank", 0 )    // 128k for the audio CPU + banks
	ROM_LOAD( "v3",           0x00000, 0x20000, CRC(cbb18cf4) SHA1(7119a7536cf710660ff06d1e7d2879c79ef12b3d) )

	ROM_REGION( 0x08000, "audiocpu", 0 )    // 32k for the audio CPU
	ROM_COPY( "soundbank", 0x00000, 0x00000, 0x08000 )

	ROM_REGION( 0x080000, "gfx1", 0 )
	ROM_LOAD( "it-19-03",     0x000000, 0x80000, CRC(85eba1a4) SHA1(5691a95d6359fdab29be0d615066370c2b856c0a) )

	ROM_REGION( 0x080000, "gfx2", 0 )
	ROM_LOAD( "it-19-02",     0x000000, 0x80000, CRC(4f57f8ba) SHA1(aaad548e9a7490dfd48a975135716225f416b6f6) )

	ROM_REGION( 0x100000, "spritegfx", 0 )
	ROM_LOAD32_WORD_SWAP( "it-19-04",     0x000000, 0x80000, CRC(3b329c1f) SHA1(279cb32d69ce1e71f42cfad93d395794a3e92bc6) )
	ROM_LOAD32_WORD_SWAP( "it-19-05",     0x000002, 0x80000, CRC(02b525af) SHA1(07f23d15938dfbdc4f0977ba1463a06090569026) )

	ROM_REGION( 0x080000, "gfx4", 0 )
	ROM_LOAD32_WORD_SWAP( "g27",          0x000000, 0x40000, CRC(4d89cbc8) SHA1(93f248f3dc1a15c32d14a147b37d5d660d0e4337) )
	ROM_LOAD32_WORD_SWAP( "g26",          0x000002, 0x40000, CRC(8072c1d2) SHA1(c14634f5f2686cf616f415d9ea4a0c6490054beb) )

	ROM_REGION( 0x40000, "ymsnd:adpcmb", 0 ) // sound samples
	ROM_LOAD( "it-19-01",     0x00000, 0x40000, CRC(6d42723d) SHA1(57c59234e9925430a4c687733682efed06d7eed1) )

	ROM_REGION( 0x100000, "ymsnd:adpcma", 0 ) // sound samples
	ROM_LOAD( "it-19-06",     0x000000, 0x100000, CRC(cdbbdb1d) SHA1(067c816545f246ff1fd4c821d70df1e7eb47938c) )
ROM_END

ROM_START( aerofgtc )
	ROM_REGION( 0x80000, "maincpu", 0 ) // 68000 code
	ROM_LOAD16_BYTE( "v2.149",            0x00000, 0x40000, CRC(f187aec6) SHA1(8905af34f114ae22fbfbd3ae115f19280bdd4fb3) )
	ROM_LOAD16_BYTE( "v1.111",            0x00001, 0x40000, CRC(9e684b19) SHA1(b5e1e5b74ed9fd223c9315ee2d548e620224c102) )

	ROM_REGION( 0x20000, "soundbank", 0 )    // 128k for the audio CPU + banks
	ROM_LOAD( "2.153",        0x00000, 0x20000, CRC(a1ef64ec) SHA1(fa3e434738bf4e742ad68882c1e914100ce0f761) )

	ROM_REGION( 0x08000, "audiocpu", 0 )    // 32k for the audio CPU
	ROM_COPY( "soundbank", 0x00000, 0x00000, 0x08000 )

	// gfx ROMs were missing in this set, I'm using the aerofgtb ones
	ROM_REGION( 0x080000, "gfx1", 0 )
	ROM_LOAD( "it-19-03",     0x000000, 0x80000, CRC(85eba1a4) SHA1(5691a95d6359fdab29be0d615066370c2b856c0a) )

	ROM_REGION( 0x080000, "gfx2", 0 )
	ROM_LOAD( "it-19-02",     0x000000, 0x80000, CRC(4f57f8ba) SHA1(aaad548e9a7490dfd48a975135716225f416b6f6) )

	ROM_REGION( 0x100000, "spritegfx", 0 )
	ROM_LOAD32_WORD_SWAP( "it-19-04",     0x000000, 0x80000, CRC(3b329c1f) SHA1(279cb32d69ce1e71f42cfad93d395794a3e92bc6) )
	ROM_LOAD32_WORD_SWAP( "it-19-05",     0x000002, 0x80000, CRC(02b525af) SHA1(07f23d15938dfbdc4f0977ba1463a06090569026) )

	ROM_REGION( 0x080000, "gfx4", 0 )
	ROM_LOAD32_WORD_SWAP( "g27",          0x000000, 0x40000, CRC(4d89cbc8) SHA1(93f248f3dc1a15c32d14a147b37d5d660d0e4337) )
	ROM_LOAD32_WORD_SWAP( "g26",          0x000002, 0x40000, CRC(8072c1d2) SHA1(c14634f5f2686cf616f415d9ea4a0c6490054beb) )

	ROM_REGION( 0x40000, "ymsnd:adpcmb", 0 ) // sound samples
	ROM_LOAD( "it-19-01",     0x00000, 0x40000, CRC(6d42723d) SHA1(57c59234e9925430a4c687733682efed06d7eed1) )

	ROM_REGION( 0x100000, "ymsnd:adpcma", 0 ) // sound samples
	ROM_LOAD( "it-19-06",     0x000000, 0x100000, CRC(cdbbdb1d) SHA1(067c816545f246ff1fd4c821d70df1e7eb47938c) )
ROM_END

ROM_START( sonicwi )
	ROM_REGION( 0x80000, "maincpu", 0 ) // 68000 code
	ROM_LOAD16_BYTE( "2.149",        0x00000, 0x40000, CRC(3d1b96ba) SHA1(941be323c0cb15e05c92b897984617b05c5cf676) )
	ROM_LOAD16_BYTE( "1.111",        0x00001, 0x40000, CRC(a3d09f94) SHA1(a1064d659488878f5303edc2b8636312ab632a83) )

	ROM_REGION( 0x20000, "soundbank", 0 )    // 128k for the audio CPU + banks
	ROM_LOAD( "2.153",        0x00000, 0x20000, CRC(a1ef64ec) SHA1(fa3e434738bf4e742ad68882c1e914100ce0f761) )  // 3.156

	ROM_REGION( 0x08000, "audiocpu", 0 )    // 32k for the audio CPU
	ROM_COPY( "soundbank", 0x00000, 0x00000, 0x08000 )

	// gfx ROMs were missing in this set, I'm using the aerofgtb ones
	ROM_REGION( 0x080000, "gfx1", 0 )
	ROM_LOAD( "it-19-03",     0x000000, 0x80000, CRC(85eba1a4) SHA1(5691a95d6359fdab29be0d615066370c2b856c0a) )

	ROM_REGION( 0x080000, "gfx2", 0 )
	ROM_LOAD( "it-19-02",     0x000000, 0x80000, CRC(4f57f8ba) SHA1(aaad548e9a7490dfd48a975135716225f416b6f6) )

	ROM_REGION( 0x100000, "spritegfx", 0 )
	ROM_LOAD32_WORD_SWAP( "it-19-04",     0x000000, 0x80000, CRC(3b329c1f) SHA1(279cb32d69ce1e71f42cfad93d395794a3e92bc6) )
	ROM_LOAD32_WORD_SWAP( "it-19-05",     0x000002, 0x80000, CRC(02b525af) SHA1(07f23d15938dfbdc4f0977ba1463a06090569026) )

	ROM_REGION( 0x080000, "gfx4", 0 )
	ROM_LOAD32_WORD_SWAP( "g27",          0x000000, 0x40000, CRC(4d89cbc8) SHA1(93f248f3dc1a15c32d14a147b37d5d660d0e4337) )
	ROM_LOAD32_WORD_SWAP( "g26",          0x000002, 0x40000, CRC(8072c1d2) SHA1(c14634f5f2686cf616f415d9ea4a0c6490054beb) )

	ROM_REGION( 0x40000, "ymsnd:adpcmb", 0 ) // sound samples
	ROM_LOAD( "it-19-01",     0x00000, 0x40000, CRC(6d42723d) SHA1(57c59234e9925430a4c687733682efed06d7eed1) )

	ROM_REGION( 0x100000, "ymsnd:adpcma", 0 ) // sound samples
	ROM_LOAD( "it-19-06",     0x000000, 0x100000, CRC(cdbbdb1d) SHA1(067c816545f246ff1fd4c821d70df1e7eb47938c) )
ROM_END

ROM_START( aerfboot )
	ROM_REGION( 0x80000, "maincpu", 0 ) // 68000 code
	ROM_LOAD16_BYTE( "afb_ep2.u3",  0x00000, 0x40000, CRC(2bb9edf7) SHA1(cf0a62070fc0803dd8c473c375f6a2d1884ba2bf) )
	ROM_LOAD16_BYTE( "afb_ep3.u2",  0x00001, 0x40000, CRC(475d3df3) SHA1(58bde24e9dea2fb0d7ae4f2a574b06bc1a33a13d) )

	ROM_REGION( 0x10000, "audiocpu", 0 )
	ROM_LOAD( "afb_ep1.u17",  0x0000, 0x8000, CRC(d41b5ab2) SHA1(17d9b999c9af1f332d67e7ce1a2f71fd08178303) )

	ROM_REGION( 0x100000, "gfx1", 0 )
	ROM_LOAD( "afb_ep9.hh",   0x000000, 0x40000, CRC(41233923) SHA1(20f2849407ac7bd851d2617ad72fd413775da410) )
	ROM_LOAD( "afb_ep8.hi",   0x040000, 0x40000, CRC(97607ad3) SHA1(fb72e7ef0c6f7a736e12a9ff71017460f866195e) )
	ROM_LOAD( "afb_ep7.hj",   0x080000, 0x40000, CRC(01dc793e) SHA1(dbd9d22d75f5bcef9102667722cebb75574badd3) )
	ROM_LOAD( "afb_ep6.hk",   0x0c0000, 0x40000, CRC(cad7862a) SHA1(bfd729b19ff740ad3dc3b645c4f07f71126c0f3e) )

	ROM_REGION( 0x100000, "gfx2", 0 )
	ROM_LOAD( "afb_ep12.tc",  0x000000, 0x80000, CRC(1e692065) SHA1(a67da59cd65ec492d6e6ab14b1800fd35480a52d) )
	ROM_LOAD( "afb_ep10.ta",  0x080000, 0x80000, CRC(e50db1a7) SHA1(952676879fb6a260c56a120b849abfae75f4cf2b) )

	ROM_REGION( 0x080000, "spritegfx", 0 )
	ROM_LOAD( "afb_ep13.td",  0x000000, 0x40000, CRC(1830f70c) SHA1(1759de9b56e4999defc08b2423eff38ec98c4f17) )
	ROM_LOAD( "afb_ep11.tb",  0x040000, 0x40000, CRC(6298c0eb) SHA1(ede63849973742c67637eac0ec9cda95ea2ecebc) )

	ROM_REGION( 0xa0000, "oki", ROMREGION_ERASEFF ) // sound samples
	ROM_LOAD( "afb_ep5.u29",  0x000000, 0x20000, CRC(3559609a) SHA1(6f0b633bf74f41487fc98dcdc43a83eb67f3d14c) )
	ROM_LOAD( "afb_ep4.u30",  0x020000, 0x80000, CRC(f9652163) SHA1(d8c1fcf44b350cc65378869e4eb188ea232b4948) )
ROM_END

ROM_START( aerfboo2 )
	ROM_REGION( 0x80000, "maincpu", 0 ) // 68000 code
	ROM_LOAD16_BYTE( "p2",  0x00000, 0x40000, CRC(6c4ec09b) SHA1(cdfb8c59ddd6360487fee017d5093636aa52c5c2) )
	ROM_LOAD16_BYTE( "p1",  0x00001, 0x40000, CRC(841c513a) SHA1(819e634f0aec29b1863c9cf0118cc33154d10037) )

	// No z80 on this bootleg

	ROM_REGION( 0x80000, "gfx1", 0 )
	ROM_LOAD( "g5"        ,   0x000000, 0x80000, CRC(1c2bd86c) SHA1(f16d7eba967d76faaaeae5101db43141ef9e2eed) )

	ROM_REGION( 0x80000, "gfx2", 0 )
	ROM_LOAD( "g6"        ,   0x000000, 0x80000, CRC(b9b1b9b0) SHA1(c25e1ef8b5ecb4b630fb850fe483d7efb0544a6c) )

	ROM_REGION( 0x200000, "spritegfx", 0 )
	ROM_LOAD32_BYTE( "g2"        ,   0x000000, 0x80000, CRC(84774dbd) SHA1(731b08a62446ff9cf36a43d42d217f73b4e2437c) )
	ROM_LOAD32_BYTE( "g1"        ,   0x000001, 0x80000, CRC(4ab31e69) SHA1(1c6bf5bf4a887cf21da76c6a874f8ff5d3540e3a) )
	ROM_LOAD32_BYTE( "g4"        ,   0x000002, 0x80000, CRC(97725694) SHA1(59316e4be043e0b7111c6777b36bcfd39c899e72) )
	ROM_LOAD32_BYTE( "g3"        ,   0x000003, 0x80000, CRC(7be8cef0) SHA1(b227252fd288e8eb06507397f3ad625465dc1b0a) )

	ROM_REGION( 0x100000, "oki", ROMREGION_ERASEFF ) // sound samples
	ROM_LOAD( "s2"        ,     0x00000, 0x80000, CRC(2e316ee8) SHA1(a163dddee6d8cfd1286059ee561e3a01df49381b) )
	ROM_LOAD( "s1"        ,     0x80000, 0x80000, CRC(9e09813d) SHA1(582a36b5a46f4d8eaedca22e583b6949535d24a5) )
ROM_END

ROM_START( wbbc97 )
	ROM_REGION( 0x400000, "maincpu", 0 )    // 68000 code
	ROM_LOAD16_BYTE( "03.27c040.ur4.rom",  0x000001, 0x80000, CRC(fb4e48fc) SHA1(cffc75766a9b867ab73597156142aa7c70bf6f20) )
	ROM_LOAD16_BYTE( "07.27c040.uo4.rom",  0x000000, 0x80000, CRC(87605dcc) SHA1(c5d05e7c581e02f88fd42c65768f5c8632e571a1) )
	ROM_LOAD16_BYTE( "04.27c4000.ur4a.rom",0x100001, 0x80000, CRC(2dd6ff07) SHA1(54724f49d4ca1db16a799704a9e023f6ee407fee) )
	ROM_LOAD16_BYTE( "08.27c4000.uo4a.rom",0x100000, 0x80000, CRC(1b96ef5b) SHA1(10bfecfc18c65735ddecf830dd72dd855ecf5ee7) )
	ROM_LOAD16_BYTE( "05.27c4000.ur4b.rom",0x200001, 0x80000, CRC(84104886) SHA1(807d4441bde6535b780c0c680773804b1268a024) )
	ROM_LOAD16_BYTE( "09.27c4000.uo4b.rom",0x200000, 0x80000, CRC(0367043c) SHA1(a5b77730e17b6223a8b465fe36d9447b60eb51ab) )
	ROM_LOAD16_BYTE( "06.27c4000.ur4c.rom",0x300001, 0x80000, CRC(b22d11c4) SHA1(15d2ba97704bbcf9d851b650a9c56a6a668cfe63) )
	ROM_LOAD16_BYTE( "10.27c040.uo4c.rom", 0x300000, 0x80000, CRC(fe403e8b) SHA1(5f8202792d9ec3e0404637614277c0375c747f7e) )

	ROM_REGION( 0x10000, "audiocpu", 0 )    // z80 code
	ROM_LOAD( "02.27c512.su11.rom",  0x000000, 0x10000, CRC(f03178e9) SHA1(5b0abee03059109a3cdb08a9341091255d5cb6ae) )

	ROM_REGION( 0x40000, "gfx1", 0 )    // GFX
	ROM_LOAD( "15.27c020.uu10.rom",  0x000000, 0x40000, CRC(965bc99e) SHA1(db72121cfbcd6916f46ac5bd3592681eafa4e5da) )

	ROM_REGION( 0x100000, "gfx2", 0 )   // GFX
	ROM_LOAD32_BYTE( "11.27c020.ue12.rom", 0x000003, 0x40000, CRC(a0b23c8a) SHA1(85ccc5dcc891a352b90f0f3d89f6115bc52face6) )
	ROM_LOAD32_BYTE( "12.27c020.ue11.rom", 0x000002, 0x40000, CRC(4e529623) SHA1(b3e1e1ba5e05f7e095c0409f199c89b81297cf40) )
	ROM_LOAD32_BYTE( "13.27c020.ue10.rom", 0x000001, 0x40000, CRC(3745f892) SHA1(085986dff9639dedaee3bcecca17a6ea7e4a45f4) )
	ROM_LOAD32_BYTE( "14.27c020.ue9.rom",  0x000000, 0x40000, CRC(2814f4d2) SHA1(bf459b9ff160d0f18d74224d5e0729b8120261e6) )

	ROM_REGION( 0x40000, "oki", 0 ) // OKIM6295 samples
	ROM_LOAD( "01.27c020.su10.rom",  0x000000, 0x40000, CRC(c024e48c) SHA1(d3caedd22044c1645d96301a93f794db3ff77047) )

	ROM_REGION( 0x200, "user1", 0 ) // ???
	ROM_LOAD( "82s147a.rom",  0x000000, 0x200, CRC(72cec9d2) SHA1(1c6fe6b47fe24bdbebb51d6bef56bf71c9029e72) )
ROM_END

ROM_START( kickball )
	ROM_REGION( 0x100000, "maincpu", 0 )        // 68000 Code
	ROM_LOAD16_BYTE( "kickball.1", 0x000000, 0x040000, CRC(f0fd971d) SHA1(b887196d9ff62403fd27e41ebda0a1d13215a456) )
	ROM_LOAD16_BYTE( "kickball.2", 0x000001, 0x040000, CRC(7dab432d) SHA1(e077ea552e9aba4ecc82abd07ea5e94f0f09303f) )

	ROM_REGION( 0x10000, "audiocpu", 0 )        // Z80 Code
	ROM_LOAD( "kickball.4", 0x00000, 0x10000, CRC(ef10c2bf) SHA1(44fd03a28221dffe9c4281ef920fe975bbfb67f0) )

	ROM_REGION( 0x100000, "gfx1", ROMREGION_ERASEFF )
	ROM_LOAD( "kickball.9",  0x000000, 0x080000, CRC(19be87f3) SHA1(661966683f74b4fbfd77eab4477fb0d75e87230e) )
	ROM_LOAD( "kickball.10", 0x080000, 0x080000, CRC(e3b4f894) SHA1(44b107b87cf9e94f67cfac98b67abed874d534c0) )

	ROM_REGION( 0x200000, "gfx2", ROMREGION_ERASEFF )
	ROM_LOAD( "kickball.5", 0x000000, 0x080000, CRC(050b6387) SHA1(59aa685014a6f138e14dbfe858c6ecc6514e44f6) )
	ROM_LOAD( "kickball.6", 0x080000, 0x080000, CRC(1e55252f) SHA1(ce1604921af26e8da2fa4cf4a49c67f3b7d4222d) )
	ROM_LOAD( "kickball.7", 0x100000, 0x080000, CRC(b2ee5218) SHA1(65e240b3ddb673b593404525aa2775c342228130) )
	ROM_LOAD( "kickball.8", 0x180000, 0x080000, CRC(5f1b07f8) SHA1(add1f66fe09684ce65a54752cc90d7f0a05efc4f) )

	ROM_REGION( 0x40000, "oki", 0 )
	ROM_LOAD( "kickball.3", 0x000000, 0x040000, CRC(2f3ed4c1) SHA1(4688df5d420343a935d066f3b46580b77ee77b0e) )
ROM_END

void aerofgt_base_state::init_pspikesb()
{
	m_okibank->configure_entries(0, 4, memregion("oki")->base(), 0x20000);
	m_okibank->set_entry(0);
}


void aerofgt_sound_cpu_state::init_banked_oki()
{
	m_okibank->configure_entries(0, 4, memregion("oki")->base() + 0x20000, 0x20000);
}


void aerofgt_sound_cpu_state::init_kickball()
{
	// 2 lines on 1 gfx rom are swapped, why?
	uint8_t *src = memregion("gfx2")->base();
	for (int i = 0; i < 0x80000; i++)
	{
		src[i] = bitswap<8>(src[i], 7, 5, 6, 4, 3, 2, 1, 0);
	}
}
=======
} // anonymous namespace
>>>>>>> 1c3c97a5

GAME( 1992, aerofgt, 0, aerofgt, aerofgt, aerofgt_state, empty_init, ROT270, "Video System Co.", "Aero Fighters (World / USA + Canada / Korea / Hong Kong / Taiwan) (newer hardware)", MACHINE_SUPPORTS_SAVE | MACHINE_NO_COCKTAIL )
// All clones run on older type hardware and are in pspikes.cpp<|MERGE_RESOLUTION|>--- conflicted
+++ resolved
@@ -58,6 +58,7 @@
 	void setbank(int layer, int num, int bank);
 	void gfxbank_w(offs_t offset, uint16_t data, uint16_t mem_mask = ~0);
 	uint32_t tile_callback(uint32_t code);
+	uint32_t pri_callback(uint32_t color);
 	void soundlatch_pending_w(int state);
 	void sh_bankswitch_w(uint8_t data);
 
@@ -123,11 +124,17 @@
 
 	save_item(NAME(m_gfxbank));
 	save_item(NAME(m_bank));
+	save_item(NAME(m_scrolly));
 }
 
 uint32_t aerofgt_state::tile_callback(uint32_t code)
 {
-	return m_sprlookupram[code&0x7fff];
+	return m_sprlookupram[code & 0x7fff];
+}
+
+uint32_t aerofgt_state::pri_callback(uint32_t color)
+{
+	return BIT(color, 5) ? 0 : GFX_PMASK_2;
 }
 
 
@@ -171,15 +178,10 @@
 
 	screen.priority().fill(0, cliprect);
 
-	m_tilemap[0]->draw(screen, bitmap, cliprect, 0, 0);
-
-	m_spr->draw_sprites(m_spriteram, m_spriteram.bytes(), screen, bitmap, cliprect, 0x03, 0x00);
-	m_spr->draw_sprites(m_spriteram, m_spriteram.bytes(), screen, bitmap, cliprect, 0x03, 0x01);
-
-	m_tilemap[1]->draw(screen, bitmap, cliprect, 0, 0);
-
-	m_spr->draw_sprites(m_spriteram, m_spriteram.bytes(), screen, bitmap, cliprect, 0x03, 0x02);
-	m_spr->draw_sprites(m_spriteram, m_spriteram.bytes(), screen, bitmap, cliprect, 0x03, 0x03);
+	m_tilemap[0]->draw(screen, bitmap, cliprect, 0, 1);
+	m_tilemap[1]->draw(screen, bitmap, cliprect, 0, 2);
+
+	m_spr->draw_sprites(m_spriteram, m_spriteram.bytes(), screen, bitmap, cliprect);
 
 	return 0;
 }
@@ -337,152 +339,25 @@
 	PORT_DIPSETTING(   0xb, DEF_STR( Taiwan ) )
 INPUT_PORTS_END
 
-<<<<<<< HEAD
-static INPUT_PORTS_START( wbbc97 )
-	PORT_INCLUDE(pspikes)
-
-	PORT_MODIFY("IN0")
-	PORT_BIT( 0x4000, IP_ACTIVE_LOW, IPT_SERVICE1 )
-INPUT_PORTS_END
-
-static const gfx_layout pspikesb_charlayout =
-{
-	8,8,
-	RGN_FRAC(1,4),
-	4,
-	{ RGN_FRAC(0,4), RGN_FRAC(1,4), RGN_FRAC(2,4), RGN_FRAC(3,4) },
-	{ 0, 1, 2, 3, 4, 5, 6, 7 },
-	{ 0*8, 1*8, 2*8, 3*8, 4*8, 5*8, 6*8, 7*8 },
-	8*8
-};
-
-static const gfx_layout aerfboot_charlayout =
-{
-	8,8,
-	RGN_FRAC(1,8),
-	4,
-	{ RGN_FRAC(3,4), RGN_FRAC(2,4), RGN_FRAC(1,4), RGN_FRAC(0,4) },
-	{ 7, 6, 5, 4, 3, 2, 1, 0 },
-	{ 0*8, 1*8, 2*8, 3*8, 4*8, 5*8, 6*8, 7*8 },
-	8*8
-};
-
-static const gfx_layout aerfboo2_charlayout =
-{
-	8,8,
-	RGN_FRAC(1,2),
-	4,
-	{ 0, 1, 2, 3 },
-	{ 1*4, 0*4, RGN_FRAC(1,2)+1*4, RGN_FRAC(1,2)+0*4, 3*4, 2*4, RGN_FRAC(1,2)+3*4, RGN_FRAC(1,2)+2*4 },
-	{ 0*16, 1*16, 2*16, 3*16, 4*16, 5*16, 6*16, 7*16 },
-	32*4
-};
-
-static const gfx_layout pspikesb_spritelayout =
-{
-	16,16,
-	RGN_FRAC(1,4),
-	4,
-	{ RGN_FRAC(0,4), RGN_FRAC(1,4), RGN_FRAC(2,4), RGN_FRAC(3,4) },
-	{ 0, 1, 2, 3, 4, 5, 6, 7,
-		16*8+0, 16*8+1, 16*8+2, 16*8+3, 16*8+4, 16*8+5, 16*8+6, 16*8+7 },
-	{ 0*8, 1*8, 2*8, 3*8, 4*8, 5*8, 6*8, 7*8, 8*8, 9*8, 10*8, 11*8, 12*8, 13*8, 14*8, 15*8 },
-	32*8
-};
-
-
-static const gfx_layout aerfboot_spritelayout =
-{
-	16,16,
-	RGN_FRAC(1,2),
-	4,
-	{ 0, 1, 2, 3 },
-	{ 2*4, 3*4, RGN_FRAC(1,2)+2*4, RGN_FRAC(1,2)+3*4, 0*4, 1*4, RGN_FRAC(1,2)+0*4, RGN_FRAC(1,2)+1*4,
-			6*4, 7*4, RGN_FRAC(1,2)+6*4, RGN_FRAC(1,2)+7*4, 4*4, 5*4, RGN_FRAC(1,2)+4*4, RGN_FRAC(1,2)+5*4 },
-	{ 0*32, 1*32, 2*32, 3*32, 4*32, 5*32, 6*32, 7*32,
-			8*32, 9*32, 10*32, 11*32, 12*32, 13*32, 14*32, 15*32 },
-	64*8
-};
-
-static const gfx_layout aerfboo2_spritelayout =
-{
-	16,16,
-	RGN_FRAC(1,2),
-	4,
-	{ 0,1,2,3 },
-	{ 28,24,20,16,12,8,4,0,60,56,52,48,44,40,36,32 },
-	{
-		0*64,1*64,2*64,3*64,4*64,5*64,6*64,7*64,8*64,9*64,10*64,11*64,12*64,13*64,14*64,15*64
-	},
-	16*64
-};
-
-static const gfx_layout kickball_spritelayout =
-{
-	16,16,
-	RGN_FRAC(1,4),
-	4,
-	{ RGN_FRAC(0,4), RGN_FRAC(1,4), RGN_FRAC(2,4), RGN_FRAC(3,4) },
-	{ 6,7, 4,5, 2,3, 0, 1, 14, 15, 12, 13, 10, 11, 8, 9 },
-	{ 0*8, 2*8, 4*8, 6*8, 8*8, 10*8, 12*8, 14*8, 16*8, 18*8, 20*8, 22*8, 24*8, 26*8 ,28*8, 30*8 },
-	32*8
-};
-
-static GFXDECODE_START( gfx_pspikes )
-	GFXDECODE_ENTRY( "gfx1", 0, gfx_8x8x4_packed_lsb,      0, 64 )    // colors    0-1023 in 8 banks
+
+static GFXDECODE_START( gfx_aerofgt )
+	GFXDECODE_ENTRY( "tiles", 0, gfx_8x8x4_packed_msb,     0, 16 )
+	GFXDECODE_ENTRY( "tiles", 0, gfx_8x8x4_packed_msb,   256, 16 )
 GFXDECODE_END
 
-static GFXDECODE_START( gfx_pspikes_spr )
-	GFXDECODE_ENTRY( "gfx2", 0, gfx_16x16x4_packed_lsb, 1024, 64 )    // colors 1024-2047 in 4 banks
+static GFXDECODE_START( gfx_aerofgt_spr )
+	GFXDECODE_ENTRY( "sprites", 0, gfx_16x16x4_packed_msb, 512, 32 )
 GFXDECODE_END
 
-static GFXDECODE_START( gfx_pspikesb )
-	GFXDECODE_ENTRY( "gfx1", 0, pspikesb_charlayout,      0, 64 )   // colors    0-1023 in 8 banks
-	GFXDECODE_ENTRY( "gfx2", 0, pspikesb_spritelayout, 1024, 64 )   // colors 1024-2047 in 4 banks
-GFXDECODE_END
-
-static GFXDECODE_START( gfx_spikes91 )
-	GFXDECODE_ENTRY( "gfx1", 0, pspikesb_charlayout,      0, 64 )   // colors    0-1023 in 8 banks
-	GFXDECODE_ENTRY( "gfx2", 0, gfx_16x16x4_planar,    1024, 64 )   // colors 1024-2047 in 4 banks
-GFXDECODE_END
-
-static GFXDECODE_START( gfx_kickball_spr )
-	GFXDECODE_ENTRY( "gfx2", 0, kickball_spritelayout, 1024, 64 )    // colors 1024-2047 in 4 banks
-GFXDECODE_END
-
-static GFXDECODE_START( gfx_turbofrc )
-	GFXDECODE_ENTRY( "gfx1",      0, gfx_8x8x4_packed_lsb,     0, 16 )
-	GFXDECODE_ENTRY( "gfx2",      0, gfx_8x8x4_packed_lsb,   256, 16 )
-GFXDECODE_END
-
-static GFXDECODE_START( gfx_turbofrc_spr1 )
-	GFXDECODE_ENTRY( "spritegfx", 0, gfx_16x16x4_packed_lsb, 512, 16 )
-GFXDECODE_END
-
-static GFXDECODE_START( gfx_turbofrc_spr2 )
-	GFXDECODE_ENTRY( "gfx4",      0, gfx_16x16x4_packed_lsb, 768, 16 )
-GFXDECODE_END
-=======
->>>>>>> 1c3c97a5
-
-static GFXDECODE_START( gfx_aerofgt )
-	GFXDECODE_ENTRY( "gfx1", 0, gfx_8x8x4_packed_msb,     0, 16 )
-	GFXDECODE_ENTRY( "gfx1", 0, gfx_8x8x4_packed_msb,   256, 16 )
-GFXDECODE_END
-
-static GFXDECODE_START( gfx_aerofgt_spr )
-	GFXDECODE_ENTRY( "gfx2", 0, gfx_16x16x4_packed_msb, 512, 32 )
-GFXDECODE_END
-
 
 void aerofgt_state::machine_start()
 {
-	m_soundbank->configure_entries(0, 4, memregion("soundbank")->base(), 0x8000);
+	m_soundbank->configure_entries(0, 4, memregion("audiocpu")->base(), 0x8000);
 }
 
 void aerofgt_state::machine_reset()
 {
-	m_soundbank->set_entry(0); // needed by spinlbrk
+	m_soundbank->set_entry(0);
 }
 
 void aerofgt_state::aerofgt(machine_config &config)
@@ -517,23 +392,12 @@
 	screen.set_screen_update(FUNC(aerofgt_state::screen_update));
 	screen.set_palette(m_palette);
 
-<<<<<<< HEAD
-	GFXDECODE(config, m_gfxdecode, m_palette, gfx_pspikes);
-	PALETTE(config, m_palette).set_format(palette_device::xRGB_555, 2048);
-
-	VSYSTEM_SPR2(config, m_spr_old[0], 0, m_palette, gfx_pspikes_spr);
-	m_spr_old[0]->set_tile_indirect_cb(FUNC(aerofgt_banked_sound_state::aerofgt_old_tile_callback));
-
-	VSYSTEM_GGA(config, "gga", XTAL(14'318'181) / 2); // divider not verified
-=======
 	GFXDECODE(config, m_gfxdecode, m_palette, gfx_aerofgt);
 	PALETTE(config, m_palette).set_format(palette_device::xRGB_555, 1024);
->>>>>>> 1c3c97a5
-
-	VSYSTEM_SPR(config, m_spr, 0);
+
+	VSYSTEM_SPR(config, m_spr, 0, m_palette, gfx_aerofgt_spr);
 	m_spr->set_tile_indirect_cb(FUNC(aerofgt_state::tile_callback));
-	m_spr->set_gfx_region(2);
-	m_spr->set_gfxdecode_tag(m_gfxdecode);
+	m_spr->set_pri_cb(FUNC(aerofgt_state::pri_callback));
 
 	// sound hardware
 	SPEAKER(config, "lspeaker").front_left();
@@ -563,17 +427,14 @@
 	ROM_REGION( 0x80000, "maincpu", 0 ) // 68000 code
 	ROM_LOAD16_WORD_SWAP( "1.u4",         0x00000, 0x80000, CRC(6fdff0a2) SHA1(7cc9529b426091027aa3e23586cb7d162376c0ff) )
 
-	ROM_REGION( 0x20000, "soundbank", 0 )    // 128k for the audio CPU + banks
+	ROM_REGION( 0x20000, "audiocpu", 0 )    // 128k for the audio CPU + banks
 	ROM_LOAD( "2.153",        0x00000, 0x20000, CRC(a1ef64ec) SHA1(fa3e434738bf4e742ad68882c1e914100ce0f761) )
 
-	ROM_REGION( 0x08000, "audiocpu", 0 )    // 32k for the audio CPU
-	ROM_COPY( "soundbank", 0x00000, 0x00000, 0x08000 )
-
-	ROM_REGION( 0x100000, "gfx1", 0 )
+	ROM_REGION( 0x100000, "tiles", 0 )
 	ROM_LOAD16_WORD_SWAP( "538a54.124",   0x000000, 0x80000, CRC(4d2c4df2) SHA1(f51c2b3135f0a921ac1a79e63d6878c03cb6254b) )
 	ROM_LOAD16_WORD_SWAP( "1538a54.124",  0x080000, 0x80000, CRC(286d109e) SHA1(3a5f3d2d89cf58f6ef15e4bd3f570b84e8e695b2) )
 
-	ROM_REGION( 0x400000, "gfx2", 0 )
+	ROM_REGION( 0x400000, "sprites", 0 )
 	ROM_LOAD16_WORD_SWAP( "538a53.u9",    0x000000, 0x100000, CRC(630d8e0b) SHA1(5a0c252ccd53c5199a695909d25ecb4e53dc15b9) )
 	ROM_LOAD16_WORD_SWAP( "534g8f.u18",   0x200000, 0x080000, CRC(76ce0926) SHA1(5ef4cec215d4dd600d8fcd1bd9a4c09081d59e33) )
 
@@ -584,1659 +445,7 @@
 	ROM_LOAD( "it-19-06",     0x000000, 0x100000, CRC(cdbbdb1d) SHA1(067c816545f246ff1fd4c821d70df1e7eb47938c) )
 ROM_END
 
-<<<<<<< HEAD
-void aerofgt_sound_cpu_state::kickball(machine_config &config)
-{
-	// basic machine hardware
-	M68000(config, m_maincpu, XTAL(10'000'000)); // 10Mhz XTAL near 10Mhz rated CPU
-	m_maincpu->set_addrmap(AS_PROGRAM, &aerofgt_sound_cpu_state::kickball_map);
-	m_maincpu->set_vblank_int("screen", FUNC(aerofgt_sound_cpu_state::irq1_line_hold)); // only IRQ1 is valid
-
-	Z80(config, m_audiocpu, XTAL(4'000'000));
-	m_audiocpu->set_addrmap(AS_PROGRAM, &aerofgt_sound_cpu_state::kickball_sound_map);
-	m_audiocpu->set_addrmap(AS_IO, &aerofgt_sound_cpu_state::kickball_sound_portmap);
-
-	// video hardware
-	screen_device &screen(SCREEN(config, "screen", SCREEN_TYPE_RASTER));
-	screen.set_refresh_hz(60);
-	screen.set_vblank_time(ATTOSECONDS_IN_USEC(0));
-	screen.set_size(64*8, 32*8);
-	screen.set_visarea(0*8+4, 44*8+4-1, 0*8, 30*8-1);
-	screen.set_screen_update(FUNC(aerofgt_sound_cpu_state::screen_update_pspikes));
-	screen.set_palette(m_palette);
-
-	GFXDECODE(config, m_gfxdecode, m_palette, gfx_pspikes);
-	PALETTE(config, m_palette).set_format(palette_device::xRGB_555, 2048);
-
-	VSYSTEM_SPR2(config, m_spr_old[0], 0, m_palette, gfx_kickball_spr);
-	m_spr_old[0]->set_tile_indirect_cb(FUNC(aerofgt_sound_cpu_state::aerofgt_old_tile_callback));
-
-	//VSYSTEM_GGA(config, "gga", 0); // still accessed as if it exists, in clone hardware?
-
-	MCFG_VIDEO_START_OVERRIDE(aerofgt_sound_cpu_state,pspikes)
-
-	// sound hardware
-	SPEAKER(config, "mono").front_center();
-
-	GENERIC_LATCH_8(config, m_soundlatch);
-	m_soundlatch->data_pending_callback().set(FUNC(aerofgt_sound_cpu_state::soundlatch_pending_w));
-	m_soundlatch->set_separate_acknowledge(true);
-
-	ym3812_device &ymsnd(YM3812(config, "ymsnd", XTAL(4'000'000))); // K-666 (YM3812)
-	ymsnd.irq_handler().set_inputline(m_audiocpu, 0);
-	ymsnd.add_route(ALL_OUTPUTS, "mono", 1.0);
-
-	OKIM6295(config, m_oki, XTAL(4'000'000)/4, okim6295_device::PIN7_LOW); // AD-65 (M6295) clock frequency & pin 7 not verified
-	m_oki->add_route(ALL_OUTPUTS, "mono", 1.0);
-}
-
-void aerofgt_base_state::pspikesc(machine_config &config)
-{
-	// basic machine hardware
-	M68000(config, m_maincpu, 20000000/2);   // 10 MHz (?)
-	m_maincpu->set_addrmap(AS_PROGRAM, &aerofgt_base_state::pspikesc_map);
-	m_maincpu->set_vblank_int("screen", FUNC(aerofgt_base_state::irq1_line_hold)); // all irq vectors are the same
-
-	// video hardware
-	screen_device &screen(SCREEN(config, "screen", SCREEN_TYPE_RASTER));
-	screen.set_refresh_hz(60);
-	screen.set_vblank_time(ATTOSECONDS_IN_USEC(0));
-	screen.set_size(64*8, 32*8);
-	screen.set_visarea(0*8+4, 44*8+4-1, 0*8, 30*8-1);
-	screen.set_screen_update(FUNC(aerofgt_base_state::screen_update_pspikes));
-	screen.set_palette(m_palette);
-
-	GFXDECODE(config, m_gfxdecode, m_palette, gfx_pspikes);
-	PALETTE(config, m_palette).set_format(palette_device::xRGB_555, 2048);
-
-	//VSYSTEM_GGA(config, "gga", 0);
-
-	VSYSTEM_SPR2(config, m_spr_old[0], 0, m_palette, gfx_pspikes_spr);
-	m_spr_old[0]->set_tile_indirect_cb(FUNC(aerofgt_base_state::aerofgt_old_tile_callback));
-
-	MCFG_VIDEO_START_OVERRIDE(aerofgt_base_state,pspikes)
-
-	// sound hardware
-	SPEAKER(config, "mono").front_center();
-
-	OKIM6295(config, m_oki, 1056000, okim6295_device::PIN7_HIGH); // clock frequency & pin 7 not verified
-	m_oki->set_addrmap(0, &aerofgt_base_state::oki_map);
-	m_oki->add_route(ALL_OUTPUTS, "mono", 1.0);
-}
-
-void aerofgt_banked_sound_state::karatblz(machine_config &config)
-{
-	// basic machine hardware
-	M68000(config, m_maincpu, 20000000/2);   // 10 MHz (?)
-	m_maincpu->set_addrmap(AS_PROGRAM, &aerofgt_banked_sound_state::karatblz_map);
-	m_maincpu->set_vblank_int("screen", FUNC(aerofgt_banked_sound_state::irq1_line_hold));
-
-	Z80(config, m_audiocpu, 8000000/2); // 4 MHz ???
-	m_audiocpu->set_addrmap(AS_PROGRAM, &aerofgt_banked_sound_state::sound_map);
-	m_audiocpu->set_addrmap(AS_IO, &aerofgt_banked_sound_state::spinlbrk_sound_portmap); // IRQs are triggered by the YM2610
-
-	// video hardware
-	screen_device &screen(SCREEN(config, "screen", SCREEN_TYPE_RASTER));
-	screen.set_refresh_hz(60);
-	screen.set_vblank_time(ATTOSECONDS_IN_USEC(0));
-	screen.set_size(64*8, 32*8);
-	screen.set_visarea(1*8, 45*8-1, 0*8, 30*8-1);
-	screen.set_screen_update(FUNC(aerofgt_banked_sound_state::screen_update_karatblz));
-	screen.set_palette(m_palette);
-
-	GFXDECODE(config, m_gfxdecode, m_palette, gfx_turbofrc);
-	PALETTE(config, m_palette).set_format(palette_device::xRGB_555, 1024);
-
-	VSYSTEM_GGA(config, "gga", XTAL(14'318'181) / 2); // divider not verified
-
-	VSYSTEM_SPR2(config, m_spr_old[0], 0, m_palette, gfx_turbofrc_spr1);
-	m_spr_old[0]->set_tile_indirect_cb(FUNC(aerofgt_banked_sound_state::aerofgt_old_tile_callback));
-
-	VSYSTEM_SPR2(config, m_spr_old[1], 0, m_palette, gfx_turbofrc_spr2);
-	m_spr_old[1]->set_tile_indirect_cb(FUNC(aerofgt_banked_sound_state::aerofgt_ol2_tile_callback));
-
-	MCFG_VIDEO_START_OVERRIDE(aerofgt_banked_sound_state,karatblz)
-
-	// sound hardware
-	SPEAKER(config, "lspeaker").front_left();
-	SPEAKER(config, "rspeaker").front_right();
-
-	GENERIC_LATCH_8(config, m_soundlatch);
-	m_soundlatch->data_pending_callback().set(FUNC(aerofgt_banked_sound_state::soundlatch_pending_w));
-	m_soundlatch->set_separate_acknowledge(true);
-
-	ym2610_device &ymsnd(YM2610(config, "ymsnd", XTAL(8'000'000))); // verified on pcb
-	ymsnd.irq_handler().set_inputline(m_audiocpu, 0);
-	ymsnd.add_route(0, "lspeaker", 0.25);
-	ymsnd.add_route(0, "rspeaker", 0.25);
-	ymsnd.add_route(1, "lspeaker", 1.0);
-	ymsnd.add_route(2, "rspeaker", 1.0);
-}
-
-void karatblzbl_state::karatblzbl(machine_config &config)
-{
-	// basic machine hardware
-	M68000(config, m_maincpu, 20000000/2);   // 10 MHz (?)
-	m_maincpu->set_addrmap(AS_PROGRAM, &karatblzbl_state::main_map);
-	m_maincpu->set_vblank_int("screen", FUNC(karatblzbl_state::irq1_line_hold));
-
-	Z80(config, m_audiocpu, 8000000/2); // 4 MHz ???
-	m_audiocpu->set_addrmap(AS_PROGRAM, &karatblzbl_state::sound_map);
-	m_audiocpu->set_addrmap(AS_IO, &karatblzbl_state::sound_portmap);
-
-	// video hardware
-	screen_device &screen(SCREEN(config, "screen", SCREEN_TYPE_RASTER));
-	screen.set_refresh_hz(60);
-	screen.set_vblank_time(ATTOSECONDS_IN_USEC(0));
-	screen.set_size(64*8, 32*8);
-	screen.set_visarea(1*8, 45*8-1, 0*8, 30*8-1);
-	screen.set_screen_update(FUNC(karatblzbl_state::screen_update_karatblz));
-	screen.set_palette(m_palette);
-
-	GFXDECODE(config, m_gfxdecode, m_palette, gfx_turbofrc);
-	PALETTE(config, m_palette).set_format(palette_device::xRGB_555, 1024);
-
-	VSYSTEM_SPR2(config, m_spr_old[0], 0, m_palette, gfx_turbofrc_spr1);
-	m_spr_old[0]->set_tile_indirect_cb(FUNC(karatblzbl_state::aerofgt_old_tile_callback));
-
-	VSYSTEM_SPR2(config, m_spr_old[1], 0, m_palette, gfx_turbofrc_spr2);
-	m_spr_old[1]->set_tile_indirect_cb(FUNC(karatblzbl_state::aerofgt_ol2_tile_callback));
-
-	//VSYSTEM_GGA(config, "gga", 0);
-
-	MCFG_VIDEO_START_OVERRIDE(karatblzbl_state,karatblz)
-
-	GENERIC_LATCH_8(config, m_soundlatch);
-	GENERIC_LATCH_8(config, "soundlatch2");
-
-	// sound hardware
-
-	SPEAKER(config, "mono").front_center();
-
-	ym3812_device &ymsnd(YM3812(config, "ymsnd", XTAL(8'000'000)/2));
-	ymsnd.irq_handler().set_inputline(m_audiocpu, 0);
-	ymsnd.add_route(ALL_OUTPUTS, "mono", 1.0);
-
-	UPD7759(config, m_upd7759);
-	m_upd7759->add_route(ALL_OUTPUTS, "mono", 1.0);
-}
-
-void aerofgt_banked_sound_state::spinlbrk(machine_config &config)
-{
-	// basic machine hardware
-	M68000(config, m_maincpu, XTAL(20'000'000)/2); // verified on pcb
-	m_maincpu->set_addrmap(AS_PROGRAM, &aerofgt_banked_sound_state::spinlbrk_map);
-	m_maincpu->set_vblank_int("screen", FUNC(aerofgt_banked_sound_state::irq1_line_hold)); // there are vectors for 3 and 4 too, analog related?
-
-	Z80(config, m_audiocpu, XTAL(20'000'000)/4);   // 5mhz verified on pcb
-	m_audiocpu->set_addrmap(AS_PROGRAM, &aerofgt_banked_sound_state::sound_map);
-	m_audiocpu->set_addrmap(AS_IO, &aerofgt_banked_sound_state::spinlbrk_sound_portmap); // IRQs are triggered by the YM2610
-
-	// video hardware
-	screen_device &screen(SCREEN(config, "screen", SCREEN_TYPE_RASTER));
-	screen.set_refresh_hz(60);
-	screen.set_vblank_time(ATTOSECONDS_IN_USEC(0));
-	screen.set_size(64*8, 32*8);
-	screen.set_visarea(1*8, 45*8-1, 0*8, 30*8-1);
-	screen.set_screen_update(FUNC(aerofgt_banked_sound_state::screen_update_spinlbrk));
-	screen.set_palette(m_palette);
-
-	GFXDECODE(config, m_gfxdecode, m_palette, gfx_turbofrc);
-	PALETTE(config, m_palette, palette_device::BLACK).set_format(palette_device::xRGB_555, 1024); // doesn't fully initialize palette at start-up ...
-
-	VSYSTEM_GGA(config, "gga", XTAL(14'318'181) / 2); // divider not verified
-
-	VSYSTEM_SPR2(config, m_spr_old[0], 0, m_palette, gfx_turbofrc_spr1);
-	m_spr_old[0]->set_pritype(1);
-
-	VSYSTEM_SPR2(config, m_spr_old[1], 0, m_palette, gfx_turbofrc_spr2);
-	m_spr_old[1]->set_tile_indirect_cb(FUNC(aerofgt_banked_sound_state::spinbrk_tile_callback)); // rom lookup
-	m_spr_old[1]->set_pritype(1);
-
-	MCFG_VIDEO_START_OVERRIDE(aerofgt_banked_sound_state,spinlbrk)
-
-	// sound hardware
-	SPEAKER(config, "lspeaker").front_left();
-	SPEAKER(config, "rspeaker").front_right();
-
-	GENERIC_LATCH_8(config, m_soundlatch);
-	m_soundlatch->data_pending_callback().set(FUNC(aerofgt_banked_sound_state::soundlatch_pending_w));
-	m_soundlatch->set_separate_acknowledge(true);
-
-	ym2610_device &ymsnd(YM2610(config, "ymsnd", XTAL(8'000'000)));  // verified on pcb
-	ymsnd.irq_handler().set_inputline(m_audiocpu, 0);
-	ymsnd.add_route(0, "lspeaker", 0.25);
-	ymsnd.add_route(0, "rspeaker", 0.25);
-	ymsnd.add_route(1, "lspeaker", 1.0);
-	ymsnd.add_route(2, "rspeaker", 1.0);
-}
-
-void aerofgt_banked_sound_state::turbofrc(machine_config &config)
-{
-	// basic machine hardware
-	M68000(config, m_maincpu, XTAL(20'000'000)/2); // verified on pcb
-	m_maincpu->set_addrmap(AS_PROGRAM, &aerofgt_banked_sound_state::turbofrc_map);
-	m_maincpu->set_vblank_int("screen", FUNC(aerofgt_banked_sound_state::irq1_line_hold)); // all irq vectors are the same
-
-	Z80(config, m_audiocpu, XTAL(5'000'000));  // verified on pcb
-	m_audiocpu->set_addrmap(AS_PROGRAM, &aerofgt_banked_sound_state::sound_map);
-	m_audiocpu->set_addrmap(AS_IO, &aerofgt_banked_sound_state::spinlbrk_sound_portmap); // IRQs are triggered by the YM2610
-
-	// video hardware
-	screen_device &screen(SCREEN(config, "screen", SCREEN_TYPE_RASTER));
-	screen.set_refresh_hz(61.31);   // verified on pcb
-	screen.set_vblank_time(ATTOSECONDS_IN_USEC(0));
-	screen.set_size(64*8, 32*8);
-	screen.set_visarea(0*8, 44*8-1, 0*8, 30*8-1);
-	screen.set_screen_update(FUNC(aerofgt_banked_sound_state::screen_update_turbofrc));
-	screen.set_palette(m_palette);
-
-	GFXDECODE(config, m_gfxdecode, m_palette, gfx_turbofrc);
-	PALETTE(config, m_palette).set_format(palette_device::xRGB_555, 1024);
-
-	VSYSTEM_GGA(config, "gga", XTAL(14'318'181) / 2); // divider not verified
-
-	VSYSTEM_SPR2(config, m_spr_old[0], 0, m_palette, gfx_turbofrc_spr1);
-	m_spr_old[0]->set_tile_indirect_cb(FUNC(aerofgt_banked_sound_state::aerofgt_old_tile_callback));
-
-	VSYSTEM_SPR2(config, m_spr_old[1], 0, m_palette, gfx_turbofrc_spr2);
-	m_spr_old[1]->set_tile_indirect_cb(FUNC(aerofgt_banked_sound_state::aerofgt_ol2_tile_callback));
-
-	MCFG_VIDEO_START_OVERRIDE(aerofgt_banked_sound_state,turbofrc)
-
-	// sound hardware
-	SPEAKER(config, "lspeaker").front_left();
-	SPEAKER(config, "rspeaker").front_right();
-
-	GENERIC_LATCH_8(config, m_soundlatch);
-	m_soundlatch->data_pending_callback().set(FUNC(aerofgt_banked_sound_state::soundlatch_pending_w));
-	m_soundlatch->set_separate_acknowledge(true);
-
-	ym2610_device &ymsnd(YM2610(config, "ymsnd", XTAL(8'000'000)));  // verified on pcb
-	ymsnd.irq_handler().set_inputline(m_audiocpu, 0);
-	ymsnd.add_route(0, "lspeaker", 0.25);
-	ymsnd.add_route(0, "rspeaker", 0.25);
-	ymsnd.add_route(1, "lspeaker", 1.0);
-	ymsnd.add_route(2, "rspeaker", 1.0);
-}
-
-void aerofgt_banked_sound_state::aerofgtb(machine_config &config)
-{
-	// basic machine hardware
-	M68000(config, m_maincpu, 20000000/2);   // 10 MHz (?)
-	m_maincpu->set_addrmap(AS_PROGRAM, &aerofgt_banked_sound_state::aerofgtb_map);
-	m_maincpu->set_vblank_int("screen", FUNC(aerofgt_banked_sound_state::irq1_line_hold)); // all irq vectors are the same
-
-	Z80(config, m_audiocpu, 8000000/2); // 4 MHz ???
-	m_audiocpu->set_addrmap(AS_PROGRAM, &aerofgt_banked_sound_state::sound_map);
-	m_audiocpu->set_addrmap(AS_IO, &aerofgt_banked_sound_state::aerofgt_sound_portmap); // IRQs are triggered by the YM2610
-
-	// video hardware
-	screen_device &screen(SCREEN(config, "screen", SCREEN_TYPE_RASTER));
-	screen.set_refresh_hz(60);
-	screen.set_vblank_time(ATTOSECONDS_IN_USEC(500)); // wrong but improves sprite-background synchronization
-	screen.set_size(64*8, 32*8);
-	screen.set_visarea(0*8+12, 40*8-1+12, 0*8, 28*8-1);
-	screen.set_screen_update(FUNC(aerofgt_banked_sound_state::screen_update_turbofrc));
-	screen.set_palette(m_palette);
-
-	GFXDECODE(config, m_gfxdecode, m_palette, gfx_turbofrc);
-	PALETTE(config, m_palette).set_format(palette_device::xRGB_555, 1024);
-
-	VSYSTEM_GGA(config, "gga", XTAL(14'318'181) / 2); // divider not verified
-
-	VSYSTEM_SPR2(config, m_spr_old[0], 0, m_palette, gfx_turbofrc_spr1);
-	m_spr_old[0]->set_tile_indirect_cb(FUNC(aerofgt_banked_sound_state::aerofgt_old_tile_callback));
-	m_spr_old[0]->set_offsets(3, -1);
-
-	VSYSTEM_SPR2(config, m_spr_old[1], 0, m_palette, gfx_turbofrc_spr2);
-	m_spr_old[1]->set_tile_indirect_cb(FUNC(aerofgt_banked_sound_state::aerofgt_ol2_tile_callback));
-	m_spr_old[1]->set_offsets(3, -1);
-
-	MCFG_VIDEO_START_OVERRIDE(aerofgt_banked_sound_state,aerofgtb)
-
-	// sound hardware
-	SPEAKER(config, "lspeaker").front_left();
-	SPEAKER(config, "rspeaker").front_right();
-
-	GENERIC_LATCH_8(config, m_soundlatch);
-	m_soundlatch->data_pending_callback().set(FUNC(aerofgt_banked_sound_state::soundlatch_pending_w));
-	m_soundlatch->set_separate_acknowledge(true);
-
-	ym2610_device &ymsnd(YM2610(config, "ymsnd", 8000000));
-	ymsnd.irq_handler().set_inputline(m_audiocpu, 0);
-	ymsnd.add_route(0, "lspeaker", 0.25);
-	ymsnd.add_route(0, "rspeaker", 0.25);
-	ymsnd.add_route(1, "lspeaker", 1.0);
-	ymsnd.add_route(2, "rspeaker", 1.0);
-}
-
-void aerofgt_state::aerofgt(machine_config &config)
-{
-	// basic machine hardware
-	M68000(config, m_maincpu, XTAL(20'000'000)/2); // verified on pcb
-	m_maincpu->set_addrmap(AS_PROGRAM, &aerofgt_state::main_map);
-	m_maincpu->set_vblank_int("screen", FUNC(aerofgt_state::irq1_line_hold)); // all irq vectors are the same
-
-	Z80(config, m_audiocpu, XTAL(20'000'000)/4); // 5 MHz verified on pcb
-	m_audiocpu->set_addrmap(AS_PROGRAM, &aerofgt_state::sound_map);
-	m_audiocpu->set_addrmap(AS_IO, &aerofgt_state::aerofgt_sound_portmap); // IRQs are triggered by the YM2610
-
-	vs9209_device &io(VS9209(config, "io", 0));
-	io.porta_input_cb().set_ioport("P1");
-	io.portb_input_cb().set_ioport("P2");
-	io.portc_input_cb().set_ioport("SYSTEM");
-	io.portd_input_cb().set_ioport("DSW1");
-	io.porte_input_cb().set_ioport("DSW2");
-	io.portg_input_cb().set(m_soundlatch, FUNC(generic_latch_8_device::pending_r)).lshift(0);
-	io.portg_output_cb().set("watchdog", FUNC(mb3773_device::write_line_ck)).bit(7);
-	io.porth_input_cb().set_ioport("JP1");
-
-	MB3773(config, "watchdog", 0);
-
-	// video hardware
-	screen_device &screen(SCREEN(config, "screen", SCREEN_TYPE_RASTER));
-	screen.set_refresh_hz(61.31);  // verified on pcb
-	screen.set_vblank_time(ATTOSECONDS_IN_USEC(400)); // wrong but improves sprite-background synchronization
-	screen.set_size(64*8, 32*8);
-	screen.set_visarea(0*8, 40*8-1, 0*8, 28*8-1);
-	screen.set_screen_update(FUNC(aerofgt_state::screen_update));
-	screen.set_palette(m_palette);
-
-	GFXDECODE(config, m_gfxdecode, m_palette, gfx_aerofgt);
-	PALETTE(config, m_palette).set_format(palette_device::xRGB_555, 1024);
-
-	VSYSTEM_SPR(config, m_spr, 0, m_palette, gfx_aerofgt_spr);
-	m_spr->set_tile_indirect_cb(FUNC(aerofgt_state::tile_callback));
-	m_spr->set_pri_cb(FUNC(aerofgt_state::pri_callback));
-
-	MCFG_VIDEO_START_OVERRIDE(aerofgt_state,turbofrc)
-
-	// sound hardware
-	SPEAKER(config, "lspeaker").front_left();
-	SPEAKER(config, "rspeaker").front_right();
-
-	GENERIC_LATCH_8(config, m_soundlatch);
-	m_soundlatch->data_pending_callback().set(FUNC(aerofgt_state::soundlatch_pending_w));
-	m_soundlatch->set_separate_acknowledge(true);
-
-	ym2610_device &ymsnd(YM2610(config, "ymsnd", XTAL(8'000'000)));  // verified on pcb
-	ymsnd.irq_handler().set_inputline(m_audiocpu, 0);
-	ymsnd.add_route(0, "lspeaker", 0.25);
-	ymsnd.add_route(0, "rspeaker", 0.25);
-	ymsnd.add_route(1, "lspeaker", 1.0);
-	ymsnd.add_route(2, "rspeaker", 1.0);
-}
-
-void aerofgt_sound_cpu_state::aerfboot(machine_config &config)
-{
-	// basic machine hardware
-	M68000(config, m_maincpu, 20000000/2);   // 10 MHz (?)
-	m_maincpu->set_addrmap(AS_PROGRAM, &aerofgt_sound_cpu_state::aerfboot_map);
-	m_maincpu->set_vblank_int("screen", FUNC(aerofgt_sound_cpu_state::irq1_line_hold));
-
-	Z80(config, m_audiocpu, 8000000/2); // 4 MHz ???
-	m_audiocpu->set_addrmap(AS_PROGRAM, &aerofgt_sound_cpu_state::aerfboot_sound_map);
-
-	// video hardware
-	screen_device &screen(SCREEN(config, "screen", SCREEN_TYPE_RASTER));
-	screen.set_refresh_hz(60);
-	screen.set_vblank_time(ATTOSECONDS_IN_USEC(500)); // wrong but improves sprite-background synchronization
-	screen.set_size(64*8, 32*8);
-	screen.set_visarea(0*8+12, 40*8-1+12, 0*8, 28*8-1);
-	screen.set_screen_update(FUNC(aerofgt_sound_cpu_state::screen_update_aerfboot));
-	screen.set_palette(m_palette);
-
-	GFXDECODE(config, m_gfxdecode, m_palette, gfx_aerfboot);
-	PALETTE(config, m_palette).set_format(palette_device::xRGB_555, 1024);
-
-	//VSYSTEM_GGA(config, "gga", 0);
-
-	MCFG_VIDEO_START_OVERRIDE(aerofgt_sound_cpu_state,turbofrc)
-
-	// sound hardware
-	SPEAKER(config, "mono").front_center();
-
-	GENERIC_LATCH_8(config, m_soundlatch);
-	m_soundlatch->data_pending_callback().set_inputline(m_audiocpu, INPUT_LINE_NMI);
-
-	OKIM6295(config, m_oki, 1056000, okim6295_device::PIN7_HIGH); // clock frequency & pin 7 not verified
-	m_oki->set_addrmap(0, &aerofgt_sound_cpu_state::oki_map);
-	m_oki->add_route(ALL_OUTPUTS, "mono", 1.0);
-}
-
-void aerofgt_base_state::aerfboo2(machine_config &config)
-{
-	// basic machine hardware
-	M68000(config, m_maincpu, 20000000/2);   // 10 MHz (?)
-	m_maincpu->set_addrmap(AS_PROGRAM, &aerofgt_base_state::aerfboo2_map);
-	m_maincpu->set_vblank_int("screen", FUNC(aerofgt_base_state::irq2_line_hold));
-
-	// video hardware
-	screen_device &screen(SCREEN(config, "screen", SCREEN_TYPE_RASTER));
-	screen.set_refresh_hz(60);
-	screen.set_vblank_time(ATTOSECONDS_IN_USEC(500)); // wrong but improves sprite-background synchronization
-	screen.set_size(64*8, 32*8);
-	screen.set_visarea(0*8+12, 40*8-1+12, 0*8, 28*8-1);
-	screen.set_screen_update(FUNC(aerofgt_base_state::screen_update_aerfboo2));
-	screen.set_palette(m_palette);
-
-	GFXDECODE(config, m_gfxdecode, m_palette, gfx_aerfboo2);
-	PALETTE(config, m_palette).set_format(palette_device::xRGB_555, 1024);
-
-	//VSYSTEM_GGA(config, "gga", 0);
-
-	MCFG_VIDEO_START_OVERRIDE(aerofgt_base_state,turbofrc)
-
-	// sound hardware
-	SPEAKER(config, "mono").front_center();
-
-	OKIM6295(config, m_oki, 1056000, okim6295_device::PIN7_HIGH); // clock frequency & pin 7 not verified
-	m_oki->add_route(ALL_OUTPUTS, "mono", 1.0);
-}
-
-void wbbc97_state::wbbc97(machine_config &config)
-{
-	// basic machine hardware
-	M68000(config, m_maincpu, 20000000/2);   // 10 MHz (?)
-	m_maincpu->set_addrmap(AS_PROGRAM, &wbbc97_state::main_map);
-	m_maincpu->set_vblank_int("screen", FUNC(wbbc97_state::irq1_line_hold)); // all irq vectors are the same
-
-	Z80(config, m_audiocpu, 8000000/2); // 4 MHz ???
-	m_audiocpu->set_addrmap(AS_PROGRAM, &wbbc97_state::sound_map); // IRQs are triggered by the YM3812
-
-	// video hardware
-	screen_device &screen(SCREEN(config, "screen", SCREEN_TYPE_RASTER));
-	screen.set_refresh_hz(60);
-	screen.set_vblank_time(ATTOSECONDS_IN_USEC(0));
-	screen.set_size(64*8, 64*8);
-	screen.set_visarea(0*8+14, 44*8-1+4, 0*8, 30*8-1);
-	screen.set_screen_update(FUNC(wbbc97_state::screen_update));
-
-	GFXDECODE(config, m_gfxdecode, m_palette, gfx_pspikes);
-	PALETTE(config, m_palette).set_format(palette_device::xRGB_555, 2048);
-
-	//VSYSTEM_GGA(config, "gga", 0);
-
-	VSYSTEM_SPR2(config, m_spr_old[0], 0, m_palette, gfx_pspikes_spr);
-	m_spr_old[0]->set_tile_indirect_cb(FUNC(wbbc97_state::aerofgt_old_tile_callback));
-
-	// sound hardware
-	SPEAKER(config, "mono").front_center();
-
-	GENERIC_LATCH_8(config, m_soundlatch);
-	m_soundlatch->data_pending_callback().set_inputline(m_audiocpu, INPUT_LINE_NMI);
-
-	ym3812_device &ymsnd(YM3812(config, "ymsnd", 3579545));
-	ymsnd.irq_handler().set_inputline(m_audiocpu, 0);
-	ymsnd.add_route(ALL_OUTPUTS, "mono", 1.0);
-
-	OKIM6295(config, m_oki, 1056000, okim6295_device::PIN7_HIGH); // clock frequency & pin 7 not verified
-	m_oki->add_route(ALL_OUTPUTS, "mono", 0.50);
-}
-
-
-
-/***************************************************************************
-
-  Game driver(s)
-
-***************************************************************************/
-
-ROM_START( pspikes )
-	ROM_REGION( 0x40000, "maincpu", 0 ) // 68000 code
-	ROM_LOAD16_WORD_SWAP( "pspikes2.bin", 0x00000, 0x40000, CRC(ec0c070e) SHA1(4ddcc184e835a2f9d15f01aaa03734fd75fe797e) )
-
-	ROM_REGION( 0x20000, "soundbank", 0 )    // 128k for the audio CPU + banks
-	ROM_LOAD( "19",           0x00000, 0x20000, CRC(7e8ed6e5) SHA1(eeb1a1e1989fad8fc1e741928422efaec0598868) )
-
-	ROM_REGION( 0x08000, "audiocpu", 0 )    // 32k for the audio CPU
-	ROM_COPY( "soundbank", 0, 0x00000, 0x08000 )
-
-	ROM_REGION( 0x080000, "gfx1", 0 )
-	ROM_LOAD( "g7h",          0x000000, 0x80000, CRC(74c23c3d) SHA1(c0ac57d1f05c42556f97154ce1a08f465948546b) )
-
-	ROM_REGION( 0x100000, "gfx2", 0 )
-	ROM_LOAD32_WORD( "g7j",          0x000000, 0x80000, CRC(0b9e4739) SHA1(64b440a5026735aafe1a7cc2806fe0d78f4a6fba) )
-	ROM_LOAD32_WORD( "g7l",          0x000002, 0x80000, CRC(943139ff) SHA1(59065f9c3b3a47159c5968df199bdcb1b4f51f29) )
-
-	ROM_REGION( 0x40000, "ymsnd:adpcmb", 0 ) // sound samples
-	ROM_LOAD( "a47",          0x00000, 0x40000, CRC(c6779dfa) SHA1(ea7adefdb0da02755428aac9a6f86c908fc11253) )
-
-	ROM_REGION( 0x100000, "ymsnd:adpcma", 0 ) // sound samples
-	ROM_LOAD( "o5b",          0x000000, 0x100000, CRC(07d6cbac) SHA1(d3d5778dbaca7b6cdceae959d0847d56df7b5cc1) )
-
-	ROM_REGION( 0x0200, "plds", 0 )
-	ROM_LOAD( "peel18cv8.bin", 0x0000, 0x0155, CRC(af5a83c9) SHA1(e8fd64ff71d1c2dff5a0d307ca3543352e903bbe) )
-ROM_END
-
-ROM_START( pspikesk )
-	ROM_REGION( 0x40000, "maincpu", 0 ) // 68000 code
-	ROM_LOAD16_WORD_SWAP( "20",           0x00000, 0x40000, CRC(75cdcee2) SHA1(272a08c46c1d0989f9fbb156e28e6a7ffa9c0a53) )
-
-	ROM_REGION( 0x20000, "soundbank", 0 )    // 128k for the audio CPU + banks
-	ROM_LOAD( "19",           0x00000, 0x20000, CRC(7e8ed6e5) SHA1(eeb1a1e1989fad8fc1e741928422efaec0598868) )
-
-	ROM_REGION( 0x08000, "audiocpu", 0 )    // 32k for the audio CPU
-	ROM_COPY( "soundbank", 0, 0x00000, 0x08000 )
-
-	ROM_REGION( 0x080000, "gfx1", 0 )
-	ROM_LOAD( "g7h",          0x000000, 0x80000, CRC(74c23c3d) SHA1(c0ac57d1f05c42556f97154ce1a08f465948546b) )
-
-	ROM_REGION( 0x100000, "gfx2", 0 )
-	ROM_LOAD32_WORD( "g7j",          0x000000, 0x80000, CRC(0b9e4739) SHA1(64b440a5026735aafe1a7cc2806fe0d78f4a6fba) )
-	ROM_LOAD32_WORD( "g7l",          0x000002, 0x80000, CRC(943139ff) SHA1(59065f9c3b3a47159c5968df199bdcb1b4f51f29) )
-
-	ROM_REGION( 0x40000, "ymsnd:adpcmb", 0 ) // sound samples
-	ROM_LOAD( "a47",          0x00000, 0x40000, CRC(c6779dfa) SHA1(ea7adefdb0da02755428aac9a6f86c908fc11253) )
-
-	ROM_REGION( 0x100000, "ymsnd:adpcma", 0 ) // sound samples
-	ROM_LOAD( "o5b",          0x000000, 0x100000, CRC(07d6cbac) SHA1(d3d5778dbaca7b6cdceae959d0847d56df7b5cc1) )
-
-	ROM_REGION( 0x0400, "plds", 0 )
-	ROM_LOAD( "peel18cv8-1101a-u15.53", 0x0000, 0x0155, CRC(c05e3bea) SHA1(b42e16f1f41ad9796ff3044c850d5331e7a0f91a) )
-	ROM_LOAD( "peel18cv8-1103-u112.76", 0x0200, 0x0155, CRC(786da44c) SHA1(02fd63083631abeced42714fb58a11b7d463285b) )
-ROM_END
-
-ROM_START( pspikesu )
-	ROM_REGION( 0x40000, "maincpu", 0 ) // 68000 code
-	ROM_LOAD16_WORD_SWAP( "svolly91.73", 0x00000, 0x40000, CRC(bfbffcdb) SHA1(2bba99cb6d0cb2fbb3cd1242551dd7e2c6ebef50) )
-
-	ROM_REGION( 0x20000, "soundbank", 0 )    // 128k for the audio CPU + banks
-	ROM_LOAD( "19",           0x00000, 0x20000, CRC(7e8ed6e5) SHA1(eeb1a1e1989fad8fc1e741928422efaec0598868) )
-
-	ROM_REGION( 0x08000, "audiocpu", 0 )    // 32k for the audio CPU
-	ROM_COPY( "soundbank", 0, 0x00000, 0x08000 )
-
-	ROM_REGION( 0x080000, "gfx1", 0 )
-	ROM_LOAD( "g7h",          0x000000, 0x80000, CRC(74c23c3d) SHA1(c0ac57d1f05c42556f97154ce1a08f465948546b) )
-
-	ROM_REGION( 0x100000, "gfx2", 0 )
-	ROM_LOAD32_WORD( "g7j",          0x000000, 0x80000, CRC(0b9e4739) SHA1(64b440a5026735aafe1a7cc2806fe0d78f4a6fba) )
-	ROM_LOAD32_WORD( "g7l",          0x000002, 0x80000, CRC(943139ff) SHA1(59065f9c3b3a47159c5968df199bdcb1b4f51f29) )
-
-	ROM_REGION( 0x40000, "ymsnd:adpcmb", 0 ) // sound samples
-	ROM_LOAD( "a47",          0x00000, 0x40000, CRC(c6779dfa) SHA1(ea7adefdb0da02755428aac9a6f86c908fc11253) )
-
-	ROM_REGION( 0x100000, "ymsnd:adpcma", 0 ) // sound samples
-	ROM_LOAD( "o5b",          0x000000, 0x100000, CRC(07d6cbac) SHA1(d3d5778dbaca7b6cdceae959d0847d56df7b5cc1) )
-ROM_END
-
-ROM_START( svolly91 )
-	ROM_REGION( 0x40000, "maincpu", 0 ) // 68000 code
-	ROM_LOAD16_WORD_SWAP( "u11.jpn",      0x00000, 0x40000, CRC(ea2e4c82) SHA1(f9cf9122499d9b1e54221fb8b6ef9c12004ca85e) )
-
-	ROM_REGION( 0x20000, "soundbank", 0 )    // 64k for the audio CPU + banks
-	ROM_LOAD( "19",           0x00000, 0x20000, CRC(7e8ed6e5) SHA1(eeb1a1e1989fad8fc1e741928422efaec0598868) )
-
-	ROM_REGION( 0x08000, "audiocpu", 0 )    // 32k for the audio CPU
-	ROM_COPY( "soundbank", 0, 0x00000, 0x08000 )
-
-	ROM_REGION( 0x080000, "gfx1", 0 )
-	ROM_LOAD( "g7h",          0x000000, 0x80000, CRC(74c23c3d) SHA1(c0ac57d1f05c42556f97154ce1a08f465948546b) )
-
-	ROM_REGION( 0x100000, "gfx2", 0 )
-	ROM_LOAD32_WORD( "g7j",          0x000000, 0x80000, CRC(0b9e4739) SHA1(64b440a5026735aafe1a7cc2806fe0d78f4a6fba) )
-	ROM_LOAD32_WORD( "g7l",          0x000002, 0x80000, CRC(943139ff) SHA1(59065f9c3b3a47159c5968df199bdcb1b4f51f29) )
-
-	ROM_REGION( 0x40000, "ymsnd:adpcmb", 0 ) // sound samples
-	ROM_LOAD( "a47",          0x00000, 0x40000, CRC(c6779dfa) SHA1(ea7adefdb0da02755428aac9a6f86c908fc11253) )
-
-	ROM_REGION( 0x100000, "ymsnd:adpcma", 0 ) // sound samples
-	ROM_LOAD( "o5b",          0x000000, 0x100000, CRC(07d6cbac) SHA1(d3d5778dbaca7b6cdceae959d0847d56df7b5cc1) )
-ROM_END
-
-ROM_START( pspikesb )
-	ROM_REGION( 0x40000, "maincpu", 0 ) // 68000 code
-	ROM_LOAD16_BYTE( "2.ic63",    0x00000, 0x20000, CRC(d25e184c) SHA1(89ad275b03d909a7d16d2927df3ddf12301e4c60) )
-	ROM_LOAD16_BYTE( "3.ic62",    0x00001, 0x20000, CRC(5add1a34) SHA1(e166d5c76f2f087254f2af442f49251a9885f5bc) )
-
-	ROM_REGION( 0x080000, "gfx1", ROMREGION_INVERT )
-	ROM_LOAD( "4.ic122",   0x00000, 0x20000, CRC(ea1c05a7) SHA1(adfdfeac80df287ffa6f469dc38ea94698817cf4) )
-	ROM_LOAD( "5.ic120",   0x20000, 0x20000, CRC(bfdc60f4) SHA1(2b1893fac2651ac82f5a05b8f891b20c928ced7e) )
-	ROM_LOAD( "6.ic118",   0x40000, 0x20000, CRC(96a5c235) SHA1(dad4ef9069d3130f719a402737909bb48225b73c) )
-	ROM_LOAD( "7.ic116",   0x60000, 0x20000, CRC(a7e00b36) SHA1(2b5e85ec02e8893d7d730aad4d690883b1d236cc) )
-
-	ROM_REGION( 0x100000, "gfx2", ROMREGION_INVERT )
-	ROM_LOAD( "8.ic121",   0x00000, 0x40000, CRC(fc096cfc) SHA1(75af810c97361b6f08767949b90c394a7a03f60b) )
-	ROM_LOAD( "9.ic119",   0x40000, 0x40000, CRC(a45ec985) SHA1(16357f5df7841e11889ac6fced1e2a9288585a29) )
-	ROM_LOAD( "10.ic117",  0x80000, 0x40000, CRC(3976b372) SHA1(72feec5a6fe7995f39d4b431dbbf25435359b04d) )
-	ROM_LOAD( "11.ic115",  0xc0000, 0x40000, CRC(f9249937) SHA1(5993e5ab7295ca2fa5c8f4c05ce23731741f4e97) )
-
-	// $00000-$20000 stays the same in all sound banks,
-	// the second half of the bank is what gets switched
-	ROM_REGION( 0x080000, "oki", 0 ) // Samples
-	ROM_LOAD( "1.ic21",    0x000000, 0x80000, CRC(1b78ed0b) SHA1(886bfd78709c295839dd51c7f5a13f5c452c0ab3) )
-ROM_END
-
-ROM_START( pspikesba )
-	ROM_REGION( 0x40000, "maincpu", 0 ) // 68000 code
-	ROM_LOAD16_BYTE( "2.ic63",    0x00000, 0x20000, CRC(dd87d28a) SHA1(09ab75bcd62db1a49af123648812852780ac9d60) ) // sldh
-	ROM_LOAD16_BYTE( "3.ic62",    0x00001, 0x20000, CRC(ec505317) SHA1(1e2b9e52654b08169827dbd877de2e724140e50c) ) // sldh
-
-	ROM_REGION( 0x080000, "gfx1", ROMREGION_INVERT )
-	ROM_LOAD( "4.ic122",   0x00000, 0x20000, CRC(ea1c05a7) SHA1(adfdfeac80df287ffa6f469dc38ea94698817cf4) )
-	ROM_LOAD( "5.ic120",   0x20000, 0x20000, CRC(bfdc60f4) SHA1(2b1893fac2651ac82f5a05b8f891b20c928ced7e) )
-	ROM_LOAD( "6.ic118",   0x40000, 0x20000, CRC(96a5c235) SHA1(dad4ef9069d3130f719a402737909bb48225b73c) )
-	ROM_LOAD( "7.ic116",   0x60000, 0x20000, CRC(a7e00b36) SHA1(2b5e85ec02e8893d7d730aad4d690883b1d236cc) )
-
-	ROM_REGION( 0x100000, "gfx2", ROMREGION_INVERT )
-	ROM_LOAD( "8.ic121",   0x00000, 0x40000, CRC(fc096cfc) SHA1(75af810c97361b6f08767949b90c394a7a03f60b) )
-	ROM_LOAD( "9.ic119",   0x40000, 0x40000, CRC(a45ec985) SHA1(16357f5df7841e11889ac6fced1e2a9288585a29) )
-	ROM_LOAD( "10.ic117",  0x80000, 0x40000, CRC(3976b372) SHA1(72feec5a6fe7995f39d4b431dbbf25435359b04d) )
-	ROM_LOAD( "11.ic115",  0xc0000, 0x40000, CRC(f9249937) SHA1(5993e5ab7295ca2fa5c8f4c05ce23731741f4e97) )
-
-	// $00000-$20000 stays the same in all sound banks,
-	// the second half of the bank is what gets switched
-	ROM_REGION( 0x080000, "oki", 0 ) // Samples
-	ROM_LOAD( "1.ic21",    0x000000, 0x80000, CRC(1b78ed0b) SHA1(886bfd78709c295839dd51c7f5a13f5c452c0ab3) )
-ROM_END
-
-
-/*
-
-1991 Spikes (Italian bootleg)
-
-Anno    1991
-Produttore
-N.revisione PX012-30
-
-CPU
-
-1x MC68000P10 (main)(ic1)
-1x Z8400BB1 (sound)(ic139)
-1x YM2151 (sound)(ic150)
-1x OKI M5205 (sound)(ic145)
-2x LM324N (sound)(ic152, ic153)
-1x TDA2003 (sound)(ic154)
-1x oscillator 20.000 (xtal1)
-1x oscillator 24.000 (xtal2)
-1x blu crystal POE400B (xtal3)(sound)
-
-ROMs
-2x AM27C512 (1,2)(sound)
-4x M27C1001 (3,4,5,6)
-2x D27C010 (7,8) (main prg)
-2x D27C512 (9,10) (gfx)
-4x AM27C020 (11,12,13,14) (gfx)
-1x EP910PC (ic7)
-2x GAL16V8 (ic147, ic94)(not dumped)
-
-Note
-1x 28x2 JAMMA edge connector
-1x trimmer (volume)
-2x 8 switches dip
---------------------------------
-
-This is a clone of "Power Spikes" with Italian language.
-It was rather famous in Italy
-
---------------------------------
-
-This bootleg is very ugly, for example it has 'bad' looking tiles
-instead of the video system background on the intro screens.
-This appears to be correct as the same behavior can be seen on the
-real PCB and in MAME.
-
-Sprite, and sound hardware are also modified when compared to the
-original game
-
-*/
-
-ROM_START( spikes91 )
-	ROM_REGION( 0x40000, "maincpu", 0 ) // 68000 code
-	ROM_LOAD16_BYTE( "7.ic2",    0x00001, 0x20000, CRC(41e38d7e) SHA1(d0c226a8b61a2311c781ed5747d78b8dbddbc7ef) )
-	ROM_LOAD16_BYTE( "8.ic3",    0x00000, 0x20000, CRC(9c488daa) SHA1(8336fec855786c6cc6a836d86b74e130d60013b7) )
-
-	ROM_REGION( 0x080000, "gfx1", 0 )
-	ROM_LOAD( "3.ic76",   0x00000, 0x20000, CRC(ab451eee) SHA1(439c5f46b4d8e66610417369bd0b2bf5568936cb) )
-	ROM_LOAD( "4.ic75",   0x20000, 0x20000, CRC(fe857bbd) SHA1(669151cf28f87cc494883dc537881d86887d08b9) )
-	ROM_LOAD( "5.ic74",   0x40000, 0x20000, CRC(d7fcd97c) SHA1(eb7c8ac111f5916350aae0ee3edc019207fef654) )
-	ROM_LOAD( "6.ic73",   0x60000, 0x20000, CRC(e6b9107f) SHA1(aaab2f2dfb85ee764091253c9a4ab89bc51d7518) )
-
-	ROM_REGION( 0x100000, "gfx2", ROMREGION_INVERT )
-	ROM_LOAD( "11.ic118",   0x00000, 0x40000, CRC(6e65b4b2) SHA1(5296e8095ec60f79a5cd3f9db829c7d491670282) )
-	ROM_LOAD( "12.ic119",   0x40000, 0x40000, CRC(60e0d3e0) SHA1(93efc58b03610e7f18ff076ac985428a446454f9) )
-	ROM_LOAD( "13.ic120",   0x80000, 0x40000, CRC(89213a8c) SHA1(8524d5c14669d9b03f1fe050c4318d4111bc8ef7) )
-	ROM_LOAD( "14.ic121",   0xc0000, 0x40000, CRC(468cbf5b) SHA1(60fbc2771e40f8de51a51891b8ddcc14e2b1e52c) )
-
-	ROM_REGION16_BE( 0x020000, "sprlookuprom", 0 ) // lookup tables for the sprites
-	ROM_LOAD16_BYTE( "10.ic104",   0x00000, 0x10000, CRC(769ade77) SHA1(9cb581d02592c69f37d4b5a902d3515f40915ec4) )
-	ROM_LOAD16_BYTE( "9.ic103",    0x00001, 0x10000, CRC(201cb748) SHA1(f78d384e4e9c5996a278f76fb4d5f28812a27de5) )
-
-	ROM_REGION( 0x20000, "audiocpu", 0 ) // Z80 Sound CPU + M5205 Samples
-	ROM_LOAD( "1.ic140",   0x00000, 0x10000, CRC(e3065b1d) SHA1(c4a3a95ba7f43cdf1b0c574f41de06d007ad2bd8) ) // matches svolleybl in rpunch.cpp
-	ROM_LOAD( "2.ic141",   0x10000, 0x10000, CRC(5dd8bf22) SHA1(d1a12894fe8ca47e47b4a1e911cabf20dd41eda4) ) // 1ST AND 2ND HALF IDENTICAL, matches svolleybl in rpunch.cpp when halved
-
-	ROM_REGION( 0x1000, "user2", 0 ) // ?
-	ROM_LOAD( "ep910pc.ic7",   0x00000, 0x884, CRC(e7a3913a) SHA1(6f18f55ecdc94a416baecd16fe7c6698b1ec9d87) )
-ROM_END
-
-ROM_START( spikes91b ) // todo, check how this differs, only 1 of the 68k pair and the sprite lookup roms were different
-	ROM_REGION( 0x40000, "maincpu", 0 ) // 68000 code
-	ROM_LOAD16_BYTE( "7.ic2",    0x00001, 0x20000, CRC(46433a36) SHA1(a4df1bf710693779a9444f28c99591331765aada) ) // sldh
-	ROM_LOAD16_BYTE( "8.ic3",    0x00000, 0x20000, CRC(9c488daa) SHA1(8336fec855786c6cc6a836d86b74e130d60013b7) )
-
-	ROM_REGION( 0x080000, "gfx1", 0 )
-	ROM_LOAD( "3.ic76",   0x00000, 0x20000, CRC(ab451eee) SHA1(439c5f46b4d8e66610417369bd0b2bf5568936cb) )
-	ROM_LOAD( "4.ic75",   0x20000, 0x20000, CRC(fe857bbd) SHA1(669151cf28f87cc494883dc537881d86887d08b9) )
-	ROM_LOAD( "5.ic74",   0x40000, 0x20000, CRC(d7fcd97c) SHA1(eb7c8ac111f5916350aae0ee3edc019207fef654) )
-	ROM_LOAD( "6.ic73",   0x60000, 0x20000, CRC(e6b9107f) SHA1(aaab2f2dfb85ee764091253c9a4ab89bc51d7518) )
-
-	ROM_REGION( 0x100000, "gfx2", ROMREGION_INVERT )
-	ROM_LOAD( "11.ic118",   0x00000, 0x40000, CRC(6e65b4b2) SHA1(5296e8095ec60f79a5cd3f9db829c7d491670282) )
-	ROM_LOAD( "12.ic119",   0x40000, 0x40000, CRC(60e0d3e0) SHA1(93efc58b03610e7f18ff076ac985428a446454f9) )
-	ROM_LOAD( "13.ic120",   0x80000, 0x40000, CRC(89213a8c) SHA1(8524d5c14669d9b03f1fe050c4318d4111bc8ef7) )
-	ROM_LOAD( "14.ic121",   0xc0000, 0x40000, CRC(468cbf5b) SHA1(60fbc2771e40f8de51a51891b8ddcc14e2b1e52c) )
-
-	ROM_REGION16_BE( 0x020000, "sprlookuprom", 0 ) // lookup tables for the sprites
-	ROM_LOAD16_BYTE( "10.ic104",    0x00000, 0x8000, CRC(b6fe4e57) SHA1(6b62936ff9d0f39fd02c3db488d53bc035c2272d) ) // sldh
-	ROM_LOAD16_BYTE( "9.ic103",     0x00001, 0x8000, CRC(5479ed35) SHA1(ca26289318352901841fcdf26d9b43e797ac39b6) ) // sldh
-
-	ROM_REGION( 0x20000, "audiocpu", 0 ) // Z80 Sound CPU + M5205 Samples
-	ROM_LOAD( "1.ic140",   0x00000, 0x10000, CRC(e3065b1d) SHA1(c4a3a95ba7f43cdf1b0c574f41de06d007ad2bd8) ) // matches svolleybl in rpunch.cpp
-	ROM_LOAD( "2.ic141",   0x10000, 0x10000, CRC(5dd8bf22) SHA1(d1a12894fe8ca47e47b4a1e911cabf20dd41eda4) ) // 1ST AND 2ND HALF IDENTICAL, matches svolleybl in rpunch.cpp when halved
-
-	ROM_REGION( 0x1000, "user2", 0 ) // ?
-	ROM_LOAD( "ep910pc.ic7",   0x00000, 0x884, CRC(e7a3913a) SHA1(6f18f55ecdc94a416baecd16fe7c6698b1ec9d87) )
-ROM_END
-
-
-// this is a bootleg / chinese hack of power spikes
-
-ROM_START( pspikesc )
-	ROM_REGION( 0x40000, "maincpu", 0 ) // 68000 code
-	ROM_LOAD16_BYTE( "27c010.1",     0x00000, 0x20000, CRC(06a6ed73) SHA1(05bffe8766131a8729115244ed499ecdd872962a) )
-	ROM_LOAD16_BYTE( "27c010.2",     0x00001, 0x20000, CRC(ff31474e) SHA1(f21d44c15aeffd19e8c7fac49d6b9b239bd41c1b) )
-
-	ROM_REGION( 0x080000, "gfx1", 0 )
-	ROM_LOAD( "vlh30.bin",    0x000000, 0x80000, CRC(74c23c3d) SHA1(c0ac57d1f05c42556f97154ce1a08f465948546b) )
-
-	ROM_REGION( 0x100000, "gfx2", 0 )
-	ROM_LOAD32_WORD( "vlh10-vh118.bin", 0x000000, 0x80000, CRC(0b9e4739) SHA1(64b440a5026735aafe1a7cc2806fe0d78f4a6fba) )
-	ROM_LOAD32_WORD( "vlh20-vh102.bin", 0x000002, 0x80000, CRC(943139ff) SHA1(59065f9c3b3a47159c5968df199bdcb1b4f51f29) )
-
-	// $00000-$20000 stays the same in all sound banks,
-	// the second half of the bank is what gets switched
-	ROM_REGION( 0x080000, "oki", 0 ) // Samples
-	ROM_LOAD( "vlh40.bin",    0x00000, 0x80000, CRC(27166dd4) SHA1(f32ef1735d1a1aeda5df0337e46d65282dd798ad) )
-ROM_END
-
-ROM_START( spinlbrk )
-	ROM_REGION( 0x60000, "maincpu", 0 ) // 68000 code
-	ROM_LOAD16_BYTE( "ic98",    0x00000, 0x10000, CRC(36c2bf70) SHA1(f627d0e7dad1760bcc95af4a6346050a1a277048) )
-	ROM_LOAD16_BYTE( "ic104",   0x00001, 0x10000, CRC(34a7e158) SHA1(5884570c1be38bfedffca3fd38089d0ae3391d4f) )
-	ROM_LOAD16_BYTE( "ic93",    0x20000, 0x10000, CRC(726f4683) SHA1(65aff0548333571d47a96d4bf5a7857f12399cc7) )
-	ROM_LOAD16_BYTE( "ic94",    0x20001, 0x10000, CRC(c4385e03) SHA1(6683eed812fa8a5430125b14e8647f8e9024bbdd) )
-
-	ROM_REGION( 0x20000, "soundbank", 0 )
-	ROM_LOAD( "ic118",        0x00000, 0x10000, CRC(1025f024) SHA1(3e497c74c950d2cd2a0931cf2ae9b0124d11ca6a) )
-	ROM_RELOAD(               0x10000, 0x10000 )
-
-	ROM_REGION( 0x08000, "audiocpu", 0 )    // 32k for the audio CPU
-	ROM_LOAD( "ic117",        0x00000, 0x08000, CRC(625ada41) SHA1(2dd0674c68ea382431115c155afbf880f5b9deb2) )
-
-	ROM_REGION( 0x100000, "gfx1", 0 )
-	ROM_LOAD( "ic15",         0x000000, 0x80000, CRC(e318cf3a) SHA1(d634001a0029566ce7b8fa30075970919eb5f44e) )
-	ROM_LOAD( "ic9",          0x080000, 0x80000, CRC(e071f674) SHA1(b6d98d7fcc28516d937d8c655d07305515be8a20) )
-
-	ROM_REGION( 0x200000, "gfx2", 0 )
-	ROM_LOAD( "ic17",         0x000000, 0x80000, CRC(a63d5a55) SHA1(a942651a206a2abe4f60f0717e1d5d8e89b993d4) )
-	ROM_LOAD( "ic11",         0x080000, 0x80000, CRC(7dcc913d) SHA1(527bae5020581d1ac322ea25c8e0994d54bbc051) )
-	ROM_LOAD( "ic16",         0x100000, 0x80000, CRC(0d84af7f) SHA1(07356ee61c84c4c4ccb49c8dfe8c468990580041) ) //FIRST AND SECOND HALF IDENTICAL
-
-	ROM_REGION( 0x100000, "spritegfx", 0 )
-	ROM_LOAD32_WORD( "ic12",         0x000000, 0x80000, CRC(d63fac4e) SHA1(bb96d2e41334d136b9208dbe7e88a45e3bbc6542) )
-	ROM_LOAD32_WORD( "ic18",         0x000002, 0x80000, CRC(5a60444b) SHA1(62c418aedd1087dac82dcb44830cce00278103dd) )
-
-	ROM_REGION( 0x200000, "gfx4", 0 )
-	ROM_LOAD32_WORD( "ic14",         0x000000, 0x80000, CRC(1befd0f3) SHA1(7ab6fb5bf814ef3ae9a306a0d32d1078ee594461) )
-	ROM_LOAD32_WORD( "ic20",         0x100000, 0x80000, CRC(c2f84a61) SHA1(1dce538ced54a61c43ed25e1d71b5ac1c8935cc5) )
-	ROM_LOAD32_WORD( "ic35",         0x000002, 0x80000, CRC(eba8e1a3) SHA1(976ef30437df9aba6fa6d5cd11728476f34eb05b) )
-	ROM_LOAD32_WORD( "ic40",         0x100002, 0x80000, CRC(5ef5aa7e) SHA1(8d4b0f2348c536c6781c8ba25722301673aca289) )
-
-	ROM_REGION16_BE( 0x24000, "sprlookuprom", 0 )   // hardcoded sprite maps
-	ROM_LOAD16_BYTE( "ic19",    0x00000, 0x10000, CRC(db24eeaa) SHA1(300dd1ce81dd258b265bc3a64b8542ed152ed2cf) )
-	ROM_LOAD16_BYTE( "ic13",    0x00001, 0x10000, CRC(97025bf4) SHA1(0519f0c94f3d417bf8ff0124a3a137035a4013dc) )
-	// 20000-23fff empty space, filled in vh_startup
-
-	// no "ymsnd:adpcmb"
-
-	ROM_REGION( 0x100000, "ymsnd:adpcma", 0 ) // sound samples
-	ROM_LOAD( "ic166",        0x000000, 0x80000, CRC(6e0d063a) SHA1(313983e69f9625814de033fef7f6e9564694117a) )
-	ROM_LOAD( "ic163",        0x080000, 0x80000, CRC(e6621dfb) SHA1(85ee77c4720b7eb20ecf293c16b3105c8dcb1114) ) //FIRST AND SECOND HALF IDENTICAL
-
-	ROM_REGION( 0x0c00, "plds", 0 )
-	ROM_LOAD( "epl16p8bp.ic133", 0x0000, 0x0107, NO_DUMP )  // read protected
-	ROM_LOAD( "epl16p8bp.ic127", 0x0200, 0x0107, NO_DUMP )  // read protected
-	ROM_LOAD( "epl16p8bp.ic99",  0x0400, 0x0107, NO_DUMP )  // read protected
-	ROM_LOAD( "epl16p8bp.ic100", 0x0600, 0x0107, NO_DUMP )  // read protected
-	ROM_LOAD( "gal16v8a.ic95",   0x0800, 0x0117, NO_DUMP )  // read protected
-	ROM_LOAD( "gal16v8a.ic114",  0x0a00, 0x0117, NO_DUMP )  // read protected
-ROM_END
-
-ROM_START( spinlbrku )
-	ROM_REGION( 0x60000, "maincpu", 0 ) // 68000 code
-	ROM_LOAD16_BYTE( "ic98.u5", 0x00000, 0x10000, CRC(3a0f7667) SHA1(55d5fa1a325c17532ed83d231032bdbe9fb84d85) )
-	ROM_LOAD16_BYTE( "ic104.u6",0x00001, 0x10000, CRC(a0e0af31) SHA1(21f6c3246bb7be2fd926324fd6d041e319a4e214) )
-	ROM_LOAD16_BYTE( "ic93.u4", 0x20000, 0x10000, CRC(0cf73029) SHA1(e1346b759a41f9eec9536dc90671778582e595b4) )
-	ROM_LOAD16_BYTE( "ic94.u3", 0x20001, 0x10000, CRC(5cf7c426) SHA1(b201da40c4511d2845004dff72d36adbb8a4fab9) )
-
-	ROM_REGION( 0x20000, "soundbank", 0 )
-	ROM_LOAD( "ic118",        0x00000, 0x10000, CRC(1025f024) SHA1(3e497c74c950d2cd2a0931cf2ae9b0124d11ca6a) )
-	ROM_RELOAD(               0x10000, 0x10000 )
-
-	ROM_REGION( 0x08000, "audiocpu", 0 )    // 32k for the audio CPU
-	ROM_LOAD( "ic117",        0x00000, 0x08000, CRC(625ada41) SHA1(2dd0674c68ea382431115c155afbf880f5b9deb2) )
-
-	ROM_REGION( 0x100000, "gfx1", 0 )
-	ROM_LOAD( "ic15",         0x000000, 0x80000, CRC(e318cf3a) SHA1(d634001a0029566ce7b8fa30075970919eb5f44e) )
-	ROM_LOAD( "ic9",          0x080000, 0x80000, CRC(e071f674) SHA1(b6d98d7fcc28516d937d8c655d07305515be8a20) )
-
-	ROM_REGION( 0x200000, "gfx2", 0 )
-	ROM_LOAD( "ic17",         0x000000, 0x80000, CRC(a63d5a55) SHA1(a942651a206a2abe4f60f0717e1d5d8e89b993d4) )
-	ROM_LOAD( "ic11",         0x080000, 0x80000, CRC(7dcc913d) SHA1(527bae5020581d1ac322ea25c8e0994d54bbc051) )
-	ROM_LOAD( "ic16",         0x100000, 0x80000, CRC(0d84af7f) SHA1(07356ee61c84c4c4ccb49c8dfe8c468990580041) ) //FIRST AND SECOND HALF IDENTICAL
-
-	ROM_REGION( 0x100000, "spritegfx", 0 )
-	ROM_LOAD32_WORD( "ic12",         0x000000, 0x80000, CRC(d63fac4e) SHA1(bb96d2e41334d136b9208dbe7e88a45e3bbc6542) )
-	ROM_LOAD32_WORD( "ic18",         0x000002, 0x80000, CRC(5a60444b) SHA1(62c418aedd1087dac82dcb44830cce00278103dd) )
-
-	ROM_REGION( 0x200000, "gfx4", 0 )
-	ROM_LOAD32_WORD( "ic14",         0x000000, 0x80000, CRC(1befd0f3) SHA1(7ab6fb5bf814ef3ae9a306a0d32d1078ee594461) )
-	ROM_LOAD32_WORD( "ic20",         0x100000, 0x80000, CRC(c2f84a61) SHA1(1dce538ced54a61c43ed25e1d71b5ac1c8935cc5) )
-	ROM_LOAD32_WORD( "ic35",         0x000002, 0x80000, CRC(eba8e1a3) SHA1(976ef30437df9aba6fa6d5cd11728476f34eb05b) )
-	ROM_LOAD32_WORD( "ic40",         0x100002, 0x80000, CRC(5ef5aa7e) SHA1(8d4b0f2348c536c6781c8ba25722301673aca289) )
-
-	ROM_REGION16_BE( 0x24000, "sprlookuprom", 0 )   // hardcoded sprite maps
-	ROM_LOAD16_BYTE( "ic19",    0x00000, 0x10000, CRC(db24eeaa) SHA1(300dd1ce81dd258b265bc3a64b8542ed152ed2cf) )
-	ROM_LOAD16_BYTE( "ic13",    0x00001, 0x10000, CRC(97025bf4) SHA1(0519f0c94f3d417bf8ff0124a3a137035a4013dc) )
-	// 20000-23fff empty space, filled in vh_startup
-
-	// no "ymsnd:adpcmb"
-
-	ROM_REGION( 0x100000, "ymsnd:adpcma", 0 ) // sound samples
-	ROM_LOAD( "ic166",        0x000000, 0x80000, CRC(6e0d063a) SHA1(313983e69f9625814de033fef7f6e9564694117a) )
-	ROM_LOAD( "ic163",        0x080000, 0x80000, CRC(e6621dfb) SHA1(85ee77c4720b7eb20ecf293c16b3105c8dcb1114) ) //FIRST AND SECOND HALF IDENTICAL
-
-	ROM_REGION( 0x0c00, "plds", 0 )
-	ROM_LOAD( "epl16p8bp.ic133", 0x0000, 0x0107, NO_DUMP )  // read protected
-	ROM_LOAD( "epl16p8bp.ic127", 0x0200, 0x0107, NO_DUMP )  // read protected
-	ROM_LOAD( "epl16p8bp.ic99",  0x0400, 0x0107, NO_DUMP )  // read protected
-	ROM_LOAD( "epl16p8bp.ic100", 0x0600, 0x0107, NO_DUMP )  // read protected
-	ROM_LOAD( "gal16v8a.ic95",   0x0800, 0x0117, NO_DUMP )  // read protected
-	ROM_LOAD( "gal16v8a.ic114",  0x0a00, 0x0117, NO_DUMP )  // read protected
-ROM_END
-
-ROM_START( spinlbrkj )
-	ROM_REGION( 0x60000, "maincpu", 0 ) // 68000 code
-	ROM_LOAD16_BYTE( "j5",      0x00000, 0x10000, CRC(6a3d690e) SHA1(4ac1985ea0a73b8fc12105ff75121718595dd171) )
-	ROM_LOAD16_BYTE( "j6",      0x00001, 0x10000, CRC(869593fa) SHA1(5821b011d42113f247bd100cecf140bbfc1e969c) )
-	ROM_LOAD16_BYTE( "j4",      0x20000, 0x10000, CRC(33e33912) SHA1(d6d052cd8dbedfd254bdf5e82ad770e4bf241777) )
-	ROM_LOAD16_BYTE( "j3",      0x20001, 0x10000, CRC(16ca61d0) SHA1(5d99a1261251412c3c758af751997fe31026c0d6) )
-
-	ROM_REGION( 0x20000, "soundbank", 0 )
-	ROM_LOAD( "ic118",        0x00000, 0x10000, CRC(1025f024) SHA1(3e497c74c950d2cd2a0931cf2ae9b0124d11ca6a) )
-	ROM_RELOAD(               0x10000, 0x10000 )
-
-	ROM_REGION( 0x08000, "audiocpu", 0 )    // 32k for the audio CPU
-	ROM_LOAD( "ic117",        0x00000, 0x08000, CRC(625ada41) SHA1(2dd0674c68ea382431115c155afbf880f5b9deb2) )
-
-	ROM_REGION( 0x100000, "gfx1", 0 )
-	ROM_LOAD( "ic15",         0x000000, 0x80000, CRC(e318cf3a) SHA1(d634001a0029566ce7b8fa30075970919eb5f44e) )
-	ROM_LOAD( "ic9",          0x080000, 0x80000, CRC(e071f674) SHA1(b6d98d7fcc28516d937d8c655d07305515be8a20) )
-
-	ROM_REGION( 0x200000, "gfx2", 0 )
-	ROM_LOAD( "ic17",         0x000000, 0x80000, CRC(a63d5a55) SHA1(a942651a206a2abe4f60f0717e1d5d8e89b993d4) )
-	ROM_LOAD( "ic11",         0x080000, 0x80000, CRC(7dcc913d) SHA1(527bae5020581d1ac322ea25c8e0994d54bbc051) )
-	ROM_LOAD( "ic16",         0x100000, 0x80000, CRC(0d84af7f) SHA1(07356ee61c84c4c4ccb49c8dfe8c468990580041) ) //FIRST AND SECOND HALF IDENTICAL
-
-	ROM_REGION( 0x100000, "spritegfx", 0 )
-	ROM_LOAD32_WORD( "ic12",         0x000000, 0x80000, CRC(d63fac4e) SHA1(bb96d2e41334d136b9208dbe7e88a45e3bbc6542) )
-	ROM_LOAD32_WORD( "ic18",         0x000002, 0x80000, CRC(5a60444b) SHA1(62c418aedd1087dac82dcb44830cce00278103dd) )
-
-	ROM_REGION( 0x200000, "gfx4", 0 )
-	ROM_LOAD32_WORD( "ic14",         0x000000, 0x80000, CRC(1befd0f3) SHA1(7ab6fb5bf814ef3ae9a306a0d32d1078ee594461) )
-	ROM_LOAD32_WORD( "ic20",         0x100000, 0x80000, CRC(c2f84a61) SHA1(1dce538ced54a61c43ed25e1d71b5ac1c8935cc5) )
-	ROM_LOAD32_WORD( "ic35",         0x000002, 0x80000, CRC(eba8e1a3) SHA1(976ef30437df9aba6fa6d5cd11728476f34eb05b) )
-	ROM_LOAD32_WORD( "ic40",         0x100002, 0x80000, CRC(5ef5aa7e) SHA1(8d4b0f2348c536c6781c8ba25722301673aca289) )
-
-	ROM_REGION16_BE( 0x24000, "sprlookuprom", 0 )   // hardcoded sprite maps
-	ROM_LOAD16_BYTE( "ic19",    0x00000, 0x10000, CRC(db24eeaa) SHA1(300dd1ce81dd258b265bc3a64b8542ed152ed2cf) )
-	ROM_LOAD16_BYTE( "ic13",    0x00001, 0x10000, CRC(97025bf4) SHA1(0519f0c94f3d417bf8ff0124a3a137035a4013dc) )
-	// 20000-23fff empty space, filled in vh_startup
-
-	// no "ymsnd:adpcmb"
-
-	ROM_REGION( 0x100000, "ymsnd:adpcma", 0 ) // sound samples
-	ROM_LOAD( "ic166",        0x000000, 0x80000, CRC(6e0d063a) SHA1(313983e69f9625814de033fef7f6e9564694117a) )
-	ROM_LOAD( "ic163",        0x080000, 0x80000, CRC(e6621dfb) SHA1(85ee77c4720b7eb20ecf293c16b3105c8dcb1114) ) //FIRST AND SECOND HALF IDENTICAL
-
-	ROM_REGION( 0x0c00, "plds", 0 )
-	ROM_LOAD( "epl16p8bp.ic133", 0x0000, 0x0107, NO_DUMP )  // read protected
-	ROM_LOAD( "epl16p8bp.ic127", 0x0200, 0x0107, NO_DUMP )  // read protected
-	ROM_LOAD( "epl16p8bp.ic99",  0x0400, 0x0107, NO_DUMP )  // read protected
-	ROM_LOAD( "epl16p8bp.ic100", 0x0600, 0x0107, NO_DUMP )  // read protected
-	ROM_LOAD( "gal16v8a.ic95",   0x0800, 0x0117, NO_DUMP )  // read protected
-	ROM_LOAD( "gal16v8a.ic114",  0x0a00, 0x0117, NO_DUMP )  // read protected
-ROM_END
-
-/*
-Dumper's notes:
--board has sockets and jumpers for ROMS not fitted on the final board.
--early version has game crashing bugs and other glitches.
--the mask ROMs match the regular version.
--RAM & ROM check is not shown.
--region warning seems much slower to pass.
--attract mode starts in the jungle, old dumps all start with a building with fences
-*/
-
-ROM_START( spinlbrkup ) // the labels are official Video System without numbering and handwritten on top
-	ROM_REGION( 0x60000, "maincpu", 0 ) // these differ quite a lot
-	ROM_LOAD16_BYTE( "spb0-e.ic98",  0x00000, 0x10000, CRC(421eaff2) SHA1(e0ffd37fa8361a544cd7a66da0b802367adccd7d) )
-	ROM_LOAD16_BYTE( "spb0-o.ic104", 0x00001, 0x10000, CRC(9576d508) SHA1(426a630a7a5bdaa0316391582b25274a6d923c79) )
-	ROM_LOAD16_BYTE( "sbp1-e.ic93",  0x20000, 0x10000, CRC(d6444d1e) SHA1(2aa80b8cf3c44e4a583b57f4a6cc673d984f3a05) )
-	ROM_LOAD16_BYTE( "sbp1-o.ic94",  0x20001, 0x10000, CRC(a3f7bd8e) SHA1(dc393b4911c6acadb97b0380db15ae5c972a3505) )
-
-	ROM_REGION( 0x20000, "soundbank", 0 )
-	ROM_LOAD( "11-14.m.bank.ic118",      0x00000, 0x10000, CRC(a1ed270b) SHA1(f513baed1f7efda3d843982e1fa4857f058e8595) ) // relatively minor differences
-	ROM_RELOAD(                          0x10000, 0x10000 )
-
-	ROM_REGION( 0x08000, "audiocpu", 0 )
-	ROM_LOAD( "11-14-15.00.music.ic117", 0x00000, 0x08000, CRC(6b8c8f09) SHA1(d57699ea82f5e48ed8c9909a040c2fa6f988f8b3) ) // this differs quite a lot
-
-	ROM_REGION( 0x100000, "gfx1", 0 )
-	ROM_LOAD( "ic15",         0x000000, 0x80000, CRC(e318cf3a) SHA1(d634001a0029566ce7b8fa30075970919eb5f44e) )
-	ROM_LOAD( "ic9",          0x080000, 0x80000, CRC(e071f674) SHA1(b6d98d7fcc28516d937d8c655d07305515be8a20) )
-
-	ROM_REGION( 0x200000, "gfx2", 0 )
-	ROM_LOAD( "ic17",         0x000000, 0x80000, CRC(a63d5a55) SHA1(a942651a206a2abe4f60f0717e1d5d8e89b993d4) )
-	ROM_LOAD( "ic11",         0x080000, 0x80000, CRC(7dcc913d) SHA1(527bae5020581d1ac322ea25c8e0994d54bbc051) )
-	ROM_LOAD( "ic16",         0x100000, 0x80000, CRC(0d84af7f) SHA1(07356ee61c84c4c4ccb49c8dfe8c468990580041) ) //FIRST AND SECOND HALF IDENTICAL
-
-	ROM_REGION( 0x100000, "spritegfx", 0 )
-	ROM_LOAD32_WORD( "ic12",         0x000000, 0x80000, CRC(d63fac4e) SHA1(bb96d2e41334d136b9208dbe7e88a45e3bbc6542) )
-	ROM_LOAD32_WORD( "ic18",         0x000002, 0x80000, CRC(5a60444b) SHA1(62c418aedd1087dac82dcb44830cce00278103dd) )
-
-	ROM_REGION( 0x200000, "gfx4", 0 )
-	ROM_LOAD32_WORD( "ic14",         0x000000, 0x80000, CRC(1befd0f3) SHA1(7ab6fb5bf814ef3ae9a306a0d32d1078ee594461) )
-	ROM_LOAD32_WORD( "ic20",         0x100000, 0x80000, CRC(c2f84a61) SHA1(1dce538ced54a61c43ed25e1d71b5ac1c8935cc5) )
-	ROM_LOAD32_WORD( "ic35",         0x000002, 0x80000, CRC(eba8e1a3) SHA1(976ef30437df9aba6fa6d5cd11728476f34eb05b) )
-	ROM_LOAD32_WORD( "ic40",         0x100002, 0x80000, CRC(5ef5aa7e) SHA1(8d4b0f2348c536c6781c8ba25722301673aca289) )
-
-	ROM_REGION16_BE( 0x24000, "sprlookuprom", 0 ) // very minor differences
-	ROM_LOAD16_BYTE( "sbm-1-18.ic19",    0x00000, 0x10000, CRC(e155357f) SHA1(05864c5d281df52adce4e959c65260ee3f585988) )
-	ROM_LOAD16_BYTE( "sbm-0-18.ic13",    0x00001, 0x10000, CRC(16b79e45) SHA1(9f89381bc3949adf1317836fc35608c0982a4b46) )
-
-	// no "ymsnd:adpcmb"
-
-	ROM_REGION( 0x100000, "ymsnd:adpcma", 0 )
-	ROM_LOAD( "ic166",        0x000000, 0x80000, CRC(6e0d063a) SHA1(313983e69f9625814de033fef7f6e9564694117a) )
-	ROM_LOAD( "ic163",        0x080000, 0x80000, CRC(e6621dfb) SHA1(85ee77c4720b7eb20ecf293c16b3105c8dcb1114) ) //FIRST AND SECOND HALF IDENTICAL
-
-	ROM_REGION( 0x0c00, "plds", 0 )
-	ROM_LOAD( "epl16p8bp.ic133", 0x0000, 0x0107, NO_DUMP ) // read protected
-	ROM_LOAD( "epl16p8bp.ic127", 0x0200, 0x0107, NO_DUMP ) // read protected
-	ROM_LOAD( "epl16p8bp.ic99",  0x0400, 0x0107, NO_DUMP ) // read protected
-	ROM_LOAD( "epl16p8bp.ic100", 0x0600, 0x0107, NO_DUMP ) // read protected
-	ROM_LOAD( "gal16v8a.ic95",   0x0800, 0x0117, NO_DUMP ) // read protected
-	ROM_LOAD( "gal16v8a.ic114",  0x0a00, 0x0117, NO_DUMP ) // read protected
-ROM_END
-
-/*
-
-Karate Blazers regions known to exist but not dumped or not verified:
-
-Toushin Blazers title:
-  4V2 with 1V1   Tecmo license??
-   V2 with 1V1   "original" non Tecmo verions??
-
-Karate Blazers title
-  3V2 with 1V1  Euro, current parent??
-
-Note: It's unknown what if any difference there is between V1 and 1V1 ROMs
-
-*/
-ROM_START( karatblz )
-	ROM_REGION( 0x80000, "maincpu", 0 ) // 68000 code
-	ROM_LOAD16_WORD_SWAP( "rom2v3.u14", 0x00000, 0x40000, CRC(01f772e1) SHA1(f87f19a82d75839b5671f23ce14218d7b910eabc) ) // need to verify correct "region" stamped number, should this be "3v2.u14" ??
-	ROM_LOAD16_WORD_SWAP( "v1.u15",     0x40000, 0x40000, CRC(d16ee21b) SHA1(d454cdf22b72a537b9d7ae73deb8136a4f09da47) ) // chip with VideoSystem logo V and 1
-
-	ROM_REGION( 0x20000, "soundbank", 0 )    // 128k for the audio CPU + banks
-	ROM_LOAD( "v5.u92", 0x00000, 0x20000, CRC(97d67510) SHA1(1ffd419e3dec7de1099cd5819b0309f7dd0df80e) ) // chip with VideoSystem logo V and 5
-
-	ROM_REGION( 0x08000, "audiocpu", 0 )    // 32k for the audio CPU
-	ROM_COPY( "soundbank", 0x00000, 0x00000, 0x08000 )
-
-	ROM_REGION( 0x80000, "gfx1", 0 )
-	ROM_LOAD( "gha.u55", 0x00000, 0x80000, CRC(3e0cea91) SHA1(bab41715f106d364013b64649441d280bc6893cf) )
-
-	ROM_REGION( 0x80000, "gfx2", 0 )
-	ROM_LOAD( "gh9.u61", 0x00000, 0x80000, CRC(5d1676bd) SHA1(6227d489c9c6259a0ac2bef62821fbf94efca8c6) )
-
-	ROM_REGION( 0x400000, "spritegfx", 0 )
-	ROM_LOAD32_WORD( "u42",    0x000000, 0x100000, CRC(65f0da84) SHA1(0bfbc6f4b87583703246704eb9fa13b1b3e6f90e) )
-	ROM_LOAD32_WORD( "v3.u44", 0x200000, 0x020000, CRC(34bdead2) SHA1(99f9a8cac807fcd599db55d2dc624ed92a3862ef) ) // chip with VideoSystem logo V and 3
-	ROM_LOAD32_WORD( "u43",    0x000002, 0x100000, CRC(7b349e5d) SHA1(8590a328f403e2c697a8d698c08d4adaf01fff62) )
-	ROM_LOAD32_WORD( "v4.u45", 0x200002, 0x020000, CRC(be4d487d) SHA1(6d19c91d0498c43017219f0c10f4845a51ccfa7f) ) // chip with VideoSystem logo V and 4
-
-	ROM_REGION( 0x100000, "gfx4", 0 )
-	ROM_LOAD32_WORD( "u59.ghb", 0x000000, 0x80000, CRC(158c9cde) SHA1(a2c1b404d40e6c2627691f5c7a3f63484bd5d2de) )
-	ROM_LOAD32_WORD( "ghd.u60", 0x000002, 0x80000, CRC(73180ae3) SHA1(e4eaf6693826d9e72032d0a0e25938a23ab7d792) )
-
-	ROM_REGION( 0x080000, "ymsnd:adpcmb", 0 ) // sound samples
-	ROM_LOAD( "u105.gh8", 0x000000, 0x080000, CRC(7a68cb1b) SHA1(1bdd0000c2d68019b9e5bf8f7ad84a6ae1af8443) )
-
-	ROM_REGION( 0x100000, "ymsnd:adpcma", 0 ) // sound samples
-	ROM_LOAD( "u104", 0x000000, 0x100000, CRC(5795e884) SHA1(a4178497ad0a1e60ceb87612b218d77b36d2a11b) )
-ROM_END
-
-ROM_START( karatblzt ) // Karate Blazers, Tecmo license
-	ROM_REGION( 0x80000, "maincpu", 0 ) // 68000 code
-	ROM_LOAD16_WORD_SWAP( "2v2.u14",  0x00000, 0x40000, CRC(7ae17b7f) SHA1(d7916c3159e22dde56a0de750032da9ee46b3d6c) ) // 2 stamped on chip with VideoSystem logo V and 2
-	ROM_LOAD16_WORD_SWAP( "v1.u15",   0x40000, 0x40000, CRC(d16ee21b) SHA1(d454cdf22b72a537b9d7ae73deb8136a4f09da47) ) // chip with VideoSystem logo V and 1
-
-	ROM_REGION( 0x20000, "soundbank", 0 )    // 128k for the audio CPU + banks
-	ROM_LOAD( "v5.u92", 0x00000, 0x20000, CRC(97d67510) SHA1(1ffd419e3dec7de1099cd5819b0309f7dd0df80e) ) // chip with VideoSystem logo V and 5
-
-	ROM_REGION( 0x08000, "audiocpu", 0 )    // 32k for the audio CPU
-	ROM_COPY( "soundbank", 0x00000, 0x00000, 0x08000 )
-
-	ROM_REGION( 0x80000, "gfx1", 0 )
-	ROM_LOAD( "gha.u55", 0x00000, 0x80000, CRC(3e0cea91) SHA1(bab41715f106d364013b64649441d280bc6893cf) )
-
-	ROM_REGION( 0x80000, "gfx2", 0 )
-	ROM_LOAD( "gh9.u61", 0x00000, 0x80000, CRC(5d1676bd) SHA1(6227d489c9c6259a0ac2bef62821fbf94efca8c6) )
-
-	ROM_REGION( 0x400000, "spritegfx", 0 )
-	ROM_LOAD32_WORD( "u42",    0x000000, 0x100000, CRC(65f0da84) SHA1(0bfbc6f4b87583703246704eb9fa13b1b3e6f90e) )
-	ROM_LOAD32_WORD( "v3.u44", 0x200000, 0x020000, CRC(34bdead2) SHA1(99f9a8cac807fcd599db55d2dc624ed92a3862ef) ) // chip with VideoSystem logo V and 3
-	ROM_LOAD32_WORD( "u43",    0x000002, 0x100000, CRC(7b349e5d) SHA1(8590a328f403e2c697a8d698c08d4adaf01fff62) )
-	ROM_LOAD32_WORD( "v4.u45", 0x200002, 0x020000, CRC(be4d487d) SHA1(6d19c91d0498c43017219f0c10f4845a51ccfa7f) ) // chip with VideoSystem logo V and 4
-
-	ROM_REGION( 0x100000, "gfx4", 0 )
-	ROM_LOAD32_WORD( "u59.ghb", 0x000000, 0x80000, CRC(158c9cde) SHA1(a2c1b404d40e6c2627691f5c7a3f63484bd5d2de) )
-	ROM_LOAD32_WORD( "ghd.u60", 0x000002, 0x80000, CRC(73180ae3) SHA1(e4eaf6693826d9e72032d0a0e25938a23ab7d792) )
-
-	ROM_REGION( 0x080000, "ymsnd:adpcmb", 0 ) // sound samples
-	ROM_LOAD( "u105.gh8", 0x000000, 0x080000, CRC(7a68cb1b) SHA1(1bdd0000c2d68019b9e5bf8f7ad84a6ae1af8443) )
-
-	ROM_REGION( 0x100000, "ymsnd:adpcma", 0 ) // sound samples
-	ROM_LOAD( "u104", 0x000000, 0x100000, CRC(5795e884) SHA1(a4178497ad0a1e60ceb87612b218d77b36d2a11b) )
-ROM_END
-
-ROM_START( karatblza )
-	ROM_REGION( 0x80000, "maincpu", 0 ) // 68000 code
-	ROM_LOAD16_WORD_SWAP( "_v2.u14",  0x00000, 0x40000, CRC(7a78976e) SHA1(3b74b80765622b8488bdd0729ec98a2c7584cad5) ) // need to verify correct "region" stamped number
-	ROM_LOAD16_WORD_SWAP( "_v1.u15",  0x40000, 0x40000, CRC(47e410fe) SHA1(d26fc93f91ccf00856db2b7dfd0d905d87e99bd8) ) // need to verify correct "region" stamped number, is this one "1v1" ??
-
-	ROM_REGION( 0x20000, "soundbank", 0 )    // 128k for the audio CPU + banks
-	ROM_LOAD( "v5.u92", 0x00000, 0x20000, CRC(97d67510) SHA1(1ffd419e3dec7de1099cd5819b0309f7dd0df80e) ) // chip with VideoSystem logo V and 5
-
-	ROM_REGION( 0x08000, "audiocpu", 0 )    // 32k for the audio CPU
-	ROM_COPY( "soundbank", 0x00000, 0x00000, 0x08000 )
-
-	ROM_REGION( 0x80000, "gfx1", 0 )
-	ROM_LOAD( "gha.u55", 0x00000, 0x80000, CRC(3e0cea91) SHA1(bab41715f106d364013b64649441d280bc6893cf) )
-
-	ROM_REGION( 0x80000, "gfx2", 0 )
-	ROM_LOAD( "gh9.u61", 0x00000, 0x80000, CRC(5d1676bd) SHA1(6227d489c9c6259a0ac2bef62821fbf94efca8c6) )
-
-	ROM_REGION( 0x400000, "spritegfx", 0 )
-	ROM_LOAD32_WORD( "u42",    0x000000, 0x100000, CRC(65f0da84) SHA1(0bfbc6f4b87583703246704eb9fa13b1b3e6f90e) )
-	ROM_LOAD32_WORD( "v3.u44", 0x200000, 0x020000, CRC(34bdead2) SHA1(99f9a8cac807fcd599db55d2dc624ed92a3862ef) ) // chip with VideoSystem logo V and 3
-	ROM_LOAD32_WORD( "u43",    0x000002, 0x100000, CRC(7b349e5d) SHA1(8590a328f403e2c697a8d698c08d4adaf01fff62) )
-	ROM_LOAD32_WORD( "v4.u45", 0x200002, 0x020000, CRC(be4d487d) SHA1(6d19c91d0498c43017219f0c10f4845a51ccfa7f) ) // chip with VideoSystem logo V and 4
-
-	ROM_REGION( 0x100000, "gfx4", 0 )
-	ROM_LOAD32_WORD( "u59.ghb", 0x000000, 0x80000, CRC(158c9cde) SHA1(a2c1b404d40e6c2627691f5c7a3f63484bd5d2de) )
-	ROM_LOAD32_WORD( "ghd.u60", 0x000002, 0x80000, CRC(73180ae3) SHA1(e4eaf6693826d9e72032d0a0e25938a23ab7d792) )
-
-	ROM_REGION( 0x080000, "ymsnd:adpcmb", 0 ) // sound samples
-	ROM_LOAD( "u105.gh8", 0x000000, 0x080000, CRC(7a68cb1b) SHA1(1bdd0000c2d68019b9e5bf8f7ad84a6ae1af8443) )
-
-	ROM_REGION( 0x100000, "ymsnd:adpcma", 0 ) // sound samples
-	ROM_LOAD( "u104", 0x000000, 0x100000, CRC(5795e884) SHA1(a4178497ad0a1e60ceb87612b218d77b36d2a11b) )
-ROM_END
-
-ROM_START( karatblzu )
-	ROM_REGION( 0x80000, "maincpu", 0 ) // 68000 code
-	ROM_LOAD16_WORD_SWAP( "1v2.u14", 0x00000, 0x40000, CRC(202e6220) SHA1(2605511a0574cbc39fdf3d8ae27a0aa9b43345fb) ) // 1 stamped on chip with VideoSystem logo V and 2
-	ROM_LOAD16_WORD_SWAP( "v1.u15",  0x40000, 0x40000, CRC(d16ee21b) SHA1(d454cdf22b72a537b9d7ae73deb8136a4f09da47) ) // chip with VideoSystem logo V and 1
-
-	ROM_REGION( 0x20000, "soundbank", 0 )    // 128k for the audio CPU + banks
-	ROM_LOAD( "v5.u92", 0x00000, 0x20000, CRC(97d67510) SHA1(1ffd419e3dec7de1099cd5819b0309f7dd0df80e) ) // chip with VideoSystem logo V and 5
-
-	ROM_REGION( 0x08000, "audiocpu", 0 )    // 32k for the audio CPU
-	ROM_COPY( "soundbank", 0x00000, 0x00000, 0x08000 )
-
-	ROM_REGION( 0x80000, "gfx1", 0 )
-	ROM_LOAD( "gha.u55", 0x00000, 0x80000, CRC(3e0cea91) SHA1(bab41715f106d364013b64649441d280bc6893cf) )
-
-	ROM_REGION( 0x80000, "gfx2", 0 )
-	ROM_LOAD( "gh9.u61", 0x00000, 0x80000, CRC(5d1676bd) SHA1(6227d489c9c6259a0ac2bef62821fbf94efca8c6) )
-
-	ROM_REGION( 0x400000, "spritegfx", 0 )
-	ROM_LOAD32_WORD( "u42",    0x000000, 0x100000, CRC(65f0da84) SHA1(0bfbc6f4b87583703246704eb9fa13b1b3e6f90e) )
-	ROM_LOAD32_WORD( "v3.u44", 0x200000, 0x020000, CRC(34bdead2) SHA1(99f9a8cac807fcd599db55d2dc624ed92a3862ef) ) // chip with VideoSystem logo V and 3
-	ROM_LOAD32_WORD( "u43",    0x000002, 0x100000, CRC(7b349e5d) SHA1(8590a328f403e2c697a8d698c08d4adaf01fff62) )
-	ROM_LOAD32_WORD( "v4.u45", 0x200002, 0x020000, CRC(be4d487d) SHA1(6d19c91d0498c43017219f0c10f4845a51ccfa7f) ) // chip with VideoSystem logo V and 4
-
-	ROM_REGION( 0x100000, "gfx4", 0 )
-	ROM_LOAD32_WORD( "u59.ghb", 0x000000, 0x80000, CRC(158c9cde) SHA1(a2c1b404d40e6c2627691f5c7a3f63484bd5d2de) )
-	ROM_LOAD32_WORD( "ghd.u60", 0x000002, 0x80000, CRC(73180ae3) SHA1(e4eaf6693826d9e72032d0a0e25938a23ab7d792) )
-
-	ROM_REGION( 0x080000, "ymsnd:adpcmb", 0 ) // sound samples
-	ROM_LOAD( "u105.gh8", 0x000000, 0x080000, CRC(7a68cb1b) SHA1(1bdd0000c2d68019b9e5bf8f7ad84a6ae1af8443) )
-
-	ROM_REGION( 0x100000, "ymsnd:adpcma", 0 ) // sound samples
-	ROM_LOAD( "u104", 0x000000, 0x100000, CRC(5795e884) SHA1(a4178497ad0a1e60ceb87612b218d77b36d2a11b) )
-ROM_END
-
-ROM_START( karatblzj ) // Toushin Blazers, Tecmo license
-	ROM_REGION( 0x80000, "maincpu", 0 ) // 68000 code
-	ROM_LOAD16_WORD_SWAP( "2tecmo.u14",  0x00000, 0x40000, CRC(57e52654) SHA1(15939d8f7c693b9248f3dd2b2ad5fbae2c19621f) ) // need to verify correct "region" stamped number, is this one "4v2" ??
-	ROM_LOAD16_WORD_SWAP( "v1.u15",      0x40000, 0x40000, CRC(d16ee21b) SHA1(d454cdf22b72a537b9d7ae73deb8136a4f09da47) ) // chip with VideoSystem logo V and 1
-
-	ROM_REGION( 0x20000, "soundbank", 0 )    // 128k for the audio CPU + banks
-	ROM_LOAD( "v5.u92", 0x00000, 0x20000, CRC(97d67510) SHA1(1ffd419e3dec7de1099cd5819b0309f7dd0df80e) ) // chip with VideoSystem logo V and 5
-
-	ROM_REGION( 0x08000, "audiocpu", 0 )    // 32k for the audio CPU
-	ROM_COPY( "soundbank", 0x00000, 0x00000, 0x08000 )
-
-	ROM_REGION( 0x80000, "gfx1", 0 )
-	ROM_LOAD( "gha.u55", 0x00000, 0x80000, CRC(3e0cea91) SHA1(bab41715f106d364013b64649441d280bc6893cf) )
-
-	ROM_REGION( 0x80000, "gfx2", 0 )
-	ROM_LOAD( "gh9.u61", 0x00000, 0x80000, CRC(5d1676bd) SHA1(6227d489c9c6259a0ac2bef62821fbf94efca8c6) )
-
-	ROM_REGION( 0x400000, "spritegfx", 0 )
-	ROM_LOAD32_WORD( "u42",    0x000000, 0x100000, CRC(65f0da84) SHA1(0bfbc6f4b87583703246704eb9fa13b1b3e6f90e) )
-	ROM_LOAD32_WORD( "v3.u44", 0x200000, 0x020000, CRC(34bdead2) SHA1(99f9a8cac807fcd599db55d2dc624ed92a3862ef) ) // chip with VideoSystem logo V and 3
-	ROM_LOAD32_WORD( "u43",    0x000002, 0x100000, CRC(7b349e5d) SHA1(8590a328f403e2c697a8d698c08d4adaf01fff62) )
-	ROM_LOAD32_WORD( "v4.u45", 0x200002, 0x020000, CRC(be4d487d) SHA1(6d19c91d0498c43017219f0c10f4845a51ccfa7f) ) // chip with VideoSystem logo V and 4
-
-	ROM_REGION( 0x100000, "gfx4", 0 )
-	ROM_LOAD32_WORD( "u59.ghb", 0x000000, 0x80000, CRC(158c9cde) SHA1(a2c1b404d40e6c2627691f5c7a3f63484bd5d2de) )
-	ROM_LOAD32_WORD( "ghd.u60", 0x000002, 0x80000, CRC(73180ae3) SHA1(e4eaf6693826d9e72032d0a0e25938a23ab7d792) )
-
-	ROM_REGION( 0x080000, "ymsnd:adpcmb", 0 ) // sound samples
-	ROM_LOAD( "u105.gh8", 0x000000, 0x080000, CRC(7a68cb1b) SHA1(1bdd0000c2d68019b9e5bf8f7ad84a6ae1af8443) )
-
-	ROM_REGION( 0x100000, "ymsnd:adpcma", 0 ) // sound samples
-	ROM_LOAD( "u104", 0x000000, 0x100000, CRC(5795e884) SHA1(a4178497ad0a1e60ceb87612b218d77b36d2a11b) )
-ROM_END
-
-/*
-
-Karate Blazers (bootleg)
-
-CPU : MC68000
-SND : Z80 + NEC D7759c + YM3812 (no number on chip, but ROM is the same as streetsm, which uses a YM3812)
-
-*/
-
-ROM_START( karatblzbl )
-	ROM_REGION( 0x80000, "maincpu", 0 ) // 68000 code
-	ROM_LOAD16_BYTE( "9.u5",        0x000000, 0x040000, CRC(33c3d3cd) SHA1(a8490091fe8d96b984ebbbe6b2f107fe23411814) )
-	ROM_LOAD16_BYTE( "10.u2",       0x000001, 0x040000, CRC(dbed7323) SHA1(3ec2fffea41e606c176e2392b37f757ad6febf99) )
-
-	ROM_REGION( 0x10000, "audiocpu", 0 )
-	ROM_LOAD( "2.u80",        0x00000, 0x10000, CRC(ca4b171e) SHA1(a05fd81f68759a09be3ec09f38d7c9364dfb6c14) )
-
-	ROM_REGION( 0x20000, "upd", 0 ) // D7759c data
-	ROM_LOAD( "1.u88",        0x00000, 0x20000, CRC(47db1605) SHA1(ae00e633eb98567f04ff97e3d63e04e049d955ec) )
-
-	ROM_REGION( 0x80000, "gfx1", 0 )
-	ROM_LOAD( "3.u81",      0x00000, 0x80000, CRC(3e0cea91) SHA1(bab41715f106d364013b64649441d280bc6893cf) )
-
-	ROM_REGION( 0x80000, "gfx2", 0 )
-	ROM_LOAD( "4.u82",      0x00000, 0x80000, CRC(5d1676bd) SHA1(6227d489c9c6259a0ac2bef62821fbf94efca8c6) )
-
-	ROM_REGION( 0x400000, "spritegfx", 0 )
-	ROM_LOAD32_BYTE( "gfx14.u58",        0x000000, 0x020000, CRC(41e18169) SHA1(fc1723cb5d5ddf7dc3d418070605ad14770620e5) )
-	ROM_LOAD32_BYTE( "gfx19.u63",        0x000001, 0x020000, CRC(09833f2a) SHA1(13d7d530c5f7baa4442c950c8a976934a3df2304) )
-	ROM_LOAD32_BYTE( "gfx24.u68",        0x000002, 0x020000, CRC(a4417bf8) SHA1(791a3d70376915848fe1f26aa3152c96533c2783) )
-	ROM_LOAD32_BYTE( "gfx29.u73",        0x000003, 0x020000, CRC(5affb5d0) SHA1(c89517dfb139d18f313f15c70481999f136ecb82) )
-	ROM_LOAD32_BYTE( "gfx13.u59",        0x080000, 0x020000, CRC(666a8c19) SHA1(0392eb45b135db139d0149cbc140bdcaec627bf2) )
-	ROM_LOAD32_BYTE( "gfx18.u64",        0x080001, 0x020000, CRC(4be67468) SHA1(67413b9fc33483133a8ef39c39a1f202be1efcbf) )
-	ROM_LOAD32_BYTE( "gfx23.u69",        0x080002, 0x020000, CRC(3ff332e2) SHA1(2c3e3fc9af2735d21f0d14c08c731f148c5cc301) )
-	ROM_LOAD32_BYTE( "gfx28.u74",        0x080003, 0x020000, CRC(ccfdd9ad) SHA1(53b4d68bcae4c84fb73f4b6b5d1d1503f125c3c4) )
-	ROM_LOAD32_BYTE( "gfx12.u60",        0x100000, 0x020000, CRC(f425fe4c) SHA1(446b414e7f6bd699592dfdfc41e48d8f2f3a91b6) )
-	ROM_LOAD32_BYTE( "gfx17.u65",        0x100001, 0x020000, CRC(96e77e04) SHA1(2c4f07c0bd7748470fb320c2e87bcf8c359d10ab) )
-	ROM_LOAD32_BYTE( "gfx22.u70",        0x100002, 0x020000, CRC(5d673b74) SHA1(d54d22969c0a2d155775c48bea93f6946457d405) )
-	ROM_LOAD32_BYTE( "gfx27.u75",        0x100003, 0x020000, CRC(a38802d4) SHA1(f29d69dbac451be3b855733b77b83f86b8f2af86) )
-	ROM_LOAD32_BYTE( "gfx11.u61",        0x180000, 0x020000, CRC(09ae152b) SHA1(5d558e938f5d914f8bed2a8d980d08ad9e85d505) )
-	ROM_LOAD32_BYTE( "gfx16.u66",        0x180001, 0x020000, CRC(cc3a2c8f) SHA1(d69a2127f6142c4d5b4363720511d564ceecf2b9) )
-	ROM_LOAD32_BYTE( "gfx21.u71",        0x180002, 0x020000, CRC(ffd66ea0) SHA1(fc1b2fa27d28a61b381e3d4f15809c740082d07f) )
-	ROM_LOAD32_BYTE( "gfx26.u76",        0x180003, 0x020000, CRC(7ae76103) SHA1(5c42fbe133cbf600d2150295a70a1541b79706b5) )
-	ROM_LOAD32_BYTE( "gfx15.u57",        0x200000, 0x020000, CRC(876cf42e) SHA1(d9d5025f421f3dd297b519418a3cac528fcc269a) )
-	ROM_LOAD32_BYTE( "gfx20.u62",        0x200001, 0x020000, CRC(8b759fde) SHA1(90ba7f71736a2bd35af045372db34d69d3015ff1) )
-	ROM_LOAD32_BYTE( "gfx25.u67",        0x200002, 0x020000, CRC(1195b559) SHA1(2fd00b3360df5f0a762569ab49c445b68568cf2e) )
-	ROM_LOAD32_BYTE( "gfx30.u72",        0x200003, 0x020000, CRC(7593679f) SHA1(3a6199d1dc60d2c05084fe41c639228613831d99) )
-
-	ROM_REGION( 0x100000, "gfx4", 0 )
-	ROM_LOAD32_BYTE( "5.u62",        0x000000, 0x040000, CRC(1ed12174) SHA1(1e4fc511ad644aaf90505f7930957b4adf9f6c2a) )
-	ROM_LOAD32_BYTE( "6.u63",        0x000001, 0x040000, CRC(874c5251) SHA1(487c2ff66e03e0c1d415039a11404c503b48f9c6) )
-	ROM_LOAD32_BYTE( "7.u64",        0x000002, 0x040000, CRC(c2ed2666) SHA1(5c7b9cf46d13309facc8da82ef3eeb7ef3707ca0) )
-	ROM_LOAD32_BYTE( "8.u65",        0x000003, 0x040000, CRC(b491201a) SHA1(c18cb1cc8a8bf031e00d8d89de62f7ed5548e767) )
-ROM_END
-
-/*
-
-Turbo Force
-
- Program ROM comparision by region code:
-
-              Region Code 3  Region Code 4  Region Code 7  Region Code 8
-              ----------------------------------------------------------
-   SUBPCB U2   0x721300ee     0x721300ee     0x721300ee    0x721300ee  <-- Same data all sets
-   SUBPCB U1   0x71b6431b     0x6cd5312b     0xcc324da6    0xd1513f96  <-- Each set unique
-Main PCB U14   0x63f50557     0x63f50557     0xc0a15480    0x63f50557  <-- Only turbofrcu differs by 1 byte:  0x240B:3C (vs 0x25 for other sets)
-
-NOTE: Swapping in a 0x63f50557 ROM in turbofrcu in place of 8v3.u14 does NOT trigger a "PROGRAM ROM AREA" error.
-      Is 8v3.u14 a bad dump?, need to get it redumped to verify if it should indeed be different.
-
-*/
-ROM_START( turbofrc ) // World version with no copyright notice
-	ROM_REGION( 0xc0000, "maincpu", 0 ) // 68000 code
-	ROM_LOAD16_WORD_SWAP( "4v2.subpcb.u2", 0x00000, 0x40000, CRC(721300ee) SHA1(79ab32fdfd377592a0bdbd1c4794cfd529a3eb7b) ) // 27c2048 - located on a OR-10 SUB BOARD - 4 stamped on chip with VideoSystem logo V
-	ROM_LOAD16_WORD_SWAP( "4v1.subpcb.u1", 0x40000, 0x40000, CRC(6cd5312b) SHA1(57b109fe268fb963e981c91b6d288667a3c9a665) ) // 27c2048 - located on a OR-10 SUB BOARD - 4 stamped on chip with VideoSystem logo V
-	ROM_LOAD16_WORD_SWAP( "4v3.u14",       0x80000, 0x40000, CRC(63f50557) SHA1(f8dba8c9ba412c9a67457ec31a804c57593ab20b) ) // 27c2048 - 4 stamped on chip with VideoSystem logo V
-
-	ROM_REGION( 0x20000, "soundbank", 0 )    // 128k for the audio CPU + banks
-	ROM_LOAD( "6.u166", 0x00000, 0x20000, CRC(2ca14a65) SHA1(95f6e7b4fa7ca26872ff472d7e6fb75fd4f281d5) ) // 27c1001
-
-	ROM_REGION( 0x08000, "audiocpu", 0 )    // 32k for the audio CPU
-	ROM_COPY( "soundbank", 0x00000, 0x00000, 0x08000 )
-
-	ROM_REGION( 0x0a0000, "gfx1", 0 )
-	ROM_LOAD( "lh534ggs.u94", 0x000000, 0x80000, CRC(baa53978) SHA1(7f103122dd0bf675226ccf309fba73f645e0c79b) ) // mask rom
-	ROM_LOAD( "7.u95",        0x080000, 0x20000, CRC(71a6c573) SHA1(f14ebca676d85fabcde27631145933abc376dd12) ) // 27c1001a
-
-	ROM_REGION( 0x0a0000, "gfx2", 0 )
-	ROM_LOAD( "lh534ggy.u105", 0x000000, 0x80000, CRC(4de4e59e) SHA1(571396dadb8aac043319cabe24e629210e442d57) ) // mask rom
-	ROM_LOAD( "8.u106",        0x080000, 0x20000, CRC(c6479eb5) SHA1(47a58f082c73bc9dae3970e760ba46478ce6a190) ) // 27c1001a
-
-	ROM_REGION( 0x200000, "spritegfx", 0 )
-	ROM_LOAD32_WORD( "lh534gh2.u116", 0x000000, 0x80000, CRC(df210f3b) SHA1(990ac43e4a46fee6b929c5b27d317cdadf179b8b) ) // mask rom
-	ROM_LOAD32_WORD( "5.u118",        0x100000, 0x40000, CRC(f61d1d79) SHA1(2b8e33912c05c26170afd2fced0ff06cb7a097fa) ) // 27c2048
-	ROM_LOAD32_WORD( "lh534gh1.u117", 0x000002, 0x80000, CRC(f70812fd) SHA1(1964e1134940825211cd4825fdd3f13b8242192d) ) // mask rom
-	ROM_LOAD32_WORD( "4.u119",        0x100002, 0x40000, CRC(474ea716) SHA1(67753e96fa4fc8cd689a8bddeb60dbde259cacaa) ) // 27c2048
-
-	ROM_REGION( 0x080000, "gfx4", 0 )
-	ROM_LOAD32_WORD( "lh532a52.u134", 0x000000, 0x40000, CRC(3c725a48) SHA1(120e62b2ef911bfa0f8a1468966ff70fab2d7582) ) // mask rom
-	ROM_LOAD32_WORD( "lh532a51.u135", 0x000002, 0x40000, CRC(95c63559) SHA1(5f77bd22dce1ac4aa7291e5c3c3c358e2f066e8c) ) // mask rom
-
-	ROM_REGION( 0x40000, "ymsnd:adpcmb", 0 ) // sound samples
-	ROM_LOAD( "lh532h74.u180", 0x00000, 0x40000, CRC(a3d43254) SHA1(d0225d6cf9299ecc39d8e3f64f48cf80d554a67f) ) // mask rom
-
-	ROM_REGION( 0x100000, "ymsnd:adpcma", 0 ) // sound samples
-	ROM_LOAD( "lh538o7j.u179", 0x000000, 0x100000, CRC(60ca0333) SHA1(28b94edc98d360386759780ccd1122d43ffa5279) ) // mask rom
-ROM_END
-
-ROM_START( turbofrco ) // World version with no copyright notice
-	ROM_REGION( 0xc0000, "maincpu", 0 ) // 68000 code
-	ROM_LOAD16_WORD_SWAP( "3v2.subpcb.u2", 0x00000, 0x40000, CRC(721300ee) SHA1(79ab32fdfd377592a0bdbd1c4794cfd529a3eb7b) ) // 27c2048 - located on a OR-10 SUB BOARD - 3 stamped on chip with VideoSystem logo V
-	ROM_LOAD16_WORD_SWAP( "3v1.subpcb.u1", 0x40000, 0x40000, CRC(71b6431b) SHA1(471bada4730a1a323af9b493f8c5f57c2a147f8d) ) // 27c2048 - located on a OR-10 SUB BOARD - 3 stamped on chip with VideoSystem logo V
-	ROM_LOAD16_WORD_SWAP( "3v3.u14",       0x80000, 0x40000, CRC(63f50557) SHA1(f8dba8c9ba412c9a67457ec31a804c57593ab20b) ) // 27c2048 - 3 stamped on chip with VideoSystem logo V
-
-	ROM_REGION( 0x20000, "soundbank", 0 )    // 128k for the audio CPU + banks
-	ROM_LOAD( "6.u166", 0x00000, 0x20000, CRC(2ca14a65) SHA1(95f6e7b4fa7ca26872ff472d7e6fb75fd4f281d5) ) // 27c1001
-
-	ROM_REGION( 0x08000, "audiocpu", 0 )    // 32k for the audio CPU
-	ROM_COPY( "soundbank", 0x00000, 0x00000, 0x08000 )
-
-	ROM_REGION( 0x0a0000, "gfx1", 0 )
-	ROM_LOAD( "lh534ggs.u94", 0x000000, 0x80000, CRC(baa53978) SHA1(7f103122dd0bf675226ccf309fba73f645e0c79b) ) // mask rom
-	ROM_LOAD( "7.u95",        0x080000, 0x20000, CRC(71a6c573) SHA1(f14ebca676d85fabcde27631145933abc376dd12) ) // 27c1001a
-
-	ROM_REGION( 0x0a0000, "gfx2", 0 )
-	ROM_LOAD( "lh534ggy.u105", 0x000000, 0x80000, CRC(4de4e59e) SHA1(571396dadb8aac043319cabe24e629210e442d57) ) // mask rom
-	ROM_LOAD( "8.u106",        0x080000, 0x20000, CRC(c6479eb5) SHA1(47a58f082c73bc9dae3970e760ba46478ce6a190) ) // 27c1001a
-
-	ROM_REGION( 0x200000, "spritegfx", 0 )
-	ROM_LOAD32_WORD( "lh534gh2.u116", 0x000000, 0x80000, CRC(df210f3b) SHA1(990ac43e4a46fee6b929c5b27d317cdadf179b8b) ) // mask rom
-	ROM_LOAD32_WORD( "5.u118",        0x100000, 0x40000, CRC(f61d1d79) SHA1(2b8e33912c05c26170afd2fced0ff06cb7a097fa) ) // 27c2048
-	ROM_LOAD32_WORD( "lh534gh1.u117", 0x000002, 0x80000, CRC(f70812fd) SHA1(1964e1134940825211cd4825fdd3f13b8242192d) ) // mask rom
-	ROM_LOAD32_WORD( "4.u119",        0x100002, 0x40000, CRC(474ea716) SHA1(67753e96fa4fc8cd689a8bddeb60dbde259cacaa) ) // 27c2048
-
-	ROM_REGION( 0x080000, "gfx4", 0 )
-	ROM_LOAD32_WORD( "lh532a52.u134", 0x000000, 0x40000, CRC(3c725a48) SHA1(120e62b2ef911bfa0f8a1468966ff70fab2d7582) ) // mask rom
-	ROM_LOAD32_WORD( "lh532a51.u135", 0x000002, 0x40000, CRC(95c63559) SHA1(5f77bd22dce1ac4aa7291e5c3c3c358e2f066e8c) ) // mask rom
-
-	ROM_REGION( 0x40000, "ymsnd:adpcmb", 0 ) // sound samples
-	ROM_LOAD( "lh532h74.u180", 0x00000, 0x40000, CRC(a3d43254) SHA1(d0225d6cf9299ecc39d8e3f64f48cf80d554a67f) ) // mask rom
-
-	ROM_REGION( 0x100000, "ymsnd:adpcma", 0 ) // sound samples
-	ROM_LOAD( "lh538o7j.u179", 0x000000, 0x100000, CRC(60ca0333) SHA1(28b94edc98d360386759780ccd1122d43ffa5279) ) // mask rom
-ROM_END
-
-ROM_START( turbofrcu ) // US version - need to redump 8v3.u14 to verify it's unique
-	ROM_REGION( 0xc0000, "maincpu", 0 ) // 68000 code
-	ROM_LOAD16_WORD_SWAP( "8v2.subpcb.u2", 0x00000, 0x40000, CRC(721300ee) SHA1(79ab32fdfd377592a0bdbd1c4794cfd529a3eb7b) ) // 27c2048 - located on a OR-10 SUB BOARD - 8 stamped on chip with VideoSystem logo V
-	ROM_LOAD16_WORD_SWAP( "8v1.subpcb.u1", 0x40000, 0x40000, CRC(cc324da6) SHA1(ed2eaff7351914e3ebaf925ddc01be9d44d89fa6) ) // 27c2048 - located on a OR-10 SUB BOARD - 8 stamped on chip with VideoSystem logo V
-	ROM_LOAD16_WORD_SWAP( "8v3.u14",       0x80000, 0x40000, CRC(c0a15480) SHA1(1ec99382e0a00a8167773b1d454a63cc5cd6199c) ) // 27c2048 - 8 stamped on chip with VideoSystem logo V - 0x240B:3C (vs 0x25 for other sets)
-
-	ROM_REGION( 0x20000, "soundbank", 0 )    // 128k for the audio CPU + banks
-	ROM_LOAD( "6.u166", 0x00000, 0x20000, CRC(2ca14a65) SHA1(95f6e7b4fa7ca26872ff472d7e6fb75fd4f281d5) ) // 27c1001
-
-	ROM_REGION( 0x08000, "audiocpu", 0 )    // 32k for the audio CPU
-	ROM_COPY( "soundbank", 0x00000, 0x00000, 0x08000 )
-
-	ROM_REGION( 0x0a0000, "gfx1", 0 )
-	ROM_LOAD( "lh534ggs.u94", 0x000000, 0x80000, CRC(baa53978) SHA1(7f103122dd0bf675226ccf309fba73f645e0c79b) ) // mask rom
-	ROM_LOAD( "7.u95",        0x080000, 0x20000, CRC(71a6c573) SHA1(f14ebca676d85fabcde27631145933abc376dd12) ) // 27c1001a
-
-	ROM_REGION( 0x0a0000, "gfx2", 0 )
-	ROM_LOAD( "lh534ggy.u105", 0x000000, 0x80000, CRC(4de4e59e) SHA1(571396dadb8aac043319cabe24e629210e442d57) ) // mask rom
-	ROM_LOAD( "8.u106",        0x080000, 0x20000, CRC(c6479eb5) SHA1(47a58f082c73bc9dae3970e760ba46478ce6a190) ) // 27c1001a
-
-	ROM_REGION( 0x200000, "spritegfx", 0 )
-	ROM_LOAD32_WORD( "lh534gh2.u116", 0x000000, 0x80000, CRC(df210f3b) SHA1(990ac43e4a46fee6b929c5b27d317cdadf179b8b) ) // mask rom
-	ROM_LOAD32_WORD( "5.u118",        0x100000, 0x40000, CRC(f61d1d79) SHA1(2b8e33912c05c26170afd2fced0ff06cb7a097fa) ) // 27c2048
-	ROM_LOAD32_WORD( "lh534gh1.u117", 0x000002, 0x80000, CRC(f70812fd) SHA1(1964e1134940825211cd4825fdd3f13b8242192d) ) // mask rom
-	ROM_LOAD32_WORD( "4.u119",        0x100002, 0x40000, CRC(474ea716) SHA1(67753e96fa4fc8cd689a8bddeb60dbde259cacaa) ) // 27c2048
-
-	ROM_REGION( 0x080000, "gfx4", 0 )
-	ROM_LOAD32_WORD( "lh532a52.u134", 0x000000, 0x40000, CRC(3c725a48) SHA1(120e62b2ef911bfa0f8a1468966ff70fab2d7582) ) // mask rom
-	ROM_LOAD32_WORD( "lh532a51.u135", 0x000002, 0x40000, CRC(95c63559) SHA1(5f77bd22dce1ac4aa7291e5c3c3c358e2f066e8c) ) // mask rom
-
-	ROM_REGION( 0x40000, "ymsnd:adpcmb", 0 ) // sound samples
-	ROM_LOAD( "lh532h74.u180", 0x00000, 0x40000, CRC(a3d43254) SHA1(d0225d6cf9299ecc39d8e3f64f48cf80d554a67f) ) // mask rom
-
-	ROM_REGION( 0x100000, "ymsnd:adpcma", 0 ) // sound samples
-	ROM_LOAD( "lh538o7j.u179", 0x000000, 0x100000, CRC(60ca0333) SHA1(28b94edc98d360386759780ccd1122d43ffa5279) ) // mask rom
-ROM_END
-
-ROM_START( turbofrcua ) // US version
-	ROM_REGION( 0xc0000, "maincpu", 0 ) // 68000 code
-	ROM_LOAD16_WORD_SWAP( "7v2.subpcb.u2", 0x00000, 0x40000, CRC(721300ee) SHA1(79ab32fdfd377592a0bdbd1c4794cfd529a3eb7b) ) // 27c2048 - located on a OR-10 SUB BOARD - 7 stamped on chip with VideoSystem logo V
-	ROM_LOAD16_WORD_SWAP( "7v1.subpcb.u1", 0x40000, 0x40000, CRC(d1513f96) SHA1(7acb96a44f661cd9c7561dfab0d60c993942d669) ) // 27c2048 - located on a OR-10 SUB BOARD - 7 stamped on chip with VideoSystem logo V
-	ROM_LOAD16_WORD_SWAP( "7v3.u14",       0x80000, 0x40000, CRC(63f50557) SHA1(f8dba8c9ba412c9a67457ec31a804c57593ab20b) ) // 27c2048 - 7 stamped on chip with VideoSystem logo V
-
-	ROM_REGION( 0x20000, "soundbank", 0 )    // 128k for the audio CPU + banks
-	ROM_LOAD( "6.u166", 0x00000, 0x20000, CRC(2ca14a65) SHA1(95f6e7b4fa7ca26872ff472d7e6fb75fd4f281d5) ) // 27c1001
-
-	ROM_REGION( 0x08000, "audiocpu", 0 )    // 32k for the audio CPU
-	ROM_COPY( "soundbank", 0x00000, 0x00000, 0x08000 )
-
-	ROM_REGION( 0x0a0000, "gfx1", 0 )
-	ROM_LOAD( "lh534ggs.u94", 0x000000, 0x80000, CRC(baa53978) SHA1(7f103122dd0bf675226ccf309fba73f645e0c79b) ) // mask rom
-	ROM_LOAD( "7.u95",        0x080000, 0x20000, CRC(71a6c573) SHA1(f14ebca676d85fabcde27631145933abc376dd12) ) // 27c1001a
-
-	ROM_REGION( 0x0a0000, "gfx2", 0 )
-	ROM_LOAD( "lh534ggy.u105", 0x000000, 0x80000, CRC(4de4e59e) SHA1(571396dadb8aac043319cabe24e629210e442d57) ) // mask rom
-	ROM_LOAD( "8.u106",        0x080000, 0x20000, CRC(c6479eb5) SHA1(47a58f082c73bc9dae3970e760ba46478ce6a190) ) // 27c1001a
-
-	ROM_REGION( 0x200000, "spritegfx", 0 )
-	ROM_LOAD32_WORD( "lh534gh2.u116", 0x000000, 0x80000, CRC(df210f3b) SHA1(990ac43e4a46fee6b929c5b27d317cdadf179b8b) ) // mask rom
-	ROM_LOAD32_WORD( "5.u118",        0x100000, 0x40000, CRC(f61d1d79) SHA1(2b8e33912c05c26170afd2fced0ff06cb7a097fa) ) // 27c2048
-	ROM_LOAD32_WORD( "lh534gh1.u117", 0x000002, 0x80000, CRC(f70812fd) SHA1(1964e1134940825211cd4825fdd3f13b8242192d) ) // mask rom
-	ROM_LOAD32_WORD( "4.u119",        0x100002, 0x40000, CRC(474ea716) SHA1(67753e96fa4fc8cd689a8bddeb60dbde259cacaa) ) // 27c2048
-
-	ROM_REGION( 0x080000, "gfx4", 0 )
-	ROM_LOAD32_WORD( "lh532a52.u134", 0x000000, 0x40000, CRC(3c725a48) SHA1(120e62b2ef911bfa0f8a1468966ff70fab2d7582) ) // mask rom
-	ROM_LOAD32_WORD( "lh532a51.u135", 0x000002, 0x40000, CRC(95c63559) SHA1(5f77bd22dce1ac4aa7291e5c3c3c358e2f066e8c) ) // mask rom
-
-	ROM_REGION( 0x40000, "ymsnd:adpcmb", 0 ) // sound samples
-	ROM_LOAD( "lh532h74.u180", 0x00000, 0x40000, CRC(a3d43254) SHA1(d0225d6cf9299ecc39d8e3f64f48cf80d554a67f) ) // mask rom
-
-	ROM_REGION( 0x100000, "ymsnd:adpcma", 0 ) // sound samples
-	ROM_LOAD( "lh538o7j.u179", 0x000000, 0x100000, CRC(60ca0333) SHA1(28b94edc98d360386759780ccd1122d43ffa5279) ) // mask rom
-ROM_END
-
-ROM_START( aerofgt )
-	ROM_REGION( 0x80000, "maincpu", 0 ) // 68000 code
-	ROM_LOAD16_WORD_SWAP( "1.u4",         0x00000, 0x80000, CRC(6fdff0a2) SHA1(7cc9529b426091027aa3e23586cb7d162376c0ff) )
-
-	ROM_REGION( 0x20000, "soundbank", 0 )    // 128k for the audio CPU + banks
-	ROM_LOAD( "2.153",        0x00000, 0x20000, CRC(a1ef64ec) SHA1(fa3e434738bf4e742ad68882c1e914100ce0f761) )
-
-	ROM_REGION( 0x08000, "audiocpu", 0 )    // 32k for the audio CPU
-	ROM_COPY( "soundbank", 0x00000, 0x00000, 0x08000 )
-
-	ROM_REGION( 0x100000, "gfx1", 0 )
-	ROM_LOAD16_WORD_SWAP( "538a54.124",   0x000000, 0x80000, CRC(4d2c4df2) SHA1(f51c2b3135f0a921ac1a79e63d6878c03cb6254b) )
-	ROM_LOAD16_WORD_SWAP( "1538a54.124",  0x080000, 0x80000, CRC(286d109e) SHA1(3a5f3d2d89cf58f6ef15e4bd3f570b84e8e695b2) )
-
-	ROM_REGION( 0x400000, "gfx2", 0 )
-	ROM_LOAD16_WORD_SWAP( "538a53.u9",    0x000000, 0x100000, CRC(630d8e0b) SHA1(5a0c252ccd53c5199a695909d25ecb4e53dc15b9) )
-	ROM_LOAD16_WORD_SWAP( "534g8f.u18",   0x200000, 0x080000, CRC(76ce0926) SHA1(5ef4cec215d4dd600d8fcd1bd9a4c09081d59e33) )
-
-	ROM_REGION( 0x40000, "ymsnd:adpcmb", 0 ) // sound samples
-	ROM_LOAD( "it-19-01",     0x00000, 0x40000, CRC(6d42723d) SHA1(57c59234e9925430a4c687733682efed06d7eed1) )
-
-	ROM_REGION( 0x100000, "ymsnd:adpcma", 0 ) // sound samples
-	ROM_LOAD( "it-19-06",     0x000000, 0x100000, CRC(cdbbdb1d) SHA1(067c816545f246ff1fd4c821d70df1e7eb47938c) )
-ROM_END
-
-ROM_START( aerofgtb )
-	ROM_REGION( 0x80000, "maincpu", 0 ) // 68000 code
-	ROM_LOAD16_BYTE( "v2",                0x00000, 0x40000, CRC(5c9de9f0) SHA1(93b62c59f0bc052c6fdbd5aae292a7ab2122dfd1) )
-	ROM_LOAD16_BYTE( "v1",                0x00001, 0x40000, CRC(89c1dcf4) SHA1(41401d63049c140e4254dc791022d85c44271390) )
-
-	ROM_REGION( 0x20000, "soundbank", 0 )    // 128k for the audio CPU + banks
-	ROM_LOAD( "v3",           0x00000, 0x20000, CRC(cbb18cf4) SHA1(7119a7536cf710660ff06d1e7d2879c79ef12b3d) )
-
-	ROM_REGION( 0x08000, "audiocpu", 0 )    // 32k for the audio CPU
-	ROM_COPY( "soundbank", 0x00000, 0x00000, 0x08000 )
-
-	ROM_REGION( 0x080000, "gfx1", 0 )
-	ROM_LOAD( "it-19-03",     0x000000, 0x80000, CRC(85eba1a4) SHA1(5691a95d6359fdab29be0d615066370c2b856c0a) )
-
-	ROM_REGION( 0x080000, "gfx2", 0 )
-	ROM_LOAD( "it-19-02",     0x000000, 0x80000, CRC(4f57f8ba) SHA1(aaad548e9a7490dfd48a975135716225f416b6f6) )
-
-	ROM_REGION( 0x100000, "spritegfx", 0 )
-	ROM_LOAD32_WORD_SWAP( "it-19-04",     0x000000, 0x80000, CRC(3b329c1f) SHA1(279cb32d69ce1e71f42cfad93d395794a3e92bc6) )
-	ROM_LOAD32_WORD_SWAP( "it-19-05",     0x000002, 0x80000, CRC(02b525af) SHA1(07f23d15938dfbdc4f0977ba1463a06090569026) )
-
-	ROM_REGION( 0x080000, "gfx4", 0 )
-	ROM_LOAD32_WORD_SWAP( "g27",          0x000000, 0x40000, CRC(4d89cbc8) SHA1(93f248f3dc1a15c32d14a147b37d5d660d0e4337) )
-	ROM_LOAD32_WORD_SWAP( "g26",          0x000002, 0x40000, CRC(8072c1d2) SHA1(c14634f5f2686cf616f415d9ea4a0c6490054beb) )
-
-	ROM_REGION( 0x40000, "ymsnd:adpcmb", 0 ) // sound samples
-	ROM_LOAD( "it-19-01",     0x00000, 0x40000, CRC(6d42723d) SHA1(57c59234e9925430a4c687733682efed06d7eed1) )
-
-	ROM_REGION( 0x100000, "ymsnd:adpcma", 0 ) // sound samples
-	ROM_LOAD( "it-19-06",     0x000000, 0x100000, CRC(cdbbdb1d) SHA1(067c816545f246ff1fd4c821d70df1e7eb47938c) )
-ROM_END
-
-ROM_START( aerofgtc )
-	ROM_REGION( 0x80000, "maincpu", 0 ) // 68000 code
-	ROM_LOAD16_BYTE( "v2.149",            0x00000, 0x40000, CRC(f187aec6) SHA1(8905af34f114ae22fbfbd3ae115f19280bdd4fb3) )
-	ROM_LOAD16_BYTE( "v1.111",            0x00001, 0x40000, CRC(9e684b19) SHA1(b5e1e5b74ed9fd223c9315ee2d548e620224c102) )
-
-	ROM_REGION( 0x20000, "soundbank", 0 )    // 128k for the audio CPU + banks
-	ROM_LOAD( "2.153",        0x00000, 0x20000, CRC(a1ef64ec) SHA1(fa3e434738bf4e742ad68882c1e914100ce0f761) )
-
-	ROM_REGION( 0x08000, "audiocpu", 0 )    // 32k for the audio CPU
-	ROM_COPY( "soundbank", 0x00000, 0x00000, 0x08000 )
-
-	// gfx ROMs were missing in this set, I'm using the aerofgtb ones
-	ROM_REGION( 0x080000, "gfx1", 0 )
-	ROM_LOAD( "it-19-03",     0x000000, 0x80000, CRC(85eba1a4) SHA1(5691a95d6359fdab29be0d615066370c2b856c0a) )
-
-	ROM_REGION( 0x080000, "gfx2", 0 )
-	ROM_LOAD( "it-19-02",     0x000000, 0x80000, CRC(4f57f8ba) SHA1(aaad548e9a7490dfd48a975135716225f416b6f6) )
-
-	ROM_REGION( 0x100000, "spritegfx", 0 )
-	ROM_LOAD32_WORD_SWAP( "it-19-04",     0x000000, 0x80000, CRC(3b329c1f) SHA1(279cb32d69ce1e71f42cfad93d395794a3e92bc6) )
-	ROM_LOAD32_WORD_SWAP( "it-19-05",     0x000002, 0x80000, CRC(02b525af) SHA1(07f23d15938dfbdc4f0977ba1463a06090569026) )
-
-	ROM_REGION( 0x080000, "gfx4", 0 )
-	ROM_LOAD32_WORD_SWAP( "g27",          0x000000, 0x40000, CRC(4d89cbc8) SHA1(93f248f3dc1a15c32d14a147b37d5d660d0e4337) )
-	ROM_LOAD32_WORD_SWAP( "g26",          0x000002, 0x40000, CRC(8072c1d2) SHA1(c14634f5f2686cf616f415d9ea4a0c6490054beb) )
-
-	ROM_REGION( 0x40000, "ymsnd:adpcmb", 0 ) // sound samples
-	ROM_LOAD( "it-19-01",     0x00000, 0x40000, CRC(6d42723d) SHA1(57c59234e9925430a4c687733682efed06d7eed1) )
-
-	ROM_REGION( 0x100000, "ymsnd:adpcma", 0 ) // sound samples
-	ROM_LOAD( "it-19-06",     0x000000, 0x100000, CRC(cdbbdb1d) SHA1(067c816545f246ff1fd4c821d70df1e7eb47938c) )
-ROM_END
-
-ROM_START( sonicwi )
-	ROM_REGION( 0x80000, "maincpu", 0 ) // 68000 code
-	ROM_LOAD16_BYTE( "2.149",        0x00000, 0x40000, CRC(3d1b96ba) SHA1(941be323c0cb15e05c92b897984617b05c5cf676) )
-	ROM_LOAD16_BYTE( "1.111",        0x00001, 0x40000, CRC(a3d09f94) SHA1(a1064d659488878f5303edc2b8636312ab632a83) )
-
-	ROM_REGION( 0x20000, "soundbank", 0 )    // 128k for the audio CPU + banks
-	ROM_LOAD( "2.153",        0x00000, 0x20000, CRC(a1ef64ec) SHA1(fa3e434738bf4e742ad68882c1e914100ce0f761) )  // 3.156
-
-	ROM_REGION( 0x08000, "audiocpu", 0 )    // 32k for the audio CPU
-	ROM_COPY( "soundbank", 0x00000, 0x00000, 0x08000 )
-
-	// gfx ROMs were missing in this set, I'm using the aerofgtb ones
-	ROM_REGION( 0x080000, "gfx1", 0 )
-	ROM_LOAD( "it-19-03",     0x000000, 0x80000, CRC(85eba1a4) SHA1(5691a95d6359fdab29be0d615066370c2b856c0a) )
-
-	ROM_REGION( 0x080000, "gfx2", 0 )
-	ROM_LOAD( "it-19-02",     0x000000, 0x80000, CRC(4f57f8ba) SHA1(aaad548e9a7490dfd48a975135716225f416b6f6) )
-
-	ROM_REGION( 0x100000, "spritegfx", 0 )
-	ROM_LOAD32_WORD_SWAP( "it-19-04",     0x000000, 0x80000, CRC(3b329c1f) SHA1(279cb32d69ce1e71f42cfad93d395794a3e92bc6) )
-	ROM_LOAD32_WORD_SWAP( "it-19-05",     0x000002, 0x80000, CRC(02b525af) SHA1(07f23d15938dfbdc4f0977ba1463a06090569026) )
-
-	ROM_REGION( 0x080000, "gfx4", 0 )
-	ROM_LOAD32_WORD_SWAP( "g27",          0x000000, 0x40000, CRC(4d89cbc8) SHA1(93f248f3dc1a15c32d14a147b37d5d660d0e4337) )
-	ROM_LOAD32_WORD_SWAP( "g26",          0x000002, 0x40000, CRC(8072c1d2) SHA1(c14634f5f2686cf616f415d9ea4a0c6490054beb) )
-
-	ROM_REGION( 0x40000, "ymsnd:adpcmb", 0 ) // sound samples
-	ROM_LOAD( "it-19-01",     0x00000, 0x40000, CRC(6d42723d) SHA1(57c59234e9925430a4c687733682efed06d7eed1) )
-
-	ROM_REGION( 0x100000, "ymsnd:adpcma", 0 ) // sound samples
-	ROM_LOAD( "it-19-06",     0x000000, 0x100000, CRC(cdbbdb1d) SHA1(067c816545f246ff1fd4c821d70df1e7eb47938c) )
-ROM_END
-
-ROM_START( aerfboot )
-	ROM_REGION( 0x80000, "maincpu", 0 ) // 68000 code
-	ROM_LOAD16_BYTE( "afb_ep2.u3",  0x00000, 0x40000, CRC(2bb9edf7) SHA1(cf0a62070fc0803dd8c473c375f6a2d1884ba2bf) )
-	ROM_LOAD16_BYTE( "afb_ep3.u2",  0x00001, 0x40000, CRC(475d3df3) SHA1(58bde24e9dea2fb0d7ae4f2a574b06bc1a33a13d) )
-
-	ROM_REGION( 0x10000, "audiocpu", 0 )
-	ROM_LOAD( "afb_ep1.u17",  0x0000, 0x8000, CRC(d41b5ab2) SHA1(17d9b999c9af1f332d67e7ce1a2f71fd08178303) )
-
-	ROM_REGION( 0x100000, "gfx1", 0 )
-	ROM_LOAD( "afb_ep9.hh",   0x000000, 0x40000, CRC(41233923) SHA1(20f2849407ac7bd851d2617ad72fd413775da410) )
-	ROM_LOAD( "afb_ep8.hi",   0x040000, 0x40000, CRC(97607ad3) SHA1(fb72e7ef0c6f7a736e12a9ff71017460f866195e) )
-	ROM_LOAD( "afb_ep7.hj",   0x080000, 0x40000, CRC(01dc793e) SHA1(dbd9d22d75f5bcef9102667722cebb75574badd3) )
-	ROM_LOAD( "afb_ep6.hk",   0x0c0000, 0x40000, CRC(cad7862a) SHA1(bfd729b19ff740ad3dc3b645c4f07f71126c0f3e) )
-
-	ROM_REGION( 0x100000, "gfx2", 0 )
-	ROM_LOAD( "afb_ep12.tc",  0x000000, 0x80000, CRC(1e692065) SHA1(a67da59cd65ec492d6e6ab14b1800fd35480a52d) )
-	ROM_LOAD( "afb_ep10.ta",  0x080000, 0x80000, CRC(e50db1a7) SHA1(952676879fb6a260c56a120b849abfae75f4cf2b) )
-
-	ROM_REGION( 0x080000, "spritegfx", 0 )
-	ROM_LOAD( "afb_ep13.td",  0x000000, 0x40000, CRC(1830f70c) SHA1(1759de9b56e4999defc08b2423eff38ec98c4f17) )
-	ROM_LOAD( "afb_ep11.tb",  0x040000, 0x40000, CRC(6298c0eb) SHA1(ede63849973742c67637eac0ec9cda95ea2ecebc) )
-
-	ROM_REGION( 0xa0000, "oki", ROMREGION_ERASEFF ) // sound samples
-	ROM_LOAD( "afb_ep5.u29",  0x000000, 0x20000, CRC(3559609a) SHA1(6f0b633bf74f41487fc98dcdc43a83eb67f3d14c) )
-	ROM_LOAD( "afb_ep4.u30",  0x020000, 0x80000, CRC(f9652163) SHA1(d8c1fcf44b350cc65378869e4eb188ea232b4948) )
-ROM_END
-
-ROM_START( aerfboo2 )
-	ROM_REGION( 0x80000, "maincpu", 0 ) // 68000 code
-	ROM_LOAD16_BYTE( "p2",  0x00000, 0x40000, CRC(6c4ec09b) SHA1(cdfb8c59ddd6360487fee017d5093636aa52c5c2) )
-	ROM_LOAD16_BYTE( "p1",  0x00001, 0x40000, CRC(841c513a) SHA1(819e634f0aec29b1863c9cf0118cc33154d10037) )
-
-	// No z80 on this bootleg
-
-	ROM_REGION( 0x80000, "gfx1", 0 )
-	ROM_LOAD( "g5"        ,   0x000000, 0x80000, CRC(1c2bd86c) SHA1(f16d7eba967d76faaaeae5101db43141ef9e2eed) )
-
-	ROM_REGION( 0x80000, "gfx2", 0 )
-	ROM_LOAD( "g6"        ,   0x000000, 0x80000, CRC(b9b1b9b0) SHA1(c25e1ef8b5ecb4b630fb850fe483d7efb0544a6c) )
-
-	ROM_REGION( 0x200000, "spritegfx", 0 )
-	ROM_LOAD32_BYTE( "g2"        ,   0x000000, 0x80000, CRC(84774dbd) SHA1(731b08a62446ff9cf36a43d42d217f73b4e2437c) )
-	ROM_LOAD32_BYTE( "g1"        ,   0x000001, 0x80000, CRC(4ab31e69) SHA1(1c6bf5bf4a887cf21da76c6a874f8ff5d3540e3a) )
-	ROM_LOAD32_BYTE( "g4"        ,   0x000002, 0x80000, CRC(97725694) SHA1(59316e4be043e0b7111c6777b36bcfd39c899e72) )
-	ROM_LOAD32_BYTE( "g3"        ,   0x000003, 0x80000, CRC(7be8cef0) SHA1(b227252fd288e8eb06507397f3ad625465dc1b0a) )
-
-	ROM_REGION( 0x100000, "oki", ROMREGION_ERASEFF ) // sound samples
-	ROM_LOAD( "s2"        ,     0x00000, 0x80000, CRC(2e316ee8) SHA1(a163dddee6d8cfd1286059ee561e3a01df49381b) )
-	ROM_LOAD( "s1"        ,     0x80000, 0x80000, CRC(9e09813d) SHA1(582a36b5a46f4d8eaedca22e583b6949535d24a5) )
-ROM_END
-
-ROM_START( wbbc97 )
-	ROM_REGION( 0x400000, "maincpu", 0 )    // 68000 code
-	ROM_LOAD16_BYTE( "03.27c040.ur4.rom",  0x000001, 0x80000, CRC(fb4e48fc) SHA1(cffc75766a9b867ab73597156142aa7c70bf6f20) )
-	ROM_LOAD16_BYTE( "07.27c040.uo4.rom",  0x000000, 0x80000, CRC(87605dcc) SHA1(c5d05e7c581e02f88fd42c65768f5c8632e571a1) )
-	ROM_LOAD16_BYTE( "04.27c4000.ur4a.rom",0x100001, 0x80000, CRC(2dd6ff07) SHA1(54724f49d4ca1db16a799704a9e023f6ee407fee) )
-	ROM_LOAD16_BYTE( "08.27c4000.uo4a.rom",0x100000, 0x80000, CRC(1b96ef5b) SHA1(10bfecfc18c65735ddecf830dd72dd855ecf5ee7) )
-	ROM_LOAD16_BYTE( "05.27c4000.ur4b.rom",0x200001, 0x80000, CRC(84104886) SHA1(807d4441bde6535b780c0c680773804b1268a024) )
-	ROM_LOAD16_BYTE( "09.27c4000.uo4b.rom",0x200000, 0x80000, CRC(0367043c) SHA1(a5b77730e17b6223a8b465fe36d9447b60eb51ab) )
-	ROM_LOAD16_BYTE( "06.27c4000.ur4c.rom",0x300001, 0x80000, CRC(b22d11c4) SHA1(15d2ba97704bbcf9d851b650a9c56a6a668cfe63) )
-	ROM_LOAD16_BYTE( "10.27c040.uo4c.rom", 0x300000, 0x80000, CRC(fe403e8b) SHA1(5f8202792d9ec3e0404637614277c0375c747f7e) )
-
-	ROM_REGION( 0x10000, "audiocpu", 0 )    // z80 code
-	ROM_LOAD( "02.27c512.su11.rom",  0x000000, 0x10000, CRC(f03178e9) SHA1(5b0abee03059109a3cdb08a9341091255d5cb6ae) )
-
-	ROM_REGION( 0x40000, "gfx1", 0 )    // GFX
-	ROM_LOAD( "15.27c020.uu10.rom",  0x000000, 0x40000, CRC(965bc99e) SHA1(db72121cfbcd6916f46ac5bd3592681eafa4e5da) )
-
-	ROM_REGION( 0x100000, "gfx2", 0 )   // GFX
-	ROM_LOAD32_BYTE( "11.27c020.ue12.rom", 0x000003, 0x40000, CRC(a0b23c8a) SHA1(85ccc5dcc891a352b90f0f3d89f6115bc52face6) )
-	ROM_LOAD32_BYTE( "12.27c020.ue11.rom", 0x000002, 0x40000, CRC(4e529623) SHA1(b3e1e1ba5e05f7e095c0409f199c89b81297cf40) )
-	ROM_LOAD32_BYTE( "13.27c020.ue10.rom", 0x000001, 0x40000, CRC(3745f892) SHA1(085986dff9639dedaee3bcecca17a6ea7e4a45f4) )
-	ROM_LOAD32_BYTE( "14.27c020.ue9.rom",  0x000000, 0x40000, CRC(2814f4d2) SHA1(bf459b9ff160d0f18d74224d5e0729b8120261e6) )
-
-	ROM_REGION( 0x40000, "oki", 0 ) // OKIM6295 samples
-	ROM_LOAD( "01.27c020.su10.rom",  0x000000, 0x40000, CRC(c024e48c) SHA1(d3caedd22044c1645d96301a93f794db3ff77047) )
-
-	ROM_REGION( 0x200, "user1", 0 ) // ???
-	ROM_LOAD( "82s147a.rom",  0x000000, 0x200, CRC(72cec9d2) SHA1(1c6fe6b47fe24bdbebb51d6bef56bf71c9029e72) )
-ROM_END
-
-ROM_START( kickball )
-	ROM_REGION( 0x100000, "maincpu", 0 )        // 68000 Code
-	ROM_LOAD16_BYTE( "kickball.1", 0x000000, 0x040000, CRC(f0fd971d) SHA1(b887196d9ff62403fd27e41ebda0a1d13215a456) )
-	ROM_LOAD16_BYTE( "kickball.2", 0x000001, 0x040000, CRC(7dab432d) SHA1(e077ea552e9aba4ecc82abd07ea5e94f0f09303f) )
-
-	ROM_REGION( 0x10000, "audiocpu", 0 )        // Z80 Code
-	ROM_LOAD( "kickball.4", 0x00000, 0x10000, CRC(ef10c2bf) SHA1(44fd03a28221dffe9c4281ef920fe975bbfb67f0) )
-
-	ROM_REGION( 0x100000, "gfx1", ROMREGION_ERASEFF )
-	ROM_LOAD( "kickball.9",  0x000000, 0x080000, CRC(19be87f3) SHA1(661966683f74b4fbfd77eab4477fb0d75e87230e) )
-	ROM_LOAD( "kickball.10", 0x080000, 0x080000, CRC(e3b4f894) SHA1(44b107b87cf9e94f67cfac98b67abed874d534c0) )
-
-	ROM_REGION( 0x200000, "gfx2", ROMREGION_ERASEFF )
-	ROM_LOAD( "kickball.5", 0x000000, 0x080000, CRC(050b6387) SHA1(59aa685014a6f138e14dbfe858c6ecc6514e44f6) )
-	ROM_LOAD( "kickball.6", 0x080000, 0x080000, CRC(1e55252f) SHA1(ce1604921af26e8da2fa4cf4a49c67f3b7d4222d) )
-	ROM_LOAD( "kickball.7", 0x100000, 0x080000, CRC(b2ee5218) SHA1(65e240b3ddb673b593404525aa2775c342228130) )
-	ROM_LOAD( "kickball.8", 0x180000, 0x080000, CRC(5f1b07f8) SHA1(add1f66fe09684ce65a54752cc90d7f0a05efc4f) )
-
-	ROM_REGION( 0x40000, "oki", 0 )
-	ROM_LOAD( "kickball.3", 0x000000, 0x040000, CRC(2f3ed4c1) SHA1(4688df5d420343a935d066f3b46580b77ee77b0e) )
-ROM_END
-
-void aerofgt_base_state::init_pspikesb()
-{
-	m_okibank->configure_entries(0, 4, memregion("oki")->base(), 0x20000);
-	m_okibank->set_entry(0);
-}
-
-
-void aerofgt_sound_cpu_state::init_banked_oki()
-{
-	m_okibank->configure_entries(0, 4, memregion("oki")->base() + 0x20000, 0x20000);
-}
-
-
-void aerofgt_sound_cpu_state::init_kickball()
-{
-	// 2 lines on 1 gfx rom are swapped, why?
-	uint8_t *src = memregion("gfx2")->base();
-	for (int i = 0; i < 0x80000; i++)
-	{
-		src[i] = bitswap<8>(src[i], 7, 5, 6, 4, 3, 2, 1, 0);
-	}
-}
-=======
 } // anonymous namespace
->>>>>>> 1c3c97a5
 
 GAME( 1992, aerofgt, 0, aerofgt, aerofgt, aerofgt_state, empty_init, ROT270, "Video System Co.", "Aero Fighters (World / USA + Canada / Korea / Hong Kong / Taiwan) (newer hardware)", MACHINE_SUPPORTS_SAVE | MACHINE_NO_COCKTAIL )
 // All clones run on older type hardware and are in pspikes.cpp