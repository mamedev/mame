// license:BSD-3-Clause
// copyright-holders:Wilbert Pol,Gabriele D'Antona

/*

Research Machines RM 380Z

*/

#ifndef MAME_RM_RM380Z_H
#define MAME_RM_RM380Z_H

#pragma once

#include "cpu/z80/z80.h"
#include "imagedev/cassette.h"
#include "imagedev/floppy.h"
#include "machine/keyboard.h"
#include "machine/ram.h"
#include "machine/wd_fdc.h"
#include "sound/spkrdev.h"
#include "video/sn74s262.h"

#include "emupal.h"
#include "screen.h"

//
//
//

#define RM380Z_MAINCPU_TAG      "maincpu"

//
//
//

// abstract base class
class rm380z_state : public driver_device
{
protected:
	rm380z_state(const machine_config &mconfig, device_type type, const char *tag) :
		driver_device(mconfig, type, tag),
		m_maincpu(*this, RM380Z_MAINCPU_TAG),
		m_screen(*this, "screen"),
		m_palette(*this, "palette"),
		m_messram(*this, RAM_TAG),
		m_fdc(*this, "wd1771"),
		m_floppy0(*this, "wd1771:0"),
		m_floppy1(*this, "wd1771:1")
	{
	}

	static inline constexpr int RM380Z_SCREENROWS = 24;
	static inline constexpr int RM380Z_SCREENCOLS = 40;

	void base_configure(machine_config &config);
	void fds_configure();

	void machine_reset() override ATTR_COLD;

	bool ports_enabled_high() const { return bool(m_port0 & 0x80); }
	bool ports_enabled_low() const { return !(m_port0 & 0x80); }

	virtual bool get_rowcol_from_offset(int &row, int &col, offs_t offset) const;

	virtual void port_write(offs_t offset, uint8_t data);
	virtual uint8_t port_read(offs_t offset);
	void port_write_1b00(offs_t offset, uint8_t data);
	uint8_t port_read_1b00(offs_t offset);

	virtual uint8_t videoram_read(offs_t offset) = 0;
	virtual void videoram_write(offs_t offset, uint8_t data) = 0;

	uint8_t rm380z_portlow_r();
	void rm380z_portlow_w(offs_t offset, uint8_t data);
	uint8_t rm380z_porthi_r();
	void rm380z_porthi_w(offs_t offset, uint8_t data);

	void disk_0_control(uint8_t data);

	void keyboard_put(u8 data);

	void config_memory_map();
	virtual void update_screen(bitmap_ind16 &bitmap) const = 0;
	uint32_t screen_update_rm380z(screen_device &screen, bitmap_ind16 &bitmap, const rectangle &cliprect);

	void rm380z_io(address_map &map) ATTR_COLD;
	void rm380z_mem(address_map &map) ATTR_COLD;

	uint8_t m_port0 = 0;
	uint8_t m_port0_kbd = 0;
	uint8_t m_port1 = 0;
	uint8_t m_fbfe = 0;

	required_device<cpu_device> m_maincpu;
	required_device<screen_device> m_screen;
	required_device<palette_device> m_palette;
	required_device<ram_device> m_messram;
	required_device<fd1771_device> m_fdc;
	required_device<floppy_connector> m_floppy0;
	required_device<floppy_connector> m_floppy1;
};

// COS 3.4 machine with cassette and VDU-40 display
class rm380z_state_cos34 : public rm380z_state
{
public:
	rm380z_state_cos34(const machine_config &mconfig, device_type type, const char *tag) :
		rm380z_state(mconfig, type, tag),
		m_rocg(*this, "sn74s262"),
		m_cassette(*this, "cassette")
	{
	}

	void rm380z34e(machine_config &config);
	void rm380z34d(machine_config &config) { rm380z34e(config); fds_configure(); }

protected:
	void machine_reset() override ATTR_COLD;

	void port_write(offs_t offset, uint8_t data) override;
	uint8_t port_read(offs_t offset) override;
	void update_screen(bitmap_ind16 &bitmap) const override;
	uint8_t videoram_read(offs_t offset) override;
	void videoram_write(offs_t offset, uint8_t data) override;

private:
	template <int ROWS, int COLS>
	class rm380z_vram
	{
	public:
		void set_char(int row, int col, uint8_t data) { m_chars[row][col] = data; }
		void reset() { memset(m_chars, 0x80, sizeof(m_chars)); }

		uint8_t get_char(int row, int col) const { return m_chars[row][col]; }

	private:
		uint8_t m_chars[ROWS][COLS];
	};

	void putChar_vdu40(int charnum, int x, int y, bitmap_ind16 &bitmap) const;

	rm380z_vram<RM380Z_SCREENROWS, RM380Z_SCREENCOLS> m_vram;

	required_device<sn74s262_device> m_rocg;
	required_device<cassette_image_device> m_cassette;
};

// COS 4.0 machine with VDU-80 display
class rm380z_state_cos40 : public rm380z_state
{
public:
	rm380z_state_cos40(const machine_config &mconfig, device_type type, const char *tag) :
		rm380z_state(mconfig, type, tag),
		m_chargen(*this, "chargen"),
		m_speaker(*this, "speaker")
	{
	}

	void rm380z(machine_config &config);
	void rm380zf(machine_config &config) { rm380z(config); fds_configure(); }

protected:
	template <int ROWS, int COLS>
	class rm380z_vram
	{
	public:
		void set_char(int row, int col, uint8_t data) { m_chars[get_row(row)][col] = data; }
		void set_attrib(int row, int col, uint8_t data) { m_attribs[get_row(row)][col] = data; }
		void set_scroll_register(uint8_t value) { m_scroll_reg = value; }
		void reset() { memset(m_attribs, 0, sizeof(m_attribs)); memset(m_chars, 0x80, sizeof(m_chars)); }

		uint8_t get_char(int row, int col) const { return m_chars[get_row(row)][col]; }
		uint8_t get_attrib(int row, int col) const { return m_attribs[get_row(row)][col]; }

	private:
		int get_row(int row) const { return (row + m_scroll_reg) % ROWS; }

		uint8_t m_chars[ROWS][COLS];
		uint8_t m_attribs[ROWS][COLS];
		uint8_t m_scroll_reg = 0;
	};

	static inline constexpr int RM380Z_SCREENCOLS = 80;
	static inline constexpr int RM380Z_VIDEOMODE_40COL = 0x01;
	static inline constexpr int RM380Z_VIDEOMODE_80COL = 0x02;

	void machine_reset() override ATTR_COLD;

	void port_write(offs_t offset, uint8_t data) override;
	uint8_t port_read(offs_t offset) override;
	void update_screen(bitmap_ind16 &bitmap) const override;
	uint8_t videoram_read(offs_t offset) override;
	void videoram_write(offs_t offset, uint8_t data) override;

	int m_videomode = RM380Z_VIDEOMODE_80COL;
	rm380z_vram<RM380Z_SCREENROWS, RM380Z_SCREENCOLS> m_vram;

	uint8_t m_fbfd = 0;

	required_region_ptr<u8> m_chargen;
	required_device<speaker_sound_device> m_speaker;

private:
	void config_videomode();
	void putChar_vdu80(int charnum, int attribs, int x, int y, bitmap_ind16 &bitmap) const;
	bool get_rowcol_from_offset(int &row, int &col, offs_t offset) const override;

	uint8_t m_character_row = 0;
	uint8_t m_character = 0;

	uint8_t m_user_defined_chars[2048];
};

// COS 4.0 machine with VDU-80 display, HRG and colour
class rm380z_state_cos40_hrg : public rm380z_state_cos40
{
public:
	rm380z_state_cos40_hrg(const machine_config &mconfig, device_type type, const char *tag) :
		rm380z_state_cos40(mconfig, type, tag),
		m_io_display_type(*this, "display_type")
	{
	}

	void rm380zhrg(machine_config &config);
	void rm380zfhrg(machine_config &config) { rm380zhrg(config); fds_configure(); }

	DECLARE_INPUT_CHANGED_MEMBER(monitor_changed);

protected:
	void machine_reset() override ATTR_COLD;

	void port_write(offs_t offset, uint8_t data) override;
	uint8_t port_read(offs_t offset) override;
	void update_screen(bitmap_ind16 &bitmap) const override;
	uint8_t videoram_read(offs_t offset) override;
	void videoram_write(offs_t offset, uint8_t data) override;

private:
	enum class hrg_display_mode : uint8_t
	{
		none = 0,
		high = 1,
		medium_0 = 2,
		medium_1 = 3
	};

	static inline constexpr int RM380Z_HRG_RAM_SIZE = 16384; // 16k
	static inline constexpr int RM380Z_HRG_SCRATCHPAD_SIZE = 16;

	void palette_init(palette_device &palette);
	void change_hrg_scratchpad(int index, uint8_t value, uint8_t mask);
	void change_palette(int index, uint8_t value);
	int calculate_hrg_vram_index(offs_t offset) const;
	void draw_high_res_graphics(bitmap_ind16 &bitmap) const;
	void draw_medium_res_graphics(bitmap_ind16 &bitmap) const;

	uint8_t m_hrg_ram[RM380Z_HRG_RAM_SIZE];
	uint8_t m_hrg_scratchpad[RM380Z_HRG_SCRATCHPAD_SIZE];

	uint8_t m_hrg_port0 = 0;
	uint8_t m_hrg_port1 = 0;
	hrg_display_mode m_hrg_display_mode = hrg_display_mode::none;

	required_ioport m_io_display_type;
};

<<<<<<< HEAD
=======
// partially implemented non working RM480z
class rm480z_state : public rm380z_state_cos40
{
public:
	rm480z_state(const machine_config &mconfig, device_type type, const char *tag) :
		rm380z_state_cos40(mconfig, type, tag)
	{
	}

	void rm480z(machine_config &config);
	void rm480za(machine_config &config) { rm480z(config); }

protected:
	void machine_reset() override ATTR_COLD;

	void update_screen(bitmap_ind16 &bitmap) const override;

private:
	void rm480z_io(address_map &map) ATTR_COLD;
	void rm480z_mem(address_map &map) ATTR_COLD;
};

>>>>>>> ec9aec11
#endif // MAME_RM_RM380Z_H<|MERGE_RESOLUTION|>--- conflicted
+++ resolved
@@ -265,29 +265,4 @@
 	required_ioport m_io_display_type;
 };
 
-<<<<<<< HEAD
-=======
-// partially implemented non working RM480z
-class rm480z_state : public rm380z_state_cos40
-{
-public:
-	rm480z_state(const machine_config &mconfig, device_type type, const char *tag) :
-		rm380z_state_cos40(mconfig, type, tag)
-	{
-	}
-
-	void rm480z(machine_config &config);
-	void rm480za(machine_config &config) { rm480z(config); }
-
-protected:
-	void machine_reset() override ATTR_COLD;
-
-	void update_screen(bitmap_ind16 &bitmap) const override;
-
-private:
-	void rm480z_io(address_map &map) ATTR_COLD;
-	void rm480z_mem(address_map &map) ATTR_COLD;
-};
-
->>>>>>> ec9aec11
 #endif // MAME_RM_RM380Z_H