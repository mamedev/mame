// license:BSD-3-Clause
// copyright-holders:hap
/*******************************************************************************

La Régence

NOTE: The hardware triggers an NMI on power-off (or power-failure). If this isn't
done, NVRAM fails at next power-on.

French chess computer by "France Double R". German distribution by Sandy Electronic,
who sub-titled it TSB 4 (Turniersensorbrett), the EPROM contents is the same.
There is no English version.

the chess engine is Richard Lang's Cyrus. This was from when he was working for
Intelligent Software, before he got hired by Hegener + Glaser.

Hardware notes:
- PCB label: FRANCE DOUBLE R, MADE IN FRANCE
- Sharp LH0080A Z80A @ 4 MHz (8MHz XTAL)
- 3*4KB ROM, sockets support up to 48KB ROM
- 2KB battery-backed RAM (MSM5128-15RS), 3 sockets, only middle one used
- TTL, piezo, 8*8+4 LEDs, magnetic sensors

TODO:
- if/when MAME supports an exit callback, hook up power-off switch to that

*******************************************************************************/

#include "emu.h"

#include "cpu/z80/z80.h"
#include "machine/nvram.h"
#include "machine/sensorboard.h"
#include "sound/dac.h"
#include "video/pwm.h"

#include "speaker.h"

// internal artwork
#include "regence.lh"


namespace {

class regence_state : public driver_device
{
public:
	regence_state(const machine_config &mconfig, device_type type, const char *tag) :
		driver_device(mconfig, type, tag),
		m_maincpu(*this, "maincpu"),
		m_display(*this, "display"),
		m_board(*this, "board"),
		m_dac(*this, "dac"),
		m_inputs(*this, "IN.%u", 0)
	{ }

	DECLARE_INPUT_CHANGED_MEMBER(power_off);

	void regence(machine_config &config);

protected:
	virtual void machine_start() override ATTR_COLD;
	virtual void machine_reset() override { m_power = true; }

private:
	// devices/pointers
	required_device<cpu_device> m_maincpu;
	required_device<pwm_display_device> m_display;
	required_device<sensorboard_device> m_board;
	required_device<dac_1bit_device> m_dac;
	required_ioport_array<2> m_inputs;

	bool m_power = false;
	u8 m_inp_mux = 0;
	u8 m_led_data = 0;

<<<<<<< HEAD
	// address maps
	void main_map(address_map &map) ATTR_COLD;
=======
	void main_map(address_map &map);
>>>>>>> 9ca21b38

	// I/O handlers
	void update_display();
	void control_w(u8 data);
	void leds_w(u8 data);
	u8 input_r();
};

void regence_state::machine_start()
{
	// register for savestates
	save_item(NAME(m_power));
	save_item(NAME(m_inp_mux));
	save_item(NAME(m_led_data));
}

INPUT_CHANGED_MEMBER(regence_state::power_off)
{
	// NMI at power-off (it prepares nvram for next power-on)
	if (newval && m_power)
	{
		m_maincpu->pulse_input_line(INPUT_LINE_NMI, attotime::zero);
		m_power = false;
	}
}



/*******************************************************************************
    I/O
*******************************************************************************/

void regence_state::update_display()
{
	m_display->matrix(1 << m_inp_mux, m_led_data);
}

void regence_state::control_w(u8 data)
{
	// d0-d3: input mux/led select
	m_inp_mux = data & 0xf;
	update_display();

	// d7: speaker out
	m_dac->write(BIT(data, 7));

	// other: ?
}

void regence_state::leds_w(u8 data)
{
	// d0-d7: led data
	m_led_data = data;
	update_display();
}

u8 regence_state::input_r()
{
	u8 data = 0;

	// d0-d7: multiplexed inputs
	// read chessboard sensors
	if (m_inp_mux < 8)
		data = m_board->read_file(m_inp_mux, true);

	// read other buttons
	else if (m_inp_mux < 10)
		data = m_inputs[m_inp_mux - 8]->read();

	return data;
}



/*******************************************************************************
    Address Maps
*******************************************************************************/

void regence_state::main_map(address_map &map)
{
	map(0x0000, 0x0fff).rom();
	map(0x4000, 0x4fff).rom();
	map(0x8000, 0x8fff).rom();
	map(0xd000, 0xd7ff).ram().share("nvram");
	map(0xf000, 0xf000).rw(FUNC(regence_state::input_r), FUNC(regence_state::control_w));
	map(0xf800, 0xf800).w(FUNC(regence_state::leds_w));
}



/*******************************************************************************
    Input Ports
*******************************************************************************/

static INPUT_PORTS_START( regence ) // see comments for German version labels
	PORT_START("IN.0")
	PORT_BIT(0x01, IP_ACTIVE_HIGH, IPT_KEYPAD) PORT_CODE(KEYCODE_S) PORT_NAME("Changement de Position (Set Up)") // Veränderung
	PORT_BIT(0x02, IP_ACTIVE_HIGH, IPT_KEYPAD) PORT_CODE(KEYCODE_T) PORT_NAME(u8"Retour en Arrière (Take Back)") // Zug Zurück
	PORT_BIT(0x04, IP_ACTIVE_HIGH, IPT_KEYPAD) PORT_CODE(KEYCODE_N) PORT_NAME("Nouvelle Partie (New Game)")      // Neues Spiel (press after setup)
	PORT_BIT(0x08, IP_ACTIVE_HIGH, IPT_KEYPAD) PORT_CODE(KEYCODE_6) PORT_CODE(KEYCODE_6_PAD) PORT_NAME("King")
	PORT_BIT(0x10, IP_ACTIVE_HIGH, IPT_KEYPAD) PORT_CODE(KEYCODE_5) PORT_CODE(KEYCODE_5_PAD) PORT_NAME("Queen")
	PORT_BIT(0x20, IP_ACTIVE_HIGH, IPT_KEYPAD) PORT_CODE(KEYCODE_4) PORT_CODE(KEYCODE_4_PAD) PORT_NAME("Rook")
	PORT_BIT(0x40, IP_ACTIVE_HIGH, IPT_KEYPAD) PORT_CODE(KEYCODE_3) PORT_CODE(KEYCODE_3_PAD) PORT_NAME("Bishop")
	PORT_BIT(0x80, IP_ACTIVE_HIGH, IPT_UNUSED)

	PORT_START("IN.1")
	PORT_BIT(0x01, IP_ACTIVE_HIGH, IPT_KEYPAD) PORT_CODE(KEYCODE_O) PORT_NAME("Son (Sound)")    // Ton
	PORT_BIT(0x02, IP_ACTIVE_HIGH, IPT_KEYPAD) PORT_CODE(KEYCODE_L) PORT_NAME("Niveau (Level)") // Stufe
	PORT_BIT(0x04, IP_ACTIVE_HIGH, IPT_KEYPAD) PORT_CODE(KEYCODE_M) PORT_CODE(KEYCODE_H) PORT_NAME("Marche/Arret (Move/Halt)") // Zug-Halt
	PORT_BIT(0x08, IP_ACTIVE_HIGH, IPT_KEYPAD) PORT_CODE(KEYCODE_B) PORT_NAME("Noir (Black)")   // Schwarz
	PORT_BIT(0x10, IP_ACTIVE_HIGH, IPT_KEYPAD) PORT_CODE(KEYCODE_W) PORT_NAME("Blanc (White)")  // Weiss
	PORT_BIT(0x20, IP_ACTIVE_HIGH, IPT_KEYPAD) PORT_CODE(KEYCODE_1) PORT_CODE(KEYCODE_1_PAD) PORT_NAME("Pawn")
	PORT_BIT(0x40, IP_ACTIVE_HIGH, IPT_KEYPAD) PORT_CODE(KEYCODE_2) PORT_CODE(KEYCODE_2_PAD) PORT_NAME("Knight")
	PORT_BIT(0x80, IP_ACTIVE_HIGH, IPT_UNUSED)

	PORT_START("POWER") // needs to be triggered for nvram to work
	PORT_BIT(0x01, IP_ACTIVE_HIGH, IPT_POWER_OFF) PORT_CHANGED_MEMBER(DEVICE_SELF, regence_state, power_off, 0)
INPUT_PORTS_END



/*******************************************************************************
    Machine Configs
*******************************************************************************/

void regence_state::regence(machine_config &config)
{
	// basic machine hardware
	Z80(config, m_maincpu, 8_MHz_XTAL/2);
	m_maincpu->set_addrmap(AS_PROGRAM, &regence_state::main_map);

	m_maincpu->set_periodic_int(FUNC(regence_state::irq0_line_hold), attotime::from_hz(448)); // from 555, measured

	NVRAM(config, "nvram", nvram_device::DEFAULT_ALL_0);

	SENSORBOARD(config, m_board).set_type(sensorboard_device::MAGNETS);
	m_board->init_cb().set(m_board, FUNC(sensorboard_device::preset_chess));
	m_board->set_delay(attotime::from_msec(150));
	m_board->set_nvram_enable(true);

	// video hardware
	PWM_DISPLAY(config, m_display).set_size(10, 8);
	config.set_default_layout(layout_regence);

	// sound hardware
	SPEAKER(config, "speaker").front_center();
	DAC_1BIT(config, m_dac).add_route(ALL_OUTPUTS, "speaker", 0.25);
}



/*******************************************************************************
    ROM Definitions
*******************************************************************************/

ROM_START( regence )
	ROM_REGION( 0x10000, "maincpu", 0 )
	ROM_LOAD("arc0.ic13", 0x0000, 0x1000, CRC(ac6a0a67) SHA1(52b115c7cd372dfbad14b00854aa4f6f75a937d3) ) // M5L2732K
	ROM_LOAD("arc1.ic12", 0x4000, 0x1000, CRC(5c2fb0c7) SHA1(811ab3d7cefcf872741eb2265115080aaf913f0f) ) // "
	ROM_LOAD("arc2.ic11", 0x8000, 0x1000, CRC(e4c39dbd) SHA1(b6a6d1d39f73a2ff1ade6205bdf180be13e84df3) ) // "
ROM_END

} // anonymous namespace



/*******************************************************************************
    Drivers
*******************************************************************************/

//    YEAR  NAME     PARENT  COMPAT  MACHINE  INPUT    CLASS          INIT        COMPANY, FULLNAME, FLAGS
SYST( 1982, regence, 0,      0,      regence, regence, regence_state, empty_init, "France Double R / Intelligent Software", u8"La Régence", MACHINE_SUPPORTS_SAVE )<|MERGE_RESOLUTION|>--- conflicted
+++ resolved
@@ -60,7 +60,7 @@
 
 protected:
 	virtual void machine_start() override ATTR_COLD;
-	virtual void machine_reset() override { m_power = true; }
+	virtual void machine_reset() override ATTR_COLD { m_power = true; }
 
 private:
 	// devices/pointers
@@ -74,12 +74,7 @@
 	u8 m_inp_mux = 0;
 	u8 m_led_data = 0;
 
-<<<<<<< HEAD
-	// address maps
 	void main_map(address_map &map) ATTR_COLD;
-=======
-	void main_map(address_map &map);
->>>>>>> 9ca21b38
 
 	// I/O handlers
 	void update_display();
