// license: GPL-2.0+
// copyright-holders: Angelo Salese, Jonathan Edwards, Christopher Edwards, Robbbert
/**************************************************************************************************

Basic Master Level 3 (MB-689x) "Peach" (c) 1980 Hitachi
ベーシックマスターレベル3

References:
- http://s-sasaji.ddo.jp/bml3mk5/tech.htm
- https://www.leadedsolder.com/2023/05/09/hitachi-basic-master-level-iii-mark-ii-cleaning-pickup.html
- https://github.com/bml3mk5/EmuB-6892/blob/master/src/docs/spec.txt

TODO:
- keyboard break NMI (as per bmjr);
- Move keyboard timer logic as 6845 hsync callback, fix logic (would key repeat too fast);
- Cassette baud rate bump (can switch from 600 to 1200 bauds thru $ffd7);
- implement sound as a bus slot device;
- implement RAM expansion as bus slots (RAM3 at 0x8000-0xbfff, RAM4 at 0xc000-0xefff);
- bml3mk5: BANK REG $ffe8 (applies EMS for the RAM expansion?);
- Cassettes requires manual press of play button when issuing a LOAD (verify);

**************************************************************************************************/

#include "emu.h"

#include "bml3.h"

<<<<<<< HEAD
=======
#include "emupal.h"
#include "screen.h"
#include "softlist_dev.h"
#include "speaker.h"


namespace {

// System clock definitions, from the MB-6890 servce manual, p.48:

#define MASTER_CLOCK ( 32.256_MHz_XTAL )   // Master clock crystal (X1) frequency, 32.256 MHz.  "fx" in the manual.

#define D80_CLOCK ( MASTER_CLOCK / 2 )  // Graphics dot clock in 80-column mode. ~16 MHz.
#define D40_CLOCK ( D80_CLOCK / 2 )     // Graphics dot clock in 40-column mode.  ~8 MHz.

#define CPU_EXT_CLOCK ( D40_CLOCK / 2 ) // IC37, 4.032 MHz signal to EXTAL on the 6809 MPU.
#define CPU_CLOCK     ( CPU_EXT_CLOCK / 4 ) // Actual MPU clock frequency ("fE" in the manual). The division yielding CPU_CLOCK is done in the 6809 itself.  Also used as the 40-column character clock.

#define C80_CLOCK ( CPU_EXT_CLOCK / 2 ) // 80-column character mode.  IC37, "80CHRCK"; ~2 MHz.
#define C40_CLOCK ( CPU_CLOCK )         // 40-column character mode; same as MPU clock.  "40CHRCK";       ~1 MHz.

// Video signal clocks from the HD4650SSP CRTC (IC36)
// In the real hardware, the 80-/40-column Mode switch changes the CRTC character clock input source.  However, it just uses a different divider, so the end result is the same horizontal vsync frequency.
#define H_CLOCK ( C80_CLOCK / 128 ) // in 80-column mode
//#define H_CLOCK ( C40_CLOCK / 64 )    // in 40-column mode (either way the frequency is the same: 15.75 kHz)
#define V_CLOCK ( 2 * H_CLOCK / 525 )   // Vertical refresh rate comes out at exactly 60 Hz.

// TODO: ACIA RS-232C and cassette interface clocks (service manual p.67); perhaps reverse the order and simply divide by 2 from each previous frequency.
// IC111 (74LS157P) takes 16.128 MHz and 1.008 MHz TTL clock inputs.  The RS/C SW input line determines the mode (high -> RS-232C).

// Frequencies for RS-232C mode:
// D80_CLOCK / 840.0    // 19200 Hz
// D80_CLOCK / 420  // 38400 Hz
// D80_CLOCK / 210  // 76800 Hz
// D80_CLOCK / 105.0    // 153600 Hz

// Frequencies for cassette mode:
// / 13440  // 1200
// / 6720   // 2400
// / 3360   // 4800
// / 1680   // 9600


class bml3_state : public driver_device
{
public:
	bml3_state(const machine_config &mconfig, device_type type, const char *tag)
		: driver_device(mconfig, type, tag)
		, m_maincpu(*this, "maincpu")
		, m_bml3bus(*this, "bml3bus")
		, m_p_chargen(*this, "chargen")
		, m_crtc(*this, "crtc")
		, m_cassette(*this, "cassette")
		, m_speaker(*this, "speaker")
		, m_ym2203(*this, "ym2203")
		, m_acia(*this, "acia")
		, m_palette(*this, "palette")
		, m_rom_view(*this, "rom")
		, m_banka(*this, "banka")
		, m_bankc(*this, "bankc")
		, m_banke(*this, "banke")
		, m_bankf(*this, "bankf")
		, m_bankg(*this, "bankg")
		, m_io_keyboard(*this, "X%u", 0U)
	{ }

	void bml3(machine_config &config);
	DECLARE_INPUT_CHANGED_MEMBER(nmi_button);

protected:
	virtual void main_map(address_map &map) ATTR_COLD;
	virtual void system_io(address_map &map) ATTR_COLD;

	virtual void machine_start() override ATTR_COLD;
	virtual void machine_reset() override ATTR_COLD;

	virtual u8 get_attr_mask() { return 0x1f; }
	virtual u8 get_ig_mode(u8 attr) { return 0; }
	virtual u8 get_ig_dots(u8 tile, u8 ra, u8 xi) { return 0; }

	required_device<cpu_device> m_maincpu;
	required_device<bml3bus_device> m_bml3bus;

private:
	required_region_ptr<u8> m_p_chargen;
	required_device<mc6845_device> m_crtc;
	required_device<cassette_image_device> m_cassette;
	required_device<speaker_sound_device> m_speaker;
	optional_device<ym2203_device> m_ym2203;
	required_device<acia6850_device> m_acia;
	required_device<palette_device> m_palette;
	memory_view m_rom_view;
	//memory_view m_bank4;
	memory_view m_banka;
	memory_view m_bankc;
	memory_view m_banke;
	memory_view m_bankf;
	memory_view m_bankg;
	required_ioport_array<4> m_io_keyboard;

	uint8_t mc6845_r(offs_t offset);
	void mc6845_w(offs_t offset, u8 data);
	uint8_t kb_sel_r();
	void kb_sel_w(u8 data);
	void mode_sel_w(u8 data);
	void interlace_sel_w(u8 data);
	uint8_t vram_r(offs_t offset);
	void vram_w(offs_t offset, u8 data);
	[[maybe_unused]] uint8_t psg_latch_r();
	[[maybe_unused]] void psg_latch_w(u8 data);
	uint8_t c_reg_sel_r();
	void c_reg_sel_w(u8 data);
	uint8_t music_sel_r();
	void music_sel_w(u8 data);
	void piaA_w(uint8_t data);
	uint8_t kbnmi_r();
	void time_mask_w(u8 data);
	uint8_t timer_r();
	void remote_w(u8 data);
	void acia_rts_w(int state);
	void acia_irq_w(int state);

	MC6845_UPDATE_ROW(crtc_update_row);

	INTERRUPT_GEN_MEMBER(timer_firq);
	TIMER_DEVICE_CALLBACK_MEMBER(kansas_r);
	TIMER_DEVICE_CALLBACK_MEMBER(kansas_w);
	TIMER_DEVICE_CALLBACK_MEMBER(keyboard_callback);
	[[maybe_unused]] uint8_t ym2203_r();
	[[maybe_unused]] void ym2203_w(u8 data);

	u8 m_hres_reg = 0U;
	u8 m_crtc_vreg[0x100]{};
	u8 m_psg_latch = 0U;
	u8 m_attr_latch = 0U;
	u8 m_vres_reg = 0U;
	bool m_keyb_interrupt_enabled = 0;
	bool m_keyb_nmi_disabled = 0; // not used yet
	bool m_keyb_counter_operation_disabled = 0;
	u8 m_keyb_empty_scan = 0U;
	u8 m_keyb_scancode = 0U;
	u16 m_kbt = 0U;
	bool m_keyb_capslock_led_on = 0;
	bool m_keyb_hiragana_led_on = 0;
	bool m_keyb_katakana_led_on = 0;
	bool m_cassbit = 0;
	bool m_cassold = 0;
	u8 m_cass_data[4]{};
	void crtc_change_clock();
	u8 m_crtc_index = 0U;
	std::unique_ptr<u8[]> m_vram;
	std::unique_ptr<u8[]> m_aram;
	u8 m_firq_mask = 0U;
	u8 m_firq_status = 0U;
	u8 m_nmi = 0U;
};

class bml3mk2_state : public bml3_state
{
public:
	bml3mk2_state(const machine_config &mconfig, device_type type, const char *tag)
		: bml3_state(mconfig, type, tag)
	{ }

	void bml3mk2(machine_config &config);
};

class bml3mk5_state : public bml3mk2_state
{
public:
	bml3mk5_state(const machine_config &mconfig, device_type type, const char *tag)
		: bml3mk2_state(mconfig, type, tag)
		, m_ig_view(*this, "ig_view")
		, m_gfxdecode(*this, "gfxdecode")
	{ }

	void bml3mk5(machine_config &config);

protected:
	virtual void main_map(address_map &map) override ATTR_COLD;
	virtual void system_io(address_map &map) override ATTR_COLD;

	virtual void machine_start() override ATTR_COLD;
	virtual void machine_reset() override ATTR_COLD;

	virtual u8 get_attr_mask() override { return 0x3f; }
	virtual u8 get_ig_mode(u8 attr) override { return BIT(attr, 5); }
	// NOTE: if IG attribute is enabled then the rest of attribute byte is ignored (no reverse etc.).
	// TODO: if IGMODREG is 1 then the resulting tile will be a white square
	virtual u8 get_ig_dots(u8 tile, u8 ra, u8 xi) override
	{
		u16 base_offset = tile << 3;
		u8 res = 0;
		for (int i = 0; i < 3; i++)
		{
			if (BIT(m_ig_ram[base_offset + ra + i * 0x800], xi))
				res |= 1 << i;
		}
		return res;
	}

private:
	memory_view m_ig_view;
	required_device<gfxdecode_device> m_gfxdecode;
	std::unique_ptr<u8[]> m_ig_ram;
	void ig_ram_w(offs_t offset, u8 data);

	u8 m_igen = 0;
};
>>>>>>> d7b8d2cd

MC6845_UPDATE_ROW( bml3_state::crtc_update_row )
{
	rgb_t const *const palette = m_palette->palette()->entry_list_raw();
	// The MB-6890 has a 5-bit colour RAM region.  The meaning of the bits are:
	// 0: blue
	// 1: red
	// 2: green
	// 3: reverse/inverse video
	// 4: graphic (not character)

	u8 const interlace = (m_crtc_vreg[8] & 3) ? 1 : 0;
	bool const lowres = BIT(m_hres_reg, 6);
	u8 const bgcolor = m_hres_reg & 7;

	if (interlace)
	{
		ra >>= 1;
		if (y > 0x191) return;
	}

	for(u8 x=0; x<x_count; x++)
	{
		u16 mem;
		if (lowres)
			mem = (ma + x - 0x400) & 0x3fff;
		else
			mem = (ma + x + ra * x_count/40 * 0x400 -0x400) & 0x3fff;

		u8 const attr = m_aram[mem];
		u8 const rawbits = m_vram[mem];
		// HACK: tracer bullet, should be composed in an entirely different way
		// This will never be hit by regular l3 being a specific feature of mk5,
		// still expect further headaches for S1 support ...
		if (get_ig_mode(attr))
		{
			for(u8 xi = 0; xi < 8; xi++)
			{
				u8 pen = get_ig_dots(rawbits, ra, 7 - xi);
				bitmap.pix(y, x*8+xi) = palette[pen];
			}

			continue;
		}

		u8 const color = attr & 7;
		bool const reverse = BIT(attr, 3) ^ (x == cursor_x);
		bool const graphic = BIT(attr, 4);


		u8 dots[2] = { 0, 0 };
		if (graphic)
		{
			if (lowres)
			{
				// low-res graphics, each tile has 8 bits arranged as follows:
				// 4 0
				// 5 1
				// 6 2
				// 7 3
				dots[0] = dots[1] = (rawbits >> ra/2 & 0x11) * 0xf;
			}
			else
			{
				dots[0] = dots[1] = rawbits;
			}
		}
		else
		{
			// character mode
			int const tile = rawbits & 0x7f;
			int const tile_bank = BIT(rawbits, 7);
			if (interlace)
			{
				dots[0] = m_p_chargen[(tile_bank<<11)|(tile<<4)|(ra<<1)];
				dots[1] = m_p_chargen[(tile_bank<<11)|(tile<<4)|(ra<<1)|tile_bank];
			}
			else
			{
				dots[0] = dots[1] = m_p_chargen[(tile<<4)|(ra<<1)|tile_bank];
			}
		}

		for(u8 hf=0;hf<=interlace;hf++)
		{
			for(u8 xi=0;xi<8;xi++)
			{
				u8 pen;
				if(reverse)
					pen = (dots[hf] >> (7-xi) & 1) ? bgcolor : color;
				else
					pen = (dots[hf] >> (7-xi) & 1) ? color : bgcolor;

				bitmap.pix(y, x*8+xi) = palette[pen];
				// when the mc6845 device gains full interlace&video support, replace the line above with the line below
				// bitmap.pix(y*(interlace+1)+hf, x*8+xi) = palette[pen];
			}
		}
	}
}


u8 bml3_state::mc6845_r(offs_t offset)
{
	if (offset)
		return m_crtc->register_r();
	else
		return m_crtc->status_r();
}

void bml3_state::mc6845_w(offs_t offset, u8 data)
{
	if(offset == 0)
	{
		m_crtc_index = data;
		m_crtc->address_w(data);
	}
	else
	{
		m_crtc_vreg[m_crtc_index] = data;
		m_crtc->register_w(data);
	}
}

u8 bml3_state::kb_sel_r()
{
	m_maincpu->set_input_line(M6809_IRQ_LINE, CLEAR_LINE);
	u8 ret = m_keyb_scancode;
	if (!machine().side_effects_disabled())
		m_keyb_scancode &= 0x7f;
	return ret;
}

// KB SEL - Keyboard mode register, interrupt control, keyboard LEDs
void bml3_state::kb_sel_w(u8 data)
{
	m_keyb_katakana_led_on = BIT(data, 0);
	m_keyb_hiragana_led_on = BIT(data, 1);
	m_keyb_capslock_led_on = BIT(data, 2);
	m_keyb_counter_operation_disabled = BIT(data, 3);
	m_keyb_interrupt_enabled = BIT(data, 6);
	m_keyb_nmi_disabled = !BIT(data, 7);
}

void bml3_state::crtc_change_clock()
{
	const u8 width80 = BIT(m_hres_reg, 7);
	const u8 interlace = BIT(m_vres_reg, 3);
	// CRTC and MPU are synchronous by default
	int clock = (width80 ? C80_CLOCK : C40_CLOCK).value() << interlace;
	m_crtc->set_unscaled_clock(clock);
}

/*
 * MODE_SEL - Graphics mode select
 * cfr. see service manual p.43
 * x--- ---- "W" bit: 0 = 40 columns, 1 = 80 columns
 * -x-- ---- "HR" bit: 0 = high resolution, 1 = normal
 * --x- ---- "C" bit - ACIA mode: 0 = cassette, 1 = RS-232C
 * ---- -RGB Background colour
 */
void bml3_state::mode_sel_w(u8 data)
{
	m_hres_reg = data;

	crtc_change_clock();
}

// INTERLACE_SEL - Interlaced video mode
void bml3_state::interlace_sel_w(u8 data)
{
	m_vres_reg = data;

	crtc_change_clock();
}


u8 bml3_state::vram_r(offs_t offset)
{
	// Bit 7 masks reading back to the latch
	if (!BIT(m_attr_latch, 7) && !machine().side_effects_disabled())
		m_attr_latch = m_aram[offset];

	return m_vram[offset];
}

void bml3_state::vram_w(offs_t offset, u8 data)
{
	m_vram[offset] = data;
	// color ram is 5-bit
	// NOTE: will break hiwriter with this, "write enable" only on reads!?
	//if (!BIT(m_attr_latch, 7))
	m_aram[offset] = m_attr_latch & get_attr_mask();
}

u8 bml3_state::psg_latch_r()
{
	return 0x7f;
}

void bml3_state::psg_latch_w(u8 data)
{
	m_psg_latch = data;
}

u8 bml3_state::ym2203_r()
{
	u8 dev_offs = ((m_psg_latch & 3) != 3);

	return m_ym2203->read(dev_offs);
}

void bml3_state::ym2203_w(u8 data)
{
	u8 dev_offs = ((m_psg_latch & 3) != 3);

	m_ym2203->write(dev_offs, data);
}

/*
 * C-REG-SELECT register
 * Reads from a VRAM address copy the corresponding 'colour RAM' address to the
 * low-order 5 bits of this register as a side-effect
 */
u8 bml3_state::c_reg_sel_r()
{
	return m_attr_latch;
}

/*
 * C_REG_SEL - Attribute register (character/video mode and colours)
 * Writes to a VRAM address copy the low-order 5 bits of this register to the corresponding 'colour RAM' address as a side-effect
 * x--- ---- "MK" bit: 0 = enable write, 1 = prohibit write
 * ---x ---- "GC" bit: 0 = character, 1 = graphic
 * ---- x--- "RV" bit: 0 = normal, 1 - reverse
 * ---- -RGB Foreground colour
 *
 */
void bml3_state::c_reg_sel_w(u8 data)
{
	m_attr_latch = data;
}

u8 bml3_state::music_sel_r()
{
	return -1; // BEEP status read?
}

// MUSIC SEL - Music select: toggle audio output level when rising
void bml3_state::music_sel_w(u8 data)
{
	m_speaker->level_w(BIT(data, 7));
}

// REMOTE - Remote relay control for cassette - bit 7
void bml3_state::remote_w(u8 data)
{
	m_cassette->change_state(
		BIT(data, 7) ? CASSETTE_MOTOR_ENABLED : CASSETTE_MOTOR_DISABLED, CASSETTE_MASK_MOTOR);
}

// KBNMI - Keyboard "Break" key non-maskable interrupt
u8 bml3_state::kbnmi_r()
{
	return m_nmi; // bit 7 used to signal a BREAK key pressure
}

// TIME_MASK - Prohibit timer IRQ
void bml3_state::time_mask_w(u8 data)
{
	m_firq_mask = data & 0x80;
	if(m_firq_mask)
	{
		m_firq_status = 0; // clear pending firq
		m_maincpu->set_input_line(M6809_FIRQ_LINE, CLEAR_LINE);
	}
}

// TIMER - System timer enable
u8 bml3_state::timer_r()
{
	u8 res = m_firq_status << 7;
	if (!machine().side_effects_disabled())
	{
		m_firq_status = 0;
		m_maincpu->set_input_line(M6809_FIRQ_LINE, CLEAR_LINE);
	}
	return res;
}


void bml3_state::main_map(address_map &map)
{
	map.unmap_value_high();
	map(0x0000, 0x03ff).ram();
	map(0x0400, 0x43ff).rw(FUNC(bml3_state::vram_r), FUNC(bml3_state::vram_w));
	map(0x4400, 0x7fff).ram();
	map(0x8000, 0x9fff).ram();
	map(0xa000, 0xbfff).view(m_banka);
	m_banka[0](0xa000, 0xbfff).readonly().share("rama");
	map(0xa000, 0xbfff).writeonly().share("rama");
	map(0xc000, 0xdfff).view(m_bankc);
	m_bankc[0](0xc000, 0xdfff).readonly().share("ramc");
	map(0xc000, 0xdfff).writeonly().share("ramc");
	map(0xe000, 0xefff).view(m_banke);
	m_banke[0](0xe000, 0xefff).readonly().share("rame");
	map(0xe000, 0xefff).writeonly().share("rame");
	map(0xf000, 0xfeff).view(m_bankf);
	m_bankf[0](0xf000, 0xfeff).readonly().share("ramf");
	map(0xf000, 0xfeff).writeonly().share("ramf");
	map(0xfff0, 0xffff).view(m_bankg);
	m_bankg[0](0xfff0, 0xffff).readonly().share("ramg");
	map(0xfff0, 0xffff).writeonly().share("ramg");
	map(0x8000, 0xffff).view(m_rom_view);
	m_rom_view[0](0xa000, 0xfeff).rom().region("maincpu", 0xa000);
	m_rom_view[0](0xfff0, 0xffff).rom().region("maincpu", 0xfff0);
	map(0xff00, 0xffef).m(*this, FUNC(bml3_state::system_io));
}

// Relative to $ffxx block
void bml3_state::system_io(address_map &map)
{
	map(0x0040, 0x0046).noprw(); // RS-232C
	map(0x00c0, 0x00c3).rw("pia", FUNC(pia6821_device::read), FUNC(pia6821_device::write));
	map(0x00c4, 0x00c5).rw(m_acia, FUNC(acia6850_device::read), FUNC(acia6850_device::write));
	map(0x00c6, 0x00c7).rw(FUNC(bml3_state::mc6845_r), FUNC(bml3_state::mc6845_w));
	map(0x00c8, 0x00c8).r(FUNC(bml3_state::kbnmi_r));
	map(0x00c9, 0x00c9).portr("DIPSW");
	map(0x00ca, 0x00ca).r(FUNC(bml3_state::timer_r));
//  map(0x00cb, 0x00cb) LPFLG - Light pen interrupt
	map(0x00d0, 0x00d0).w(FUNC(bml3_state::mode_sel_w));
//  map(0x00d1, 0x00d1) TRACE - Trace counter
	map(0x00d2, 0x00d2).w(FUNC(bml3_state::remote_w));
	map(0x00d3, 0x00d3).rw(FUNC(bml3_state::music_sel_r), FUNC(bml3_state::music_sel_w));
	map(0x00d4, 0x00d4).w(FUNC(bml3_state::time_mask_w));
	map(0x00d5, 0x00d5).noprw(); // L/P ENBL - Light pen operation enable
	map(0x00d6, 0x00d6).w(FUNC(bml3_state::interlace_sel_w));
//  map(0x00d7, 0x00d7) BANK SEL - baud select
	map(0x00d8, 0x00d8).rw(FUNC(bml3_state::c_reg_sel_r), FUNC(bml3_state::c_reg_sel_w));
	map(0x00e0, 0x00e0).rw(FUNC(bml3_state::kb_sel_r), FUNC(bml3_state::kb_sel_w));
//  map(0x00e8, 0x00e8) bank register
//  map(0x00e9, 0x00e9) IG mode register
//  map(0x00ea, 0x00ea) IG enable register

#if 0
	map(0xff00, 0xff00).rw(FUNC(bml3_state::ym2203_r), FUNC(bml3_state::ym2203_w));
	map(0xff02, 0xff02).rw(FUNC(bml3_state::psg_latch_r), FUNC(bml3_state::psg_latch_w)); // PSG address/data select
#endif
}

void bml3mk5_state::ig_ram_w(offs_t offset, u8 data)
{
	for (int i = 0; i < 3; i++)
	{
		if (BIT(m_igen, i))
			m_ig_ram[offset + 0x800 * i] = data;
	}
	m_gfxdecode->gfx(0)->mark_dirty(offset >> 3);
}

void bml3mk5_state::main_map(address_map &map)
{
	bml3_state::main_map(map);
	map(0xa000, 0xa7ff).view(m_ig_view);
	m_ig_view[0](0xa000, 0xa7ff).writeonly().w(FUNC(bml3mk5_state::ig_ram_w));
}

void bml3mk5_state::system_io(address_map &map)
{
	bml3_state::system_io(map);
	// IGMODREG
	map(0x00e9, 0x00e9).lw8(
		NAME([this] (u8 data) {
			if (BIT(data, 0))
				m_ig_view.select(0);
			else
				m_ig_view.disable();
		})
	);
	// IGENREG
	map(0x00ea, 0x00ea).lw8(
		NAME([this] (u8 data) {
			m_igen = data & 7;
		})
	);
}

INPUT_CHANGED_MEMBER(bml3_state::nmi_button)
{
	// TODO: supposed to actually raise an NMI, just like earlier Basic Master LV1/2
	m_nmi = newval ? 0x80 : 0;
}

static INPUT_PORTS_START( bml3 )

	// DIP switches (service manual p.88)
	// Note the NEWON command reboots with a soft override for the DIP switch
	PORT_START("DIPSW")
	PORT_DIPNAME( 0x01, 0x01, "BASIC/terminal mode") PORT_DIPLOCATION("SW:!1")
	PORT_DIPSETTING(0x00, "Terminal mode")
	PORT_DIPSETTING(0x01, "BASIC mode")
	PORT_DIPNAME( 0x02, 0x02, "Interlaced video") PORT_DIPLOCATION("SW:!2")
	PORT_DIPSETTING(0x00, DEF_STR( Off ) )
	PORT_DIPSETTING(0x02, DEF_STR( On ))
	// This is overridden by the 'Mode' toggle button
	PORT_DIPNAME( 0x04, 0x04, "40-/80-column") PORT_DIPLOCATION("SW:!3")
	PORT_DIPSETTING(0x00, "40 chars/line")
	PORT_DIPSETTING(0x04, "80 chars/line")
	PORT_DIPNAME( 0x08, 0x00, "Video resolution") PORT_DIPLOCATION("SW:!4")
	PORT_DIPSETTING(0x00, "High")
	PORT_DIPSETTING(0x08, "Low")
	PORT_DIPNAME( 0x10, 0x00, "Show PF key content") PORT_DIPLOCATION("SW:!5")
	PORT_DIPSETTING(0x00, DEF_STR ( Off ) )
	PORT_DIPSETTING(0x10, DEF_STR ( On ))
	PORT_DIPNAME( 0x20, 0x00, "Terminal duplex") PORT_DIPLOCATION("SW:!6")
	PORT_DIPSETTING(0x00, "Full duplex")
	PORT_DIPSETTING(0x20, "Half duplex")
	PORT_DIPNAME( 0x40, 0x00, "Terminal bits") PORT_DIPLOCATION("SW:!7")
	PORT_DIPSETTING(0x00, "8 bits/char")
	PORT_DIPSETTING(0x40, "7 bits/char")
	PORT_DIPNAME( 0x80, 0x00, "Hiragana->Katakana") PORT_DIPLOCATION("SW:!8")
	PORT_DIPSETTING( 0x00, DEF_STR( Off ) )
	PORT_DIPSETTING( 0x80, DEF_STR( On ) )

// TODO: also model the CS jumper block?

	// RAM expansion configurations (see service manual p.76)
/*
    PORT_START("RAM")
    PORT_DIPNAME( 0x0003, 0x0002, "RAM size" )
    PORT_DIPSETTING(   0x0000, "32 kiB (standard)" )
    PORT_DIPSETTING(   0x0001, "40 kiB (32 kiB + 8 kiB)" )
    PORT_DIPSETTING(   0x0002, "60 kiB (32 kiB + 28 kiB)" )
*/

	PORT_START("X0") //0x00-0x1f
	PORT_BIT(0x00000001,IP_ACTIVE_HIGH,IPT_KEYBOARD) PORT_NAME("Space") PORT_CODE(KEYCODE_SPACE) PORT_CHAR(' ')
	PORT_BIT(0x00000002,IP_ACTIVE_HIGH,IPT_KEYBOARD) PORT_NAME("Up") PORT_CODE(KEYCODE_UP) PORT_CHAR(UCHAR_MAMEKEY(UP))
	PORT_BIT(0x00000004,IP_ACTIVE_HIGH,IPT_KEYBOARD) PORT_NAME("? PAD")
	PORT_BIT(0x00000008,IP_ACTIVE_HIGH,IPT_KEYBOARD) PORT_NAME("Left") PORT_CODE(KEYCODE_LEFT) PORT_CHAR(UCHAR_MAMEKEY(LEFT))
	PORT_BIT(0x00000010,IP_ACTIVE_HIGH,IPT_KEYBOARD) PORT_NAME("Down") PORT_CODE(KEYCODE_DOWN) PORT_CHAR(UCHAR_MAMEKEY(DOWN))
	PORT_BIT(0x00000020,IP_ACTIVE_HIGH,IPT_KEYBOARD) PORT_NAME("Right") PORT_CODE(KEYCODE_RIGHT) PORT_CHAR(UCHAR_MAMEKEY(RIGHT))
	PORT_BIT(0x00000040,IP_ACTIVE_HIGH,IPT_KEYBOARD) PORT_NAME("Control") PORT_CODE(KEYCODE_LCONTROL)
	PORT_BIT(0x00000080,IP_ACTIVE_HIGH,IPT_KEYBOARD) PORT_NAME("Shift") PORT_CODE(KEYCODE_LSHIFT) PORT_CHAR(UCHAR_SHIFT_1)
	PORT_BIT(0x00000100,IP_ACTIVE_HIGH,IPT_KEYBOARD) PORT_NAME("X2")  // ???
	PORT_BIT(0x00000200,IP_ACTIVE_HIGH,IPT_KEYBOARD) PORT_NAME("Caps Lock") PORT_CODE(KEYCODE_CAPSLOCK)
	PORT_BIT(0x00000400,IP_ACTIVE_HIGH,IPT_KEYBOARD) PORT_NAME("Kana Lock") PORT_CODE(KEYCODE_NUMLOCK)
	PORT_BIT(0x00000800,IP_ACTIVE_HIGH,IPT_KEYBOARD) PORT_NAME("Kana Shift")  PORT_CODE(KEYCODE_LALT)
	PORT_BIT(0x00001000,IP_ACTIVE_HIGH,IPT_KEYBOARD) PORT_NAME("ESC") PORT_CODE(KEYCODE_ESC) PORT_CHAR(27)
	PORT_BIT(0x00002000,IP_ACTIVE_HIGH,IPT_KEYBOARD) PORT_NAME("8 PAD") PORT_CODE(KEYCODE_8_PAD)
	PORT_BIT(0x00004000,IP_ACTIVE_HIGH,IPT_KEYBOARD) PORT_NAME("9 PAD") PORT_CODE(KEYCODE_9_PAD)
	PORT_BIT(0x00008000,IP_ACTIVE_HIGH,IPT_KEYBOARD) PORT_NAME("*") PORT_CODE(KEYCODE_ASTERISK)
	PORT_BIT(0x00010000,IP_ACTIVE_HIGH,IPT_KEYBOARD) PORT_NAME("7") PORT_CODE(KEYCODE_7) PORT_CHAR('7') PORT_CHAR(39)
	PORT_BIT(0x00020000,IP_ACTIVE_HIGH,IPT_KEYBOARD) PORT_NAME("4") PORT_CODE(KEYCODE_4) PORT_CHAR('4') PORT_CHAR('$')
	PORT_BIT(0x00040000,IP_ACTIVE_HIGH,IPT_KEYBOARD) PORT_NAME("6") PORT_CODE(KEYCODE_6) PORT_CHAR('6') PORT_CHAR('&')
	PORT_BIT(0x00080000,IP_ACTIVE_HIGH,IPT_KEYBOARD) PORT_NAME("8") PORT_CODE(KEYCODE_8) PORT_CHAR('8') PORT_CHAR('(')
	PORT_BIT(0x00100000,IP_ACTIVE_HIGH,IPT_KEYBOARD) PORT_NAME("0") PORT_CODE(KEYCODE_0) PORT_CHAR('0')
	PORT_BIT(0x00200000,IP_ACTIVE_HIGH,IPT_KEYBOARD) PORT_NAME("^") PORT_CODE(KEYCODE_BACKSLASH) PORT_CHAR('^')
	PORT_BIT(0x00400000,IP_ACTIVE_HIGH,IPT_KEYBOARD) PORT_NAME("-") PORT_CODE(KEYCODE_MINUS) PORT_CHAR('-') PORT_CHAR('=')
	PORT_BIT(0x00800000,IP_ACTIVE_HIGH,IPT_KEYBOARD) PORT_NAME("3") PORT_CODE(KEYCODE_3) PORT_CHAR('3') PORT_CHAR('#')
	PORT_BIT(0x01000000,IP_ACTIVE_HIGH,IPT_KEYBOARD) PORT_NAME("Delete") PORT_CODE(KEYCODE_BACKSPACE) PORT_CHAR(8)
	PORT_BIT(0x02000000,IP_ACTIVE_HIGH,IPT_KEYBOARD) PORT_NAME("5") PORT_CODE(KEYCODE_5) PORT_CHAR('5') PORT_CHAR('%')
	PORT_BIT(0x04000000,IP_ACTIVE_HIGH,IPT_KEYBOARD) PORT_NAME("1") PORT_CODE(KEYCODE_1) PORT_CHAR('1') PORT_CHAR('!')
	PORT_BIT(0x08000000,IP_ACTIVE_HIGH,IPT_KEYBOARD) PORT_NAME("2") PORT_CODE(KEYCODE_2) PORT_CHAR('2') PORT_CHAR('"')
	PORT_BIT(0x10000000,IP_ACTIVE_HIGH,IPT_KEYBOARD) PORT_NAME("9") PORT_CODE(KEYCODE_9) PORT_CHAR('9') PORT_CHAR(')')
	PORT_BIT(0x20000000,IP_ACTIVE_HIGH,IPT_KEYBOARD) PORT_NAME("7 PAD") PORT_CODE(KEYCODE_7_PAD)
	PORT_BIT(0x40000000,IP_ACTIVE_HIGH,IPT_KEYBOARD) PORT_NAME("Delete PAD") //backspace
	PORT_BIT(0x80000000,IP_ACTIVE_HIGH,IPT_KEYBOARD) PORT_NAME(u8"¥") PORT_CODE(KEYCODE_TAB)

	PORT_START("X1") //0x20-0x3f
	PORT_BIT(0x00000001,IP_ACTIVE_HIGH,IPT_KEYBOARD) PORT_NAME("U") PORT_CODE(KEYCODE_U) PORT_CHAR('U') PORT_CHAR('u')
	PORT_BIT(0x00000002,IP_ACTIVE_HIGH,IPT_KEYBOARD) PORT_NAME("R") PORT_CODE(KEYCODE_R) PORT_CHAR('R') PORT_CHAR('r')
	PORT_BIT(0x00000004,IP_ACTIVE_HIGH,IPT_KEYBOARD) PORT_NAME("Y") PORT_CODE(KEYCODE_Y) PORT_CHAR('Y') PORT_CHAR('y')
	PORT_BIT(0x00000008,IP_ACTIVE_HIGH,IPT_KEYBOARD) PORT_NAME("I") PORT_CODE(KEYCODE_I) PORT_CHAR('I') PORT_CHAR('i')
	PORT_BIT(0x00000010,IP_ACTIVE_HIGH,IPT_KEYBOARD) PORT_NAME("P") PORT_CODE(KEYCODE_P) PORT_CHAR('P') PORT_CHAR('p')
	PORT_BIT(0x00000020,IP_ACTIVE_HIGH,IPT_KEYBOARD) PORT_NAME("[") PORT_CODE(KEYCODE_OPENBRACE) PORT_CHAR('[')
	PORT_BIT(0x00000040,IP_ACTIVE_HIGH,IPT_KEYBOARD) PORT_NAME("@") PORT_CODE(KEYCODE_EQUALS) PORT_CHAR('@')
	PORT_BIT(0x00000080,IP_ACTIVE_HIGH,IPT_KEYBOARD) PORT_NAME("0 PAD") PORT_CODE(KEYCODE_0_PAD)
	PORT_BIT(0x00000100,IP_ACTIVE_HIGH,IPT_KEYBOARD) PORT_NAME("Q") PORT_CODE(KEYCODE_Q) PORT_CHAR('Q') PORT_CHAR('q')
	PORT_BIT(0x00000200,IP_ACTIVE_HIGH,IPT_KEYBOARD) PORT_NAME("T") PORT_CODE(KEYCODE_T) PORT_CHAR('T') PORT_CHAR('t')
	PORT_BIT(0x00000400,IP_ACTIVE_HIGH,IPT_KEYBOARD) PORT_NAME("W") PORT_CODE(KEYCODE_W) PORT_CHAR('W') PORT_CHAR('w')
	PORT_BIT(0x00000800,IP_ACTIVE_HIGH,IPT_KEYBOARD) PORT_NAME("E") PORT_CODE(KEYCODE_E) PORT_CHAR('E') PORT_CHAR('e')
	PORT_BIT(0x00001000,IP_ACTIVE_HIGH,IPT_KEYBOARD) PORT_NAME("O") PORT_CODE(KEYCODE_O) PORT_CHAR('O') PORT_CHAR('o')
	PORT_BIT(0x00002000,IP_ACTIVE_HIGH,IPT_KEYBOARD) PORT_NAME(". PAD")  PORT_CODE(KEYCODE_DEL_PAD)
	PORT_BIT(0x00004000,IP_ACTIVE_HIGH,IPT_KEYBOARD) PORT_NAME("HOME") PORT_CODE(KEYCODE_HOME) //or cls?
	PORT_BIT(0x00008000,IP_ACTIVE_HIGH,IPT_KEYBOARD) PORT_NAME("ENTER") PORT_CODE(KEYCODE_ENTER) PORT_CHAR(13)
	PORT_BIT(0x00010000,IP_ACTIVE_HIGH,IPT_KEYBOARD) PORT_NAME("J") PORT_CODE(KEYCODE_J) PORT_CHAR('J') PORT_CHAR('j')
	PORT_BIT(0x00020000,IP_ACTIVE_HIGH,IPT_KEYBOARD) PORT_NAME("F") PORT_CODE(KEYCODE_F) PORT_CHAR('F') PORT_CHAR('f')
	PORT_BIT(0x00040000,IP_ACTIVE_HIGH,IPT_KEYBOARD) PORT_NAME("H") PORT_CODE(KEYCODE_H) PORT_CHAR('H') PORT_CHAR('h')
	PORT_BIT(0x00080000,IP_ACTIVE_HIGH,IPT_KEYBOARD) PORT_NAME("K") PORT_CODE(KEYCODE_K) PORT_CHAR('K') PORT_CHAR('k')
	PORT_BIT(0x00100000,IP_ACTIVE_HIGH,IPT_KEYBOARD) PORT_NAME(";") PORT_CODE(KEYCODE_COLON) PORT_CHAR(';') PORT_CHAR('+')
	PORT_BIT(0x00200000,IP_ACTIVE_HIGH,IPT_KEYBOARD) PORT_NAME("]") PORT_CODE(KEYCODE_CLOSEBRACE) PORT_CHAR(']')
	PORT_BIT(0x00400000,IP_ACTIVE_HIGH,IPT_KEYBOARD) PORT_NAME(":") PORT_CODE(KEYCODE_QUOTE) PORT_CHAR(':') PORT_CHAR('*')
	PORT_BIT(0x00800000,IP_ACTIVE_HIGH,IPT_KEYBOARD) PORT_NAME("4 PAD") PORT_CODE(KEYCODE_4_PAD)
	PORT_BIT(0x01000000,IP_ACTIVE_HIGH,IPT_KEYBOARD) PORT_NAME("A") PORT_CODE(KEYCODE_A) PORT_CHAR('A') PORT_CHAR('a')
	PORT_BIT(0x02000000,IP_ACTIVE_HIGH,IPT_KEYBOARD) PORT_NAME("G") PORT_CODE(KEYCODE_G) PORT_CHAR('G') PORT_CHAR('g')
	PORT_BIT(0x04000000,IP_ACTIVE_HIGH,IPT_KEYBOARD) PORT_NAME("S") PORT_CODE(KEYCODE_S) PORT_CHAR('S') PORT_CHAR('s')
	PORT_BIT(0x08000000,IP_ACTIVE_HIGH,IPT_KEYBOARD) PORT_NAME("D") PORT_CODE(KEYCODE_D) PORT_CHAR('D') PORT_CHAR('d')
	PORT_BIT(0x10000000,IP_ACTIVE_HIGH,IPT_KEYBOARD) PORT_NAME("L") PORT_CODE(KEYCODE_L) PORT_CHAR('L') PORT_CHAR('l')
	PORT_BIT(0x20000000,IP_ACTIVE_HIGH,IPT_KEYBOARD) PORT_NAME("5 PAD") PORT_CODE(KEYCODE_5_PAD)
	PORT_BIT(0x40000000,IP_ACTIVE_HIGH,IPT_KEYBOARD) PORT_NAME("6 PAD") PORT_CODE(KEYCODE_6_PAD)
	PORT_BIT(0x80000000,IP_ACTIVE_HIGH,IPT_KEYBOARD) PORT_NAME("- PAD") PORT_CODE(KEYCODE_MINUS_PAD)

	PORT_START("X2") //0x40-0x5f
	PORT_BIT(0x00000001,IP_ACTIVE_HIGH,IPT_KEYBOARD) PORT_NAME("M") PORT_CODE(KEYCODE_M) PORT_CHAR('M') PORT_CHAR('m')
	PORT_BIT(0x00000002,IP_ACTIVE_HIGH,IPT_KEYBOARD) PORT_NAME("V") PORT_CODE(KEYCODE_V) PORT_CHAR('V') PORT_CHAR('v')
	PORT_BIT(0x00000004,IP_ACTIVE_HIGH,IPT_KEYBOARD) PORT_NAME("N") PORT_CODE(KEYCODE_N) PORT_CHAR('N') PORT_CHAR('n')
	PORT_BIT(0x00000008,IP_ACTIVE_HIGH,IPT_KEYBOARD) PORT_NAME(",") PORT_CODE(KEYCODE_COMMA) PORT_CHAR(',') PORT_CHAR('<')
	PORT_BIT(0x00000010,IP_ACTIVE_HIGH,IPT_KEYBOARD) PORT_NAME("/") PORT_CODE(KEYCODE_SLASH) PORT_CHAR('/') PORT_CHAR('?')
	PORT_BIT(0x00000020,IP_ACTIVE_HIGH,IPT_KEYBOARD) PORT_NAME("/ PAD") PORT_CODE(KEYCODE_SLASH_PAD)
	PORT_BIT(0x00000040,IP_ACTIVE_HIGH,IPT_KEYBOARD) PORT_NAME("_") PORT_CODE(KEYCODE_TILDE) PORT_CHAR('_')
	PORT_BIT(0x00000080,IP_ACTIVE_HIGH,IPT_KEYBOARD) PORT_NAME("1 PAD") PORT_CODE(KEYCODE_1_PAD)
	PORT_BIT(0x00000100,IP_ACTIVE_HIGH,IPT_KEYBOARD) PORT_NAME("Z") PORT_CODE(KEYCODE_Z) PORT_CHAR('Z') PORT_CHAR('z')
	PORT_BIT(0x00000200,IP_ACTIVE_HIGH,IPT_KEYBOARD) PORT_NAME("B") PORT_CODE(KEYCODE_B) PORT_CHAR('B') PORT_CHAR('b')
	PORT_BIT(0x00000400,IP_ACTIVE_HIGH,IPT_KEYBOARD) PORT_NAME("X") PORT_CODE(KEYCODE_X) PORT_CHAR('X') PORT_CHAR('x')
	PORT_BIT(0x00000800,IP_ACTIVE_HIGH,IPT_KEYBOARD) PORT_NAME("C") PORT_CODE(KEYCODE_C) PORT_CHAR('C') PORT_CHAR('c')
	PORT_BIT(0x00001000,IP_ACTIVE_HIGH,IPT_KEYBOARD) PORT_NAME(".") PORT_CODE(KEYCODE_STOP) PORT_CHAR('.') PORT_CHAR('>')
	PORT_BIT(0x00002000,IP_ACTIVE_HIGH,IPT_KEYBOARD) PORT_NAME("2 PAD") PORT_CODE(KEYCODE_2_PAD)
	PORT_BIT(0x00004000,IP_ACTIVE_HIGH,IPT_KEYBOARD) PORT_NAME("3 PAD") PORT_CODE(KEYCODE_3_PAD)
	PORT_BIT(0x00008000,IP_ACTIVE_HIGH,IPT_KEYBOARD) PORT_NAME("+") PORT_CODE(KEYCODE_PLUS_PAD)
	PORT_BIT(0x00010000,IP_ACTIVE_HIGH,IPT_KEYBOARD) PORT_NAME("PF1") PORT_CODE(KEYCODE_F1) PORT_CHAR(UCHAR_MAMEKEY(F1)) PORT_CHAR(UCHAR_MAMEKEY(F6))
	PORT_BIT(0x00020000,IP_ACTIVE_HIGH,IPT_KEYBOARD) PORT_NAME("PF2") PORT_CODE(KEYCODE_F2) PORT_CHAR(UCHAR_MAMEKEY(F2)) PORT_CHAR(UCHAR_MAMEKEY(F7))
	PORT_BIT(0x00040000,IP_ACTIVE_HIGH,IPT_KEYBOARD) PORT_NAME("PF3") PORT_CODE(KEYCODE_F3) PORT_CHAR(UCHAR_MAMEKEY(F3)) PORT_CHAR(UCHAR_MAMEKEY(F8))
	PORT_BIT(0x00080000,IP_ACTIVE_HIGH,IPT_KEYBOARD) PORT_NAME("PF4") PORT_CODE(KEYCODE_F4) PORT_CHAR(UCHAR_MAMEKEY(F4)) PORT_CHAR(UCHAR_MAMEKEY(F9))
	PORT_BIT(0x00100000,IP_ACTIVE_HIGH,IPT_KEYBOARD) PORT_NAME("PF5") PORT_CODE(KEYCODE_F5) PORT_CHAR(UCHAR_MAMEKEY(F5)) PORT_CHAR(UCHAR_MAMEKEY(F10))
	PORT_BIT(0xffe00000,IP_ACTIVE_HIGH,IPT_UNKNOWN)

	PORT_START("X3")
	PORT_BIT( 0x01, IP_ACTIVE_HIGH, IPT_KEYBOARD) PORT_NAME("Break") PORT_CODE(KEYCODE_END) PORT_CHAR(UCHAR_MAMEKEY(END)) PORT_CHANGED_MEMBER(DEVICE_SELF, bml3_state, nmi_button, 0)
INPUT_PORTS_END

static INPUT_PORTS_START( bml3mk5 )
	PORT_INCLUDE( bml3 )
	// No dipswitches on Mark 5
	PORT_MODIFY("DIPSW")
	PORT_BIT( 0x03, IP_ACTIVE_LOW, IPT_UNUSED )
	// TODO: add MODE front panel button here, in place of dipswitch
	// On regular bml3 there's an extra button that xor content, that is directly routed here
	PORT_BIT( 0xf8, IP_ACTIVE_HIGH, IPT_UNUSED )
INPUT_PORTS_END

TIMER_DEVICE_CALLBACK_MEMBER(bml3_state::keyboard_callback)
{
	bool trigger = false;

	if(!BIT(m_keyb_scancode, 7))
	{
		m_keyb_scancode = (m_keyb_scancode + 1) & 0x7F;
		if (m_keyb_counter_operation_disabled)
		{
			m_keyb_scancode &= 0x7;
		}

		if (m_keyb_scancode == 0x7F)
		{
			if (m_keyb_empty_scan == 1)
			{
				// full scan completed with no keypress
				trigger = true;
			}
			if (m_keyb_empty_scan > 0)
				m_keyb_empty_scan--;
		}
		else if (m_keyb_scancode < 32*3)
		{
			u8 port_i = m_keyb_scancode / 32;
			u8 i = m_keyb_scancode % 32;
			if(BIT(m_io_keyboard[port_i]->read(),i))
			{
				m_keyb_empty_scan = 2;
				trigger = true;
			}
		}
		if (trigger)
		{
			m_kbt = 0xfff;
			m_keyb_scancode |= 0x80;
			if (m_keyb_interrupt_enabled)
				m_maincpu->set_input_line(M6809_IRQ_LINE, HOLD_LINE);
		}
	}
	else
	{
		if (m_kbt > 0)
			m_kbt--;
		if (m_kbt == 1)
			m_keyb_scancode &= 0x7f;
	}
}

TIMER_DEVICE_CALLBACK_MEMBER( bml3_state::kansas_r )
{
	/* cassette - turn 1200/2400Hz to a bit */
	m_cass_data[1]++;
	u8 cass_ws = (m_cassette->input() > +0.03) ? 1 : 0;

	if (cass_ws != m_cass_data[0])
	{
		m_cass_data[0] = cass_ws;
		m_acia->write_rxd((m_cass_data[1] < 12) ? 1 : 0);
		m_cass_data[1] = 0;
	}
}


INTERRUPT_GEN_MEMBER(bml3_state::timer_firq)
{
	if(!m_firq_mask)
	{
		m_maincpu->set_input_line(M6809_FIRQ_LINE, ASSERT_LINE);
		m_firq_status = 1;
	}
}

void bml3_state::machine_start()
{
	m_vram = make_unique_clear<u8[]>(0x4000);
	m_aram = make_unique_clear<u8[]>(0x4000);

	// TODO: this setup is goofy, and bound to fail if things changes downstream.
	// Should really overlay the ROM region, not the view itself.
	// Additionally each slot has separate ROM KIL and EXROM KIL signal controls ...
	m_bml3bus->map_exrom(m_rom_view[0]);
	m_bml3bus->map_io(m_maincpu->space(AS_PROGRAM));

	save_pointer(NAME(m_vram), 0x4000);
	save_pointer(NAME(m_aram), 0x4000);

	save_item(NAME(m_hres_reg));
	save_item(NAME(m_crtc_vreg));
	save_item(NAME(m_psg_latch));
	save_item(NAME(m_attr_latch));
	save_item(NAME(m_vres_reg));
	save_item(NAME(m_keyb_interrupt_enabled));
	save_item(NAME(m_keyb_nmi_disabled));
	save_item(NAME(m_keyb_counter_operation_disabled));
	save_item(NAME(m_keyb_empty_scan));
	save_item(NAME(m_keyb_scancode));
	save_item(NAME(m_keyb_capslock_led_on));
	save_item(NAME(m_keyb_hiragana_led_on));
	save_item(NAME(m_keyb_katakana_led_on));
	save_item(NAME(m_kbt));
	save_item(NAME(m_cassbit));
	save_item(NAME(m_cassold));
	save_item(NAME(m_cass_data));
	save_item(NAME(m_crtc_index));
	save_item(NAME(m_firq_mask));
	save_item(NAME(m_firq_status));
	save_item(NAME(m_nmi));
}

void bml3_state::machine_reset()
{
	/* defaults */
	m_rom_view.select(0);
	m_banka.disable();
	m_bankc.disable();
	m_banke.disable();
	m_bankf.disable();
	m_bankg.disable();

	m_firq_mask = -1; // disable firq
	m_psg_latch = 0;
	m_attr_latch = 0;
	m_vres_reg = 0;
	m_keyb_interrupt_enabled = 0;
	m_keyb_nmi_disabled = 0;
	m_keyb_counter_operation_disabled = 0;
	m_keyb_empty_scan = 0;
	m_keyb_scancode = 0;
	m_keyb_capslock_led_on = 0;
	m_keyb_hiragana_led_on = 0;
	m_keyb_katakana_led_on = 0;
	m_crtc_index = 0;
	m_firq_status = 0;
	m_cassbit = 0;
	m_cassold = 0;
	m_nmi = 0;
	m_kbt = 0;

	// NOTE: bml3 do not bother with CRTC on soft resets (which is physically tied to front panel).
	//m_hres_reg = 0;
	//m_vres_reg = 0;
	//crtc_change_clock();
}

void bml3mk5_state::machine_start()
{
	bml3_state::machine_start();
	m_ig_ram = make_unique_clear<u8[]>(0x800 * 3);
	m_gfxdecode->gfx(0)->set_source_and_total(m_ig_ram.get(), 0x100);

	save_pointer(NAME(m_ig_ram), 0x800 * 3);
}

void bml3mk5_state::machine_reset()
{
	bml3_state::machine_reset();
	m_ig_view.disable();
	m_igen = 0;
}

void bml3_state::piaA_w(uint8_t data)
{
	/* ROM banking:
	-0-- --0- 0xa000 - 0xbfff ROM R RAM W
	-1-- --0- 0xa000 - 0xbfff RAM R/W
	-x-- --1- 0xa000 - 0xbfff no change
	0--- -0-- 0xc000 - 0xdfff ROM R RAM W
	1--- -0-- 0xc000 - 0xdfff RAM R/W
	x--- -1-- 0xc000 - 0xdfff no change
	0--- 0--- 0xe000 - 0xefff ROM R RAM W
	1--- 0--- 0xe000 - 0xefff RAM R/W
	x--- 1--- 0xe000 - 0xefff no change
	---- ---x 0xf000 - 0xfeff (0) ROM R RAM W (1) RAM R/W
	---- --x- 0xfff0 - 0xffff (0) ROM R RAM W (1) RAM R/W
	*/
	logerror("Check banking PIA A -> %02x\n",data);

	if (!BIT(data, 1))
	{
		if (BIT(data, 6))
			m_banka.select(0);
		else
			m_banka.disable();
	}

	if (!BIT(data, 2))
	{
		if (BIT(data, 7))
			m_bankc.select(0);
		else
			m_bankc.disable();
	}

	if (!BIT(data, 3))
	{
		if (BIT(data, 7))
			m_banke.select(0);
		else
			m_banke.disable();
	}

	if (BIT(data, 0))
		m_bankf.select(0);
	else
		m_bankf.disable();

	if (BIT(data, 1))
		m_bankg.select(0);
	else
		m_bankg.disable();
}

void bml3_state::acia_rts_w(int state)
{
	logerror("%02x TAPE RTS\n",state);
}

void bml3_state::acia_irq_w(int state)
{
	logerror("%02x TAPE IRQ\n",state);
}

TIMER_DEVICE_CALLBACK_MEMBER( bml3_state::kansas_w )
{
	m_cass_data[3]++;

	if (m_cassbit != m_cassold)
	{
		m_cass_data[3] = 0;
		m_cassold = m_cassbit;
	}

	if (m_cassbit)
		m_cassette->output(BIT(m_cass_data[3], 0) ? -1.0 : +1.0); // 2400Hz
	else
		m_cassette->output(BIT(m_cass_data[3], 1) ? -1.0 : +1.0); // 1200Hz
}

// Debugging only
static const gfx_layout ig_charlayout =
{
	8, 8,
	0x100,
	3,
	{ 0x1000*8, 0x800*8, 0 },
	{ STEP8(0, 1) },
	{ STEP8(0, 8) },
	8*8
};

static GFXDECODE_START( gfx_bml3mk5 )
	GFXDECODE_ENTRY( nullptr, 0, ig_charlayout, 0, 1 )
GFXDECODE_END


static void bml3_cards(device_slot_interface &device)
{
	device.option_add("mp1802", BML3BUS_MP1802);
	device.option_add("mp1805", BML3BUS_MP1805);
	device.option_add("kanji",  BML3BUS_KANJI);
	device.option_add("rtc",    BML3BUS_RTC);
}

void bml3_state::bml3(machine_config &config)
{
	/* basic machine hardware */
	MC6809(config, m_maincpu, CPU_EXT_CLOCK);
	m_maincpu->set_addrmap(AS_PROGRAM, &bml3_state::main_map);
	m_maincpu->set_vblank_int("screen", FUNC(bml3_state::timer_firq));
//  m_maincpu->set_periodic_int(FUNC(bml3_state::firq), attotime::fromhz(45));

	// fire once per scan of an individual key
	// According to the service manual (p.65), the keyboard timer is driven by the horizontal video sync clock.
	TIMER(config, "keyboard_timer").configure_periodic(FUNC(bml3_state::keyboard_callback), attotime::from_hz(H_CLOCK/2));
	TIMER(config, "kansas_w").configure_periodic(FUNC(bml3_state::kansas_w), attotime::from_hz(4800));
	TIMER(config, "kansas_r").configure_periodic(FUNC(bml3_state::kansas_r), attotime::from_hz(40000));

	pia6821_device &pia(PIA6821(config, "pia"));
	pia.writepa_handler().set(FUNC(bml3_state::piaA_w));

	ACIA6850(config, m_acia, 0);
	m_acia->txd_handler().set([this] (bool state) { m_cassbit = state; });
	m_acia->rts_handler().set(FUNC(bml3_state::acia_rts_w));
	m_acia->irq_handler().set(FUNC(bml3_state::acia_irq_w));

	clock_device &acia_clock(CLOCK(config, "acia_clock", 9'600)); // 600 baud x 16(divider) = 9600
	acia_clock.signal_handler().set(m_acia, FUNC(acia6850_device::write_txc));
	acia_clock.signal_handler().append(m_acia, FUNC(acia6850_device::write_rxc));

	CASSETTE(config, m_cassette);
	m_cassette->set_default_state(CASSETTE_STOPPED | CASSETTE_SPEAKER_ENABLED | CASSETTE_MOTOR_ENABLED);
	m_cassette->add_route(ALL_OUTPUTS, "mono", 0.05);
	m_cassette->set_interface("bml3_cass");

	screen_device &screen(SCREEN(config, "screen", SCREEN_TYPE_RASTER));
	// Service manual specifies "Raster return period" as 2.4 ms (p.64),
	// although the total vertical non-displaying time seems to be 4 ms.
	// NOTE: D80_CLOCK x 2 as per MAME interlace limitation
	screen.set_raw(D80_CLOCK * 2, 1024, 0, 640 - 1, 518, 0, 400 - 1);
	screen.set_screen_update("crtc", FUNC(mc6845_device::screen_update));
	PALETTE(config, m_palette, palette_device::BRG_3BIT);

	/* Devices */
	// CRTC clock should be synchronous with the CPU clock.
	HD6845S(config, m_crtc, CPU_CLOCK); // HD46505SP
	m_crtc->set_screen("screen");
	m_crtc->set_show_border_area(false);
	m_crtc->set_char_width(8);
	m_crtc->set_update_row_callback(FUNC(bml3_state::crtc_update_row));

	SPEAKER(config, "mono").front_center();
	SPEAKER_SOUND(config, "speaker").add_route(ALL_OUTPUTS, "mono", 0.50);

	BML3BUS(config, m_bml3bus, 0);
	m_bml3bus->nmi_callback().set_inputline(m_maincpu, INPUT_LINE_NMI);
	m_bml3bus->irq_callback().set_inputline(m_maincpu, M6809_IRQ_LINE);
	m_bml3bus->firq_callback().set_inputline(m_maincpu, M6809_FIRQ_LINE);
	/* Default to nothing, to stop machine hanging at start.
	   Can use MP-1805 disk (3" or 5.25" SS/SD), as our MB-6892 ROM dump includes the MP-1805 ROM.
	   Or use MP-1802 (5.25" DS/DD).
	   Note it isn't feasible to use both, as they each place boot ROM at F800.
	 */
	// TODO: find actual defaults for each variant (should be no option for at least base model)
	BML3BUS_SLOT(config, "sl1", m_bml3bus, bml3_cards, nullptr);
	BML3BUS_SLOT(config, "sl2", m_bml3bus, bml3_cards, "rtc");
	BML3BUS_SLOT(config, "sl3", m_bml3bus, bml3_cards, nullptr);
	BML3BUS_SLOT(config, "sl4", m_bml3bus, bml3_cards, nullptr);
	BML3BUS_SLOT(config, "sl5", m_bml3bus, bml3_cards, nullptr);
	BML3BUS_SLOT(config, "sl6", m_bml3bus, bml3_cards, "kanji");

	SOFTWARE_LIST(config, "cass_list").set_original("bml3_cass");

#if 0
	// TODO: slot device for sound card
	// audio
	YM2203(config, m_ym2203, 2000000); //unknown clock / divider
	m_ym2203->set_flags(AY8910_LEGACY_OUTPUT);
	m_ym2203->add_route(0, "mono", 0.25);
	m_ym2203->add_route(1, "mono", 0.25);
	m_ym2203->add_route(2, "mono", 0.50);
	m_ym2203->add_route(3, "mono", 0.50);
#endif
}

void bml3mk2_state::bml3mk2(machine_config &config)
{
	bml3_state::bml3(config);
	// TODO: override bus defaults
}

void bml3mk5_state::bml3mk5(machine_config &config)
{
	bml3mk2_state::bml3mk2(config);
	// TODO: override bus defaults
	GFXDECODE(config, "gfxdecode", "palette", gfx_bml3mk5);
}

/* ROM definition */
// floppy-drive slot devices expect "maincpu" is sized 0x10000.
ROM_START( bml3 )
	ROM_REGION( 0x10000, "maincpu", ROMREGION_ERASEFF )
//  ROM_LOAD( "l3bas.rom", 0xa000, 0x6000, BAD_DUMP CRC(d81baa07) SHA1(a8fd6b29d8c505b756dbf5354341c48f9ac1d24d)) //original, 24k isn't a proper rom size!
	// TODO: replace with MB-6890 ROMs (these are from an MB-6892)
	ROM_LOAD( "598 p16611.ic3", 0xa000, 0x2000, BAD_DUMP CRC(954b9bad) SHA1(047948fac6808717c60a1d0ac9205a5725362430))
	ROM_LOAD( "599 p16561.ic4", 0xc000, 0x2000, BAD_DUMP CRC(b27a48f5) SHA1(94cb616df4caa6415c5076f9acdf675acb7453e2))
	// TODO: Replace checksums with a ROM dump without a disk controller patch (checksums here are inclusive of the MP1805 patch)
	ROM_LOAD( "600 p16681.ic5", 0xe000, 0x2000, BAD_DUMP CRC(fe3988a5) SHA1(edc732f1cd421e0cf45ffcfc71c5589958ceaae7))

	ROM_REGION( 0x1000, "chargen", 0 )
	ROM_LOAD("font.rom", 0x0000, 0x1000, BAD_DUMP CRC(0b6f2f10) SHA1(dc411b447ca414e94843636d8b5f910c954581fb) ) // handcrafted
ROM_END

ROM_START( bml3mk2 )
	ROM_REGION( 0x10000, "maincpu", ROMREGION_ERASEFF )
//  ROM_LOAD( "l3bas.rom", 0xa000, 0x6000, BAD_DUMP CRC(d81baa07) SHA1(a8fd6b29d8c505b756dbf5354341c48f9ac1d24d)) //original, 24k isn't a proper rom size!
	// TODO: replace with MB-6891 ROMs (these are from an MB-6892)
	ROM_LOAD( "598 p16611.ic3", 0xa000, 0x2000, BAD_DUMP CRC(954b9bad) SHA1(047948fac6808717c60a1d0ac9205a5725362430))
	ROM_LOAD( "599 p16561.ic4", 0xc000, 0x2000, BAD_DUMP CRC(b27a48f5) SHA1(94cb616df4caa6415c5076f9acdf675acb7453e2))
	ROM_LOAD( "600 p16681.ic5", 0xe000, 0x2000, BAD_DUMP CRC(fe3988a5) SHA1(edc732f1cd421e0cf45ffcfc71c5589958ceaae7))

	ROM_REGION( 0x1000, "chargen", 0 )
	ROM_LOAD("font.rom", 0x0000, 0x1000, BAD_DUMP CRC(0b6f2f10) SHA1(dc411b447ca414e94843636d8b5f910c954581fb) ) // handcrafted
ROM_END

ROM_START( bml3mk5 )
	ROM_REGION( 0x10000, "maincpu", ROMREGION_ERASEFF )
//  ROM_LOAD( "l3bas.rom", 0xa000, 0x6000, BAD_DUMP CRC(d81baa07) SHA1(a8fd6b29d8c505b756dbf5354341c48f9ac1d24d)) //original, 24k isn't a proper rom size!
	/* Handcrafted ROMs, rom labels and contents might not match */
	ROM_LOAD( "598 p16611.ic3", 0xa000, 0x2000, BAD_DUMP CRC(954b9bad) SHA1(047948fac6808717c60a1d0ac9205a5725362430))
	ROM_LOAD( "599 p16561.ic4", 0xc000, 0x2000, BAD_DUMP CRC(b27a48f5) SHA1(94cb616df4caa6415c5076f9acdf675acb7453e2))
	// TODO: Replace checksums with a ROM dump without a disk controller patch (checksums here are inclusive of the MP1805 patch)
	ROM_LOAD( "600 p16681.ic5", 0xe000, 0x2000, BAD_DUMP CRC(fe3988a5) SHA1(edc732f1cd421e0cf45ffcfc71c5589958ceaae7))

	ROM_REGION( 0x1000, "chargen", 0 )
	ROM_LOAD("font.rom", 0x0000, 0x1000, BAD_DUMP CRC(0b6f2f10) SHA1(dc411b447ca414e94843636d8b5f910c954581fb) ) // handcrafted
ROM_END

COMP( 1980, bml3,    0,     0,      bml3,    bml3,     bml3_state,    empty_init, "Hitachi", "Basic Master Level 3 (MB-6890)",        MACHINE_NOT_WORKING | MACHINE_SUPPORTS_SAVE )
COMP( 1982, bml3mk2, bml3,  0,      bml3mk2, bml3,     bml3mk2_state, empty_init, "Hitachi", "Basic Master Level 3 Mark II (MB-6891)", MACHINE_NOT_WORKING | MACHINE_SUPPORTS_SAVE )
COMP( 1983, bml3mk5, bml3,  0,      bml3mk5, bml3mk5,  bml3mk5_state, empty_init, "Hitachi", "Basic Master Level 3 Mark 5 (MB-6892)", MACHINE_NOT_WORKING | MACHINE_SUPPORTS_SAVE )<|MERGE_RESOLUTION|>--- conflicted
+++ resolved
@@ -24,219 +24,6 @@
 #include "emu.h"
 
 #include "bml3.h"
-
-<<<<<<< HEAD
-=======
-#include "emupal.h"
-#include "screen.h"
-#include "softlist_dev.h"
-#include "speaker.h"
-
-
-namespace {
-
-// System clock definitions, from the MB-6890 servce manual, p.48:
-
-#define MASTER_CLOCK ( 32.256_MHz_XTAL )   // Master clock crystal (X1) frequency, 32.256 MHz.  "fx" in the manual.
-
-#define D80_CLOCK ( MASTER_CLOCK / 2 )  // Graphics dot clock in 80-column mode. ~16 MHz.
-#define D40_CLOCK ( D80_CLOCK / 2 )     // Graphics dot clock in 40-column mode.  ~8 MHz.
-
-#define CPU_EXT_CLOCK ( D40_CLOCK / 2 ) // IC37, 4.032 MHz signal to EXTAL on the 6809 MPU.
-#define CPU_CLOCK     ( CPU_EXT_CLOCK / 4 ) // Actual MPU clock frequency ("fE" in the manual). The division yielding CPU_CLOCK is done in the 6809 itself.  Also used as the 40-column character clock.
-
-#define C80_CLOCK ( CPU_EXT_CLOCK / 2 ) // 80-column character mode.  IC37, "80CHRCK"; ~2 MHz.
-#define C40_CLOCK ( CPU_CLOCK )         // 40-column character mode; same as MPU clock.  "40CHRCK";       ~1 MHz.
-
-// Video signal clocks from the HD4650SSP CRTC (IC36)
-// In the real hardware, the 80-/40-column Mode switch changes the CRTC character clock input source.  However, it just uses a different divider, so the end result is the same horizontal vsync frequency.
-#define H_CLOCK ( C80_CLOCK / 128 ) // in 80-column mode
-//#define H_CLOCK ( C40_CLOCK / 64 )    // in 40-column mode (either way the frequency is the same: 15.75 kHz)
-#define V_CLOCK ( 2 * H_CLOCK / 525 )   // Vertical refresh rate comes out at exactly 60 Hz.
-
-// TODO: ACIA RS-232C and cassette interface clocks (service manual p.67); perhaps reverse the order and simply divide by 2 from each previous frequency.
-// IC111 (74LS157P) takes 16.128 MHz and 1.008 MHz TTL clock inputs.  The RS/C SW input line determines the mode (high -> RS-232C).
-
-// Frequencies for RS-232C mode:
-// D80_CLOCK / 840.0    // 19200 Hz
-// D80_CLOCK / 420  // 38400 Hz
-// D80_CLOCK / 210  // 76800 Hz
-// D80_CLOCK / 105.0    // 153600 Hz
-
-// Frequencies for cassette mode:
-// / 13440  // 1200
-// / 6720   // 2400
-// / 3360   // 4800
-// / 1680   // 9600
-
-
-class bml3_state : public driver_device
-{
-public:
-	bml3_state(const machine_config &mconfig, device_type type, const char *tag)
-		: driver_device(mconfig, type, tag)
-		, m_maincpu(*this, "maincpu")
-		, m_bml3bus(*this, "bml3bus")
-		, m_p_chargen(*this, "chargen")
-		, m_crtc(*this, "crtc")
-		, m_cassette(*this, "cassette")
-		, m_speaker(*this, "speaker")
-		, m_ym2203(*this, "ym2203")
-		, m_acia(*this, "acia")
-		, m_palette(*this, "palette")
-		, m_rom_view(*this, "rom")
-		, m_banka(*this, "banka")
-		, m_bankc(*this, "bankc")
-		, m_banke(*this, "banke")
-		, m_bankf(*this, "bankf")
-		, m_bankg(*this, "bankg")
-		, m_io_keyboard(*this, "X%u", 0U)
-	{ }
-
-	void bml3(machine_config &config);
-	DECLARE_INPUT_CHANGED_MEMBER(nmi_button);
-
-protected:
-	virtual void main_map(address_map &map) ATTR_COLD;
-	virtual void system_io(address_map &map) ATTR_COLD;
-
-	virtual void machine_start() override ATTR_COLD;
-	virtual void machine_reset() override ATTR_COLD;
-
-	virtual u8 get_attr_mask() { return 0x1f; }
-	virtual u8 get_ig_mode(u8 attr) { return 0; }
-	virtual u8 get_ig_dots(u8 tile, u8 ra, u8 xi) { return 0; }
-
-	required_device<cpu_device> m_maincpu;
-	required_device<bml3bus_device> m_bml3bus;
-
-private:
-	required_region_ptr<u8> m_p_chargen;
-	required_device<mc6845_device> m_crtc;
-	required_device<cassette_image_device> m_cassette;
-	required_device<speaker_sound_device> m_speaker;
-	optional_device<ym2203_device> m_ym2203;
-	required_device<acia6850_device> m_acia;
-	required_device<palette_device> m_palette;
-	memory_view m_rom_view;
-	//memory_view m_bank4;
-	memory_view m_banka;
-	memory_view m_bankc;
-	memory_view m_banke;
-	memory_view m_bankf;
-	memory_view m_bankg;
-	required_ioport_array<4> m_io_keyboard;
-
-	uint8_t mc6845_r(offs_t offset);
-	void mc6845_w(offs_t offset, u8 data);
-	uint8_t kb_sel_r();
-	void kb_sel_w(u8 data);
-	void mode_sel_w(u8 data);
-	void interlace_sel_w(u8 data);
-	uint8_t vram_r(offs_t offset);
-	void vram_w(offs_t offset, u8 data);
-	[[maybe_unused]] uint8_t psg_latch_r();
-	[[maybe_unused]] void psg_latch_w(u8 data);
-	uint8_t c_reg_sel_r();
-	void c_reg_sel_w(u8 data);
-	uint8_t music_sel_r();
-	void music_sel_w(u8 data);
-	void piaA_w(uint8_t data);
-	uint8_t kbnmi_r();
-	void time_mask_w(u8 data);
-	uint8_t timer_r();
-	void remote_w(u8 data);
-	void acia_rts_w(int state);
-	void acia_irq_w(int state);
-
-	MC6845_UPDATE_ROW(crtc_update_row);
-
-	INTERRUPT_GEN_MEMBER(timer_firq);
-	TIMER_DEVICE_CALLBACK_MEMBER(kansas_r);
-	TIMER_DEVICE_CALLBACK_MEMBER(kansas_w);
-	TIMER_DEVICE_CALLBACK_MEMBER(keyboard_callback);
-	[[maybe_unused]] uint8_t ym2203_r();
-	[[maybe_unused]] void ym2203_w(u8 data);
-
-	u8 m_hres_reg = 0U;
-	u8 m_crtc_vreg[0x100]{};
-	u8 m_psg_latch = 0U;
-	u8 m_attr_latch = 0U;
-	u8 m_vres_reg = 0U;
-	bool m_keyb_interrupt_enabled = 0;
-	bool m_keyb_nmi_disabled = 0; // not used yet
-	bool m_keyb_counter_operation_disabled = 0;
-	u8 m_keyb_empty_scan = 0U;
-	u8 m_keyb_scancode = 0U;
-	u16 m_kbt = 0U;
-	bool m_keyb_capslock_led_on = 0;
-	bool m_keyb_hiragana_led_on = 0;
-	bool m_keyb_katakana_led_on = 0;
-	bool m_cassbit = 0;
-	bool m_cassold = 0;
-	u8 m_cass_data[4]{};
-	void crtc_change_clock();
-	u8 m_crtc_index = 0U;
-	std::unique_ptr<u8[]> m_vram;
-	std::unique_ptr<u8[]> m_aram;
-	u8 m_firq_mask = 0U;
-	u8 m_firq_status = 0U;
-	u8 m_nmi = 0U;
-};
-
-class bml3mk2_state : public bml3_state
-{
-public:
-	bml3mk2_state(const machine_config &mconfig, device_type type, const char *tag)
-		: bml3_state(mconfig, type, tag)
-	{ }
-
-	void bml3mk2(machine_config &config);
-};
-
-class bml3mk5_state : public bml3mk2_state
-{
-public:
-	bml3mk5_state(const machine_config &mconfig, device_type type, const char *tag)
-		: bml3mk2_state(mconfig, type, tag)
-		, m_ig_view(*this, "ig_view")
-		, m_gfxdecode(*this, "gfxdecode")
-	{ }
-
-	void bml3mk5(machine_config &config);
-
-protected:
-	virtual void main_map(address_map &map) override ATTR_COLD;
-	virtual void system_io(address_map &map) override ATTR_COLD;
-
-	virtual void machine_start() override ATTR_COLD;
-	virtual void machine_reset() override ATTR_COLD;
-
-	virtual u8 get_attr_mask() override { return 0x3f; }
-	virtual u8 get_ig_mode(u8 attr) override { return BIT(attr, 5); }
-	// NOTE: if IG attribute is enabled then the rest of attribute byte is ignored (no reverse etc.).
-	// TODO: if IGMODREG is 1 then the resulting tile will be a white square
-	virtual u8 get_ig_dots(u8 tile, u8 ra, u8 xi) override
-	{
-		u16 base_offset = tile << 3;
-		u8 res = 0;
-		for (int i = 0; i < 3; i++)
-		{
-			if (BIT(m_ig_ram[base_offset + ra + i * 0x800], xi))
-				res |= 1 << i;
-		}
-		return res;
-	}
-
-private:
-	memory_view m_ig_view;
-	required_device<gfxdecode_device> m_gfxdecode;
-	std::unique_ptr<u8[]> m_ig_ram;
-	void ig_ram_w(offs_t offset, u8 data);
-
-	u8 m_igen = 0;
-};
->>>>>>> d7b8d2cd
 
 MC6845_UPDATE_ROW( bml3_state::crtc_update_row )
 {
