--- conflicted
+++ resolved
@@ -74,14 +74,13 @@
 
 	uint32_t screen_update(screen_device &screen, bitmap_ind16 &bitmap, const rectangle &cliprect);
 
-<<<<<<< HEAD
-	void gemini_map(address_map &map);
-	void rygar_map(address_map &map);
-	void rygar_sound_map(address_map &map);
-	void silkworm_map(address_map &map);
-	void tecmo_sound_map(address_map &map);
-	void silkwormp_sound_map(address_map &map);
-	void backfirt_sound_map(address_map &map);
+	void gemini_map(address_map &map) ATTR_COLD;
+	void rygar_map(address_map &map) ATTR_COLD;
+	void rygar_sound_map(address_map &map) ATTR_COLD;
+	void silkworm_map(address_map &map) ATTR_COLD;
+	void tecmo_sound_map(address_map &map) ATTR_COLD;
+	void silkwormp_sound_map(address_map &map) ATTR_COLD;
+	void backfirt_sound_map(address_map &map) ATTR_COLD;
 
 	// devices
 	required_device<cpu_device> m_maincpu;
@@ -117,15 +116,6 @@
 	int32_t m_adpcm_pos = 0;
 	int32_t m_adpcm_end = 0;
 	int32_t m_adpcm_data = 0;
-=======
-	void gemini_map(address_map &map) ATTR_COLD;
-	void rygar_map(address_map &map) ATTR_COLD;
-	void rygar_sound_map(address_map &map) ATTR_COLD;
-	void silkworm_map(address_map &map) ATTR_COLD;
-	void tecmo_sound_map(address_map &map) ATTR_COLD;
-	void silkwormp_sound_map(address_map &map) ATTR_COLD;
-	void backfirt_sound_map(address_map &map) ATTR_COLD;
->>>>>>> 2e9b0c40
 };
 
 #endif // MAME_TECMO_TECMO_H