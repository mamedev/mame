--- conflicted
+++ resolved
@@ -337,11 +337,7 @@
 		bit2 = (i >> 2) & 0x01;
 		b = 0x21 * bit0 + 0x47 * bit1 + 0x97 * bit2;
 
-<<<<<<< HEAD
-		palette.set_pen_color(i, MAKE_RGB(r,g,b));
-=======
-		palette_set_color(machine(), i, rgb_t(r,g,b));
->>>>>>> ca932a6d
+		palette.set_pen_color(i, rgb_t(r,g,b));
 	}
 }
 
@@ -463,11 +459,7 @@
 					break;
 				case 2:
 					m_pal.b = ((data & 0x3f) << 2) | ((data & 0x30) >> 4);
-<<<<<<< HEAD
-					m_palette->set_pen_color(m_pal.offs, MAKE_RGB(m_pal.r, m_pal.g, m_pal.b));
-=======
-					palette_set_color(machine(), m_pal.offs, rgb_t(m_pal.r, m_pal.g, m_pal.b));
->>>>>>> ca932a6d
+					m_palette->set_pen_color(m_pal.offs, rgb_t(m_pal.r, m_pal.g, m_pal.b));
 					m_pal.offs_internal = 0;
 					m_pal.offs++;
 					m_pal.offs&=0xff;
