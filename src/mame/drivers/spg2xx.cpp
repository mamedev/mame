// license:BSD-3-Clause
// copyright-holders:Ryan Holtz, David Haywood
/******************************************************************************

    Short Description:

        Systems which run on the SPG243 SoC

        die markings show
        "SunPlus QL8041" ( also known as Sunplus SPG240 & PAC300 )

            All GameKeyReady units
                Disney Princess (GKR)
                Wheel of Fortune (GKR)
                JAKKS WWE (GKR)
                Fantastic 4 (GKR)
                Justice League (GKR)
                Dora the Explorer Nursery Rhyme (GKR)
                Dora the Explorer Play Park (GKR)
                Spiderman 5-in-1 (GKR)
                etc.

            (other non GKR JAKKS games)
            X-Men (Wolverine pad)
            Avatar: The Last Airbender
            Superman in Super Villain Showdown

            (other games)
            Mattel Classic Sports

        "SunPlus QL8041C" ( known as Sunplus SPG2??, seems to be compatible with above, so probably just a chip revision )

            Clickstart ( see clickstart.cpp instead)
            Wheel of Fortune 2nd Edition
            Spider-man - Villain Roundup
            Dream Life Superstar
            Designer's World
            Star Wars TV Touch

        "SunPlus QU7074-P69A"

            The Batman
            Star Wars (non-gamekey, which model? falcon? - check)
            Dream Life

        "SunPlus QL8167b" (is the scrambling built into the CPU, or external?)

            Lexibook Zeus IG900 20-in-1

        "SunPlus QL8139C"

            Radica Cricket
            V Smile Baby (Sweden) - see vsmileb.cpp

        ---

        Very likely the same

        "Sunplus QL8167" (these might have ROM scrambling if that is a 8167 feature)

            Disney Princess Magical Adventure
            Go Diego Go
            Shrek - Over the Hedge (this unit shows a 'GameKey Unlock More Games' on startup, but has no port, not even on the internal PCB)
            Marvel Heroes (Spider-man)
            Spiderman 3 (Movie - black)


        ---

        It is unknown if the following are close to this architecture or not (no dumps yet)

        "SunPlus QU7073-P69A"

            Mortal Kombat

        "Sunplus PU7799-P680?" (difficult to read)

            Mission Paintball

        ---

        These are definitely different but still unSP based

        "SunPlus PA7801" ( known as Sunplus SPG110? )
        - see spg110.cpp instead

        "GCM394" (this is clearly newer, has extra opcodes, different internal map etc. also scaling and higher resolutions based on Spongebob)
        - see sunplus_unsp20soc.cpp instead

    Status:

        Mostly working

    To-Do:

        Proper driver_device inheritance to untangle the mess of members

    Detailed list of bugs:

        All systems:
            Various inaccuracies in samples/envelopes.

        jak_wall, jak_sdoo:
            Game seems unhappy with NVRAM, clears contents on each boot.
        jak_disf:
            Shows corrupt logo on first boot with no valid nvram (possibly hardware does too - verify if possible to invalidate EEPROM on device)
        lexizeus:
            Some corrupt sound effects and a few corrupt ground tiles a few minutes in. (checksum is good, and a video recorded
             from one of these doesn't exhibit these problems, so either emulation issue or alt revision?)
        pvmil:
            Question order depends on SoC RNG, only reads when it wants a new value, so unless RNG runs on a timer question order ends up the same

        vii:
            When loading a cart from file manager, sometimes MAME will crash.
            The "MOTOR" option in the diagnostic menu does nothing when selected.
            The "SPEECH IC" option in the diagnostic menu does nothing when selected.
            On 'vii_vc1' & 'vii_vc2' cart, the left-right keys are transposed with the up-down keys.
            - This is not a bug per se, as the games are played with the controller physically rotated 90 degrees.

    Note:
        Cricket, Skateboarder, Skannerz and Football 2 list a 32-bit checksum at the start of ROM.
        This is the byte sum of the file, excluding the first 16 byte (where the checksum is stored)

        Test Modes:
        Justice League : press UP, DOWN, LEFT, BT3 on the JAKKS logo in that order, quickly, to get test menu
        WWE : press UP, BT1, BT2 together during startup logos

        Disney Friends, MS Pacman, WallE, Batman (and some other HotGen GameKeys) for test mode, hold UP,
        press A, press DOWN during startup

        Capcom test (same access as other Hotgen games) mode looks like this (tested on PAL unit, same ROM as dumped one)

        RAM OK     2800
                111111
                5432109876543210
        IOA    ............111.          (values go from . to 1 when inputs are moved, never 0 as in MAME!, core bug?)
                        GAMEKEY E0
        IOB0
        IOC    XXX.........X...
        SPRITES

        Care Bears : Hold analog stck up, rotate stick 360 degress back to up, press 'A' while still holding up

    TODO:
        Work out how to access the hidden TEST menus for all games (most JAKKS games should have one at least)

*******************************************************************************/

#include "emu.h"
#include "includes/spg2xx.h"


/*************************
*    Common Helper    *
*************************/

void spg2xx_game_state::decrypt_ac_ff(uint16_t* ROM, int size)
{
	for (int i = 0; i < size / 2; i++)
	{
		ROM[i] = bitswap<16>(ROM[i], 15, 13, 14, 12,
									 7,  6,  5,  4,
									 11, 10, 9,  8,
									 3,  1,  2,  0);

		ROM[i] = ROM[i] ^ 0xfafa;
	}
}


/*************************
*    Machine Hardware    *
*************************/

void spg2xx_game_state::switch_bank(uint32_t bank)
{
	if (m_bank)
	{
		if (bank != m_current_bank)
		{
			m_current_bank = bank;
			m_bank->set_entry(bank);
			m_maincpu->invalidate_cache();
		}
	}
}

void spg2xx_game_state::porta_w(offs_t offset, uint16_t data, uint16_t mem_mask)
{
	logerror("%s: porta_w %04x (%04x) %c %c %c %c | %c %c %c %c | %c %c %c %c | %c %c %c %c  \n", machine().describe_context(), data, mem_mask,
		(mem_mask & 0x8000) ? ((data & 0x8000) ? '1' : '0') : 'x',
		(mem_mask & 0x4000) ? ((data & 0x4000) ? '1' : '0') : 'x',
		(mem_mask & 0x2000) ? ((data & 0x2000) ? '1' : '0') : 'x',
		(mem_mask & 0x1000) ? ((data & 0x1000) ? '1' : '0') : 'x',
		(mem_mask & 0x0800) ? ((data & 0x0800) ? '1' : '0') : 'x',
		(mem_mask & 0x0400) ? ((data & 0x0400) ? '1' : '0') : 'x',
		(mem_mask & 0x0200) ? ((data & 0x0200) ? '1' : '0') : 'x',
		(mem_mask & 0x0100) ? ((data & 0x0100) ? '1' : '0') : 'x',
		(mem_mask & 0x0080) ? ((data & 0x0080) ? '1' : '0') : 'x',
		(mem_mask & 0x0040) ? ((data & 0x0040) ? '1' : '0') : 'x',
		(mem_mask & 0x0020) ? ((data & 0x0020) ? '1' : '0') : 'x',
		(mem_mask & 0x0010) ? ((data & 0x0010) ? '1' : '0') : 'x',
		(mem_mask & 0x0008) ? ((data & 0x0008) ? '1' : '0') : 'x',
		(mem_mask & 0x0004) ? ((data & 0x0004) ? '1' : '0') : 'x',
		(mem_mask & 0x0002) ? ((data & 0x0002) ? '1' : '0') : 'x',
		(mem_mask & 0x0001) ? ((data & 0x0001) ? '1' : '0') : 'x');
}

void spg2xx_game_state::portb_w(offs_t offset, uint16_t data, uint16_t mem_mask)
{
	logerror("%s: portb_w %04x (%04x) %c %c %c %c | %c %c %c %c | %c %c %c %c | %c %c %c %c  \n", machine().describe_context(), data, mem_mask,
		(mem_mask & 0x8000) ? ((data & 0x8000) ? '1' : '0') : 'x',
		(mem_mask & 0x4000) ? ((data & 0x4000) ? '1' : '0') : 'x',
		(mem_mask & 0x2000) ? ((data & 0x2000) ? '1' : '0') : 'x',
		(mem_mask & 0x1000) ? ((data & 0x1000) ? '1' : '0') : 'x',
		(mem_mask & 0x0800) ? ((data & 0x0800) ? '1' : '0') : 'x',
		(mem_mask & 0x0400) ? ((data & 0x0400) ? '1' : '0') : 'x',
		(mem_mask & 0x0200) ? ((data & 0x0200) ? '1' : '0') : 'x',
		(mem_mask & 0x0100) ? ((data & 0x0100) ? '1' : '0') : 'x',
		(mem_mask & 0x0080) ? ((data & 0x0080) ? '1' : '0') : 'x',
		(mem_mask & 0x0040) ? ((data & 0x0040) ? '1' : '0') : 'x',
		(mem_mask & 0x0020) ? ((data & 0x0020) ? '1' : '0') : 'x',
		(mem_mask & 0x0010) ? ((data & 0x0010) ? '1' : '0') : 'x',
		(mem_mask & 0x0008) ? ((data & 0x0008) ? '1' : '0') : 'x',
		(mem_mask & 0x0004) ? ((data & 0x0004) ? '1' : '0') : 'x',
		(mem_mask & 0x0002) ? ((data & 0x0002) ? '1' : '0') : 'x',
		(mem_mask & 0x0001) ? ((data & 0x0001) ? '1' : '0') : 'x');
}

void spg2xx_game_state::portc_w(offs_t offset, uint16_t data, uint16_t mem_mask)
{
	logerror("%s: portc_w %04x (%04x) %c %c %c %c | %c %c %c %c | %c %c %c %c | %c %c %c %c  \n", machine().describe_context(), data, mem_mask,
		(mem_mask & 0x8000) ? ((data & 0x8000) ? '1' : '0') : 'x',
		(mem_mask & 0x4000) ? ((data & 0x4000) ? '1' : '0') : 'x',
		(mem_mask & 0x2000) ? ((data & 0x2000) ? '1' : '0') : 'x',
		(mem_mask & 0x1000) ? ((data & 0x1000) ? '1' : '0') : 'x',
		(mem_mask & 0x0800) ? ((data & 0x0800) ? '1' : '0') : 'x',
		(mem_mask & 0x0400) ? ((data & 0x0400) ? '1' : '0') : 'x',
		(mem_mask & 0x0200) ? ((data & 0x0200) ? '1' : '0') : 'x',
		(mem_mask & 0x0100) ? ((data & 0x0100) ? '1' : '0') : 'x',
		(mem_mask & 0x0080) ? ((data & 0x0080) ? '1' : '0') : 'x',
		(mem_mask & 0x0040) ? ((data & 0x0040) ? '1' : '0') : 'x',
		(mem_mask & 0x0020) ? ((data & 0x0020) ? '1' : '0') : 'x',
		(mem_mask & 0x0010) ? ((data & 0x0010) ? '1' : '0') : 'x',
		(mem_mask & 0x0008) ? ((data & 0x0008) ? '1' : '0') : 'x',
		(mem_mask & 0x0004) ? ((data & 0x0004) ? '1' : '0') : 'x',
		(mem_mask & 0x0002) ? ((data & 0x0002) ? '1' : '0') : 'x',
		(mem_mask & 0x0001) ? ((data & 0x0001) ? '1' : '0') : 'x');
}

void spg2xx_game_state::i2c_w(offs_t offset, uint8_t data)
{
	logerror("%s: i2c_w %05x %04x\n", machine().describe_context(), offset, data);
}

uint8_t spg2xx_game_state::i2c_r(offs_t offset)
{
	logerror("%s: i2c_r %04x\n", machine().describe_context(), offset);
	return 0x0000;
}

uint16_t spg2xx_game_state::base_porta_r(offs_t offset, uint16_t mem_mask)
{
	uint16_t data = m_io_p1->read();
	logerror("%s: Port A Read: %04x (%04x)\n", machine().describe_context(), data, mem_mask);
	return data;
}

uint16_t spg2xx_game_state::base_portb_r(offs_t offset, uint16_t mem_mask)
{
	uint16_t data = m_io_p2->read();
	logerror("%s: Port B Read: %04x (%04x)\n", machine().describe_context(), data, mem_mask);
	return data;
}

uint16_t spg2xx_game_state::base_portc_r(offs_t offset, uint16_t mem_mask)
{
	uint16_t data = m_io_p3->read();
	logerror("%s: Port C Read: %04x (%04x)\n", machine().describe_context(), data, mem_mask);
	return data;
}

uint16_t spg2xx_game_state::base_guny_r()
{
	uint16_t data = m_io_guny->read();
	logerror("%s: Gun Y Read: %04x\n", machine().describe_context(), data);
	return data;
}

uint16_t spg2xx_game_state::base_gunx_r()
{
	uint16_t data = m_io_gunx->read();
	logerror("%s: Gun X Read: %04x\n", machine().describe_context(), data);
	return data;
}



void spg2xx_game_state::mem_map_4m(address_map &map)
{
	map(0x000000, 0x3fffff).bankr("cartbank");
}

void spg2xx_game_state::mem_map_2m(address_map &map)
{
	map(0x000000, 0x1fffff).mirror(0x200000).bankr("cartbank");
}

void spg2xx_game_state::mem_map_1m(address_map &map)
{
	map(0x000000, 0x0fffff).mirror(0x300000).bankr("cartbank");
}

void spg2xx_game_gssytts_state::mem_map_upperbank(address_map &map)
{
	map(0x000000, 0x1fffff).bankr("cartbank");
	map(0x200000, 0x3fffff).bankr("upperbank");
}

static INPUT_PORTS_START( spg2xx ) // base structure for easy debugging / figuring out of inputs
	PORT_START("P1")
	PORT_DIPNAME( 0x0001, 0x0001, "P1:0001" )
	PORT_DIPSETTING(      0x0000, "0000" )
	PORT_DIPSETTING(      0x0001, "0001" )
	PORT_DIPNAME( 0x0002, 0x0002, "P1:0002" )
	PORT_DIPSETTING(      0x0000, "0000" )
	PORT_DIPSETTING(      0x0002, "0002" )
	PORT_DIPNAME( 0x0004, 0x0004, "P1:0004" )
	PORT_DIPSETTING(      0x0000, "0000" )
	PORT_DIPSETTING(      0x0004, "0004" )
	PORT_DIPNAME( 0x0008, 0x0008, "P1:0008" )
	PORT_DIPSETTING(      0x0000, "0000" )
	PORT_DIPSETTING(      0x0008, "0008" )
	PORT_DIPNAME( 0x0010, 0x0010, "P1:0010" )
	PORT_DIPSETTING(      0x0000, "0000" )
	PORT_DIPSETTING(      0x0010, "0010" )
	PORT_DIPNAME( 0x0020, 0x0020, "P1:0020" )
	PORT_DIPSETTING(      0x0000, "0000" )
	PORT_DIPSETTING(      0x0020, "0020" )
	PORT_DIPNAME( 0x0040, 0x0040, "P1:0040" )
	PORT_DIPSETTING(      0x0000, "0000" )
	PORT_DIPSETTING(      0x0040, "0040" )
	PORT_DIPNAME( 0x0080, 0x0080, "P1:0080" )
	PORT_DIPSETTING(      0x0000, "0000" )
	PORT_DIPSETTING(      0x0080, "0080" )
	PORT_DIPNAME( 0x0100, 0x0100, "P1:0100" )
	PORT_DIPSETTING(      0x0000, "0000" )
	PORT_DIPSETTING(      0x0100, "0100" )
	PORT_DIPNAME( 0x0200, 0x0200, "P1:0200" )
	PORT_DIPSETTING(      0x0000, "0000" )
	PORT_DIPSETTING(      0x0200, "0200" )
	PORT_DIPNAME( 0x0400, 0x0400, "P1:0400" )
	PORT_DIPSETTING(      0x0000, "0000" )
	PORT_DIPSETTING(      0x0400, "0400" )
	PORT_DIPNAME( 0x0800, 0x0800, "P1:0800" )
	PORT_DIPSETTING(      0x0000, "0000" )
	PORT_DIPSETTING(      0x0800, "0800" )
	PORT_DIPNAME( 0x1000, 0x1000, "P1:1000" )
	PORT_DIPSETTING(      0x0000, "0000" )
	PORT_DIPSETTING(      0x1000, "1000" )
	PORT_DIPNAME( 0x2000, 0x2000, "P1:2000" )
	PORT_DIPSETTING(      0x0000, "0000" )
	PORT_DIPSETTING(      0x2000, "2000" )
	PORT_DIPNAME( 0x4000, 0x4000, "P1:4000" )
	PORT_DIPSETTING(      0x0000, "0000" )
	PORT_DIPSETTING(      0x4000, "4000" )
	PORT_DIPNAME( 0x8000, 0x8000, "P1:8000" )
	PORT_DIPSETTING(      0x0000, "0000" )
	PORT_DIPSETTING(      0x8000, "8000" )

	PORT_START("P2")
	PORT_DIPNAME( 0x0001, 0x0001, "P2:0001" )
	PORT_DIPSETTING(      0x0000, "0000" )
	PORT_DIPSETTING(      0x0001, "0001" )
	PORT_DIPNAME( 0x0002, 0x0002, "P2:0002" )
	PORT_DIPSETTING(      0x0000, "0000" )
	PORT_DIPSETTING(      0x0002, "0002" )
	PORT_DIPNAME( 0x0004, 0x0004, "P2:0004" )
	PORT_DIPSETTING(      0x0000, "0000" )
	PORT_DIPSETTING(      0x0004, "0004" )
	PORT_DIPNAME( 0x0008, 0x0008, "P2:0008" )
	PORT_DIPSETTING(      0x0000, "0000" )
	PORT_DIPSETTING(      0x0008, "0008" )
	PORT_DIPNAME( 0x0010, 0x0010, "P2:0010" )
	PORT_DIPSETTING(      0x0000, "0000" )
	PORT_DIPSETTING(      0x0010, "0010" )
	PORT_DIPNAME( 0x0020, 0x0020, "P2:0020" )
	PORT_DIPSETTING(      0x0000, "0000" )
	PORT_DIPSETTING(      0x0020, "0020" )
	PORT_DIPNAME( 0x0040, 0x0040, "P2:0040" )
	PORT_DIPSETTING(      0x0000, "0000" )
	PORT_DIPSETTING(      0x0040, "0040" )
	PORT_DIPNAME( 0x0080, 0x0080, "P2:0080" )
	PORT_DIPSETTING(      0x0000, "0000" )
	PORT_DIPSETTING(      0x0080, "0080" )
	PORT_DIPNAME( 0x0100, 0x0100, "P2:0100" )
	PORT_DIPSETTING(      0x0000, "0000" )
	PORT_DIPSETTING(      0x0100, "0100" )
	PORT_DIPNAME( 0x0200, 0x0200, "P2:0200" )
	PORT_DIPSETTING(      0x0000, "0000" )
	PORT_DIPSETTING(      0x0200, "0200" )
	PORT_DIPNAME( 0x0400, 0x0400, "P2:0400" )
	PORT_DIPSETTING(      0x0000, "0000" )
	PORT_DIPSETTING(      0x0400, "0400" )
	PORT_DIPNAME( 0x0800, 0x0800, "P2:0800" )
	PORT_DIPSETTING(      0x0000, "0000" )
	PORT_DIPSETTING(      0x0800, "0800" )
	PORT_DIPNAME( 0x1000, 0x1000, "P2:1000" )
	PORT_DIPSETTING(      0x0000, "0000" )
	PORT_DIPSETTING(      0x1000, "1000" )
	PORT_DIPNAME( 0x2000, 0x2000, "P2:2000" )
	PORT_DIPSETTING(      0x0000, "0000" )
	PORT_DIPSETTING(      0x2000, "2000" )
	PORT_DIPNAME( 0x4000, 0x4000, "P2:4000" )
	PORT_DIPSETTING(      0x0000, "0000" )
	PORT_DIPSETTING(      0x4000, "4000" )
	PORT_DIPNAME( 0x8000, 0x8000, "P2:8000" )
	PORT_DIPSETTING(      0x0000, "0000" )
	PORT_DIPSETTING(      0x8000, "8000" )

	PORT_START("P3")
	PORT_DIPNAME( 0x0001, 0x0001, "P3:0001" )
	PORT_DIPSETTING(      0x0000, "0000" )
	PORT_DIPSETTING(      0x0001, "0001" )
	PORT_DIPNAME( 0x0002, 0x0002, "P3:0002" )
	PORT_DIPSETTING(      0x0000, "0000" )
	PORT_DIPSETTING(      0x0002, "0002" )
	PORT_DIPNAME( 0x0004, 0x0004, "P3:0004" )
	PORT_DIPSETTING(      0x0000, "0000" )
	PORT_DIPSETTING(      0x0004, "0004" )
	PORT_DIPNAME( 0x0008, 0x0008, "P3:0008" )
	PORT_DIPSETTING(      0x0000, "0000" )
	PORT_DIPSETTING(      0x0008, "0008" )
	PORT_DIPNAME( 0x0010, 0x0010, "P3:0010" )
	PORT_DIPSETTING(      0x0000, "0000" )
	PORT_DIPSETTING(      0x0010, "0010" )
	PORT_DIPNAME( 0x0020, 0x0020, "P3:0020" )
	PORT_DIPSETTING(      0x0000, "0000" )
	PORT_DIPSETTING(      0x0020, "0020" )
	PORT_DIPNAME( 0x0040, 0x0040, "P3:0040" )
	PORT_DIPSETTING(      0x0000, "0000" )
	PORT_DIPSETTING(      0x0040, "0040" )
	PORT_DIPNAME( 0x0080, 0x0080, "P3:0080" )
	PORT_DIPSETTING(      0x0000, "0000" )
	PORT_DIPSETTING(      0x0080, "0080" )
	PORT_DIPNAME( 0x0100, 0x0100, "P3:0100" )
	PORT_DIPSETTING(      0x0000, "0000" )
	PORT_DIPSETTING(      0x0100, "0100" )
	PORT_DIPNAME( 0x0200, 0x0200, "P3:0200" )
	PORT_DIPSETTING(      0x0000, "0000" )
	PORT_DIPSETTING(      0x0200, "0200" )
	PORT_DIPNAME( 0x0400, 0x0400, "P3:0400" )
	PORT_DIPSETTING(      0x0000, "0000" )
	PORT_DIPSETTING(      0x0400, "0400" )
	PORT_DIPNAME( 0x0800, 0x0800, "P3:0800" )
	PORT_DIPSETTING(      0x0000, "0000" )
	PORT_DIPSETTING(      0x0800, "0800" )
	PORT_DIPNAME( 0x1000, 0x1000, "P3:1000" )
	PORT_DIPSETTING(      0x0000, "0000" )
	PORT_DIPSETTING(      0x1000, "1000" )
	PORT_DIPNAME( 0x2000, 0x2000, "P3:2000" )
	PORT_DIPSETTING(      0x0000, "0000" )
	PORT_DIPSETTING(      0x2000, "2000" )
	PORT_DIPNAME( 0x4000, 0x4000, "P3:4000" )
	PORT_DIPSETTING(      0x0000, "0000" )
	PORT_DIPSETTING(      0x4000, "4000" )
	PORT_DIPNAME( 0x8000, 0x8000, "P3:8000" )
	PORT_DIPSETTING(      0x0000, "0000" )
	PORT_DIPSETTING(      0x8000, "8000" )
INPUT_PORTS_END



static INPUT_PORTS_START( rad_skat )
	PORT_START("P1")
	PORT_BIT( 0x0001, IP_ACTIVE_LOW, IPT_BUTTON4 ) PORT_NAME("Full Left")
	PORT_BIT( 0x0002, IP_ACTIVE_LOW, IPT_BUTTON5 ) PORT_NAME("Full Right")
	PORT_BIT( 0x0004, IP_ACTIVE_LOW, IPT_JOYSTICK_LEFT ) PORT_NAME("Slight Left") // you have to use this for the menus (eg trick lists)
	PORT_BIT( 0x0008, IP_ACTIVE_LOW, IPT_JOYSTICK_RIGHT ) PORT_NAME("Slight Right")
	PORT_BIT( 0x0010, IP_ACTIVE_LOW, IPT_JOYSTICK_UP ) PORT_NAME("Front")
	PORT_BIT( 0x0020, IP_ACTIVE_LOW, IPT_JOYSTICK_DOWN ) PORT_NAME("Back")
	PORT_BIT( 0x0040, IP_ACTIVE_LOW, IPT_UNUSED )
	PORT_BIT( 0x0080, IP_ACTIVE_LOW, IPT_UNUSED )
	// there only seem to be 3 buttons on the pad part, so presumably all the above are the skateboard, and below are the pad?
	PORT_BIT( 0x0100, IP_ACTIVE_LOW, IPT_BUTTON1 ) PORT_NAME("M Button")
	PORT_BIT( 0x0200, IP_ACTIVE_LOW, IPT_BUTTON2 ) PORT_NAME("X Button")
	PORT_BIT( 0x0400, IP_ACTIVE_LOW, IPT_BUTTON3 ) PORT_NAME("O Button")
	PORT_BIT( 0xf800, IP_ACTIVE_LOW, IPT_UNUSED )

	PORT_START("P2")
	PORT_BIT( 0xffff, IP_ACTIVE_LOW, IPT_UNUSED ) // read but unused?

	PORT_START("P3")
	PORT_BIT( 0xffff, IP_ACTIVE_LOW, IPT_CUSTOM ) // NTSC (1) / PAL (0) flag
INPUT_PORTS_END

static INPUT_PORTS_START( rad_skatp )
	PORT_INCLUDE(rad_skat)

	PORT_MODIFY("P3")
	PORT_BIT( 0xffff, IP_ACTIVE_HIGH, IPT_CUSTOM ) // NTSC (1) / PAL (0) flag
INPUT_PORTS_END




static INPUT_PORTS_START( tvsprt10 )
	PORT_START("P1")
	PORT_BIT( 0x0001, IP_ACTIVE_HIGH, IPT_JOYSTICK_UP ) PORT_PLAYER(1)
	PORT_BIT( 0x0002, IP_ACTIVE_HIGH, IPT_JOYSTICK_LEFT ) PORT_PLAYER(1)
	PORT_BIT( 0x0004, IP_ACTIVE_HIGH, IPT_JOYSTICK_RIGHT ) PORT_PLAYER(1)
	PORT_BIT( 0x0008, IP_ACTIVE_HIGH, IPT_UNKNOWN )
	PORT_BIT( 0x0010, IP_ACTIVE_HIGH, IPT_JOYSTICK_UP ) PORT_PLAYER(2)
	PORT_BIT( 0x0020, IP_ACTIVE_HIGH, IPT_JOYSTICK_LEFT ) PORT_PLAYER(2)
	PORT_BIT( 0x0040, IP_ACTIVE_HIGH, IPT_JOYSTICK_RIGHT ) PORT_PLAYER(2)
	PORT_BIT( 0x0180, IP_ACTIVE_HIGH, IPT_UNKNOWN )
	PORT_BIT( 0x0200, IP_ACTIVE_HIGH, IPT_BUTTON1 ) // Start
	PORT_BIT( 0xfc00, IP_ACTIVE_HIGH, IPT_UNKNOWN )

	PORT_START("P2")
	PORT_BIT( 0xffff, IP_ACTIVE_HIGH, IPT_UNKNOWN )

	PORT_START("P3")
	PORT_BIT( 0xffff, IP_ACTIVE_HIGH, IPT_UNKNOWN )
INPUT_PORTS_END

static INPUT_PORTS_START( decathln )
	PORT_START("P1")
	PORT_BIT( 0x0001, IP_ACTIVE_HIGH, IPT_JOYSTICK_UP ) PORT_PLAYER(1)
	PORT_BIT( 0x0002, IP_ACTIVE_HIGH, IPT_JOYSTICK_LEFT ) PORT_PLAYER(1)
	PORT_BIT( 0x0004, IP_ACTIVE_HIGH, IPT_JOYSTICK_RIGHT ) PORT_PLAYER(1)
	PORT_BIT( 0x0008, IP_ACTIVE_HIGH, IPT_JOYSTICK_DOWN ) PORT_PLAYER(1)
	PORT_BIT( 0x0010, IP_ACTIVE_HIGH, IPT_JOYSTICK_UP ) PORT_PLAYER(2)
	PORT_BIT( 0x0020, IP_ACTIVE_HIGH, IPT_JOYSTICK_LEFT ) PORT_PLAYER(2)
	PORT_BIT( 0x0040, IP_ACTIVE_HIGH, IPT_JOYSTICK_RIGHT ) PORT_PLAYER(2)
	PORT_BIT( 0x0180, IP_ACTIVE_HIGH, IPT_JOYSTICK_DOWN ) PORT_PLAYER(2)
	PORT_BIT( 0x0200, IP_ACTIVE_HIGH, IPT_BUTTON1 ) // Start
	PORT_BIT( 0xfc00, IP_ACTIVE_HIGH, IPT_UNKNOWN )

	PORT_START("P2")
	PORT_BIT( 0xffff, IP_ACTIVE_HIGH, IPT_UNKNOWN )

	PORT_START("P3")
	PORT_BIT( 0xffff, IP_ACTIVE_HIGH, IPT_UNKNOWN )
INPUT_PORTS_END

static INPUT_PORTS_START( mattelcs ) // there is a 'secret test mode' that previously got activated before inputs were mapped, might need unused inputs to active?
	PORT_START("P1")
	PORT_BIT( 0x0007, IP_ACTIVE_LOW, IPT_UNUSED ) // must be IP_ACTIVE_LOW or you can't switch to Football properly?
	PORT_DIPNAME( 0x0018, 0x0000, "Game Select Slider" ) // technically not a dipswitch, a 3 position slider, but how best map it?
	PORT_DIPSETTING(      0x0008, "Baseball (Left)" )
	PORT_DIPSETTING(      0x0010, "Basketball (Middle)" )
	PORT_DIPSETTING(      0x0000, "Football (Right)" )
	// no 4th position possible
	PORT_DIPNAME( 0x0040, 0x0040, DEF_STR( Difficulty ) )
	PORT_DIPSETTING(      0x0040, DEF_STR( Hard ) )
	PORT_DIPSETTING(      0x0000, DEF_STR( Normal ) )
	PORT_BIT( 0xffa0, IP_ACTIVE_HIGH, IPT_UNUSED )

	PORT_START("P2")
	PORT_BIT( 0x0001, IP_ACTIVE_HIGH, IPT_JOYSTICK_UP )    PORT_NAME("Joypad Up")
	PORT_BIT( 0x0002, IP_ACTIVE_HIGH, IPT_JOYSTICK_DOWN )  PORT_NAME("Joypad Down")
	PORT_BIT( 0x0004, IP_ACTIVE_HIGH, IPT_JOYSTICK_LEFT )  PORT_NAME("Joypad Left")
	PORT_BIT( 0x0008, IP_ACTIVE_HIGH, IPT_JOYSTICK_RIGHT ) PORT_NAME("Joypad Right")
	PORT_BIT( 0x0010, IP_ACTIVE_HIGH, IPT_BUTTON1 )        PORT_NAME("Sound") // toggles between sound+music, sound only, and no sound
	PORT_BIT( 0x0020, IP_ACTIVE_HIGH, IPT_BUTTON2 )        PORT_NAME("Hike / Pitch")
	PORT_BIT( 0x0040, IP_ACTIVE_HIGH, IPT_BUTTON3 )        PORT_NAME("Shoot / Run")
	PORT_BIT( 0x0080, IP_ACTIVE_HIGH, IPT_BUTTON4 )        PORT_NAME("Kick / Hit")
	PORT_BIT( 0xff00, IP_ACTIVE_HIGH, IPT_UNUSED )

	PORT_START("P3")
	PORT_BIT( 0xffff, IP_ACTIVE_HIGH, IPT_UNUSED )
INPUT_PORTS_END

/* hold 'Console Down' while powering up to get the test menu, including input tests
   the ball (Wired) and bat (IR) are read some other way as they don't seem to appear in the ports. */
static INPUT_PORTS_START( rad_crik )
	PORT_START("P1")
	PORT_BIT( 0x003f, IP_ACTIVE_LOW, IPT_UNKNOWN )
	PORT_BIT( 0x0040, IP_ACTIVE_LOW, IPT_BUTTON1 ) PORT_NAME("Console Enter") // these are the controls on the base unit
	PORT_BIT( 0x0080, IP_ACTIVE_LOW, IPT_JOYSTICK_DOWN ) PORT_NAME("Console Down")
	PORT_BIT( 0x0100, IP_ACTIVE_LOW, IPT_JOYSTICK_LEFT ) PORT_NAME("Console Left")
	PORT_BIT( 0x0200, IP_ACTIVE_LOW, IPT_JOYSTICK_RIGHT ) PORT_NAME("Console Right")
	PORT_BIT( 0x0400, IP_ACTIVE_LOW, IPT_JOYSTICK_UP ) PORT_NAME("Console Up")
	PORT_BIT( 0xf800, IP_ACTIVE_LOW, IPT_UNKNOWN )

	PORT_START("P2")
	PORT_BIT( 0xffff, IP_ACTIVE_LOW, IPT_UNKNOWN )

	PORT_START("P3")
	PORT_BIT( 0xffff, IP_ACTIVE_LOW, IPT_UNKNOWN )
INPUT_PORTS_END

static INPUT_PORTS_START( rad_fb2 ) // controls must be multiplexed somehow, as there's no room for P2 controls otherwise (unless P2 controls were never finished and it was only sold in a single mat version, Radica left useless P2 menu options in the mini Genesis consoles)
	PORT_START("P1")
	PORT_BIT( 0x0001, IP_ACTIVE_LOW, IPT_JOYSTICK_LEFT ) PORT_PLAYER(1) // 'left'
	PORT_BIT( 0x0002, IP_ACTIVE_LOW, IPT_BUTTON1 ) PORT_PLAYER(1) // 'up'
	PORT_BIT( 0x0004, IP_ACTIVE_LOW, IPT_JOYSTICK_RIGHT ) PORT_PLAYER(1) // 'right'
	PORT_BIT( 0x0008, IP_ACTIVE_LOW, IPT_BUTTON2 ) PORT_PLAYER(1) // acts a 'motion ball' in menu (this is an analog input from the ball tho? at least in rad_fb in xavix.cpp so this might just be a debug input here)
	PORT_BIT( 0x0010, IP_ACTIVE_LOW, IPT_JOYSTICK_RIGHT ) PORT_PLAYER(2) // 'p2 right'
	// none of the remaining inputs seem to do anything
	PORT_BIT( 0xffe0, IP_ACTIVE_LOW, IPT_UNKNOWN )

	PORT_START("P2")
	PORT_BIT( 0xffff, IP_ACTIVE_LOW, IPT_UNKNOWN )

	PORT_START("P3")
	PORT_BIT( 0xffff, IP_ACTIVE_LOW, IPT_CUSTOM ) // NTSC (1) / PAL (0) flag
INPUT_PORTS_END

static INPUT_PORTS_START( abltenni )
	PORT_INCLUDE( spg2xx )

	PORT_MODIFY("P1") // Down and both buttons on startup for Diagnostics Menu
	PORT_BIT( 0x0001, IP_ACTIVE_HIGH, IPT_JOYSTICK_UP )
	PORT_BIT( 0x0002, IP_ACTIVE_HIGH, IPT_JOYSTICK_DOWN )
	PORT_BIT( 0x0004, IP_ACTIVE_HIGH, IPT_JOYSTICK_LEFT )
	PORT_BIT( 0x0008, IP_ACTIVE_HIGH, IPT_JOYSTICK_RIGHT )
	PORT_BIT( 0x0010, IP_ACTIVE_HIGH, IPT_BUTTON1 )
	PORT_BIT( 0x0020, IP_ACTIVE_HIGH, IPT_BUTTON2 )
	// all remaining bits in this port will stop the demo mode, also having them high/low determines if you get 2P demos or Vs. CPU demos, not sure what the real state would be
	PORT_BIT( 0xffc0, IP_ACTIVE_HIGH, IPT_UNKNOWN )

	PORT_MODIFY("P2")
	PORT_DIPNAME( 0x0020, 0x0000, "Used" ) // doesn't boot otherwise
	PORT_DIPSETTING(      0x0020, DEF_STR( Off ) )
	PORT_DIPSETTING(      0x0000, DEF_STR( On ) )

	PORT_MODIFY("P3")
INPUT_PORTS_END

static INPUT_PORTS_START( fordrace )
	PORT_INCLUDE( spg2xx )

	PORT_MODIFY("P1") // hold button 1 on powerup for test
	PORT_BIT( 0x0001, IP_ACTIVE_LOW, IPT_JOYSTICK_UP )
	PORT_BIT( 0x0002, IP_ACTIVE_LOW, IPT_JOYSTICK_DOWN )
	PORT_BIT( 0x0004, IP_ACTIVE_LOW, IPT_JOYSTICK_LEFT )
	PORT_BIT( 0x0008, IP_ACTIVE_LOW, IPT_JOYSTICK_RIGHT )
	PORT_BIT( 0x0010, IP_ACTIVE_LOW, IPT_BUTTON1 ) PORT_NAME("Select / Start")
	PORT_BIT( 0x0020, IP_ACTIVE_LOW, IPT_BUTTON2 ) PORT_NAME("Gear Up")
	PORT_BIT( 0x0040, IP_ACTIVE_LOW, IPT_BUTTON3 ) PORT_NAME("Gear Down")
	PORT_BIT( 0x0080, IP_ACTIVE_LOW, IPT_BUTTON4 ) PORT_NAME("Pause")

	PORT_MODIFY("P2")

	PORT_MODIFY("P3")

	PORT_START("AD0") // 12-bit port, Accelerator
	PORT_BIT(0x0fff, 0x0000, IPT_PEDAL ) PORT_SENSITIVITY(100) PORT_KEYDELTA(100) PORT_MINMAX(0x00,0x0fff)

	PORT_START("AD1") // 12-bit port, Brake
	PORT_BIT(0x0fff, 0x0000, IPT_PEDAL2 ) PORT_SENSITIVITY(100) PORT_KEYDELTA(100) PORT_MINMAX(0x00,0x0fff)

	PORT_START("AD2") // 12-bit port, Wheel is split across 2 ports, value added together?
	PORT_BIT( 0x0fff, IP_ACTIVE_HIGH, IPT_CUSTOM ) PORT_CUSTOM_MEMBER(spg2xx_game_fordrace_state, wheel2_r)

	PORT_START("AD3") // 12-bit port, Wheel (see above)
	PORT_BIT( 0x0fff, IP_ACTIVE_HIGH, IPT_CUSTOM ) PORT_CUSTOM_MEMBER(spg2xx_game_fordrace_state, wheel_r)

	PORT_START("WHEEL_REAL")
	PORT_BIT(0x1fff, 0x0000, IPT_AD_STICK_X ) PORT_SENSITIVITY(100) PORT_KEYDELTA(100) PORT_MINMAX(0x00,0x1fff) PORT_NAME("Wheel")
INPUT_PORTS_END

CUSTOM_INPUT_MEMBER(spg2xx_game_fordrace_state::wheel_r)
{
	return ioport("WHEEL_REAL")->read() >> 1;
}

CUSTOM_INPUT_MEMBER(spg2xx_game_fordrace_state::wheel2_r)
{
//  return 0x0800;
	uint16_t dat = ioport("WHEEL_REAL")->read();

	return ((dat >> 1) ^ 0xfff) + (dat & 1);
}

static INPUT_PORTS_START( senspeed )
	PORT_START("P1")
	PORT_BIT( 0x0001, IP_ACTIVE_LOW, IPT_JOYSTICK_LEFT )
	PORT_BIT( 0x0002, IP_ACTIVE_LOW, IPT_JOYSTICK_RIGHT )
	PORT_BIT( 0x0004, IP_ACTIVE_LOW, IPT_JOYSTICK_UP ) PORT_NAME("Accelerate / Select")
	PORT_BIT( 0x0008, IP_ACTIVE_LOW, IPT_JOYSTICK_DOWN ) PORT_NAME("Reverse / Confirm")
	PORT_BIT( 0x0010, IP_ACTIVE_LOW, IPT_BUTTON1 ) PORT_NAME("A (Autojacks)")
	PORT_BIT( 0x0020, IP_ACTIVE_LOW, IPT_BUTTON2 ) PORT_NAME("B (Belt Tires)")
	PORT_BIT( 0x0040, IP_ACTIVE_LOW, IPT_BUTTON3 ) PORT_NAME("C (Cutting Saw)")
	PORT_BIT( 0x0080, IP_ACTIVE_LOW, IPT_BUTTON4 ) PORT_NAME("D (Deflector)")
	PORT_BIT( 0x0100, IP_ACTIVE_LOW, IPT_BUTTON5 ) PORT_NAME("E (Evening Eyes)")
	PORT_BIT( 0x0200, IP_ACTIVE_LOW, IPT_BUTTON6 ) PORT_NAME("F (Frogman Mode)")
	PORT_BIT( 0x0400, IP_ACTIVE_LOW, IPT_BUTTON7 ) PORT_NAME("G (Go Robot)")
	PORT_BIT( 0x0800, IP_ACTIVE_LOW, IPT_START1 ) PORT_NAME("Start / Pause")
	PORT_BIT( 0xf000, IP_ACTIVE_LOW, IPT_UNUSED )

	PORT_START("P2")
	PORT_BIT( 0x0001, IP_ACTIVE_LOW, IPT_UNUSED ) // eeprom bit, handled in read function
	PORT_BIT( 0xfffe, IP_ACTIVE_LOW, IPT_UNUSED )

	PORT_START("P3")
	PORT_BIT( 0xffff, IP_ACTIVE_LOW, IPT_UNUSED )
INPUT_PORTS_END

static INPUT_PORTS_START( ablkickb )
	PORT_INCLUDE( spg2xx )

	PORT_MODIFY("P1")
	PORT_BIT( 0x0001, IP_ACTIVE_HIGH, IPT_JOYSTICK_UP )
	PORT_BIT( 0x0002, IP_ACTIVE_HIGH, IPT_JOYSTICK_DOWN )
	PORT_BIT( 0x0004, IP_ACTIVE_HIGH, IPT_JOYSTICK_LEFT )
	PORT_BIT( 0x0008, IP_ACTIVE_HIGH, IPT_JOYSTICK_RIGHT )
	PORT_BIT( 0x0010, IP_ACTIVE_HIGH, IPT_BUTTON1 )
	PORT_BIT( 0x0020, IP_ACTIVE_HIGH, IPT_BUTTON2 )
	PORT_DIPNAME( 0x0040, 0x0040, "Show Coleco Logo" ) // must be wired inside unit for Coleco distributed ones (US?)
	PORT_DIPSETTING(      0x0040, DEF_STR( Off ) )
	PORT_DIPSETTING(      0x0000, DEF_STR( On ) )

	PORT_MODIFY("P2")

	PORT_MODIFY("P3")
INPUT_PORTS_END

static INPUT_PORTS_START( lxspidaj )
	PORT_START("P1") // base controller has dpad, 2 regular buttons, 2 turbo buttons, start button, reset button.  IR connected JetSki pad has the same inputs but in handlebar form.
	PORT_BIT( 0x0001, IP_ACTIVE_LOW, IPT_JOYSTICK_UP )
	PORT_BIT( 0x0002, IP_ACTIVE_LOW, IPT_JOYSTICK_DOWN )
	PORT_BIT( 0x0004, IP_ACTIVE_LOW, IPT_JOYSTICK_LEFT )
	PORT_BIT( 0x0008, IP_ACTIVE_LOW, IPT_JOYSTICK_RIGHT )
	PORT_BIT( 0x0010, IP_ACTIVE_LOW, IPT_BUTTON2 )
	PORT_BIT( 0x0020, IP_ACTIVE_LOW, IPT_UNUSED )
	PORT_BIT( 0x0040, IP_ACTIVE_LOW, IPT_BUTTON1 )
	PORT_BIT( 0xff80, IP_ACTIVE_LOW, IPT_UNUSED )

	PORT_START("P2")
	PORT_BIT( 0x0001, IP_ACTIVE_LOW, IPT_BUTTON3 ) // is this a button or comms with the controller on the Jetski, check code (possibly just 'start' tho)
	PORT_BIT( 0xfffe, IP_ACTIVE_LOW, IPT_UNUSED )

	PORT_START("P3")
	PORT_BIT( 0xffff, IP_ACTIVE_LOW, IPT_UNUSED )
INPUT_PORTS_END

static INPUT_PORTS_START( comil )
	PORT_START("EXTRA0")
	PORT_BIT( 0x1, IP_ACTIVE_LOW, IPT_BUTTON5 ) PORT_NAME("50:50")
	PORT_BIT( 0x2, IP_ACTIVE_LOW, IPT_BUTTON6 ) PORT_NAME("Phone A Friend")
	PORT_BIT( 0x4, IP_ACTIVE_LOW, IPT_BUTTON7 ) PORT_NAME("Ask The Audience")
	PORT_BIT( 0x8, IP_ACTIVE_LOW, IPT_BUTTON8 ) PORT_NAME("Walk Away")

	PORT_START("EXTRA1")
	PORT_BIT( 0x1, IP_ACTIVE_LOW, IPT_BUTTON1 ) PORT_NAME("A")
	PORT_BIT( 0x2, IP_ACTIVE_LOW, IPT_BUTTON2 ) PORT_NAME("B")
	PORT_BIT( 0x4, IP_ACTIVE_LOW, IPT_BUTTON3 ) PORT_NAME("C")
	PORT_BIT( 0x8, IP_ACTIVE_LOW, IPT_BUTTON4 ) PORT_NAME("D")

	PORT_START("EXTRA2")
	PORT_BIT( 0xf, IP_ACTIVE_LOW, IPT_UNUSED )

	PORT_START("EXTRA3")
	PORT_BIT( 0xf, IP_ACTIVE_LOW, IPT_UNUSED )

	PORT_START("EXTRA4")
	PORT_BIT( 0xf, IP_ACTIVE_LOW, IPT_UNUSED )

	PORT_START("EXTRA5")
	PORT_BIT( 0xf, IP_ACTIVE_LOW, IPT_UNUSED )

	PORT_START("EXTRA6")
	PORT_BIT( 0xf, IP_ACTIVE_LOW, IPT_UNUSED )

	PORT_START("EXTRA7")
	PORT_BIT( 0xf, IP_ACTIVE_LOW, IPT_UNUSED )

	PORT_START("P1")
	PORT_BIT( 0x00ff, IP_ACTIVE_LOW, IPT_UNUSED ) // multiplex select for Port B
	PORT_BIT( 0xff00, IP_ACTIVE_LOW, IPT_UNUSED )

	PORT_START("P2")
	PORT_BIT( 0x000f, IP_ACTIVE_LOW, IPT_UNUSED ) // multiplexed inputs
	PORT_BIT( 0xfff0, IP_ACTIVE_LOW, IPT_UNUSED )

	PORT_START("P3")
	PORT_BIT( 0xffff, IP_ACTIVE_LOW, IPT_UNUSED )
INPUT_PORTS_END

static INPUT_PORTS_START( guitarfv )
	PORT_START("P1")  // Button 1 + 2 and start for service mode
	PORT_BIT( 0x0001, IP_ACTIVE_LOW, IPT_BUTTON1 )
	PORT_BIT( 0x0002, IP_ACTIVE_LOW, IPT_BUTTON2 )
	PORT_BIT( 0x0004, IP_ACTIVE_LOW, IPT_BUTTON3 )
	PORT_BIT( 0x0008, IP_ACTIVE_LOW, IPT_BUTTON4 )
	PORT_BIT( 0x0010, IP_ACTIVE_LOW, IPT_BUTTON5 )
	PORT_BIT( 0x0020, IP_ACTIVE_LOW, IPT_JOYSTICK_UP )
	PORT_BIT( 0x0040, IP_ACTIVE_LOW, IPT_JOYSTICK_DOWN )
	PORT_BIT( 0x0080, IP_ACTIVE_LOW, IPT_BUTTON6 ) PORT_NAME("Wheel / Whammy") // 'Wheel' in test mode
	PORT_BIT( 0x0100, IP_ACTIVE_LOW, IPT_START1 )
	PORT_BIT( 0xfe00, IP_ACTIVE_LOW, IPT_UNKNOWN ) // unused?

	PORT_START("P2")
	PORT_BIT( 0xffff, IP_ACTIVE_LOW, IPT_UNKNOWN ) // unused?

	PORT_START("P3")
	PORT_BIT( 0xffff, IP_ACTIVE_LOW, IPT_UNKNOWN ) // unused?
INPUT_PORTS_END

static INPUT_PORTS_START( guitarss )
	PORT_START("P1")
	PORT_BIT( 0x0001, IP_ACTIVE_HIGH, IPT_BUTTON1 ) PORT_NAME("B1: Blue / Up")
	PORT_BIT( 0x0002, IP_ACTIVE_HIGH, IPT_BUTTON2 ) PORT_NAME("B2: Yellow / Down")
	PORT_BIT( 0x0004, IP_ACTIVE_HIGH, IPT_BUTTON3 ) PORT_NAME("B3: Purple")
	PORT_BIT( 0x0008, IP_ACTIVE_HIGH, IPT_BUTTON4 ) PORT_NAME("B4: Red")
	PORT_BIT( 0x0010, IP_ACTIVE_HIGH, IPT_BUTTON5 ) PORT_NAME("B5: Green")
	PORT_BIT( 0x0020, IP_ACTIVE_HIGH, IPT_JOYSTICK_UP ) PORT_NAME("Strum / Select")
	PORT_BIT( 0x0040, IP_ACTIVE_HIGH, IPT_UNUSED ) // unused, strum is single direction here
	PORT_BIT( 0x0080, IP_ACTIVE_HIGH, IPT_BUTTON6 ) PORT_NAME("Whammy")
	PORT_BIT( 0x0100, IP_ACTIVE_HIGH, IPT_BUTTON7 ) PORT_NAME("Start / Select") // pause
	PORT_BIT( 0xfe00, IP_ACTIVE_HIGH, IPT_UNKNOWN ) // unused?

	PORT_START("P2")
	PORT_BIT( 0xffff, IP_ACTIVE_HIGH, IPT_UNKNOWN ) // unused?

	PORT_START("P3")
	PORT_BIT( 0xffff, IP_ACTIVE_HIGH, IPT_UNKNOWN ) // unused?

INPUT_PORTS_END

static INPUT_PORTS_START( jjstrip )
	PORT_START("P1") // active LOW or HIGH?
	PORT_BIT( 0x0001, IP_ACTIVE_HIGH, IPT_JOYSTICK_UP )
	PORT_BIT( 0x0002, IP_ACTIVE_HIGH, IPT_JOYSTICK_DOWN )
	PORT_BIT( 0x0004, IP_ACTIVE_HIGH, IPT_JOYSTICK_LEFT )
	PORT_BIT( 0x0008, IP_ACTIVE_HIGH, IPT_JOYSTICK_RIGHT )
	PORT_BIT( 0x0010, IP_ACTIVE_HIGH, IPT_BUTTON1 )
	PORT_BIT( 0x0020, IP_ACTIVE_HIGH, IPT_BUTTON2 ) // on pad but not used?
	PORT_BIT( 0x0040, IP_ACTIVE_HIGH, IPT_SELECT )
	PORT_BIT( 0x0080, IP_ACTIVE_HIGH, IPT_START )
	PORT_BIT( 0xff00, IP_ACTIVE_HIGH, IPT_UNUSED )

	PORT_START("P2")
	PORT_BIT( 0xffff, IP_ACTIVE_HIGH, IPT_UNUSED )

	PORT_START("P3")
	PORT_BIT( 0xffff, IP_ACTIVE_HIGH, IPT_UNUSED )
INPUT_PORTS_END

static INPUT_PORTS_START( pballpup )
	PORT_START("GUNY")
	PORT_BIT(0x0ff, 0x80, IPT_LIGHTGUN_Y) PORT_CROSSHAIR(Y, 256.0f / 240.0f, 0.0, 0) PORT_MINMAX(0x000, 0x0ff) PORT_SENSITIVITY(100) PORT_KEYDELTA(10) PORT_PLAYER(1)

	PORT_START("GUNX")
	PORT_BIT(0x1ff, 0x100, IPT_LIGHTGUN_X) PORT_CROSSHAIR(X, 512.0f / 320.0f, -0.03f, 0) PORT_MINMAX(0x000, 0x1ff) PORT_SENSITIVITY(100) PORT_KEYDELTA(10) PORT_PLAYER(1)

	PORT_START("P1")
	PORT_BIT( 0x003f, IP_ACTIVE_HIGH, IPT_UNUSED ) // lower bits are seeprom
	PORT_BIT( 0x0040, IP_ACTIVE_HIGH, IPT_JOYSTICK_UP )
	PORT_BIT( 0x0080, IP_ACTIVE_HIGH, IPT_JOYSTICK_DOWN )
	PORT_BIT( 0x0100, IP_ACTIVE_HIGH, IPT_JOYSTICK_LEFT )
	PORT_BIT( 0x0200, IP_ACTIVE_HIGH, IPT_JOYSTICK_RIGHT )
	PORT_BIT( 0xfc00, IP_ACTIVE_HIGH, IPT_UNUSED )

	PORT_START("P2")
	PORT_BIT( 0xffff, IP_ACTIVE_HIGH, IPT_UNUSED )

	PORT_START("P3")
	PORT_BIT( 0x000f, IP_ACTIVE_HIGH, IPT_UNUSED )
	PORT_BIT( 0x0010, IP_ACTIVE_HIGH, IPT_BUTTON4 ) // pause
	PORT_BIT( 0x0020, IP_ACTIVE_HIGH, IPT_BUTTON1 ) // trigger
	PORT_BIT( 0x0040, IP_ACTIVE_HIGH, IPT_BUTTON2 ) // hide
	PORT_BIT( 0x0080, IP_ACTIVE_HIGH, IPT_BUTTON3 ) // reload
	PORT_BIT( 0xff00, IP_ACTIVE_HIGH, IPT_UNUSED )
INPUT_PORTS_END

static INPUT_PORTS_START( swclone )
	PORT_START("GUNY")
	PORT_BIT(0x0ff, 0x80, IPT_LIGHTGUN_Y) PORT_CROSSHAIR(Y, 1.0f, 0.0, 0) PORT_MINMAX(0x000, 0x0ff) PORT_SENSITIVITY(100) PORT_KEYDELTA(10) PORT_PLAYER(1)

	PORT_START("GUNX")
	PORT_BIT(0x1ff, 0x100, IPT_LIGHTGUN_X) PORT_CROSSHAIR(X, 512.0f / 320.0f, -0.105f, 0) PORT_MINMAX(0x000, 0x1ff) PORT_SENSITIVITY(100) PORT_KEYDELTA(10) PORT_PLAYER(1)

	PORT_START("P1")
	PORT_BIT( 0x0001, IP_ACTIVE_HIGH, IPT_UNUSED ) // i2cmem here
	PORT_BIT( 0x003e, IP_ACTIVE_HIGH, IPT_UNUSED )
	PORT_BIT( 0x0040, IP_ACTIVE_HIGH, IPT_JOYSTICK_UP )
	PORT_BIT( 0x0080, IP_ACTIVE_HIGH, IPT_JOYSTICK_DOWN )
	PORT_BIT( 0x0100, IP_ACTIVE_HIGH, IPT_JOYSTICK_LEFT )
	PORT_BIT( 0x0200, IP_ACTIVE_HIGH, IPT_JOYSTICK_RIGHT )
	PORT_BIT( 0xfc00, IP_ACTIVE_HIGH, IPT_UNUSED )

	PORT_START("P2")
	PORT_BIT( 0xffff, IP_ACTIVE_HIGH, IPT_UNUSED )

	PORT_START("P3")
	PORT_BIT( 0x000f, IP_ACTIVE_HIGH, IPT_UNUSED )
	PORT_BIT( 0x0010, IP_ACTIVE_HIGH, IPT_BUTTON4 ) // pause
	PORT_BIT( 0x0020, IP_ACTIVE_HIGH, IPT_BUTTON1 ) // trigger
	PORT_BIT( 0x0040, IP_ACTIVE_HIGH, IPT_BUTTON2 ) // grenade
	PORT_BIT( 0x0080, IP_ACTIVE_HIGH, IPT_BUTTON3 ) // reload (doesn't exist here?)
	PORT_BIT( 0xff00, IP_ACTIVE_HIGH, IPT_UNUSED )
INPUT_PORTS_END

static INPUT_PORTS_START( tmntmutm )
	PORT_START("GUNY")
	PORT_BIT(0x0ff, 0x80, IPT_LIGHTGUN_Y) PORT_CROSSHAIR(Y, 256.0f / 240.0f, -0.032f, 0) PORT_MINMAX(0x000, 0x0ff) PORT_SENSITIVITY(100) PORT_KEYDELTA(10) PORT_PLAYER(1)

	PORT_START("GUNX")
	PORT_BIT(0x1ff, 0x100, IPT_LIGHTGUN_X) PORT_CROSSHAIR(X, 512.0f / 320.0f, -0.127f, 0) PORT_MINMAX(0x000, 0x1ff) PORT_SENSITIVITY(100) PORT_KEYDELTA(10) PORT_PLAYER(1)

	PORT_START("P1")
	PORT_BIT( 0x0001, IP_ACTIVE_HIGH, IPT_BUTTON1 ) // trigger
	PORT_BIT( 0xfffe, IP_ACTIVE_HIGH, IPT_UNUSED )

	PORT_START("P2")
	PORT_BIT( 0xffff, IP_ACTIVE_HIGH, IPT_UNUSED )

	PORT_START("P3")
	PORT_BIT( 0xffff, IP_ACTIVE_HIGH, IPT_UNUSED )
INPUT_PORTS_END

static INPUT_PORTS_START( dreamlss )
	PORT_START("P1")
	PORT_BIT( 0x0001, IP_ACTIVE_HIGH, IPT_JOYSTICK_LEFT )
	PORT_BIT( 0x0002, IP_ACTIVE_HIGH, IPT_JOYSTICK_RIGHT )
	PORT_BIT( 0x0004, IP_ACTIVE_HIGH, IPT_JOYSTICK_UP )
	PORT_BIT( 0x0008, IP_ACTIVE_HIGH, IPT_JOYSTICK_DOWN )
	PORT_BIT( 0x0010, IP_ACTIVE_HIGH, IPT_BUTTON1 )
	PORT_BIT( 0x0020, IP_ACTIVE_HIGH, IPT_BUTTON2 ) PORT_NAME("A")
	PORT_BIT( 0x0040, IP_ACTIVE_HIGH, IPT_BUTTON3 ) PORT_NAME("B")
	PORT_BIT( 0x0080, IP_ACTIVE_HIGH, IPT_BUTTON4 ) PORT_NAME("C")
	PORT_BIT( 0x0100, IP_ACTIVE_HIGH, IPT_SERVICE ) PORT_NAME("Test (Debug)") // not externally connected on unit
	PORT_BIT( 0xfe00, IP_ACTIVE_HIGH, IPT_UNUSED )

	PORT_START("P2")
	PORT_BIT( 0xffff, IP_ACTIVE_HIGH, IPT_UNUSED )

	PORT_START("P3")
	PORT_BIT( 0xffff, IP_ACTIVE_HIGH, IPT_UNUSED )
INPUT_PORTS_END


static INPUT_PORTS_START( tmntbftc )
	PORT_START("P1")
	PORT_BIT( 0x0001, IP_ACTIVE_HIGH, IPT_JOYSTICK_UP )
	PORT_BIT( 0x0002, IP_ACTIVE_HIGH, IPT_JOYSTICK_RIGHT )
	PORT_BIT( 0x0004, IP_ACTIVE_HIGH, IPT_JOYSTICK_DOWN )
	PORT_BIT( 0x0008, IP_ACTIVE_HIGH, IPT_JOYSTICK_LEFT )
	PORT_BIT( 0x0010, IP_ACTIVE_HIGH, IPT_UNUSED )
	PORT_BIT( 0x0020, IP_ACTIVE_HIGH, IPT_BUTTON2 )
	PORT_BIT( 0x0040, IP_ACTIVE_HIGH, IPT_BUTTON1 )
	PORT_BIT( 0x0180, IP_ACTIVE_HIGH, IPT_UNUSED )
	PORT_BIT( 0x0200, IP_ACTIVE_HIGH, IPT_START1 )
	PORT_BIT( 0xfc00, IP_ACTIVE_HIGH, IPT_UNUSED )

	PORT_START("P2")
	PORT_BIT( 0xffff, IP_ACTIVE_HIGH, IPT_UNUSED )

	PORT_START("P3")
	PORT_BIT( 0xffff, IP_ACTIVE_HIGH, IPT_UNUSED )
INPUT_PORTS_END

void spg2xx_game_state::machine_start()
{
	if (m_bank)
	{
		m_bank->configure_entries(0, (memregion("maincpu")->bytes() + 0x7fffff) / 0x800000, memregion("maincpu")->base(), 0x800000);
		m_bank->set_entry(0);
	}

	save_item(NAME(m_current_bank));
}

void spg2xx_game_state::machine_reset()
{
	m_current_bank = -1;
	switch_bank(0);
	m_maincpu->reset();
}

void spg2xx_game_state::spg2xx_base(machine_config &config)
{
	m_maincpu->porta_out().set(FUNC(spg2xx_game_state::porta_w));
	m_maincpu->portb_out().set(FUNC(spg2xx_game_state::portb_w));
	m_maincpu->portc_out().set(FUNC(spg2xx_game_state::portc_w));

	SCREEN(config, m_screen, SCREEN_TYPE_RASTER);
	m_screen->set_refresh_hz(60);
	m_screen->set_size(320, 262);
	m_screen->set_visarea(0, 320-1, 0, 240-1);
	m_screen->set_screen_update("maincpu", FUNC(spg2xx_device::screen_update));
	m_screen->screen_vblank().set(m_maincpu, FUNC(spg2xx_device::vblank));

	SPEAKER(config, "lspeaker").front_left();
	SPEAKER(config, "rspeaker").front_right();
	m_maincpu->add_route(ALL_OUTPUTS, "lspeaker", 0.5);
	m_maincpu->add_route(ALL_OUTPUTS, "rspeaker", 0.5);
}

void spg2xx_game_state::non_spg_base(machine_config &config)
{
	SPG24X(config, m_maincpu, XTAL(27'000'000), m_screen);
	m_maincpu->set_addrmap(AS_PROGRAM, &spg2xx_game_state::mem_map_4m);

	spg2xx_base(config);
}

void spg2xx_game_state::rad_skat(machine_config &config)
{
	SPG24X(config, m_maincpu, XTAL(27'000'000), m_screen);
	m_maincpu->set_addrmap(AS_PROGRAM, &spg2xx_game_state::mem_map_4m);

	spg2xx_base(config);

	m_maincpu->porta_in().set_ioport("P1");
	m_maincpu->portb_in().set_ioport("P2");
	m_maincpu->portc_in().set_ioport("P3");
	m_maincpu->i2c_w().set(FUNC(spg2xx_game_state::i2c_w));
	m_maincpu->i2c_r().set(FUNC(spg2xx_game_state::i2c_r));
}

void spg2xx_game_state::spg2xx(machine_config &config)
{
	SPG24X(config, m_maincpu, XTAL(27'000'000), m_screen);
	m_maincpu->set_addrmap(AS_PROGRAM, &spg2xx_game_state::mem_map_4m);

	spg2xx_base(config);

	m_maincpu->porta_in().set(FUNC(spg2xx_game_state::base_porta_r));
	m_maincpu->portb_in().set(FUNC(spg2xx_game_state::base_portb_r));
	m_maincpu->portc_in().set(FUNC(spg2xx_game_state::base_portc_r));
}


void spg2xx_game_fordrace_state::fordrace(machine_config &config)
{
	SPG24X(config, m_maincpu, XTAL(27'000'000), m_screen);
	m_maincpu->set_addrmap(AS_PROGRAM, &spg2xx_game_fordrace_state::mem_map_4m);

	spg2xx_base(config);

	m_maincpu->porta_in().set(FUNC(spg2xx_game_fordrace_state::base_porta_r));
	m_maincpu->portb_in().set(FUNC(spg2xx_game_fordrace_state::base_portb_r));
	m_maincpu->portc_in().set(FUNC(spg2xx_game_fordrace_state::base_portc_r));

	// these do something in test mode, but in game the ADC interrupt is never generated?
	m_maincpu->adc_in<0>().set_ioport("AD0"); // pedals1
	m_maincpu->adc_in<1>().set_ioport("AD1"); // pedal2
	m_maincpu->adc_in<2>().set_ioport("AD2"); // steering
	m_maincpu->adc_in<3>().set_ioport("AD3"); // steering

}

uint16_t spg2xx_game_senspeed_state::portb_r()
{
	uint16_t ret = 0x0000;
	ret = m_i2cmem->read_sda() ? 1: 0;

	logerror("%s: spg2xx_game_senspeed_state::portb_r (%04x)\n", machine().describe_context(), ret);
	return ret;
}

void spg2xx_game_senspeed_state::portb_w(offs_t offset, uint16_t data, uint16_t mem_mask)
{
	if (BIT(mem_mask, 1))
		m_i2cmem->write_scl(BIT(data, 1));
	if (BIT(mem_mask, 0))
		m_i2cmem->write_sda(BIT(data, 0));
}

void spg2xx_game_senspeed_state::senspeed(machine_config &config)
{
	SPG24X(config, m_maincpu, XTAL(27'000'000), m_screen);
	m_maincpu->set_addrmap(AS_PROGRAM, &spg2xx_game_senspeed_state::mem_map_4m);

	spg2xx_base(config);

	m_maincpu->porta_in().set_ioport("P1");
	m_maincpu->portb_in().set(FUNC(spg2xx_game_senspeed_state::portb_r));
	m_maincpu->portc_in().set_ioport("P3");

	m_maincpu->portb_out().set(FUNC(spg2xx_game_senspeed_state::portb_w));

	/*
	    ATMLH806
	    02B 1
	    A7J4565E
	*/
	I2C_24C01(config, "i2cmem", 0); // saves 0x80 bytes, but loading fails?
}


uint16_t spg2xx_game_comil_state::porta_r(offs_t offset, uint16_t mem_mask)
{
	uint16_t data = m_porta_data;
	logerror("%s: Port A Read: %04x (%04x)\n", machine().describe_context(), data, mem_mask);
	return data;
}

void spg2xx_game_comil_state::porta_w(offs_t offset, uint16_t data, uint16_t mem_mask)
{
	logerror("%s: Port A Write: %04x (%04x)\n", machine().describe_context(), data, mem_mask);
	m_porta_data = data;
}

uint16_t spg2xx_game_comil_state::portb_r(offs_t offset, uint16_t mem_mask)
{
	uint16_t data = m_io_p2->read() & 0xfff0;

	if (!(m_porta_data & 0x0001)) data |= (m_extra_in[0]->read() & 0xf);
	if (!(m_porta_data & 0x0002)) data |= (m_extra_in[1]->read() & 0xf);
	if (!(m_porta_data & 0x0004)) data |= (m_extra_in[2]->read() & 0xf);
	if (!(m_porta_data & 0x0008)) data |= (m_extra_in[3]->read() & 0xf);
	if (!(m_porta_data & 0x0010)) data |= (m_extra_in[4]->read() & 0xf);
	if (!(m_porta_data & 0x0020)) data |= (m_extra_in[5]->read() & 0xf);
	if (!(m_porta_data & 0x0040)) data |= (m_extra_in[6]->read() & 0xf);
	if (!(m_porta_data & 0x0080)) data |= (m_extra_in[7]->read() & 0xf);

	logerror("%s: Port B Read: %04x (%04x)\n", machine().describe_context(), data, mem_mask);
	return data;
}

void spg2xx_game_comil_state::comil(machine_config &config)
{
	SPG28X(config, m_maincpu, XTAL(27'000'000), m_screen);
	m_maincpu->set_addrmap(AS_PROGRAM, &spg2xx_game_comil_state::mem_map_4m);

	spg2xx_base(config);

	m_maincpu->set_pal(true);
	m_screen->set_refresh_hz(50);

	m_maincpu->porta_in().set(FUNC(spg2xx_game_comil_state::porta_r));
	m_maincpu->portb_in().set(FUNC(spg2xx_game_comil_state::portb_r));

	m_maincpu->porta_out().set(FUNC(spg2xx_game_comil_state::porta_w));
	//m_maincpu->portb_out().set(FUNC(spg2xx_game_comil_state::portb_w));
}

void spg2xx_game_state::guitarfv(machine_config &config)
{
	SPG24X(config, m_maincpu, XTAL(27'000'000), m_screen);
	m_maincpu->set_addrmap(AS_PROGRAM, &spg2xx_game_state::mem_map_4m);

	spg2xx_base(config);

	m_maincpu->set_pal(true);
	m_screen->set_refresh_hz(50);

	m_maincpu->porta_in().set_ioport("P1");
	m_maincpu->portb_in().set_ioport("P2");
	m_maincpu->portc_in().set_ioport("P3");
}


void spg2xx_game_state::tvsprt10(machine_config &config)
{
	SPG24X(config, m_maincpu, XTAL(27'000'000), m_screen);
	m_maincpu->set_addrmap(AS_PROGRAM, &spg2xx_game_state::mem_map_2m);

	spg2xx_base(config);

	m_maincpu->porta_in().set(FUNC(spg2xx_game_state::base_porta_r));
	m_maincpu->portb_in().set(FUNC(spg2xx_game_state::base_portb_r));
	m_maincpu->portc_in().set(FUNC(spg2xx_game_state::base_portc_r));
}

uint16_t spg2xx_game_tmntmutm_state::guny_r()
{
	int frame = m_screen->frame_number() & 1; // game will not register shots if the co-ordinates are exactly the same as previous shot
	uint16_t data = m_io_guny->read() ^ frame;
	logerror("%s: Gun Y Read: %04x\n", machine().describe_context(), data);
	return data;
}

uint16_t spg2xx_game_tmntmutm_state::gunx_r()
{
	int frame = (m_screen->frame_number() >> 1) & 1;
	uint16_t data = m_io_gunx->read() ^ frame;
	logerror("%s: Gun X Read: %04x\n", machine().describe_context(), data);
	return data;
}



void spg2xx_game_tmntmutm_state::tmntmutm(machine_config &config)
{
	SPG24X(config, m_maincpu, XTAL(27'000'000), m_screen);
	m_maincpu->set_addrmap(AS_PROGRAM, &spg2xx_game_tmntmutm_state::mem_map_4m);

	spg2xx_base(config);

	m_maincpu->porta_in().set(FUNC(spg2xx_game_tmntmutm_state::base_porta_r));
	m_maincpu->portb_in().set(FUNC(spg2xx_game_tmntmutm_state::base_portb_r));
	m_maincpu->portc_in().set(FUNC(spg2xx_game_tmntmutm_state::base_portc_r));

	m_maincpu->guny_in().set(FUNC(spg2xx_game_tmntmutm_state::guny_r));
	m_maincpu->gunx_in().set(FUNC(spg2xx_game_tmntmutm_state::gunx_r));

	I2C_24C08(config, "i2cmem", 0);
}

uint16_t spg2xx_game_albkickb_state::portb_r(offs_t offset, uint16_t mem_mask)
{
	uint16_t data = machine().rand();// TODO
	logerror("%s: Port B Read: %04x (%04x)\n", machine().describe_context(), data, mem_mask);
	return data;
}

void spg2xx_game_albkickb_state::ablkickb(machine_config &config)
{
	SPG24X(config, m_maincpu, XTAL(27'000'000), m_screen);
	m_maincpu->set_addrmap(AS_PROGRAM, &spg2xx_game_albkickb_state::mem_map_4m);

	spg2xx_base(config);

	m_maincpu->porta_in().set(FUNC(spg2xx_game_albkickb_state::base_porta_r));
	m_maincpu->portb_in().set(FUNC(spg2xx_game_albkickb_state::portb_r));
	m_maincpu->portc_in().set(FUNC(spg2xx_game_albkickb_state::base_portc_r));
}


uint16_t spg2xx_game_pballpup_state::porta_r()
{
	uint16_t ret = m_io_p1->read() & 0xfff7;
//  logerror("%s: spg2xx_game_pballpup_state::porta_r\n", machine().describe_context());
	ret |= m_eeprom->do_read() ? 0x8 : 0x0;
	return ret;
}

void spg2xx_game_pballpup_state::porta_w(offs_t offset, uint16_t data, uint16_t mem_mask)
{
	logerror("%s: spg2xx_game_pballpup_state::porta_w (%04x)\n", machine().describe_context(), data);
	m_eeprom->di_write(BIT(data, 2));
	m_eeprom->cs_write(BIT(data, 0) ? ASSERT_LINE : CLEAR_LINE);
	m_eeprom->clk_write(BIT(data, 1) ? ASSERT_LINE : CLEAR_LINE);

	// this can actually change bank from running code, because the code part in each bank is almost identical, just the data changes
	switch_bank((data & 0x1000) ? 1 : 0);
}


void spg2xx_game_pballpup_state::pballpup(machine_config &config)
{
	SPG24X(config, m_maincpu, XTAL(27'000'000), m_screen);
	m_maincpu->set_addrmap(AS_PROGRAM, &spg2xx_game_pballpup_state::mem_map_4m);

	spg2xx_base(config);

	m_maincpu->porta_in().set(FUNC(spg2xx_game_pballpup_state::porta_r));
	m_maincpu->portb_in().set(FUNC(spg2xx_game_pballpup_state::base_portb_r));
	m_maincpu->portc_in().set(FUNC(spg2xx_game_pballpup_state::base_portc_r));

	m_maincpu->porta_out().set(FUNC(spg2xx_game_pballpup_state::porta_w));
	m_maincpu->portb_out().set(FUNC(spg2xx_game_pballpup_state::portb_w));
	m_maincpu->portc_out().set(FUNC(spg2xx_game_pballpup_state::portc_w));

	m_maincpu->guny_in().set(FUNC(spg2xx_game_pballpup_state::base_guny_r));
	m_maincpu->gunx_in().set(FUNC(spg2xx_game_pballpup_state::base_gunx_r));

	EEPROM_93C66_16BIT(config, m_eeprom); // type?
}

uint16_t spg2xx_game_swclone_state::porta_r()
{
	uint16_t ret = m_io_p1->read() & 0xfffe;
	ret |= m_i2cmem->read_sda() ? 0x1: 0x0;

	//logerror("%s: spg2xx_game_swclone_state::porta_r (%04x)\n", machine().describe_context(), ret);
	return ret;
}

void spg2xx_game_swclone_state::porta_w(offs_t offset, uint16_t data, uint16_t mem_mask)
{
	//logerror("%s: spg2xx_game_swclone_state::porta_w (%04x & %04x)\n", machine().describe_context(), data, mem_mask);

	if (BIT(mem_mask, 1))
		m_i2cmem->write_scl(BIT(data, 1));
	if (BIT(mem_mask, 0))
		m_i2cmem->write_sda(BIT(data, 0));

	m_porta_data = data;
}


void spg2xx_game_swclone_state::swclone(machine_config &config)
{
	SPG2XX_128(config, m_maincpu, XTAL(27'000'000), m_screen);
	m_maincpu->set_addrmap(AS_PROGRAM, &spg2xx_game_swclone_state::mem_map_4m);

	spg2xx_base(config);

	m_maincpu->porta_in().set(FUNC(spg2xx_game_swclone_state::porta_r));
	m_maincpu->portb_in().set(FUNC(spg2xx_game_swclone_state::base_portb_r));
	m_maincpu->portc_in().set(FUNC(spg2xx_game_swclone_state::base_portc_r));

	m_maincpu->porta_out().set(FUNC(spg2xx_game_swclone_state::porta_w));
	m_maincpu->portb_out().set(FUNC(spg2xx_game_swclone_state::portb_w));
	m_maincpu->portc_out().set(FUNC(spg2xx_game_swclone_state::portc_w));

	m_maincpu->guny_in().set(FUNC(spg2xx_game_swclone_state::base_guny_r));
	m_maincpu->gunx_in().set(FUNC(spg2xx_game_swclone_state::base_gunx_r));

	I2C_24C08(config, "i2cmem", 0);
}



uint16_t spg2xx_game_dreamlss_state::porta_r()
{
	uint16_t ret = m_io_p1->read()&0xefff;
	ret |= m_porta_data & 0x1000; // needs to be able to read back current bank
	logerror("%s: spg2xx_game_dreamlss_state::porta_r\n", machine().describe_context());
	return ret;
}

void spg2xx_game_dreamlss_state::porta_w(offs_t offset, uint16_t data, uint16_t mem_mask)
{
	logerror("%s: spg2xx_game_dreamlss_state::porta_w (%04x)\n", machine().describe_context(), data);

	m_porta_data = data;

	switch_bank((data & 0x1000) ? 1 : 0);
}


// TODO: how does the SEEPROM hook up? (will need hack removing in init_dreamlss )
uint16_t spg2xx_game_dreamlss_state::portb_r()
{
	uint16_t ret = m_portb_data & 0xfffe;
	ret |= m_i2cmem->read_sda() ? 0x1: 0x0;

	//logerror("%s: spg2xx_game_dreamlss_state::portb_r (%04x)\n", machine().describe_context(), ret);
	return ret;
}

void spg2xx_game_dreamlss_state::portb_w(offs_t offset, uint16_t data, uint16_t mem_mask)
{
	//logerror("%s: spg2xx_game_dreamlss_state::portb_w (%04x & %04x)\n", machine().describe_context(), data, mem_mask);

	if (BIT(mem_mask, 1))
		m_i2cmem->write_scl(BIT(data, 1));
	if (BIT(mem_mask, 0))
		m_i2cmem->write_sda(BIT(data, 0));

	m_portb_data = data;
}


void spg2xx_game_dreamlss_state::dreamlss(machine_config &config)
{
	SPG24X(config, m_maincpu, XTAL(27'000'000), m_screen);
	m_maincpu->set_addrmap(AS_PROGRAM, &spg2xx_game_dreamlss_state::mem_map_4m);

	spg2xx_base(config);

	m_maincpu->porta_in().set(FUNC(spg2xx_game_dreamlss_state::porta_r));
	m_maincpu->portb_in().set(FUNC(spg2xx_game_dreamlss_state::portb_r));
	m_maincpu->portc_in().set(FUNC(spg2xx_game_dreamlss_state::base_portc_r));

	m_maincpu->porta_out().set(FUNC(spg2xx_game_dreamlss_state::porta_w));
	m_maincpu->portb_out().set(FUNC(spg2xx_game_dreamlss_state::portb_w));
	m_maincpu->portc_out().set(FUNC(spg2xx_game_dreamlss_state::portc_w));

	I2C_24C08(config, "i2cmem", 0);
}

void spg2xx_game_gssytts_state::portc_w(offs_t offset, uint16_t data, uint16_t mem_mask)
{
	int bank = 0;

	logerror("%s: portc_w %04x (%04x) %c %c %c %c | %c %c %c %c | %c %c %c %c | %c %c %c %c  \n", machine().describe_context(), data, mem_mask,
		(mem_mask & 0x8000) ? ((data & 0x8000) ? '1' : '0') : 'x',
		(mem_mask & 0x4000) ? ((data & 0x4000) ? '1' : '0') : 'x',
		(mem_mask & 0x2000) ? ((data & 0x2000) ? '1' : '0') : 'x',
		(mem_mask & 0x1000) ? ((data & 0x1000) ? '1' : '0') : 'x',
		(mem_mask & 0x0800) ? ((data & 0x0800) ? '1' : '0') : 'x',
		(mem_mask & 0x0400) ? ((data & 0x0400) ? '1' : '0') : 'x',
		(mem_mask & 0x0200) ? ((data & 0x0200) ? '1' : '0') : 'x',
		(mem_mask & 0x0100) ? ((data & 0x0100) ? '1' : '0') : 'x',
		(mem_mask & 0x0080) ? ((data & 0x0080) ? '1' : '0') : 'x',
		(mem_mask & 0x0040) ? ((data & 0x0040) ? '1' : '0') : 'x',
		(mem_mask & 0x0020) ? ((data & 0x0020) ? '1' : '0') : 'x',
		(mem_mask & 0x0010) ? ((data & 0x0010) ? '1' : '0') : 'x',
		(mem_mask & 0x0008) ? ((data & 0x0008) ? '1' : '0') : 'x',
		(mem_mask & 0x0004) ? ((data & 0x0004) ? '1' : '0') : 'x',
		(mem_mask & 0x0002) ? ((data & 0x0002) ? '1' : '0') : 'x',
		(mem_mask & 0x0001) ? ((data & 0x0001) ? '1' : '0') : 'x');

	if (mem_mask & 1)
		if (data & 1)
			bank |= 1;

	if (mem_mask & 2)
		if (data & 2)
			bank |= 2;

	m_upperbank->set_entry(bank);
	m_maincpu->invalidate_cache();
}

void spg2xx_game_gssytts_state::machine_start()
{
	m_upperbank->configure_entries(0, 4, memregion("maincpu")->base(), 0x400000);
	m_upperbank->set_entry(1);

	spg2xx_game_state::machine_start();
}

void spg2xx_game_gssytts_state::machine_reset()
{
	m_upperbank->set_entry(1);

	spg2xx_game_state::machine_reset();
}


void spg2xx_game_gssytts_state::gssytts(machine_config &config)
{
	SPG24X(config, m_maincpu, XTAL(27'000'000), m_screen);
	m_maincpu->set_addrmap(AS_PROGRAM, &spg2xx_game_gssytts_state::mem_map_upperbank);

	spg2xx_base(config);

//  m_maincpu->porta_out().set(FUNC(spg2xx_game_state::porta_w));
//  m_maincpu->portb_out().set(FUNC(spg2xx_game_state::portb_w));
//  m_maincpu->portc_out().set(FUNC(spg2xx_game_state::portc_w));

	m_maincpu->porta_in().set_ioport("P1");
	m_maincpu->portb_in().set_ioport("P2");
	m_maincpu->portc_in().set_ioport("P3");
}


void spg2xx_game_state::rad_skatp(machine_config &config)
{
	rad_skat(config);
	m_maincpu->set_pal(true);
	m_screen->set_refresh_hz(50);
//  m_screen->set_size(320, 312);
}


void spg2xx_game_state::rad_crik(machine_config &config)
{
	SPG28X(config, m_maincpu, XTAL(27'000'000), m_screen);
	m_maincpu->set_addrmap(AS_PROGRAM, &spg2xx_game_state::mem_map_4m);

	spg2xx_base(config);

	m_maincpu->porta_in().set_ioport("P1");
	m_maincpu->portb_in().set_ioport("P2");
	m_maincpu->portc_in().set_ioport("P3");
	m_maincpu->i2c_w().set(FUNC(spg2xx_game_state::i2c_w));
	m_maincpu->i2c_r().set(FUNC(spg2xx_game_state::i2c_r));
}

ROM_START( rad_skat )
	ROM_REGION( 0x800000, "maincpu", ROMREGION_ERASE00 )
	ROM_LOAD16_WORD_SWAP( "skateboarder.bin", 0x000000, 0x400000, CRC(08b9ab91) SHA1(6665edc4740804956136c68065890925a144626b) )
ROM_END

ROM_START( rad_skatp ) // rom was dumped from the NTSC version, but region comes from an io port, so ROM is probably the same
	ROM_REGION( 0x800000, "maincpu", ROMREGION_ERASE00 )
	ROM_LOAD16_WORD_SWAP( "skateboarder.bin", 0x000000, 0x400000, CRC(08b9ab91) SHA1(6665edc4740804956136c68065890925a144626b) )
ROM_END

ROM_START( rad_fb2 )
	ROM_REGION( 0x800000, "maincpu", ROMREGION_ERASE00 )
	ROM_LOAD16_WORD_SWAP( "football2.bin", 0x000000, 0x400000, CRC(96b4f0d2) SHA1(e91f2ac679fb0c026ffe216eb4ab58802f361a17) )
ROM_END



ROM_START( rad_crik ) // only released in EU?
	ROM_REGION( 0x800000, "maincpu", ROMREGION_ERASE00 )
	ROM_LOAD16_WORD_SWAP( "cricket.bin", 0x000000, 0x200000, CRC(6fa0aaa9) SHA1(210d2d4f542181f59127ce2f516d0408dc6de7a8) )
ROM_END

ROM_START( mattelcs )
	ROM_REGION( 0x800000, "maincpu", ROMREGION_ERASE00 )
	ROM_LOAD16_WORD_SWAP( "mattelclassicsports.bin", 0x000000, 0x100000, CRC(e633e7ad) SHA1(bf3e325a930cf645a7e32195939f3c79c6d35dac) )
ROM_END

ROM_START( abltenni )
	ROM_REGION( 0x800000, "maincpu", ROMREGION_ERASE00 )
	ROM_LOAD16_WORD_SWAP( "ablpnpwirelesstennis.bin", 0x000000, 0x400000, CRC(66bd8ef1) SHA1(a83640d5d9e84e10d29a065a61e0d7bbec16c6e4) )
ROM_END

ROM_START( ablkickb )
	ROM_REGION( 0x1000000, "maincpu", ROMREGION_ERASE00 )
	ROM_LOAD16_WORD_SWAP( "ablkickboxing.bin", 0x000000, 0x800000,  CRC(61394c45) SHA1(291d28a39edcb32a8f5d776a5e5c05e6fd0abece) )
	ROM_LOAD16_WORD_SWAP( "fm25q16a.bin", 0x800000, 0x200000, CRC(aeb472ac) SHA1(500c24b725f6d3308ef8cbdf4259f5be556c7c92) )
ROM_END

ROM_START( lxspidaj )
	ROM_REGION( 0x800000, "maincpu", ROMREGION_ERASE00 )
	ROM_LOAD16_WORD_SWAP( "mx29lv320ct.u2", 0x000000, 0x400000, CRC(e7e03c62) SHA1(ab13452f0436efb767f01dff54dd48a528538e3f) )
ROM_END


ROM_START( fordrace )
	ROM_REGION( 0x800000, "maincpu", ROMREGION_ERASE00 )
	ROM_LOAD16_WORD_SWAP( "fordracing_29lv320ct_00c222a7.bin", 0x000000, 0x400000, CRC(998cad17) SHA1(98a65e9e0ec17e3366e0ac6ddc2d852a7efb360e) )
ROM_END


ROM_START( comil )
	ROM_REGION( 0x800000, "maincpu", ROMREGION_ERASE00 )
	ROM_LOAD16_WORD_SWAP( "ukmillionaire.bin", 0x000000, 0x400000, CRC(b7e8e126) SHA1(fc76dba672eb5c4c115e16d8ea4a45a6e859f87c) )
ROM_END

ROM_START( tvsprt10 )
	ROM_REGION( 0x800000, "maincpu", ROMREGION_ERASE00 )
	ROM_LOAD16_WORD_SWAP( "tvsports10in1.bin", 0x000000, 0x400000, CRC(98b79889) SHA1(b0ba534d59b794bb38c071c70ab5bcf711364e06) )
ROM_END

ROM_START( decathln )
	ROM_REGION( 0x800000, "maincpu", ROMREGION_ERASE00 )
	ROM_LOAD16_WORD_SWAP( "decathlon.bin", 0x000000, 0x400000, CRC(63c8e6b6) SHA1(6a25b68b45336e04a2bfd75b43a494349024d714) )
ROM_END

ROM_START( decathlna )
	ROM_REGION( 0x800000, "maincpu", ROMREGION_ERASE00 )
	ROM_LOAD16_WORD_SWAP( "abldecathlon2.bin", 0x000000, 0x400000, CRC(594ed954) SHA1(6ddd9df8f645ac8e93ee37337ca9fb5f7f942827) )
ROM_END

ROM_START( guitarfv )
	ROM_REGION( 0x800000, "maincpu", ROMREGION_ERASE00 )
	ROM_LOAD16_WORD_SWAP( "mx26l64.bin", 0x000000, 0x800000, CRC(eaadd2c2) SHA1(0c3fe004dbaa52a335c6ddcecb9e9f5582d7ef35) )
ROM_END

ROM_START( guitarss )
	ROM_REGION( 0x800000, "maincpu", ROMREGION_ERASE00 )
	ROM_LOAD16_WORD_SWAP( "guitar_superstar_stratocaster.bin", 0x000000, 0x800000, CRC(63950016) SHA1(28b9613571f47c49995aa35c4d4a2d6f68389813) )
ROM_END

ROM_START( guitarssa )
	ROM_REGION( 0x800000, "maincpu", ROMREGION_ERASE00 )
	ROM_LOAD16_WORD_SWAP( "guitar_superstar_flying_v.bin", 0x000000, 0x800000, CRC(af0c837c) SHA1(f04c9a4292f811d92311d19fb35dcee3f1649a14) )
ROM_END

ROM_START( tmntbftc )
	ROM_REGION( 0x800000, "maincpu", ROMREGION_ERASE00 )
	ROM_LOAD16_WORD_SWAP( "tmntbftc.bin", 0x000000, 0x400000, CRC(f923da5b) SHA1(79b290b75d06dabd0f579800edc4453b044c8fd4) )
ROM_END


ROM_START( gssytts )
	ROM_REGION( 0x1000000, "maincpu", ROMREGION_ERASE00 )
	ROM_LOAD16_WORD_SWAP( "guitarssytts.bin", 0x000000, 0x800000, CRC(ec3de9e1) SHA1(690efe2676c664c2be52cda00d6dcb9d60a26e9a) ) // no data
	ROM_CONTINUE(0x000000, 0x800000) // 1st 8mb
	ROM_CONTINUE(0x800000, 0x800000) // no data
	ROM_CONTINUE(0x800000, 0x800000) // 2nd 8mb
ROM_END




ROM_START( jjstrip )
	ROM_REGION( 0x800000, "maincpu", ROMREGION_ERASE00 )
	ROM_LOAD16_WORD_SWAP( "strippoker.bin", 0x000000, 0x200000, CRC(7a70e6c8) SHA1(3d5da4774b00977939f309f3e71473dde9b70435) )
ROM_END

ROM_START( tmntmutm )
	ROM_REGION( 0x800000, "maincpu", ROMREGION_ERASE00 )
	ROM_LOAD16_WORD_SWAP( "tmntmutantsandmonsters_sst39vf3201_00bf235b.bin", 0x000000, 0x400000, CRC(93ab5ff7) SHA1(e78a5d380663d351ad9be5087ec8434d9be16ba7) )
ROM_END

ROM_START( pballpup )
	ROM_REGION( 0x1000000, "maincpu", ROMREGION_ERASE00 )
	ROM_LOAD16_WORD_SWAP( "paintballpoweredup.bin", 0x000000, 0x1000000, CRC(57dbdfd1) SHA1(d98cb7321cc7af092f6f4f83e85fabbdbc1bbd95) )

	ROM_REGION16_BE( 0x200, "eeprom", ROMREGION_ERASE00 )
	// ensure eeprom defaults to 00 or there are unwanted invalid entries already saved
ROM_END

ROM_START( dreamlss )
	ROM_REGION( 0x1000000, "maincpu", ROMREGION_ERASE00 )
	ROM_LOAD16_WORD_SWAP( "dreamlifesuperstar.bin", 0x000000, 0x1000000, CRC(aefad2c3) SHA1(cf962082f09e27d7d24cfc722ae978d9aa735a57) )
ROM_END

ROM_START( swclone )
	ROM_REGION( 0x800000, "maincpu", ROMREGION_ERASE00 )
	ROM_LOAD16_WORD_SWAP( "swclone.bin", 0x000000, 0x800000, CRC(2c983509) SHA1(6138f21fe0b82a7121c4639b6833d4014d5aeb74) )

	ROM_REGION( 0x400, "i2cmem", ROMREGION_ERASE00 )
	// ensure eeprom defaults to 00 or there are unwanted invalid entries already saved
ROM_END

ROM_START( vtechtvssp )
	ROM_REGION( 0x800000, "maincpu", ROMREGION_ERASE00 )
	ROM_LOAD16_WORD_SWAP( "vtechtvstation_sp.bin", 0x000000, 0x800000, CRC(4a2e91eb) SHA1(1ff9cc0360b670cc0ad7efa9de0edd2c68d4d8e3) )
ROM_END

ROM_START( vtechtvsgr )
	ROM_REGION( 0x800000, "maincpu", ROMREGION_ERASE00 )
	ROM_LOAD16_WORD_SWAP( "vtechtvstation_gr.bin", 0x000000, 0x800000, CRC(879f1b12) SHA1(c14d52bead2c190130ce88cbdd4f5e93145f13f9) )
ROM_END

ROM_START( senspeed )
	ROM_REGION( 0x800000, "maincpu", ROMREGION_ERASE00 )
	ROM_LOAD16_WORD_SWAP( "speedracer.bin", 0x000000, 0x800000, CRC(4efbcd39) SHA1(2edffbaa9ea309ad308fa60f32d8b7a98ee313c7) )
ROM_END

void spg2xx_game_state::init_crc()
{
	// several games have a byte sum checksum listed at the start of ROM, this little helper function logs what it should match.
	const int length = memregion("maincpu")->bytes();
	const uint8_t* rom = memregion("maincpu")->base();

	uint32_t checksum = 0x00000000;
	// the first 0x10 bytes are where the "chksum:xxxxxxxx " string is listed, so skip over them
	for (int i = 0x10; i < length; i++)
	{
		checksum += rom[i];
	}

	logerror("Calculated Byte Sum of bytes from 0x10 to 0x%08x is %08x)\n", length - 1, checksum);
}


void spg2xx_game_state::init_tvsprt10()
{
	uint16_t* rom = (uint16_t*)memregion("maincpu")->base();
	// hack 'MASK' check (some kind of EEPROM maybe?)
	// this hack means the ROM CRC fails, but without it the CRC is OK, so dump is good.
	/*
	port b 0010 = chip select? / always set when accessing?
	       0008 = write enable (set when writing, not when reading)
	       0004 = chip select? / always set when accessing?
	       0002 = clock? (toggles)
	       0001 = data in / out
	*/
	if (rom[0x18c55d] == 0x9240) rom[0x18c55d] ^= 0x0001; // tvsprt10
	if (rom[0x179911] == 0x9240) rom[0x179911] ^= 0x0001; // decathln
	if (rom[0x16fa67] == 0x9240) rom[0x16fa67] ^= 0x0001; // decathlna
}

void spg2xx_game_swclone_state::init_swclone()
{
	uint16_t* rom = (uint16_t*)memregion("maincpu")->base();
	rom[0x2649d1] = 0x0000; // don't write 0x1234 to the start of the RAM that is copied to spriteram on startup (this is an explicit write, probably actually a failure condition for something?)
}

void spg2xx_game_albkickb_state::init_ablkickb()
{
	uint16_t *ROM = (uint16_t*)memregion("maincpu")->base();
	int size = memregion("maincpu")->bytes();

	decrypt_ac_ff(ROM, size);
}


// year, name, parent, compat, machine, input, class, init, company, fullname, flags

// Radica TV games
CONS( 2006, rad_skat,   0,        0, rad_skat,  rad_skat,  spg2xx_game_state,          init_crc,      "Radica",                                                 "Play TV Skateboarder (NTSC)",                                           MACHINE_IMPERFECT_SOUND | MACHINE_IMPERFECT_GRAPHICS )
CONS( 2006, rad_skatp,  rad_skat, 0, rad_skatp, rad_skatp, spg2xx_game_state,          init_crc,      "Radica",                                                 "Connectv Skateboarder (PAL)",                                           MACHINE_IMPERFECT_SOUND | MACHINE_IMPERFECT_GRAPHICS )

CONS( 2006, rad_crik,   0,        0, rad_crik,  rad_crik,  spg2xx_game_state,          init_crc,      "Radica",                                                 "Connectv Cricket (PAL)",                                                MACHINE_IMPERFECT_SOUND | MACHINE_NOT_WORKING ) // Version 3.00 20/03/06 is listed in INTERNAL TEST

CONS( 2007, rad_fb2,    0,        0, rad_skat,  rad_fb2,   spg2xx_game_state,          init_crc,      "Radica",                                                 "Play TV Football 2",                                                    MACHINE_IMPERFECT_SOUND | MACHINE_NOT_WORKING ) // offers a 2 player option in menus, but seems to have only been programmed for, and released as, a single player unit, P2 controls appear unfinished.

// ABL TV Games
CONS( 2006, abltenni,   0,        0, spg2xx,    abltenni,  spg2xx_game_state,          empty_init,    "f / V-Tac Technology Co Ltd.",                           "Wireless Tennis (WT2000, ABL TV Game)",                                 MACHINE_NOT_WORKING | MACHINE_IMPERFECT_SOUND | MACHINE_IMPERFECT_GRAPHICS )

CONS( 2006, ablkickb,   0,        0, ablkickb,  ablkickb,  spg2xx_game_albkickb_state, init_ablkickb, "Advance Bright Ltd / Coleco / V-Tac Technology Co Ltd.", "Kick Boxing (BJ8888, ABL TV Game)",                                     MACHINE_NOT_WORKING | MACHINE_IMPERFECT_SOUND | MACHINE_IMPERFECT_GRAPHICS ) // 4 motion sensors, one for each limb

CONS( 2007, lxspidaj,   0,        0, spg2xx,    lxspidaj,  spg2xx_game_albkickb_state, init_ablkickb, "Lexibook",                                               "Spider-Man Super TV Air Jet (Lexibook Junior, JG6000SP)",               MACHINE_IMPERFECT_SOUND | MACHINE_IMPERFECT_GRAPHICS )

CONS( 2006, fordrace,   0,        0, fordrace,  fordrace,  spg2xx_game_fordrace_state, empty_init,    "Excalibur Electronics",                                  "Ford Racing",                                                           MACHINE_IMPERFECT_SOUND | MACHINE_IMPERFECT_GRAPHICS )

CONS( 2008, comil,      0,        0, comil,     comil,     spg2xx_game_comil_state,    empty_init,    "Character Options",                                      "Who Wants to Be a Millionaire? (Character Options, Plug and Play, UK)", MACHINE_IMPERFECT_SOUND | MACHINE_IMPERFECT_GRAPHICS )

// Same as Excalibur Decathlon? Not identical to the ABL game below, but built on the same engine
CONS( 2006, tvsprt10,   0,        0, tvsprt10,  tvsprt10,  spg2xx_game_state,          init_tvsprt10, "Simba / V-Tac Technology Co Ltd.",                       "TV Sports 10-in-1 / Decathlon Athletic Sport Games",                    MACHINE_IMPERFECT_SOUND | MACHINE_IMPERFECT_GRAPHICS )

CONS( 200?, decathln,   0,        0, tvsprt10,  decathln,  spg2xx_game_state,          init_tvsprt10, "Advance Bright Ltd / V-Tac Technology Co Ltd.",          "Decathlon (set 1)",                                                     MACHINE_IMPERFECT_SOUND | MACHINE_IMPERFECT_GRAPHICS ) // unit found in Spain
CONS( 200?, decathlna,  decathln, 0, tvsprt10,  decathln,  spg2xx_game_state,          init_tvsprt10, "Advance Bright Ltd / V-Tac Technology Co Ltd.",          "Decathlon (set 2, SM570, ABL TV Game)",                                 MACHINE_IMPERFECT_SOUND | MACHINE_IMPERFECT_GRAPHICS ) // unit found in UK

CONS( 2007, guitarfv,   0,        0, guitarfv,  guitarfv,  spg2xx_game_state,          empty_init,    "Advance Bright Ltd",                                     "Guitar Fever (2007.07.03 Ver 2.7)",                                     MACHINE_NOT_WORKING | MACHINE_IMPERFECT_SOUND | MACHINE_IMPERFECT_GRAPHICS )

// The box for these has 'YOU take the stage' text, but unlike the sequel, it is not part of the ingame title screen, this sometimes causes confusion
CONS( 200?, guitarss,   0,        0, spg2xx,    guitarss,  spg2xx_game_state,          empty_init,    "Senario",                                                "Guitar Super Star ('Fender Stratocaster' style)",                       MACHINE_IMPERFECT_SOUND | MACHINE_IMPERFECT_GRAPHICS )
CONS( 200?, guitarssa,  guitarss, 0, spg2xx,    guitarss,  spg2xx_game_state,          empty_init,    "Senario",                                                "Guitar Super Star (red 'Gibson Flying V' style)",                       MACHINE_IMPERFECT_SOUND | MACHINE_IMPERFECT_GRAPHICS )

// The sequel has 'You Take The Stage' on both the box and title screen
CONS( 2009, gssytts,    0,        0, gssytts,   guitarss,  spg2xx_game_gssytts_state,  empty_init,    "Senario",                                                "Guitar Super Star: You Take The Stage",                                 MACHINE_IMPERFECT_SOUND | MACHINE_IMPERFECT_GRAPHICS )

// VTech "TV Station" / "TV Learning Station" / "Nitro Vision"
CONS( 2006, vtechtvssp, 0,        0, spg2xx,    spg2xx,    spg2xx_game_state,          empty_init,    "VTech",                                                  "TV Station (VTech, Spain)",                                             MACHINE_NOT_WORKING )
CONS( 2006, vtechtvsgr, 0,        0, spg2xx,    spg2xx,    spg2xx_game_state,          empty_init,    "VTech",                                                  "TV Learning Station (VTech, Germany)",                                  MACHINE_NOT_WORKING )

CONS( 2008, senspeed,  0,         0, senspeed,  senspeed,  spg2xx_game_senspeed_state, empty_init,    "Senario",                                                "Speed Racer (Senario)",                                                 MACHINE_IMPERFECT_SOUND | MACHINE_IMPERFECT_GRAPHICS )

CONS( 200?, jjstrip,    0,        0, tvsprt10,  jjstrip,   spg2xx_game_state,          empty_init,    "Shiggles Inc.",                                          "Club Jenna Presents: Jenna Jameson's Strip Poker",                      MACHINE_IMPERFECT_SOUND | MACHINE_IMPERFECT_GRAPHICS )

CONS( 2005, tmntbftc,   0,        0, spg2xx,    tmntbftc,  spg2xx_game_state,          empty_init,    "Tech2Go / WayForward",                                   "Teenage Mutant Ninja Turtles: Battle for the City",                     MACHINE_IMPERFECT_SOUND | MACHINE_IMPERFECT_GRAPHICS )

CONS( 2005, tmntmutm,   0,        0, tmntmutm,  tmntmutm,  spg2xx_game_tmntmutm_state, empty_init,    "Tech2Go / WayForward",                                   "Teenage Mutant Ninja Turtles: Mutant and Monster Mayhem",               MACHINE_IMPERFECT_SOUND | MACHINE_IMPERFECT_GRAPHICS )

CONS( 2006, pballpup,   0,        0, pballpup,  pballpup,  spg2xx_game_pballpup_state, empty_init,    "Hasbro / Tiger Electronics",                             "Mission: Paintball Powered Up",                                         MACHINE_IMPERFECT_SOUND | MACHINE_IMPERFECT_GRAPHICS )

CONS( 2007, dreamlss,   0,        0, dreamlss,  dreamlss,  spg2xx_game_dreamlss_state, empty_init,    "Hasbro / Tiger Electronics",                             "Dream Life Superstar (Version 0.3, Mar 16 2007)",                       MACHINE_IMPERFECT_SOUND | MACHINE_IMPERFECT_GRAPHICS )

// Needs a hack to not show garbage sprite on startup
CONS( 2008, swclone,    0,        0, swclone,   swclone,   spg2xx_game_swclone_state,  init_swclone,  "Hasbro / Tiger Electronics",                             "Star Wars - The Clone Wars",                                            MACHINE_IMPERFECT_SOUND | MACHINE_IMPERFECT_GRAPHICS )

// Mattel games
CONS( 2005, mattelcs,   0,        0, rad_skat, mattelcs,   spg2xx_game_state,          empty_init,    "Mattel",                                                 "Mattel Classic Sports",                                                 MACHINE_IMPERFECT_SOUND )

<<<<<<< HEAD
// both the WiWi and Fox Sports units seem to be related to the 'Virtual Interactive' (aka 'Vi') console
=======
// Both the WiWi and Fox Sports units seem to be related to the 'Virtual Interactive' (aka 'Vi') console
>>>>>>> 6d50d60a
<|MERGE_RESOLUTION|>--- conflicted
+++ resolved
@@ -1704,8 +1704,4 @@
 // Mattel games
 CONS( 2005, mattelcs,   0,        0, rad_skat, mattelcs,   spg2xx_game_state,          empty_init,    "Mattel",                                                 "Mattel Classic Sports",                                                 MACHINE_IMPERFECT_SOUND )
 
-<<<<<<< HEAD
-// both the WiWi and Fox Sports units seem to be related to the 'Virtual Interactive' (aka 'Vi') console
-=======
-// Both the WiWi and Fox Sports units seem to be related to the 'Virtual Interactive' (aka 'Vi') console
->>>>>>> 6d50d60a
+// Both the WiWi and Fox Sports units seem to be related to the 'Virtual Interactive' (aka 'Vi') console