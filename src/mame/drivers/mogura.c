/* Mogura Desse */

#include "emu.h"
#include "cpu/z80/z80.h"
#include "sound/dac.h"
#include "includes/konamipt.h"

class mogura_state : public driver_device
{
public:
	mogura_state(const machine_config &mconfig, device_type type, const char *tag)
		: driver_device(mconfig, type, tag),
		m_maincpu(*this, "maincpu"),
		m_dac1(*this, "dac1"),
		m_dac2(*this, "dac2"),
		m_gfxram(*this, "gfxram"),
		m_tileram(*this, "tileram"),
		m_gfxdecode(*this, "gfxdecode")
	{ }

	required_device<cpu_device> m_maincpu;
	required_device<dac_device> m_dac1;
	required_device<dac_device> m_dac2;
	required_shared_ptr<UINT8> m_gfxram;
	required_shared_ptr<UINT8> m_tileram;
	required_device<gfxdecode_device> m_gfxdecode;

	tilemap_t *m_tilemap;
	DECLARE_WRITE8_MEMBER(mogura_tileram_w);
	DECLARE_WRITE8_MEMBER(mogura_dac_w);
	DECLARE_WRITE8_MEMBER(mogura_gfxram_w);
	TILE_GET_INFO_MEMBER(get_mogura_tile_info);
	virtual void machine_start();
	virtual void video_start();
	virtual void palette_init();
	UINT32 screen_update_mogura(screen_device &screen, bitmap_ind16 &bitmap, const rectangle &cliprect);
};


PALETTE_INIT_MEMBER(mogura_state, mogura)
{
	const UINT8 *color_prom = memregion("proms")->base();
	int i, j;

	j = 0;
	for (i = 0; i < 0x20; i++)
	{
		int bit0, bit1, bit2, r, g, b;

		/* red component */
		bit0 = BIT(color_prom[i], 0);
		bit1 = BIT(color_prom[i], 1);
		bit2 = BIT(color_prom[i], 2);
		r = 0x21 * bit0 + 0x47 * bit1 + 0x97 * bit2;
		/* green component */
		bit0 = BIT(color_prom[i], 3);
		bit1 = BIT(color_prom[i], 4);
		bit2 = BIT(color_prom[i], 5);
		g = 0x21 * bit0 + 0x47 * bit1 + 0x97 * bit2;
		/* blue component */
		bit0 = 0;
		bit1 = BIT(color_prom[i], 6);
		bit2 = BIT(color_prom[i], 7);
		b = 0x21 * bit0 + 0x47 * bit1 + 0x97 * bit2;

<<<<<<< HEAD
		palette.set_pen_color(j, MAKE_RGB(r, g, b));
=======
		palette_set_color(machine(), j, rgb_t(r, g, b));
>>>>>>> ca932a6d
		j += 4;
		if (j > 31) j -= 31;
	}
}


TILE_GET_INFO_MEMBER(mogura_state::get_mogura_tile_info)
{
	int code = m_tileram[tile_index];
	int attr = m_tileram[tile_index + 0x800];

	SET_TILE_INFO_MEMBER(m_gfxdecode, 
			0,
			code,
			(attr >> 1) & 7,
			0);
}


void mogura_state::video_start()
{
	m_gfxdecode->gfx(0)->set_source(m_gfxram);
	m_tilemap = &machine().tilemap().create(tilemap_get_info_delegate(FUNC(mogura_state::get_mogura_tile_info),this), TILEMAP_SCAN_ROWS, 8, 8, 64, 32);
}

UINT32 mogura_state::screen_update_mogura(screen_device &screen, bitmap_ind16 &bitmap, const rectangle &cliprect)
{
	const rectangle &visarea = screen.visible_area();

	/* tilemap layout is a bit strange ... */
	rectangle clip = visarea;
	clip.max_x = 256 - 1;
	m_tilemap->set_scrollx(0, 256);
	m_tilemap->draw(screen, bitmap, clip, 0, 0);

	clip.min_x = 256;
	clip.max_x = 512 - 1;
	m_tilemap->set_scrollx(0, -128);
	m_tilemap->draw(screen, bitmap, clip, 0, 0);

	return 0;
}

WRITE8_MEMBER(mogura_state::mogura_tileram_w)
{
	m_tileram[offset] = data;
	m_tilemap->mark_tile_dirty(offset & 0x7ff);
}

WRITE8_MEMBER(mogura_state::mogura_dac_w)
{
	m_dac1->write_unsigned8(data & 0xf0);   /* left */
	m_dac2->write_unsigned8((data & 0x0f) << 4);    /* right */
}


WRITE8_MEMBER(mogura_state::mogura_gfxram_w)
{
	m_gfxram[offset] = data ;

	m_gfxdecode->gfx(0)->mark_dirty(offset / 16);
}


static ADDRESS_MAP_START( mogura_map, AS_PROGRAM, 8, mogura_state )
	AM_RANGE(0x0000, 0x7fff) AM_ROM
	AM_RANGE(0xc000, 0xdfff) AM_RAM // main ram
	AM_RANGE(0xe000, 0xefff) AM_RAM_WRITE(mogura_gfxram_w) AM_SHARE("gfxram") // ram based characters
	AM_RANGE(0xf000, 0xffff) AM_RAM_WRITE(mogura_tileram_w) AM_SHARE("tileram") // tilemap
ADDRESS_MAP_END

static ADDRESS_MAP_START( mogura_io_map, AS_IO, 8, mogura_state )
	ADDRESS_MAP_GLOBAL_MASK(0xff)
	AM_RANGE(0x00, 0x00) AM_WRITENOP    // ??
	AM_RANGE(0x08, 0x08) AM_READ_PORT("SYSTEM")
	AM_RANGE(0x0c, 0x0c) AM_READ_PORT("P1")
	AM_RANGE(0x0d, 0x0d) AM_READ_PORT("P2")
	AM_RANGE(0x0e, 0x0e) AM_READ_PORT("P3")
	AM_RANGE(0x0f, 0x0f) AM_READ_PORT("P4")
	AM_RANGE(0x10, 0x10) AM_READ_PORT("SERVICE")
	AM_RANGE(0x14, 0x14) AM_WRITE(mogura_dac_w) /* 4 bit DAC x 2. MSB = left, LSB = right */
ADDRESS_MAP_END

static INPUT_PORTS_START( mogura )
	PORT_START("SYSTEM")
	PORT_BIT( 0x01, IP_ACTIVE_LOW, IPT_COIN1 )
	PORT_BIT( 0x02, IP_ACTIVE_LOW, IPT_COIN2 )
	PORT_BIT( 0x04, IP_ACTIVE_LOW, IPT_COIN3 )
	PORT_BIT( 0x08, IP_ACTIVE_LOW, IPT_COIN4 )
	PORT_BIT( 0x10, IP_ACTIVE_LOW, IPT_SERVICE1 )
	PORT_BIT( 0x20, IP_ACTIVE_LOW, IPT_SERVICE2 )
	PORT_BIT( 0x40, IP_ACTIVE_LOW, IPT_SERVICE3 )
	PORT_BIT( 0x80, IP_ACTIVE_LOW, IPT_SERVICE4 )

	PORT_START("P1")
	KONAMI8_B123_START(1)

	PORT_START("P2")
	KONAMI8_B123_START(2)

	PORT_START("P3")
	KONAMI8_B123_START(3)

	PORT_START("P4")
	KONAMI8_B123_START(4)

	PORT_START("SERVICE")
	PORT_SERVICE_NO_TOGGLE( 0x01, IP_ACTIVE_LOW)
	PORT_BIT( 0xfe, IP_ACTIVE_LOW, IPT_UNUSED )
INPUT_PORTS_END



static const gfx_layout tiles8x8_layout =
{
	8,8,
	0x1000*8/(16*8),
	2,
	{ 0, 1 },
	{ 0, 2, 4, 6, 8, 10, 12, 14 },
	{ 0*16, 1*16, 2*16, 3*16, 4*16, 5*16, 6*16, 7*16 },
	16*8
};

static GFXDECODE_START( mogura )
	GFXDECODE_ENTRY( NULL, 0, tiles8x8_layout, 0, 8 )
GFXDECODE_END

void mogura_state::machine_start()
{
}

static MACHINE_CONFIG_START( mogura, mogura_state )

	/* basic machine hardware */
	MCFG_CPU_ADD("maincpu", Z80,3000000)         /* 3 MHz */
	MCFG_CPU_PROGRAM_MAP(mogura_map)
	MCFG_CPU_IO_MAP(mogura_io_map)
	MCFG_CPU_VBLANK_INT_DRIVER("screen", mogura_state,  irq0_line_hold)

	/* video hardware */
	MCFG_SCREEN_ADD("screen", RASTER)
	MCFG_SCREEN_REFRESH_RATE(60) // ?
	MCFG_SCREEN_VBLANK_TIME(ATTOSECONDS_IN_USEC(0))
	MCFG_SCREEN_SIZE(512, 512)
	MCFG_SCREEN_VISIBLE_AREA(0, 320-1, 0, 256-1)
	MCFG_SCREEN_UPDATE_DRIVER(mogura_state, screen_update_mogura)

	MCFG_GFXDECODE_ADD("gfxdecode",mogura,"palette")
	MCFG_PALETTE_ADD("palette", 32)

	/* sound hardware */
	MCFG_SPEAKER_STANDARD_STEREO("lspeaker", "rspeaker")

	MCFG_DAC_ADD("dac1")
	MCFG_SOUND_ROUTE(ALL_OUTPUTS, "lspeaker", 0.50)

	MCFG_DAC_ADD("dac2")
	MCFG_SOUND_ROUTE(ALL_OUTPUTS, "rspeaker", 0.50)
MACHINE_CONFIG_END


ROM_START( mogura )
	ROM_REGION( 0x10000, "maincpu", 0 )
	ROM_LOAD( "gx141.5n", 0x00000, 0x08000, CRC(98e6120d) SHA1(45cdb2d78224a7c44fff8cd3487f33c57669a06c)  )

	ROM_REGION( 0x20, "proms", 0 )
	ROM_LOAD( "gx141.7j", 0x00, 0x20,  CRC(b21c5d5f) SHA1(6913c840dd69a7d4687f4c4cbe3ff12300f62bc2) )
ROM_END

GAME( 1991, mogura, 0, mogura, mogura, driver_device, 0, ROT0, "Konami", "Mogura Desse (Japan)", GAME_SUPPORTS_SAVE )<|MERGE_RESOLUTION|>--- conflicted
+++ resolved
@@ -63,11 +63,7 @@
 		bit2 = BIT(color_prom[i], 7);
 		b = 0x21 * bit0 + 0x47 * bit1 + 0x97 * bit2;
 
-<<<<<<< HEAD
-		palette.set_pen_color(j, MAKE_RGB(r, g, b));
-=======
-		palette_set_color(machine(), j, rgb_t(r, g, b));
->>>>>>> ca932a6d
+		palette.set_pen_color(j, rgb_t(r, g, b));
 		j += 4;
 		if (j > 31) j -= 31;
 	}
