// license:BSD-3-Clause
// copyright-holders:David Haywood, Stephane Humbert
/* Hanaroku - Alba ZC HW */

/*
TODO:
- colour decoding might not be perfect
- Background color should be green, but current handling might be wrong.
- some unknown sprite attributes
- don't know what to do when the jackpot is displayed (missing controls ?)
- according to the board pic, there should be one more 4-switches dip
  switch bank, and probably some NVRAM because there's a battery.
*/

#include "emu.h"
#include "cpu/z80/z80.h"
#include "machine/nvram.h"
#include "machine/ticket.h"
#include "sound/ay8910.h"
#include "screen.h"
#include "speaker.h"

class albazc_state : public driver_device
{
public:
	albazc_state(const machine_config &mconfig, device_type type, const char *tag)
		: driver_device(mconfig, type, tag),
		m_spriteram1(*this, "spriteram1"),
		m_spriteram2(*this, "spriteram2"),
		m_spriteram3(*this, "spriteram3"),
		m_maincpu(*this, "maincpu"),
		m_gfxdecode(*this, "gfxdecode"),
		m_palette(*this, "palette"),
		m_hopper(*this, "hopper") { }

	/* video-related */
	required_shared_ptr<uint8_t> m_spriteram1;
	required_shared_ptr<uint8_t> m_spriteram2;
	required_shared_ptr<uint8_t> m_spriteram3;
	uint8_t m_flip_bit;
	DECLARE_WRITE8_MEMBER(hanaroku_out_0_w);
	DECLARE_WRITE8_MEMBER(hanaroku_out_1_w);
	DECLARE_WRITE8_MEMBER(hanaroku_out_2_w);
	DECLARE_WRITE8_MEMBER(albazc_vregs_w);
	virtual void video_start() override;
	DECLARE_PALETTE_INIT(albazc);
	uint32_t screen_update_hanaroku(screen_device &screen, bitmap_ind16 &bitmap, const rectangle &cliprect);
	void draw_sprites(bitmap_ind16 &bitmap, const rectangle &cliprect);
	required_device<cpu_device> m_maincpu;
	required_device<gfxdecode_device> m_gfxdecode;
	required_device<palette_device> m_palette;
	required_device<ticket_dispenser_device> m_hopper;
};



/* video */

PALETTE_INIT_MEMBER(albazc_state, albazc)
{
	const uint8_t *color_prom = memregion("proms")->base();
	int i;
	int r, g, b;

	for (i = 0; i < 0x200; i++)
	{
		b = (color_prom[i * 2 + 1] & 0x1f);
		g = ((color_prom[i * 2 + 1] & 0xe0) | ((color_prom[i * 2 + 0]& 0x03) <<8)) >> 5;
		r = (color_prom[i * 2 + 0] & 0x7c) >> 2;

		palette.set_pen_color(i, pal5bit(r), pal5bit(g), pal5bit(b));
	}
}


void albazc_state::video_start()
{
}

void albazc_state::draw_sprites(bitmap_ind16 &bitmap, const rectangle &cliprect)
{
	int i;

	for (i = 511; i >= 0; i--)
	{
		int code = m_spriteram1[i] | (m_spriteram2[i] << 8);
		int color = (m_spriteram2[i + 0x200] & 0xf8) >> 3;
		int flipx = 0;
		int flipy = 0;
		int sx = m_spriteram1[i + 0x200] | ((m_spriteram2[i + 0x200] & 0x07) << 8);
		int sy = 242 - m_spriteram3[i];

		if (m_flip_bit)
		{
			sy = 242 - sy;
			flipx = !flipx;
			flipy = !flipy;
		}

		m_gfxdecode->gfx(0)->transpen(bitmap,cliprect, code, color, flipx, flipy,
			sx, sy, 0);
	}
}

uint32_t albazc_state::screen_update_hanaroku(screen_device &screen, bitmap_ind16 &bitmap, const rectangle &cliprect)
{
	bitmap.fill(0x1f0, cliprect);   // ???
	draw_sprites(bitmap, cliprect);
	return 0;
}

WRITE8_MEMBER(albazc_state::hanaroku_out_0_w)
{
	/*
	    bit     description

	     0      meter1 (coin1)
	     1      meter2 (coin2)
	     2      meter3 (1/2 d-up)
	     3      meter4
	     4      call out (meter)
	     5      lockout (key)
	     6      hopper2 (play)
	     7      meter5 (start)
	*/

	machine().bookkeeping().coin_counter_w(0, data & 0x01);
	machine().bookkeeping().coin_counter_w(1, data & 0x02);
	machine().bookkeeping().coin_counter_w(2, data & 0x04);
	machine().bookkeeping().coin_counter_w(3, data & 0x08);
	machine().bookkeeping().coin_counter_w(4, data & 0x80);
}

WRITE8_MEMBER(albazc_state::hanaroku_out_1_w)
{
	/*
	    bit     description

	     0      hopper1 (data clear)
	     1      dis dat
	     2      dis clk
	     3      pay out
	     4      ext in 1
	     5      ext in 2
	     6      ?
	     7      ?
	*/

	m_hopper->motor_w(BIT(data, 0));
}

WRITE8_MEMBER(albazc_state::hanaroku_out_2_w)
{
	// unused
}

WRITE8_MEMBER(albazc_state::albazc_vregs_w)
{
	#ifdef UNUSED_FUNCTION
	{
		static uint8_t x[5];
		x[offset] = data;
		popmessage("%02x %02x %02x %02x %02x",x[0],x[1],x[2],x[3],x[4]);
	}
	#endif

	if(offset == 0)
	{
		/* core bug with this? */
		//flip_screen_set((data & 0x40) >> 6);
		m_flip_bit = (data & 0x40) >> 6;
	}
}

/* main cpu */

static ADDRESS_MAP_START( hanaroku_map, AS_PROGRAM, 8, albazc_state )
	AM_RANGE(0x0000, 0x7fff) AM_ROM
	AM_RANGE(0x8000, 0x87ff) AM_RAM AM_SHARE("spriteram1")
	AM_RANGE(0x9000, 0x97ff) AM_RAM AM_SHARE("spriteram2")
	AM_RANGE(0xa000, 0xa1ff) AM_RAM AM_SHARE("spriteram3")
	AM_RANGE(0xa200, 0xa2ff) AM_WRITENOP    // ??? written once during P.O.S.T.
	AM_RANGE(0xa300, 0xa304) AM_WRITE(albazc_vregs_w)   // ???
	AM_RANGE(0xb000, 0xb000) AM_WRITENOP    // ??? always 0x40
	AM_RANGE(0xc000, 0xc3ff) AM_RAM         // main ram
	AM_RANGE(0xc400, 0xc4ff) AM_RAM AM_SHARE("nvram")
	AM_RANGE(0xd000, 0xd000) AM_DEVREAD("aysnd", ay8910_device, data_r)
	AM_RANGE(0xd000, 0xd001) AM_DEVWRITE("aysnd", ay8910_device, address_data_w)
	AM_RANGE(0xe000, 0xe000) AM_READ_PORT("IN0") AM_WRITE(hanaroku_out_0_w)
	AM_RANGE(0xe001, 0xe001) AM_READ_PORT("IN1")
	AM_RANGE(0xe002, 0xe002) AM_READ_PORT("IN2") AM_WRITE(hanaroku_out_1_w)
	AM_RANGE(0xe004, 0xe004) AM_READ_PORT("DSW3") AM_WRITE(hanaroku_out_2_w)
ADDRESS_MAP_END


static INPUT_PORTS_START( hanaroku )
	PORT_START("IN0")   /* 0xe000 */
	PORT_BIT( 0x01, IP_ACTIVE_LOW, IPT_COIN1 )      // adds n credits depending on "Coinage" Dip Switch
	PORT_BIT( 0x02, IP_ACTIVE_LOW, IPT_COIN2 )      // adds 5 credits
	PORT_BIT( 0x04, IP_ACTIVE_LOW, IPT_MAHJONG_DOUBLE_UP ) PORT_NAME("1/2 D-Up")
	PORT_BIT( 0x08, IP_ACTIVE_LOW, IPT_SERVICE1 ) PORT_NAME("Reset")
	PORT_BIT( 0x10, IP_ACTIVE_LOW, IPT_SERVICE2 ) PORT_NAME("Meter")
	PORT_BIT( 0x20, IP_ACTIVE_LOW, IPT_SERVICE3 ) PORT_NAME("Key") PORT_TOGGLE
	PORT_BIT( 0x40, IP_ACTIVE_LOW, IPT_START2 ) PORT_NAME("Play")
	PORT_BIT( 0x80, IP_ACTIVE_LOW, IPT_START1 ) PORT_NAME("Start")

	PORT_START("IN1")   /* 0xe001 */
	PORT_BIT( 0x01, IP_ACTIVE_LOW, IPT_HANAFUDA_A )
	PORT_BIT( 0x02, IP_ACTIVE_LOW, IPT_HANAFUDA_B )
	PORT_BIT( 0x04, IP_ACTIVE_LOW, IPT_HANAFUDA_C )
	PORT_BIT( 0x08, IP_ACTIVE_LOW, IPT_HANAFUDA_D )
	PORT_BIT( 0x10, IP_ACTIVE_LOW, IPT_HANAFUDA_E )
	PORT_BIT( 0x20, IP_ACTIVE_LOW, IPT_HANAFUDA_F )
	PORT_BIT( 0x40, IP_ACTIVE_LOW, IPT_HANAFUDA_YES )
	PORT_BIT( 0x80, IP_ACTIVE_LOW, IPT_HANAFUDA_NO )

	PORT_START("IN2")   /* 0xe002 */
	PORT_BIT( 0x01, IP_ACTIVE_LOW, IPT_MEMORY_RESET ) PORT_NAME("Data Clear")
	PORT_BIT( 0x02, IP_ACTIVE_LOW, IPT_TILT )
	PORT_BIT( 0x04, IP_ACTIVE_HIGH, IPT_SPECIAL ) PORT_READ_LINE_DEVICE_MEMBER("hopper", ticket_dispenser_device, line_r) // "Medal In"
	PORT_BIT( 0x08, IP_ACTIVE_LOW, IPT_GAMBLE_PAYOUT )
<<<<<<< HEAD
	PORT_BIT( 0x10, IP_ACTIVE_LOW, IPT_SERVICE1 ) PORT_NAME("Ext In 1")
	PORT_BIT( 0x20, IP_ACTIVE_LOW, IPT_SERVICE2 ) PORT_NAME("Ext In 2")
=======
	PORT_BIT( 0x10, IP_ACTIVE_LOW, IPT_OTHER ) PORT_NAME("Ext In 1")
	PORT_BIT( 0x20, IP_ACTIVE_LOW, IPT_OTHER ) PORT_NAME("Ext In 2")
>>>>>>> 29264052
	PORT_BIT( 0xc0, IP_ACTIVE_LOW, IPT_UNUSED )

	PORT_START("DSW1")  /* 0xd000 - Port A */
	PORT_BIT(  0xff, IP_ACTIVE_LOW, IPT_UNUSED )

	PORT_START("DSW2")  /* 0xd000 - Port B */
	PORT_BIT(  0xff, IP_ACTIVE_LOW, IPT_UNUSED )

	PORT_START("DSW3")  /* 0xe004 */
	PORT_DIPNAME( 0x03, 0x03, DEF_STR( Coinage ) )      // Stored at 0xc028
	PORT_DIPSETTING(    0x03, DEF_STR( 1C_1C ) )
	PORT_DIPSETTING(    0x02, DEF_STR( 1C_2C ) )
	PORT_DIPSETTING(    0x01, DEF_STR( 1C_5C ) )
	PORT_DIPSETTING(    0x00, "1 Coin/10 Credits" )
	PORT_DIPNAME( 0x04, 0x04, DEF_STR( Flip_Screen ) )  // Stored at 0xc03a
	PORT_DIPSETTING(    0x04, DEF_STR( Off ) )
	PORT_DIPSETTING(    0x00, DEF_STR( On ) )
	PORT_DIPNAME( 0x08, 0x08, DEF_STR( Unknown ) )      // Stored at 0xc078
	PORT_DIPSETTING(    0x08, DEF_STR( Off ) )
	PORT_DIPSETTING(    0x00, DEF_STR( On ) )
	PORT_DIPNAME( 0x30, 0x20, "Game Mode" )             // Stored at 0xc02e
	PORT_DIPSETTING(    0x30, "Mode 0" )                // Collect OFF
	PORT_DIPSETTING(    0x20, "Mode 1" )                // Collect ON (code at 0x36ea)
	PORT_DIPSETTING(    0x10, "Mode 2" )                // Collect ON (code at 0x3728)
	PORT_DIPSETTING(    0x00, "Mode 3" )                // No credit counter
	PORT_BIT( 0x40, IP_ACTIVE_LOW, IPT_UNUSED )
	PORT_SERVICE( 0x80, IP_ACTIVE_LOW )
INPUT_PORTS_END


static const gfx_layout hanaroku_charlayout =
{
	16,16,
	RGN_FRAC(1,4),
	4,
	{ RGN_FRAC(3,4),RGN_FRAC(2,4),RGN_FRAC(1,4),RGN_FRAC(0,4) },
	{ 0,1,2,3,4,5,6,7,
		64,65,66,67,68,69,70,71},
	{ 0*8, 1*8, 2*8, 3*8, 4*8, 5*8, 6*8, 7*8,
		128+0*8,128+1*8,128+2*8,128+3*8,128+4*8,128+5*8,128+6*8,128+7*8 },
	16*16
};



static GFXDECODE_START( hanaroku )
	GFXDECODE_ENTRY( "gfx1", 0, hanaroku_charlayout,   0, 32  )
GFXDECODE_END


static MACHINE_CONFIG_START( hanaroku, albazc_state )

	MCFG_CPU_ADD("maincpu", Z80,6000000)         /* ? MHz */
	MCFG_CPU_PROGRAM_MAP(hanaroku_map)
	MCFG_CPU_VBLANK_INT_DRIVER("screen", albazc_state,  irq0_line_hold)

	MCFG_NVRAM_ADD_0FILL("nvram")

	MCFG_TICKET_DISPENSER_ADD("hopper", attotime::from_msec(50), TICKET_MOTOR_ACTIVE_HIGH, TICKET_STATUS_ACTIVE_HIGH )

	/* video hardware */
	MCFG_SCREEN_ADD("screen", RASTER)
	MCFG_SCREEN_REFRESH_RATE(60)
	MCFG_SCREEN_VBLANK_TIME(ATTOSECONDS_IN_USEC(0))
	MCFG_SCREEN_SIZE(64*8, 64*8)
	MCFG_SCREEN_VISIBLE_AREA(0, 48*8-1, 2*8, 30*8-1)
	MCFG_SCREEN_UPDATE_DRIVER(albazc_state, screen_update_hanaroku)
	MCFG_SCREEN_PALETTE("palette")

	MCFG_GFXDECODE_ADD("gfxdecode", "palette", hanaroku)

	MCFG_PALETTE_ADD("palette", 0x200)
	MCFG_PALETTE_INIT_OWNER(albazc_state, albazc)

	/* sound hardware */
	MCFG_SPEAKER_STANDARD_MONO("mono")

	MCFG_SOUND_ADD("aysnd", AY8910, 1500000) /* ? MHz */
	MCFG_AY8910_PORT_A_READ_CB(IOPORT("DSW1"))
	MCFG_AY8910_PORT_B_READ_CB(IOPORT("DSW2"))
	MCFG_SOUND_ROUTE(ALL_OUTPUTS, "mono", 0.50)
MACHINE_CONFIG_END


ROM_START( hanaroku )
	ROM_REGION( 0x10000, "maincpu", 0 ) /* z80 code */
	ROM_LOAD( "zc5_1a.u02",  0x00000, 0x08000, CRC(9e3b62ce) SHA1(81aee570b67950c21ab3c8f9235dd383529b34d5) )

	ROM_REGION( 0x20000, "gfx1", 0 ) /* tiles */
	ROM_LOAD( "zc0_002.u14",  0x00000, 0x08000, CRC(76adab7f) SHA1(6efbe52ae4a1d15fe93bd05058546bf146a64154) )
	ROM_LOAD( "zc0_003.u15",  0x08000, 0x08000, CRC(c208e64b) SHA1(0bc226c39331bb2e1d4d8f756199ceec85c28f28) )
	ROM_LOAD( "zc0_004.u16",  0x10000, 0x08000, CRC(e8a46ee4) SHA1(09cac230c1c49cb282f540b1608ad33b1cc1a943) )
	ROM_LOAD( "zc0_005.u17",  0x18000, 0x08000, CRC(7ad160a5) SHA1(c897fbe4a7c2a2f352333131dfd1a76e176f0ed8) )

	ROM_REGION( 0x0400, "proms", 0 ) /* colour */
	ROM_LOAD16_BYTE( "zc0_006.u21",  0x0000, 0x0200, CRC(8e8fbc30) SHA1(7075521bbd790c46c58d9e408b0d7d6a42ed00bc) )
	ROM_LOAD16_BYTE( "zc0_007.u22",  0x0001, 0x0200, CRC(67225de1) SHA1(98322e71d93d247a67fb4e52edad6c6c32a603d8) )
ROM_END


GAME( 1988, hanaroku, 0,        hanaroku, hanaroku, driver_device, 0, ROT0, "Alba", "Hanaroku", MACHINE_IMPERFECT_GRAPHICS | MACHINE_IMPERFECT_COLORS | MACHINE_SUPPORTS_SAVE )<|MERGE_RESOLUTION|>--- conflicted
+++ resolved
@@ -219,13 +219,8 @@
 	PORT_BIT( 0x02, IP_ACTIVE_LOW, IPT_TILT )
 	PORT_BIT( 0x04, IP_ACTIVE_HIGH, IPT_SPECIAL ) PORT_READ_LINE_DEVICE_MEMBER("hopper", ticket_dispenser_device, line_r) // "Medal In"
 	PORT_BIT( 0x08, IP_ACTIVE_LOW, IPT_GAMBLE_PAYOUT )
-<<<<<<< HEAD
-	PORT_BIT( 0x10, IP_ACTIVE_LOW, IPT_SERVICE1 ) PORT_NAME("Ext In 1")
-	PORT_BIT( 0x20, IP_ACTIVE_LOW, IPT_SERVICE2 ) PORT_NAME("Ext In 2")
-=======
 	PORT_BIT( 0x10, IP_ACTIVE_LOW, IPT_OTHER ) PORT_NAME("Ext In 1")
 	PORT_BIT( 0x20, IP_ACTIVE_LOW, IPT_OTHER ) PORT_NAME("Ext In 2")
->>>>>>> 29264052
 	PORT_BIT( 0xc0, IP_ACTIVE_LOW, IPT_UNUSED )
 
 	PORT_START("DSW1")  /* 0xd000 - Port A */
