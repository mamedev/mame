--- conflicted
+++ resolved
@@ -110,7 +110,7 @@
 	int tileno, colour;
 
 	tileno = m_tile_num_ram[tile_index];
-	// TODO: wtf +1 on attribute offset otherwise glitches occurs on left side of objects? 
+	// TODO: wtf +1 on attribute offset otherwise glitches occurs on left side of objects?
 	colour = m_tile_atr_ram[(tile_index+1) & 0x7ff];
 
 	tileno += (colour & 0x80) << 1;
@@ -785,12 +785,6 @@
 
 
 
-<<<<<<< HEAD
 GAME( 1982, ltcasino, 0,        ltcasino, ltcasino, ltcasino_state, empty_init,  ROT0, "Digital Controls Inc.",           "Little Casino (older)", MACHINE_WRONG_COLORS | MACHINE_IMPERFECT_GRAPHICS )
-GAME( 1983, mv4in1,   ltcasino, ltcasino, mv4in1,   ltcasino_state, init_mv4in1, ROT0, "Entertainment Enterprises, Ltd.", "Mini Vegas 4in1",       MACHINE_WRONG_COLORS | MACHINE_IMPERFECT_GRAPHICS )
-GAME( 1984, ltcasinn, 0,        ltcasino, ltcasinn, ltcasino_state, empty_init,  ROT0, "Digital Controls Inc.",           "Little Casino (newer)", MACHINE_NOT_WORKING )
-=======
-GAME( 1982, ltcasino, 0,         ltcasino, ltcasino, ltcasino_state, 0,      ROT0, "Digital Controls Inc.",           "Little Casino (older)", MACHINE_WRONG_COLORS | MACHINE_IMPERFECT_GRAPHICS )
-GAME( 1983, mv4in1,   ltcasino,  ltcasino, mv4in1,   ltcasino_state, mv4in1, ROT0, "Entertainment Enterprises, Ltd.", "Mini Vegas 4in1",       MACHINE_IMPERFECT_COLORS | MACHINE_IMPERFECT_GRAPHICS )
-GAME( 1984, ltcasinn, 0,         ltcasino, ltcasinn, ltcasino_state, 0,      ROT0, "Digital Controls Inc.",           "Little Casino (newer)", MACHINE_NOT_WORKING )
->>>>>>> 2801e5d4
+GAME( 1983, mv4in1,   ltcasino, ltcasino, mv4in1,   ltcasino_state, init_mv4in1, ROT0, "Entertainment Enterprises, Ltd.", "Mini Vegas 4in1",       MACHINE_IMPERFECT_COLORS | MACHINE_IMPERFECT_GRAPHICS )
+GAME( 1984, ltcasinn, 0,        ltcasino, ltcasinn, ltcasino_state, empty_init,  ROT0, "Digital Controls Inc.",           "Little Casino (newer)", MACHINE_NOT_WORKING )