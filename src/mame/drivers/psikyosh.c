/*----------------------------------------------------------------
   Psikyo PS3/PS5/PS5v2 SH-2 Based Systems
   driver by David Haywood (+ Paul Priest)
   thanks to Farfetch'd for information about the sprite zoom table.
------------------------------------------------------------------

Moving on from the 68020 based system used for the first Strikers
1945 game Psikyo introduced a system using Hitachi's SH-2 CPU

This driver is for the single-screen PS3/PS5/PS5v2 boards

There appear to be multiple revisions of this board

 Board PS3-V1 (Custom Chip PS6406B)
 -----------------------------------
 Sol Divide (c)1997
 Strikers 1945 II (c)1997
 Space Bomber Ver.B (c)1998
 Daraku Tenshi - The Fallen Angels (c)1998

 Board PS5 (Custom Chip PS6406B)
 -------------------------------
 Gunbird 2 (c)1998
 Strikers 1999 / Strikers 1945 III (c)1999

 The PS5 board appears to just have a different memory map to PS3
 Otherwise identical.

 Board PS5V2 (Custom Chip PS6406B)
 ---------------------------------
 Dragon Blaze (c)2000
 Tetris The Grand Master 2 (c)2000
 Tetris The Grand Master 2 Plus (c)2000 (Confirmed by Japump to be a Dragon Blaze upgraded board)
 GunBarich (c)2001 (Appears to be a Dragon Blaze upgraded board, easily replaced chips have been swapped)
 Mahjong G-Taste (c)2002

 The PS5v2 board is only different physically.

All the boards have

YMF278B-F (80 pin PQFP) & YAC513 (16 pin SOIC)
( YMF278B-F is OPL4 == OPL3 plus a sample playback engine. )

93C56 EEPROM
( 93c56 is a 93c46 with double the address space. )

To Do:
  - see notes in video file -


*-----------------------------------*
|         Tips and Tricks           |
*-----------------------------------*

Hold Button during booting to test roms (Checksum 16-bit, on Words for gfx and Bytes for sound) for:

Daraku:           PL1 Button 1 (passes, doesn't test sound)
Space Bomber:     PL1 Start (passes all, only if bit 0x40 is set. But then EEPROM resets?)
Gunbird 2:        PL1 Start (passes all, only if bit 0x40 is set. But then EEPROM resets)
Strikers 1945III: PL1 Start (passes all, only if bit 0x40 is set)
Dragon Blaze:     PL1 Start (passes all, only if bit 0x40 is set)
Gunbarich:        PL1 Start (passes all, only if bit 0x40 is set)
Mahjong G-taste   PL1 Start (passes all)

Hold PL1 Button 1 and Test Mode button to get Maintenance mode for:

Space Bomber, Strikers 1945 II, Sol Divide, Daraku
(this works for earlier Psikyo games as well)

--- Space Bomber ---

Score rankings:
DOG-1
CAT-2
BUTA-3
KAME-4
IKA-5
RABBIT-6
FROG-7
TAKO-8

--- Gunbird 2 ---

5-2-0-4-8 Maintenance Mode
5-3-5-7-3 All Data Initialised

[Aine]
5-1-0-2-4 Secret Command Enabled ["Down" on ?]
5-3-7-6-5 Secret Random Enabled
5-3-1-5-7 Secret All Disabled

--- Strikers 1945 III / S1999 ---

8-1-6-5-0 Maintenance Mode
8-1-6-1-0 All Data Initialised
1-2-3-4-5 Best Score Erased

[X-36]
0-1-9-9-9 Secret Command Enabled ["Up" on ?]
8-1-6-3-0 Secret Random Enabled
8-1-6-2-0 Secret All Disabled

--- Dragon Blaze ---

9-2-2-2-0 Maintenance Mode
9-2-2-1-0 All Data Initialised
1-2-3-4-5 Best Score Erased

--- Gunbarich ---

0-2-9-2-0 Maintainance Mode
0-2-9-1-0 All Data Initialised
1-2-3-4-5 Best Score Erased

--- Tetris The Grand Master 2 / TGM2+ ---

4-1-5-7-3 All Data Initialised
4-1-7-6-5 Best Score Erased

The following 4 are also tested for, but appear to be disabled:
1-3-5-7-9
0-2-4-6-8
4-1-3-7-3
5-0-2-1-3

--- Mahjong G-Taste ---

1-3-5-1-0 All Data Initialised
1-3-5-2-0 Maintenance Mode
1-2-3-4-5 Hangs game, needs reset

----------------------------------------------------------------*/

/*

Psikyo PS3-V1 hardware readme
-----------------------------

Strikers 1945 II
Sol Divid
Daraku
Space Bomber

PCB Layout
----------

PS3-V1
|-------------------------------------------------|
|HA13118         3771    PROG_L                   |
|    VOL  YAC513         PROG_H      |-----|      |
|      JRC4741                       | SH2 |      |
|                          *U16      |     |      |
|     YMF278B  SOUND.U32             |-----|      |
|                                                 |
|J                                                |
|A                57.2727MHz   HY514260   HY514260|
|M                                                |
|M                 |-------|                      |
|A                 |PSIKYO |                      |
|                  |PS6406B|        *4L.10  0L.4  |
|          62256   |       |                      |
|93C56     62256   |-------|        *5L.9   1L.3  |
|JP5                                              |
|   *6H.37  *4H.31   2H.20   0H.13  *6L.8   2L.2  |
|                                                 |
|                                   *7L.7   3L.1  |
|   *7H.36  *5H.30   3H.19   1H.12                |
|-------------------------------------------------|
Notes:
      JP5 - hardwired jumper bank (x4) for region selection. Cut 2ND jumper from left
            for International/English region. All jumpers shorted = Japan region (default)
      SH2 - Hitachi HD6417604F28 SH-2 CPU, clock input 28.63635 [57.2727/2] (QFP144)
      YMF278B - Yamaha YMF278B OPL4 sound chip, clock input 28.63635MHz [57.2727/2] (QFP80)
      PROG_H/PROG_L - 27C4096 DIP40 EPROM
      All other ROMs - 32M SOP44 MaskROM
      * - ROM locations not populated
      VSync - 60Hz
      HSync - 15.27kHz


Psikyo PS5 hardware readme
--------------------------

Gunbird 2
Strikers 1945 III / Strikers 1999

PCB Layout
----------

PS5
|-------------------------------------------------|
|HA13118      M514260      PROG_L.U16    DATA.U1  |
| VOL    3771 M514260      PROG_H.U17             |
|                                    *PROG_DATA.U2|
|                          PAL                    |
|                                                 |
|   JRC4741                          0H.10   0L.3 |
|J          |-----|                               |
|A          | SH2 |      57.2727MHz  1H.11   1L.4 |
|M  YAC513  |     |                               |
|M          |-----|       |-------|  2H.12   2L.5 |
|A                        |PSIKYO |               |
|                         |PS6406B|  3H.13   3L.6 |
|                         |       |               |
|                         |-------| *4H.14  *4L.7 |
|                                                 |
|                           62256   *5H.15  *5L.8 |
|                           62256                 |
|                   93C56                         |
|            JP4             YMF278B    SOUND.9   |
|-------------------------------------------------|
Notes:
      JP4 - hardwired jumper bank (x4) for region selection. Cut leftmost jumper
            for International/English region. All jumpers shorted = Japan region (default)
      SH2 - Hitachi HD6417604F28 SH-2 CPU, clock input 28.63635 [57.2727/2] (QFP144)
      YMF278B - Yamaha YMF278B OPL4 sound chip, clock input 28.63635MHz [57.2727/2] (QFP80)
      PAL - AMD PALCE 16V8H stamped 'PS5-1' (DIP20)
      PROG_H/PROG_L/DATA - 27C4096 DIP40 EPROM
      All other ROMs - 64M/32M SOP44 MaskROM
      * - ROM locations not populated
      VSync - 60Hz
      HSync - 15.27kHz


Psikyo PS5V2 hardware readme
----------------------------

Dragon Blaze, Psikyo, 2000
Gunbarich, Psikyo, 2001
Tetris The Grand Master 2 , Psikyo, 2000
Tetris The Grand Master 2+, Psikyo, 2000
Mahjong G-Taste, Psikyo, 2002

PCB Layout
----------

PS5V2
|----------------------------------------------------|
|HA13118  PS5-1  SM81C256  PROG_H.U21 *0H.U11 *0L.U3 |
|VOL  JRC4741    SM81C256  PROG_L.U22                |
|     YAC516  3771                    *1H.U12 *1L.U4 |
|              |-----|          *U23                 |
|              | SH2 |                *2H.U13 *2L.U5 |
|              |     |                               |
|J    YMF278B  |-----|                 3H.U14  3L.U6 |
|A                          57.2727MHz               |
|M                                     4H.U15  4L.U7 |
|M    SND.U52               |-------|                |
|A                          |PSIKYO |  5H.U16  5L.U8 |
|                           |PS6406B|                |
|                           |       | *6H.U17 *6L.U9 |
|                    62256  |-------|                |
|         JP3 93C56  62256            *7H.U18 *7L.U10|
|                                                    |
|  10L.U58    9L.U41    8L.U28    7L.U19     6L.U1   |
|                                                    |
|  10H.U59    9H.U42    8H.U29    7H.U20     6H.U2   |
|----------------------------------------------------|
Notes:
      JP3     - hardwired jumper bank (x4) for region selection. Cut rightmost jumper
                for International/English region. All jumpers shorted = Japan region (default)
      SH2     - Hitachi HD6417604F28 SH-2 CPU, clock input 28.63635 [57.2727/2] (QFP144)
      YMF278B - Yamaha YMF278B OPL4 sound chip, clock input 28.63635MHz [57.2727/2] (QFP80)
      PROG_H/PROG_L - 27C4096 DIP40 EPROM
      ROMs U1-U59 (at bottom of PCB) - 16M DIP42 MaskROM
      ROMs U3-U10 & U11-U18 (at side of PCB) - 16M TSOP48 Type-II surface-mounted MaskROM
      ROM U52 - 32M TSOP48 Type-II surface-mounted MaskROM
      * - ROM locations not populated on tgm2 & tgm2+
      VSync - 60Hz
      HSync - 15.27kHz

*/

#include "emu.h"

#include "cpu/sh2/sh2.h"
#include "machine/eepromser.h"
#include "sound/ymf278b.h"

#include "includes/psikyosh.h"

static const gfx_layout layout_16x16x4 =
{
	16,16,
	RGN_FRAC(1,1),
	4,
	{STEP4(0,1)},
	{STEP16(0,4)},
	{STEP16(0,16*4)},
	16*16*4
};

static const gfx_layout layout_16x16x8 =
{
	16,16,
	RGN_FRAC(1,1),
	8,
	{STEP8(0,1)},
	{STEP16(0,8)},
	{STEP16(0,16*8)},
	16*16*8
};

static GFXDECODE_START( psikyosh )
	GFXDECODE_ENTRY( "gfx1", 0, layout_16x16x4, 0x000, 0x100 ) // 4bpp tiles
	GFXDECODE_ENTRY( "gfx1", 0, layout_16x16x8, 0x000, 0x100 ) // 8bpp tiles
GFXDECODE_END

WRITE32_MEMBER(psikyosh_state::psh_eeprom_w)
{
	if (ACCESSING_BITS_24_31)
	{
		m_eeprom->di_write((data & 0x20000000) ? 1 : 0);
		m_eeprom->cs_write((data & 0x80000000) ? ASSERT_LINE : CLEAR_LINE);
		m_eeprom->clk_write((data & 0x40000000) ? ASSERT_LINE : CLEAR_LINE);

		return;
	}

	logerror("Unk EEPROM write %x mask %x\n", data, mem_mask);
}

READ32_MEMBER(psikyosh_state::psh_eeprom_r)
{
	if (ACCESSING_BITS_24_31)
	{
		return ioport("JP4")->read();
	}

	logerror("Unk EEPROM read mask %x\n", mem_mask);

	return 0;
}

INTERRUPT_GEN_MEMBER(psikyosh_state::psikyosh_interrupt)
{
	device.execute().set_input_line(4, ASSERT_LINE);
}

// VBL handler writes 0x00 on entry, 0xc0 on exit
// bit 0 controls game speed on readback, mechanism is a little weird
WRITE32_MEMBER(psikyosh_state::psikyosh_irqctrl_w)
{
	if (!(data & 0x00c00000))
	{
		m_maincpu->set_input_line(4, CLEAR_LINE);
	}
}

WRITE32_MEMBER(psikyosh_state::paletteram32_RRRRRRRRGGGGGGGGBBBBBBBBxxxxxxxx_dword_w)
{
	int r, g, b;
	COMBINE_DATA(&m_paletteram[offset]);

	b = ((m_paletteram[offset] & 0x0000ff00) >>8);
	g = ((m_paletteram[offset] & 0x00ff0000) >>16);
	r = ((m_paletteram[offset] & 0xff000000) >>24);

<<<<<<< HEAD
	m_palette->set_pen_color(offset, MAKE_RGB(r, g, b));
=======
	palette_set_color(machine(), offset, rgb_t(r, g, b));
>>>>>>> ca932a6d
}

WRITE32_MEMBER(psikyosh_state::psikyosh_vidregs_w)
{
	COMBINE_DATA(&m_vidregs[offset]);

	if (offset == 4) /* Configure bank for gfx test */
	{
		if (ACCESSING_BITS_0_15)    // Bank
			membank("bank2")->set_entry(m_vidregs[offset] & 0xfff);
	}
}

/* Mahjong Panel */
READ32_MEMBER(psikyosh_state::mjgtaste_input_r)
{
/*
Mahjong keyboard encoder -> JAMMA adapter (SK-G001). Created to allow the use of a Mahjong panel with the existing, recycled Dragon Blaze boards.
PCB contains what looks like an MCU of some description labeled "TMIBOD 4", undumped
PCB maps keyboard lines onto JAMMA P1 controls
Normally the demultiplexing is taken care of in hardware (e.g. metro.c, ssv.c), but here the game code has to do it.

Standard Mahjong keyboard encoder
      /---------------- KEY7
     /    /------------ KEY10
    /    /   /--------- KEY6
   /    /   /   /------ KEY2
  /    /   /   /   /--- KEY3
 -|----D---C---B---A--- KEY4
 -|----H---G---F---E--- KEY5
 -|----L---K---J---I--- KEY8
 -FLIP-PON-CHI-N---M--- KEY9
 ----------RON-RCH-KAN- KEY11
 ------------------STR- KEY1

Standard Mahjong pinout - NOT JAMMA compatible
  Parts         Solder
   KEY3   1|2   KEY2
   KEY6   3|4   KEY10
   KEY7   7|8   Coin Counter
    GND   9|10  GND
         11|12
Service  13|14  Test
    RED  15|16  GREEN
   BLUE  17|18  SYNC
   SPK+  19|20  SPK- (GND)
 P1KEY4  21|22  P2KEY4
 P1KEY5  23|24  P2KEY5
 P1KEY8  25|26  P2KEY8
 P1KEY9  27|28  P2KEY9
P1KEY11  29|30  P2KEY11
 P1KEY1  31|32  P2KEY1
         33|34  Coin
         35|36
    GND  37|38  GND
    GND  39|40  GND
    +5V  41|42  +5V
    +5V  43|44  +5V
   +12V  45|46  +12V
         47|48
    +5V  49|50  +5V
    +5V  51|52  +5V
    GND  53|54  GND
    GND  55|56  GND
*/

	UINT32 controls = ioport("CONTROLLER")->read();
	UINT32 value = ioport("INPUTS")->read();

	if(controls) {
		// Clearly has ghosting, game will only recognise one key depressed at once, and keyboard can only represent keys with distinct rows and columns
		// Since the game can't accept conflicting inputs e.g. PL1 Up and 'A' or 'B' we have to
		// make the user choose the input method. Especially since in test mode both sets are usable.
		// Switch top word to either Mahjong inputs or joystick depending

		enum {
			KEY1  = 0x0400, // JAMMA P2 Button 1
			KEY2  = 0x0040, // JAMMA P2 Down
			KEY3  = 0x0080, // JAMMA P2 Up
			KEY4  = 0x8000, // JAMMA P1 Up
			KEY5  = 0x4000, // JAMMA P1 Down
			KEY6  = 0x0010, // JAMMA P2 Left
//          KEY7
			KEY8  = 0x1000, // JAMMA P1 Left
			KEY9  = 0x2000, // JAMMA P1 Right
			KEY10 = 0x0020, // JAMMA P2 Right
			KEY11 = 0x0800, // JAMMA P1 Button 1
		}; // Mahjong->JAMMA mapping specific to this game pcb

		UINT16 key_codes[] = { // treated as IP_ACTIVE_LOW, game inverts them upon reading
//          ROW (distinct pins for P1 or P2) | COLUMN (shared for P1+P2)
			KEY4 | KEY3,  // A
			KEY4 | KEY2,  // B
			KEY4 | KEY6,  // C
			KEY4 | KEY10, // D
			KEY5 | KEY3,  // E
			KEY5 | KEY2,  // F
			KEY5 | KEY6,  // G
			KEY5 | KEY10, // H
			KEY8 | KEY3,  // I
			KEY8 | KEY2,  // J
			KEY8 | KEY6,  // K
			KEY8 | KEY10, // L
			KEY9 | KEY3,  // M
			KEY9 | KEY2,  // N
			KEY11 | KEY3, // Kan
			KEY9 | KEY10, // Pon
			KEY9 | KEY6,  // Chi
			KEY11 | KEY2, // Reach/Lechi
			KEY11 | KEY6, // Ron
			KEY1 | KEY3   // Start
		}; // generic Mahjong keyboard encoder, corresponds to ordering in input port
		UINT32 keys = ioport("MAHJONG")->read();
		UINT32 which_key = 0x1;
		int count = 0;

		// HACK: read IPT_START1 from "INPUTS" to avoid listing it twice or having two independent STARTs listed
		int start_depressed = ~value & 0x01000000;
		keys |= start_depressed ? 1 << (sizeof(key_codes)/sizeof(key_codes[0]) - 1) : 0; // and bung it in at the end

		value |= 0xFFFF0000; // set top word
		do {
			// since we can't handle multiple keys, just return the first one depressed
			if((keys & which_key) && (count < sizeof(key_codes)/sizeof(key_codes[0]))) {
				value &= ~((UINT32)(key_codes[count]) << 16); // mask in selected word as IP_ACTIVE_LOW
				break;
			}
			which_key <<= 1;
			count++;
		} while(which_key);
	}

	return value;
}


// ps3v1
static ADDRESS_MAP_START( ps3v1_map, AS_PROGRAM, 32, psikyosh_state )
// rom mapping
	AM_RANGE(0x00000000, 0x000fffff) AM_ROM // program ROM (1 meg)
	AM_RANGE(0x02000000, 0x021fffff) AM_ROMBANK("bank1") // data ROM
// video chip
	AM_RANGE(0x03000000, 0x03003fff) AM_RAM AM_SHARE("spriteram") // video banks0-7 (sprites and sprite list)
	AM_RANGE(0x03004000, 0x0300ffff) AM_RAM AM_SHARE("bgram") // video banks 7-0x1f (backgrounds and other effects)
	AM_RANGE(0x03040000, 0x03044fff) AM_RAM_WRITE(paletteram32_RRRRRRRRGGGGGGGGBBBBBBBBxxxxxxxx_dword_w) AM_SHARE("paletteram") // palette..
	AM_RANGE(0x03050000, 0x030501ff) AM_RAM AM_SHARE("zoomram") // sprite zoom lookup table
	AM_RANGE(0x0305ffdc, 0x0305ffdf) AM_READNOP AM_WRITE(psikyosh_irqctrl_w) // also writes to this address - might be vblank reads?
	AM_RANGE(0x0305ffe0, 0x0305ffff) AM_RAM_WRITE(psikyosh_vidregs_w) AM_SHARE("vidregs") //  video registers
	AM_RANGE(0x03060000, 0x0307ffff) AM_ROMBANK("bank2") // data for rom tests (gfx), data is controlled by vidreg
// rom mapping
	AM_RANGE(0x04060000, 0x0407ffff) AM_ROMBANK("bank2") // data for rom tests (gfx) (Mirrored?)
// sound chip
	AM_RANGE(0x05000000, 0x05000007) AM_DEVREADWRITE8("ymf", ymf278b_device, read, write, 0xffffffff)
// inputs/eeprom
	AM_RANGE(0x05800000, 0x05800003) AM_READ_PORT("INPUTS")
	AM_RANGE(0x05800004, 0x05800007) AM_READWRITE(psh_eeprom_r, psh_eeprom_w)
// ram
	AM_RANGE(0x06000000, 0x060fffff) AM_RAM AM_SHARE("ram") // main RAM (1 meg)
ADDRESS_MAP_END

// ps5, ps5v2
static ADDRESS_MAP_START( ps5_map, AS_PROGRAM, 32, psikyosh_state )
// rom mapping
	AM_RANGE(0x00000000, 0x000fffff) AM_ROM // program ROM (1 meg)
// inputs/eeprom
	AM_RANGE(0x03000000, 0x03000003) AM_READ_PORT("INPUTS")
	AM_RANGE(0x03000004, 0x03000007) AM_READWRITE(psh_eeprom_r, psh_eeprom_w)
// sound chip
	AM_RANGE(0x03100000, 0x03100007) AM_DEVREADWRITE8("ymf", ymf278b_device, read, write, 0xffffffff)
// video chip
	AM_RANGE(0x04000000, 0x04003fff) AM_RAM AM_SHARE("spriteram") // video banks0-7 (sprites and sprite list)
	AM_RANGE(0x04004000, 0x0400ffff) AM_RAM AM_SHARE("bgram") // video banks 7-0x1f (backgrounds and other effects)
	AM_RANGE(0x04040000, 0x04044fff) AM_RAM_WRITE(paletteram32_RRRRRRRRGGGGGGGGBBBBBBBBxxxxxxxx_dword_w) AM_SHARE("paletteram")
	AM_RANGE(0x04050000, 0x040501ff) AM_RAM AM_SHARE("zoomram") // sprite zoom lookup table
	AM_RANGE(0x0405ffdc, 0x0405ffdf) AM_READNOP AM_WRITE(psikyosh_irqctrl_w) // also writes to this address - might be vblank reads?
	AM_RANGE(0x0405ffe0, 0x0405ffff) AM_RAM_WRITE(psikyosh_vidregs_w) AM_SHARE("vidregs") // video registers
	AM_RANGE(0x04060000, 0x0407ffff) AM_ROMBANK("bank2") // data for rom tests (gfx), data is controlled by vidreg
// rom mapping
	AM_RANGE(0x05000000, 0x0507ffff) AM_ROMBANK("bank1") // data ROM
// ram
	AM_RANGE(0x06000000, 0x060fffff) AM_RAM AM_SHARE("ram")
ADDRESS_MAP_END


static INPUT_PORTS_START( common )
	PORT_START("INPUTS")
	PORT_BIT( 0x00000001, IP_ACTIVE_LOW, IPT_COIN1 )
	PORT_BIT( 0x00000002, IP_ACTIVE_LOW, IPT_COIN2 )

	PORT_BIT( 0x00000004, IP_ACTIVE_LOW, IPT_UNKNOWN )
	PORT_BIT( 0x00000008, IP_ACTIVE_LOW, IPT_UNKNOWN )
	PORT_BIT( 0x00000010, IP_ACTIVE_LOW, IPT_SERVICE1 )
	PORT_SERVICE_NO_TOGGLE( 0x00000020, IP_ACTIVE_LOW )
	PORT_DIPNAME( 0x00000040, 0x00000040, "Debug" )     /* Debug stuff. Resets EEPROM? */
	PORT_DIPSETTING(          0x00000040, DEF_STR( Off ) )
	PORT_DIPSETTING(          0x00000000, DEF_STR( On ) )
	PORT_BIT( 0x00000080, IP_ACTIVE_LOW, IPT_UNKNOWN )
	PORT_BIT( 0x00000100, IP_ACTIVE_LOW, IPT_UNKNOWN )
	PORT_BIT( 0x00000200, IP_ACTIVE_LOW, IPT_UNKNOWN )
	PORT_BIT( 0x00000400, IP_ACTIVE_LOW, IPT_UNKNOWN )
	PORT_BIT( 0x00000800, IP_ACTIVE_LOW, IPT_UNKNOWN )
	PORT_BIT( 0x00001000, IP_ACTIVE_LOW, IPT_UNKNOWN )
	PORT_BIT( 0x00002000, IP_ACTIVE_LOW, IPT_UNKNOWN )
	PORT_BIT( 0x00004000, IP_ACTIVE_LOW, IPT_UNKNOWN )
	PORT_BIT( 0x00008000, IP_ACTIVE_LOW, IPT_UNKNOWN )

	PORT_BIT( 0x00010000, IP_ACTIVE_LOW, IPT_START2 )
	PORT_BIT( 0x00020000, IP_ACTIVE_LOW, IPT_BUTTON3 ) PORT_PLAYER(2)
	PORT_BIT( 0x00040000, IP_ACTIVE_LOW, IPT_BUTTON2 ) PORT_PLAYER(2)
	PORT_BIT( 0x00080000, IP_ACTIVE_LOW, IPT_BUTTON1 ) PORT_PLAYER(2)
	PORT_BIT( 0x00100000, IP_ACTIVE_LOW, IPT_JOYSTICK_LEFT ) PORT_PLAYER(2)
	PORT_BIT( 0x00200000, IP_ACTIVE_LOW, IPT_JOYSTICK_RIGHT ) PORT_PLAYER(2)
	PORT_BIT( 0x00400000, IP_ACTIVE_LOW, IPT_JOYSTICK_DOWN ) PORT_PLAYER(2)
	PORT_BIT( 0x00800000, IP_ACTIVE_LOW, IPT_JOYSTICK_UP ) PORT_PLAYER(2)
	PORT_BIT( 0x01000000, IP_ACTIVE_LOW, IPT_START1 )
	PORT_BIT( 0x02000000, IP_ACTIVE_LOW, IPT_BUTTON3 ) PORT_PLAYER(1)
	PORT_BIT( 0x04000000, IP_ACTIVE_LOW, IPT_BUTTON2 ) PORT_PLAYER(1)
	PORT_BIT( 0x08000000, IP_ACTIVE_LOW, IPT_BUTTON1 ) PORT_PLAYER(1)
	PORT_BIT( 0x10000000, IP_ACTIVE_LOW, IPT_JOYSTICK_LEFT ) PORT_PLAYER(1)
	PORT_BIT( 0x20000000, IP_ACTIVE_LOW, IPT_JOYSTICK_RIGHT ) PORT_PLAYER(1)
	PORT_BIT( 0x40000000, IP_ACTIVE_LOW, IPT_JOYSTICK_DOWN ) PORT_PLAYER(1)
	PORT_BIT( 0x80000000, IP_ACTIVE_LOW, IPT_JOYSTICK_UP ) PORT_PLAYER(1)
INPUT_PORTS_END


static INPUT_PORTS_START( s1945ii )
	PORT_INCLUDE( common )

	PORT_MODIFY("INPUTS")
	PORT_BIT( 0x00020000, IP_ACTIVE_LOW, IPT_UNKNOWN )  /* No button 3 */
	PORT_BIT( 0x02000000, IP_ACTIVE_LOW, IPT_UNKNOWN )  /* No button 3 */

	PORT_START("JP4")   /* jumper pads on the PCB */
	PORT_DIPNAME( 0x01000000, 0x01000000, DEF_STR( Region ) )
	PORT_DIPSETTING(          0x00000000, DEF_STR( Japan ) )
	PORT_DIPSETTING(          0x01000000, DEF_STR( World ) )
	PORT_BIT( 0x10000000, IP_ACTIVE_HIGH, IPT_SPECIAL ) PORT_READ_LINE_DEVICE_MEMBER("eeprom", eeprom_serial_93cxx_device, do_read)
INPUT_PORTS_END

static INPUT_PORTS_START( soldivid )
	PORT_INCLUDE( common )

	PORT_START("JP4")   /* jumper pads on the PCB */
	PORT_DIPNAME( 0x01000000, 0x01000000, DEF_STR( Region ) )
	PORT_DIPSETTING(          0x00000000, DEF_STR( Japan ) )
	PORT_DIPSETTING(          0x01000000, DEF_STR( World ) )
	PORT_BIT( 0x10000000, IP_ACTIVE_HIGH, IPT_SPECIAL ) PORT_READ_LINE_DEVICE_MEMBER("eeprom", eeprom_serial_93cxx_device, do_read)
INPUT_PORTS_END

static INPUT_PORTS_START( daraku )
	PORT_INCLUDE( common )

	PORT_MODIFY("INPUTS")
	PORT_BIT( 0x00000400, IP_ACTIVE_LOW, IPT_BUTTON4 ) PORT_PLAYER(2)
	PORT_BIT( 0x00000800, IP_ACTIVE_LOW, IPT_BUTTON3 ) PORT_PLAYER(2)
	PORT_BIT( 0x00004000, IP_ACTIVE_LOW, IPT_BUTTON4 ) PORT_PLAYER(1)
	PORT_BIT( 0x00008000, IP_ACTIVE_LOW, IPT_BUTTON3 ) PORT_PLAYER(1)
	PORT_BIT( 0x00020000, IP_ACTIVE_LOW, IPT_UNKNOWN )  /* No button 3 here */
	PORT_BIT( 0x02000000, IP_ACTIVE_LOW, IPT_UNKNOWN )  /* No button 3 here */

	PORT_START("JP4")   /* jumper pads on the PCB */
	PORT_DIPNAME( 0x01000000, 0x01000000, DEF_STR( Region ) )
	PORT_DIPSETTING(          0x00000000, DEF_STR( Japan ) )
	PORT_DIPSETTING(          0x01000000, DEF_STR( World ) ) /* Title screen is different, English is default now */
	PORT_BIT( 0x10000000, IP_ACTIVE_HIGH, IPT_SPECIAL ) PORT_READ_LINE_DEVICE_MEMBER("eeprom", eeprom_serial_93cxx_device, do_read)
INPUT_PORTS_END

static INPUT_PORTS_START( sbomberb )
	PORT_INCLUDE( common )
	/* If Debug is HIGH then you can perform rom test, but EEPROM resets? */

	PORT_MODIFY("INPUTS")
	PORT_BIT( 0x00020000, IP_ACTIVE_LOW, IPT_UNKNOWN )  /* No button 3 */
	PORT_BIT( 0x02000000, IP_ACTIVE_LOW, IPT_UNKNOWN )  /* No button 3 */

	PORT_START("JP4")   /* jumper pads on the PCB */
	PORT_DIPNAME( 0x01000000, 0x01000000, DEF_STR( Region ) )
	PORT_DIPSETTING(          0x00000000, DEF_STR( Japan ) )
	PORT_DIPSETTING(          0x01000000, DEF_STR( World ) )
	PORT_BIT( 0x10000000, IP_ACTIVE_HIGH, IPT_SPECIAL ) PORT_READ_LINE_DEVICE_MEMBER("eeprom", eeprom_serial_93cxx_device, do_read)
INPUT_PORTS_END

static INPUT_PORTS_START( gunbird2 ) /* Different Region */
	PORT_INCLUDE( common )
	/* If Debug is HIGH then you can perform rom test, but EEPROM resets */

	PORT_START("JP4")   /* jumper pads on the PCB */
	PORT_DIPNAME( 0x03000000, 0x02000000, DEF_STR( Region ) )
	PORT_DIPSETTING(          0x00000000, DEF_STR( Japan ) )
	PORT_DIPSETTING(          0x01000000, "International Ver A." )
	PORT_DIPSETTING(          0x02000000, "International Ver B." )
	PORT_BIT( 0x10000000, IP_ACTIVE_HIGH, IPT_SPECIAL ) PORT_READ_LINE_DEVICE_MEMBER("eeprom", eeprom_serial_93cxx_device, do_read)
INPUT_PORTS_END

static INPUT_PORTS_START( s1945iii ) /* Different Region again */
	PORT_INCLUDE( common )
	/* If Debug is HIGH then you can perform rom test, EEPROM doesn't reset */

	PORT_START("JP4")   /* jumper pads on the PCB */
	PORT_DIPNAME( 0x03000000, 0x01000000, DEF_STR( Region ) )
	PORT_DIPSETTING(          0x00000000, DEF_STR( Japan ) )
	PORT_DIPSETTING(          0x02000000, "International Ver A." )
	PORT_DIPSETTING(          0x01000000, "International Ver B." )
	PORT_BIT( 0x10000000, IP_ACTIVE_HIGH, IPT_SPECIAL ) PORT_READ_LINE_DEVICE_MEMBER("eeprom", eeprom_serial_93cxx_device, do_read)
INPUT_PORTS_END

static INPUT_PORTS_START( dragnblz ) /* Security requires bit high */
	PORT_INCLUDE( common )

	PORT_MODIFY("INPUTS")
	PORT_DIPNAME( 0x00000040, 0x00000000, "Debug" )     /* Must be HIGH (Or Security Error), so can perform test */
	PORT_DIPSETTING(          0x00000040, DEF_STR( Off ) )
	PORT_DIPSETTING(          0x00000000, DEF_STR( On ) )

	PORT_START("JP4")   /* jumper pads on the PCB */
	PORT_DIPNAME( 0x03000000, 0x01000000, DEF_STR( Region ) )
	PORT_DIPSETTING(          0x00000000, DEF_STR( Japan ) )
	PORT_DIPSETTING(          0x02000000, "International Ver A." )
	PORT_DIPSETTING(          0x01000000, "International Ver B." )
	PORT_BIT( 0x10000000, IP_ACTIVE_HIGH, IPT_SPECIAL ) PORT_READ_LINE_DEVICE_MEMBER("eeprom", eeprom_serial_93cxx_device, do_read)
INPUT_PORTS_END

static INPUT_PORTS_START( gnbarich ) /* Same as S1945iii except only one button */
	PORT_INCLUDE( common )
	/* If Debug is HIGH then you can perform rom test, but EEPROM resets? */

	PORT_START("JP4")   /* jumper pads on the PCB */
	PORT_DIPNAME( 0x03000000, 0x01000000, DEF_STR( Region ) )
	PORT_DIPSETTING(          0x00000000, DEF_STR( Japan ) )
	PORT_DIPSETTING(          0x02000000, "International Ver A." )
	PORT_DIPSETTING(          0x01000000, "International Ver B." )
	PORT_BIT( 0x10000000, IP_ACTIVE_HIGH, IPT_SPECIAL ) PORT_READ_LINE_DEVICE_MEMBER("eeprom", eeprom_serial_93cxx_device, do_read)
INPUT_PORTS_END

static INPUT_PORTS_START( tgm2 )
	PORT_INCLUDE( common )
	/* sticks should actually be PORT_4WAY according to manual */
	PORT_MODIFY("INPUTS")
	PORT_BIT( 0x00100000, IP_ACTIVE_LOW, IPT_JOYSTICK_LEFT ) PORT_4WAY PORT_PLAYER(2)
	PORT_BIT( 0x00200000, IP_ACTIVE_LOW, IPT_JOYSTICK_RIGHT ) PORT_4WAY PORT_PLAYER(2)
	PORT_BIT( 0x00400000, IP_ACTIVE_LOW, IPT_JOYSTICK_DOWN ) PORT_4WAY PORT_PLAYER(2)
	PORT_BIT( 0x00800000, IP_ACTIVE_LOW, IPT_JOYSTICK_UP ) PORT_4WAY PORT_PLAYER(2)
	PORT_BIT( 0x10000000, IP_ACTIVE_LOW, IPT_JOYSTICK_LEFT ) PORT_4WAY PORT_PLAYER(1)
	PORT_BIT( 0x20000000, IP_ACTIVE_LOW, IPT_JOYSTICK_RIGHT ) PORT_4WAY PORT_PLAYER(1)
	PORT_BIT( 0x40000000, IP_ACTIVE_LOW, IPT_JOYSTICK_DOWN ) PORT_4WAY PORT_PLAYER(1)
	PORT_BIT( 0x80000000, IP_ACTIVE_LOW, IPT_JOYSTICK_UP ) PORT_4WAY PORT_PLAYER(1)

	PORT_START("JP4")   /* jumper pads on the PCB. Checked and discarded. However, if you force word 0x6060000 to 1/2/3 you can have various effects. Disbled at compile time */
//  PORT_DIPNAME( 0x03000000, 0x01000000, DEF_STR( Region ) )
//  PORT_DIPSETTING(          0x00000000, DEF_STR( Japan ) )
//  PORT_DIPSETTING(          0x02000000, "International Ver A." )
//  PORT_DIPSETTING(          0x01000000, "International Ver B." )
	PORT_BIT( 0x10000000, IP_ACTIVE_HIGH, IPT_SPECIAL ) PORT_READ_LINE_DEVICE_MEMBER("eeprom", eeprom_serial_93cxx_device, do_read)
INPUT_PORTS_END

static INPUT_PORTS_START( mjgtaste )
	PORT_START("INPUTS")
	PORT_BIT( 0x00000001, IP_ACTIVE_LOW, IPT_COIN1 )
	PORT_BIT( 0x00000002, IP_ACTIVE_LOW, IPT_COIN2 )

	PORT_BIT( 0x00000010, IP_ACTIVE_LOW, IPT_SERVICE1 )
	PORT_SERVICE_NO_TOGGLE( 0x00000020, IP_ACTIVE_LOW )
	PORT_DIPNAME( 0x00000040, 0x00000040, "Debug" )     /* Debug stuff. Resets EEPROM? */
	PORT_DIPSETTING(          0x00000040, DEF_STR( Off ) )
	PORT_DIPSETTING(          0x00000000, DEF_STR( On ) )

	PORT_BIT( 0x01000000, IP_ACTIVE_LOW, IPT_START1 ) /* start for joystick */
	PORT_BIT( 0x08000000, IP_ACTIVE_LOW, IPT_BUTTON1 ) PORT_PLAYER(1)
	PORT_BIT( 0x10000000, IP_ACTIVE_LOW, IPT_JOYSTICK_LEFT ) PORT_PLAYER(1)
	PORT_BIT( 0x20000000, IP_ACTIVE_LOW, IPT_JOYSTICK_RIGHT ) PORT_PLAYER(1)
	PORT_BIT( 0x40000000, IP_ACTIVE_LOW, IPT_JOYSTICK_DOWN ) PORT_PLAYER(1)
	PORT_BIT( 0x80000000, IP_ACTIVE_LOW, IPT_JOYSTICK_UP ) PORT_PLAYER(1)

	// Make the user pick the input scheme since the game can't handle both simultaneously
	PORT_START("CONTROLLER")
	PORT_CONFNAME( 0x00000001, 0x00000001, DEF_STR ( Controller ) )
	PORT_CONFSETTING(          0x00000000, DEF_STR( Joystick ) )
	PORT_CONFSETTING(          0x00000001, "Mahjong Panel" )

	PORT_START("MAHJONG") /* articifial enumeration for mahjong encoder */
	PORT_BIT( 0x00000001, IP_ACTIVE_HIGH, IPT_MAHJONG_A ) PORT_PLAYER(1)
	PORT_BIT( 0x00000002, IP_ACTIVE_HIGH, IPT_MAHJONG_B ) PORT_PLAYER(1)
	PORT_BIT( 0x00000004, IP_ACTIVE_HIGH, IPT_MAHJONG_C ) PORT_PLAYER(1)
	PORT_BIT( 0x00000008, IP_ACTIVE_HIGH, IPT_MAHJONG_D ) PORT_PLAYER(1)
	PORT_BIT( 0x00000010, IP_ACTIVE_HIGH, IPT_MAHJONG_E ) PORT_PLAYER(1)
	PORT_BIT( 0x00000020, IP_ACTIVE_HIGH, IPT_MAHJONG_F ) PORT_PLAYER(1)
	PORT_BIT( 0x00000040, IP_ACTIVE_HIGH, IPT_MAHJONG_G ) PORT_PLAYER(1)
	PORT_BIT( 0x00000080, IP_ACTIVE_HIGH, IPT_MAHJONG_H ) PORT_PLAYER(1)
	PORT_BIT( 0x00000100, IP_ACTIVE_HIGH, IPT_MAHJONG_I ) PORT_PLAYER(1)
	PORT_BIT( 0x00000200, IP_ACTIVE_HIGH, IPT_MAHJONG_J ) PORT_PLAYER(1)
	PORT_BIT( 0x00000400, IP_ACTIVE_HIGH, IPT_MAHJONG_K ) PORT_PLAYER(1)
	PORT_BIT( 0x00000800, IP_ACTIVE_HIGH, IPT_MAHJONG_L ) PORT_PLAYER(1)
	PORT_BIT( 0x00001000, IP_ACTIVE_HIGH, IPT_MAHJONG_M ) PORT_PLAYER(1)
	PORT_BIT( 0x00002000, IP_ACTIVE_HIGH, IPT_MAHJONG_N ) PORT_PLAYER(1)
	PORT_BIT( 0x00004000, IP_ACTIVE_HIGH, IPT_MAHJONG_KAN ) PORT_PLAYER(1)
	PORT_BIT( 0x00008000, IP_ACTIVE_HIGH, IPT_MAHJONG_PON ) PORT_PLAYER(1)
	PORT_BIT( 0x00010000, IP_ACTIVE_HIGH, IPT_MAHJONG_CHI ) PORT_PLAYER(1)
	PORT_BIT( 0x00020000, IP_ACTIVE_HIGH, IPT_MAHJONG_REACH ) PORT_PLAYER(1)
	PORT_BIT( 0x00040000, IP_ACTIVE_HIGH, IPT_MAHJONG_RON ) PORT_PLAYER(1)
//  PORT_BIT( 0x00080000, IP_ACTIVE_HIGH, IPT_START1 ) /* start on panel, hacked in from the regular one to avoid duplicates in the UI */

	PORT_START("JP4")   /* jumper pads on the PCB */
//  PORT_DIPNAME( 0x03000000, 0x01000000, DEF_STR( Region ) )
//  PORT_DIPSETTING(          0x00000000, DEF_STR( Japan ) )
//  PORT_DIPSETTING(          0x02000000, "International Ver A." )
//  PORT_DIPSETTING(          0x01000000, "International Ver B." )
	PORT_BIT( 0x10000000, IP_ACTIVE_HIGH, IPT_SPECIAL ) PORT_READ_LINE_DEVICE_MEMBER("eeprom", eeprom_serial_93cxx_device, do_read)
INPUT_PORTS_END


WRITE_LINE_MEMBER(psikyosh_state::irqhandler)
{
	m_maincpu->set_input_line(12, state ? ASSERT_LINE : CLEAR_LINE);
}


void psikyosh_state::machine_start()
{
	membank("bank2")->configure_entries(0, 0x1000, memregion("gfx1")->base(), 0x20000);
}


static MACHINE_CONFIG_START( psikyo3v1, psikyosh_state )

	/* basic machine hardware */
	MCFG_CPU_ADD("maincpu", SH2, MASTER_CLOCK/2)
	MCFG_CPU_PROGRAM_MAP(ps3v1_map)
	MCFG_CPU_VBLANK_INT_DRIVER("screen", psikyosh_state,  psikyosh_interrupt)


	MCFG_EEPROM_SERIAL_93C56_8BIT_ADD("eeprom")
	MCFG_EEPROM_SERIAL_DEFAULT_VALUE(0)

	/* video hardware */
	MCFG_BUFFERED_SPRITERAM32_ADD("spriteram") /* If using alpha */

	MCFG_SCREEN_ADD("screen", RASTER)
	MCFG_SCREEN_REFRESH_RATE(60)
	MCFG_SCREEN_VBLANK_TIME(ATTOSECONDS_IN_USEC(0))
	MCFG_SCREEN_SIZE(64*8, 32*8)
	MCFG_SCREEN_VISIBLE_AREA(0, 40*8-1, 0, 28*8-1)
	MCFG_SCREEN_UPDATE_DRIVER(psikyosh_state, screen_update_psikyosh)
	MCFG_SCREEN_VBLANK_DEVICE("spriteram", buffered_spriteram32_device, vblank_copy_rising)

	MCFG_GFXDECODE_ADD("gfxdecode",psikyosh,"palette")
	MCFG_PALETTE_ADD("palette", 0x5000/4)


	/* sound hardware */
	MCFG_SPEAKER_STANDARD_STEREO("lspeaker", "rspeaker")

	MCFG_SOUND_ADD("ymf", YMF278B, MASTER_CLOCK/2)
	MCFG_YMF278B_IRQ_HANDLER(WRITELINE(psikyosh_state, irqhandler))
	MCFG_SOUND_ROUTE(ALL_OUTPUTS, "lspeaker", 1.0)
	MCFG_SOUND_ROUTE(ALL_OUTPUTS, "rspeaker", 1.0)
MACHINE_CONFIG_END

static MACHINE_CONFIG_DERIVED( psikyo5, psikyo3v1 )

	/* basic machine hardware */

	MCFG_CPU_MODIFY("maincpu")
	MCFG_CPU_PROGRAM_MAP(ps5_map)
MACHINE_CONFIG_END

static MACHINE_CONFIG_DERIVED( psikyo5_240, psikyo3v1 )

	/* basic machine hardware */

	MCFG_CPU_MODIFY("maincpu")
	MCFG_CPU_PROGRAM_MAP(ps5_map)

	/* Ideally this would be driven off the video register. However, it doesn't changeat runtime and MAME will pick a better screen resolution if it knows upfront */
	MCFG_SCREEN_MODIFY("screen")
	MCFG_SCREEN_VISIBLE_AREA(0, 40*8-1, 0, 30*8-1)
MACHINE_CONFIG_END


/* PS3 */

ROM_START( soldivid )
	ROM_REGION( 0x100000, "maincpu", 0)
	ROM_LOAD32_WORD_SWAP( "2-prog_l.u18", 0x000002, 0x080000, CRC(cf179b04) SHA1(343f00a81cffd44334a4db81b6b828b7cf73c1e8) )
	ROM_LOAD32_WORD_SWAP( "1-prog_h.u17", 0x000000, 0x080000, CRC(f467d1c4) SHA1(a011e6f310a54f09efa0bf4597783cd78c05ad6f) )

	ROM_REGION( 0x3800000, "gfx1", 0 )
	/* This Space Empty! */
	ROM_LOAD32_WORD_SWAP( "4l.u10", 0x2000000, 0x400000, CRC(9eb9f269) SHA1(4a4d90eefe62b5462f5ed5e062eea7b6b4900f85) )
	ROM_LOAD32_WORD_SWAP( "4h.u31", 0x2000002, 0x400000, CRC(7c76cfe7) SHA1(14e291e840a4afe3802fe1847615c5e806d7492a) )
	ROM_LOAD32_WORD_SWAP( "5l.u9",  0x2800000, 0x400000, CRC(c59c6858) SHA1(bd580b57e432ef42295060c5a84c8129d9b995f7) )
	ROM_LOAD32_WORD_SWAP( "5h.u30", 0x2800002, 0x400000, CRC(73bc66d0) SHA1(7988ce81ff43235a3b30ddd8fd9419530a07b6ba) )
	ROM_LOAD32_WORD_SWAP( "6l.u8",  0x3000000, 0x400000, CRC(f01b816e) SHA1(2a0d86c1c106eef539028aa9ebe49d13216a6b9c) )
	ROM_LOAD32_WORD_SWAP( "6h.u37", 0x3000002, 0x400000, CRC(fdd57361) SHA1(f58d91acde1f4e6d4f0e8dcd1b23aa5092d89916) )

	ROM_REGION( 0x400000, "ymf", 0 )
	ROM_LOAD( "sound.bin", 0x000000, 0x400000, CRC(e98f8d45) SHA1(7791c0f31d08f37c6ec65e7cecf8ef54ca73b1fd) )
ROM_END

ROM_START( s1945ii )
	ROM_REGION( 0x100000, "maincpu", 0) /* Code */
	ROM_LOAD32_WORD_SWAP( "2_prog_l.u18", 0x000002, 0x080000, CRC(20a911b8) SHA1(82ba7b93bd621fc45a4dc2722752077b59a0a233) )
	ROM_LOAD32_WORD_SWAP( "1_prog_h.u17", 0x000000, 0x080000, CRC(4c0fe85e) SHA1(74f810a1c3e9d629c8b190f68d73ce07b11f77b7) )

	ROM_REGION( 0x2000000, "gfx1", 0 )  /* Tiles */
	ROM_LOAD32_WORD( "0l.u4",    0x0000000, 0x400000, CRC(bfacf98d) SHA1(19954f12881e6e95e808bd1f2c2f5a425786727f) )
	ROM_LOAD32_WORD( "0h.u13",   0x0000002, 0x400000, CRC(1266f67c) SHA1(cf93423a827aa92aa54afbbecf8509d2590edc9b) )
	ROM_LOAD32_WORD( "1l.u3",    0x0800000, 0x400000, CRC(2d3332c9) SHA1(f2e54100a48061bfd589e8765f59ca051176a38b) )
	ROM_LOAD32_WORD( "1h.u12",   0x0800002, 0x400000, CRC(27b32c3e) SHA1(17a80b3c919d8a282169c019ede8a22d2079c018) )
	ROM_LOAD32_WORD( "2l.u2",    0x1000000, 0x400000, CRC(91ba6d23) SHA1(fd016a90204b2de43bb709971f7cd891f839de1a) )
	ROM_LOAD32_WORD( "2h.u20",   0x1000002, 0x400000, CRC(fabf4334) SHA1(f8ec43e083b674700f532575f0d067bd49c5aaf7) )
	ROM_LOAD32_WORD( "3l.u1",    0x1800000, 0x400000, CRC(a6c3704e) SHA1(cb9881e4235cc8e4bcca4c6ccbd8d8d8634e3624) )
	ROM_LOAD32_WORD( "3h.u19",   0x1800002, 0x400000, CRC(4cd3ca70) SHA1(5b0a6ea4fe0e821cebe6e840596f648e24dded51) )

	ROM_REGION( 0x400000, "ymf", 0 ) /* Samples */
	ROM_LOAD( "sound.u32", 0x000000, 0x400000, CRC(ba680ca7) SHA1(b645896e297aad426784aa656bff738e1b33c2a2) )

	ROM_REGION( 0x100, "eeprom", 0 )
	ROM_LOAD( "eeprom-s1945ii.bin", 0x0000, 0x0100, CRC(7ac38846) SHA1(c5f4b05a94211f3c96b8c472adbe634f2e77d753) )
ROM_END

ROM_START( daraku )
	/* main program */
	ROM_REGION( 0x200000, "maincpu", 0)
	ROM_LOAD32_WORD_SWAP( "4_prog_l.u18", 0x000002, 0x080000, CRC(660b4609) SHA1(ee6b5606fae41881c3e671ee642baae5c03331ca) )
	ROM_LOAD32_WORD_SWAP( "3_prog_h.u17", 0x000000, 0x080000, CRC(7a9cf601) SHA1(8df464ce3fd02b30dd2ab77828594f4916375fd5) )
	ROM_LOAD16_WORD_SWAP( "prog.u16",     0x100000, 0x100000, CRC(3742e990) SHA1(dd4b8777e57245151b3d520ed1bdab207530420b) )

	ROM_REGION( 0x3400000, "gfx1", 0 )
	ROM_LOAD32_WORD( "0l.u4",  0x0000000, 0x400000, CRC(565d8427) SHA1(090ce9213c530d29e488cfb89bb39fd7169985d5) )
	ROM_LOAD32_WORD( "0h.u13", 0x0000002, 0x400000, CRC(9a602630) SHA1(ab176490b36aec7ce30d1cf20b57c02c926c59d3) )
	ROM_LOAD32_WORD( "1l.u3",  0x0800000, 0x400000, CRC(ac5ce8e1) SHA1(7df6a04ea2530cc669581474e8b8ee6f59caae1b) )
	ROM_LOAD32_WORD( "1h.u12", 0x0800002, 0x400000, CRC(b0a59f7b) SHA1(8704705aa0977f11da8bcdafae6e2531190878d0) )
	ROM_LOAD32_WORD( "2l.u2",  0x1000000, 0x400000, CRC(2daa03b2) SHA1(475badc60cbd26786242d685a3d7dbaf385862a8) )
	ROM_LOAD32_WORD( "2h.u20", 0x1000002, 0x400000, CRC(e98e185a) SHA1(124d5fcf6cfb1faf70d665b687564bf6589d17c4) )
	ROM_LOAD32_WORD( "3l.u1",  0x1800000, 0x400000, CRC(1d372aa1) SHA1(e5965a1d8919409a314dfd56482a848d6ab9f5ac) )
	ROM_LOAD32_WORD( "3h.u19", 0x1800002, 0x400000, CRC(597f3f15) SHA1(62bf74ed29732e6cc1979458745cdb53a8edddf3) )
	ROM_LOAD32_WORD( "4l.u10", 0x2000000, 0x400000, CRC(e3d58cd8) SHA1(9482d0b71f840d72b20029804cfc8dca207462de) )
	ROM_LOAD32_WORD( "4h.u31", 0x2000002, 0x400000, CRC(aebc9cd0) SHA1(c20a1f9851ace74e00f1a0746e0c9e751ccec336) )
	ROM_LOAD32_WORD( "5l.u9",  0x2800000, 0x400000, CRC(eab5a50b) SHA1(76ce96e89afc438bafb9f8caa86eb48fb7e4e154) )
	ROM_LOAD32_WORD( "5h.u30", 0x2800002, 0x400000, CRC(f157474f) SHA1(89509f0772a40829070cea708c21438ff61d1019) )
	ROM_LOAD32_WORD( "6l.u8",  0x3000000, 0x200000, CRC(9f008d1b) SHA1(9607e09bde430eefe126569a6e251114bc8f754b) )
	ROM_LOAD32_WORD( "6h.u37", 0x3000002, 0x200000, CRC(acd2d0e3) SHA1(dee96bdf3b8efde1298b73c5e7dd62abcdc101cf) )

	ROM_REGION( 0x400000, "ymf", 0 ) /* Samples */
	ROM_LOAD( "sound.u32", 0x000000, 0x400000, CRC(ef2c781d) SHA1(1313f082f6dbe4da0efaf261226085eb7325667f) )

	ROM_REGION( 0x100, "eeprom", 0 )
	ROM_LOAD( "eeprom-daraku.bin", 0x0000, 0x0100, CRC(a9715297) SHA1(fcd32b936e0d05bad4ba4969ddec24aae7768cea) )
ROM_END

ROM_START( sbomber ) /* Version B - Only shows "Version B" when set to Japan region */
	ROM_REGION( 0x100000, "maincpu", 0)
	ROM_LOAD32_WORD_SWAP( "1-b_pr_l.u18", 0x000002, 0x080000, CRC(52d12225) SHA1(0a31a5d557414e7bf51dc6f7fbdd417a20b78df1) )
	ROM_LOAD32_WORD_SWAP( "1-b_pr_h.u17", 0x000000, 0x080000, CRC(1bbd0345) SHA1(c6ccb7c97cc9e9ea298c1883d1dd5563907a7255) )

	ROM_REGION( 0x2800000, "gfx1", 0 )
	ROM_LOAD32_WORD( "0l.u4",  0x0000000, 0x400000, CRC(b7e4ac51) SHA1(70e802b6235932116496a77ee0c78a256e85aff3) )
	ROM_LOAD32_WORD( "0h.u13", 0x0000002, 0x400000, CRC(235e6c27) SHA1(c597d7b5bef4edac1474ad0024cfb33eb1257106) )
	ROM_LOAD32_WORD( "1l.u3",  0x0800000, 0x400000, CRC(3c88c48c) SHA1(d1ce4ab60ba18449bbd96e29c310e060a0bb6de6) )
	ROM_LOAD32_WORD( "1h.u12", 0x0800002, 0x400000, CRC(15626a6e) SHA1(5493e92c9724982938591d758bee7d86cf96fd19) )
	ROM_LOAD32_WORD( "2l.u2",  0x1000000, 0x400000, CRC(41e92f64) SHA1(ea121c7cb35266ed0c21af4bb958fe5d73d84977) )
	ROM_LOAD32_WORD( "2h.u20", 0x1000002, 0x400000, CRC(4ae62e84) SHA1(adc1dab2f09aa4f5665d7bb7603a9b75c978031e) )
	ROM_LOAD32_WORD( "3l.u1",  0x1800000, 0x400000, CRC(43ba5f0f) SHA1(b8f93ed055441fd06b68103c9fd62b6aa3f3da7d) )
	ROM_LOAD32_WORD( "3h.u19", 0x1800002, 0x400000, CRC(ff01bb12) SHA1(df6fab898356c02f34ee7a45fdcc265218f2f20e) )
	ROM_LOAD32_WORD( "4l.u10", 0x2000000, 0x400000, CRC(e491d593) SHA1(12a7f6c282969be342b70443b8c802a399571245) )
	ROM_LOAD32_WORD( "4h.u31", 0x2000002, 0x400000, CRC(7bdd377a) SHA1(e357c98f82b8ea3ae4fd8eae6c1ad2dfb500db9c) )

	ROM_REGION( 0x400000, "ymf", 0 ) /* Samples */
	ROM_LOAD( "sound.u32", 0x000000, 0x400000, CRC(85cbff69) SHA1(34c7f4d337111de2064f84214294b6bdc37bf16c) )

	ROM_REGION( 0x100, "eeprom", 0 )
	ROM_LOAD( "eeprom-sbomber.bin", 0x0000, 0x0100, CRC(7ac38846) SHA1(c5f4b05a94211f3c96b8c472adbe634f2e77d753) ) /* Both versions use the same default settings */
ROM_END

ROM_START( sbombera ) /* Original version */
	ROM_REGION( 0x100000, "maincpu", 0)
	ROM_LOAD32_WORD_SWAP( "2.u18", 0x000002, 0x080000, CRC(57819a26) SHA1(d7a6fc957e39adf97762ab0a35b91aa17ec026e0) )
	ROM_LOAD32_WORD_SWAP( "1.u17", 0x000000, 0x080000, CRC(c388e847) SHA1(cbf4f2e191894160bdf0290d72cf20c222aaf7a7) )

	ROM_REGION( 0x2800000, "gfx1", 0 )
	ROM_LOAD32_WORD( "0l.u4",  0x0000000, 0x400000, CRC(b7e4ac51) SHA1(70e802b6235932116496a77ee0c78a256e85aff3) )
	ROM_LOAD32_WORD( "0h.u13", 0x0000002, 0x400000, CRC(235e6c27) SHA1(c597d7b5bef4edac1474ad0024cfb33eb1257106) )
	ROM_LOAD32_WORD( "1l.u3",  0x0800000, 0x400000, CRC(3c88c48c) SHA1(d1ce4ab60ba18449bbd96e29c310e060a0bb6de6) )
	ROM_LOAD32_WORD( "1h.u12", 0x0800002, 0x400000, CRC(15626a6e) SHA1(5493e92c9724982938591d758bee7d86cf96fd19) )
	ROM_LOAD32_WORD( "2l.u2",  0x1000000, 0x400000, CRC(41e92f64) SHA1(ea121c7cb35266ed0c21af4bb958fe5d73d84977) )
	ROM_LOAD32_WORD( "2h.u20", 0x1000002, 0x400000, CRC(4ae62e84) SHA1(adc1dab2f09aa4f5665d7bb7603a9b75c978031e) )
	ROM_LOAD32_WORD( "3l.u1",  0x1800000, 0x400000, CRC(43ba5f0f) SHA1(b8f93ed055441fd06b68103c9fd62b6aa3f3da7d) )
	ROM_LOAD32_WORD( "3h.u19", 0x1800002, 0x400000, CRC(ff01bb12) SHA1(df6fab898356c02f34ee7a45fdcc265218f2f20e) )
	ROM_LOAD32_WORD( "4l.u10", 0x2000000, 0x400000, CRC(e491d593) SHA1(12a7f6c282969be342b70443b8c802a399571245) )
	ROM_LOAD32_WORD( "4h.u31", 0x2000002, 0x400000, CRC(7bdd377a) SHA1(e357c98f82b8ea3ae4fd8eae6c1ad2dfb500db9c) )

	ROM_REGION( 0x400000, "ymf", 0 ) /* Samples */
	ROM_LOAD( "sound.u32", 0x000000, 0x400000, CRC(85cbff69) SHA1(34c7f4d337111de2064f84214294b6bdc37bf16c) )

	ROM_REGION( 0x100, "eeprom", 0 )
	ROM_LOAD( "eeprom-sbomber.bin", 0x0000, 0x0100, CRC(7ac38846) SHA1(c5f4b05a94211f3c96b8c472adbe634f2e77d753) ) /* Both versions use the same default settings */
ROM_END

/* PS5 */

ROM_START( gunbird2 )
	ROM_REGION( 0x180000, "maincpu", 0)
	ROM_LOAD32_WORD_SWAP( "2_prog_l.u16", 0x000002, 0x080000, CRC(76f934f0) SHA1(cf197796d66f15639a6b3d5311c18da33cefd06b) )
	ROM_LOAD32_WORD_SWAP( "1_prog_h.u17", 0x000000, 0x080000, CRC(7328d8bf) SHA1(c640de1ab5b32400b2d77e0dc6e3ee0f78ab7803) )
	ROM_LOAD16_WORD_SWAP( "3_pdata.u1",   0x100000, 0x080000, CRC(a5b697e6) SHA1(947f124fa585c2cf77c6571af7559bd652897b89) )

	ROM_REGION( 0x3800000, "gfx1", 0 )
	ROM_LOAD32_WORD( "0l.u3",  0x0000000, 0x800000, CRC(5c826bc8) SHA1(74fb6b242b4c5fe5365cfcc3029ed6da4cf3a621) )
	ROM_LOAD32_WORD( "0h.u10", 0x0000002, 0x800000, CRC(3df0cb6c) SHA1(271d276fa0f63d84e458223316a9517865fc2255) )
	ROM_LOAD32_WORD( "1l.u4",  0x1000000, 0x800000, CRC(1558358d) SHA1(e3b9c3da4e9b29ffa9568b57d14fe2b600aead68) )
	ROM_LOAD32_WORD( "1h.u11", 0x1000002, 0x800000, CRC(4ee0103b) SHA1(29bbe0162dda39919fcd188ea4a6b7b5f20366ff) )
	ROM_LOAD32_WORD( "2l.u5",  0x2000000, 0x800000, CRC(e1c7a7b8) SHA1(b5f6e5d53e21928197773df7dde0e7c83f4082af) )
	ROM_LOAD32_WORD( "2h.u12", 0x2000002, 0x800000, CRC(bc8a41df) SHA1(90460b11eea778f17cf8be67430e2ab149680686) )
	ROM_LOAD32_WORD( "3l.u6",  0x3000000, 0x400000, CRC(0229d37f) SHA1(f9d98d1d2dda2d552b2a46c76b4c7fc84b1aa4c6) )
	ROM_LOAD32_WORD( "3h.u13", 0x3000002, 0x400000, CRC(f41bbf2b) SHA1(b705274e392541e2f513a4ae4bae543c03be0913) )

	ROM_REGION( 0x400000, "ymf", 0 ) /* Samples */
	ROM_LOAD( "sound.u9", 0x000000, 0x400000, CRC(f19796ab) SHA1(b978f0550ebd675e8ce9d9edcfcc3f6214e49e8b) )

	ROM_REGION( 0x100, "eeprom", 0 )
	ROM_LOAD( "eeprom-gunbird2.bin", 0x0000, 0x0100, CRC(7ac38846) SHA1(c5f4b05a94211f3c96b8c472adbe634f2e77d753) )
ROM_END

ROM_START( s1945iii )
	ROM_REGION( 0x180000, "maincpu", 0)
	ROM_LOAD32_WORD_SWAP( "2_progl.u16", 0x000002, 0x080000, CRC(5d5d385f) SHA1(67b3bcabd71cf084bcea7a59939281a8d6257059) )
	ROM_LOAD32_WORD_SWAP( "1_progh.u17", 0x000000, 0x080000, CRC(1b8a5a18) SHA1(718a176bd48e16f964fcb07c568b5227cfc0515f) )
	ROM_LOAD16_WORD_SWAP( "3_data.u1",   0x100000, 0x080000, CRC(8ff5f7d3) SHA1(420a3d7f2d5ab6a56789d36b418431f12f5f73f5) )

	ROM_REGION( 0x3800000, "gfx1", 0 )
	ROM_LOAD32_WORD( "0l.u3",  0x0000000, 0x800000, CRC(70a0d52c) SHA1(c9d9534da59123b577dc22020273b94ccdeeb67d) )
	ROM_LOAD32_WORD( "0h.u10", 0x0000002, 0x800000, CRC(4dcd22b4) SHA1(2df7a7d08df17d2a62d574fccc8ba40aaae21a13) )
	ROM_LOAD32_WORD( "1l.u4",  0x1000000, 0x800000, CRC(de1042ff) SHA1(468f6dfd5c1f2084c573b6851e314ff2826dc350) )
	ROM_LOAD32_WORD( "1h.u11", 0x1000002, 0x800000, CRC(b51a4430) SHA1(b51117591b0e351e922f9a6a7930e8b50237e54e) )
	ROM_LOAD32_WORD( "2l.u5",  0x2000000, 0x800000, CRC(23b02dca) SHA1(0249dceca02b312301a917d98fac481b6a0a9122) )
	ROM_LOAD32_WORD( "2h.u12", 0x2000002, 0x800000, CRC(9933ab04) SHA1(710e6b20e111c1898666b4466554d039309883cc) )
	ROM_LOAD32_WORD( "3l.u6",  0x3000000, 0x400000, CRC(f693438c) SHA1(d70e25a3f56aae6575c696d9b7b6d7a9d04f0104) )
	ROM_LOAD32_WORD( "3h.u13", 0x3000002, 0x400000, CRC(2d0c334f) SHA1(74d94abb34484c7b79dbb989645f53124e53e3b7) )

	ROM_REGION( 0x400000, "ymf", 0 ) /* Samples */
	ROM_LOAD( "sound.u9", 0x000000, 0x400000, CRC(c5374beb) SHA1(d13e12cbd249246d953c45bb3bfa576a0ec75595) )

	ROM_REGION( 0x100, "eeprom", 0 )
	ROM_LOAD( "eeprom-s1945iii.bin", 0x0000, 0x0100, CRC(b39f3604) SHA1(d7c66210598096fcafb20adac2f0b293755f4926) )
ROM_END

/* PS5v2 */

ROM_START( dragnblz )
	ROM_REGION( 0x100000, "maincpu", 0)
	ROM_LOAD32_WORD_SWAP( "2prog_h.u21",   0x000000, 0x080000, CRC(fc5eade8) SHA1(e5d05543641e4a3900b0d42e0d5f75734683d635) )
	ROM_LOAD32_WORD_SWAP( "1prog_l.u22",   0x000002, 0x080000, CRC(95d6fd02) SHA1(2b2830e7fa66cbd13666191762bfddc40571caec) )

	ROM_REGION( 0x2c00000, "gfx1", 0 )  /* Sprites */
	ROM_LOAD32_WORD( "1l.u4",  0x0400000, 0x200000, CRC(c2eb565c) SHA1(07e41b36cc03a87f28d091754fdb0d1a7316a532) )
	ROM_LOAD32_WORD( "1h.u12", 0x0400002, 0x200000, CRC(23cb46b7) SHA1(005b7cc40eea103688a64a72c219c7535970dbfb) )
	ROM_LOAD32_WORD( "2l.u5",  0x0800000, 0x200000, CRC(bc256aea) SHA1(1f1d678e8a63513a95f296b8a07d2ea485d1e53f) )
	ROM_LOAD32_WORD( "2h.u13", 0x0800002, 0x200000, CRC(b75f59ec) SHA1(a6cde94bc972e46e54c962fde49fc2174b312882) )
	ROM_LOAD32_WORD( "3l.u6",  0x0c00000, 0x200000, CRC(4284f008) SHA1(610b13304043411b3088fd4299b3cb0a4d8b0cc2) )
	ROM_LOAD32_WORD( "3h.u14", 0x0c00002, 0x200000, CRC(abe5cbbf) SHA1(c2fb1d8ea8772572c08b36496cf9fc5b91cf848b) )
	ROM_LOAD32_WORD( "4l.u7",  0x1000000, 0x200000, CRC(c9fcf2e5) SHA1(7cecdf3406da11289b54aaf58d12883ddfdc5e6b) )
	ROM_LOAD32_WORD( "4h.u15", 0x1000002, 0x200000, CRC(0ab0a12a) SHA1(1b29b6dc79e69edb56634517365d0ee8e6ea78ae) )
	ROM_LOAD32_WORD( "5l.u8",  0x1400000, 0x200000, CRC(68d03ccf) SHA1(d2bf6da5fa6e346b05872ed9616ffe51c3768f50) )
	ROM_LOAD32_WORD( "5h.u16", 0x1400002, 0x200000, CRC(5450fbca) SHA1(7a804263549cea951782a67855e69cb8cb417e98) )
	ROM_LOAD32_WORD( "6l.u1",  0x1800000, 0x200000, CRC(8b52c90b) SHA1(e1067ef252870787e46c62015e5778b4e641e68d) )
	ROM_LOAD32_WORD( "6h.u2",  0x1800002, 0x200000, CRC(7362f929) SHA1(9ced06202e3f104d30377aeef489021d26e87f73) )
	ROM_LOAD32_WORD( "7l.u19", 0x1c00000, 0x200000, CRC(b4f4d86e) SHA1(2ad786c5626c98e6943ae05688a1b66307ceac84) )
	ROM_LOAD32_WORD( "7h.u20", 0x1c00002, 0x200000, CRC(44b7b9cc) SHA1(3f8122b62ea1183d9fb3aad32d0e47bd32244f87) )
	ROM_LOAD32_WORD( "8l.u28", 0x2000000, 0x200000, CRC(cd079f89) SHA1(49c46eb36bc0458428a7fad3fe622f5ed974073b) )
	ROM_LOAD32_WORD( "8h.u29", 0x2000002, 0x200000, CRC(3edb508a) SHA1(72b07fb34a94cc127de02070604b1ff31f3d46c7) )
	ROM_LOAD32_WORD( "9l.u41", 0x2400000, 0x200000, CRC(0b53cd78) SHA1(e2071d9fe6c7be4e289b491587ab431c164e59da) )
	ROM_LOAD32_WORD( "9h.u42", 0x2400002, 0x200000, CRC(bc61998a) SHA1(75dbefe712104c64576196c27c25dbed59ae3923) )
	ROM_LOAD32_WORD( "10l.u58",0x2800000, 0x200000, CRC(a3f5c7f8) SHA1(d17478ca3e7ef46270f350ffa35d43acb05b1185) )
	ROM_LOAD32_WORD( "10h.u59",0x2800002, 0x200000, CRC(30e304c4) SHA1(1d866276bfe7f7524306a880d225aaf11ac2e5dd) )

	ROM_REGION( 0x200000, "ymf", 0 ) /* Samples */
	ROM_LOAD( "snd0.u52", 0x000000, 0x200000, CRC(7fd1b225) SHA1(6aa61021ada51393bbb34fd1aea00b8feccc8197) )

	ROM_REGION( 0x100, "eeprom", 0 )
	ROM_LOAD( "eeprom-dragnblz.bin", 0x0000, 0x0100, CRC(70a8a3a6) SHA1(80ded1fce090b87b8c8b56f4fb74ef4e751b51d2) )
ROM_END

/*
Starting with Gunbarich and including Mahjong G-Taste, Psikyo started to "recycle" left over Dragon Blaze PCBs.
  Psikyo would replace some of the Dragon Blaze roms with the new game roms leaving many of the surface mounted
  roms intact.  The new games don't use or access the left over roms, but the PCB needs the roms filled to function.

  The hidden rom tests in Gunbarich and Mahjong G-Teste shows the games only uses the new game roms.
*/

ROM_START( gnbarich )
	ROM_REGION( 0x100000, "maincpu", 0)
	ROM_LOAD32_WORD_SWAP( "2-prog_l.u21",   0x000000, 0x080000, CRC(c136cd9c) SHA1(ab66c4f5196a66a97dbb5832336a203421cf40fa) )
	ROM_LOAD32_WORD_SWAP( "1-prog_h.u22",   0x000002, 0x080000, CRC(6588fc96) SHA1(3db29fcf17e8b2aee465319b557bd3e45bc966b2) )

	ROM_REGION( 0x2c00000, "gfx1", 0 )  /* Sprites */
//  ROM_LOAD32_WORD( "1l.u4",  0x0400000, 0x200000, CRC(c2eb565c) SHA1(07e41b36cc03a87f28d091754fdb0d1a7316a532) ) /* From Dragon Blaze */
//  ROM_LOAD32_WORD( "1h.u12", 0x0400002, 0x200000, CRC(23cb46b7) SHA1(005b7cc40eea103688a64a72c219c7535970dbfb) ) /* From Dragon Blaze */
//  ROM_LOAD32_WORD( "2l.u5",  0x0800000, 0x200000, CRC(bc256aea) SHA1(1f1d678e8a63513a95f296b8a07d2ea485d1e53f) ) /* From Dragon Blaze */
//  ROM_LOAD32_WORD( "2h.u13", 0x0800002, 0x200000, CRC(b75f59ec) SHA1(a6cde94bc972e46e54c962fde49fc2174b312882) ) /* From Dragon Blaze */
//  ROM_LOAD32_WORD( "3l.u6",  0x0c00000, 0x200000, CRC(4284f008) SHA1(610b13304043411b3088fd4299b3cb0a4d8b0cc2) ) /* From Dragon Blaze */
//  ROM_LOAD32_WORD( "3h.u14", 0x0c00002, 0x200000, CRC(abe5cbbf) SHA1(c2fb1d8ea8772572c08b36496cf9fc5b91cf848b) ) /* From Dragon Blaze */
//  ROM_LOAD32_WORD( "4l.u7",  0x1000000, 0x200000, CRC(c9fcf2e5) SHA1(7cecdf3406da11289b54aaf58d12883ddfdc5e6b) ) /* From Dragon Blaze */
//  ROM_LOAD32_WORD( "4h.u15", 0x1000002, 0x200000, CRC(0ab0a12a) SHA1(1b29b6dc79e69edb56634517365d0ee8e6ea78ae) ) /* From Dragon Blaze */
//  ROM_LOAD32_WORD( "5l.u8",  0x1400000, 0x200000, CRC(68d03ccf) SHA1(d2bf6da5fa6e346b05872ed9616ffe51c3768f50) ) /* From Dragon Blaze */
//  ROM_LOAD32_WORD( "5h.u16", 0x1400002, 0x200000, CRC(5450fbca) SHA1(7a804263549cea951782a67855e69cb8cb417e98) ) /* From Dragon Blaze */
	ROM_LOAD32_WORD( "6l.u1",  0x1800000, 0x200000, CRC(0432e1a8) SHA1(632cb6534a19a92aa16d1dc8bb98c0c1fa17e428) )
	ROM_LOAD32_WORD( "6h.u2",  0x1800002, 0x200000, CRC(f90fa3ea) SHA1(773861c6c559f2df88e395669f27c43bd4dd6eb6) )
	ROM_LOAD32_WORD( "7l.u19", 0x1c00000, 0x200000, CRC(36bf9a58) SHA1(b546425f17f4b0b1112f0a22f9f5c695f5d97fe9) )
	ROM_LOAD32_WORD( "7h.u20", 0x1c00002, 0x200000, CRC(4b3eafd8) SHA1(8d0a4516bab2a188a66291e805c3c265774a6b72) )
	ROM_LOAD32_WORD( "8l.u28", 0x2000000, 0x200000, CRC(026754da) SHA1(66072e7584dcfea614a1e37592bda65733c9ce11) )
	ROM_LOAD32_WORD( "8h.u29", 0x2000002, 0x200000, CRC(8cd7aaa0) SHA1(83469c5407cba134ec1d22330623d8be8e0eabec) )
	ROM_LOAD32_WORD( "9l.u41", 0x2400000, 0x200000, CRC(02c066fe) SHA1(ecd5f36d9e55a341aff956bab4e7b0ae9e6cc15f) )
	ROM_LOAD32_WORD( "9h.u42", 0x2400002, 0x200000, CRC(5433385a) SHA1(138d62409cfb9e1a4eb3ca378ab8f6df45d478c0) )
//  ROM_LOAD32_WORD( "10l.u58",0x2800000, 0x200000, CRC(a3f5c7f8) SHA1(d17478ca3e7ef46270f350ffa35d43acb05b1185) ) /* From Dragon Blaze */
//  ROM_LOAD32_WORD( "10h.u59",0x2800002, 0x200000, CRC(30e304c4) SHA1(1d866276bfe7f7524306a880d225aaf11ac2e5dd) ) /* From Dragon Blaze */

	ROM_REGION( 0x200000, "ymf", 0 ) /* Samples */
	ROM_LOAD( "snd0.u52", 0x000000, 0x200000, CRC(7b10436b) SHA1(c731fcce024e286a677ca10a91761c1ee06094a5) )

	ROM_REGION( 0x100, "eeprom", 0 )
	ROM_LOAD( "eeprom-gnbarich.bin", 0x0000, 0x0100, CRC(0f5bf42f) SHA1(ad9d724327a2321f8ae256002d847213e6486b7b) )
ROM_END

ROM_START( mjgtaste )
	ROM_REGION( 0x100000, "maincpu", 0)
	ROM_LOAD32_WORD_SWAP( "2.u21",   0x000000, 0x080000, CRC(5f2041dc) SHA1(f3862ffdb8df0cf921ce1cb0236935731e7729a7) )
	ROM_LOAD32_WORD_SWAP( "1.u22",   0x000002, 0x080000, CRC(f5ff7876) SHA1(4c909db9c97f29fd79df6dacd29762688701b973) )

	ROM_REGION( 0x2c00000, "gfx1", ROMREGION_ERASE00 )  /* Sprites */
	ROM_LOAD32_WORD( "1l.u4",  0x0400000, 0x200000, CRC(30da42b1) SHA1(8485f2c0e7769b50b95d962afe14fa7ae74cd887) )
	ROM_LOAD32_WORD( "1h.u12", 0x0400002, 0x200000, CRC(629c1d44) SHA1(61909091328bb7b6d3e6e0bff91e14c9b4b86c2c) )
	ROM_LOAD32_WORD( "2l.u5",  0x0800000, 0x200000, CRC(1f6126ab) SHA1(e9fc70ca42798c04a4d4e1ef1113a59477c77fdc) )
	ROM_LOAD32_WORD( "2h.u13", 0x0800002, 0x200000, CRC(dba34e46) SHA1(ae26ef5f90431274764aaa72ae179c4c7572d2ad) )
	ROM_LOAD32_WORD( "3l.u6",  0x0c00000, 0x200000, CRC(1023e35e) SHA1(47a6f6f205703e6ee86b6e77b386060f4b2d87df) )
	ROM_LOAD32_WORD( "3h.u14", 0x0c00002, 0x200000, CRC(8aebec7f) SHA1(f56ab20901688665438b1efd254d5796d43c6625) )
	ROM_LOAD32_WORD( "4l.u7",  0x1000000, 0x200000, CRC(9acf018b) SHA1(9d1e34273a8cfb0ef481c9f31459960bb93b6431) )
	ROM_LOAD32_WORD( "4h.u15", 0x1000002, 0x200000, CRC(f93e154c) SHA1(f783c6ddb3727eeface1df7c1d0bc3bb28bef047) )
//  ROM_LOAD32_WORD( "5l.u8",  0x1400000, 0x200000, CRC(68d03ccf) SHA1(d2bf6da5fa6e346b05872ed9616ffe51c3768f50) ) /* From Dragon Blaze */
//  ROM_LOAD32_WORD( "5h.u16", 0x1400002, 0x200000, CRC(5450fbca) SHA1(7a804263549cea951782a67855e69cb8cb417e98) ) /* From Dragon Blaze */
//  ROM_LOAD32_WORD( "6l.u1",  0x1800000, 0x200000, CRC(8b52c90b) SHA1(e1067ef252870787e46c62015e5778b4e641e68d) ) /* From Dragon Blaze */
//  ROM_LOAD32_WORD( "6h.u2",  0x1800002, 0x200000, CRC(7362f929) SHA1(9ced06202e3f104d30377aeef489021d26e87f73) ) /* From Dragon Blaze */
//  ROM_LOAD32_WORD( "7l.u19", 0x1c00000, 0x200000, CRC(b4f4d86e) SHA1(2ad786c5626c98e6943ae05688a1b66307ceac84) ) /* From Dragon Blaze */
//  ROM_LOAD32_WORD( "7h.u20", 0x1c00002, 0x200000, CRC(44b7b9cc) SHA1(3f8122b62ea1183d9fb3aad32d0e47bd32244f87) ) /* From Dragon Blaze */
//  ROM_LOAD32_WORD( "8l.u28", 0x2000000, 0x200000, CRC(cd079f89) SHA1(49c46eb36bc0458428a7fad3fe622f5ed974073b) ) /* From Dragon Blaze */
//  ROM_LOAD32_WORD( "8h.u29", 0x2000002, 0x200000, CRC(3edb508a) SHA1(72b07fb34a94cc127de02070604b1ff31f3d46c7) ) /* From Dragon Blaze */
//  ROM_LOAD32_WORD( "9l.u41", 0x2400000, 0x200000, CRC(0b53cd78) SHA1(e2071d9fe6c7be4e289b491587ab431c164e59da) ) /* From Dragon Blaze */
//  ROM_LOAD32_WORD( "9h.u42", 0x2400002, 0x200000, CRC(bc61998a) SHA1(75dbefe712104c64576196c27c25dbed59ae3923) ) /* From Dragon Blaze */
//  ROM_LOAD32_WORD( "10l.u58",0x2800000, 0x200000, CRC(a3f5c7f8) SHA1(d17478ca3e7ef46270f350ffa35d43acb05b1185) ) /* From Dragon Blaze */
//  ROM_LOAD32_WORD( "10h.u59",0x2800002, 0x200000, CRC(30e304c4) SHA1(1d866276bfe7f7524306a880d225aaf11ac2e5dd) ) /* From Dragon Blaze */

	ROM_REGION( 0x800000, "ymf", 0 ) /* Samples */
	ROM_LOAD( "snd0.u52", 0x000000, 0x400000, CRC(0179f018) SHA1(16ae63e021230356777342ed902e02407a1a1b82) )

	ROM_REGION( 0x100, "eeprom", 0 )
	ROM_LOAD( "eeprom-mjgtaste.bin", 0x0000, 0x0100, CRC(bbf7cfae) SHA1(34a36d5c4d273fc2a081a8f4062b45ee873eef09) )
ROM_END

ROM_START( tgm2 )
	ROM_REGION( 0x100000, "maincpu", 0)
	ROM_LOAD32_WORD_SWAP( "2.u21",   0x000000, 0x080000, CRC(b19f6c31) SHA1(c58346c575db71262aebc3993743cb031c41e4af) )
	ROM_LOAD32_WORD_SWAP( "1.u22",   0x000002, 0x080000, CRC(c521bf24) SHA1(0ee5b9f74b6b8bcc01b2270c53f30d99e877ed64) )

	ROM_REGION( 0x3000000, "gfx1", 0 )  /* Sprites */
	// Lower positions not populated
	ROM_LOAD32_WORD( "81ts_3l.u6",   0x0c00000, 0x200000, CRC(d77cff9c) SHA1(93ee48c350110ebf9a80cca95c599c90a523147d) )
	ROM_LOAD32_WORD( "82ts_3h.u14",  0x0c00002, 0x200000, CRC(f012b583) SHA1(907e1c93cbfa6a0285f96c53f5ccb63e313053d7) )
	ROM_LOAD32_WORD( "83ts_4l.u7",   0x1000000, 0x200000, CRC(078cafc3) SHA1(26e47c8f0aaa461e69e9f40ee61ce4b4cc480776) )
	ROM_LOAD32_WORD( "84ts_4h.u15",  0x1000002, 0x200000, CRC(1f91446b) SHA1(81b43156c6a0f4e63dcc9e7c1e9dd54bcba38240) )
	ROM_LOAD32_WORD( "85ts_5l.u8",   0x1400000, 0x200000, CRC(40fbd259) SHA1(6b8cbfc6232e04785fd232158b3f4d56fadb0c7d) )
	ROM_LOAD32_WORD( "86ts_5h.u16",  0x1400002, 0x200000, CRC(186c935f) SHA1(0cab30c2ec4df3dc35b4c9de63d29bd0bc99afdb) )
	ROM_LOAD32_WORD( "87ts_6l.u1",   0x1800000, 0x200000, CRC(c17dc48a) SHA1(4399bfc253fb1cd4ef1081d7350c73df3a0f7441) )
	ROM_LOAD32_WORD( "88ts_6h.u2",   0x1800002, 0x200000, CRC(e4dba5da) SHA1(24db1e19f4df94ba3a22fba59e4fd065921db1c5) )
	ROM_LOAD32_WORD( "89ts_7l.u19",  0x1c00000, 0x200000, CRC(dab1b2c5) SHA1(114fd7717b97cdfd605ab7e2a354190c41ba4a82) )
	ROM_LOAD32_WORD( "90ts_7h.u20",  0x1c00002, 0x200000, CRC(aae696b3) SHA1(9ac27365719c1700f647911dc324a0e2aacea172) )
	ROM_LOAD32_WORD( "91ts_8l.u28",  0x2000000, 0x200000, CRC(e953ace1) SHA1(c6cdfd807a7a84b86378c3585aeb7c0cb066f8a1) )
	ROM_LOAD32_WORD( "92ts_8h.u29",  0x2000002, 0x200000, CRC(9da3b976) SHA1(ce1e4eb93760749200ede45703412868ca29a5e7) )
	ROM_LOAD32_WORD( "93ts_9l.u41",  0x2400000, 0x200000, CRC(233087fe) SHA1(c4adb307ce11ef558fd23b299ce7f458de581446) )
	ROM_LOAD32_WORD( "94ts_9h.u42",  0x2400002, 0x200000, CRC(9da831c7) SHA1(42698697aa85df088745b2d37ec89b01adce700f) )
	ROM_LOAD32_WORD( "95ts_10l.u58", 0x2800000, 0x200000, CRC(303a5240) SHA1(5816d1922e85bc27a2a13cdd183d9e67c7ddb2e1) )
	ROM_LOAD32_WORD( "96ts_10h.u59", 0x2800002, 0x200000, CRC(2240ebf6) SHA1(b61f93a18dd9d94fb57d95745d4df2e41a0371ff) )

	ROM_REGION( 0x800000, "ymf", 0 ) /* Samples */
	ROM_LOAD( "97ts_snd.u52", 0x000000, 0x400000, CRC(9155eca6) SHA1(f0b4f68462d8a465c39815d3b7fd9818788132ae) )

	ROM_REGION( 0x100, "eeprom", 0 ) /* Default Eeprom (contains scores etc.) */
	// might need byteswapping to reprogram actual chip
	ROM_LOAD( "tgm2.default.nv", 0x000, 0x100, CRC(50e2348c) SHA1(d17d2739c97a1d93a95dcc9f11feb1f6f228729e) )
ROM_END

ROM_START( tgm2p )
	ROM_REGION( 0x100000, "maincpu", 0)
	ROM_LOAD32_WORD_SWAP( "2b.u21",   0x000000, 0x080000, CRC(38bc626c) SHA1(783e8413b11f1fa08d331b09ef4ed63f62b87ead) )
	ROM_LOAD32_WORD_SWAP( "1b.u22",   0x000002, 0x080000, CRC(7599fb19) SHA1(3f7e81756470c173cc17a7e7dee91437571fd0c3) )

	ROM_REGION( 0x3000000, "gfx1", 0 )  /* Sprites */
	// Lower positions not populated
	ROM_LOAD32_WORD( "81ts_3l.u6",   0x0c00000, 0x200000, CRC(d77cff9c) SHA1(93ee48c350110ebf9a80cca95c599c90a523147d) )
	ROM_LOAD32_WORD( "82ts_3h.u14",  0x0c00002, 0x200000, CRC(f012b583) SHA1(907e1c93cbfa6a0285f96c53f5ccb63e313053d7) )
	ROM_LOAD32_WORD( "83ts_4l.u7",   0x1000000, 0x200000, CRC(078cafc3) SHA1(26e47c8f0aaa461e69e9f40ee61ce4b4cc480776) )
	ROM_LOAD32_WORD( "84ts_4h.u15",  0x1000002, 0x200000, CRC(1f91446b) SHA1(81b43156c6a0f4e63dcc9e7c1e9dd54bcba38240) )
	ROM_LOAD32_WORD( "85ts_5l.u8",   0x1400000, 0x200000, CRC(40fbd259) SHA1(6b8cbfc6232e04785fd232158b3f4d56fadb0c7d) )
	ROM_LOAD32_WORD( "86ts_5h.u16",  0x1400002, 0x200000, CRC(186c935f) SHA1(0cab30c2ec4df3dc35b4c9de63d29bd0bc99afdb) )
	ROM_LOAD32_WORD( "87ts_6l.u1",   0x1800000, 0x200000, CRC(c17dc48a) SHA1(4399bfc253fb1cd4ef1081d7350c73df3a0f7441) )
	ROM_LOAD32_WORD( "88ts_6h.u2",   0x1800002, 0x200000, CRC(e4dba5da) SHA1(24db1e19f4df94ba3a22fba59e4fd065921db1c5) )
	ROM_LOAD32_WORD( "89ts_7l.u19",  0x1c00000, 0x200000, CRC(dab1b2c5) SHA1(114fd7717b97cdfd605ab7e2a354190c41ba4a82) )
	ROM_LOAD32_WORD( "90ts_7h.u20",  0x1c00002, 0x200000, CRC(aae696b3) SHA1(9ac27365719c1700f647911dc324a0e2aacea172) )
	ROM_LOAD32_WORD( "91ts_8l.u28",  0x2000000, 0x200000, CRC(e953ace1) SHA1(c6cdfd807a7a84b86378c3585aeb7c0cb066f8a1) )
	ROM_LOAD32_WORD( "92ts_8h.u29",  0x2000002, 0x200000, CRC(9da3b976) SHA1(ce1e4eb93760749200ede45703412868ca29a5e7) )
	ROM_LOAD32_WORD( "93ts_9l.u41",  0x2400000, 0x200000, CRC(233087fe) SHA1(c4adb307ce11ef558fd23b299ce7f458de581446) )
	ROM_LOAD32_WORD( "94ts_9h.u42",  0x2400002, 0x200000, CRC(9da831c7) SHA1(42698697aa85df088745b2d37ec89b01adce700f) )
	ROM_LOAD32_WORD( "95ts_10l.u58", 0x2800000, 0x200000, CRC(303a5240) SHA1(5816d1922e85bc27a2a13cdd183d9e67c7ddb2e1) )
	ROM_LOAD32_WORD( "96ts_10h.u59", 0x2800002, 0x200000, CRC(2240ebf6) SHA1(b61f93a18dd9d94fb57d95745d4df2e41a0371ff) )

	ROM_REGION( 0x800000, "ymf", 0 ) /* Samples */
	ROM_LOAD( "97ts_snd.u52", 0x000000, 0x400000, CRC(9155eca6) SHA1(f0b4f68462d8a465c39815d3b7fd9818788132ae) )

	ROM_REGION( 0x100, "eeprom", 0 ) /* Default Eeprom (contains scores etc.) */
	// might need byteswapping to reprogram actual chip
	ROM_LOAD( "tgm2p.default.nv", 0x000, 0x100, CRC(b2328b40) SHA1(e6cda4d6f4e91b9f78d2ca84a5eee6c3bd03fe02) )
ROM_END


DRIVER_INIT_MEMBER(psikyosh_state,soldivid)
{
	sh2drc_set_options(m_maincpu, SH2DRC_FASTEST_OPTIONS);
}

DRIVER_INIT_MEMBER(psikyosh_state,s1945ii)
{
	sh2drc_set_options(m_maincpu, SH2DRC_FASTEST_OPTIONS);
}

DRIVER_INIT_MEMBER(psikyosh_state,daraku)
{
	UINT8 *RAM = memregion("maincpu")->base();
	membank("bank1")->set_base(&RAM[0x100000]);
	sh2drc_set_options(m_maincpu, SH2DRC_FASTEST_OPTIONS);
}

DRIVER_INIT_MEMBER(psikyosh_state,sbomberb)
{
	sh2drc_set_options(m_maincpu, SH2DRC_FASTEST_OPTIONS);
}

DRIVER_INIT_MEMBER(psikyosh_state,gunbird2)
{
	UINT8 *RAM = memregion("maincpu")->base();
	membank("bank1")->set_base(&RAM[0x100000]);
	sh2drc_set_options(m_maincpu, SH2DRC_FASTEST_OPTIONS);
}

DRIVER_INIT_MEMBER(psikyosh_state,s1945iii)
{
	UINT8 *RAM = memregion("maincpu")->base();
	membank("bank1")->set_base(&RAM[0x100000]);
	sh2drc_set_options(m_maincpu, SH2DRC_FASTEST_OPTIONS);
}

DRIVER_INIT_MEMBER(psikyosh_state,dragnblz)
{
	sh2drc_set_options(m_maincpu, SH2DRC_FASTEST_OPTIONS);
}

DRIVER_INIT_MEMBER(psikyosh_state,gnbarich)
{
	sh2drc_set_options(m_maincpu, SH2DRC_FASTEST_OPTIONS);
}

DRIVER_INIT_MEMBER(psikyosh_state,tgm2)
{
	sh2drc_set_options(m_maincpu, SH2DRC_FASTEST_OPTIONS);
}

DRIVER_INIT_MEMBER(psikyosh_state,mjgtaste)
{
	sh2drc_set_options(m_maincpu, SH2DRC_FASTEST_OPTIONS);
	/* needs to install mahjong controls too (can select joystick in test mode tho) */
	m_maincpu->space(AS_PROGRAM).install_read_handler(0x03000000, 0x03000003, read32_delegate(FUNC(psikyosh_state::mjgtaste_input_r),this));
}


/*     YEAR  NAME      PARENT    MACHINE    INPUT     INIT      MONITOR COMPANY   FULLNAME FLAGS */

/* ps3-v1 */
GAME( 1997, soldivid, 0,        psikyo3v1,   soldivid, psikyosh_state, soldivid, ROT0,   "Psikyo", "Sol Divide - The Sword Of Darkness", GAME_SUPPORTS_SAVE )
GAME( 1997, s1945ii,  0,        psikyo3v1,   s1945ii, psikyosh_state,  s1945ii,  ROT270, "Psikyo", "Strikers 1945 II", GAME_SUPPORTS_SAVE )
GAME( 1998, daraku,   0,        psikyo3v1,   daraku, psikyosh_state,   daraku,   ROT0,   "Psikyo", "Daraku Tenshi - The Fallen Angels", GAME_SUPPORTS_SAVE )
GAME( 1998, sbomber,  0,        psikyo3v1,   sbomberb, psikyosh_state, sbomberb, ROT270, "Psikyo", "Space Bomber (ver. B)", GAME_SUPPORTS_SAVE )
GAME( 1998, sbombera, sbomber,  psikyo3v1,   sbomberb, psikyosh_state, sbomberb, ROT270, "Psikyo", "Space Bomber", GAME_SUPPORTS_SAVE )

/* ps5 */
GAME( 1998, gunbird2, 0,        psikyo5,     gunbird2, psikyosh_state, gunbird2, ROT270, "Psikyo", "Gunbird 2", GAME_SUPPORTS_SAVE )
GAME( 1999, s1945iii, 0,        psikyo5,     s1945iii, psikyosh_state, s1945iii, ROT270, "Psikyo", "Strikers 1945 III (World) / Strikers 1999 (Japan)", GAME_SUPPORTS_SAVE )

/* ps5v2 */
GAME( 2000, dragnblz, 0,        psikyo5,     dragnblz, psikyosh_state, dragnblz, ROT270, "Psikyo", "Dragon Blaze", GAME_SUPPORTS_SAVE )
GAME( 2000, tgm2,     0,        psikyo5_240, tgm2, psikyosh_state,     tgm2,     ROT0,   "Arika",  "Tetris the Absolute The Grand Master 2", GAME_SUPPORTS_SAVE )
GAME( 2000, tgm2p,    tgm2,     psikyo5_240, tgm2, psikyosh_state,     tgm2,     ROT0,   "Arika",  "Tetris the Absolute The Grand Master 2 Plus", GAME_SUPPORTS_SAVE )
GAME( 2001, gnbarich, 0,        psikyo5,     gnbarich, psikyosh_state, gnbarich, ROT270, "Psikyo", "Gunbarich", GAME_SUPPORTS_SAVE )
GAME( 2002, mjgtaste, 0,        psikyo5,     mjgtaste, psikyosh_state, mjgtaste, ROT0,   "Psikyo", "Mahjong G-Taste", GAME_SUPPORTS_SAVE )<|MERGE_RESOLUTION|>--- conflicted
+++ resolved
@@ -356,11 +356,7 @@
 	g = ((m_paletteram[offset] & 0x00ff0000) >>16);
 	r = ((m_paletteram[offset] & 0xff000000) >>24);
 
-<<<<<<< HEAD
-	m_palette->set_pen_color(offset, MAKE_RGB(r, g, b));
-=======
-	palette_set_color(machine(), offset, rgb_t(r, g, b));
->>>>>>> ca932a6d
+	m_palette->set_pen_color(offset, rgb_t(r, g, b));
 }
 
 WRITE32_MEMBER(psikyosh_state::psikyosh_vidregs_w)
