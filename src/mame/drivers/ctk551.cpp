--- conflicted
+++ resolved
@@ -267,13 +267,8 @@
 	PORT_BIT( 0x20, IP_ACTIVE_HIGH, IPT_OTHER )  PORT_NAME("Song Bank")
 	PORT_BIT( 0x40, IP_ACTIVE_HIGH, IPT_OTHER )  PORT_NAME("Rhythm")
 	PORT_BIT( 0x80, IP_ACTIVE_HIGH, IPT_OTHER )  PORT_NAME("Tone")
-<<<<<<< HEAD
-	
+
 	PORT_START("maincpu:kbd:FI9")
-=======
-
-	PORT_START("maincpu:kbd:KO9")
->>>>>>> 66f9dadf
 	PORT_BIT( 0x01, IP_ACTIVE_HIGH, IPT_KEYPAD ) PORT_NAME("Keypad 6") PORT_CODE(KEYCODE_6_PAD)
 	PORT_BIT( 0x02, IP_ACTIVE_HIGH, IPT_KEYPAD ) PORT_NAME("Keypad 5") PORT_CODE(KEYCODE_5_PAD)
 	PORT_BIT( 0x04, IP_ACTIVE_HIGH, IPT_KEYPAD ) PORT_NAME("Keypad 4") PORT_CODE(KEYCODE_4_PAD)
