/***************************************************************************

    Atari Fire Fox hardware

    driver by smf, Aaron Giles, Chris Hardy & Scott Waye

short term:
    split driver/vidhrdw/sndhrdw/machine
    add option to centre joystick to enter test menu

it uses a quad pokey package 137323-1221-406???
the laser disc is a philips lvp 22vp931
( but maybe this works too... Special Drive: Laser Disc Player - Philips VP-832A )


AV# 60626
Atari "Firefox" V

Laser Disc - 30 minutes - Color - 1983

An interactive CAV laserdisc designed for use in the Atari video arcade game machine.
Contains over 100 visual and sound segments that include all of the branching possibilities of this game.
Each segment is two to five seconds long. This disc will play on any player,
but requires a special level III player for proper control. Video: CAV. Audio: Analog.

*/

#include "emu.h"
#include "cpu/m6809/m6809.h"
#include "cpu/m6502/m6502.h"
#include "sound/pokey.h"
#include "sound/tms5220.h"
#include "machine/ldvp931.h"
#include "machine/6532riot.h"
#include "machine/x2212.h"


class firefox_state : public driver_device
{
public:
	firefox_state(const machine_config &mconfig, device_type type, const char *tag)
		: driver_device(mconfig, type, tag),
			m_laserdisc(*this, "laserdisc") ,
		m_tileram(*this, "tileram"),
		m_spriteram(*this, "spriteram"),
		m_sprite_palette(*this, "sprite_palette"),
		m_tile_palette(*this, "tile_palette"),
		m_maincpu(*this, "maincpu"),
		m_audiocpu(*this, "audiocpu"),
		m_gfxdecode(*this, "gfxdecode") { }

	required_device<phillips_22vp931_device> m_laserdisc;
	required_shared_ptr<unsigned char> m_tileram;
	required_shared_ptr<UINT8> m_spriteram;
	required_shared_ptr<unsigned char> m_sprite_palette;
	required_shared_ptr<unsigned char> m_tile_palette;
	int m_n_disc_lock;
	int m_n_disc_data;
	int m_n_disc_read_data;
	x2212_device *m_nvram_1c;
	x2212_device *m_nvram_1d;
	tilemap_t *m_bgtiles;
	int m_control_num;
	UINT8 m_sound_to_main_flag;
	UINT8 m_main_to_sound_flag;
	int m_sprite_bank;
	DECLARE_READ8_MEMBER(firefox_disc_status_r);
	DECLARE_READ8_MEMBER(firefox_disc_data_r);
	DECLARE_WRITE8_MEMBER(firefox_disc_read_w);
	DECLARE_WRITE8_MEMBER(firefox_disc_lock_w);
	DECLARE_WRITE8_MEMBER(audio_enable_w);
	DECLARE_WRITE8_MEMBER(firefox_disc_reset_w);
	DECLARE_WRITE8_MEMBER(firefox_disc_write_w);
	DECLARE_WRITE8_MEMBER(firefox_disc_data_w);
	DECLARE_WRITE8_MEMBER(tileram_w);
	DECLARE_WRITE8_MEMBER(tile_palette_w);
	DECLARE_WRITE8_MEMBER(sprite_palette_w);
	DECLARE_WRITE8_MEMBER(firefox_objram_bank_w);
	DECLARE_READ8_MEMBER(sound_to_main_r);
	DECLARE_WRITE8_MEMBER(main_to_sound_w);
	DECLARE_WRITE8_MEMBER(sound_reset_w);
	DECLARE_READ8_MEMBER(main_to_sound_r);
	DECLARE_WRITE8_MEMBER(sound_to_main_w);
	DECLARE_READ8_MEMBER(adc_r);
	DECLARE_WRITE8_MEMBER(adc_select_w);
	DECLARE_WRITE8_MEMBER(nvram_w);
	DECLARE_READ8_MEMBER(nvram_r);
	DECLARE_WRITE8_MEMBER(novram_recall_w);
	DECLARE_WRITE8_MEMBER(novram_store_w);
	DECLARE_WRITE8_MEMBER(rom_bank_w);
	DECLARE_WRITE8_MEMBER(main_irq_clear_w);
	DECLARE_WRITE8_MEMBER(main_firq_clear_w);
	DECLARE_WRITE8_MEMBER(self_reset_w);
	DECLARE_WRITE8_MEMBER(led_w);
	DECLARE_WRITE8_MEMBER(firefox_coin_counter_w);
	DECLARE_CUSTOM_INPUT_MEMBER(mainflag_r);
	DECLARE_CUSTOM_INPUT_MEMBER(soundflag_r);
	DECLARE_READ8_MEMBER(riot_porta_r);
	DECLARE_WRITE8_MEMBER(riot_porta_w);
	DECLARE_WRITE_LINE_MEMBER(riot_irq);
	TILE_GET_INFO_MEMBER(bgtile_get_info);
	virtual void machine_start();
	virtual void video_start();
	UINT32 screen_update_firefox(screen_device &screen, bitmap_rgb32 &bitmap, const rectangle &cliprect);
	TIMER_DEVICE_CALLBACK_MEMBER(video_timer_callback);
	void set_rgba( int start, int index, unsigned char *palette_ram );
	void firq_gen(phillips_22vp931_device &laserdisc, int state);
	required_device<cpu_device> m_maincpu;
	required_device<cpu_device> m_audiocpu;
	required_device<gfxdecode_device> m_gfxdecode;
};



#define MASTER_XTAL     XTAL_14_31818MHz


/*
fff6=firq e4a2 when dav goes active/low
fff8=irq e38f  This is through a flip-flop so goes off (high as active low) only when reset_irq is active - low.
fffa=??? e38d
fffc=??? e38d
fffe=reset e7cc
*/

/* 0x50-52 Used as a copy of the status
   0x59 = 6-length of laser disc return code
   0x53 = pointer to laser disc return
   ( LaserDiscBits & 0x80 ) != 0 when return code available
   DSKREAD = acknowledge
   ReadDiscData = return code
*/

/* FXXXXX for first field
   AXXXXX for second field */


/* 20 = DISKOPR - Active low
   40 = DISKFULL - Active low
   80 = DISKDAV - Active low data available
   */
READ8_MEMBER(firefox_state::firefox_disc_status_r)
{
	UINT8 result = 0xff;

	result ^= 0x20;
	if (!m_laserdisc->ready_r())
		result ^= 0x40;
	if (m_laserdisc->data_available_r())
		result ^= 0x80;

	return result;
}

/* 4105 - DREAD */
/* this reset RDDSK (&DSKRD) */
READ8_MEMBER(firefox_state::firefox_disc_data_r)
{
	return m_n_disc_read_data;
}

/* DISK READ ENABLE */
/* 4218 - DSKREAD, set RDDSK */
WRITE8_MEMBER(firefox_state::firefox_disc_read_w)
{
	m_n_disc_read_data = m_laserdisc->data_r();
}

WRITE8_MEMBER(firefox_state::firefox_disc_lock_w)
{
	m_n_disc_lock = data & 0x80;
}

WRITE8_MEMBER(firefox_state::audio_enable_w)
{
	m_laserdisc->set_output_gain(~offset & 1, (data & 0x80) ? 1.0 : 0.0);
}

WRITE8_MEMBER(firefox_state::firefox_disc_reset_w)
{
	m_laserdisc->reset_w((data & 0x80) ? CLEAR_LINE : ASSERT_LINE);
}

/* active low on dbb7 */
WRITE8_MEMBER(firefox_state::firefox_disc_write_w)
{
	if ( ( data & 0x80 ) == 0 )
		m_laserdisc->data_w(m_n_disc_data);
}

/* latch the data */
WRITE8_MEMBER(firefox_state::firefox_disc_data_w)
{
	m_n_disc_data = data;
}




/*************************************
 *
 *  Video
 *
 *************************************/

TILE_GET_INFO_MEMBER(firefox_state::bgtile_get_info)
{
	SET_TILE_INFO_MEMBER(m_gfxdecode, 0, m_tileram[tile_index], 0, 0);
}


WRITE8_MEMBER(firefox_state::tileram_w)
{
	m_tileram[offset] = data;
	m_bgtiles->mark_tile_dirty(offset);
}


void firefox_state::video_start()
{
	m_bgtiles = &machine().tilemap().create(tilemap_get_info_delegate(FUNC(firefox_state::bgtile_get_info),this), TILEMAP_SCAN_ROWS, 8,8, 64,64);
	m_bgtiles->set_transparent_pen(0);
	m_bgtiles->set_scrolldy(m_screen->visible_area().min_y, 0);
}


UINT32 firefox_state::screen_update_firefox(screen_device &screen, bitmap_rgb32 &bitmap, const rectangle &cliprect)
{
	int sprite;
	int gfxtop = screen.visible_area().min_y;

	bitmap.fill(m_palette->pen_color(256), cliprect);

	for( sprite = 0; sprite < 32; sprite++ )
	{
		UINT8 *sprite_data = m_spriteram + ( 0x200 * m_sprite_bank ) + ( sprite * 16 );
		int flags = sprite_data[ 0 ];
		int y = sprite_data[ 1 ] + ( 256 * ( ( flags >> 0 ) & 1 ) );
		int x = sprite_data[ 2 ] + ( 256 * ( ( flags >> 1 ) & 1 ) );

		if( x != 0 )
		{
			int row;

			for( row = 0; row < 8; row++ )
			{
				int color = ( flags >> 2 ) & 0x03;
				int flipy = flags & 0x10;
				int flipx = flags & 0x20;
				int code = sprite_data[ 15 - row ] + ( 256 * ( ( flags >> 6 ) & 3 ) );

				 m_gfxdecode->gfx( 1 )->transpen(bitmap,cliprect, code, color, flipx, flipy, x + 8, gfxtop + 500 - y - ( row * 16 ), 0 );
			}
		}
	}

	m_bgtiles->draw(screen, bitmap, cliprect, 0, 0 );

	return 0;
}

TIMER_DEVICE_CALLBACK_MEMBER(firefox_state::video_timer_callback)
{
	m_screen->update_now();

	m_maincpu->set_input_line(M6809_IRQ_LINE, ASSERT_LINE );
}

void firefox_state::set_rgba( int start, int index, unsigned char *palette_ram )
{
	int r = palette_ram[ index ];
	int g = palette_ram[ index + 256 ];
	int b = palette_ram[ index + 512 ];
	int a = ( b & 3 ) * 0x55;

<<<<<<< HEAD
	m_palette->set_pen_color( start + index, MAKE_ARGB( a, r, g, b ) );
=======
	palette_set_color( machine(), start + index, rgb_t( a, r, g, b ) );
>>>>>>> ca932a6d
}

WRITE8_MEMBER(firefox_state::tile_palette_w)
{
	m_tile_palette[ offset ] = data;
	set_rgba( 0, offset & 0xff, m_tile_palette );
}

WRITE8_MEMBER(firefox_state::sprite_palette_w)
{
	m_sprite_palette[ offset ] = data;
	set_rgba( 256, offset & 0xff, m_sprite_palette );
}

WRITE8_MEMBER(firefox_state::firefox_objram_bank_w)
{
	m_sprite_bank = data & 0x03;
}



/*************************************
 *
 *  Main <-> sound communication
 *
 *************************************/

CUSTOM_INPUT_MEMBER(firefox_state::mainflag_r)
{
	return m_main_to_sound_flag;
}

CUSTOM_INPUT_MEMBER(firefox_state::soundflag_r)
{
	return m_sound_to_main_flag;
}

READ8_MEMBER(firefox_state::sound_to_main_r)
{
	m_sound_to_main_flag = 0;
	return soundlatch2_byte_r(space, 0);
}

WRITE8_MEMBER(firefox_state::main_to_sound_w)
{
	m_main_to_sound_flag = 1;
	soundlatch_byte_w(space, 0, data);
	m_audiocpu->set_input_line(INPUT_LINE_NMI, PULSE_LINE);
}

WRITE8_MEMBER(firefox_state::sound_reset_w)
{
	m_audiocpu->set_input_line(INPUT_LINE_RESET, (data & 0x80) ? ASSERT_LINE : CLEAR_LINE);
	if ((data & 0x80) != 0)
		m_sound_to_main_flag = m_main_to_sound_flag = 0;
}

READ8_MEMBER(firefox_state::main_to_sound_r)
{
	m_main_to_sound_flag = 0;
	return soundlatch_byte_r(space, 0);
}

WRITE8_MEMBER(firefox_state::sound_to_main_w)
{
	m_sound_to_main_flag = 1;
	soundlatch2_byte_w(space, 0, data);
}



/*************************************
 *
 *  6532 RIOT handlers
 *
 *************************************/

READ8_MEMBER(firefox_state::riot_porta_r)
{
	tms5220_device *tms5220 = machine().device<tms5220_device>("tms");

	/* bit 7 = MAINFLAG */
	/* bit 6 = SOUNDFLAG */
	/* bit 5 = PA5 */
	/* bit 4 = TEST */
	/* bit 3 = n/c */
	/* bit 2 = TMS /ready */
	/* bit 1 = TMS /read */
	/* bit 0 = TMS /write */

	return (m_main_to_sound_flag << 7) | (m_sound_to_main_flag << 6) | 0x10 | (tms5220->readyq_r() << 2);
}

WRITE8_MEMBER(firefox_state::riot_porta_w)
{
	tms5220_device *tms5220 = machine().device<tms5220_device>("tms");

	/* handle 5220 read */
	tms5220->rsq_w((data>>1) & 1);

	/* handle 5220 write */
	tms5220->wsq_w(data & 1);
}

WRITE_LINE_MEMBER(firefox_state::riot_irq)
{
	m_audiocpu->set_input_line(M6502_IRQ_LINE, state ? ASSERT_LINE : CLEAR_LINE);
}



/*************************************
 *
 *  ADC input and control
 *
 *************************************/

READ8_MEMBER(firefox_state::adc_r)
{
	if( m_control_num == 0 )
	{
		return ioport( "PITCH" )->read();
	}

	return ioport( "YAW" )->read();
}

WRITE8_MEMBER(firefox_state::adc_select_w)
{
	m_control_num = offset;
}



/*************************************
 *
 *  Non-Volatile RAM (NOVRAM)
 *
 *************************************/

WRITE8_MEMBER(firefox_state::nvram_w)
{
	m_nvram_1c->write(space, offset, data >> 4);
	m_nvram_1d->write(space, offset, data & 0xf);
}

READ8_MEMBER(firefox_state::nvram_r)
{
	return (m_nvram_1c->read(space, offset) << 4) | (m_nvram_1d->read(space, offset) & 0x0f);
}

WRITE8_MEMBER(firefox_state::novram_recall_w)
{
	m_nvram_1c->recall(data & 0x80);
	m_nvram_1d->recall(data & 0x80);
}

WRITE8_MEMBER(firefox_state::novram_store_w)
{
	m_nvram_1c->store(data & 0x80);
	m_nvram_1d->store(data & 0x80);
}



/*************************************
 *
 *  Main cpu
 *
 *************************************/

WRITE8_MEMBER(firefox_state::rom_bank_w)
{
	membank("bank1")->set_entry(data & 0x1f);
}

WRITE8_MEMBER(firefox_state::main_irq_clear_w)
{
	m_maincpu->set_input_line(M6809_IRQ_LINE, CLEAR_LINE );
}

WRITE8_MEMBER(firefox_state::main_firq_clear_w)
{
	m_maincpu->set_input_line(M6809_FIRQ_LINE, CLEAR_LINE );
}

WRITE8_MEMBER(firefox_state::self_reset_w)
{
	m_maincpu->set_input_line(INPUT_LINE_RESET, PULSE_LINE );
}



/*************************************
 *
 *  I/O
 *
 *************************************/

WRITE8_MEMBER(firefox_state::led_w)
{
	set_led_status( machine(), offset, ( data & 0x80 ) == 0 );
}

WRITE8_MEMBER(firefox_state::firefox_coin_counter_w)
{
	coin_counter_w( machine(), offset, data & 0x80 );
}



void firefox_state::firq_gen(phillips_22vp931_device &laserdisc, int state)
{
	if (state)
		m_maincpu->set_input_line(M6809_FIRQ_LINE, ASSERT_LINE );
}


void firefox_state::machine_start()
{
	membank("bank1")->configure_entries(0, 32, memregion("maincpu")->base() + 0x10000, 0x1000);
	m_nvram_1c = machine().device<x2212_device>("nvram_1c");
	m_nvram_1d = machine().device<x2212_device>("nvram_1d");

	m_laserdisc->set_data_ready_callback(phillips_22vp931_device::data_ready_delegate(FUNC(firefox_state::firq_gen), this));

	m_control_num = 0;
	m_sprite_bank = 0;
}


/*************************************
 *
 *  Main CPU memory handlers
 *
 *************************************/

static ADDRESS_MAP_START( main_map, AS_PROGRAM, 8, firefox_state )
	AM_RANGE(0x0000, 0x0fff) AM_RAM
	AM_RANGE(0x1000, 0x1fff) AM_RAM_WRITE(tileram_w) AM_SHARE("tileram")
	AM_RANGE(0x2000, 0x27ff) AM_RAM AM_SHARE("spriteram")
	AM_RANGE(0x2800, 0x2aff) AM_RAM_WRITE(sprite_palette_w) AM_SHARE("sprite_palette")
	AM_RANGE(0x2b00, 0x2b00) AM_MIRROR(0x04ff) AM_WRITE(firefox_objram_bank_w)
	AM_RANGE(0x2c00, 0x2eff) AM_RAM_WRITE(tile_palette_w) AM_SHARE("tile_palette")
	AM_RANGE(0x3000, 0x3fff) AM_ROMBANK("bank1")
	AM_RANGE(0x4000, 0x40ff) AM_READWRITE(nvram_r, nvram_w)                     /* NOVRAM */
	AM_RANGE(0x4100, 0x4100) AM_MIRROR(0x00f8) AM_READ_PORT("rdin0")            /* RDIN0 */
	AM_RANGE(0x4101, 0x4101) AM_MIRROR(0x00f8) AM_READ_PORT("rdin1")            /* RDIN1 */
	AM_RANGE(0x4102, 0x4102) AM_MIRROR(0x00f8) AM_READ(firefox_disc_status_r)   /* RDIN2 */
	AM_RANGE(0x4103, 0x4103) AM_MIRROR(0x00f8) AM_READ_PORT("opt0")             /* OPT0 */
	AM_RANGE(0x4104, 0x4104) AM_MIRROR(0x00f8) AM_READ_PORT("opt1")             /* OPT1 */
	AM_RANGE(0x4105, 0x4105) AM_MIRROR(0x00f8) AM_READ(firefox_disc_data_r)     /* DREAD */
	AM_RANGE(0x4106, 0x4106) AM_MIRROR(0x00f8) AM_READ(sound_to_main_r)         /* RDSOUND */
	AM_RANGE(0x4107, 0x4107) AM_MIRROR(0x00f8) AM_READ(adc_r)                   /* ADC */
	AM_RANGE(0x4200, 0x4200) AM_MIRROR(0x0047) AM_WRITE(main_irq_clear_w)       /* RSTIRQ */
	AM_RANGE(0x4208, 0x4208) AM_MIRROR(0x0047) AM_WRITE(main_firq_clear_w)      /* RSTFIRQ */
	AM_RANGE(0x4210, 0x4210) AM_MIRROR(0x0047) AM_WRITE(watchdog_reset_w)       /* WDCLK */
	AM_RANGE(0x4218, 0x4218) AM_MIRROR(0x0047) AM_WRITE(firefox_disc_read_w)    /* DSKREAD */
	AM_RANGE(0x4220, 0x4223) AM_MIRROR(0x0044) AM_WRITE(adc_select_w)           /* ADCSTART */
	AM_RANGE(0x4230, 0x4230) AM_MIRROR(0x0047) AM_WRITE(self_reset_w)           /* AMUCK */
	AM_RANGE(0x4280, 0x4280) AM_MIRROR(0x0040) AM_WRITE(novram_recall_w)        /* LATCH0 -> NVRECALL */
	AM_RANGE(0x4281, 0x4281) AM_MIRROR(0x0040) AM_WRITE(sound_reset_w)          /* LATCH0 -> RSTSOUND */
	AM_RANGE(0x4282, 0x4282) AM_MIRROR(0x0040) AM_WRITE(novram_store_w)         /* LATCH0 -> NVRSTORE */
	AM_RANGE(0x4283, 0x4283) AM_MIRROR(0x0040) AM_WRITE(firefox_disc_lock_w)    /* LATCH0 -> LOCK */
	AM_RANGE(0x4284, 0x4285) AM_MIRROR(0x0040) AM_WRITE(audio_enable_w)         /* LATCH0 -> SWDSKR, SWDSKL */
	AM_RANGE(0x4286, 0x4286) AM_MIRROR(0x0040) AM_WRITE(firefox_disc_reset_w)   /* LATCH0 -> RSTDSK */
	AM_RANGE(0x4287, 0x4287) AM_MIRROR(0x0040) AM_WRITE(firefox_disc_write_w)   /* LATCH0 -> WRDSK */
	AM_RANGE(0x4288, 0x4289) AM_MIRROR(0x0040) AM_WRITE(firefox_coin_counter_w) /* LATCH1 -> COIN COUNTERR, COUNTERL */
	AM_RANGE(0x428c, 0x428f) AM_MIRROR(0x0040) AM_WRITE(led_w)                  /* LATCH1 -> LEDs */
	AM_RANGE(0x4290, 0x4290) AM_MIRROR(0x0047) AM_WRITE(rom_bank_w)             /* WRTREG */
	AM_RANGE(0x4298, 0x4298) AM_MIRROR(0x0047) AM_WRITE(main_to_sound_w)        /* WRSOUND */
	AM_RANGE(0x42a0, 0x42a0) AM_MIRROR(0x0047) AM_WRITE(firefox_disc_data_w)    /* DSKLATCH */
	AM_RANGE(0x4400, 0xffff) AM_ROM
ADDRESS_MAP_END



/*************************************
 *
 *  Sound CPU memory handlers
 *
 *************************************/

static ADDRESS_MAP_START( audio_map, AS_PROGRAM, 8, firefox_state )
	AM_RANGE(0x0000, 0x07ff) AM_RAM
	AM_RANGE(0x0800, 0x087f) AM_MIRROR(0x0700) AM_RAM /* RIOT ram */
	AM_RANGE(0x0880, 0x089f) AM_MIRROR(0x07e0) AM_DEVREADWRITE("riot", riot6532_device, read, write)
	AM_RANGE(0x1000, 0x1000) AM_READ(main_to_sound_r)
	AM_RANGE(0x1800, 0x1800) AM_WRITE(sound_to_main_w)
	AM_RANGE(0x2000, 0x200f) AM_DEVREADWRITE("pokey1", pokey_device, read, write)
	AM_RANGE(0x2800, 0x280f) AM_DEVREADWRITE("pokey2", pokey_device, read, write)
	AM_RANGE(0x3000, 0x300f) AM_DEVREADWRITE("pokey3", pokey_device, read, write)
	AM_RANGE(0x3800, 0x380f) AM_DEVREADWRITE("pokey4", pokey_device, read, write)
	AM_RANGE(0x8000, 0xffff) AM_ROM
ADDRESS_MAP_END



/*************************************
 *
 *  Port definitions
 *
 *************************************/

static INPUT_PORTS_START( firefox )
	PORT_START("rdin0")
	PORT_BIT( 0x80, IP_ACTIVE_LOW, IPT_BUTTON1 )
	PORT_BIT( 0x40, IP_ACTIVE_LOW, IPT_BUTTON2 )
	PORT_BIT( 0x20, IP_ACTIVE_LOW, IPT_BUTTON3 )
	PORT_BIT( 0x10, IP_ACTIVE_LOW, IPT_BUTTON4 )
	PORT_BIT( 0x08, IP_ACTIVE_LOW, IPT_TILT )
	PORT_SERVICE( 0x04, IP_ACTIVE_LOW )
	PORT_BIT( 0x02, IP_ACTIVE_LOW, IPT_UNKNOWN )
	PORT_BIT( 0x01, IP_ACTIVE_HIGH, IPT_UNUSED )

	PORT_START("rdin1")
	PORT_BIT( 0x80, IP_ACTIVE_HIGH, IPT_SPECIAL ) PORT_CUSTOM_MEMBER(DEVICE_SELF, firefox_state,mainflag_r, NULL)
	PORT_BIT( 0x40, IP_ACTIVE_HIGH, IPT_SPECIAL ) PORT_CUSTOM_MEMBER(DEVICE_SELF, firefox_state,soundflag_r, NULL)
	PORT_BIT( 0x20, IP_ACTIVE_HIGH, IPT_CUSTOM ) PORT_VBLANK("screen")
	PORT_BIT( 0x10, IP_ACTIVE_LOW, IPT_SERVICE )
	PORT_BIT( 0x08, IP_ACTIVE_HIGH, IPT_UNUSED )
	PORT_BIT( 0x04, IP_ACTIVE_LOW, IPT_SERVICE1 )
	PORT_BIT( 0x02, IP_ACTIVE_LOW, IPT_COIN1 )
	PORT_BIT( 0x01, IP_ACTIVE_LOW, IPT_COIN2 )

	PORT_START("opt0")
	PORT_DIPNAME(    0x03, 0x00, "Coins Per Credit" )
	PORT_DIPSETTING( 0x00, "1 Coin 1 Credit" )
	PORT_DIPSETTING( 0x01, "2 Coins 1 Credit" )
	PORT_DIPSETTING( 0x02, "3 Coins 1 Credit" )
	PORT_DIPSETTING( 0x03, "4 Coins 1 Credit" )
	PORT_DIPNAME(    0x0c, 0x00, "Right Coin" )
	PORT_DIPSETTING( 0x00, "1 Coin for 1 Coin Unit" )
	PORT_DIPSETTING( 0x04, "1 Coin for 4 Coin Units" )
	PORT_DIPSETTING( 0x08, "1 Coin for 5 Coin Units" )
	PORT_DIPSETTING( 0x0c, "1 Coin for 6 Coin Units" )
	PORT_DIPNAME(    0x10, 0x00, "Left Coin" )
	PORT_DIPSETTING( 0x00, "1 Coin for 1 Coin Unit" )
	PORT_DIPSETTING( 0x10, "1 Coin for 2 Coin Units" )
	PORT_DIPNAME(    0xe0, 0x00, "Bonus Adder" )
	PORT_DIPSETTING( 0x00, DEF_STR( None ) )
	PORT_DIPSETTING( 0x20, "1 Credit for 2 Coin Units" )
	PORT_DIPSETTING( 0xa0, "1 Credit for 3 Coin Units" )
	PORT_DIPSETTING( 0x40, "1 Credit for 4 Coin Units" )
	PORT_DIPSETTING( 0x80, "1 Credit for 5 Coin Units" )
	PORT_DIPSETTING( 0x60, "2 Credits for 4 Coin Units" )
	PORT_DIPSETTING( 0xe0, DEF_STR( Free_Play ) )

	PORT_START("opt1")
	PORT_DIPNAME( 0x01, 0x00, "Missions" )
	PORT_DIPSETTING(    0x00, "All .50" )
	PORT_DIPSETTING(    0x01, ".50 .75" )
	PORT_DIPNAME( 0x06, 0x00, DEF_STR( Difficulty ) )
	PORT_DIPSETTING(    0x00, DEF_STR( Easy ) )
	PORT_DIPSETTING(    0x02, "Moderate" )
	PORT_DIPSETTING(    0x04, DEF_STR( Hard ) )
	PORT_DIPSETTING(    0x06, DEF_STR( Hardest ) )
	PORT_DIPNAME( 0x18, 0x00, "Gas Usage" )
	PORT_DIPSETTING(    0x00, DEF_STR( Easy ) )
	PORT_DIPSETTING(    0x08, "Moderate" )
	PORT_DIPSETTING(    0x10, DEF_STR( Hard ) )
	PORT_DIPSETTING(    0x18, DEF_STR( Hardest ) )
	PORT_DIPNAME( 0x60, 0x00, "Bonus Gas" )
	PORT_DIPSETTING(    0x00, DEF_STR( Easy ) )
	PORT_DIPSETTING(    0x20, "Moderate" )
	PORT_DIPSETTING(    0x40, DEF_STR( Hard ) )
	PORT_DIPSETTING(    0x60, DEF_STR( Hardest ) )
	PORT_DIPNAME( 0x80, 0x00, "Pro Limit" )
	PORT_DIPSETTING(    0x00, "Moderate" )
	PORT_DIPSETTING(    0x80, DEF_STR( Hardest ) )

	PORT_START("PITCH")
	PORT_BIT( 0xff, 0x80, IPT_AD_STICK_Y ) PORT_SENSITIVITY(70) PORT_KEYDELTA(30)

	PORT_START("YAW")
	PORT_BIT( 0xff, 0x80, IPT_AD_STICK_X ) PORT_SENSITIVITY(50) PORT_KEYDELTA(30)
INPUT_PORTS_END



/*************************************
 *
 *  Graphics definitions
 *
 *************************************/

static const gfx_layout tilelayout =
{
	8,8,
	RGN_FRAC(1,1),
	4,
	{ STEP4(0,1) },
	{ STEP8(0,4) },
	{ STEP8(0,32) },
	32*8
};

static const gfx_layout spritelayout =
{
	16,16,
	RGN_FRAC(1,6),
	6,
	{ RGN_FRAC(0,6), RGN_FRAC(1,6), RGN_FRAC(2,6), RGN_FRAC(3,6), RGN_FRAC(4,6), RGN_FRAC(5,6) },
	{ STEP16(0,1) },
	{ STEP16(0,16) },
	32*8
};

static GFXDECODE_START( firefox )
	GFXDECODE_ENTRY("tiles",   0, tilelayout,   0,   1)
	GFXDECODE_ENTRY("sprites", 0, spritelayout, 256, 4)
GFXDECODE_END



/*************************************
 *
 *  Machine driver
 *
 *************************************/

static const riot6532_interface riot_intf =
{
	DEVCB_DRIVER_MEMBER(firefox_state,riot_porta_r),
	DEVCB_DEVICE_MEMBER("tms", tms5220_device, status_r),
	DEVCB_DRIVER_MEMBER(firefox_state,riot_porta_w),
	DEVCB_DEVICE_MEMBER("tms", tms5220_device, data_w),
	DEVCB_DRIVER_LINE_MEMBER(firefox_state,riot_irq)
};


static MACHINE_CONFIG_START( firefox, firefox_state )

	/* basic machine hardware */
	MCFG_CPU_ADD("maincpu", M6809E, MASTER_XTAL/2)
	MCFG_CPU_PROGRAM_MAP(main_map)
	/* interrupts count starting at end of VBLANK, which is 44, so add 44 */
	MCFG_TIMER_DRIVER_ADD_SCANLINE("32v", firefox_state, video_timer_callback, "screen", 96+44, 128)

	MCFG_CPU_ADD("audiocpu", M6502, MASTER_XTAL/8)
	MCFG_CPU_PROGRAM_MAP(audio_map)

	MCFG_QUANTUM_TIME(attotime::from_hz(60000))

	MCFG_WATCHDOG_TIME_INIT(attotime::from_hz((double)MASTER_XTAL/8/16/16/16/16))

	/* video hardware */
	MCFG_GFXDECODE_ADD("gfxdecode",firefox,"palette")
	MCFG_PALETTE_ADD("palette", 512)


	MCFG_LASERDISC_22VP931_ADD("laserdisc")
	MCFG_LASERDISC_OVERLAY_DRIVER(64*8, 525, firefox_state, screen_update_firefox)
	MCFG_LASERDISC_OVERLAY_CLIP(7*8, 53*8-1, 44, 480+44)

	MCFG_LASERDISC_SCREEN_ADD_NTSC("screen", "laserdisc")

	MCFG_X2212_ADD_AUTOSAVE("nvram_1c")
	MCFG_X2212_ADD_AUTOSAVE("nvram_1d")
	MCFG_RIOT6532_ADD("riot", MASTER_XTAL/8, riot_intf)

	/* sound hardware */
	MCFG_SPEAKER_STANDARD_STEREO("lspeaker", "rspeaker")

	MCFG_POKEY_ADD("pokey1", MASTER_XTAL/8)
	MCFG_SOUND_ROUTE(ALL_OUTPUTS, "lspeaker", 0.30)
	MCFG_SOUND_ROUTE(ALL_OUTPUTS, "rspeaker", 0.30)

	MCFG_POKEY_ADD("pokey2", MASTER_XTAL/8)
	MCFG_SOUND_ROUTE(ALL_OUTPUTS, "lspeaker", 0.30)
	MCFG_SOUND_ROUTE(ALL_OUTPUTS, "rspeaker", 0.30)

	MCFG_POKEY_ADD("pokey3", MASTER_XTAL/8)
	MCFG_SOUND_ROUTE(ALL_OUTPUTS, "lspeaker", 0.30)
	MCFG_SOUND_ROUTE(ALL_OUTPUTS, "rspeaker", 0.30)

	MCFG_POKEY_ADD("pokey4", MASTER_XTAL/8)
	MCFG_SOUND_ROUTE(ALL_OUTPUTS, "lspeaker", 0.30)
	MCFG_SOUND_ROUTE(ALL_OUTPUTS, "rspeaker", 0.30)

	MCFG_SOUND_ADD("tms", TMS5220, MASTER_XTAL/2/11)
	MCFG_SOUND_ROUTE(ALL_OUTPUTS, "lspeaker", 0.75)
	MCFG_SOUND_ROUTE(ALL_OUTPUTS, "rspeaker", 0.75)

	MCFG_SOUND_MODIFY("laserdisc")
	MCFG_SOUND_ROUTE(0, "lspeaker", 0.50)
	MCFG_SOUND_ROUTE(1, "rspeaker", 0.50)
MACHINE_CONFIG_END



/*************************************
 *
 *  ROM definitions
 *
 *************************************/

ROM_START( firefox )
	ROM_REGION( 0x30000, "maincpu", 0 ) /* 64k for code + data & 128k for banked roms */
	ROM_LOAD( "136026.209",     0x04000, 0x4000, CRC(9f559f1b) SHA1(142d14cb5158ea77f6fc6d9bf0ce723842f345e2) ) /* 8b/c */
	ROM_LOAD( "136026.210",     0x08000, 0x4000, CRC(d769b40d) SHA1(2d354649a381f3399cb0161267bd1c36a8f2bb4b) ) /* 7b/c */
	ROM_LOAD( "136026.211",     0x0c000, 0x4000, CRC(7293ab03) SHA1(73d0d173da295ad59e431bab0a9814a71146cbc2) ) /* 6b/c */
	ROM_LOAD( "136026.201",     0x10000, 0x4000, CRC(c118547a) SHA1(4d3502cbde3116588ed944bf1750bab50e4c813c) ) /* 8a */
	/* empty 7a */
	/* empty 6a */
	/* empty 5a */
	ROM_LOAD( "136026.205",     0x20000, 0x4000, CRC(dc21677f) SHA1(576a96c1e07e1362a0a367e76dc369ee8a950144) ) /* 4a */
	ROM_LOAD( "136026.127",     0x24000, 0x2000, CRC(c0c765ab) SHA1(79f6c8c1d00684d7143b2d33a5669bdf5cd01e96) ) /* 3a */
	ROM_RELOAD( 0x26000, 0x2000 )
	/* empty 2a */
	/* empty 1a */

	ROM_REGION( 0x10000, "audiocpu", 0 ) /* 64k for code */
	/* empty 4k/l */
	ROM_LOAD( "136026.128",     0x08000, 0x2000, CRC(5358d870) SHA1(e8f2983a7e612e1a050a3c0b9f19b1077de4c146) ) /* 4m */
	ROM_RELOAD( 0x0a000, 0x2000 )
	ROM_LOAD( "136026.214",     0x0c000, 0x4000, CRC(92378b78) SHA1(62c7a1fee675fa3f9125f8e208b8207f0ce28bbe) ) /* 4n */

	ROM_REGION( 0x2000, "tiles", 0 )
	ROM_LOAD( "136026.125",     0x0000,  0x2000, CRC(8a32f9f1) SHA1(f899174f55cd4a24a3be4a0f4bb44d3e8e938586) ) /* 6p */

	ROM_REGION( 0x30000, "sprites", ROMREGION_ERASE00 )
	/* empty 6c */
	/* empty 6a */
	ROM_LOAD( "136026.124",     0x08000,  0x4000, CRC(5efe0f6c) SHA1(df35fd9267d966ab379c2f78ed418f4606741b28)) /* 5c */
	ROM_LOAD( "136026.123",     0x0c000,  0x4000, CRC(dffe48b3) SHA1(559907651bb425e26a834b467959b15092d23d27)) /* 5a */
	ROM_LOAD( "136026.118",     0x10000,  0x4000, CRC(0ed4df15) SHA1(7aa599f428112fff4bfedf63fafc22f19fa66546)) /* 4c */
	ROM_LOAD( "136026.122",     0x14000,  0x4000, CRC(8e2c6616) SHA1(59cbd585028bb634034a9dfd552275bd41f01989)) /* 4a */
	ROM_LOAD( "136026.117",     0x18000,  0x4000, CRC(79129084) SHA1(4219ff7cd444ad11e4cb9f1c30ac15fe0cfc5a17)) /* 3c */
	ROM_LOAD( "136026.121",     0x1c000,  0x4000, CRC(494972d4) SHA1(fa0e24e911b233e9644d7794ba03f76bfd39aa8c)) /* 3a */
	ROM_LOAD( "136026.116",     0x20000,  0x4000, CRC(d5282d4e) SHA1(de5fdf82a615625aa77b39e035b4206216faaf9c)) /* 2c */
	ROM_LOAD( "136026.120",     0x24000,  0x4000, CRC(e1b95923) SHA1(b6d0c0af0a8f55e728cd0f4c3222745eefd57f50)) /* 2a */
	ROM_LOAD( "136026.115",     0x28000,  0x4000, CRC(861abc82) SHA1(1845888d07162ae915364a2a91294731f1c5b3bd)) /* 1c */
	ROM_LOAD( "136026.119",     0x2c000,  0x4000, CRC(959471b1) SHA1(a032209a209f51d34360d5c7ad32ec62150158d2)) /* 1a */

	DISK_REGION( "laserdisc" )
	DISK_IMAGE_READONLY( "firefox", 0, SHA1(3c4be40f55b44d0352b64c0861b6d1b650451ce7) )
ROM_END

ROM_START( firefoxa )
	ROM_REGION( 0x30000, "maincpu", 0 ) /* 64k for code + data & 128k for banked roms */
	ROM_LOAD( "136026.109",     0x04000, 0x4000, CRC(7639270c) SHA1(1b8f53c516d26aecb4478ac99783a37e5b1a107f)) /* 8b/c */
	ROM_LOAD( "136026.110",     0x08000, 0x4000, CRC(f3102944) SHA1(460f18180b19b6360c99c7e70f86d745f69ba95d)) /* 7b/c */
	ROM_LOAD( "136026.111",     0x0c000, 0x4000, CRC(8a230bb5) SHA1(0cfa1e981e4a8ccaf5903b4e761a2085b5a56181)) /* 6b/c */
	ROM_LOAD( "136026.101",     0x10000, 0x4000, CRC(91bba45a) SHA1(d584a8f60bbbdbe250978b7aeb3f5e7698f94d60)) /* 8a */
	ROM_LOAD( "136026.102",     0x14000, 0x4000, CRC(5f1e423d) SHA1(c55c27600877272c1ca94eab75c1eb25ff84d36f)) /* 7a */
	/* empty 6a */
	/* empty 5a */
	ROM_LOAD( "136026.105",     0x20000, 0x4000, CRC(83f1d4ed) SHA1(ed4b22b3473f16cbcca1415f6d81be558ab10ff3)) /* 4a */
	ROM_LOAD( "136026.106",     0x24000, 0x4000, CRC(c5d8d417) SHA1(6a29595b2c091bbcf413c7213c6577eaf9c507d1)) /* 3a */
	/* empty 2a */
	/* empty 1a */

	ROM_REGION( 0x10000, "audiocpu", 0 ) /* 64k for code */
	/* empty 4k/l */
	ROM_LOAD( "136026.113",     0x08000, 0x4000, CRC(90988b3b) SHA1(7571cf6b7e9e3e22f930d9ba991b730e734edfb7)) /* 4m */
	ROM_LOAD( "136026.114",     0x0c000, 0x4000, CRC(1437ce14) SHA1(eef14172b3935a4afb3470852f93d30926b139e4)) /* 4n */

	ROM_REGION( 0x2000, "tiles", 0 )
	ROM_LOAD( "136026.125",     0x0000,  0x2000, CRC(8a32f9f1) SHA1(f899174f55cd4a24a3be4a0f4bb44d3e8e938586) ) /* 6p */

	ROM_REGION( 0x30000, "sprites", ROMREGION_ERASE00 )
	/* empty 6c */
	/* empty 6a */
	ROM_LOAD( "136026.124",     0x08000,  0x4000, CRC(5efe0f6c) SHA1(df35fd9267d966ab379c2f78ed418f4606741b28)) /* 5c */
	ROM_LOAD( "136026.123",     0x0c000,  0x4000, CRC(dffe48b3) SHA1(559907651bb425e26a834b467959b15092d23d27)) /* 5a */
	ROM_LOAD( "136026.118",     0x10000,  0x4000, CRC(0ed4df15) SHA1(7aa599f428112fff4bfedf63fafc22f19fa66546)) /* 4c */
	ROM_LOAD( "136026.122",     0x14000,  0x4000, CRC(8e2c6616) SHA1(59cbd585028bb634034a9dfd552275bd41f01989)) /* 4a */
	ROM_LOAD( "136026.117",     0x18000,  0x4000, CRC(79129084) SHA1(4219ff7cd444ad11e4cb9f1c30ac15fe0cfc5a17)) /* 3c */
	ROM_LOAD( "136026.121",     0x1c000,  0x4000, CRC(494972d4) SHA1(fa0e24e911b233e9644d7794ba03f76bfd39aa8c)) /* 3a */
	ROM_LOAD( "136026.116",     0x20000,  0x4000, CRC(d5282d4e) SHA1(de5fdf82a615625aa77b39e035b4206216faaf9c)) /* 2c */
	ROM_LOAD( "136026.120",     0x24000,  0x4000, CRC(e1b95923) SHA1(b6d0c0af0a8f55e728cd0f4c3222745eefd57f50)) /* 2a */
	ROM_LOAD( "136026.115",     0x28000,  0x4000, CRC(861abc82) SHA1(1845888d07162ae915364a2a91294731f1c5b3bd)) /* 1c */
	ROM_LOAD( "136026.119",     0x2c000,  0x4000, CRC(959471b1) SHA1(a032209a209f51d34360d5c7ad32ec62150158d2)) /* 1a */

	DISK_REGION( "laserdisc" )
	DISK_IMAGE_READONLY( "firefox", 0, SHA1(3c4be40f55b44d0352b64c0861b6d1b650451ce7) )
ROM_END



/*************************************
 *
 *  Game drivers
 *
 *************************************/

GAME( 1984, firefox,  0,       firefox, firefox, driver_device, 0, ROT0, "Atari", "Fire Fox (set 1)", 0 )
GAME( 1984, firefoxa, firefox, firefox, firefox, driver_device, 0, ROT0, "Atari", "Fire Fox (set 2)", 0 )<|MERGE_RESOLUTION|>--- conflicted
+++ resolved
@@ -273,11 +273,7 @@
 	int b = palette_ram[ index + 512 ];
 	int a = ( b & 3 ) * 0x55;
 
-<<<<<<< HEAD
-	m_palette->set_pen_color( start + index, MAKE_ARGB( a, r, g, b ) );
-=======
-	palette_set_color( machine(), start + index, rgb_t( a, r, g, b ) );
->>>>>>> ca932a6d
+	m_palette->set_pen_color( start + index, rgb_t( a, r, g, b ) );
 }
 
 WRITE8_MEMBER(firefox_state::tile_palette_w)
