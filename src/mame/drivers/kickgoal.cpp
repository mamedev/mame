// license:BSD-3-Clause
// copyright-holders:David Haywood
/* Driver Info

Kick Goal (c)1995 TCH
Action Hollywood (c)1995 TCH

driver by David Haywood


todo:

Sound - need PIC dumps to replace simulation code (the PIC is protected)

Both games have problems with the Eeprom (settings are not saved)


*/

/* Notes

68k interrupts
lev 1 : 0x64 : 0000 0000 - x
lev 2 : 0x68 : 0000 0000 - x
lev 3 : 0x6c : 0000 0000 - x
lev 4 : 0x70 : 0000 0000 - x
lev 5 : 0x74 : 0000 0000 - x
lev 6 : 0x78 : 0000 0510 - vblank?
lev 7 : 0x7c : 0000 0000 - x

*/

#include "emu.h"
#include "includes/kickgoal.h"

#include "cpu/m68000/m68000.h"
#include "cpu/pic16c5x/pic16c5x.h"
#include "machine/eepromser.h"
#include "sound/okim6295.h"
#include "screen.h"
#include "speaker.h"


/**************************************************************************
   This table converts commands sent from the main CPU, into sample numbers
   played back by the sound processor.
   All commentry and most sound effects are correct, however the music
   tracks may be playing at the wrong times.
   Accordingly, the commands for playing the below samples is just a guess:
   1A, 1B, 1C, 1D, 1E, 60, 61, 62, 63, 64, 65, 66, 67, 68, 69, 6A, 6B, 6C
   Note: that samples 60, 61 and 62 combine to form a music track.
   Ditto for samples 65, 66, 67 and 68.
*/

#ifdef UNUSED_DEFINITION
static const uint8_t kickgoal_cmd_snd[128] =
{
/*00*/  0x00, 0x01, 0x02, 0x03, 0x04, 0x05, 0x06, 0x07,
/*08*/  0x08, 0x09, 0x0a, 0x0b, 0x0c, 0x0d, 0x70, 0x71,
/*10*/  0x72, 0x0e, 0x0f, 0x10, 0x11, 0x12, 0x13, 0x14,
/*18*/  0x15, 0x16, 0x17, 0x18, 0x19, 0x73, 0x74, 0x75,
/*20*/  0x76, 0x1a, 0x1b, 0x1c, 0x1d, 0x00, 0x1f, 0x6c,
/*28*/  0x1e, 0x65, 0x00, 0x00, 0x60, 0x20, 0x69, 0x65,
/*30*/  0x00, 0x00, 0x23, 0x24, 0x25, 0x26, 0x27, 0x28,
/*38*/  0x29, 0x2a, 0x2b, 0x00, 0x6b, 0x00, 0x00, 0x00
};
#endif

/* Sound numbers in the sample ROM
01 Melody A     Bank 0
02 Melody B     Bank 0
03 Melody C     Bank 1
04 Melody D     Bank 1
05 Melody E     Bank 2
06 Melody F     Bank 2

20 Kick
21 Kick (loud)
22 Bounce
23 Bounce (loud)
24 Hit post
25 Close door
26 Gunshot
27 "You've scored!"
28 "Goal"
29 "Goal" (loud)
2a Kick (loud)
2b Throw ball
2c Coin
2d Crowd
2e Crowd (loud)
2f 27 - 29
30 Goal (in room?)
31 2B - 2D
32 2D - 2E
33 Crowd (short)
34 Crowd (shortest)

****************************************************************
Hollywood Action

01-19 Samples
21-26 Melodies Bank 0
41-48 Melodies Bank 1
61-63 Melodies Bank 2

*/


#define oki_time_base 0x08


#ifdef UNUSED_FUNCTION

//static int kickgoal_sound;
//static int kickgoal_melody;
//static int kickgoal_snd_bank;

void ::kickgoal_play(okim6295_device *oki, int melody, int data)
{
	int status = oki->read(0);

	logerror("Playing sample %01x:%02x from command %02x\n",kickgoal_snd_bank,kickgoal_sound,data);
	if (kickgoal_sound == 0) popmessage("Unknown sound command %02x",kickgoal_sound);

	if (melody) {
		if (m_melody != kickgoal_sound) {
			m_melody      = kickgoal_sound;
			m_melody_loop = kickgoal_sound;
			if (status & 0x08)
				oki->write(0,0x40);
			oki->write(0,(0x80 | m_melody));
			oki->write(0,0x81);
		}
	}
	else {
		if ((status & 0x01) == 0) {
		oki->write(0,(0x80 | kickgoal_sound));
			oki->write(0,0x11);
		}
		else if ((status & 0x02) == 0) {
		oki->write(0,(0x80 | kickgoal_sound));
			oki->write(0,0x21);
		}
		else if ((status & 0x04) == 0) {
		oki->write(0,(0x80 | kickgoal_sound));
			oki->write(0,0x41);
		}
	}
}

WRITE16_MEMBER(kickgoal_state::kickgoal_snd_w)
{
	if (ACCESSING_BITS_0_7)
	{
		logerror("PC:%06x Writing %04x to Sound CPU\n",m_maincpu->pcbase(),data);
		if (data >= 0x40) {
			if (data == 0xfe) {
				m_oki->write(0,0x40); /* Stop playing the melody */
				m_melody      = 0x00;
				m_melody_loop = 0x00;
			}
			else {
				logerror("Unknown command (%02x) sent to the Sound controller\n",data);
			}
		}
		else if (data == 0) {
			m_oki->write(0,0x38);     /* Stop playing effects */
		}
		else {
			kickgoal_sound = kickgoal_cmd_snd[data];

			if (kickgoal_sound >= 0x70) {
				if (kickgoal_snd_bank != 1)
					m_oki->set_bank_base((1 * 0x40000));
				kickgoal_snd_bank = 1;
				kickgoal_play(m_oki, 0, data);
			}
			else if (kickgoal_sound >= 0x69) {
				if (kickgoal_snd_bank != 2)
					m_oki->set_bank_base((2 * 0x40000));
				kickgoal_snd_bank = 2;
				kickgoal_play(m_oki, 4, data);
			}
			else if (kickgoal_sound >= 0x65) {
				if (kickgoal_snd_bank != 1)
					m_oki->set_bank_base((1 * 0x40000));
				kickgoal_snd_bank = 1;
				kickgoal_play(m_oki, 4, data);
			}
			else if (kickgoal_sound >= 0x60) {
				kickgoal_snd_bank = 0;
					m_oki->set_bank_base(device, (0 * 0x40000));
				kickgoal_snd_bank = 0;
				kickgoal_play(m_oki, 4, data);
			}
			else {
				kickgoal_play(m_oki, 0, data);
			}
		}
	}
}
#endif

WRITE16_MEMBER(kickgoal_state::actionhw_snd_w)
{
	logerror("%s: Writing %04x to Sound CPU - mask %04x\n",machine().describe_context(),data,mem_mask);

	if (!ACCESSING_BITS_0_7)
		data >>= 8;

	switch (data)
	{
		case 0xfc:  m_okibank->set_entry(0); break;
		case 0xfd:  m_okibank->set_entry(2); break;
		case 0xfe:  m_okibank->set_entry(1); break;
		case 0xff:  m_okibank->set_entry(3); break;
		case 0x78:
				m_oki->write_command(data);
				m_snd_sam[0] = 00; m_snd_sam[1]= 00; m_snd_sam[2] = 00; m_snd_sam[3] = 00;
				break;
		default:
				if (m_snd_new) /* Play new sample */
				{
					if ((data & 0x80) && (m_snd_sam[3] != m_snd_new))
					{
						logerror("About to play sample %02x at vol %02x\n", m_snd_new, data);
						if ((m_oki->read_status() & 0x08) != 0x08)
						{
							logerror("Playing sample %02x at vol %02x\n", m_snd_new, data);
							m_oki->write_command(m_snd_new);
							m_oki->write_command(data);
						}
						m_snd_new = 00;
					}
					if ((data & 0x40) && (m_snd_sam[2] != m_snd_new))
					{
						logerror("About to play sample %02x at vol %02x\n", m_snd_new, data);
						if ((m_oki->read_status() & 0x04) != 0x04)
						{
							logerror("Playing sample %02x at vol %02x\n", m_snd_new, data);
							m_oki->write_command(m_snd_new);
							m_oki->write_command(data);
						}
						m_snd_new = 00;
					}
					if ((data & 0x20) && (m_snd_sam[1] != m_snd_new))
					{
						logerror("About to play sample %02x at vol %02x\n", m_snd_new, data);
						if ((m_oki->read_status() & 0x02) != 0x02)
						{
							logerror("Playing sample %02x at vol %02x\n", m_snd_new, data);
							m_oki->write_command(m_snd_new);
							m_oki->write_command(data);
						}
						m_snd_new = 00;
					}
					if ((data & 0x10) && (m_snd_sam[0] != m_snd_new))
					{
						logerror("About to play sample %02x at vol %02x\n", m_snd_new, data);
						if ((m_oki->read_status() & 0x01) != 0x01)
						{
							logerror("Playing sample %02x at vol %02x\n", m_snd_new, data);
							m_oki->write_command(m_snd_new);
							m_oki->write_command(data);
						}
						m_snd_new = 00;
					}
					break;
				}
				else if (data > 0x80) /* New sample command */
				{
					logerror("Next sample %02x\n", data);
					m_snd_new = data;
					break;
				}
				else /* Turn a channel off */
				{
					logerror("Turning channel %02x off\n", data);
					m_oki->write_command(data);
					if (data & 0x40) m_snd_sam[3] = 00;
					if (data & 0x20) m_snd_sam[2] = 00;
					if (data & 0x10) m_snd_sam[1] = 00;
					if (data & 0x08) m_snd_sam[0] = 00;
					m_snd_new = 00;
					break;
				}
	}
}


INTERRUPT_GEN_MEMBER(kickgoal_state::kickgoal_interrupt)
{
	if ((m_oki->read_status() & 0x08) == 0)
	{
		switch(m_melody_loop)
		{
			case 0x060: m_melody_loop = 0x061; break;
			case 0x061: m_melody_loop = 0x062; break;
			case 0x062: m_melody_loop = 0x060; break;

			case 0x065: m_melody_loop = 0x165; break;
			case 0x165: m_melody_loop = 0x265; break;
			case 0x265: m_melody_loop = 0x365; break;
			case 0x365: m_melody_loop = 0x066; break;
			case 0x066: m_melody_loop = 0x067; break;
			case 0x067: m_melody_loop = 0x068; break;
			case 0x068: m_melody_loop = 0x065; break;

			case 0x063: m_melody_loop = 0x063; break;
			case 0x064: m_melody_loop = 0x064; break;
			case 0x069: m_melody_loop = 0x069; break;
			case 0x06a: m_melody_loop = 0x06a; break;
			case 0x06b: m_melody_loop = 0x06b; break;
			case 0x06c: m_melody_loop = 0x06c; break;

			default:    m_melody_loop = 0x00; break;
		}

		if (m_melody_loop)
		{
//          logerror("Changing to sample %02x\n", m_melody_loop);
			m_oki->write_command((0x80 | m_melody_loop) & 0xff);
			m_oki->write_command(0x81);
		}
	}
	if (machine().input().code_pressed_once(KEYCODE_PGUP))
	{
		if (m_m6295_key_delay >= (0x60 * oki_time_base))
		{
			m_m6295_bank += 0x01;
			m_m6295_bank &= 0x03;
			if (m_m6295_bank == 0x03)
				m_m6295_bank = 0x00;
			popmessage("Changing Bank to %02x", m_m6295_bank);
			m_okibank->set_entry(m_m6295_bank);

			if (m_m6295_key_delay == 0xffff)
				m_m6295_key_delay = 0x00;
			else
				m_m6295_key_delay = (0x30 * oki_time_base);
		}
		else
			m_m6295_key_delay += (0x01 * oki_time_base);
	}
	else if (machine().input().code_pressed_once(KEYCODE_PGDN))
	{
		if (m_m6295_key_delay >= (0x60 * oki_time_base))
		{
			m_m6295_bank -= 0x01;
			m_m6295_bank &= 0x03;
			if (m_m6295_bank == 0x03)
				m_m6295_bank = 0x02;
			popmessage("Changing Bank to %02x", m_m6295_bank);
			m_okibank->set_entry(m_m6295_bank);

			if (m_m6295_key_delay == 0xffff)
				m_m6295_key_delay = 0x00;
			else
				m_m6295_key_delay = (0x30 * oki_time_base);
		}
		else
			m_m6295_key_delay += (0x01 * oki_time_base);
	}
	else if (machine().input().code_pressed_once(KEYCODE_INSERT))
	{
		if (m_m6295_key_delay >= (0x60 * oki_time_base))
		{
			m_m6295_comm += 1;
			m_m6295_comm &= 0x7f;
			if (m_m6295_comm == 0x00) { m_okibank->set_entry(0); m_m6295_bank = 0; }
			if (m_m6295_comm == 0x60) { m_okibank->set_entry(0); m_m6295_bank = 0; }
			if (m_m6295_comm == 0x65) { m_okibank->set_entry(1); m_m6295_bank = 1; }
			if (m_m6295_comm == 0x69) { m_okibank->set_entry(2); m_m6295_bank = 2; }
			if (m_m6295_comm == 0x70) { m_okibank->set_entry(1); m_m6295_bank = 1; }
			popmessage("Sound test command %02x on Bank %02x", m_m6295_comm, m_m6295_bank);

			if (m_m6295_key_delay == 0xffff)
				m_m6295_key_delay = 0x00;
			else
				m_m6295_key_delay = (0x5d * oki_time_base);
		}
		else
			m_m6295_key_delay += (0x01 * oki_time_base);
	}
	else if (machine().input().code_pressed_once(KEYCODE_DEL))
	{
		if (m_m6295_key_delay >= (0x60 * oki_time_base))
		{
			m_m6295_comm -= 1;
			m_m6295_comm &= 0x7f;
			if (m_m6295_comm == 0x2b) { m_okibank->set_entry(0); m_m6295_bank = 0; }
			if (m_m6295_comm == 0x64) { m_okibank->set_entry(0); m_m6295_bank = 0; }
			if (m_m6295_comm == 0x68) { m_okibank->set_entry(1); m_m6295_bank = 1; }
			if (m_m6295_comm == 0x6c) { m_okibank->set_entry(2); m_m6295_bank = 2; }
			if (m_m6295_comm == 0x76) { m_okibank->set_entry(1); m_m6295_bank = 1; }
			popmessage("Sound test command %02x on Bank %02x", m_m6295_comm, m_m6295_bank);

			if (m_m6295_key_delay == 0xffff)
				m_m6295_key_delay = 0x00;
			else
				m_m6295_key_delay = (0x5d * oki_time_base);
		}
		else
			m_m6295_key_delay += (0x01 * oki_time_base);
	}
	else if (machine().input().code_pressed_once(KEYCODE_Z))
	{
		if (m_m6295_key_delay >= (0x80 * oki_time_base))
		{
			m_oki->write_command(0x78);
			m_oki->write_command(0x80 | m_m6295_comm);
			m_oki->write_command(0x11);

			popmessage("Playing sound %02x on Bank %02x", m_m6295_comm, m_m6295_bank);

			if (m_m6295_key_delay == 0xffff)
				m_m6295_key_delay = 0x00;
			else
				m_m6295_key_delay = (0x60 * oki_time_base);
		}
		else
			m_m6295_key_delay += (0x01 * oki_time_base);
//      logerror("Sending %02x to the sound CPU\n", m_m6295_comm);
	}
	else
		m_m6295_key_delay = 0xffff;
}


static const uint16_t kickgoal_default_eeprom_type1[64] = {
	0x0000, 0x0000, 0x0000, 0x0000, 0x0000, 0x0000, 0x0000, 0x0000,
	0x0000, 0x0000, 0x0000, 0x0000, 0x0000, 0x0000, 0x0000, 0x0000,
	0x0000, 0x0000, 0x0000, 0x0000, 0x0000, 0x0000, 0x0000, 0x0000,
	0x0000, 0x0000, 0x0000, 0x0000, 0x0000, 0x0000, 0x0000, 0x0000,
	0x0000, 0x0000, 0x0000, 0x0000, 0x0000, 0x0000, 0x0000, 0x0000,
	0x0000, 0x0000, 0x0000, 0x0000, 0x0000, 0x0000, 0x0000, 0x0000,
	0x0000, 0x0000, 0x0000, 0x0000, 0x0000, 0x0000, 0x0000, 0x0000,
	0x0000, 0x0000, 0x0000, 0x0000, 0x0000, 0x0000, 0x0000, 0x0000
};



READ16_MEMBER(kickgoal_state::kickgoal_eeprom_r)
{
	if (ACCESSING_BITS_0_7)
	{
		return m_eeprom->do_read();
	}
	return 0;
}


WRITE16_MEMBER(kickgoal_state::kickgoal_eeprom_w)
{
	if (ACCESSING_BITS_0_7)
	{
		switch (offset)
		{
			case 0:
				m_eeprom->cs_write((data & 0x0001) ? ASSERT_LINE : CLEAR_LINE);
				break;
			case 1:
				m_eeprom->clk_write((data & 0x0001) ? ASSERT_LINE : CLEAR_LINE);
				break;
			case 2:
				m_eeprom->di_write(data & 0x0001);
				break;
		}
	}
}


/* Memory Maps *****************************************************************/

static ADDRESS_MAP_START( kickgoal_program_map, AS_PROGRAM, 16, kickgoal_state )
	AM_RANGE(0x000000, 0x0fffff) AM_ROM
/// AM_RANGE(0x30001e, 0x30001f) AM_WRITE(kickgoal_snd_w)
	AM_RANGE(0x800000, 0x800001) AM_READ_PORT("P1_P2")
	AM_RANGE(0x800002, 0x800003) AM_READ_PORT("SYSTEM")
/// AM_RANGE(0x800004, 0x800005) AM_DEVWRITE("soundlatch", generic_latch_16_device, write)
	AM_RANGE(0x800004, 0x800005) AM_WRITE(actionhw_snd_w)
	AM_RANGE(0x900000, 0x900005) AM_WRITE(kickgoal_eeprom_w)
	AM_RANGE(0x900006, 0x900007) AM_READ(kickgoal_eeprom_r)
	AM_RANGE(0xa00000, 0xa03fff) AM_RAM_WRITE(kickgoal_fgram_w) AM_SHARE("fgram") /* FG Layer */
	AM_RANGE(0xa04000, 0xa07fff) AM_RAM_WRITE(kickgoal_bgram_w) AM_SHARE("bgram") /* Higher BG Layer */
	AM_RANGE(0xa08000, 0xa0bfff) AM_RAM_WRITE(kickgoal_bg2ram_w) AM_SHARE("bg2ram") /* Lower BG Layer */
	AM_RANGE(0xa0c000, 0xa0ffff) AM_RAM // more tilemap?
	AM_RANGE(0xa10000, 0xa1000f) AM_WRITEONLY AM_SHARE("scrram") /* Scroll Registers */
	AM_RANGE(0xb00000, 0xb007ff) AM_WRITEONLY AM_SHARE("spriteram") /* Sprites */
	AM_RANGE(0xc00000, 0xc007ff) AM_RAM_DEVWRITE("palette", palette_device, write) AM_SHARE("palette") /* Palette */ // actionhw reads this
	AM_RANGE(0xff0000, 0xffffff) AM_RAM
ADDRESS_MAP_END


/* INPUT ports ***************************************************************/

static INPUT_PORTS_START( kickgoal )
	PORT_START("P1_P2")
	PORT_BIT( 0x0001, IP_ACTIVE_LOW, IPT_JOYSTICK_RIGHT ) PORT_8WAY PORT_PLAYER(1)
	PORT_BIT( 0x0002, IP_ACTIVE_LOW, IPT_JOYSTICK_LEFT ) PORT_8WAY PORT_PLAYER(1)
	PORT_BIT( 0x0004, IP_ACTIVE_LOW, IPT_JOYSTICK_DOWN ) PORT_8WAY PORT_PLAYER(1)
	PORT_BIT( 0x0008, IP_ACTIVE_LOW, IPT_JOYSTICK_UP ) PORT_8WAY PORT_PLAYER(1)
	PORT_BIT( 0x0010, IP_ACTIVE_LOW, IPT_BUTTON1 ) PORT_PLAYER(1)
	PORT_BIT( 0x0020, IP_ACTIVE_LOW, IPT_BUTTON2 ) PORT_PLAYER(1)
	PORT_BIT( 0x0040, IP_ACTIVE_LOW, IPT_BUTTON3 ) PORT_PLAYER(1)
	PORT_BIT( 0x0080, IP_ACTIVE_LOW, IPT_UNKNOWN )

	PORT_BIT( 0x0100, IP_ACTIVE_LOW, IPT_JOYSTICK_RIGHT ) PORT_8WAY PORT_PLAYER(2)
	PORT_BIT( 0x0200, IP_ACTIVE_LOW, IPT_JOYSTICK_LEFT ) PORT_8WAY PORT_PLAYER(2)
	PORT_BIT( 0x0400, IP_ACTIVE_LOW, IPT_JOYSTICK_DOWN ) PORT_8WAY PORT_PLAYER(2)
	PORT_BIT( 0x0800, IP_ACTIVE_LOW, IPT_JOYSTICK_UP ) PORT_8WAY PORT_PLAYER(2)
	PORT_BIT( 0x1000, IP_ACTIVE_LOW, IPT_BUTTON1 ) PORT_PLAYER(2)
	PORT_BIT( 0x2000, IP_ACTIVE_LOW, IPT_BUTTON2 ) PORT_PLAYER(2)
	PORT_BIT( 0x4000, IP_ACTIVE_LOW, IPT_BUTTON3 ) PORT_PLAYER(2)
	PORT_BIT( 0x8000, IP_ACTIVE_LOW, IPT_UNKNOWN )

	PORT_START("SYSTEM")
	PORT_BIT( 0x0001, IP_ACTIVE_LOW, IPT_UNKNOWN )
	PORT_BIT( 0x0002, IP_ACTIVE_LOW, IPT_UNKNOWN )
	PORT_BIT( 0x0004, IP_ACTIVE_LOW, IPT_UNKNOWN )
	PORT_BIT( 0x0008, IP_ACTIVE_LOW, IPT_UNKNOWN )
	PORT_BIT( 0x0010, IP_ACTIVE_LOW, IPT_UNKNOWN )
	PORT_BIT( 0x0020, IP_ACTIVE_LOW, IPT_UNKNOWN )
	PORT_BIT( 0x0040, IP_ACTIVE_LOW, IPT_UNKNOWN )
	PORT_BIT( 0x0080, IP_ACTIVE_LOW, IPT_UNKNOWN )

	PORT_BIT( 0x0100, IP_ACTIVE_LOW, IPT_COIN1 )
	PORT_BIT( 0x0200, IP_ACTIVE_LOW, IPT_COIN2 )
	PORT_BIT( 0x0400, IP_ACTIVE_LOW, IPT_UNKNOWN )
	PORT_SERVICE_NO_TOGGLE( 0x0800, IP_ACTIVE_LOW )
	PORT_BIT( 0x1000, IP_ACTIVE_LOW, IPT_START1 )
	PORT_BIT( 0x2000, IP_ACTIVE_LOW, IPT_START2 )
	PORT_BIT( 0x4000, IP_ACTIVE_LOW, IPT_UNKNOWN )
	PORT_BIT( 0x8000, IP_ACTIVE_LOW, IPT_UNKNOWN )
INPUT_PORTS_END

/* GFX Decodes ***************************************************************/

static const gfx_layout fg88_charlayout =
{
	8,8,
	RGN_FRAC(1,4),
	4,
	{ RGN_FRAC(3,4), RGN_FRAC(2,4), RGN_FRAC(1,4), RGN_FRAC(0,4) },
	{ 0, 1, 2, 3, 4, 5, 6, 7 },
	{ 0*8, 2*8, 4*8, 6*8, 8*8, 10*8, 12*8, 14*8  },  // note 1*3, 3*8, 5*8 etc. not used, the pixel data is the same, CPS1-like
	16*8
};

static const gfx_layout fg88_alt_charlayout =
{
	8,8,
	RGN_FRAC(1,4),
	4,
	{ RGN_FRAC(3,4), RGN_FRAC(2,4), RGN_FRAC(1,4), RGN_FRAC(0,4) },
	{ 0, 1, 2, 3, 4, 5, 6, 7 },
	{ 0*8, 1*8,  2*8,  3*8,  4*8, 5*8, 6*8,  7*8 },
	8*8
};


static const gfx_layout bg1616_charlayout =
{
	16,16,
	RGN_FRAC(1,4),
	4,
	{ RGN_FRAC(3,4), RGN_FRAC(2,4), RGN_FRAC(1,4), RGN_FRAC(0,4) },
	{ 0, 1, 2, 3, 4, 5, 6, 7, 8, 9, 10, 11, 12, 13, 14, 15 },
	{ STEP16(0,16) },
	16*16
};


static const gfx_layout bg3232_charlayout =
{
	32,32,
	RGN_FRAC(1,4),
	4,
	{ RGN_FRAC(3,4), RGN_FRAC(2,4), RGN_FRAC(1,4), RGN_FRAC(0,4) },
	{
		0, 1, 2, 3, 4, 5, 6, 7, 8, 9, 10, 11, 12, 13, 14, 15,
		16, 17, 18, 19, 20, 21, 22, 23, 24, 25, 26, 27, 28, 29, 30, 31
	},
	{ STEP32(0,32) },
	32*32,
};

static GFXDECODE_START( kickgoal )
	GFXDECODE_ENTRY( "gfx1", 0, fg88_charlayout,    0x000, 0x40 )
	GFXDECODE_ENTRY( "gfx1", 0, bg1616_charlayout,  0x000, 0x40 )
	GFXDECODE_ENTRY( "gfx1", 0, bg3232_charlayout,  0x000, 0x40 )
GFXDECODE_END

static GFXDECODE_START( actionhw )
	GFXDECODE_ENTRY( "gfx1", 0, fg88_alt_charlayout,    0x000, 0x40 )
	GFXDECODE_ENTRY( "gfx1", 0, bg1616_charlayout,      0x000, 0x40 )
GFXDECODE_END

/* MACHINE drivers ***********************************************************/

void kickgoal_state::machine_start()
{
	save_item(NAME(m_snd_sam));
	save_item(NAME(m_melody_loop));
	save_item(NAME(m_snd_new));
	save_item(NAME(m_m6295_comm));
	save_item(NAME(m_m6295_bank));
	save_item(NAME(m_m6295_key_delay));

	m_okibank->configure_entries(0, 4, memregion("oki")->base(), 0x20000);
	m_okibank->set_entry(1);
}

void kickgoal_state::machine_reset()
{
	m_melody_loop = 0;
	m_snd_new = 0;
	m_snd_sam[0] = 0;
	m_snd_sam[1] = 0;
	m_snd_sam[2] = 0;
	m_snd_sam[3] = 0;
	m_m6295_comm = 0;
	m_m6295_bank = 0;
	m_m6295_key_delay = 0;
}

<<<<<<< HEAD
static ADDRESS_MAP_START( oki_map, 0, 8, kickgoal_state )
	AM_RANGE(0x00000, 0x1ffff) AM_ROM
	AM_RANGE(0x20000, 0x3ffff) AM_ROMBANK("okibank")
ADDRESS_MAP_END

static MACHINE_CONFIG_START( kickgoal )
=======
MACHINE_CONFIG_START(kickgoal_state::kickgoal)
>>>>>>> 93d2c1dc

	/* basic machine hardware */
	MCFG_CPU_ADD("maincpu", M68000, 12000000)   /* 12 MHz */
	MCFG_CPU_PROGRAM_MAP(kickgoal_program_map)
	MCFG_CPU_VBLANK_INT_DRIVER("screen", kickgoal_state,  irq6_line_hold)
	MCFG_CPU_PERIODIC_INT_DRIVER(kickgoal_state, kickgoal_interrupt,  240)

	MCFG_CPU_ADD("audiocpu", PIC16C57, 12000000/4)  /* 3MHz ? */
	MCFG_DEVICE_DISABLE()   /* Disabled since the internal rom isn't dumped */
	/* Program and Data Maps are internal to the MCU */

	MCFG_EEPROM_SERIAL_93C46_ADD("eeprom")
	MCFG_EEPROM_SERIAL_DATA(kickgoal_default_eeprom_type1, 128)

	/* video hardware */
	MCFG_SCREEN_ADD("screen", RASTER)
	MCFG_SCREEN_REFRESH_RATE(60)
	MCFG_SCREEN_VBLANK_TIME(ATTOSECONDS_IN_USEC(0))
	MCFG_SCREEN_SIZE(64*8, 32*8)
	MCFG_SCREEN_VISIBLE_AREA(9*8, 55*8-1, 2*8, 30*8-1)
	MCFG_SCREEN_UPDATE_DRIVER(kickgoal_state, screen_update_kickgoal)
	MCFG_SCREEN_PALETTE("palette")

	MCFG_GFXDECODE_ADD("gfxdecode", "palette", kickgoal)
	MCFG_PALETTE_ADD("palette", 1024)
	MCFG_PALETTE_FORMAT(xxxxBBBBGGGGRRRR)

	MCFG_VIDEO_START_OVERRIDE(kickgoal_state,kickgoal)

	/* sound hardware */
	MCFG_SPEAKER_STANDARD_MONO("mono")

	//MCFG_GENERIC_LATCH_8_ADD("soundlatch")

	MCFG_OKIM6295_ADD("oki", 12000000/8, PIN7_LOW)
	MCFG_DEVICE_ADDRESS_MAP(0, oki_map)
	MCFG_SOUND_ROUTE(ALL_OUTPUTS, "mono", 0.80)
MACHINE_CONFIG_END

MACHINE_CONFIG_START(kickgoal_state::actionhw)

	/* basic machine hardware */
	MCFG_CPU_ADD("maincpu", M68000, XTAL_12MHz) /* verified on pcb */
	MCFG_CPU_PROGRAM_MAP(kickgoal_program_map)
	MCFG_CPU_VBLANK_INT_DRIVER("screen", kickgoal_state,  irq6_line_hold)

	MCFG_CPU_ADD("audiocpu", PIC16C57, XTAL_12MHz/3)    /* verified on pcb */
	MCFG_DEVICE_DISABLE() /* Disabled since the internal rom isn't dumped */
	/* Program and Data Maps are internal to the MCU */

	MCFG_EEPROM_SERIAL_93C46_ADD("eeprom")
	MCFG_EEPROM_SERIAL_DATA(kickgoal_default_eeprom_type1, 128)

	/* video hardware */
	MCFG_SCREEN_ADD("screen", RASTER)
	MCFG_SCREEN_REFRESH_RATE(60)
	MCFG_SCREEN_VBLANK_TIME(ATTOSECONDS_IN_USEC(0))
	MCFG_SCREEN_SIZE(64*8, 32*8)
	MCFG_SCREEN_VISIBLE_AREA(10*8+2, 54*8-1+2, 0*8, 30*8-1)
	MCFG_SCREEN_UPDATE_DRIVER(kickgoal_state, screen_update_kickgoal)
	MCFG_SCREEN_PALETTE("palette")

	MCFG_GFXDECODE_ADD("gfxdecode", "palette", actionhw)
	MCFG_PALETTE_ADD("palette", 1024)
	MCFG_PALETTE_FORMAT(xxxxBBBBGGGGRRRR)

	MCFG_VIDEO_START_OVERRIDE(kickgoal_state,actionhw)

	/* sound hardware */
	MCFG_SPEAKER_STANDARD_MONO("mono")

	//MCFG_GENERIC_LATCH_8_ADD("soundlatch")

	MCFG_OKIM6295_ADD("oki", XTAL_12MHz/12, PIN7_HIGH) /* verified on pcb */
	MCFG_DEVICE_ADDRESS_MAP(0, oki_map)
	MCFG_SOUND_ROUTE(ALL_OUTPUTS, "mono", 0.80)
MACHINE_CONFIG_END



/* Rom Loading ***************************************************************/

ROM_START( kickgoal )
	ROM_REGION( 0x100000, "maincpu", 0 )    /* 68000 code */
	ROM_LOAD16_BYTE( "ic6",   0x000000, 0x40000, CRC(498ca792) SHA1(c638c3a1755870010c5961b58bcb02458ff4e238) )
	ROM_LOAD16_BYTE( "ic5",   0x000001, 0x40000, CRC(d528740a) SHA1(d56a71004aabc839b0833a6bf383e5ef9d4948fa) )

	ROM_REGION( 0x2000, "audiocpu", 0 ) /* sound */
	/* Remove the CPU_DISABLED flag in MACHINE_DRIVER when the rom is dumped */
	ROM_LOAD( "pic16c57-xt-p_protected.IC18",     0x0000, 0x1fff, BAD_DUMP CRC(9e678719) SHA1(ff8edf149e4c12de620e40eaa42161cd1d08bad0) )

	ROM_REGION16_BE( 0x80, "eeprom", 0 )
	ROM_LOAD( "93c46_16bit.IC12",     0x00, 0x80, CRC(58f512ff) SHA1(67ffb7e2d817087d8158ee53974e46ec85a3e1ed) )

	ROM_REGION( 0x200000, "gfx1", 0 )
	ROM_LOAD( "TCH__4.tms27c040.IC33",   0x000000, 0x80000, CRC(5038f52a) SHA1(22ed0e2c8a99056e73cff912731626689996a276) )
	ROM_LOAD( "TCH__5.tms27c040.IC34",   0x080000, 0x80000, CRC(06e7094f) SHA1(e41b893ef91d541d2623d76ce6c69ecf4218c16d) )
	ROM_LOAD( "TCH__6.tms27c040.IC35",   0x100000, 0x80000, CRC(ea010563) SHA1(5e474db372550e9d33f933ab00881a9b29a712d1) )
	ROM_LOAD( "TCH__7.tms27c040.IC36",   0x180000, 0x80000, CRC(b6a86860) SHA1(73ab43830d5e62154bc8953615cdb397c7a742aa) )

	ROM_REGION( 0x080000, "oki", 0 )    /* OKIM6295 samples */
	ROM_LOAD( "TCH__3.tms27c040.ic13",        0x00000, 0x80000, CRC(51272b0b) SHA1(ba94385183a9d74bb1d5159d2908492bf500f31e) )
ROM_END

ROM_START( kickgoala )
	ROM_REGION( 0x100000, "maincpu", 0 )    /* 68000 code */
	ROM_LOAD16_BYTE( "TCH__2.mc27c2001.IC6",  0x000000, 0x40000, CRC(3ce2743a) SHA1(7998c476c8e630487213dd23ef4fec94a95497ca) )
	ROM_LOAD16_BYTE( "TCH__1.am27c020.IC5",   0x000001, 0x40000, CRC(d7d7f83c) SHA1(4ee66a379a0c7ecb15ee4923ac98ba28bfb1e4bd) )

	ROM_REGION( 0x2000, "audiocpu", 0 ) /* sound */
	/* Remove the CPU_DISABLED flag in MACHINE_DRIVER when the rom is dumped */
	ROM_LOAD( "pic16c57-xt-p_protected.IC18",     0x0000, 0x1fff, BAD_DUMP CRC(9e678719) SHA1(ff8edf149e4c12de620e40eaa42161cd1d08bad0) )

	ROM_REGION16_BE( 0x80, "eeprom", 0 )
	ROM_LOAD( "93c46_16bit.IC12",     0x00, 0x80, CRC(58f512ff) SHA1(67ffb7e2d817087d8158ee53974e46ec85a3e1ed) )

	ROM_REGION( 0x200000, "gfx1", 0 )
	ROM_LOAD( "TCH__4.tms27c040.IC33",   0x000000, 0x80000, CRC(5038f52a) SHA1(22ed0e2c8a99056e73cff912731626689996a276) )
	ROM_LOAD( "TCH__5.tms27c040.IC34",   0x080000, 0x80000, CRC(06e7094f) SHA1(e41b893ef91d541d2623d76ce6c69ecf4218c16d) )
	ROM_LOAD( "TCH__6.tms27c040.IC35",   0x100000, 0x80000, CRC(ea010563) SHA1(5e474db372550e9d33f933ab00881a9b29a712d1) )
	ROM_LOAD( "TCH__7.tms27c040.IC36",   0x180000, 0x80000, CRC(b6a86860) SHA1(73ab43830d5e62154bc8953615cdb397c7a742aa) )

	ROM_REGION( 0x080000, "oki", 0 )    /* OKIM6295 samples */
	ROM_LOAD( "TCH__3.tms27c040.ic13",        0x00000, 0x80000, CRC(51272b0b) SHA1(ba94385183a9d74bb1d5159d2908492bf500f31e) )
ROM_END


ROM_START( actionhw )
	ROM_REGION( 0x100000, "maincpu", 0 )    /* 68000 code */
	ROM_LOAD16_BYTE( "2.ic6",  0x000000, 0x80000, CRC(2b71d58c) SHA1(3e58531fa56d41a3c7944e3beab4850907564a89) )
	ROM_LOAD16_BYTE( "1.ic5",  0x000001, 0x80000, CRC(136b9711) SHA1(553f9fdd99bb9ce2e1492d0755633075e59ba587) )

	ROM_REGION( 0x1000, "audiocpu", 0 ) /* sound? (missing) */
	/* Remove the CPU_DISABLED flag in MACHINE_DRIVER when the rom is dumped */
	ROM_LOAD( "pic16c57",     0x0000, 0x0800, NO_DUMP )

	ROM_REGION( 0x400000, "gfx1", 0 )
	ROM_LOAD( "4.ic29",  0x000000, 0x80000, CRC(df076744) SHA1(4b2c8e21a201e1491e4ba3cda8d71b51e0943431) )
	ROM_LOAD( "5.ic33",  0x080000, 0x80000, CRC(8551fdd4) SHA1(f29bdfb75af7607534de171d7b3927419c00377c) )
	ROM_LOAD( "6.ic30",  0x100000, 0x80000, CRC(5cb005a5) SHA1(d3a5ab8f9a520bfaa53fdf6145142ccba416fbb8) )
	ROM_LOAD( "7.ic34",  0x180000, 0x80000, CRC(c2f7d284) SHA1(b3c3d6aa932c813affd667344ea5ddefa55f219b) )
	ROM_LOAD( "8.ic31",  0x200000, 0x80000, CRC(50dffa47) SHA1(33da3b2cabb7b0e480158d343e876563bd0f0930) )
	ROM_LOAD( "9.ic35",  0x280000, 0x80000, CRC(c1ea0370) SHA1(c836611e478d2bf9ae2a5d7e7665982c2b731189) )
	ROM_LOAD( "10.ic32", 0x300000, 0x80000, CRC(5ee5db3e) SHA1(c79f84548ce5311acac478c5180330bf56485863) )
	ROM_LOAD( "11.ic36", 0x380000, 0x80000, CRC(8d376b1e) SHA1(37f16b3237d9813a8d153ab5640252e7643f3b99) )

	ROM_REGION( 0x80000, "oki", 0 )    /* OKIM6295 samples */
	ROM_LOAD( "3.ic13",      0x00000, 0x80000, CRC(b8f6705d) SHA1(55116e14aba6dac7334e26f704b3e6b0b9f856c2) )
ROM_END

/* GAME drivers **************************************************************/

DRIVER_INIT_MEMBER(kickgoal_state,kickgoal)
{
#if 0 /* we should find a real fix instead  */
	uint16_t *rom = (uint16_t *)memregion("maincpu")->base();

	/* fix "bug" that prevents game from writing to EEPROM */
	rom[0x12b0/2] = 0x0001;
#endif
}


GAME( 1995, kickgoal,  0,        kickgoal, kickgoal, kickgoal_state, kickgoal, ROT0, "TCH", "Kick Goal (set 1)",        MACHINE_NO_SOUND | MACHINE_SUPPORTS_SAVE )
GAME( 1995, kickgoala, kickgoal, kickgoal, kickgoal, kickgoal_state, kickgoal, ROT0, "TCH", "Kick Goal (set 2)",        MACHINE_NO_SOUND | MACHINE_SUPPORTS_SAVE )

GAME( 1995, actionhw, 0, actionhw, kickgoal, kickgoal_state, kickgoal, ROT0, "TCH", "Action Hollywood", MACHINE_IMPERFECT_SOUND | MACHINE_SUPPORTS_SAVE )<|MERGE_RESOLUTION|>--- conflicted
+++ resolved
@@ -625,16 +625,13 @@
 	m_m6295_key_delay = 0;
 }
 
-<<<<<<< HEAD
+
 static ADDRESS_MAP_START( oki_map, 0, 8, kickgoal_state )
 	AM_RANGE(0x00000, 0x1ffff) AM_ROM
 	AM_RANGE(0x20000, 0x3ffff) AM_ROMBANK("okibank")
 ADDRESS_MAP_END
 
-static MACHINE_CONFIG_START( kickgoal )
-=======
 MACHINE_CONFIG_START(kickgoal_state::kickgoal)
->>>>>>> 93d2c1dc
 
 	/* basic machine hardware */
 	MCFG_CPU_ADD("maincpu", M68000, 12000000)   /* 12 MHz */
