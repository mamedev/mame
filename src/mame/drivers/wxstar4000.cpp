--- conflicted
+++ resolved
@@ -77,16 +77,10 @@
 		m_gfxsubcpu(*this, "gfxsubcpu"),
 		m_datacpu(*this, "datacpu"),
 		m_iocpu(*this, "iocpu"),
-<<<<<<< HEAD
-		m_mainram(*this, "extram"),
-		m_extram(*this, "extram"),
-		m_vram(*this, "vram")
-=======
 		m_mainram(*this, "mainram"),
 		m_extram(*this, "extram"),
 		m_vram(*this, "vram"),
 		m_rtc(*this, "rtc")
->>>>>>> e8a0e046
 	{ }
 
 	void wxstar4k(machine_config &config);
@@ -110,10 +104,7 @@
 	optional_device<m68010_device> m_maincpu, m_gfxcpu;
 	optional_device<mcs51_cpu_device> m_gfxsubcpu, m_datacpu, m_iocpu;
 	optional_shared_ptr<uint16_t> m_mainram, m_extram, m_vram;
-<<<<<<< HEAD
-=======
 	required_device<icm7170_device> m_rtc;
->>>>>>> e8a0e046
 
 	DECLARE_READ16_MEMBER(buserr_r)
 	{
@@ -150,11 +141,7 @@
 	// FDF000 - cause IRQ 6 on graphics card
 	// FDF004 - cause IRQ 6 on graphics card 2 (not used)
 	// FDF008 - reset watchdog
-<<<<<<< HEAD
-	// FDFFC0-FDFFE2 - ICM7170 RTC, registers every 2 bytes
-=======
 	map(0xfdffc0, 0xfdffe3).rw(m_rtc, FUNC(icm7170_device::read), FUNC(icm7170_device::write)).umask16(0x00ff);
->>>>>>> e8a0e046
 	map(0xfe0000, 0xffffff).rom().region("maincpu", 0);
 }
 
