// license:BSD-3-Clause
// copyright-holders:Carlos A. Lozano
/***************************************************************************

Cops 01      (c) 1985 Nichibutsu
Mighty Guy   (c) 1986 Nichibutsu

driver by Carlos A. Lozano <calb@gsyc.inf.uc3m.es>

TODO:
----
- Fix priority kludge (see video/cop01.c)
mightguy:
- missing emulation of the 1412M2 protection chip, used by the sound CPU.
  This is probably an extra CPU (program rom is the ic2 one), presumably
  with data / address line scrambling


Mighty Guy board layout:
-----------------------

  cpu

12MHz     SW1
          SW2                 clr.13D clr.14D clr.15D      clr.19D

      Nichibutsu
      NBB 60-06                        4     5

  1 2 3  6116 6116                    6116   6116

-------

 video

 6116   11  Nichibutsu
            NBA 60-07    13B                               20MHz
                                2148                2148
                                2148                2148

              6116             9                        8  2E
 20G          10               7                        6
 -------

 audio sub-board MT-S3
 plugs into 40 pin socket at 20G

                     10.IC2

                     Nichibutsu
                     1412M2 (Yamaha 3810?)
                               8MHz
                     YM3526

***************************************************************************/
#include "emu.h"
#include "includes/cop01.h"

#include "cpu/z80/z80.h"
#include "sound/ay8910.h"
#include "sound/3526intf.h"
#include "screen.h"
#include "speaker.h"
#include "sound/dac.h"
#include "sound/volt_reg.h"


#define MIGHTGUY_HACK    0
#define TIMER_RATE       11475  /* unknown, hand-tuned to match audio reference */

#define MAINCPU_CLOCK    XTAL(12'000'000)
#define AUDIOCPU_CLOCK   XTAL(8'000'000)

/*************************************
 *
 *  Memory handlers
 *
 *************************************/

WRITE8_MEMBER(cop01_state::cop01_sound_command_w)
{
	m_soundlatch->write(space, offset, data);
	m_audiocpu->set_input_line(0, ASSERT_LINE );
}

READ8_MEMBER(cop01_state::cop01_sound_command_r)
{
	int res = (m_soundlatch->read(space, offset) & 0x7f) << 1;

	/* bit 0 seems to be a timer */
	if ((m_audiocpu->total_cycles() / TIMER_RATE) & 1)
	{
		if (m_pulse == 0)
			res |= 1;

		m_pulse = 1;
	}
	else
		m_pulse = 0;

	return res;
}


CUSTOM_INPUT_MEMBER(cop01_state::mightguy_area_r)
{
	int bit_mask = (uintptr_t)param;
	return (ioport("FAKE")->read() & bit_mask) ? 0x01 : 0x00;
}

WRITE8_MEMBER(cop01_state::cop01_irq_ack_w)
{
	m_maincpu->set_input_line(0, CLEAR_LINE );
}

READ8_MEMBER(cop01_state::cop01_sound_irq_ack_w)
{
	m_audiocpu->set_input_line(0, CLEAR_LINE );
	return 0;
}

/*************************************
 *
 *  Address maps
 *
 *************************************/

void cop01_state::cop01_map(address_map &map)
{
	map(0x0000, 0xbfff).rom();
	map(0xc000, 0xcfff).ram(); /* c000-c7ff in cop01 */
	map(0xd000, 0xdfff).ram().w(this, FUNC(cop01_state::cop01_background_w)).share("bgvideoram");
	map(0xe000, 0xe0ff).writeonly().share("spriteram");
	map(0xf000, 0xf3ff).w(this, FUNC(cop01_state::cop01_foreground_w)).share("fgvideoram");
}

void cop01_state::io_map(address_map &map)
{
	map.global_mask(0xff);
	map(0x00, 0x00).portr("P1");
	map(0x01, 0x01).portr("P2");
	map(0x02, 0x02).portr("SYSTEM");
	map(0x03, 0x03).portr("DSW1");
	map(0x04, 0x04).portr("DSW2");
	map(0x40, 0x43).w(this, FUNC(cop01_state::cop01_vreg_w));
	map(0x44, 0x44).w(this, FUNC(cop01_state::cop01_sound_command_w));
	map(0x45, 0x45).w(this, FUNC(cop01_state::cop01_irq_ack_w)); /* ? */
}

void mightguy_state::mightguy_io_map(address_map &map)
{
	map.global_mask(0xff);
	map(0x00, 0x00).portr("P1");
	map(0x01, 0x01).portr("P2");
	map(0x02, 0x02).portr("SYSTEM");
	map(0x03, 0x03).portr("DSW1");
	map(0x04, 0x04).portr("DSW2");
	map(0x40, 0x43).w(this, FUNC(cop01_state::cop01_vreg_w));
	map(0x44, 0x44).w(this, FUNC(cop01_state::cop01_sound_command_w));
	map(0x45, 0x45).w(this, FUNC(cop01_state::cop01_irq_ack_w)); /* ? */
}

void cop01_state::sound_map(address_map &map)
{
	map(0x0000, 0x7fff).rom();
	map(0x8000, 0x8000).r(this, FUNC(cop01_state::cop01_sound_irq_ack_w));
	map(0xc000, 0xc7ff).ram();
}

void cop01_state::audio_io_map(address_map &map)
{
	map.global_mask(0xff);
	map(0x00, 0x01).w("ay1", FUNC(ay8910_device::address_data_w));
	map(0x02, 0x03).w("ay2", FUNC(ay8910_device::address_data_w));
	map(0x04, 0x05).w("ay3", FUNC(ay8910_device::address_data_w));
	map(0x06, 0x06).r(this, FUNC(cop01_state::cop01_sound_command_r));
}

void mightguy_state::mightguy_audio_io_map(address_map &map)
{
	map.global_mask(0xff);
	map(0x00, 0x01).w("ymsnd", FUNC(ym3526_device::write));
	map(0x02, 0x02).w("prot_chip", FUNC(nb1412m2_device::command_w));
	map(0x03, 0x03).rw("prot_chip", FUNC(nb1412m2_device::data_r), FUNC(nb1412m2_device::data_w));
	map(0x06, 0x06).r(this, FUNC(cop01_state::cop01_sound_command_r));
}


/*************************************
 *
 *  Input ports
 *
 *************************************/

static INPUT_PORTS_START( cop01 )
	PORT_START("P1")
	PORT_BIT( 0x01, IP_ACTIVE_LOW, IPT_JOYSTICK_UP )    PORT_8WAY
	PORT_BIT( 0x02, IP_ACTIVE_LOW, IPT_JOYSTICK_DOWN )  PORT_8WAY
	PORT_BIT( 0x04, IP_ACTIVE_LOW, IPT_JOYSTICK_LEFT )  PORT_8WAY
	PORT_BIT( 0x08, IP_ACTIVE_LOW, IPT_JOYSTICK_RIGHT ) PORT_8WAY
	PORT_BIT( 0x10, IP_ACTIVE_LOW, IPT_BUTTON1 )
	PORT_BIT( 0x20, IP_ACTIVE_LOW, IPT_BUTTON2 )
	PORT_BIT( 0x40, IP_ACTIVE_LOW, IPT_UNKNOWN )
	PORT_BIT( 0x80, IP_ACTIVE_LOW, IPT_UNKNOWN )

	PORT_START("P2")
	PORT_BIT( 0x01, IP_ACTIVE_LOW, IPT_JOYSTICK_UP )    PORT_8WAY PORT_COCKTAIL
	PORT_BIT( 0x02, IP_ACTIVE_LOW, IPT_JOYSTICK_DOWN )  PORT_8WAY PORT_COCKTAIL
	PORT_BIT( 0x04, IP_ACTIVE_LOW, IPT_JOYSTICK_LEFT )  PORT_8WAY PORT_COCKTAIL
	PORT_BIT( 0x08, IP_ACTIVE_LOW, IPT_JOYSTICK_RIGHT ) PORT_8WAY PORT_COCKTAIL
	PORT_BIT( 0x10, IP_ACTIVE_LOW, IPT_BUTTON1 ) PORT_COCKTAIL
	PORT_BIT( 0x20, IP_ACTIVE_LOW, IPT_BUTTON2 ) PORT_COCKTAIL
	PORT_BIT( 0x40, IP_ACTIVE_LOW, IPT_UNKNOWN )
	PORT_BIT( 0x80, IP_ACTIVE_LOW, IPT_UNKNOWN )

	PORT_START("SYSTEM")    /* TEST, COIN, START */
	PORT_BIT( 0x01, IP_ACTIVE_LOW, IPT_START1 )
	PORT_BIT( 0x02, IP_ACTIVE_LOW, IPT_START2 )
	PORT_BIT( 0x04, IP_ACTIVE_LOW, IPT_COIN1 )
	PORT_BIT( 0x08, IP_ACTIVE_LOW, IPT_COIN2 )
	PORT_BIT( 0x10, IP_ACTIVE_LOW, IPT_SERVICE1 )
	PORT_SERVICE( 0x20, IP_ACTIVE_LOW )
	PORT_BIT( 0x40, IP_ACTIVE_LOW, IPT_UNKNOWN )
	PORT_BIT( 0x80, IP_ACTIVE_LOW, IPT_UNKNOWN )

	PORT_START("DSW1")
	PORT_DIPNAME( 0x03, 0x03, DEF_STR( Coin_A ) )
	PORT_DIPSETTING(    0x02, DEF_STR( 2C_1C ) )
	PORT_DIPSETTING(    0x03, DEF_STR( 1C_1C ) )
	PORT_DIPSETTING(    0x01, DEF_STR( 1C_2C ) )
	PORT_DIPSETTING(    0x00, DEF_STR( Free_Play ) )
	PORT_DIPNAME( 0x0c, 0x0c, DEF_STR( Coin_B ) )
	PORT_DIPSETTING(    0x00, DEF_STR( 3C_1C ) )
	PORT_DIPSETTING(    0x08, DEF_STR( 2C_3C ) )
	PORT_DIPSETTING(    0x0c, DEF_STR( 1C_3C ) )
	PORT_DIPSETTING(    0x04, DEF_STR( 1C_6C ) )
	PORT_DIPUNUSED( 0x10, IP_ACTIVE_LOW )
	PORT_DIPNAME( 0x20, 0x20, DEF_STR( Demo_Sounds ) )
	PORT_DIPSETTING(    0x00, DEF_STR( Off ) )
	PORT_DIPSETTING(    0x20, DEF_STR( On ) )
	PORT_DIPNAME( 0x40, 0x40, DEF_STR( Flip_Screen ) )
	PORT_DIPSETTING(    0x40, DEF_STR( Off ) )
	PORT_DIPSETTING(    0x00, DEF_STR( On ) )
	PORT_DIPNAME( 0x80, 0x00, DEF_STR( Cabinet ) )
	PORT_DIPSETTING(    0x00, DEF_STR( Upright ) )
	PORT_DIPSETTING(    0x80, DEF_STR( Cocktail ) )

	PORT_START("DSW2")
	PORT_DIPNAME( 0x03, 0x03, DEF_STR( Difficulty ) )
	PORT_DIPSETTING(    0x03, DEF_STR( Easy ) )
	PORT_DIPSETTING(    0x01, DEF_STR( Medium ) )
	PORT_DIPSETTING(    0x02, DEF_STR( Hard ) )
	PORT_DIPSETTING(    0x00, DEF_STR( Hardest ) )
	PORT_DIPNAME( 0x0c, 0x0c, DEF_STR( Lives ) )
	PORT_DIPSETTING(    0x0c, "3" )
	PORT_DIPSETTING(    0x04, "4" )
	PORT_DIPSETTING(    0x08, "5" )
	PORT_DIPSETTING(    0x00, "6" )
	/* DP2:3,4,5 defined in manual/test-mode as:
	PORT_DIPNAME( 0x10, 0x10, "1st Bonus Life" )
	PORT_DIPSETTING(    0x10, "20000" )
	PORT_DIPSETTING(    0x00, "30000" )
	PORT_DIPNAME( 0x60, 0x60, "2nd Bonus Life" )
	PORT_DIPSETTING(    0x60, "30000" )
	PORT_DIPSETTING(    0x20, "50000" )
	PORT_DIPSETTING(    0x40, "100000" )
	PORT_DIPSETTING(    0x00, "150000" ) */
	PORT_DIPNAME( 0x70, 0x70, DEF_STR( Bonus_Life ) )
	PORT_DIPSETTING(    0x70, "20k 50k 30k+" )
	PORT_DIPSETTING(    0x30, "20k 70k 50k+" )
	PORT_DIPSETTING(    0x50, "20k 120k 100k+" )
	PORT_DIPSETTING(    0x10, "20k 170k 150k+" )
	PORT_DIPSETTING(    0x60, "30k 60k 30k+" )
	PORT_DIPSETTING(    0x20, "30k 80k 50k+" )
	PORT_DIPSETTING(    0x40, "30k 130k 100k+" )
	PORT_DIPSETTING(    0x00, "30k 180k 150k+" )
	PORT_DIPUNUSED( 0x80, IP_ACTIVE_LOW )
INPUT_PORTS_END

/* There is an ingame bug at 0x00e4 to 0x00e6 that performs 3 times 'rrca' instead of 'rlca'
   so DSW1-8 has no effect and you can NOT start a game at areas 5 to 8. */
static INPUT_PORTS_START( mightguy )
	PORT_START("P1")
	PORT_BIT( 0x01, IP_ACTIVE_LOW, IPT_JOYSTICK_UP )    PORT_8WAY
	PORT_BIT( 0x02, IP_ACTIVE_LOW, IPT_JOYSTICK_DOWN )  PORT_8WAY
	PORT_BIT( 0x04, IP_ACTIVE_LOW, IPT_JOYSTICK_LEFT )  PORT_8WAY
	PORT_BIT( 0x08, IP_ACTIVE_LOW, IPT_JOYSTICK_RIGHT ) PORT_8WAY
	PORT_BIT( 0x10, IP_ACTIVE_LOW, IPT_BUTTON1 )
	PORT_BIT( 0x20, IP_ACTIVE_LOW, IPT_BUTTON2 )
	PORT_BIT( 0x40, IP_ACTIVE_LOW, IPT_UNKNOWN )
	PORT_BIT( 0x80, IP_ACTIVE_LOW, IPT_UNKNOWN )

	PORT_START("P2")
	PORT_BIT( 0x01, IP_ACTIVE_LOW, IPT_JOYSTICK_UP )    PORT_8WAY PORT_COCKTAIL
	PORT_BIT( 0x02, IP_ACTIVE_LOW, IPT_JOYSTICK_DOWN )  PORT_8WAY PORT_COCKTAIL
	PORT_BIT( 0x04, IP_ACTIVE_LOW, IPT_JOYSTICK_LEFT )  PORT_8WAY PORT_COCKTAIL
	PORT_BIT( 0x08, IP_ACTIVE_LOW, IPT_JOYSTICK_RIGHT ) PORT_8WAY PORT_COCKTAIL
	PORT_BIT( 0x10, IP_ACTIVE_LOW, IPT_BUTTON1 ) PORT_COCKTAIL
	PORT_BIT( 0x20, IP_ACTIVE_LOW, IPT_BUTTON2 ) PORT_COCKTAIL
	PORT_BIT( 0x40, IP_ACTIVE_LOW, IPT_UNKNOWN )
	PORT_BIT( 0x80, IP_ACTIVE_LOW, IPT_UNKNOWN )

	PORT_START("SYSTEM")
	PORT_BIT( 0x01, IP_ACTIVE_LOW, IPT_START1 )
	PORT_BIT( 0x02, IP_ACTIVE_LOW, IPT_START2 )
	PORT_BIT( 0x04, IP_ACTIVE_LOW, IPT_COIN1 )
	PORT_BIT( 0x08, IP_ACTIVE_LOW, IPT_COIN2 )
	PORT_BIT( 0x10, IP_ACTIVE_LOW, IPT_SERVICE1 )
	PORT_BIT( 0x20, IP_ACTIVE_LOW, IPT_SERVICE )            /* same as the service dip switch */
	PORT_BIT( 0x40, IP_ACTIVE_LOW, IPT_UNKNOWN )
	PORT_BIT( 0x80, IP_ACTIVE_LOW, IPT_UNKNOWN )

	PORT_START("DSW1")
	PORT_DIPNAME( 0x03, 0x03, DEF_STR( Lives ) )
	PORT_DIPSETTING(    0x03, "3" )
	PORT_DIPSETTING(    0x02, "4" )
	PORT_DIPSETTING(    0x01, "5" )
	PORT_DIPSETTING(    0x00, "6" )
	PORT_DIPNAME( 0x04, 0x04, DEF_STR( Bonus_Life ) )
	PORT_DIPSETTING(    0x04, "Every 200k" )
	PORT_DIPSETTING(    0x00, "500k only" )
	PORT_DIPNAME( 0x08, 0x00, DEF_STR( Demo_Sounds ) ) // actually reversed compared to service mode
	PORT_DIPSETTING(    0x08, DEF_STR( Off ) )
	PORT_DIPSETTING(    0x00, DEF_STR( On ) )
	PORT_DIPNAME( 0x10, 0x00, DEF_STR( Cabinet ) )
	PORT_DIPSETTING(    0x00, DEF_STR( Upright ) )
	PORT_DIPSETTING(    0x10, DEF_STR( Cocktail ) )
	PORT_DIPNAME( 0x20, 0x20, DEF_STR( Flip_Screen ) )
	PORT_DIPSETTING(    0x20, DEF_STR( Off ) )
	PORT_DIPSETTING(    0x00, DEF_STR( On ) )
	PORT_SERVICE( 0x40, IP_ACTIVE_LOW )
	PORT_BIT( 0x80, IP_ACTIVE_HIGH, IPT_CUSTOM ) PORT_CUSTOM_MEMBER(DEVICE_SELF, cop01_state,mightguy_area_r, (void *)0x04)    // "Start Area" - see fake Dip Switch

	PORT_START("DSW2")
	PORT_DIPNAME( 0x03, 0x03, DEF_STR( Coin_A ) )
	PORT_DIPSETTING(    0x01, DEF_STR( 2C_1C ) )
	PORT_DIPSETTING(    0x03, DEF_STR( 1C_1C ) )
	PORT_DIPSETTING(    0x02, DEF_STR( 1C_2C ) )
	PORT_DIPSETTING(    0x00, DEF_STR( Free_Play ) )
	PORT_DIPNAME( 0x0c, 0x0c, DEF_STR( Coin_B ) )
	PORT_DIPSETTING(    0x00, DEF_STR( 3C_1C ) )
	PORT_DIPSETTING(    0x04, DEF_STR( 2C_3C ) )
	PORT_DIPSETTING(    0x0c, DEF_STR( 1C_3C ) )
	PORT_DIPSETTING(    0x08, DEF_STR( 1C_6C ) )
	PORT_DIPNAME( 0x30, 0x30, DEF_STR( Difficulty ) )
	PORT_DIPSETTING(    0x30, DEF_STR( Easy ) )
	PORT_DIPSETTING(    0x20, DEF_STR( Normal ) )
	PORT_DIPSETTING(    0x10, DEF_STR( Hard ) )
	PORT_DIPSETTING(    0x00, "Invincibility")
	PORT_BIT( 0x40, IP_ACTIVE_HIGH, IPT_CUSTOM ) PORT_CUSTOM_MEMBER(DEVICE_SELF, cop01_state,mightguy_area_r, (void *)0x01)    // "Start Area" - see fake Dip Switch
	PORT_BIT( 0x80, IP_ACTIVE_HIGH, IPT_CUSTOM ) PORT_CUSTOM_MEMBER(DEVICE_SELF, cop01_state,mightguy_area_r, (void *)0x02)    // "Start Area" - see fake Dip Switch

	PORT_START("FAKE")  /* FAKE Dip Switch */
	PORT_DIPNAME( 0x07, 0x07, "Starting Area" )
	PORT_DIPSETTING(    0x07, "1" )
	PORT_DIPSETTING(    0x06, "2" )
	PORT_DIPSETTING(    0x05, "3" )
	PORT_DIPSETTING(    0x04, "4" )
	/* Not working due to ingame bug (see above) */
#if MIGHTGUY_HACK
	PORT_DIPSETTING(    0x03, "5" )
	PORT_DIPSETTING(    0x02, "6" )
	PORT_DIPSETTING(    0x01, "7" )
	PORT_DIPSETTING(    0x00, "8" )
#endif
INPUT_PORTS_END



/*************************************
 *
 *  Graphics definitions
 *
 *************************************/

static const gfx_layout charlayout =
{
	8,8,
	RGN_FRAC(1,1),
	4,
	{ 0, 1, 2, 3 },
	{ 1*4, 0*4, 3*4, 2*4, 5*4, 4*4, 7*4, 6*4 },
	{ 0*32, 1*32, 2*32, 3*32, 4*32, 5*32, 6*32, 7*32 },
	32*8
};

static const gfx_layout tilelayout =
{
	8,8,
	RGN_FRAC(1,1),
	4,
	{ 0, 1, 2, 3 },
	{ 4+8*0, 0+8*0, 4+8*1, 0+8*1, 4+8*2, 0+8*2, 4+8*3, 0+8*3 },
	{ 0*32, 1*32, 2*32, 3*32, 4*32, 5*32, 6*32, 7*32 },
	32*8
};

static const gfx_layout spritelayout =
{
	16,16,
	RGN_FRAC(1,2),
	4,
	{ 0, 1, 2, 3 },
	{
		RGN_FRAC(1,2)+4, RGN_FRAC(1,2)+0,   4, 0,
		RGN_FRAC(1,2)+12, RGN_FRAC(1,2)+8,  12, 8,
		RGN_FRAC(1,2)+20, RGN_FRAC(1,2)+16, 20, 16,
		RGN_FRAC(1,2)+28, RGN_FRAC(1,2)+24, 28, 24,
	},
	{
		0*32, 1*32, 2*32, 3*32, 4*32, 5*32, 6*32, 7*32,
		8*32, 9*32, 10*32, 11*32, 12*32, 13*32, 14*32, 15*32
	},
	64*8
};

static GFXDECODE_START( cop01 )
	GFXDECODE_ENTRY( "gfx1", 0, charlayout,         0,  1 )
	GFXDECODE_ENTRY( "gfx2", 0, tilelayout,        16,  8 )
	GFXDECODE_ENTRY( "gfx3", 0, spritelayout, 16+8*16, 16 )
GFXDECODE_END



/*************************************
 *
 *  Machine driver
 *
 *************************************/

void cop01_state::machine_start()
{
	save_item(NAME(m_pulse));
	save_item(NAME(m_timer));
	save_item(NAME(m_vreg));
}

void cop01_state::machine_reset()
{
	m_pulse = 0;
	m_timer = 0;
	m_vreg[0] = 0;
	m_vreg[1] = 0;
	m_vreg[2] = 0;
	m_vreg[3] = 0;
}


MACHINE_CONFIG_START(cop01_state::cop01)

	/* basic machine hardware */
	MCFG_DEVICE_ADD("maincpu", Z80, MAINCPU_CLOCK/2)   /* unknown clock / divider */
	MCFG_DEVICE_PROGRAM_MAP(cop01_map)
	MCFG_DEVICE_IO_MAP(io_map)
	MCFG_DEVICE_VBLANK_INT_DRIVER("screen", cop01_state,  irq0_line_assert)

	MCFG_DEVICE_ADD("audiocpu", Z80, XTAL(3'000'000))    /* unknown clock / divider, hand-tuned to match audio reference */
	MCFG_DEVICE_PROGRAM_MAP(sound_map)
	MCFG_DEVICE_IO_MAP(audio_io_map)


	/* video hardware */
	MCFG_SCREEN_ADD("screen", RASTER)
	MCFG_SCREEN_REFRESH_RATE(60)
	MCFG_SCREEN_VBLANK_TIME(ATTOSECONDS_IN_USEC(0))
	MCFG_SCREEN_SIZE(32*8, 32*8)
	MCFG_SCREEN_VISIBLE_AREA(0*8, 32*8-1, 2*8, 30*8-1)
	MCFG_SCREEN_UPDATE_DRIVER(cop01_state, screen_update_cop01)
	MCFG_SCREEN_PALETTE("palette")

	MCFG_GFXDECODE_ADD("gfxdecode", "palette", cop01)
	MCFG_PALETTE_ADD("palette", 16+8*16+16*16)
	MCFG_PALETTE_INDIRECT_ENTRIES(256)
	MCFG_PALETTE_INIT_OWNER(cop01_state, cop01)

	/* sound hardware */
	SPEAKER(config, "mono").front_center();

	MCFG_GENERIC_LATCH_8_ADD("soundlatch")

	MCFG_DEVICE_ADD("ay1", AY8910, 1250000) /* unknown clock / divider, hand-tuned to match audio reference */
	MCFG_SOUND_ROUTE(ALL_OUTPUTS, "mono", 0.50)

	MCFG_DEVICE_ADD("ay2", AY8910, 1250000) /* unknown clock / divider, hand-tuned to match audio reference */
	MCFG_SOUND_ROUTE(ALL_OUTPUTS, "mono", 0.25)

	MCFG_DEVICE_ADD("ay3", AY8910, 1250000) /* unknown clock / divider, hand-tuned to match audio reference */
	MCFG_SOUND_ROUTE(ALL_OUTPUTS, "mono", 0.25)
MACHINE_CONFIG_END

MACHINE_CONFIG_START(mightguy_state::mightguy)

	/* basic machine hardware */
	MCFG_DEVICE_ADD("maincpu", Z80, MAINCPU_CLOCK/2)   /* unknown divider */
	MCFG_DEVICE_PROGRAM_MAP(cop01_map)
	MCFG_DEVICE_IO_MAP(mightguy_io_map)
	MCFG_DEVICE_VBLANK_INT_DRIVER("screen", cop01_state,  irq0_line_assert)

	MCFG_DEVICE_ADD("audiocpu", Z80, AUDIOCPU_CLOCK/2) /* unknown divider */
	MCFG_DEVICE_PROGRAM_MAP(sound_map)
	MCFG_DEVICE_IO_MAP(mightguy_audio_io_map)

	MCFG_DEVICE_ADD("prot_chip", NB1412M2, XTAL(8'000'000)/2) // divided by 2 maybe
<<<<<<< HEAD
	MCFG_NB1412M2_DAC_CB(DEVWRITE8("dac", dac_byte_interface, write))

=======
	MCFG_NB1412M2_DAC_CB(WRITE8("dac", dac_byte_interface, write))
	
>>>>>>> 2801e5d4
	/* video hardware */
	MCFG_SCREEN_ADD("screen", RASTER)
	MCFG_SCREEN_REFRESH_RATE(60)
	MCFG_SCREEN_VBLANK_TIME(ATTOSECONDS_IN_USEC(0))
	MCFG_SCREEN_SIZE(32*8, 32*8)
	MCFG_SCREEN_VISIBLE_AREA(0*8, 32*8-1, 2*8, 30*8-1)
	MCFG_SCREEN_UPDATE_DRIVER(cop01_state, screen_update_cop01)
	MCFG_SCREEN_PALETTE("palette")

	MCFG_GFXDECODE_ADD("gfxdecode", "palette", cop01)
	MCFG_PALETTE_ADD("palette", 16+8*16+16*16)
	MCFG_PALETTE_INDIRECT_ENTRIES(256)
	MCFG_PALETTE_INIT_OWNER(cop01_state, cop01)

	/* sound hardware */
	SPEAKER(config, "mono").front_center();

	MCFG_GENERIC_LATCH_8_ADD("soundlatch")

	MCFG_DEVICE_ADD("ymsnd", YM3526, AUDIOCPU_CLOCK/2) /* unknown divider */
	MCFG_SOUND_ROUTE(ALL_OUTPUTS, "mono", 1.0)
<<<<<<< HEAD

	MCFG_SOUND_ADD("dac", DAC_8BIT_R2R, 0) // unknown DAC
=======
	
	MCFG_DEVICE_ADD("dac", DAC_8BIT_R2R, 0) // unknown DAC
>>>>>>> 2801e5d4
	MCFG_SOUND_ROUTE(ALL_OUTPUTS, "mono", 0.5)
	MCFG_DEVICE_ADD("vref", VOLTAGE_REGULATOR, 0) MCFG_VOLTAGE_REGULATOR_OUTPUT(5.0)
	MCFG_SOUND_ROUTE(0, "dac", 1.0, DAC_VREF_POS_INPUT) MCFG_SOUND_ROUTE(0, "dac", -1.0, DAC_VREF_NEG_INPUT)

MACHINE_CONFIG_END



/*************************************
 *
 *  ROM definition(s)
 *
 *************************************/

ROM_START( cop01 )
	ROM_REGION( 0x10000, "maincpu", 0 )
	ROM_LOAD( "cop01.2b",     0x0000, 0x4000, CRC(5c2734ab) SHA1(dd6724dfb1c58e6ce3c1c99cad8732a0f5c9b773) )
	ROM_LOAD( "cop02.4b",     0x4000, 0x4000, CRC(9c7336ef) SHA1(2aa58aea19dafb53190d9bef7b3aa9c3004522f0) )
	ROM_LOAD( "cop03.5b",     0x8000, 0x4000, CRC(2566c8bf) SHA1(c9d98afd1f02a208b1af1d418e69e88f8703afa5) )

	ROM_REGION( 0x10000, "audiocpu", 0 )
	ROM_LOAD( "cop15.17b",    0x0000, 0x4000, CRC(6a5f08fa) SHA1(8838549502b1a6ac72dd5efd58e0968f8abe338a) )
	ROM_LOAD( "cop16.18b",    0x4000, 0x4000, CRC(56bf6946) SHA1(5414d00c6de96cfb5a3e68c35376333df6c525ee) )

	ROM_REGION( 0x02000, "gfx1", 0 )
	ROM_LOAD( "cop14.15g",    0x00000, 0x2000, CRC(066d1c55) SHA1(017a0576799d39b919e6ca9b4a7f106ed04c0f94) )   /* chars */

	ROM_REGION( 0x08000, "gfx2", 0 )
	ROM_LOAD( "cop04.15c",    0x00000, 0x4000, CRC(622d32e6) SHA1(982b585e9a1115bce25c1788999d34423ccb83ab) )   /* tiles */
	ROM_LOAD( "cop05.16c",    0x04000, 0x4000, CRC(c6ac5a35) SHA1(dab3500981663ee19abac5bfeaaf6a07a3953d75) )

	ROM_REGION( 0x10000, "gfx3", 0 )
	ROM_LOAD( "cop06.3g",     0x00000, 0x2000, CRC(f1c1f4a5) SHA1(139aa23416e71361fe62ce336e3f0529a21acb81) )   /* sprites */
	ROM_LOAD( "cop07.5g",     0x02000, 0x2000, CRC(11db7b72) SHA1(47a1223ed3e7b294d7e59c05d119488ef6b3dc7a) )
	ROM_LOAD( "cop08.6g",     0x04000, 0x2000, CRC(a63ddda6) SHA1(59aaa1fe0c023c4f0d4cfbdb9ca922182201c145) )
	ROM_LOAD( "cop09.8g",     0x06000, 0x2000, CRC(855a2ec3) SHA1(8a54c0ceedeeafd7c1a6a35b4efab28046967951) )
	ROM_LOAD( "cop10.3e",     0x08000, 0x2000, CRC(444cb19d) SHA1(e74118b027db65ba06291bc0fe0ff50bcacc32c2) )
	ROM_LOAD( "cop11.5e",     0x0a000, 0x2000, CRC(9078bc04) SHA1(3d8614415027f5db9ddb77b89656e4c7fc9d28de) )
	ROM_LOAD( "cop12.6e",     0x0c000, 0x2000, CRC(257a6706) SHA1(9e7ef1f40630b94849bdc3fd13ee6e7311fffd45) )
	ROM_LOAD( "cop13.8e",     0x0e000, 0x2000, CRC(07c4ea66) SHA1(12665c0fb648fd208805e81d056ab377d65b267a) )

	ROM_REGION( 0x0600, "proms", 0 )
	ROM_LOAD( "copproma.13d", 0x0000, 0x0100, CRC(97f68a7a) SHA1(010eaca95eeb5caec083bd184ec31e0f433fff8c) )    /* red */
	ROM_LOAD( "coppromb.14d", 0x0100, 0x0100, CRC(39a40b4c) SHA1(456b7f97fbd1cb4beb756033ec76a89ffe8de168) )    /* green */
	ROM_LOAD( "coppromc.15d", 0x0200, 0x0100, CRC(8181748b) SHA1(0098ae250095b4ac8af1811b4e41d86e3f587c7b) )    /* blue */
	ROM_LOAD( "coppromd.19d", 0x0300, 0x0100, CRC(6a63dbb8) SHA1(50f971f173147203cd24dc4fa7f0a27d2179f1cc) )    /* tile lookup table */
	ROM_LOAD( "copprome.2e",  0x0400, 0x0100, CRC(214392fa) SHA1(59d235c3e584e7fd484edf5c78c43d2597c1c3a8) )    /* sprite lookup table */
	ROM_LOAD( "13b",          0x0500, 0x0100, NO_DUMP ) /* state machine data used for video signals generation (not used in emulation)*/
ROM_END

ROM_START( cop01a )
	ROM_REGION( 0x10000, "maincpu", 0 )
	ROM_LOAD( "cop01alt.001", 0x0000, 0x4000, CRC(a13ee0d3) SHA1(2f28f901bdc041c79f785821d0052823654983a2) )
	ROM_LOAD( "cop01alt.002", 0x4000, 0x4000, CRC(20bad28e) SHA1(79155880ae1c9e8d19390c163cac31093ee11604) )
	ROM_LOAD( "cop01alt.003", 0x8000, 0x4000, CRC(a7e10b79) SHA1(ec7e4153a211d070c2dc09ab98a59f61ab10ea78) )

	ROM_REGION( 0x10000, "audiocpu", 0 )
	ROM_LOAD( "cop01alt.015", 0x0000, 0x4000, CRC(95be9270) SHA1(ffb4786e354c4c6ddce134ae3362da660199fd44) )
	ROM_LOAD( "cop01alt.016", 0x4000, 0x4000, CRC(c20bf649) SHA1(a719ad6bf35811957ad32e6f07494bb00f256965) )

	ROM_REGION( 0x02000, "gfx1", 0 )
	ROM_LOAD( "cop01alt.014", 0x00000, 0x2000, CRC(edd8a474) SHA1(42f0655535f1e10840da383129da69627d67ff8a) )   /* chars */

	ROM_REGION( 0x08000, "gfx2", 0 )
	ROM_LOAD( "cop04.15c",    0x00000, 0x4000, CRC(622d32e6) SHA1(982b585e9a1115bce25c1788999d34423ccb83ab) )   /* tiles */
	ROM_LOAD( "cop05.16c",    0x04000, 0x4000, CRC(c6ac5a35) SHA1(dab3500981663ee19abac5bfeaaf6a07a3953d75) )

	ROM_REGION( 0x10000, "gfx3", 0 )
	ROM_LOAD( "cop01alt.006", 0x00000, 0x2000, CRC(cac7dac8) SHA1(25990ac4614de2ae61d663323bd67acc137bbc4a) )   /* sprites */
	ROM_LOAD( "cop07.5g",     0x02000, 0x2000, CRC(11db7b72) SHA1(47a1223ed3e7b294d7e59c05d119488ef6b3dc7a) )
	ROM_LOAD( "cop08.6g",     0x04000, 0x2000, CRC(a63ddda6) SHA1(59aaa1fe0c023c4f0d4cfbdb9ca922182201c145) )
	ROM_LOAD( "cop09.8g",     0x06000, 0x2000, CRC(855a2ec3) SHA1(8a54c0ceedeeafd7c1a6a35b4efab28046967951) )
	ROM_LOAD( "cop01alt.010", 0x08000, 0x2000, CRC(94aee9d6) SHA1(dd6f27dcee761c84447b8326bfa0532b7d708721) )
	ROM_LOAD( "cop11.5e",     0x0a000, 0x2000, CRC(9078bc04) SHA1(3d8614415027f5db9ddb77b89656e4c7fc9d28de) )
	ROM_LOAD( "cop12.6e",     0x0c000, 0x2000, CRC(257a6706) SHA1(9e7ef1f40630b94849bdc3fd13ee6e7311fffd45) )
	ROM_LOAD( "cop13.8e",     0x0e000, 0x2000, CRC(07c4ea66) SHA1(12665c0fb648fd208805e81d056ab377d65b267a) )

	ROM_REGION( 0x0600, "proms", 0 )
	ROM_LOAD( "copproma.13d", 0x0000, 0x0100, CRC(97f68a7a) SHA1(010eaca95eeb5caec083bd184ec31e0f433fff8c) )    /* red */
	ROM_LOAD( "coppromb.14d", 0x0100, 0x0100, CRC(39a40b4c) SHA1(456b7f97fbd1cb4beb756033ec76a89ffe8de168) )    /* green */
	ROM_LOAD( "coppromc.15d", 0x0200, 0x0100, CRC(8181748b) SHA1(0098ae250095b4ac8af1811b4e41d86e3f587c7b) )    /* blue */
	ROM_LOAD( "coppromd.19d", 0x0300, 0x0100, CRC(6a63dbb8) SHA1(50f971f173147203cd24dc4fa7f0a27d2179f1cc) )    /* tile lookup table */
	ROM_LOAD( "copprome.2e",  0x0400, 0x0100, CRC(214392fa) SHA1(59d235c3e584e7fd484edf5c78c43d2597c1c3a8) )    /* sprite lookup table */
	ROM_LOAD( "13b",          0x0500, 0x0100, NO_DUMP ) /* state machine data used for video signals generation (not used in emulation)*/
ROM_END

ROM_START( mightguy )
	ROM_REGION( 0x60000, "maincpu", 0 ) /* Z80 code (main cpu) */
	ROM_LOAD( "1.2b",       0x0000, 0x4000,CRC(bc8e4557) SHA1(4304ac1a0e11bad254ad937195f0be6e7186577d) )
	ROM_LOAD( "2.4b",       0x4000, 0x4000,CRC(fb73d684) SHA1(d8a4b6fb93b2c3710fc66f92df05c1459e4171c3) )
	ROM_LOAD( "3.5b",       0x8000, 0x4000,CRC(b14b6ab8) SHA1(a60059dd54c8cc974334fd879ff0cfd436a7a981) )

	ROM_REGION( 0x10000, "audiocpu", 0 ) /* Z80 code (sound cpu) */
	ROM_LOAD( "11.15b",     0x0000, 0x4000, CRC(576183ea) SHA1(e3f28e8e8c34ab396d158da122584ed226729c99) )

	ROM_REGION( 0x8000, "prot_chip", 0 ) /* 1412M2 protection data, z80 encrypted code presumably */
	ROM_LOAD( "10.ic2",     0x0000, 0x8000, CRC(1a5d2bb1) SHA1(0fd4636133a980ba9ffa076f9010474586d37635) )

	ROM_REGION( 0x02000, "gfx1", 0 ) /* alpha */
	ROM_LOAD( "10.15g",     0x0000, 0x2000, CRC(17874300) SHA1(f97bee0ab491b04fe4950ebe9587031db6c815a3) )

	ROM_REGION( 0x08000, "gfx2", 0 ) /* tiles */
	ROM_LOAD( "4.15c",      0x0000, 0x4000,CRC(84d29e76) SHA1(98e6c6e4a95471c5bef9fcb85a663b86eeda6b6d) )
	ROM_LOAD( "5.16c",      0x4000, 0x4000,CRC(f7bb8d82) SHA1(6ab6585827482fd23c3be129977a4443623d831c) )

	ROM_REGION( 0x14000, "gfx3", 0 ) /* sprites */
	ROM_LOAD( "6.3g",       0x00000, 0x2000, CRC(6ff88615) SHA1(8bfeab97bd1a14861e3a7538c0dd3c073adf29aa) )
	ROM_LOAD( "7.8g",       0x02000, 0x8000, CRC(e79ea66f) SHA1(2db80eef5375294bf9c7819f4090ec71f7f2be25) )
	ROM_LOAD( "8.3e",       0x0a000, 0x2000, CRC(29f6eb44) SHA1(d7957c8579d7d32c52c19d2fe7b90d1c890f29ea) )
	ROM_LOAD( "9.8e",       0x0c000, 0x8000, CRC(b9f64c6f) SHA1(82ec6ba689f16fed1141cd32640a8b1f1ab14bdd) )

	ROM_REGION( 0x600, "proms", 0 )
	ROM_LOAD( "clr.13d",    0x000, 0x100, CRC(c4cf0bdd) SHA1(350842c46a71fb5db43c8823662378f178bbda4f) ) /* red */
	ROM_LOAD( "clr.14d",    0x100, 0x100, CRC(5b3b8a9b) SHA1(6b660f5f7b0efdc20a79a9fd5a1eb30c85b27324) ) /* green */
	ROM_LOAD( "clr.15d",    0x200, 0x100, CRC(6c072a64) SHA1(5ce5306af478330eb3e94aa7c8bff08f34ba6ea5) ) /* blue */
	ROM_LOAD( "clr.19d",    0x300, 0x100, CRC(19b66ac6) SHA1(5e7de11f40685effa077377e7a55d7fecf752508) ) /* tile lookup table */
	ROM_LOAD( "2e",         0x400, 0x100, CRC(d9c45126) SHA1(aafebe424afa400ed320f17afc2b910eaada29f5) ) /* sprite lookup table */
	ROM_LOAD( "13b",        0x500, 0x100, CRC(4a6f9a6d) SHA1(65f1e0bfacd1f354ece1b18598a551044c27c4d1) ) /* state machine data used for video signals generation (not used in emulation)*/
ROM_END


/*************************************
 *
 *  Driver initialization
 *
 *************************************/

void cop01_state::init_mightguy()
{
#if MIGHTGUY_HACK
	/* This is a hack to fix the game code to get a fully working
	   "Starting Area" fake Dip Switch */
	uint8_t *RAM = (uint8_t *)memregion("maincpu")->base();
	RAM[0x00e4] = 0x07; // rlca
	RAM[0x00e5] = 0x07; // rlca
	RAM[0x00e6] = 0x07; // rlca
	/* To avoid checksum error */
	RAM[0x027f] = 0x00;
	RAM[0x0280] = 0x00;
#endif
}


/*************************************
 *
 *  Game driver(s)
 *
 *************************************/

GAME( 1985, cop01,    0,     cop01,    cop01,    cop01_state,    empty_init,    ROT0,   "Nichibutsu", "Cop 01 (set 1)", MACHINE_SUPPORTS_SAVE )
GAME( 1985, cop01a,   cop01, cop01,    cop01,    cop01_state,    empty_init,    ROT0,   "Nichibutsu", "Cop 01 (set 2)", MACHINE_SUPPORTS_SAVE )
GAME( 1986, mightguy, 0,     mightguy, mightguy, mightguy_state, init_mightguy, ROT270, "Nichibutsu", "Mighty Guy",     MACHINE_IMPERFECT_SOUND | MACHINE_SUPPORTS_SAVE )<|MERGE_RESOLUTION|>--- conflicted
+++ resolved
@@ -501,13 +501,8 @@
 	MCFG_DEVICE_IO_MAP(mightguy_audio_io_map)
 
 	MCFG_DEVICE_ADD("prot_chip", NB1412M2, XTAL(8'000'000)/2) // divided by 2 maybe
-<<<<<<< HEAD
-	MCFG_NB1412M2_DAC_CB(DEVWRITE8("dac", dac_byte_interface, write))
-
-=======
 	MCFG_NB1412M2_DAC_CB(WRITE8("dac", dac_byte_interface, write))
-	
->>>>>>> 2801e5d4
+
 	/* video hardware */
 	MCFG_SCREEN_ADD("screen", RASTER)
 	MCFG_SCREEN_REFRESH_RATE(60)
@@ -529,13 +524,8 @@
 
 	MCFG_DEVICE_ADD("ymsnd", YM3526, AUDIOCPU_CLOCK/2) /* unknown divider */
 	MCFG_SOUND_ROUTE(ALL_OUTPUTS, "mono", 1.0)
-<<<<<<< HEAD
-
-	MCFG_SOUND_ADD("dac", DAC_8BIT_R2R, 0) // unknown DAC
-=======
-	
+
 	MCFG_DEVICE_ADD("dac", DAC_8BIT_R2R, 0) // unknown DAC
->>>>>>> 2801e5d4
 	MCFG_SOUND_ROUTE(ALL_OUTPUTS, "mono", 0.5)
 	MCFG_DEVICE_ADD("vref", VOLTAGE_REGULATOR, 0) MCFG_VOLTAGE_REGULATOR_OUTPUT(5.0)
 	MCFG_SOUND_ROUTE(0, "dac", 1.0, DAC_VREF_POS_INPUT) MCFG_SOUND_ROUTE(0, "dac", -1.0, DAC_VREF_NEG_INPUT)
