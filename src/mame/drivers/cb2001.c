/*************************************************************************************************

  Cherry Bonus 2001  (c)2000/2001 Dyna


Produttore  Dyna
N.revisione
CPU

1x DYNA CPU91A-011-0016JK004 (QFP84) custom
1x DYNA DC3001-0051A (QFP128) custom
1x DYNA 22A078803 (DIP42) (I think it's an I/O)
1x WINBOND WF19054 (equivalent to AY-3-8910)
1x oscillator 24.000MHz

ROMs

1x M27C4002 (12a)
1x M27C1001 (11f)
2x AM27S29PC (9b,11b)
2x GAL16V8D (not dumped)


Note

1x 36x2 edge connector
1x 10x2 edge connector
1x trimmer (volume)
1x pushbutton (sw8)
1x battery
7x 8x switches dip (sw1-7)
------------------------------

In title screen (c) is 2001
In test mode (c) is 2000

------------------------------

this seems more like 8-bit hardware, maybe it should be v25, not v35...

*************************************************************************************************/

#include "emu.h"
#include "cpu/nec/v25.h"
#include "sound/ay8910.h"
#include "machine/i8255.h"


class cb2001_state : public driver_device
{
public:
	cb2001_state(const machine_config &mconfig, device_type type, const char *tag)
		: driver_device(mconfig, type, tag),
		m_vram_fg(*this, "vrafg"),
		m_vram_bg(*this, "vrabg"),
		m_maincpu(*this, "maincpu"),
		m_gfxdecode(*this, "gfxdecode") { }

	required_shared_ptr<UINT16> m_vram_fg;
	required_shared_ptr<UINT16> m_vram_bg;
	int m_videobank;
	int m_videomode;
	tilemap_t *m_reel1_tilemap;
	tilemap_t *m_reel2_tilemap;
	tilemap_t *m_reel3_tilemap;
	int m_other1;
	int m_other2;
	DECLARE_WRITE16_MEMBER(cb2001_vidctrl_w);
	DECLARE_WRITE16_MEMBER(cb2001_vidctrl2_w);
	DECLARE_WRITE16_MEMBER(cb2001_bg_w);
	TILE_GET_INFO_MEMBER(get_cb2001_reel1_tile_info);
	TILE_GET_INFO_MEMBER(get_cb2001_reel2_tile_info);
	TILE_GET_INFO_MEMBER(get_cb2001_reel3_tile_info);
	virtual void video_start();
	virtual void palette_init();
	UINT32 screen_update_cb2001(screen_device &screen, bitmap_rgb32 &bitmap, const rectangle &cliprect);
	INTERRUPT_GEN_MEMBER(vblank_irq);
	required_device<cpu_device> m_maincpu;
	required_device<gfxdecode_device> m_gfxdecode;
};


#define xxxx 0x90 /* Unknown */

static const UINT8 cb2001_decryption_table[256] = {
	0xe8,xxxx,xxxx,xxxx,0x80,0xe4,0x12,0x2f, 0x3c,xxxx,xxxx,0x23,xxxx,xxxx,xxxx,0x5f, /* 00 */
//    ssss                ---- **** pppp pppp  ssss           pppp                pppp
	0x86,xxxx,xxxx,0x27,0x1c,xxxx,xxxx,xxxx, 0x32,0x40,0xa0,0xd3,0x3a,0x14,0x89,0x1f, /* 10 */
//    rrrr           **** pppp                 pppp pppp pppp pppp ppp? pppp pppp ssss
	xxxx,0x8e,xxxx,0x0f,xxxx,0x49,0xb5,xxxx, 0x56,xxxx,xxxx,0x75,0x33,0xb6,xxxx,0x39, /* 20 */
//         ssss      ssss      pppp pppp       pppp           ssss pppp pppp      ****
	0x89,xxxx,xxxx,xxxx,xxxx,0x22,0x5b,xxxx, xxxx,xxxx,0x74,xxxx,xxxx,0xa6,xxxx,0x74, /* 30 */
//    wwww                     **** pppp                 debu           pppp      ssss
	xxxx,0xea,xxxx,xxxx,0xd0,0xb0,0x5e,xxxx, xxxx,0xa2,xxxx,xxxx,0xa3,xxxx,xxxx,0xb3, /* 40 */
//         ssss           **** pppp pppp            pppp           ssss           pppp
	0x13,xxxx,0x2c,xxxx,0x9d,xxxx,0x42,0xc0, 0x04,xxxx,0xb7,xxxx,0xeb,0xab,xxxx,xxxx, /* 50 */
//    ????      ssss      ****      pppp pppp  ****      ****      ssss pppp
	xxxx,xxxx,xxxx,xxxx,0x0a,xxxx,xxxx,xxxx, 0xa1,0xa5,xxxx,xxxx,xxxx,0xbb,0xba,xxxx, /* 60 */
//                        pppp                 ssss pppp                pppp ssss
	0xc3,0x53,0x02,0x58,xxxx,xxxx,0x24,xxxx, 0x72,xxxx,0xf3,xxxx,xxxx,0x43,xxxx,0x34, /* 70 */
//    ssss pppp pppp ssss           pppp       ssss      pppp           ssss      ****
	0x26,xxxx,0xd1,xxxx,xxxx,0x3d,0xfb,0xf6, xxxx,xxxx,0x59,xxxx,0x73,xxxx,0x2a,xxxx, /* 80 */
//    pppp      rrrr           pppp **** ssss            pppp      ssss      pppp
	xxxx,0x3d,0xe9,xxxx,xxxx,0xbe,0xf9,xxxx, xxxx,xxxx,0x57,xxxx,0xb9,xxxx,0xbf,xxxx, /* 90 */
//         wwww pppp           pppp ****                 pppp      ssss      ssss
	0xc1,xxxx,0xe6,0x06,0xaa,0x9c,0xad,0xb8, 0x4e,xxxx,0x8d,0x50,0x51,0xa4,xxxx,0x1a, /* A0 */
//    ****      pppp ssss pppp **** pppp ssss  pppp      ssss ssss pppp pppp      pppp
	0xac,xxxx,0xb4,xxxx,xxxx,0x83,xxxx,xxxx, xxxx,0x05,0x03,xxxx,0x1e,0x43,0x07,0xcf, /* B0 */
//    pppp      ssss           pppp                 pppp pppp      ssss **** ssss ssss
	0xcb,0xec,0xee,xxxx,xxxx,0xe2,0x87,xxxx, xxxx,xxxx,0x76,0x61,0x48,xxxx,0x2e,xxxx, /* C0 */
//    ssss ssss pppp           ssss pppp                 pppp **** ****      pppp
	xxxx,0xf2,0x46,xxxx,0x60,xxxx,0x4f,0x47, 0x88,xxxx,xxxx,0xff,xxxx,0xfa,0xc7,0x8b, /* D0 */
//         pppp pppp      ****      pppp pppp  pppp           ssss      **** ssss pppp
	0x8a,0xb1,xxxx,0xc6,xxxx,0x5a,xxxx,0xb2, 0x9a,0x52,xxxx,xxxx,xxxx,xxxx,xxxx,xxxx, /* E0 */
//    ssss gggg      ssss      ****      pppp  pppp ****
	xxxx,0xae,0xfe,xxxx,xxxx,xxxx,xxxx,0x3a, xxxx,xxxx,0x34,xxxx,0x81,xxxx,xxxx,xxxx, /* F0 */
//         pppp ssss                     ppp?            wwww      pppp
};

/* robiza's notes:

f7 -> 3a very probable, but 1c -> 3a
d1 f1 -> same effect of "z80 cpir" opcode (repne cmpmb) d1 -> f2, f1 -> ae (cmast91 from 2682, cb2001 from e2156)

e0022 a5         push psw ?
e0023 d4         push r ?
e0024 bc         push ds0                 (bc -> 1e)
e0025 a3         push ds1                 (a3 -> 06)
e0026 dd         di ?
e0027 a7 00 00   mov aw,0
e002a 21 d8      mov ds0,aw
e002c 21 c0      mov ds1,aw
e002e 18 c0      xor al,al
e0030 49 67 07   mov [767],al
e0033 45 01      mov al,1
e0035 49 d3 06   mov [6d3],al
...
e00a6 be         pop ds1                  (be -> 07)
e00a7 1f         pop ds0                  (1f -> 1f)
e00a8 05 30      in al, 30 ?
e00aa cb         pop r ?
e00ab 54         pop psw ?
e00ac 23 92      fint                     (23 -> 0f)
e00ae bf         reti

cmast91 and cmv4 seems similar to this cb2001:

cmast91:                                  cb2001:

0089 call 2a9d                            e0038 call e30a2
  2a9d ld hl,d0b3                           e30a2 lea bw,[04a6]
  2aa0 inc (hl)                             e30a5 inc b ptr[bw]
  2aa1 inc hl                               e30a8 inc bw
  2aa2 inc (hl)                             e30a9 inc b ptr[bw]
  2aa3 ld a,(hl)                            e30ab mov al,b ptr[bw]
  2aa4 cp 3c                                e30ad cmp al,3c
  2aa6 ret c                                e30af bc e30b7

0c4f ld a,(d44d)                            e003b mov al,[512]
0c52 or a,a                                 e003e and al,al
0c53 ret nz                                 e0040 be e0083
0c54 ld hl,d461                             .
0c57 ld a,(d476)                            e0042 mov aw,[4b9]              (68 -> a1)
0c5a or a                                   e0045 and aw,aw
0c5b jr nz,0c6d                             e0047 be e0083
0c5d ld a,(hl)                              .
0c5e or a                                   e0049 and al,al
0c5f jr nz,0c71                             e004b be e0054
0c61 inc hl                                 e004d dec al
0c62 inc (hl)                               e004f mov [4b9],aw              (4c -> a3)
0c63 ld a,(hl)                              .
.                                           e0052 br e0083
.                                           e0054 and ah,ah
.                                           e0056 be e007b
0c64 cp 3c                                  e0058 mov al,3c
0c66 jr c,c71                               .
0c68 dec hl                                 e005a dec ah
0c69 ld (hl),ff                             e005c mov [4b9],aw
0c6b jr c71                                 .
0c6d xor a                                  .
0c6e ld (hl),a                              .
0c6f inc (hl)                               .
0c70 ld (hl),a                              .
0c71 ld a,(d463)                            e005f mov aw,[4bb]
0c74 or a                                   e0062 and aw,aw
0c75 ret nz                                 e0064 bne e006b
.                                           e0066 mov aw,1
.                                           e0069 br e006e

0067 ld a,$07                 e0130 mov al,7h
0069 out ($23),a              e0132 mov dw,23h
                              e0135 out dw,al

006b ld a,$3f                 e0136 mov al,3fh
006d out ($22),a              e0138 mov dw,22h
                              e013b out dw,al

006f ld a,$9b                 e0124 mov al,0ffh
0071 out ($13),a              e0126 mov dw,13h
                              e0129 out dw,al

-----------------

cmv4                          cb2001                     (en -> de)

.                             e025f mov dw,2h
02b2 in a,($06)               e0262 in al,dw             (c1 -> ec)
.                             e0263 xor al,d0h
.                             e0265 and l,c0h
02b4 bit 6,a                  e0267 test1 al,6h          (23 -> 0f)
02b6 jp z,$41e2               e026b be e0270
.                             e026d br e39fe
02b9 bit 7,a                  e0270 test1 al,7h
02bb jp z,$41e2               e0274 be e0279
02be call $0ab2               .
.                             e0276 br e6120
02c1 ld bc,$8000              e0279 mov cw,8000h

029f ld b,$fc
02a1 call $0c38               e0239 call 0e30b8h
02a4 ld hl,$d023              e023d mov ix,90h           (36 -> be)
02a7 call $2b2d               e0240 call 0e32a6h         (00 -> e8)
  2b2d ld a,$01                 e32a6 mov al,1h
  2b2f or a                     e32a8 and al,al
  2b30 add a,(hl)               e32aa add al,b ptr [ix]
  2b31 daa                      e32ac daa                (13 -> 27) not sure
  2b32 ld (hl),a                e32ad mov b ptr [ix],al
  2b33 push bc                  e32af push cw            (ac -> 51)
  2b34 ld b,$03                 e32b0 mov cw,3h          (9c -> b9)
  2b36 dec hl                   e32b3                               inc ix or dec ix?
  2b37 ld a,(hl)                e32b4 mov al,b ptr [ix]  (e0 -> 8a)
  2b38 adc a,$00                e32b6 adc al,0h          (1d -> 14)
  2b3a daa                      e32b8 daa
  2b3b ld (hl),a                e32b9 mov b ptr [ix],al
  2b3c djnz $2b36               e32bb dbnz e32b3h        (c5 -> e2)
  2b3e pop bc                   e32bd pop cw             (8a -> 59)
  2b3f ret                      e32be ret

  2b40-2b4b                     e32bf-e32d1              (06 -> 12) (07 -> 27 not sure) (d7 -> 4f dec iy or 47 inc iy)
  2b4c-2b57                     e32d2-e32e4              (af -> 1a)
  .                             e32e5-                   (8e -> 2a) (14 -> 1c)

02aa ld a,$01                 e0243 mov al,1h
02ac ld ($d618),a             e0245 mov [72dh],al
02af call $4a8e               e0248 call 0e66cbh
  4a8e ld a,($d618)             e66cb mov al,[72dh]      (1a -> a0)
  4a91 and a                    e66ce and al,al          (64 -> 22)
  4a92 jr z,$4abe               e66d0 be e6703           (3f -> 74)
  4a94 cp $02                   e66d2 cmp al,2h          (08 -> 3c)
  4a96 jr nz,$4aa6              e66d4 bne e66e9          (2b -> 75)
  4a98 ld a,$0d                 e66d6 mov al,0dh         (45 -> b0)
  .                             e66d8 mov dw,23h         (6e -> ba)
  4a9a out ($03),a              e66db out dw,al          (c2 -> ee)
  4a9c ld a,$00                 e66dc mov al,00h
  .                             e66de mov dw,22h
  4a9e out ($02),a              e66e1 out dw,al
  4aa0 xor a                    e66e2 xor al,al          (18 -> 32)
  4aa1 ld ($d618),al            e66e4 mov [72dh],al      (49 -> a2)
  4aa4 jr $4abe                 e66e7 br 0e6703h         (5c -> eb)

  4aa6 add a,a                  e66e9 add al,al          (72 -> 02)
  4aa7 ld e,a                   .
  4aa8 ld d,$00                 e66eb mov ah,00h         (b2 -> b4)
  4aaa ld hl,$4b62              e66ed mov bw,67cbh       (6d -> bb)
  4aad add lh,de                e66f0 add bw,aw          (ba -> 03)
  4aae ld e,(hl)                .
  4aaf inc hl                   .
  4abo ld d,(hl)                .
  4ab1 ex de,hl                 e66f2 mov bw,w ptr ss[bw](df -> 8b)
  4ab2 xor a                    .
  4ab3 ld ($d618),a             e66f5 mov b ptr[72dh],ah (d8 -> 88)
  4ab6 ld ($d619),a             e66f9 mov b ptr[72eh],ah
  4ab9 ld ($d61a),hl            e66fd mov w ptr[72fh],bw
  4abc jr $4ac9                 e6701 br 0e6712h

  4abe ld a,($d619)             e6703 mov al,[72eh]
  4ac1 and a                    e6706 and al,al
  4ac2 jr z,$4ac9               e6708 be 0e6712h
  4ac4 dec a                    e670a dec al             (f2 -> fe)
  4ac5 ld ($d619),a             e670c mov [72eh],al
  .                             e670f be 0e6712h
  4ac8 ret nz                   e6711 ret                (70 -> c3)

  4ac9 ld hl,($d61a)            e6712 mov bw,w ptr[72fh]
  .                             e6716 or bw,bw                      ??? (0b -> 23) ???
  .                             e6718 bne 0e671bh
  .                             e671a ret
  4acc ld a,(hl)                e671b mov al,b ptr ps[bw](ce -> 2e) (e0 -> 8a)
  4acd inc hl                   e671e inc bw             (7d -> 43)
  4ace cp $f0                   e671f cmp al,0f0h
  4ad0 jr nc,$4b14              e6721 bnc 0e676fh        (8c -> 73)

  4add sub $50                  e672f sub al,50h         (52 -> 2c)
  4adf cp $50                   e6731 cmp al,50h
  4ae1 jr c,$4ae7               e6733 bc 0e6739          (78 -> 72)
  4ae3 ld b,$04                 e6735 mov ch,4h          (26 -> b5)
  4ae5 sub $50                  e6737 sub al,50h
  4ae7 ld c,a                   e6739 mov cl,al
  4ae8 and $0f                  e673b and al,0fh         (76 -> 24)
  4aea add a,a                  e673d add al,al
  4aeb ld e,a                   .
  4aec ld d,$00                 e673f mov ah,0h
  4aee ld hl,$4b42              e6741 mov bw,67ab
  4af1 add hl,de                e6744 add bw,aw
  4af2 ld e,(hl)                e6746 mov bw,w ptr ps[bw]           not sure the prefix
  4af3 inc hl                   .
  4af4 ld d,(hl)                .
  4af5 ld a,c                   .
  4af6 and $f0                  e6749 and cl,f0h         (04 -> 80)
  4af8 jr z,$4b05               e674c be 0e6753
  4afa rrca                     .
  4afb rrca                     .
  4afc rrca                     .
  4afd rrca                     e674e ror cl,4h          (57 -> c0)
  4afe srl d                    .
  4b00 rr e                     e6751 shr bw,cl          (1b -> d3)
  4b02 dec a                    .
  4b03 jr nz,$4afe              .
  4b05 ld a,b                   e6753 mov al,ch
  .                             e6755 mov dw,23h
  4b06 out ($03),a              e6758 out dw,al

-------------------------------------------------

56 -> 42 (inc dw or dec dw)

92 -> e9 (probably)
dd -> fa (di) (probably)

checked against gussun (from 10000) and quizf1 (start up code):
41 -> ea (jmp_far)
21 -> 8e
a7 -> b8
de -> c7
e3 -> c6

*/


UINT32 cb2001_state::screen_update_cb2001(screen_device &screen, bitmap_rgb32 &bitmap, const rectangle &cliprect)
{
	int count,x,y;
	bitmap.fill(m_palette->black_pen(), cliprect);

	count = 0x0000;

	// render bg as 8x8 tilemaps
	if (m_other1 & 0x02)
	{
		if (!(m_other1 & 0x04))
		{
			for (y=0;y<32;y++)
			{
				for (x=0;x<64;x++)
				{
					int tile;
					int colour;

					tile = (m_vram_bg[count] & 0x0fff);
					colour = (m_vram_bg[count] & 0xf000)>>12;
					tile += m_videobank*0x2000;


					m_gfxdecode->gfx(0)->opaque(bitmap,cliprect,tile,colour,0,0,x*8,y*8);

					count++;
				}
			}
		}
		else
		{
			int i;

			for (i= 0;i < 64;i++)
			{
				UINT16 scroll;

				scroll = m_vram_bg[0xa00/2 + i/2];
				if (i&1)
					scroll >>=8;
				scroll &=0xff;

				m_reel2_tilemap->set_scrolly(i, scroll);

				scroll = m_vram_bg[0x800/2 + i/2];
				if (i&1)
					scroll >>=8;
				scroll &=0xff;

				m_reel1_tilemap->set_scrolly(i, scroll);

				scroll = m_vram_bg[0xc00/2 + i/2];
				if (i&1)
					scroll >>=8;
				scroll &=0xff;

				m_reel3_tilemap->set_scrolly(i, scroll);

			}

			// these areas are wrong
			const rectangle visible1(0*8, (14+48)*8-1,  3*8,  (3+7)*8-1);
			const rectangle visible2(0*8, (14+48)*8-1, 10*8, (10+7)*8-1);
			const rectangle visible3(0*8, (14+48)*8-1, 17*8, (17+7)*8-1);

			m_reel1_tilemap->draw(screen, bitmap, visible1, 0, 0);
			m_reel2_tilemap->draw(screen, bitmap, visible2, 0, 0);
			m_reel3_tilemap->draw(screen, bitmap, visible3, 0, 0);
		}
	}

	count = 0x0000;

	for (y=0;y<32;y++)
	{
		for (x=0;x<64;x++)
		{
			int tile;
			int colour;

			tile = (m_vram_fg[count] & 0x0fff);
			colour = (m_vram_fg[count] & 0xf000)>>12;
			tile += m_videobank*0x2000;

			if (m_other2 & 0x4)
			{
				tile += 0x1000;
			}

			m_gfxdecode->gfx(0)->transpen(bitmap,cliprect,tile,colour,0,0,x*8,y*8,0);
			count++;
		}
	}

	popmessage("%02x %02x %02x %02x\n",m_videobank,m_videomode, m_other1, m_other2);

	return 0;
}


/* these ports sometimes get written with similar values
 - they could be hooked up wrong, or subject to change it the code
   is being executed incorrectly */
WRITE16_MEMBER(cb2001_state::cb2001_vidctrl_w)
{
	if (mem_mask&0xff00) // video control?
	{
		printf("cb2001_vidctrl_w %04x %04x\n", data, mem_mask);
		m_videobank = (data & 0x0800)>>11;
	}
	else // something else
		m_other1 = data & 0x00ff;
}

WRITE16_MEMBER(cb2001_state::cb2001_vidctrl2_w)
{
	if (mem_mask&0xff00) // video control?
	{
		printf("cb2001_vidctrl2_w %04x %04x\n", data, mem_mask); // i think this switches to 'reels' mode
		m_videomode = (data>>8) & 0x03; // which bit??
	}
	else // something else
		m_other2 = data & 0x00ff;

//      printf("cb2001_vidctrl2_w %04x %04x\n", data, mem_mask); // bank could be here instead
}


TILE_GET_INFO_MEMBER(cb2001_state::get_cb2001_reel1_tile_info)
{
	int code = m_vram_bg[(0x0000/2) + tile_index/2];

	if (tile_index&1)
		code >>=8;

	code &=0xff;

	int colour = 0;//= (cb2001_out_c&0x7) + 8;

	SET_TILE_INFO_MEMBER(m_gfxdecode, 
			1,
			code+0x800,
			colour,
			0);
}

TILE_GET_INFO_MEMBER(cb2001_state::get_cb2001_reel2_tile_info)
{
	int code = m_vram_bg[(0x0200/2) + tile_index/2];

	if (tile_index&1)
		code >>=8;

	code &=0xff;

	int colour = 0;//(cb2001_out_c&0x7) + 8;

	SET_TILE_INFO_MEMBER(m_gfxdecode, 
			1,
			code+0x800,
			colour,
			0);
}


TILE_GET_INFO_MEMBER(cb2001_state::get_cb2001_reel3_tile_info)
{
	int code = m_vram_bg[(0x0400/2) + tile_index/2];
	int colour = 0;//(cb2001_out_c&0x7) + 8;

	if (tile_index&1)
		code >>=8;

	code &=0xff;

	SET_TILE_INFO_MEMBER(m_gfxdecode, 
			1,
			code+0x800,
			colour,
			0);
}


void cb2001_state::video_start()
{
	m_reel1_tilemap = &machine().tilemap().create(tilemap_get_info_delegate(FUNC(cb2001_state::get_cb2001_reel1_tile_info),this),TILEMAP_SCAN_ROWS, 8, 32, 64, 8);
	m_reel2_tilemap = &machine().tilemap().create(tilemap_get_info_delegate(FUNC(cb2001_state::get_cb2001_reel2_tile_info),this),TILEMAP_SCAN_ROWS, 8, 32, 64, 8);
	m_reel3_tilemap = &machine().tilemap().create(tilemap_get_info_delegate(FUNC(cb2001_state::get_cb2001_reel3_tile_info),this),TILEMAP_SCAN_ROWS, 8, 32, 64, 8);

	m_reel1_tilemap->set_scroll_cols(64);
	m_reel2_tilemap->set_scroll_cols(64);
	m_reel3_tilemap->set_scroll_cols(64);
}

WRITE16_MEMBER(cb2001_state::cb2001_bg_w)
{
	COMBINE_DATA(&m_vram_bg[offset]);

	// also used for the reel tilemaps in a different mode
/*
    if (offset<0x200/2)
    {
        m_reel1_tilemap->mark_tile_dirty((offset&0xff)/2);
    }
    else if (offset<0x400/2)
    {
        m_reel2_tilemap->mark_tile_dirty((offset&0xff)/2);
    }
    else if (offset<0x600/2)
    {
        m_reel3_tilemap->mark_tile_dirty((offset&0xff)/2);
    }
    else if (offset<0x800/2)
    {
    //  reel4_tilemap->mark_tile_dirty((offset&0xff)/2);
    }
*/
	m_reel1_tilemap->mark_all_dirty();
	m_reel2_tilemap->mark_all_dirty();
	m_reel3_tilemap->mark_all_dirty();


}

static ADDRESS_MAP_START( cb2001_map, AS_PROGRAM, 16, cb2001_state )
	AM_RANGE(0x00000, 0x1ffff) AM_RAM
	AM_RANGE(0x20000, 0x20fff) AM_RAM AM_SHARE("vrafg")
	AM_RANGE(0x21000, 0x21fff) AM_RAM_WRITE(cb2001_bg_w) AM_SHARE("vrabg")
	AM_RANGE(0xc0000, 0xfffff) AM_ROM AM_REGION("boot_prg",0)
ADDRESS_MAP_END

static ADDRESS_MAP_START( cb2001_io, AS_IO, 16, cb2001_state )
	AM_RANGE(0x00, 0x03) AM_DEVREADWRITE8("ppi8255_0", i8255_device, read, write, 0xffff)   /* Input Ports */
	AM_RANGE(0x10, 0x13) AM_DEVREADWRITE8("ppi8255_1", i8255_device, read, write, 0xffff)   /* DIP switches */
	AM_RANGE(0x20, 0x21) AM_DEVREAD8("aysnd", ay8910_device, data_r, 0xff00)
	AM_RANGE(0x22, 0x23) AM_DEVWRITE8("aysnd", ay8910_device, data_address_w, 0xffff)

	AM_RANGE(0x30, 0x31) AM_WRITE(cb2001_vidctrl_w)
	AM_RANGE(0x32, 0x33) AM_WRITE(cb2001_vidctrl2_w)
ADDRESS_MAP_END

static INPUT_PORTS_START( cb2001 )
	PORT_START("IN0")
	PORT_BIT( 0x01, IP_ACTIVE_LOW, IPT_GAMBLE_BOOK )
	PORT_BIT( 0x02, IP_ACTIVE_LOW, IPT_GAMBLE_SERVICE )
	PORT_BIT( 0x04, IP_ACTIVE_LOW, IPT_SLOT_STOP2 ) PORT_NAME("Stop 2 / Big")
	PORT_BIT( 0x08, IP_ACTIVE_LOW, IPT_SLOT_STOP1 ) PORT_NAME("Stop 1 / D-UP")
	PORT_BIT( 0x10, IP_ACTIVE_LOW, IPT_SLOT_STOP_ALL ) PORT_NAME("Stop All / Take")
	PORT_BIT( 0x20, IP_ACTIVE_LOW, IPT_GAMBLE_BET )
	PORT_BIT( 0x40, IP_ACTIVE_LOW, IPT_SLOT_STOP3 ) PORT_NAME("Stop 3 / Small / Info")
	PORT_BIT( 0x80, IP_ACTIVE_LOW, IPT_START1 ) PORT_NAME("Start")

	PORT_START("IN1")
	PORT_BIT( 0x01, IP_ACTIVE_LOW, IPT_UNKNOWN )
	PORT_BIT( 0x02, IP_ACTIVE_LOW, IPT_UNKNOWN )
	PORT_BIT( 0x04, IP_ACTIVE_LOW, IPT_COIN2 ) PORT_IMPULSE(2)  /* Coin B */
	PORT_BIT( 0x08, IP_ACTIVE_LOW, IPT_UNKNOWN )
	PORT_BIT( 0x10, IP_ACTIVE_LOW, IPT_COIN4 ) PORT_IMPULSE(2)  /* Coin D */
	PORT_BIT( 0x20, IP_ACTIVE_LOW, IPT_COIN3 ) PORT_IMPULSE(2)  /* Coin C */
	PORT_BIT( 0x40, IP_ACTIVE_LOW, IPT_GAMBLE_KEYIN )
	PORT_BIT( 0x80, IP_ACTIVE_LOW, IPT_COIN1 ) PORT_IMPULSE(2)  /* Coin A */

	PORT_START("IN2")
	PORT_BIT( 0x01, IP_ACTIVE_LOW, IPT_UNKNOWN )
	PORT_BIT( 0x02, IP_ACTIVE_LOW, IPT_UNKNOWN )
	PORT_BIT( 0x04, IP_ACTIVE_LOW, IPT_UNKNOWN )
	PORT_BIT( 0x08, IP_ACTIVE_LOW, IPT_UNKNOWN )
	PORT_BIT( 0x10, IP_ACTIVE_LOW, IPT_GAMBLE_KEYOUT ) PORT_NAME("Key Out / Attendant")
	PORT_BIT( 0x20, IP_ACTIVE_LOW, IPT_UNKNOWN )
	PORT_BIT( 0x40, IP_ACTIVE_LOW, IPT_GAMBLE_SERVICE ) PORT_NAME("Settings")
	PORT_BIT( 0x80, IP_ACTIVE_LOW, IPT_GAMBLE_BOOK ) PORT_NAME("Stats")

	PORT_START("DSW1")
	PORT_DIPNAME( 0x01, 0x01, DEF_STR( Unknown ) )  PORT_DIPLOCATION("DSW1:1")  /* OK */
	PORT_DIPSETTING(    0x01, DEF_STR( Off ) )
	PORT_DIPSETTING(    0x00, DEF_STR( On ) )
	PORT_DIPNAME( 0x02, 0x02, "Hopper Out Switch" ) PORT_DIPLOCATION("DSW1:2")  /* OK */
	PORT_DIPSETTING(    0x02, "Active Low" )
	PORT_DIPSETTING(    0x00, "Active High" )
	PORT_DIPNAME( 0x04, 0x04, "Payout Mode" )       PORT_DIPLOCATION("DSW1:3")  /* OK */
	PORT_DIPSETTING(    0x04, "Payout Switch" )
	PORT_DIPSETTING(    0x00, "Automatic" )
	PORT_DIPNAME( 0x08, 0x00, "W-UP '7'" )          PORT_DIPLOCATION("DSW1:4")  /* not checked */
	PORT_DIPSETTING(    0x08, "Loss" )
	PORT_DIPSETTING(    0x00, "Even" )
	PORT_DIPNAME( 0x10, 0x00, "W-UP Pay Rate" )     PORT_DIPLOCATION("DSW1:5")  /* OK */
	PORT_DIPSETTING(    0x00, "80%" )
	PORT_DIPSETTING(    0x10, "90%" )
	PORT_DIPNAME( 0x20, 0x00, "W-UP Game" )         PORT_DIPLOCATION("DSW1:6")  /* OK */
	PORT_DIPSETTING(    0x20, DEF_STR( Off ) )
	PORT_DIPSETTING(    0x00, DEF_STR( On ) )
	PORT_DIPNAME( 0xc0, 0xc0, "Bet Max" )           PORT_DIPLOCATION("DSW1:7,8")    /* OK */
	PORT_DIPSETTING(    0x00, "16" )
	PORT_DIPSETTING(    0x40, "32" )
	PORT_DIPSETTING(    0x80, "64" )
	PORT_DIPSETTING(    0xc0, "96" )

	PORT_START("DSW2")
	PORT_DIPNAME( 0x07, 0x00, "Main Game Pay Rate" )    PORT_DIPLOCATION("DSW2:1,2,3")  /* OK */
	PORT_DIPSETTING(    0x07, "35%" )
	PORT_DIPSETTING(    0x06, "40%" )
	PORT_DIPSETTING(    0x05, "45%" )
	PORT_DIPSETTING(    0x04, "50%" )
	PORT_DIPSETTING(    0x03, "55%" )
	PORT_DIPSETTING(    0x02, "60%" )
	PORT_DIPSETTING(    0x01, "65%" )
	PORT_DIPSETTING(    0x00, "70%" )
	PORT_DIPNAME( 0x18, 0x00, "Hopper Limit" )          PORT_DIPLOCATION("DSW2:4,5")    /* OK */
	PORT_DIPSETTING(    0x18, "300" )
	PORT_DIPSETTING(    0x10, "500" )
	PORT_DIPSETTING(    0x08, "1000" )
	PORT_DIPSETTING(    0x00, "Unlimited" )
	PORT_DIPNAME( 0x20, 0x00, "100 Odds Sound" )        PORT_DIPLOCATION("DSW2:6")  /* not checked */
	PORT_DIPSETTING(    0x00, DEF_STR( Off ) )
	PORT_DIPSETTING(    0x20, DEF_STR( On ) )
	PORT_DIPNAME( 0x40, 0x40, "Key-In Type" )           PORT_DIPLOCATION("DSW2:7")  /* OK */
	PORT_DIPSETTING(    0x40, "A-Type" )
	PORT_DIPSETTING(    0x00, "B-Type" )
	PORT_DIPNAME( 0x80, 0x00, "Center Super 7 Bet Limit" )  PORT_DIPLOCATION("DSW2:8")  /* related with DSW 4-6 */
	PORT_DIPSETTING(    0x80, "Unlimited" )
	PORT_DIPSETTING(    0x00, "Limited" )

	PORT_START("DSW3")
	PORT_DIPNAME( 0x03, 0x03, "Key In Rate" ) PORT_DIPLOCATION("DSW3:1,2")  /* OK */
	PORT_DIPSETTING(    0x00, "1 Coin/10 Credits" )  PORT_CONDITION("DSW2",0x40,EQUALS,0x40) /* A-Type */
	PORT_DIPSETTING(    0x01, "1 Coin/20 Credits" )  PORT_CONDITION("DSW2",0x40,EQUALS,0x40)
	PORT_DIPSETTING(    0x02, "1 Coin/50 Credits" )  PORT_CONDITION("DSW2",0x40,EQUALS,0x40)
	PORT_DIPSETTING(    0x03, "1 Coin/100 Credits" ) PORT_CONDITION("DSW2",0x40,EQUALS,0x40)
	PORT_DIPSETTING(    0x00, DEF_STR( 1C_5C ) )     PORT_CONDITION("DSW2",0x40,EQUALS,0x00) /* B-Type */
	PORT_DIPSETTING(    0x01, "1 Coin/10 Credits" )  PORT_CONDITION("DSW2",0x40,EQUALS,0x00)
	PORT_DIPSETTING(    0x02, "1 Coin/25 Credits" )  PORT_CONDITION("DSW2",0x40,EQUALS,0x00)
	PORT_DIPSETTING(    0x03, "1 Coin/50 Credits" )  PORT_CONDITION("DSW2",0x40,EQUALS,0x00)
	PORT_DIPNAME( 0x0c, 0x0c, "Coin A Rate" ) PORT_DIPLOCATION("DSW3:3,4")  /* OK */
	PORT_DIPSETTING(    0x00, DEF_STR( 1C_1C ) )
	PORT_DIPSETTING(    0x04, DEF_STR( 1C_2C ) )
	PORT_DIPSETTING(    0x08, DEF_STR( 1C_5C ) )
	PORT_DIPSETTING(    0x0c, "1 Coin/10 Credits" )
	PORT_DIPNAME( 0x30, 0x30, "Coin D Rate" ) PORT_DIPLOCATION("DSW3:5,6")  /* OK */
	PORT_DIPSETTING(    0x30, DEF_STR( 5C_1C ) )    PORT_CONDITION("DSW4",0x10,EQUALS,0x10) /* C-Type */
	PORT_DIPSETTING(    0x20, DEF_STR( 2C_1C ) )    PORT_CONDITION("DSW4",0x10,EQUALS,0x10)
	PORT_DIPSETTING(    0x10, DEF_STR( 1C_1C ) )    PORT_CONDITION("DSW4",0x10,EQUALS,0x10)
	PORT_DIPSETTING(    0x00, DEF_STR( 1C_2C ) )    PORT_CONDITION("DSW4",0x10,EQUALS,0x10)
	PORT_DIPSETTING(    0x00, DEF_STR( 1C_5C ) )    PORT_CONDITION("DSW4",0x10,EQUALS,0x00) /* D-Type */
	PORT_DIPSETTING(    0x10, "1 Coin/10 Credits" ) PORT_CONDITION("DSW4",0x10,EQUALS,0x00)
	PORT_DIPSETTING(    0x20, "1 Coin/25 Credits" ) PORT_CONDITION("DSW4",0x10,EQUALS,0x00)
	PORT_DIPSETTING(    0x30, "1 Coin/50 Credits" ) PORT_CONDITION("DSW4",0x10,EQUALS,0x00)
	PORT_DIPNAME( 0xc0, 0xc0, "Coin C Rate" ) PORT_DIPLOCATION("DSW3:7,8")  /* OK */
	PORT_DIPSETTING(    0x00, DEF_STR( 1C_1C ) )
	PORT_DIPSETTING(    0x40, DEF_STR( 1C_2C ) )
	PORT_DIPSETTING(    0x80, DEF_STR( 1C_5C ) )
	PORT_DIPSETTING(    0xc0, "1 Coin/10 Credits" )

	PORT_START("DSW4")
	PORT_DIPNAME( 0x07, 0x07, "Credit Limit" )            PORT_DIPLOCATION("DSW4:1,2,3")    /* not checked */
	PORT_DIPSETTING(    0x07, "5,000" )
	PORT_DIPSETTING(    0x06, "10,000" )
	PORT_DIPSETTING(    0x05, "20,000" )
	PORT_DIPSETTING(    0x04, "30,000" )
	PORT_DIPSETTING(    0x03, "40,000" )
	PORT_DIPSETTING(    0x02, "50,000" )
	PORT_DIPSETTING(    0x01, "100,000" )
	PORT_DIPSETTING(    0x00, "Unlimited" )
	PORT_DIPNAME( 0x08, 0x08, "Display Of Payout Limit" ) PORT_DIPLOCATION("DSW4:4") /* not working */
	PORT_DIPSETTING(    0x08, DEF_STR( Off ) )
	PORT_DIPSETTING(    0x00, DEF_STR( On ) )
	PORT_DIPNAME( 0x10, 0x10, "Type Of Coin D" )          PORT_DIPLOCATION("DSW4:5")    /* OK */
	PORT_DIPSETTING(    0x10, "C-Type" )
	PORT_DIPSETTING(    0x00, "D-Type" )
	PORT_DIPNAME( 0x20, 0x20, "Min. Bet For Bonus Play" ) PORT_DIPLOCATION("DSW4:6")    /* OK */
	PORT_DIPSETTING(    0x20, "16 Bet" )
	PORT_DIPSETTING(    0x00, "8 Bet" )
	PORT_DIPNAME( 0x40, 0x40, "Reel Speed" )              PORT_DIPLOCATION("DSW4:7")    /* OK */
	PORT_DIPSETTING(    0x40, DEF_STR( Low ) )
	PORT_DIPSETTING(    0x00, DEF_STR( High ) )
	PORT_DIPNAME( 0x80, 0x80, "Hopper Out By Coin A" )    PORT_DIPLOCATION("DSW4:8")    /* not checked */
	PORT_DIPSETTING(    0x80, DEF_STR( Off ) )
	PORT_DIPSETTING(    0x00, DEF_STR( On ) )

	PORT_START("DSW5")
	PORT_DIPNAME( 0x01, 0x00, "Display Of Doll On Demo" )          PORT_DIPLOCATION("DSW5:1")   /* not working */
	PORT_DIPSETTING(    0x01, DEF_STR( Off ) )
	PORT_DIPSETTING(    0x00, DEF_STR( On ) )
	PORT_DIPNAME( 0x06, 0x06, "Coin In Limit" )                    PORT_DIPLOCATION("DSW5:2,3") /* not checked */
	PORT_DIPSETTING(    0x06, "1,000" )
	PORT_DIPSETTING(    0x04, "5,000" )
	PORT_DIPSETTING(    0x02, "10,000" )
	PORT_DIPSETTING(    0x00, "20,000" )
	PORT_DIPNAME( 0x18, 0x18, "Condition For 3 Kind Of Bonus" )    PORT_DIPLOCATION("DSW5:4,5") /* not checked */
	PORT_DIPSETTING(    0x18, "12-7-1" )
	PORT_DIPSETTING(    0x10, "9-5-1" )
	PORT_DIPSETTING(    0x08, "6-3-1" )
	PORT_DIPSETTING(    0x00, "3-2-1" )
	PORT_DIPNAME( 0x20, 0x00, "Display Of Doll At All Fr. Bonus" ) PORT_DIPLOCATION("DSW5:6")   /* not checked */
	PORT_DIPSETTING(    0x20, DEF_STR( Low ) )
	PORT_DIPSETTING(    0x00, DEF_STR( High ) )
	PORT_DIPNAME( 0x40, 0x40, DEF_STR( Unknown ) )                 PORT_DIPLOCATION("DSW5:7")   /* listed as unused */
	PORT_DIPSETTING(    0x40, DEF_STR( Off ) )
	PORT_DIPSETTING(    0x00, DEF_STR( On ) )
	PORT_DIPNAME( 0x80, 0x80, "Test Mode For Disp. Of Doll" )      PORT_DIPLOCATION("DSW5:8")   /* not working */
	PORT_DIPSETTING(    0x80, DEF_STR( Off ) )
	PORT_DIPSETTING(    0x00, DEF_STR( On ) )

INPUT_PORTS_END

INTERRUPT_GEN_MEMBER(cb2001_state::vblank_irq)
{
	generic_pulse_irq_line(device.execute(), NEC_INPUT_LINE_INTP0, 1);
}

static const gfx_layout cb2001_layout =
{
	8,8,
	RGN_FRAC(1,1),
	4,
	{ 0,1,2,3 },
	{ 8,12,0,4,24,28, 16,20 },
	{ 0*32,1*32,2*32,3*32,4*32,5*32,6*32,7*32 },
	8*32
};


static const gfx_layout cb2001_layout32 =
	{
	8,32,
	RGN_FRAC(1,1),
	4,
	{ 0,1,2,3 },
	{ 8,12,0,4,24,28, 16,20 },
	{ 0*32,1*32,2*32,3*32,4*32,5*32,6*32,7*32, 8*32, 9*32, 10*32, 11*32, 12*32, 13*32,14*32,15*32,16*32,17*32,18*32,19*32,20*32,21*32,22*32,23*32,24*32,25*32,26*32,27*32,28*32,29*32,30*32,31*32 },
	32*32
};

static GFXDECODE_START( cb2001 )
	GFXDECODE_ENTRY( "gfx", 0, cb2001_layout,   0x0, 32 )
	GFXDECODE_ENTRY( "gfx", 0, cb2001_layout32, 0x0, 32 )
GFXDECODE_END

PALETTE_INIT_MEMBER(cb2001_state, cb2001)
{
	int i;
	for (i = 0; i < 0x200; i++)
	{
		int r,g,b;

		UINT8*proms = memregion("proms")->base();
		int length = memregion("proms")->bytes();
		UINT16 dat;

		dat = (proms[0x000+i] << 8) | proms[0x200+i];


		b = ((dat >> 1) & 0x1f)<<3;
		r = ((dat >> 6 )& 0x1f)<<3;
		g = ((dat >> 11 ) & 0x1f)<<3;

		if (length==0x400) // are the cb2001 proms dumped incorrectly?
		{
<<<<<<< HEAD
			if (!(i&0x20)) palette.set_pen_color((i&0x1f) | ((i&~0x3f)>>1), MAKE_RGB(r, g, b));
		}
		else
		{
			palette.set_pen_color(i, MAKE_RGB(r, g, b));
=======
			if (!(i&0x20)) palette_set_color(machine(), (i&0x1f) | ((i&~0x3f)>>1), rgb_t(r, g, b));
		}
		else
		{
			palette_set_color(machine(), i, rgb_t(r, g, b));
>>>>>>> ca932a6d
		}
	}
}

static I8255A_INTERFACE( ppi8255_0_intf )
{
	DEVCB_INPUT_PORT("IN0"),            /* Port A read */
	DEVCB_NULL,                         /* Port A write */
	DEVCB_INPUT_PORT("IN1"),            /* Port B read */
	DEVCB_NULL,                         /* Port B write */
	DEVCB_INPUT_PORT("IN2"),            /* Port C read */
	DEVCB_NULL                          /* Port C write */
};

static I8255A_INTERFACE( ppi8255_1_intf )
{
	DEVCB_INPUT_PORT("DSW1"),           /* Port A read */
	DEVCB_NULL,                         /* Port A write */
	DEVCB_INPUT_PORT("DSW2"),           /* Port B read */
	DEVCB_NULL,                         /* Port B write */
	DEVCB_INPUT_PORT("DSW3"),           /* Port C read */
	DEVCB_NULL                          /* Port C write */
};

static const ay8910_interface cb2001_ay8910_config =
{
	AY8910_LEGACY_OUTPUT,
	AY8910_DEFAULT_LOADS,
	DEVCB_INPUT_PORT("DSW4"),
	DEVCB_INPUT_PORT("DSW5"),
	DEVCB_NULL,
	DEVCB_NULL
};

static MACHINE_CONFIG_START( cb2001, cb2001_state )
	MCFG_CPU_ADD("maincpu", V35, 20000000) // CPU91A-011-0016JK004; encrypted cpu like nec v25/35 used in some irem game
	MCFG_V25_CONFIG(cb2001_decryption_table)
	MCFG_CPU_PROGRAM_MAP(cb2001_map)
	MCFG_CPU_IO_MAP(cb2001_io)
	MCFG_CPU_VBLANK_INT_DRIVER("screen", cb2001_state,  vblank_irq)

	MCFG_I8255A_ADD( "ppi8255_0", ppi8255_0_intf )
	MCFG_I8255A_ADD( "ppi8255_1", ppi8255_1_intf )

	MCFG_GFXDECODE_ADD("gfxdecode",cb2001,"palette")


	MCFG_SCREEN_ADD("screen", RASTER)
	MCFG_SCREEN_REFRESH_RATE(60)
	MCFG_SCREEN_VBLANK_TIME(ATTOSECONDS_IN_USEC(0))
	MCFG_SCREEN_SIZE(64*8, 64*8)
	MCFG_SCREEN_VISIBLE_AREA(0, 64*8-1, 0, 32*8-1)
	MCFG_SCREEN_UPDATE_DRIVER(cb2001_state, screen_update_cb2001)

	MCFG_PALETTE_ADD("palette", 0x100)


	/* sound hardware */
	MCFG_SPEAKER_STANDARD_MONO("mono")
	MCFG_SOUND_ADD("aysnd", AY8910, 1500000) // wrong
	MCFG_SOUND_CONFIG(cb2001_ay8910_config)
	MCFG_SOUND_ROUTE(ALL_OUTPUTS, "mono", 0.50)
MACHINE_CONFIG_END


ROM_START( cb2001 )
	ROM_REGION( 0x040000, "boot_prg", 0 )
	ROM_LOAD16_WORD( "c01111.11f", 0x020000, 0x20000, CRC(ec6269f1) SHA1(f2428562a10e30192f2c95053f5ce448302e7cf5) )

	ROM_REGION( 0x080000, "gfx", 0 )
	ROM_LOAD( "c0111.12a", 0x000000, 0x80000, CRC(342b760e) SHA1(bc168bec384ccacd73543f604e3ab5b2b8f4f441) )

	ROM_REGION( 0x400, "proms", 0 ) // ?
	ROM_LOAD( "am27s29.9b",  0x000, 0x200, CRC(6c90f6a2) SHA1(f3f592954000d189ded0ed8c6c4444ace0b616a4) )
	ROM_LOAD( "am27s29.11b", 0x200, 0x200, CRC(e5aa3ec7) SHA1(675711dd6788b3d0c37573b49b6297cbcd8c8209) )
ROM_END

ROM_START( scherrym )
	ROM_REGION( 0x040000, "boot_prg", 0 )
	ROM_LOAD16_WORD( "f11.bin", 0x000000, 0x40000, CRC(8967f58d) SHA1(eb01a16b7d108f5fbe5de8f611b4f77869aedbf1) )

	ROM_REGION( 0x080000, "gfx", ROMREGION_ERASEFF )
//  ROM_LOAD( "12a.bin", 0x000000, 0x80000,NO_DUMP ) // missing on PCB - 2 PCBs have been found this way, it probably uploads the GFX.

	ROM_REGION( 0x400, "proms", 0 )
	ROM_LOAD( "n82s135-1.bin", 0x000, 0x100, CRC(66ed363f) SHA1(65bd37842c441c2e712844b07c0cfe37ef16d0ef) )
	ROM_LOAD( "n82s135-2.bin", 0x200, 0x100, CRC(a19821db) SHA1(62dda90dd67dfbc0b96f161f1f2b7a46a5805eae) )
ROM_END

GAME( 2001, cb2001,    0,      cb2001,      cb2001, driver_device,   0, ROT0,  "Dyna", "Cherry Bonus 2001", GAME_NOT_WORKING|GAME_NO_SOUND )
GAME( 2001, scherrym,  0,      cb2001,      cb2001, driver_device,   0, ROT0,  "Dyna", "Super Cherry Master", GAME_NOT_WORKING|GAME_NO_SOUND ) // 2001 version? (we have bootlegs running on z80 hw of a 1996 version)<|MERGE_RESOLUTION|>--- conflicted
+++ resolved
@@ -795,19 +795,11 @@
 
 		if (length==0x400) // are the cb2001 proms dumped incorrectly?
 		{
-<<<<<<< HEAD
-			if (!(i&0x20)) palette.set_pen_color((i&0x1f) | ((i&~0x3f)>>1), MAKE_RGB(r, g, b));
+			if (!(i&0x20)) palette.set_pen_color((i&0x1f) | ((i&~0x3f)>>1), rgb_t(r, g, b));
 		}
 		else
 		{
-			palette.set_pen_color(i, MAKE_RGB(r, g, b));
-=======
-			if (!(i&0x20)) palette_set_color(machine(), (i&0x1f) | ((i&~0x3f)>>1), rgb_t(r, g, b));
-		}
-		else
-		{
-			palette_set_color(machine(), i, rgb_t(r, g, b));
->>>>>>> ca932a6d
+			palette.set_pen_color(i, rgb_t(r, g, b));
 		}
 	}
 }
