--- conflicted
+++ resolved
@@ -27,16 +27,11 @@
 	void quorum(machine_config &config);
 
 protected:
-<<<<<<< HEAD
 	void machine_start() override;
 	void machine_reset() override;
 	void video_start() override;
 
 	rectangle get_screen_area() override;
-=======
-	virtual void machine_start() override;
-	virtual void machine_reset() override;
->>>>>>> cf457868
 
 private:
 	u8 beta_neutral_r(offs_t offset);
@@ -51,24 +46,10 @@
 	void scorpion_switch(address_map &map);
 	void scorpion_update_memory();
 
-<<<<<<< HEAD
-=======
-	void scorpion_update_memory();
-
-	required_memory_bank m_bank1;
-	required_memory_bank m_bank2;
-	required_memory_bank m_bank3;
-	required_memory_bank m_bank4;
->>>>>>> cf457868
 	required_device<beta_disk_device> m_beta;
 
 	memory_view m_bank0_rom;
 	address_space *m_program;
-<<<<<<< HEAD
-=======
-	uint8_t *m_p_ram;
-	uint16_t m_rom_selection;
->>>>>>> cf457868
 };
 
 /****************************************************************************************************/
@@ -113,29 +94,8 @@
 	}
 	else
 	{
-<<<<<<< HEAD
 		m_bank_rom[0]->set_entry(BIT(m_port_1ffd_data, 1) ? 2 : BIT(m_port_7ffd_data, 4));
 		m_bank0_rom.select(0);
-=======
-		if ((m_port_1ffd_data & 0x02)==0x02)
-			m_rom_selection = 2;
-		else
-			m_rom_selection = BIT(m_port_7ffd_data, 4);
-
-		m_bank1->set_base(&m_p_ram[0x10000 + (m_rom_selection<<14)]);
-	}
-}
-
-void scorpion_state::scorpion_0000_w(offs_t offset, uint8_t data)
-{
-	if ( ! m_ram_0000 )
-		return;
-
-	if ((m_port_1ffd_data & 0x01)==0x01)
-	{
-		if ( ! m_ram_disabled_by_beta )
-			m_ram_0000[offset] = data;
->>>>>>> cf457868
 	}
 }
 
@@ -174,21 +134,11 @@
 
 u8 scorpion_state::beta_enable_r(offs_t offset)
 {
-<<<<<<< HEAD
 	if (m_maincpu->total_cycles() & 1) m_maincpu->eat_cycles(1);
 
 	if(m_beta->started() && m_bank_rom[0]->entry() == 1) {
 		m_beta->enable();
 		m_bank_rom[0]->set_entry(3);
-=======
-	if (m_rom_selection == 1) {
-		m_rom_selection = 3;
-		if (m_beta->started()) {
-			m_beta->enable();
-			m_bank1->set_base(&m_p_ram[0x10000 + (m_rom_selection<<14)]);
-			m_ram_disabled_by_beta = 1;
-		}
->>>>>>> cf457868
 	}
 	return m_program->read_byte(offset + 0x3d00);
 }
@@ -198,18 +148,9 @@
 	if (m_maincpu->total_cycles() & 1) m_maincpu->eat_cycles(1);
 
 	if (m_beta->started() && m_beta->is_active()) {
-<<<<<<< HEAD
 		m_beta->disable();
 		m_bank_rom[0]->set_entry(BIT(m_port_7ffd_data, 4));
 	}
-=======
-		m_rom_selection = BIT(m_port_7ffd_data, 4);
-		m_beta->disable();
-		m_bank1->set_base(&m_p_ram[0x10000 + (m_rom_selection<<14)]);
-		m_ram_disabled_by_beta = 1;
-	} else
-		m_ram_disabled_by_beta = 0;
->>>>>>> cf457868
 	return m_program->read_byte(offset + 0x4000);
 }
 
@@ -246,21 +187,7 @@
 	map(0x4000, 0xffff).r(FUNC(scorpion_state::beta_disable_r));
 }
 
-<<<<<<< HEAD
 void scorpion_state::machine_start()
-=======
-
-void scorpion_state::machine_start()
-{
-	spectrum_128_state::machine_start();
-
-	m_rom_selection = 0;
-
-	save_item(NAME(m_rom_selection));
-}
-
-void scorpion_state::machine_reset()
->>>>>>> cf457868
 {
 	spectrum_128_state::machine_start();
 
