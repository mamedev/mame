--- conflicted
+++ resolved
@@ -298,11 +298,7 @@
 	g = (m_generic_paletteram_32[offset] >> 8) & 0xff;
 	b = (m_generic_paletteram_32[offset] >> 0) & 0xff;
 
-<<<<<<< HEAD
-	m_palette->set_pen_color(offset,MAKE_RGB(r,g,b));
-=======
-	palette_set_color(machine(),offset,rgb_t(r,g,b));
->>>>>>> ca932a6d
+	m_palette->set_pen_color(offset,rgb_t(r,g,b));
 }
 
 
