--- conflicted
+++ resolved
@@ -21,19 +21,11 @@
   VT16 - ?
   VT18 - ?
 
-<<<<<<< HEAD
 	VT3x - used in SY889
 		Uses SQI rather than parallel flash
 		Vaguely OneBus compatible but some registers different ($411C in particular)
 		Uses RGB format for palettes
 		Credit to NewRisingSun2 for much of the reverse engineering
-=======
-    VT3x - used in SY889
-        Uses SQI rather than parallel flash
-        Vaguely OneBus compatible but some registers different ($411C in particular)
-        Uses RGB format for palettes
-        Credit to NewRisingSun2 for much of the reverse engineering
->>>>>>> 053fd769
 
   (more)
 
@@ -43,13 +35,8 @@
 
   todo (VT03):
 
-<<<<<<< HEAD
-	Super Mario Bros 3 crashes after title screen, some kind of memory map issue
-	possibly with MMC3 emulation mode
-=======
     Super Mario Bros 3 crashes after title screen, some kind of memory map issue
     possibly with MMC3 emulation mode
->>>>>>> 053fd769
 
   APU refactoring to allow for mostly doubled up functionality + PCM channel
   *more*
@@ -208,12 +195,7 @@
 	required_memory_bank m_prgbank3;
 	required_region_ptr<uint8_t> m_prgrom;
 
-<<<<<<< HEAD
 	optional_ioport m_csel;
-
-
-=======
->>>>>>> 053fd769
 	uint16_t decode_nt_addr(uint16_t addr);
 	void do_dma(uint8_t data, bool broken);
 };
@@ -929,7 +911,6 @@
 		m_410x[0x7] = ((data & 0x0F) << 1);
 		m_410x[0x8] = ((data & 0x0F) << 1) + 1;
 		update_banks();
-<<<<<<< HEAD
 	} else {
 		//MMC3 compat
 		if((addr < 0xA000) && !(addr & 0x01)) {
@@ -999,65 +980,6 @@
 	}
 	logerror("%s: vt03_8000_w (%04x) %02x\n", machine().describe_context(), offset+0x8000, data );
 	
-=======
-	} else if((addr < 0xA000) && (addr & 0x01)) {
-		switch(m_8000_addr_latch) {
-			case 0x00:
-				m_ppu->set_201x_reg(0x6, data);
-				break;
-
-			case 0x01:
-				m_ppu->set_201x_reg(0x7, data);
-				break;
-
-			case 0x02: // hand?
-				m_ppu->set_201x_reg(0x2, data);
-				break;
-
-			case 0x03: // dog?
-				m_ppu->set_201x_reg(0x3, data);
-				break;
-
-			case 0x04: // ball thrown
-				m_ppu->set_201x_reg(0x4, data);
-				break;
-
-			case 0x05: // ball thrown
-				m_ppu->set_201x_reg(0x5, data);
-				break;
-			case 0x06:
-				m_410x[0x7] = data;
-				//m_410x[0x9] = data;
-				update_banks();
-				break;
-
-			case 0x07:
-				m_410x[0x8] = data;
-				update_banks();
-				break;
-		}
-	} else if((addr >= 0xA000) && (addr < 0xC000) && !(addr & 0x01)) {
-		// Mirroring
-		m_410x[0x6] &= 0xFE;
-		m_410x[0x6] |= data & 0x01;
-	} else if((addr >= 0xA000) && (addr < 0xC000) && (addr & 0x01)) {
-		// PRG RAM control, ignore
-	} else if((addr >= 0xC000) && (addr < 0xE000) && !(addr & 0x01)) {
-		// IRQ latch
-		vt03_410x_w(space, 1, data);
-	} else if((addr >= 0xC000) && (addr < 0xE000) && (addr & 0x01)) {
-		// IRQ reload
-		vt03_410x_w(space, 2, data);
-	} else if((addr >= 0xE000) && !(addr & 0x01)) {
-		// IRQ disable
-		vt03_410x_w(space, 3, data);
-	} else if((addr >= 0xE000) && (addr & 0x01)) {
-		// IRQ enable
-		vt03_410x_w(space, 4, data);
-	} else {
-
-	}
->>>>>>> 053fd769
 
 }
 
@@ -1771,7 +1693,6 @@
 CONS( 2004, mc_dcat8a,  mc_dcat8, 0,  nes_vt,    nes_vt, nes_vt_state,  0, "<unknown>", "100 in 1 (D-CAT8 8bit Console, set 2)", MACHINE_IMPERFECT_GRAPHICS )
 
 // Runs well, minor GFX issues in intro
-<<<<<<< HEAD
 CONS( 2017, sy889,  		0, 				0,  nes_vt_hh, nes_vt, nes_vt_state,  0, "SY Corp", 	"SY-889 300 in 1 Handheld", MACHINE_IMPERFECT_GRAPHICS )
 CONS( 2016, sy888b,  		0, 				0,  nes_vt_hh, nes_vt, nes_vt_state,  0, "SY Corp", 	"SY-888B 288 in 1 Handheld", MACHINE_IMPERFECT_GRAPHICS )
 
@@ -1800,9 +1721,4 @@
 CONS( 2017, fapocket,  	0,        0,  nes_vt_fa,    nes_vt_fa, nes_vt_state,  0, "<unknown>", 	"Family Pocket 638 in 1", MACHINE_IMPERFECT_GRAPHICS )
 
 // Plays intro music but then crashes. New platform which makes some odd accesses.
-CONS( 2016, mog_m320,  	0, 				0,  nes_vt_hh,    nes_vt, nes_vt_state,  0, "MOGIS", 	"MOGIS M320 246 in 1 Handheld", MACHINE_NOT_WORKING )
-=======
-CONS( 2017, sy889,          0,              0,  nes_vt_hh, nes_vt, nes_vt_state,  0, "SY Corp",     "SY-889 300 in 1 Handheld", MACHINE_NOT_WORKING )
-// Runs well, only issues in SMB3 which crashes
-CONS( 2017, bittboy,    0,              0,  nes_vt_bt,    nes_vt, nes_vt_state,  0, "BittBoy",  "BittBoy Mini FC 300 in 1", MACHINE_NOT_WORKING )
->>>>>>> 053fd769
+CONS( 2016, mog_m320,  	0, 				0,  nes_vt_hh,    nes_vt, nes_vt_state,  0, "MOGIS", 	"MOGIS M320 246 in 1 Handheld", MACHINE_NOT_WORKING )