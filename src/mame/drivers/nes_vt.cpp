--- conflicted
+++ resolved
@@ -1302,11 +1302,11 @@
 
 // should be VT03 based
 // for testing 'Shark', 'Octopus', 'Harbor', and 'Earth Fighter' use the extended colour modes, other games just seem to use standard NES modes
-<<<<<<< HEAD
 CONS( 200?, mc_dgear,  0,  0,  nes_vt,    nes_vt, nes_vt_state,  0, "dreamGEAR", "dreamGEAR 75-in-1", MACHINE_IMPERFECT_GRAPHICS )
 // all software in this runs in the VT03 enhanced mode, it also includes an actual licensed VT03 port of Frogger.
 // all games work OK except Frogger which has serious graphical issues
-CONS( 200?, vgtablet,   0, 0,  nes_vt_vg,    nes_vt, nes_vt_state,  0, "<unknown> / Konami", "VG Pocket Tablet", MACHINE_NOT_WORKING )
+CONS( 2006, vgtablet,   0, 0,  nes_vt_vg,    nes_vt, nes_vt_state,  0, "<unknown> / Konami", "VG Pocket Tablet", MACHINE_NOT_WORKING )
+// There is a 2004 Majesco Frogger "TV game" that appears to contain the same version of Frogger as above but with no other games, so probably fits here.
 
 // this is VT09 based
 // it boots, most games correct, but palette issues in some games still (usually they appear greyscale)
@@ -1319,18 +1319,6 @@
 // sport games, also no sound in menu or sport games due to missing PCM
 // emulation
 CONS( 200?, dgun2500,  0,  0,  nes_vt_dg,    nes_vt, nes_vt_state,  0, "dreamGEAR", "dreamGEAR Wireless Motion Control with 130 games (DGUN-2500)", MACHINE_IMPERFECT_GRAPHICS | MACHINE_IMPERFECT_SOUND)
-=======
-CONS( 200?, mc_dgear,  0,  0,  nes_vt,    nes_vt, nes_vt_state,  0, "dreamGEAR", "dreamGEAR 75-in-1", MACHINE_NOT_WORKING )
-// all software in this runs in the VT03 enhanced mode, it also includes an actual licensed VT03 port of Frogger.  If running on EmuVT set to PAL or the colours are broken
-CONS( 2006, vgtablet,   0,        0,  nes_vt,    nes_vt, nes_vt_state,  0, "<unknown> / Konami", "VG Pocket Tablet", MACHINE_NOT_WORKING )
-// There is a 2004 Majesco Frogger "TV game" that appears to contain the same version of Frogger as above but with no other games, so probably fits here.
-
-// this is VT09 based, and needs 8bpp modes at least
-// it boots, but gfx look wrong due to unsupported mode
-CONS( 2009, cybar120,  0,  0,  nes_vt_xx, nes_vt, nes_vt_state,  0, "Defender", "Defender M2500P 120-in-1", MACHINE_NOT_WORKING )
-CONS( 200?, vgpocket,  0,  0,  nes_vt_xx, nes_vt, nes_vt_state,  0, "<unknown>", "VG Pocket (VG-2000)", MACHINE_NOT_WORKING )
-CONS( 200?, vgpmini,   0,  0,  nes_vt_xx, nes_vt, nes_vt_state,  0, "<unknown>", "VG Pocket Mini (VG-1500)", MACHINE_NOT_WORKING )
->>>>>>> cdcc27d6
 
 // these are NOT VT03, but something newer but based around the same basic designs
 // (no visible tiles in ROM using standard decodes tho, might need moving out of here)
