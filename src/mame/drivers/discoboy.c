--- conflicted
+++ resolved
@@ -168,11 +168,7 @@
 		g = ((pal >> 4) & 0xf) << 4;
 		r = ((pal >> 8) & 0xf) << 4;
 
-<<<<<<< HEAD
-		m_palette->set_pen_color(i / 2, MAKE_RGB(r, g, b));
-=======
-		palette_set_color(machine(), i / 2, rgb_t(r, g, b));
->>>>>>> ca932a6d
+		m_palette->set_pen_color(i / 2, rgb_t(r, g, b));
 	}
 
 	for (i = 0; i < 0x800; i += 2)
@@ -185,11 +181,7 @@
 		g = ((pal >> 4) & 0xf) << 4;
 		r = ((pal >> 8) & 0xf) << 4;
 
-<<<<<<< HEAD
-		m_palette->set_pen_color((i / 2) + 0x400, MAKE_RGB(r, g, b));
-=======
-		palette_set_color(machine(), (i / 2) + 0x400, rgb_t(r, g, b));
->>>>>>> ca932a6d
+		m_palette->set_pen_color((i / 2) + 0x400, rgb_t(r, g, b));
 	}
 
 	bitmap.fill(0x3ff, cliprect);
