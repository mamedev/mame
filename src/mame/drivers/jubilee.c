/****************************************************************************************

  Jubilee Double-Up Poker
  -----------------------

  Driver by Roberto Fresca.


  Games running on this hardware:

  * Jubilee Double-Up Poker,  198?,  Jubilee.


*****************************************************************************************

  Hardware Notes:
  ---------------

  PCB etched:

  HERBER LTD
  Jubilee Sales Pty Ltd.
  BD No V63-261 ISS1.

  1x TMS9980 CPU
  1x MC6845P CRTC
  
  1x TC5517AP-2 (2048 words x 8 bits Asynchronous CMOS Static RAM), tied to a battery.
  1x 2114       (1024 words x 4 bits RAM)

  3x 2732 labelled 1, 2 and 3.
  3x 2764 labelled Red Blue and Green.

  1x 6.0 MHz crystal.
  1x Unknown lithium battery.


  From some forums...
  
  The memory chips on board are the toshiba TC5517ap powered via the Lithium cell and
  the 2114 find the 74148 or 74ls148, all 9980 cpu's use one, pin3 will generate a reset.
  The 5517 ram is compatible with 6116 or 2018.

  The 9980 has 3 interupt inputs, but they are binary.
  The ls148 encodes the interupts to the cpu - the highest interupt is reset.

  I tried pulling pin 3 of the 74ls148 low and yes, this sets up the reset interupt
  on pins 23, 24 and 25. The TC5517 checks out ok as a 6116.

  The crystal seems ok and this clock makes it throught to pin 34 of the MPU.
  I was expecting that PHASE 03 - pin 22, should be clocking, but it simply sits at 5v.

*****************************************************************************************

  *** Game Notes ***

  Just insert credits, and play. :)

  A default NVRAM is provided. Without it, the game stucks at boot with a memory error
  screen. If this happens, press the key 9 (Attendant). The game will initialize the NVRAM
  and then boots OK.

  The RESET service button (key R) is just for payment purposes.

  The Supervisor Key (Key 0), brings a menu for bookkeeping, and replay (still can't see
  the point). The key behaves like a real lock key, with off/on status.

*****************************************************************************************

  --------------------
  ***  Memory Map  ***
  --------------------

  0000-2FFF    ; ROM space.
  3000-33FF    ; Video RAM.   ----------> First half of TC5517AP battery backed RAM.
  3400-37FF    ; Working RAM. ----------> Second half of TC5517AP battery backed RAM.
  3800-3BFF    ; Color (ATTR) RAM. -----> Whole 2114 RAM.
  3E00-3E03    ; CRT Controller. -------> MC6845P.

  CRU...

  0080-0080    ; Unknown Read. Maybe a leftover.
  00C8-00C8    ; Multiplexed Input Port.
  0CC2-0CC6    ; Input Port mux selectors.
  0CE2-0CE2    ; Clear Interrupts line.


  TMS9980A memory map:

  0000-0003 ---> Reset
  0004-0007 ---> Level 1
  0008-000B ---> Level 2
  000C-000F ---> Level 3
  0010-0013 ---> Level 4

  3FFC-3FFF ---> Load


*****************************************************************************************

  DRIVER UPDATES:

 
  [2014-02-19]

  - Added a default clean NVRAM.
  - Found and implemented the credits input.
    The game is now working!. Still no sound.

  [2014-02-17]

  - Demuxed the input system.
  - Hooked an cleaned all inputs, except the coin in (missing).
  - Added NVRAM support.
  - Hooked CRTC properly.
  - Adjusted the screen size and visible area according to CRTC values.
  - Adjusted the screen pos 8 pixels, to get a bit centered.
  - Fixed palette to 8 colors.
  - Added technical notes.
 
  [2014-02-17]

  - Corrected the crystal value and derivate clocks via #DEFINE.
  - Improved memory map.
  - Hooked the CRT controller, but the init sequence seems incomplete.
  - Created the accurate graphics banks.
  - Found and mapped the video RAM.
  - Hooked the ATTR RAM.
  - Assigned the correct graphics banks to the proper drawn tiles.
  - Find and mapped an input port.
  - Started a preliminary workaround to demux the input port.
  - Added technical notes.

  [2010-09-05]

  - Initial release.
  - Decoded graphics.
  - Proper tile colors.
  - Hooked the correct CPU.
  - Preliminary memory map.
  - Added technical notes.


  TODO:

  - Analize the remaining CRU writes.
  - Discrete sound?.
  - Check clocks on a PCB (if someday appear one!)


****************************************************************************************/

#define MASTER_CLOCK    XTAL_6MHz              /* confirmed */
#define CPU_CLOCK      (MASTER_CLOCK / 2)      /* guess */
#define CRTC_CLOCK     (MASTER_CLOCK / 4)      /* guess */

#include "emu.h"
#include "cpu/tms9900/tms9980a.h"
#include "video/mc6845.h"
#include "machine/nvram.h"


class jubilee_state : public driver_device
{
public:
	jubilee_state(const machine_config &mconfig, device_type type, const char *tag)
		: driver_device(mconfig, type, tag),
		m_videoram(*this, "videoworkram"),
		m_colorram(*this, "colorram"),
		m_maincpu(*this, "maincpu"),
		m_gfxdecode(*this, "gfxdecode") { }

	UINT8 mux_sel;
	
	required_shared_ptr<UINT8> m_videoram;
	required_shared_ptr<UINT8> m_colorram;
	tilemap_t *m_bg_tilemap;
	DECLARE_WRITE8_MEMBER(jubileep_videoram_w);
	DECLARE_WRITE8_MEMBER(jubileep_colorram_w);
	DECLARE_READ8_MEMBER(unk_r);
	DECLARE_WRITE8_MEMBER(unk_w);
	DECLARE_READ8_MEMBER(mux_port_r);
	TILE_GET_INFO_MEMBER(get_bg_tile_info);
	virtual void video_start();
	virtual void palette_init();
	UINT32 screen_update_jubileep(screen_device &screen, bitmap_ind16 &bitmap, const rectangle &cliprect);
	INTERRUPT_GEN_MEMBER(jubileep_interrupt);
	required_device<cpu_device> m_maincpu;
	required_device<gfxdecode_device> m_gfxdecode;
};


/*************************
*     Video Hardware     *
*************************/

WRITE8_MEMBER(jubilee_state::jubileep_videoram_w)
{
	m_videoram[offset] = data;
	m_bg_tilemap->mark_tile_dirty(offset);
}

WRITE8_MEMBER(jubilee_state::jubileep_colorram_w)
{
	m_colorram[offset] = data;
	m_bg_tilemap->mark_tile_dirty(offset);
}


TILE_GET_INFO_MEMBER(jubilee_state::get_bg_tile_info)
{
/*  - bits -   (attr for gfx banks 00-03)
    7654 3210
    <no> --xx   bank select.
    <no> xx--   seems unused.
*/
	int attr = m_colorram[tile_index];
	int code = m_videoram[tile_index];
	int bank = (attr & 0x03);
	int color = 0;	/* fixed colors: one rom for each R, G and B. */

	SET_TILE_INFO_MEMBER(m_gfxdecode, bank, code, color, 0);
}


void jubilee_state::video_start()
{
	m_bg_tilemap = &machine().tilemap().create(tilemap_get_info_delegate(FUNC(jubilee_state::get_bg_tile_info), this), TILEMAP_SCAN_ROWS, 8, 8, 32, 32);
}

UINT32 jubilee_state::screen_update_jubileep(screen_device &screen, bitmap_ind16 &bitmap, const rectangle &cliprect)
{
	m_bg_tilemap->draw(screen, bitmap, cliprect, 0, 0);
	return 0;
}

<<<<<<< HEAD

PALETTE_INIT_MEMBER(jubilee_state, jubilee)
{
}
=======
void jubilee_state::palette_init()
{}
>>>>>>> ca932a6d


/**************************
*  Read / Write Handlers  *
**************************/

INTERRUPT_GEN_MEMBER(jubilee_state::jubileep_interrupt)
{
	m_maincpu->set_input_line(INT_9980A_LEVEL1, ASSERT_LINE);
}


/*************************
* Memory Map Information *
*************************/
//59a
static ADDRESS_MAP_START( jubileep_map, AS_PROGRAM, 8, jubilee_state )
	ADDRESS_MAP_GLOBAL_MASK(0x3fff)
	AM_RANGE(0x0000, 0x2fff) AM_ROM
	
/*  Video RAM =   3000-33FF
    Working RAM = 3400-37FF
    Color RAM =   3800-3BFF (lower 4-bits)
*/
	AM_RANGE(0x3000, 0x37ff) AM_RAM AM_WRITE(jubileep_videoram_w) AM_SHARE("videoworkram")	/* TC5517AP battery backed RAM */
	AM_RANGE(0x3800, 0x3bff) AM_RAM AM_WRITE(jubileep_colorram_w) AM_SHARE("colorram")      /* Whole 2114 RAM */

/*	CRTC *is* mapped here. Read 00-01 and then write on them.
    Then does the same for 02-03. Initialization seems incomplete since
    set till register 0x0D. Maybe the last registers are unused.
*/
	AM_RANGE(0x3e00, 0x3e01) AM_DEVREADWRITE("crtc", mc6845_device, status_r, address_w)
	AM_RANGE(0x3e02, 0x3e03) AM_DEVREADWRITE("crtc", mc6845_device, register_r, register_w)

/*  CRTC address: $3E01; register: $3E03
    CRTC registers: 2f 20 25 64 26 00 20 23 00 07 00 00 00
    screen total: (0x2f+1)*8 (0x26+1)*8  ---> 384 x 312
    visible area: 0x20 0x20  ---------------> 256 x 256
*/
ADDRESS_MAP_END


WRITE8_MEMBER(jubilee_state::unk_w)
{
/*  In particular, the interrupt from above must be cleared. We assume that
    this is done by one of the output lines, and from the 32 lines that are
    set right after an interrupt is serviced, all are set to 0, and only one
    is set to one. Maybe this one clears the interrupt.
    TODO: Check the schematics.
*/
	if (((offset<<1)==0x0ce2)&&(data==1))
	{
		m_maincpu->set_input_line(INT_9980A_LEVEL1, CLEAR_LINE);
	}

	/* Inputs Multiplexion */

	if (((offset<<1)==0x0cc2)&&(data==1))
	{
		mux_sel = 1;
	}

	if (((offset<<1)==0x0cc4)&&(data==1))
	{
		mux_sel = 2;
	}

	if (((offset<<1)==0x0cc6)&&(data==1))
	{
		mux_sel = 3;
	}

	/* for debug purposes */

	if (data==1)
	{
		logerror("CRU write to address %04x: %d\n", offset<<1, data & 1);
	}
}

READ8_MEMBER(jubilee_state::mux_port_r)
{
	switch( mux_sel )
	{
		case 0x01: return ioport("IN0")->read();
		case 0x02: return ioport("IN1")->read();	/* muxed credits input is here! */
		case 0x03: return ioport("IN2")->read();
	}

	return 0xff;
}


static ADDRESS_MAP_START( jubileep_cru_map, AS_IO, 8, jubilee_state )
	AM_RANGE(0x00c8, 0x00c8) AM_READ(mux_port_r)	/* multiplexed input port */
	AM_RANGE(0x0000, 0x0fff) AM_WRITE(unk_w)
ADDRESS_MAP_END

/* I/O byte R/W

   0x080  R    ; Input port? polled once at begining.
   0x0C8  R    ; Input port.

   Can't see more inputs. There is a multiplexion with the following offsets as selectors:
   0xCC2 / 0xCC4 / 0xCC6.

   0xCC4 status carry the coin input state.

*/

/*************************
*      Input Ports       *
*************************/

static INPUT_PORTS_START( jubileep )
	PORT_START("IN0")
	PORT_BIT( 0x01, IP_ACTIVE_HIGH, IPT_POKER_CANCEL )  PORT_NAME("Cancel / Take")
	PORT_BIT( 0x02, IP_ACTIVE_HIGH, IPT_GAMBLE_BET )    PORT_NAME("Bet / Gamble")
	PORT_BIT( 0x04, IP_ACTIVE_HIGH, IPT_POKER_HOLD4 )   PORT_NAME("Hold 4 / Half Gamble")
	PORT_BIT( 0x08, IP_ACTIVE_HIGH, IPT_POKER_HOLD5 )   PORT_NAME("Hold 5 / Red")
	PORT_BIT( 0x10, IP_ACTIVE_HIGH, IPT_SERVICE )       PORT_NAME("Attendant Hand Pay")  PORT_CODE(KEYCODE_8) 
	PORT_BIT( 0x20, IP_ACTIVE_HIGH, IPT_POKER_HOLD1 )   PORT_NAME("Hold 1 / Black")
	PORT_BIT( 0x40, IP_ACTIVE_HIGH, IPT_POKER_HOLD2 )   PORT_NAME("Hold 2")
	PORT_BIT( 0x80, IP_ACTIVE_HIGH, IPT_POKER_HOLD3 )   PORT_NAME("Hold 3")

	PORT_START("IN1")
/*  Don't know if this needs a custom port. Bits 0 and 1 together are the credits input.
	Bit 1 alone could be "Attendant Paid Status (reset)" that does a reset and update the
	paid status, or just is for edge coin-in timeouts... Impossible to say without a PCB.
*/
	PORT_BIT( 0x03, IP_ACTIVE_HIGH, IPT_COIN1 )    PORT_IMPULSE (2)
//	PORT_BIT( 0x02, IP_ACTIVE_HIGH, IPT_SERVICE )  PORT_NAME("Attendant Paid Status (reset)")  PORT_CODE(KEYCODE_7) 
	PORT_BIT( 0x04, IP_ACTIVE_HIGH, IPT_UNKNOWN )
	PORT_BIT( 0x08, IP_ACTIVE_HIGH, IPT_UNKNOWN )
	PORT_BIT( 0x10, IP_ACTIVE_HIGH, IPT_UNKNOWN )
	PORT_BIT( 0x20, IP_ACTIVE_HIGH, IPT_UNKNOWN )
	PORT_BIT( 0x40, IP_ACTIVE_HIGH, IPT_SERVICE )  PORT_CODE(KEYCODE_9) PORT_NAME("Attendant (to pass the memory error and hand pay)")
	PORT_BIT( 0x80, IP_ACTIVE_HIGH, IPT_SERVICE )  PORT_CODE(KEYCODE_0) PORT_NAME("Bookkeeping")  PORT_TOGGLE

	PORT_START("IN2")
	PORT_BIT( 0x01, IP_ACTIVE_HIGH, IPT_SERVICE )  PORT_CODE(KEYCODE_R) PORT_NAME("Reset")
	PORT_BIT( 0x02, IP_ACTIVE_HIGH, IPT_UNKNOWN )
	PORT_BIT( 0x04, IP_ACTIVE_HIGH, IPT_UNKNOWN )
	PORT_BIT( 0x08, IP_ACTIVE_HIGH, IPT_UNKNOWN )
	PORT_BIT( 0x10, IP_ACTIVE_HIGH, IPT_START1 )   PORT_NAME("Deal / Start")
	PORT_BIT( 0x20, IP_ACTIVE_HIGH, IPT_UNKNOWN )
	PORT_BIT( 0x40, IP_ACTIVE_HIGH, IPT_UNKNOWN )
	PORT_BIT( 0x80, IP_ACTIVE_HIGH, IPT_UNKNOWN )

INPUT_PORTS_END


/*************************
*    Graphics Layouts    *
*************************/

static const gfx_layout tilelayout =
{
	8, 8,
	0x100,
	3,
	{ 0, RGN_FRAC(1,3), RGN_FRAC(2,3) },    /* bitplanes are separated */
	{ 0, 1, 2, 3, 4, 5, 6, 7 },
	{ 0*8, 1*8, 2*8, 3*8, 4*8, 5*8, 6*8, 7*8 },
	8*8
};


/******************************
* Graphics Decode Information *
******************************/

static GFXDECODE_START( jubileep )		/* 4 different graphics banks */
	GFXDECODE_ENTRY( "gfx1", 0, tilelayout, 0, 16 )
	GFXDECODE_ENTRY( "gfx1", 0x0800, tilelayout, 0, 16 )
	GFXDECODE_ENTRY( "gfx1", 0x1000, tilelayout, 0, 16 )
	GFXDECODE_ENTRY( "gfx1", 0x1800, tilelayout, 0, 16 )
GFXDECODE_END


/***********************
*    CRTC Interface    *
************************/

static MC6845_INTERFACE( mc6845_intf )
{
	false,        /* show border area */
	-8, 0, 0, 0,  /* visarea adjustment */
	8,            /* number of pixels per video memory address */
	NULL,         /* before pixel update callback */
	NULL,         /* row update callback */
	NULL,         /* after pixel update callback */
	DEVCB_NULL,   /* callback for display state changes */
	DEVCB_NULL,   /* callback for cursor state changes */
	DEVCB_NULL,   /* HSYNC callback */
	DEVCB_NULL,   /* VSYNC callback */
	NULL          /* update address callback */
};

static TMS9980A_CONFIG( cpuconf )
{
	DEVCB_NULL,
	DEVCB_NULL,     /* Instruction acquisition */
	DEVCB_NULL,     /* Clock out */
	DEVCB_NULL,     /* Hold acknowledge */
	DEVCB_NULL      /* DBIN */
};

/*************************
*    Machine Drivers     *
*************************/

static MACHINE_CONFIG_START( jubileep, jubilee_state )

	/* basic machine hardware */
	MCFG_TMS99xx_ADD("maincpu", TMS9980A, CPU_CLOCK, jubileep_map, jubileep_cru_map, cpuconf)
	MCFG_CPU_VBLANK_INT_DRIVER("screen", jubilee_state,  jubileep_interrupt)

	MCFG_NVRAM_ADD_0FILL("videoworkram")

	/* video hardware */
	MCFG_SCREEN_ADD("screen", RASTER)
	MCFG_SCREEN_REFRESH_RATE(60)
	MCFG_SCREEN_VBLANK_TIME(ATTOSECONDS_IN_USEC(0))
	MCFG_SCREEN_SIZE(32*8, 32*8)                         /* (47+1*8, 38+1*8) from CRTC settings */
	MCFG_SCREEN_VISIBLE_AREA(0*8, 32*8-1, 0*8, 32*8-1)   /* (32*8, 32*8) from CRTC settings */
	MCFG_SCREEN_UPDATE_DRIVER(jubilee_state, screen_update_jubileep)

<<<<<<< HEAD
	MCFG_GFXDECODE_ADD("gfxdecode",jubileep,"palette")
	MCFG_PALETTE_ADD("palette", 256)
=======
	MCFG_GFXDECODE_ADD("gfxdecode", jubileep)
	MCFG_PALETTE_LENGTH(8)
>>>>>>> ca932a6d

	MCFG_MC6845_ADD("crtc", MC6845, "screen", CRTC_CLOCK, mc6845_intf)

MACHINE_CONFIG_END


/*************************
*        Rom Load        *
*************************/

ROM_START( jubileep )
	ROM_REGION( 0x4000, "maincpu", 0 ) /* TMS9980 code */
	ROM_LOAD( "1_ic59.bin", 0x0000, 0x1000, CRC(534c81c2) SHA1(4ce1d4492de9cbbc37e5a946b1183d8e8b0ba989) )
	ROM_LOAD( "2_ic58.bin", 0x1000, 0x1000, CRC(69984028) SHA1(c919a5cb43f23a0d9e496107997c74799709b347) )
	ROM_LOAD( "3_ic57.bin", 0x2000, 0x1000, CRC(c9ae423d) SHA1(8321e3e6fd60d92202b0c7b47e2a333a567b5c22) )

	ROM_REGION( 0x6000, "gfx1", 0 )
	ROM_LOAD( "ic49.bin",   0x0000, 0x2000, CRC(ec65d259) SHA1(9e82e4043cbea26b91965a19507a5f00dc3ba01a) )
	ROM_LOAD( "ic48.bin",   0x2000, 0x2000, CRC(74e9ffd9) SHA1(7349fea72a349a58014b795ec6c29647e7159d39) )
	ROM_LOAD( "ic47.bin",   0x4000, 0x2000, CRC(55dc8482) SHA1(53f22bd66e5fcad5e2397998bc58109c3c19af96) )

	ROM_REGION( 0x0800, "videoworkram", 0 )    /* default NVRAM */
	ROM_LOAD( "jubileep_videoworkram.bin", 0x0000, 0x0800, CRC(595bf2b3) SHA1(ae311873b15d8cebfb6ef6a80f27fafc9544178c) )
ROM_END


/*************************
*      Game Drivers      *
*************************/

/*    YEAR  NAME      PARENT  MACHINE   INPUT     STATE          INIT  ROT    COMPANY    FULLNAME                  FLAGS */
GAME( 198?, jubileep, 0,      jubileep, jubileep, driver_device, 0,    ROT0, "Jubilee", "Jubilee Double-Up Poker", GAME_NO_SOUND )<|MERGE_RESOLUTION|>--- conflicted
+++ resolved
@@ -234,15 +234,8 @@
 	return 0;
 }
 
-<<<<<<< HEAD
-
-PALETTE_INIT_MEMBER(jubilee_state, jubilee)
-{
-}
-=======
 void jubilee_state::palette_init()
 {}
->>>>>>> ca932a6d
 
 
 /**************************
@@ -471,13 +464,8 @@
 	MCFG_SCREEN_VISIBLE_AREA(0*8, 32*8-1, 0*8, 32*8-1)   /* (32*8, 32*8) from CRTC settings */
 	MCFG_SCREEN_UPDATE_DRIVER(jubilee_state, screen_update_jubileep)
 
-<<<<<<< HEAD
 	MCFG_GFXDECODE_ADD("gfxdecode",jubileep,"palette")
-	MCFG_PALETTE_ADD("palette", 256)
-=======
-	MCFG_GFXDECODE_ADD("gfxdecode", jubileep)
-	MCFG_PALETTE_LENGTH(8)
->>>>>>> ca932a6d
+	MCFG_PALETTE_ADD("palette",8)
 
 	MCFG_MC6845_ADD("crtc", MC6845, "screen", CRTC_CLOCK, mc6845_intf)
 
