
/************************************
 Card Line
 driver by Tomasz Slanina
 analog[at]op[dot]pl


 SIEMENS 80C32 (main cpu)
 MC6845P
 GM76C88 x3 (8K x 8 RAM)
 K-665 9546 (OKI 6295)
 STARS B2072 9629 (qfp ASIC)
 XTAL 12 MHz
 XTAL  4 MHz

***********************************/


#include "emu.h"
#include "cpu/mcs51/mcs51.h"
#include "sound/okim6295.h"

#include "cardline.lh"


class cardline_state : public driver_device
{
public:
	cardline_state(const machine_config &mconfig, device_type type, const char *tag)
		: driver_device(mconfig, type, tag),
		m_videoram(*this, "videoram"),
		m_colorram(*this, "colorram"),
		m_maincpu(*this, "maincpu"),
		m_gfxdecode(*this, "gfxdecode") { }

	int m_video;
	required_shared_ptr<UINT8> m_videoram;
	required_shared_ptr<UINT8> m_colorram;
	int m_var;
	DECLARE_WRITE8_MEMBER(vram_w);
	DECLARE_WRITE8_MEMBER(attr_w);
	DECLARE_WRITE8_MEMBER(video_w);
	DECLARE_READ8_MEMBER(unk_r);
	DECLARE_WRITE8_MEMBER(lamps_w);
	virtual void palette_init();
	UINT32 screen_update_cardline(screen_device &screen, bitmap_ind16 &bitmap, const rectangle &cliprect);
	required_device<cpu_device> m_maincpu;
	required_device<gfxdecode_device> m_gfxdecode;
};



#define DRAW_TILE(machine, offset, transparency)  m_gfxdecode->gfx(0)->transpen(bitmap,cliprect,\
					(m_videoram[index+offset] | (m_colorram[index+offset]<<8))&0x3fff,\
					(m_colorram[index+offset]&0x80)>>7,\
					0,0,\
					x<<3, y<<3,\
					transparency?transparency:(UINT32)-1);

UINT32 cardline_state::screen_update_cardline(screen_device &screen, bitmap_ind16 &bitmap, const rectangle &cliprect)
{
	int x,y;
	bitmap.fill(0, cliprect);
	for(y=0;y<32;y++)
	{
		for(x=0;x<64;x++)
		{
			int index=y*64+x;
			if(m_video&1)
			{
				DRAW_TILE(machine(),0,0);
				DRAW_TILE(machine(),0x800,1);
			}

			if(m_video&2)
			{
				DRAW_TILE(machine(),0x1000,0);
				DRAW_TILE(machine(),0x1800,1);
			}
		}
	}
	return 0;
}

WRITE8_MEMBER(cardline_state::vram_w)
{
	offset+=0x1000*((m_video&2)>>1);
	m_videoram[offset]=data;
}

WRITE8_MEMBER(cardline_state::attr_w)
{
	offset+=0x1000*((m_video&2)>>1);
	m_colorram[offset]=data;
}

WRITE8_MEMBER(cardline_state::video_w)
{
	m_video=data;
}

READ8_MEMBER(cardline_state::unk_r)
{
	m_var^=0x10;
	//printf("var %d\n",m_var);
	return m_var;
}

WRITE8_MEMBER(cardline_state::lamps_w)
{
	/* button lamps 1-8 (collect, card 1-5, bet, start) */
	output_set_lamp_value(5,(data >> 0) & 1);
	output_set_lamp_value(0,(data >> 1) & 1);
	output_set_lamp_value(1,(data >> 2) & 1);
	output_set_lamp_value(2,(data >> 3) & 1);
	output_set_lamp_value(3,(data >> 4) & 1);
	output_set_lamp_value(4,(data >> 5) & 1);
	output_set_lamp_value(6,(data >> 6) & 1);
	output_set_lamp_value(7,(data >> 7) & 1);
}

static ADDRESS_MAP_START( mem_prg, AS_PROGRAM, 8, cardline_state )
	AM_RANGE(0x0000, 0xffff) AM_ROM
ADDRESS_MAP_END

static ADDRESS_MAP_START( mem_io, AS_IO, 8, cardline_state )
	AM_RANGE(0x0000, 0x1fff) AM_RAM
	AM_RANGE(0x2003, 0x2003) AM_READ_PORT("IN0")
	AM_RANGE(0x2005, 0x2005) AM_READ_PORT("IN1")
	AM_RANGE(0x2006, 0x2006) AM_READ_PORT("DSW")
	AM_RANGE(0x2007, 0x2007) AM_WRITE(lamps_w)
	AM_RANGE(0x2008, 0x2008) AM_NOP
	AM_RANGE(0x2080, 0x213f) AM_NOP
	AM_RANGE(0x2400, 0x2400) AM_DEVREADWRITE("oki", okim6295_device, read, write)
	AM_RANGE(0x2800, 0x2801) AM_NOP
	AM_RANGE(0x2840, 0x2840) AM_NOP
	AM_RANGE(0x2880, 0x2880) AM_NOP
	AM_RANGE(0x3003, 0x3003) AM_NOP
	AM_RANGE(0xc000, 0xdfff) AM_WRITE(vram_w) AM_SHARE("videoram")
	AM_RANGE(0xe000, 0xffff) AM_WRITE(attr_w) AM_SHARE("colorram")
	/* Ports */
	AM_RANGE(MCS51_PORT_P1, MCS51_PORT_P1) AM_READWRITE(unk_r, video_w)
ADDRESS_MAP_END


static INPUT_PORTS_START( cardline )
	PORT_START("IN0")
	PORT_BIT( 0x01, IP_ACTIVE_LOW, IPT_BUTTON6 ) PORT_NAME("Collect")
	PORT_BIT( 0x02, IP_ACTIVE_LOW, IPT_BUTTON1 ) PORT_NAME("Card 1 / Double-Up")
	PORT_BIT( 0x04, IP_ACTIVE_LOW, IPT_BUTTON2 ) PORT_NAME("Card 2")
	PORT_BIT( 0x08, IP_ACTIVE_LOW, IPT_BUTTON3 ) PORT_NAME("Card 3")
	PORT_BIT( 0x10, IP_ACTIVE_LOW, IPT_BUTTON4 ) PORT_NAME("Card 4")
	PORT_BIT( 0x20, IP_ACTIVE_LOW, IPT_BUTTON5 ) PORT_NAME("Card 5 / Winning Plan")
	PORT_BIT( 0x40, IP_ACTIVE_LOW, IPT_BUTTON7 ) PORT_NAME("Bet")
	PORT_BIT( 0x80, IP_ACTIVE_LOW, IPT_START1 ) PORT_NAME("Start")

	PORT_START("IN1")
	PORT_BIT( 0x01, IP_ACTIVE_LOW, IPT_BUTTON8 ) PORT_NAME("Unknown1")
	PORT_BIT( 0x02, IP_ACTIVE_LOW, IPT_COIN1 )
	PORT_BIT( 0x04, IP_ACTIVE_LOW, IPT_SERVICE ) PORT_NAME("Bookkeeping Info") PORT_CODE(KEYCODE_F1)
	PORT_BIT( 0x08, IP_ACTIVE_LOW, IPT_SERVICE ) PORT_CODE(KEYCODE_L) PORT_NAME("Payout 2")
	PORT_BIT( 0x10, IP_ACTIVE_LOW, IPT_SERVICE )
	PORT_BIT( 0x20, IP_ACTIVE_LOW, IPT_BUTTON9 ) PORT_NAME("Unknown2")
	PORT_BIT( 0x40, IP_ACTIVE_LOW, IPT_SERVICE ) PORT_CODE(KEYCODE_ENTER) PORT_NAME("Payout")
	PORT_BIT( 0x80, IP_ACTIVE_LOW, IPT_BUTTON10 ) PORT_NAME("Unknown3")

	PORT_START("DSW")
	PORT_DIPNAME( 0x02, 0x00, DEF_STR( Unknown ) )
	PORT_DIPSETTING(    0x02, DEF_STR( Off ) )
	PORT_DIPSETTING(    0x00, DEF_STR( On ) )
	PORT_DIPNAME( 0x08, 0x00, DEF_STR( Unknown ) )
	PORT_DIPSETTING(    0x08, DEF_STR( Off ) )
	PORT_DIPSETTING(    0x00, DEF_STR( On ) )
	PORT_BIT( 0xf5, IP_ACTIVE_HIGH, IPT_SPECIAL ) // h/w status bits
INPUT_PORTS_END

static const gfx_layout charlayout =
{
	8,8,
	RGN_FRAC(1,1),
	8,
	{ 0,1,2,3,4,5,6,7  },
	{ 0*8, 1*8, 2*8, 3*8, 4*8, 5*8, 6*8, 7*8 },
	{ 0*64, 1*64, 2*64, 3*64, 4*64, 5*64, 6*64, 7*64 },
	8*8*8
};

static GFXDECODE_START( cardline )
	GFXDECODE_ENTRY( "gfx1", 0, charlayout,     0, 2 )
GFXDECODE_END

PALETTE_INIT_MEMBER(cardline_state, cardline)
{
	const UINT8 *color_prom = memregion("proms")->base();
	int i,r,g,b,data;
	int bit0,bit1,bit2;
	for (i = 0;i < palette.entries();i++)
	{
		data=color_prom[i];

		/* red component */
		bit0 = (data >> 5) & 0x01;
		bit1 = (data >> 6) & 0x01;
		bit2 = (data >> 7) & 0x01;
		r = 0x21 * bit0 + 0x47 * bit1 + 0x97 * bit2;
		/* green component */
		bit0 = (data >> 2) & 0x01;
		bit1 = (data >> 3) & 0x01;
		bit2 = (data >> 4) & 0x01;
		g = 0x21 * bit0 + 0x47 * bit1 + 0x97 * bit2;
		/* blue component */
		bit0 = (data >> 0) & 0x01;
		bit1 = (data >> 1) & 0x01;
		b = 0x55 * bit0 + 0xaa * bit1;
<<<<<<< HEAD
		palette.set_pen_color(i,MAKE_RGB(r,g,b));
=======
		palette_set_color(machine(),i,rgb_t(r,g,b));
>>>>>>> ca932a6d
	}
}

static MACHINE_CONFIG_START( cardline, cardline_state )

	/* basic machine hardware */
	MCFG_CPU_ADD("maincpu", I80C32,12000000)
	MCFG_CPU_PROGRAM_MAP(mem_prg)
	MCFG_CPU_IO_MAP(mem_io)
	//MCFG_CPU_VBLANK_INT_DRIVER("screen", cardline_state,  irq1_line_hold)

	/* video hardware */
	MCFG_SCREEN_ADD("screen", RASTER)
	MCFG_SCREEN_REFRESH_RATE(60)
	MCFG_SCREEN_VBLANK_TIME(ATTOSECONDS_IN_USEC(0))
	MCFG_SCREEN_SIZE(64*8, 35*8)
	MCFG_SCREEN_VISIBLE_AREA(0*8, 64*8-1, 0*8, 32*8-1)
	MCFG_SCREEN_UPDATE_DRIVER(cardline_state, screen_update_cardline)

	MCFG_GFXDECODE_ADD("gfxdecode",cardline,"palette")
	MCFG_PALETTE_ADD("palette", 512)

	MCFG_DEFAULT_LAYOUT(layout_cardline)

	/* sound hardware */
	MCFG_SPEAKER_STANDARD_STEREO("lspeaker", "rspeaker")

	MCFG_OKIM6295_ADD("oki", 1056000, OKIM6295_PIN7_HIGH) // clock frequency & pin 7 not verified
	MCFG_SOUND_ROUTE(ALL_OUTPUTS, "lspeaker", 1.0)
	MCFG_SOUND_ROUTE(ALL_OUTPUTS, "rspeaker", 1.0)

MACHINE_CONFIG_END

/***************************************************************************

  Game driver(s)

***************************************************************************/

ROM_START( cardline )
	ROM_REGION( 0x10000, "maincpu", 0 )
	ROM_LOAD( "dns0401.u23",   0x0000, 0x10000, CRC(5bbaf5c1) SHA1(70972a744c5981b01a46799a7fd1b0a600489264) )

	ROM_REGION( 0x100000, "gfx1", 0 )
	ROM_LOAD16_BYTE( "u38cll01.u38",   0x000001, 0x80000, CRC(12f62496) SHA1(b89eaf09e76c5c42588bf9c8c23190347635cc83) )
	ROM_LOAD16_BYTE( "u39cll01.u39",   0x000000, 0x80000, CRC(fcfa703e) SHA1(9230ad9df02140f3a6c38b24558548a888b23412) )

	ROM_REGION( 0x40000,  "oki", 0 ) // OKI samples
	ROM_LOAD( "3a.u3",   0x0000, 0x40000, CRC(9fa543c5) SHA1(a22396cb341ca4a3f0dd23719620a219c91e0e9d) )

	ROM_REGION( 0x0200,  "proms", 0 )
	ROM_LOAD( "82s147.u33",   0x0000, 0x0200, CRC(a3b95911) SHA1(46850ea38950cdccbc2ad91d968218ac964c0eb5) )

ROM_END

GAME( 199?, cardline,  0,       cardline,  cardline, driver_device,  0, ROT0, "Veltmeijer", "Card Line" , 0)<|MERGE_RESOLUTION|>--- conflicted
+++ resolved
@@ -212,11 +212,7 @@
 		bit0 = (data >> 0) & 0x01;
 		bit1 = (data >> 1) & 0x01;
 		b = 0x55 * bit0 + 0xaa * bit1;
-<<<<<<< HEAD
-		palette.set_pen_color(i,MAKE_RGB(r,g,b));
-=======
-		palette_set_color(machine(),i,rgb_t(r,g,b));
->>>>>>> ca932a6d
+		palette.set_pen_color(i,rgb_t(r,g,b));
 	}
 }
 
