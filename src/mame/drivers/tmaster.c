/***************************************************************************

                      -= Touch Master / Galaxy Games =-

         driver by Luca Elia (l.elia@tin.it) and Mariusz Wojcieszek


CPU:    68000
Video:  Blitter, double framebuffer
Sound:  OKI6295

[Touch Master]

Input:  Microtouch touch screen
Other:  Dallas NVRAM + optional RTC

To Do:
 - Coin optics
 - Correct sound banking
 - Proper protection emulation in tm4k and later games
 - Find cause and fix hang in Solitaire Erotic (all Touchmaster version hang in this game)

To be dumped and added:

Touch Master 6000 <-- There doesn't seem to be a "6000" version
Touch Master 7000 *
Touch Master 8000 *

* There are alternate region/state version with modifications due to legal issues
  Touch Master (current set) is a Euro version, all other sets are "DOMESTIC" (AKA "Standard").
  Is there a Touch Master 6000?  TM5K is version 7.10, then TM7K is version 8, TM8K is version 9.xx

- There are known regional versions like California, Minnesota and likely others.  The difference
  between regional sets are not known at this time.

- Starting with Touch Master 2000, each later version is a chipswap for the mainboard.
   IE: Touch Master 8000 chips can update any Touch Master mainboard 2000 through 7000
  Each version (IE: 2000, 3000, 7000 ect) has different girls for Strip Poker ;-)

Touch Master 8000 part lists (from service bulletin):

A-5343-60194-3  U8  Sound
A-5343-60194-2  U51 Program code
A-5343-60194-1  U52 Program code
A-5343-60194-6  U36 Graphics
A-5343-60194-4  U37 Graphics
A-5343-60194-7  U38 Graphics
A-5343-60194-5  U39 Graphics
A-5343-60194-8  U40 Graphics
A-5343-60194-9  U41 Graphics
A-21657-007     Security Key

The above set is an undumped alternate set, maybe a Euro or special version.

+---------------------------------------------------------------+
|  W24257AK                          GRAPHICS.U37  GRAPHICS.U39 |
|             SECURITY.J12                                      |
| PROGRAM.U52          DS1232        GRAPHICS.U36  GRAPHICS.U38 |
|                                                               |
|  W24257AK                          GRAPHICS.U40  GRAPHICS.U41 |
|               68HC000FN12                                     |
| PROGRAM.U51                                                   |
|                                                               |
|  DS1225AB.U62                      XC3042A     W241024AJ (x2) |
|                                                               |
|   3.664MHZ  24MHz                              W241024AJ (x2) |
| SCN68681       CY7C128A       SOUND.U8    32MHz               |
|     LED2 LED1  CY7C128A                                       |
|    U62                              M6295                     |
-                                                               |
 |Serial Port              LED3                               J8|
-                                                            VOL|
|  J11    J2      J5    J3       J10        J9          J6    J1|
+---------------------------------------------------------------+

U62 is a 16 DIN for a RTC chip (optional)
J Connectors used for all input/output and power. PCB is NON-JAMMA

Chips:
   CPU: MC68HC000FN12
 Video: XC3042A (Sigma Xilinx FPGA gate array)
 Sound: OKI M6295
   OSC: 32MHz, 24MHz & 8.664MHz
 Other: SCN68681C1N40 (Serial controller chip)
        DALLAS DS1225AB-85 Nonvolatile SRAM
        DALLAS DS1204V (used for security)
        DALLAS DS1232 (MicroMonitor Chip)
   RAM: W24257AK-15 (x2 used for CPU data)
        CY7C128A-55PC (x2 used for serial communication)
        W241024AJ-15 (x4 used for blitter frame buffer)

******************************************************************

[Galaxy Games]

Input:  Trackballs and buttons
Other:  EEPROM
To Do:

- Coin optics

***************************************************************************/

#include "emu.h"
#include "cpu/m68000/m68000.h"
#include "sound/okim6295.h"
#include "machine/eepromser.h"
#include "machine/microtch.h"
#include "machine/n68681.h"
#include "machine/nvram.h"
#include "machine/ds1204.h"

/***************************************************************************

                                 General

***************************************************************************/

#define PATCH_PROTECTION ( 1 )

class tmaster_state : public driver_device
{
public:
	tmaster_state(const machine_config &mconfig, device_type type, const char *tag)
		: driver_device(mconfig, type, tag),
		m_maincpu(*this,"maincpu"),
		m_microtouch(*this,"microtouch"),
		m_regs(*this, "regs"),
		m_galgames_ram(*this, "galgames_ram"),
		m_oki(*this, "oki"),
		m_duart(*this, "duart68681"){ }

	required_device<cpu_device> m_maincpu;
	optional_device<microtouch_serial_device> m_microtouch;
	required_shared_ptr<UINT16> m_regs;
	optional_shared_ptr<UINT16> m_galgames_ram;
	required_device<okim6295_device> m_oki;
	optional_device<duartn68681_device> m_duart;

	int m_okibank;
	UINT8 m_rtc_ram[8];
	bitmap_ind16 m_bitmap[2][2];
	UINT16 m_color;
	UINT16 m_addr;
	UINT32 m_gfx_offs;
	UINT32 m_gfx_size;
	int (tmaster_state::*m_compute_addr) (UINT16 reg_low, UINT16 reg_mid, UINT16 reg_high);
	UINT16 m_galgames_cart;
	UINT32 m_palette_offset;
	UINT8 m_palette_index;
	UINT8 m_palette_data[3];

	DECLARE_WRITE_LINE_MEMBER(duart_irq_handler);
	DECLARE_READ16_MEMBER(rtc_r);
	DECLARE_WRITE16_MEMBER(rtc_w);
	DECLARE_WRITE16_MEMBER(tmaster_color_w);
	DECLARE_WRITE16_MEMBER(tmaster_addr_w);
	DECLARE_WRITE16_MEMBER(tmaster_blitter_w);
	DECLARE_READ16_MEMBER(tmaster_blitter_r);
	DECLARE_READ_LINE_MEMBER(read_rand);
	DECLARE_READ16_MEMBER(galgames_eeprom_r);
	DECLARE_WRITE16_MEMBER(galgames_eeprom_w);
	DECLARE_WRITE16_MEMBER(galgames_palette_offset_w);
	DECLARE_WRITE16_MEMBER(galgames_palette_data_w);
	DECLARE_READ16_MEMBER(galgames_okiram_r);
	DECLARE_WRITE16_MEMBER(galgames_okiram_w);
	DECLARE_WRITE16_MEMBER(galgames_cart_sel_w);
	DECLARE_READ16_MEMBER(galgames_cart_clock_r);
	DECLARE_WRITE16_MEMBER(galgames_cart_clock_w);
	DECLARE_READ16_MEMBER(galgames_cart_data_r);
	DECLARE_WRITE16_MEMBER(galgames_cart_data_w);
	DECLARE_READ16_MEMBER(dummy_read_01);
	DECLARE_WRITE_LINE_MEMBER(write_oki_bank0);
	DECLARE_WRITE_LINE_MEMBER(write_oki_bank1);
	DECLARE_DRIVER_INIT(tm4k);
	DECLARE_DRIVER_INIT(tm4ka);
	DECLARE_DRIVER_INIT(tm4kb);
	DECLARE_DRIVER_INIT(tm4kca);
	DECLARE_DRIVER_INIT(tm4kmn);
	DECLARE_DRIVER_INIT(tm4knj);
	DECLARE_DRIVER_INIT(tm5k);
	DECLARE_DRIVER_INIT(tm5ka);
	DECLARE_DRIVER_INIT(tm5kca);
	DECLARE_DRIVER_INIT(tm5kmn);
	DECLARE_DRIVER_INIT(tm7k);
	DECLARE_DRIVER_INIT(tm7ka);
	DECLARE_DRIVER_INIT(tm7kmn);
	DECLARE_DRIVER_INIT(tm7kmna);
	DECLARE_DRIVER_INIT(tm7knj);
	DECLARE_DRIVER_INIT(tm7keval);
	DECLARE_DRIVER_INIT(tm8k);
	DECLARE_DRIVER_INIT(galgames);
	DECLARE_DRIVER_INIT(galgame2);
	DECLARE_MACHINE_RESET(tmaster);
	DECLARE_VIDEO_START(tmaster);
	DECLARE_MACHINE_RESET(galgames);
	DECLARE_VIDEO_START(galgames);
	UINT32 screen_update_tmaster(screen_device &screen, bitmap_ind16 &bitmap, const rectangle &cliprect);
	TIMER_DEVICE_CALLBACK_MEMBER(tm3k_interrupt);
	UINT8 binary_to_BCD(UINT8 data);
	int tmaster_compute_addr(UINT16 reg_low, UINT16 reg_mid, UINT16 reg_high);
	int galgames_compute_addr(UINT16 reg_low, UINT16 reg_mid, UINT16 reg_high);
	void tmaster_draw();
	void galgames_update_rombank(UINT32 cart);
};


/***************************************************************************

                                   Sound

***************************************************************************/

WRITE_LINE_MEMBER(tmaster_state::write_oki_bank0)
{
	if (state)
		m_okibank |= 1;
	else
		m_okibank &= ~1;

	m_oki->set_bank_base(m_okibank * 0x40000);
}

WRITE_LINE_MEMBER(tmaster_state::write_oki_bank1)
{
	if (state)
		m_okibank |= 2;
	else
		m_okibank &= ~2;

	m_oki->set_bank_base(m_okibank * 0x40000);
}

/***************************************************************************

    68681 DUART <-> Microtouch touch screen controller communication

***************************************************************************/

WRITE_LINE_MEMBER(tmaster_state::duart_irq_handler)
{
	m_maincpu->set_input_line_and_vector(4, state, m_duart->get_irq_vector());
};

/***************************************************************************

  DS1644 RTC

***************************************************************************/


UINT8 tmaster_state::binary_to_BCD(UINT8 data)
{
	data %= 100;

	return ((data / 10) << 4) | (data %10);
}

READ16_MEMBER(tmaster_state::rtc_r)
{
	system_time systime;

	machine().current_datetime(systime);
	m_rtc_ram[0x1] = binary_to_BCD(systime.local_time.second);
	m_rtc_ram[0x2] = binary_to_BCD(systime.local_time.minute);
	m_rtc_ram[0x3] = binary_to_BCD(systime.local_time.hour);
	m_rtc_ram[0x4] = binary_to_BCD(systime.local_time.weekday);
	m_rtc_ram[0x5] = binary_to_BCD(systime.local_time.mday);
	m_rtc_ram[0x6] = binary_to_BCD(systime.local_time.month+1);
	m_rtc_ram[0x7] = binary_to_BCD(systime.local_time.year % 100);

	return m_rtc_ram[offset];
}

WRITE16_MEMBER(tmaster_state::rtc_w)
{
	if ( offset == 0 )
	{
		m_rtc_ram[0x0] = data & 0xff;
	}
}


/***************************************************************************

                                Video & Blitter


    Offset:     Bits:                     Value:

        00

        02      fedc ba-- ---- ----
                ---- --9- ---- ----       Layer 1 Buffer To Display
                ---- ---8 ---- ----       Layer 0 Buffer To Display
                ---- ---- 7654 3210

        04                                Width
        06                                X

        08                                Height - 1
        0A                                Y

        0C                                Source Address (low)
        0E                                Source Address (mid)

        10      fedc ba98 ---- ----
                ---- ---- 7--- ----       Layer
                ---- ---- -6-- ----       Buffer
                ---- ---- --5- ----       Solid Fill
                ---- ---- ---4 ----       flipped by lev.3 interrupt routine
                ---- ---- ---- 3---       flipped by lev.2 interrupt routine
                ---- ---- ---- -2--       flipped by lev.1 interrupt routine
                ---- ---- ---- --1-       Flip Y
                ---- ---- ---- ---0       Flip X

    Addr Register:

                fedc ba98 ---- ----       Solid Fill Pen
                ---- ---- 7654 3210       Source Address (high)

    Color Register:

                fedc ba98 ---- ----       Source Pen (Pen Replacement Mode)
                ---- ---- 7654 3210       Palette (0-f) / Destination Pen (Pen Replacement Mode)

    A write to the source address (mid) triggers the blit.
    A the end of the blit, a level 2 IRQ is issued.

***************************************************************************/

int tmaster_state::tmaster_compute_addr(UINT16 reg_low, UINT16 reg_mid, UINT16 reg_high)
{
	return (reg_low & 0xff) | ((reg_mid & 0x1ff) << 8) | (reg_high << 17);
}

int tmaster_state::galgames_compute_addr(UINT16 reg_low, UINT16 reg_mid, UINT16 reg_high)
{
	return reg_low | (reg_mid << 16);
}

VIDEO_START_MEMBER(tmaster_state,tmaster)
{
	int layer, buffer;
	for (layer = 0; layer < 2; layer++)
	{
		for (buffer = 0; buffer < 2; buffer++)
		{
			m_screen->register_screen_bitmap(m_bitmap[layer][buffer]);
			m_bitmap[layer][buffer].fill(0xff);
		}
	}

	m_compute_addr = &tmaster_state::tmaster_compute_addr;
}

VIDEO_START_MEMBER(tmaster_state,galgames)
{
	VIDEO_START_CALL_MEMBER( tmaster );
	m_compute_addr = &tmaster_state::galgames_compute_addr;
}

UINT32 tmaster_state::screen_update_tmaster(screen_device &screen, bitmap_ind16 &bitmap, const rectangle &cliprect)
{
	int layers_ctrl = -1;

#ifdef MAME_DEBUG
	if (machine().input().code_pressed(KEYCODE_Z))
	{
		int mask = 0;
		if (machine().input().code_pressed(KEYCODE_Q))  mask |= 1;
		if (machine().input().code_pressed(KEYCODE_W))  mask |= 2;
		if (mask != 0) layers_ctrl &= mask;
	}
#endif


	bitmap.fill(m_palette->black_pen(), cliprect);

	if (layers_ctrl & 1)    copybitmap_trans(bitmap, m_bitmap[0][(m_regs[0x02/2]>>8)&1], 0,0,0,0, cliprect, 0xff);
	if (layers_ctrl & 2)    copybitmap_trans(bitmap, m_bitmap[1][(m_regs[0x02/2]>>9)&1], 0,0,0,0, cliprect, 0xff);

	return 0;
}

WRITE16_MEMBER(tmaster_state::tmaster_color_w)
{
	COMBINE_DATA( &m_color );
}

WRITE16_MEMBER(tmaster_state::tmaster_addr_w)
{
	COMBINE_DATA( &m_addr );
}

void tmaster_state::tmaster_draw()
{
	int x,y,x0,x1,y0,y1,dx,dy,flipx,flipy,sx,sy,sw,sh, addr, mode, layer,buffer, color;

	UINT8 *gfxdata  =   memregion( "blitter" )->base() + m_gfx_offs;

	UINT16 pen;

	buffer  =   (m_regs[0x02/2] >> 8) & 3;   // 1 bit per layer, selects the currently displayed buffer
	sw      =    m_regs[0x04/2];
	sx      =    m_regs[0x06/2];
	sh      =    m_regs[0x08/2] + 1;
	sy      =    m_regs[0x0a/2];
	addr    =   (this->*m_compute_addr)(
					m_regs[0x0c/2],
					m_regs[0x0e/2], m_addr);
	mode    =    m_regs[0x10/2];

	layer   =   (mode >> 7) & 1;    // layer to draw to
	buffer  =   ((mode >> 6) & 1) ^ ((buffer >> layer) & 1);    // bit 6 selects whether to use the opposite buffer to that displayed
	bitmap_ind16 &bitmap    =   m_bitmap[layer][buffer];

	addr <<= 1;

#ifdef MAME_DEBUG
#if 0
	logerror("%s: blit w %03x, h %02x, x %03x, y %02x, src %06x, fill/addr %04x, repl/color %04x, mode %02x\n", machine().describe_context(),
			sw,sh,sx,sy, addr, m_addr, m_color, mode
	);
#endif
#endif

	flipx = mode & 1;
	flipy = mode & 2;

	if (flipx)  { x0 = sw-1;    x1 = -1;    dx = -1;    sx -= sw-1; }
	else        { x0 = 0;       x1 = sw;    dx = +1;    }

	if (flipy)  { y0 = sh-1;    y1 = -1;    dy = -1;    sy -= sh-1; }
	else        { y0 = 0;       y1 = sh;    dy = +1;    }

	sx = (sx & 0x7fff) - (sx & 0x8000);
	sy = (sy & 0x7fff) - (sy & 0x8000);

	color = (m_color & 0x0f) << 8;

	switch (mode & 0x20)
	{
		case 0x00:                          // blit with transparency
			if (addr > m_gfx_size - sw*sh)
			{
				logerror("%s: blit error, addr %06x out of bounds\n", machine().describe_context(),addr);
				addr = m_gfx_size - sw*sh;
			}

			if ( mode & 0x200 )
			{
				// copy from ROM, replacing occurrences of src pen with dst pen

				UINT8 dst_pen = (m_color >> 8) & 0xff;
				UINT8 src_pen = (m_color >> 0) & 0xff;

				for (y = y0; y != y1; y += dy)
				{
					for (x = x0; x != x1; x += dx)
					{
						pen = gfxdata[addr++];

						if (pen == src_pen)
							pen = dst_pen;

						if ((pen != 0xff) && (sx + x >= 0) && (sx + x < 400) && (sy + y >= 0) && (sy + y < 256))
							bitmap.pix16(sy + y, sx + x) = pen + color;
					}
				}
			}
			else
			{
				// copy from ROM as is

				for (y = y0; y != y1; y += dy)
				{
					for (x = x0; x != x1; x += dx)
					{
						pen = gfxdata[addr++];

						if ((pen != 0xff) && (sx + x >= 0) && (sx + x < 400) && (sy + y >= 0) && (sy + y < 256))
							bitmap.pix16(sy + y, sx + x) = pen + color;
					}
				}
			}
			break;

		case 0x20:                          // solid fill
			pen = ((m_addr >> 8) & 0xff) + color;

			if ((pen & 0xff) == 0xff)
				pen = 0xff;

			for (y = y0; y != y1; y += dy)
			{
				for (x = x0; x != x1; x += dx)
				{
					if ((sx + x >= 0) && (sx + x < 400) && (sy + y >= 0) && (sy + y < 256))
						bitmap.pix16(sy + y, sx + x) = pen;
				}
			}
			break;

	}
}

WRITE16_MEMBER(tmaster_state::tmaster_blitter_w)
{
	COMBINE_DATA( m_regs + offset );
	switch (offset*2)
	{
		case 0x0e:
			tmaster_draw();
			m_maincpu->set_input_line(2, HOLD_LINE);
			break;
	}
}

READ16_MEMBER(tmaster_state::tmaster_blitter_r)
{
	return 0x0000;  // bit 7 = 1 -> blitter busy
}

/***************************************************************************

                                Memory Maps

***************************************************************************/

/***************************************************************************
                                Touch Master
***************************************************************************/

READ_LINE_MEMBER(tmaster_state::read_rand)
{
	return machine().rand()&1;
}

static ADDRESS_MAP_START( tmaster_map, AS_PROGRAM, 16, tmaster_state )
	AM_RANGE( 0x000000, 0x1fffff ) AM_ROM
	AM_RANGE( 0x200000, 0x27ffff ) AM_RAM
	AM_RANGE( 0x280000, 0x28ffef ) AM_RAM AM_SHARE("nvram")
	AM_RANGE( 0x28fff0, 0x28ffff ) AM_READWRITE(rtc_r, rtc_w )

	AM_RANGE( 0x300010, 0x300011 ) AM_READ_PORT("COIN")

	AM_RANGE( 0x300020, 0x30003f ) AM_DEVREADWRITE8("duart68681", duartn68681_device, read, write, 0xff )

	AM_RANGE( 0x300040, 0x300041 ) AM_WRITE_PORT("OUT")

	AM_RANGE( 0x300070, 0x300071 ) AM_WRITE(tmaster_addr_w )

	AM_RANGE( 0x500000, 0x500011 ) AM_WRITE(tmaster_blitter_w ) AM_SHARE("regs")
	AM_RANGE( 0x500010, 0x500011 ) AM_READ(tmaster_blitter_r )

	AM_RANGE( 0x580000, 0x580001 ) AM_WRITENOP // often

	AM_RANGE( 0x600000, 0x601fff ) AM_RAM_WRITE(paletteram_xBBBBBGGGGGRRRRR_word_w ) AM_SHARE("paletteram")

	AM_RANGE( 0x800000, 0x800001 ) AM_DEVREADWRITE8("oki", okim6295_device, read, write, 0x00ff )

	AM_RANGE( 0x800010, 0x800011 ) AM_WRITE(tmaster_color_w )
ADDRESS_MAP_END


/***************************************************************************
                                Galaxy Games
***************************************************************************/

// ROM/RAM Banking

#define GALGAMES_BANK_000000_R  "000000_r"
#define GALGAMES_BANK_000000_W  "000000_w"
#define GALGAMES_BANK_200000_R  "200000_r"
#define GALGAMES_BANK_200000_W  "200000_w"
#define GALGAMES_BANK_240000_R  "240000_r"

#define GALGAMES_RAM    0
#define GALGAMES_ROM0   1
#define GALGAMES_ROM1   2
#define GALGAMES_ROM2   3
#define GALGAMES_ROM3   4


// NVRAM (5 x EEPROM)

#define GALGAMES_EEPROM_BIOS  "eeprom_bios"
#define GALGAMES_EEPROM_CART1 "eeprom_cart1"
#define GALGAMES_EEPROM_CART2 "eeprom_cart2"
#define GALGAMES_EEPROM_CART3 "eeprom_cart3"
#define GALGAMES_EEPROM_CART4 "eeprom_cart4"

static const char *const galgames_eeprom_names[5] = { GALGAMES_EEPROM_BIOS, GALGAMES_EEPROM_CART1, GALGAMES_EEPROM_CART2, GALGAMES_EEPROM_CART3, GALGAMES_EEPROM_CART4 };

READ16_MEMBER(tmaster_state::galgames_eeprom_r)
{
	eeprom_serial_93cxx_device *eeprom = machine().device<eeprom_serial_93cxx_device>(galgames_eeprom_names[m_galgames_cart]);

	return eeprom->do_read() ? 0x80 : 0x00;
}

WRITE16_MEMBER(tmaster_state::galgames_eeprom_w)
{
	if (data & ~0x0003)
		logerror("CPU #0 PC: %06X - Unknown EEPROM bit written %04X\n",space.device().safe_pc(),data);

	if ( ACCESSING_BITS_0_7 )
	{
		eeprom_serial_93cxx_device *eeprom = machine().device<eeprom_serial_93cxx_device>(galgames_eeprom_names[m_galgames_cart]);

		// latch the bit
		eeprom->di_write(data & 0x0001);

		// clock line asserted: write latch or select next bit to read
		eeprom->clk_write((data & 0x0002) ? ASSERT_LINE : CLEAR_LINE );
	}
}

// BT481A Palette RAMDAC

WRITE16_MEMBER(tmaster_state::galgames_palette_offset_w)
{
	if (ACCESSING_BITS_0_7)
	{
		m_palette_offset = data & 0xff;
		m_palette_index = 0;
	}
}
WRITE16_MEMBER(tmaster_state::galgames_palette_data_w)
{
	if (ACCESSING_BITS_0_7)
	{
		m_palette_data[m_palette_index] = data & 0xff;
		if (++m_palette_index == 3)
		{
			int palette_base;
			for (palette_base = 0; palette_base < 0x1000; palette_base += 0x100)
<<<<<<< HEAD
				m_palette->set_pen_color(m_palette_offset + palette_base, MAKE_RGB(m_palette_data[0], m_palette_data[1], m_palette_data[2]));
=======
				palette_set_color(machine(), m_palette_offset + palette_base, rgb_t(m_palette_data[0], m_palette_data[1], m_palette_data[2]));
>>>>>>> ca932a6d
			m_palette_index = 0;
			m_palette_offset++;
		}
	}
}

// Sound
READ16_MEMBER(tmaster_state::galgames_okiram_r)
{
	return memregion("oki")->base()[offset] | 0xff00;
}
WRITE16_MEMBER(tmaster_state::galgames_okiram_w)
{
	if (ACCESSING_BITS_0_7)
		memregion("oki")->base()[offset] = data & 0xff;
}

// Carts (preliminary, PIC communication is not implemented)

void tmaster_state::galgames_update_rombank(UINT32 cart)
{
	m_galgames_cart = cart;

	m_gfx_offs = 0x200000 * cart;

	if (membank(GALGAMES_BANK_000000_R)->entry() == GALGAMES_RAM)
		membank(GALGAMES_BANK_200000_R)->set_entry(GALGAMES_ROM0 + m_galgames_cart);  // rom

	membank(GALGAMES_BANK_240000_R)->set_entry(GALGAMES_ROM0 + m_galgames_cart);  // rom
}

WRITE16_MEMBER(tmaster_state::galgames_cart_sel_w)
{
	// cart selection (0 1 2 3 4 7)

	if (ACCESSING_BITS_0_7)
	{
		int i;

		switch( data & 0xff )
		{
			case 0x07:      // 7 resets the eeprom
				for (i = 0; i < 5; i++)
					machine().device<eeprom_serial_93cxx_device>(galgames_eeprom_names[i])->cs_write(CLEAR_LINE);
				break;

			case 0x00:
			case 0x01:
			case 0x02:
			case 0x03:
			case 0x04:
				machine().device<eeprom_serial_93cxx_device>(galgames_eeprom_names[data & 0xff])->cs_write(ASSERT_LINE);
				galgames_update_rombank(data & 0xff);
				break;

			default:
				machine().device<eeprom_serial_93cxx_device>(galgames_eeprom_names[0])->cs_write(ASSERT_LINE);
				galgames_update_rombank(0);
				logerror("%06x: unknown cart sel = %04x\n", space.device().safe_pc(), data);
				break;
		}
	}
}

READ16_MEMBER(tmaster_state::galgames_cart_clock_r)
{
	return 0x0080;
}

WRITE16_MEMBER(tmaster_state::galgames_cart_clock_w)
{
	if (ACCESSING_BITS_0_7)
	{
		// bit 3 = clock

		// ROM/RAM banking
		if ((data & 0xf7) == 0x05)
		{
			membank(GALGAMES_BANK_000000_R)->set_entry(GALGAMES_RAM);   // ram
			galgames_update_rombank(m_galgames_cart);
			logerror("%06x: romram bank = %04x\n", space.device().safe_pc(), data);
		}
		else
		{
			membank(GALGAMES_BANK_000000_R)->set_entry(GALGAMES_ROM0);  // rom
			membank(GALGAMES_BANK_200000_R)->set_entry(GALGAMES_RAM);   // ram
			logerror("%06x: unknown romram bank = %04x\n", space.device().safe_pc(), data);
		}
	}
}

READ16_MEMBER(tmaster_state::galgames_cart_data_r)
{
	return 0;
}
WRITE16_MEMBER(tmaster_state::galgames_cart_data_w)
{
}


READ16_MEMBER(tmaster_state::dummy_read_01)
{
	return 0x3; // Pass the check at PC = 0xfae & a later one
}

static ADDRESS_MAP_START( galgames_map, AS_PROGRAM, 16, tmaster_state )

	AM_RANGE( 0x000000, 0x03ffff ) AM_READ_BANK(GALGAMES_BANK_000000_R) AM_WRITE_BANK(GALGAMES_BANK_000000_W) AM_SHARE("galgames_ram")
	AM_RANGE( 0x040000, 0x1fffff ) AM_ROM AM_REGION( "maincpu", 0x40000 )
	AM_RANGE( 0x200000, 0x23ffff ) AM_READ_BANK(GALGAMES_BANK_200000_R) AM_WRITE_BANK(GALGAMES_BANK_200000_W)
	AM_RANGE( 0x240000, 0x3fffff ) AM_READ_BANK(GALGAMES_BANK_240000_R)

	AM_RANGE( 0x400000, 0x400011 ) AM_WRITE(tmaster_blitter_w ) AM_SHARE("regs")
	AM_RANGE( 0x400012, 0x400013 ) AM_WRITE(tmaster_addr_w )
	AM_RANGE( 0x400014, 0x400015 ) AM_WRITE(tmaster_color_w )
	AM_RANGE( 0x400020, 0x400021 ) AM_READ(tmaster_blitter_r )

	AM_RANGE( 0x600000, 0x600001 ) AM_READ(dummy_read_01 ) AM_WRITENOP
	AM_RANGE( 0x700000, 0x700001 ) AM_READ(dummy_read_01 ) AM_WRITENOP
	AM_RANGE( 0x800020, 0x80003f ) AM_NOP   // ?
	AM_RANGE( 0x900000, 0x900001 ) AM_WRITE(watchdog_reset16_w )

	AM_RANGE( 0xa00000, 0xa00001 ) AM_DEVREADWRITE8("oki", okim6295_device, read, write, 0x00ff )
	AM_RANGE( 0xb00000, 0xb7ffff ) AM_READWRITE(galgames_okiram_r, galgames_okiram_w ) // (only low bytes tested) 4x N341024SJ-15

	AM_RANGE( 0xc00000, 0xc00001 ) AM_WRITE(galgames_palette_offset_w )
	AM_RANGE( 0xc00002, 0xc00003 ) AM_WRITE(galgames_palette_data_w )

	AM_RANGE( 0xd00000, 0xd00001 ) AM_READ_PORT("TRACKBALL_1_X")
	AM_RANGE( 0xd00000, 0xd00001 ) AM_WRITENOP
	AM_RANGE( 0xd00002, 0xd00003 ) AM_READ_PORT("TRACKBALL_1_Y")
	AM_RANGE( 0xd00004, 0xd00005 ) AM_READ_PORT("TRACKBALL_2_X")
	AM_RANGE( 0xd00006, 0xd00007 ) AM_READ_PORT("TRACKBALL_2_Y")
	AM_RANGE( 0xd00008, 0xd00009 ) AM_READ_PORT("P1")
	AM_RANGE( 0xd0000a, 0xd0000b ) AM_READ_PORT("P2")
	AM_RANGE( 0xd0000c, 0xd0000d ) AM_READ_PORT("SYSTEM") AM_WRITENOP

	AM_RANGE( 0xd0000e, 0xd0000f ) AM_WRITE(galgames_cart_sel_w )
	AM_RANGE( 0xd00010, 0xd00011 ) AM_READWRITE(galgames_eeprom_r, galgames_eeprom_w )
	AM_RANGE( 0xd00012, 0xd00013 ) AM_READWRITE(galgames_cart_data_r, galgames_cart_data_w )
	AM_RANGE( 0xd00014, 0xd00015 ) AM_READWRITE(galgames_cart_clock_r, galgames_cart_clock_w )

ADDRESS_MAP_END


/***************************************************************************

                                Input Ports

***************************************************************************/
static INPUT_PORTS_START( tm )
	PORT_START("COIN")
	PORT_BIT( 0x0001, IP_ACTIVE_LOW, IPT_COIN5 )    // "M. Coin 1 Input"
	PORT_BIT( 0x0002, IP_ACTIVE_LOW, IPT_COIN6 )    // "M. Coin 2 Input"
	PORT_BIT( 0x0004, IP_ACTIVE_LOW, IPT_BILL1 ) PORT_IMPULSE(2)    // "DBV Input"
	PORT_BIT( 0x0008, IP_ACTIVE_LOW, IPT_UNKNOWN )
	PORT_BIT( 0x0010, IP_ACTIVE_LOW, IPT_UNKNOWN )  // service coin?
	PORT_SERVICE_NO_TOGGLE( 0x0020, IP_ACTIVE_LOW )
	PORT_BIT( 0x0040, IP_ACTIVE_LOW, IPT_SERVICE1 ) // "Calibrate"
	PORT_BIT( 0x0080, IP_ACTIVE_LOW, IPT_UNKNOWN )
	PORT_BIT( 0x0100, IP_ACTIVE_LOW, IPT_UNKNOWN )
	PORT_BIT( 0x0200, IP_ACTIVE_LOW, IPT_UNKNOWN )
	PORT_BIT( 0x0400, IP_ACTIVE_LOW, IPT_UNKNOWN )
	PORT_BIT( 0x0800, IP_ACTIVE_HIGH, IPT_SPECIAL ) PORT_READ_LINE_DEVICE_MEMBER( DEVICE_SELF, tmaster_state, read_rand )
	PORT_BIT( 0x1000, IP_ACTIVE_LOW, IPT_COIN1 )    // "E. Coin 1" (ECA?) tmaster defaults to e. coin,
	PORT_BIT( 0x2000, IP_ACTIVE_LOW, IPT_COIN2 )    // "E. Coin 2" (ECA?) rather than m. coin
	PORT_BIT( 0x4000, IP_ACTIVE_LOW, IPT_COIN3 )    // "E. Coin 3" (ECA?) so they're coin1-coin4
	PORT_BIT( 0x8000, IP_ACTIVE_LOW, IPT_COIN4 )    // "E. Coin 4" (ECA?)

	PORT_START("OUT")
	//0800?
	PORT_BIT( 0x0200, IP_ACTIVE_HIGH, IPT_OUTPUT ) PORT_WRITE_LINE_DEVICE_MEMBER( DEVICE_SELF, tmaster_state, write_oki_bank1 )
	PORT_BIT( 0x0100, IP_ACTIVE_HIGH, IPT_OUTPUT ) PORT_WRITE_LINE_DEVICE_MEMBER( DEVICE_SELF, tmaster_state, write_oki_bank0 )
	//0002?
INPUT_PORTS_END

static INPUT_PORTS_START( tm2k )
	PORT_INCLUDE( tm )

	PORT_MODIFY("COIN")
	PORT_BIT( 0x1000, IP_ACTIVE_LOW, IPT_COIN3 )    // "E. Coin 1" (ECA mech) The rest of the tm games
	PORT_BIT( 0x2000, IP_ACTIVE_LOW, IPT_COIN4 )    // "E. Coin 2" (ECA mech) Default to m. coin
	PORT_BIT( 0x4000, IP_ACTIVE_LOW, IPT_COIN5 )    // "E. Coin 3" (ECA mech) So these are coin3-coin6
	PORT_BIT( 0x8000, IP_ACTIVE_LOW, IPT_COIN6 )    // "E. Coin 4" (ECA mech)
INPUT_PORTS_END

static INPUT_PORTS_START( tm4k )
	PORT_INCLUDE( tm2k )

	PORT_MODIFY("COIN")
	PORT_BIT( 0x0400, IP_ACTIVE_HIGH, IPT_SPECIAL ) PORT_READ_LINE_DEVICE_MEMBER( "ds1204", ds1204_device, read_dq )

	PORT_MODIFY( "OUT" )
	PORT_BIT( 0x1000, IP_ACTIVE_HIGH, IPT_OUTPUT ) PORT_WRITE_LINE_DEVICE_MEMBER( "ds1204", ds1204_device, write_rst )
	PORT_BIT( 0x2000, IP_ACTIVE_LOW, IPT_OUTPUT ) PORT_WRITE_LINE_DEVICE_MEMBER( "ds1204", ds1204_device, write_dq )
	PORT_BIT( 0x4000, IP_ACTIVE_HIGH, IPT_OUTPUT ) PORT_WRITE_LINE_DEVICE_MEMBER( "ds1204", ds1204_device, write_clk )
INPUT_PORTS_END

static INPUT_PORTS_START( galgames )
	PORT_START("P1")
	PORT_BIT( 0x0001, IP_ACTIVE_LOW, IPT_UNKNOWN )
	PORT_BIT( 0x0002, IP_ACTIVE_LOW, IPT_UNKNOWN )
	PORT_BIT( 0x0004, IP_ACTIVE_LOW, IPT_UNKNOWN )
	PORT_BIT( 0x0008, IP_ACTIVE_LOW, IPT_UNKNOWN )
	PORT_BIT( 0x0010, IP_ACTIVE_LOW, IPT_BUTTON2 ) PORT_PLAYER(1)   // Button A (right)
	PORT_BIT( 0x0020, IP_ACTIVE_LOW, IPT_BUTTON1 ) PORT_PLAYER(1)   // Button B (left)
	PORT_BIT( 0x0040, IP_ACTIVE_LOW, IPT_UNKNOWN )
	PORT_BIT( 0x0080, IP_ACTIVE_LOW, IPT_UNKNOWN )
	PORT_BIT( 0xff00, IP_ACTIVE_LOW, IPT_UNKNOWN )

	PORT_START("P2")
	PORT_BIT( 0x0001, IP_ACTIVE_LOW, IPT_UNKNOWN )
	PORT_BIT( 0x0002, IP_ACTIVE_LOW, IPT_UNKNOWN )
	PORT_BIT( 0x0004, IP_ACTIVE_LOW, IPT_UNKNOWN )
	PORT_BIT( 0x0008, IP_ACTIVE_LOW, IPT_UNKNOWN )
	PORT_BIT( 0x0010, IP_ACTIVE_LOW, IPT_BUTTON2 ) PORT_PLAYER(2)   // Button A (right)
	PORT_BIT( 0x0020, IP_ACTIVE_LOW, IPT_BUTTON1 ) PORT_PLAYER(2)   // Button B (left)
	PORT_BIT( 0x0040, IP_ACTIVE_LOW, IPT_SERVICE1)          // DBA (coin)
	PORT_BIT( 0x0080, IP_ACTIVE_LOW, IPT_UNKNOWN )
	PORT_BIT( 0xff00, IP_ACTIVE_LOW, IPT_UNKNOWN )

	PORT_START("SYSTEM")
	PORT_BIT( 0x0001, IP_ACTIVE_LOW, IPT_COIN1 )    // CS 1 (coin)
	PORT_BIT( 0x0002, IP_ACTIVE_LOW, IPT_COIN2 )    // CS 2 (coin)
	PORT_SERVICE( 0x0004, IP_ACTIVE_HIGH )  // System Check
	PORT_BIT( 0x0008, IP_ACTIVE_LOW, IPT_UNKNOWN )
	PORT_BIT( 0x0010, IP_ACTIVE_LOW, IPT_UNKNOWN )
	PORT_BIT( 0x0020, IP_ACTIVE_LOW, IPT_UNKNOWN )
	PORT_BIT( 0x0040, IP_ACTIVE_LOW, IPT_UNKNOWN )
	PORT_BIT( 0x0080, IP_ACTIVE_LOW, IPT_UNKNOWN )
	PORT_BIT( 0xff00, IP_ACTIVE_LOW, IPT_UNKNOWN )

	PORT_START("TRACKBALL_1_X")
	PORT_BIT( 0xff, 0x00, IPT_TRACKBALL_X ) PORT_SENSITIVITY(25) PORT_KEYDELTA(5) PORT_PLAYER(1) PORT_RESET

	PORT_START("TRACKBALL_1_Y")
	PORT_BIT( 0xff, 0x00, IPT_TRACKBALL_Y ) PORT_SENSITIVITY(25) PORT_KEYDELTA(5) PORT_PLAYER(1) PORT_RESET

	PORT_START("TRACKBALL_2_X")
	PORT_BIT( 0xff, 0x00, IPT_TRACKBALL_X ) PORT_SENSITIVITY(25) PORT_KEYDELTA(5) PORT_PLAYER(2) PORT_RESET

	PORT_START("TRACKBALL_2_Y")
	PORT_BIT( 0xff, 0x00, IPT_TRACKBALL_Y ) PORT_SENSITIVITY(25) PORT_KEYDELTA(5) PORT_PLAYER(2) PORT_RESET
INPUT_PORTS_END


/***************************************************************************

                               Machine Drivers

***************************************************************************/

MACHINE_RESET_MEMBER(tmaster_state,tmaster)
{
	m_gfx_offs = 0;
	m_gfx_size = memregion("blitter")->bytes();

}

TIMER_DEVICE_CALLBACK_MEMBER(tmaster_state::tm3k_interrupt)
{
	int scanline = param;

	if(scanline == 0) // vblank, FIXME
		m_maincpu->set_input_line(3, HOLD_LINE);
	else if((scanline % 16) == 0)
		m_maincpu->set_input_line(1, HOLD_LINE);

	// lev 2 triggered at the end of the blit
}

static MACHINE_CONFIG_START( tm, tmaster_state )
	MCFG_CPU_ADD("maincpu", M68000, XTAL_24MHz / 2) /* 12MHz */
	MCFG_CPU_PROGRAM_MAP(tmaster_map)
	MCFG_TIMER_DRIVER_ADD_SCANLINE("scantimer", tmaster_state, tm3k_interrupt, "screen", 0, 1)

	MCFG_MACHINE_RESET_OVERRIDE(tmaster_state,tmaster)

	MCFG_DUARTN68681_ADD( "duart68681", XTAL_8_664MHz / 2 /*??*/)
	MCFG_DUARTN68681_IRQ_CALLBACK(WRITELINE(tmaster_state, duart_irq_handler))
	MCFG_DUARTN68681_A_TX_CALLBACK(DEVWRITELINE("microtouch", microtouch_serial_device, rx))

	MCFG_MICROTOUCH_SERIAL_ADD( "microtouch", 9600, DEVWRITELINE("duart68681", duartn68681_device, rx_a_w) )

	MCFG_NVRAM_ADD_0FILL("nvram")

	MCFG_SCREEN_ADD("screen", RASTER)
	MCFG_SCREEN_REFRESH_RATE(60)
	MCFG_SCREEN_VBLANK_TIME(ATTOSECONDS_IN_USEC(0))
	MCFG_SCREEN_SIZE(400, 256)
	MCFG_SCREEN_VISIBLE_AREA(0, 400-1, 0, 256-1)
	MCFG_SCREEN_UPDATE_DRIVER(tmaster_state, screen_update_tmaster)

	MCFG_PALETTE_ADD("palette", 0x1000)

	MCFG_VIDEO_START_OVERRIDE(tmaster_state,tmaster)

	MCFG_SPEAKER_STANDARD_MONO("mono")

	MCFG_OKIM6295_ADD("oki", 1122000, OKIM6295_PIN7_HIGH) // clock frequency & pin 7 not verified
	MCFG_SOUND_ROUTE(ALL_OUTPUTS, "mono", 1.0)
MACHINE_CONFIG_END

static MACHINE_CONFIG_DERIVED( tm2k, tm )
	MCFG_OKIM6295_REPLACE("oki", XTAL_32MHz / 16, OKIM6295_PIN7_HIGH)  /* 2MHz; clock frequency & pin 7 not verified */
	MCFG_SOUND_ROUTE(ALL_OUTPUTS, "mono", 1.0)
MACHINE_CONFIG_END

static MACHINE_CONFIG_DERIVED( tm4k, tm2k )
	MCFG_DS1204_ADD("ds1204")
MACHINE_CONFIG_END

MACHINE_RESET_MEMBER(tmaster_state,galgames)
{
	m_gfx_offs = 0;
	m_gfx_size = 0x200000;

	membank(GALGAMES_BANK_000000_R)->set_entry(GALGAMES_ROM0);  // rom
	membank(GALGAMES_BANK_000000_W)->set_entry(GALGAMES_RAM);       // ram

	membank(GALGAMES_BANK_200000_R)->set_entry(GALGAMES_RAM);       // ram
	membank(GALGAMES_BANK_200000_W)->set_entry(GALGAMES_RAM);       // ram

	membank(GALGAMES_BANK_240000_R)->set_entry(GALGAMES_ROM0);  // rom

	galgames_update_rombank(0);

	m_maincpu->reset();
}

static MACHINE_CONFIG_START( galgames, tmaster_state )
	MCFG_CPU_ADD("maincpu", M68000, XTAL_24MHz / 2)
	MCFG_CPU_PROGRAM_MAP(galgames_map)
	MCFG_TIMER_DRIVER_ADD_SCANLINE("scantimer", tmaster_state, tm3k_interrupt, "screen", 0, 1)

	// 5 EEPROMs on the motherboard (for BIOS + 4 Carts)
	MCFG_EEPROM_SERIAL_93C76_8BIT_ADD(GALGAMES_EEPROM_BIOS)
	MCFG_EEPROM_SERIAL_93C76_8BIT_ADD(GALGAMES_EEPROM_CART1)
	MCFG_EEPROM_SERIAL_93C76_8BIT_ADD(GALGAMES_EEPROM_CART2)
	MCFG_EEPROM_SERIAL_93C76_8BIT_ADD(GALGAMES_EEPROM_CART3)
	MCFG_EEPROM_SERIAL_93C76_8BIT_ADD(GALGAMES_EEPROM_CART4)

	MCFG_MACHINE_RESET_OVERRIDE(tmaster_state, galgames )

	/* video hardware */
	MCFG_SCREEN_ADD("screen", RASTER)
	MCFG_SCREEN_REFRESH_RATE(60)
	MCFG_SCREEN_VBLANK_TIME(ATTOSECONDS_IN_USEC(0))
	MCFG_SCREEN_SIZE(400, 256)
	MCFG_SCREEN_VISIBLE_AREA(0, 400-1, 0, 256-1)
	MCFG_SCREEN_UPDATE_DRIVER(tmaster_state, screen_update_tmaster)

	MCFG_PALETTE_ADD("palette", 0x1000) // only 0x100 used

	MCFG_VIDEO_START_OVERRIDE(tmaster_state,galgames)

	/* sound hardware */
	MCFG_SPEAKER_STANDARD_MONO("mono")

	MCFG_OKIM6295_ADD("oki", XTAL_24MHz / 8, OKIM6295_PIN7_LOW) // clock frequency & pin 7 not verified
	MCFG_SOUND_ROUTE(ALL_OUTPUTS, "mono", 1.0)
MACHINE_CONFIG_END

/*
    Each cartridge contains a PIC, that should provide, among other things, the following header:

    4345 5331 3939 3700 0c10 ffb3 3c00 0000       "CES1997"
    fffe f2f7 8557 c119 0000 0000 2340 188e
*/
static MACHINE_CONFIG_DERIVED( galgame2, galgames )
//  MCFG_CPU_ADD("pic", PIC12C508, XTAL_24MHz / 2)
MACHINE_CONFIG_END


/***************************************************************************

                               ROMs Loading

***************************************************************************/

/***************************************************************************

Touch Master
1996, Midway

68000 @ 12MHz
u51 - u52 program code
u36 -> u39 gfx
u8 sound
OKI6295
NVSRAM DS1225a
Philips SCN68681
Xlinx XC3042a

***************************************************************************/

ROM_START( tm )
	ROM_REGION( 0x200000, "maincpu", 0 ) // 68000 Code
	ROM_LOAD16_BYTE( "tmaster_v3.00_euro.u51", 0x000000, 0x080000, CRC(edaa5874) SHA1(48b99bc7f5a6453def265967ca7d8eefdf9dc97b) ) /* Ver: 3.00 Euro 11-25-96 */
	ROM_LOAD16_BYTE( "tmaster_v3.00_euro.u52", 0x000001, 0x080000, CRC(e9fd30fc) SHA1(d91ea05d5f574603883336729fb9df705688945d) ) /* Ver: 3.00 Euro 11-25-96 */

	ROM_REGION( 0x400000, "blitter", ROMREGION_ERASE )  // Blitter gfx
	ROM_LOAD16_BYTE( "tmaster_v2.1.u38", 0x100000, 0x080000, CRC(68885ef6) SHA1(010602b59c33c3e490491a296ddaf8952e315b83) ) /* Marked as Rev 2.1 */
	ROM_LOAD16_BYTE( "tmaster_v2.1.u36", 0x100001, 0x080000, CRC(204096ec) SHA1(9239923b7eedb6003c63ef2e8ff224edee657bbc) ) /* Marked as Rev 2.1 */
	// unused gap
	ROM_LOAD16_BYTE( "tmaster_v3.00.u39", 0x300000, 0x080000, CRC(cbb716cb) SHA1(4e8d8f6cbfb25a8161ff8fe7505d6b209650dd2b) ) /* Marked as Rev 3.00 */
	ROM_LOAD16_BYTE( "tmaster_v3.00.u37", 0x300001, 0x080000, CRC(e0b6a9f7) SHA1(7e057ca87833c682e5be03668469259bbdefbf20) ) /* Marked as Rev 3.00 */

	ROM_REGION( 0x100000, "oki", 0 ) // Samples
	ROM_LOAD( "tmaster.u8", 0x40000, 0x040000, CRC(f39ad4cf) SHA1(9bcb9a5dd3636d6541eeb3e737c7253ab0ed4e8d) ) /* Marked as Rev 1.0 */
	ROM_CONTINUE(           0xc0000, 0x040000 )
ROM_END

ROM_START( tmdo )
	ROM_REGION( 0x200000, "maincpu", 0 ) // 68000 Code
	ROM_LOAD16_BYTE( "tmaster_v2.2-01.u51", 0x000000, 0x080000, CRC(12e1b085) SHA1(b01325e0067204991a707db24e3e2036708ebccf) ) /* Ver: 2.2-01 Standard 10-17-96 */
	ROM_LOAD16_BYTE( "tmaster_v2.2-01.u52", 0x000001, 0x080000, CRC(6c2c643f) SHA1(8dd7930f4c499483ca46b0b97bde94cb8d6e06aa) ) /* Ver: 2.2-01 Standard 10-17-96 */

	ROM_REGION( 0x400000, "blitter", ROMREGION_ERASE )  // Blitter gfx
	ROM_LOAD16_BYTE( "tmaster_v2.1.u38", 0x100000, 0x080000, CRC(68885ef6) SHA1(010602b59c33c3e490491a296ddaf8952e315b83) ) /* Marked as Rev 2.1 */
	ROM_LOAD16_BYTE( "tmaster_v2.1.u36", 0x100001, 0x080000, CRC(204096ec) SHA1(9239923b7eedb6003c63ef2e8ff224edee657bbc) ) /* Marked as Rev 2.1 */
	// unused gap
	ROM_LOAD16_BYTE( "tmaster_v2.1.u39", 0x300000, 0x080000, CRC(a4445260) SHA1(915347f69d7ea45f8f299a67d77ff437983495d2) ) /* Marked as Rev 2.1 */
	ROM_LOAD16_BYTE( "tmaster_v2.1.u37", 0x300001, 0x080000, CRC(0e140a3e) SHA1(10a34e3b95c0d36fe687fe8c1124ef244a93d720) ) /* Marked as Rev 2.1 */

	ROM_REGION( 0x100000, "oki", 0 ) // Samples
	ROM_LOAD( "tmaster.u8", 0x40000, 0x040000, CRC(f39ad4cf) SHA1(9bcb9a5dd3636d6541eeb3e737c7253ab0ed4e8d) ) /* Marked as Rev 1.0 */
	ROM_CONTINUE(           0xc0000, 0x040000 )
ROM_END

/***************************************************************************

Touchmaster 2000
by Midway (c) 1996
touchscreen game

All chips are ST M27C4001
---------------------------

Name_Board Location        Version               Use             Checksum
-------------------------------------------------------------------------
TM2K_v463.u51              4.63 Game Program & Cpu instructions   2342
TM2K_v463.u52              4.63 Game Program & Cpu instructions   4619

TM2K_v402.u51              4.02 Game Program & Cpu instructions   c517
TM2K_v402.u52              4.02 Game Program & Cpu instructions   e82c

TM2K_v400.u51              4.00 Game Program & Cpu instructions   a49b
TM2K_v400.u52              4.00 Game Program & Cpu instructions   7c2f

TM2K_graphic.u36           4.00 Video Images & Graphics           20cb
TM2K_graphic.u37           4.00 Video Images & Graphics           f5cf
TM2K_graphic.u38           4.00 Video Images & Graphics           14c7
TM2K_graphic.u39           4.00 Video Images & Graphics           043e
TM2K_graphic.u40           4.62 Video Images & Graphics           14c7
TM2K_graphic.u41           4.62 Video Images & Graphics           9334
TM2K_sound.u8              1.0  Audio Program & sounds            dbde

Does not require a security key

***************************************************************************/

ROM_START( tm2k )
	ROM_REGION( 0x200000, "maincpu", 0 ) // 68000 Code
	ROM_LOAD16_BYTE( "tm2k_v4.63.u51", 0x000000, 0x100000, CRC(f73fdb23) SHA1(d0a5e98d5de85fd3f29d1efe6b7aebe9e348c59b) ) /* Ver: 4.63 Standard 9-3-97 */
	ROM_LOAD16_BYTE( "tm2k_v4.63.u52", 0x000001, 0x100000, CRC(79ac719c) SHA1(7717362ea42fc36009e0fed430f07c946553bfd3) ) /* Ver: 4.63 Standard 9-3-97 */

	ROM_REGION( 0x600000, "blitter", ROMREGION_ERASE )  // Blitter gfx
	ROM_LOAD16_BYTE( "tm2k_graphic.u38", 0x100000, 0x080000, CRC(22bb6cc5) SHA1(fc6cfd4e1e6e1455d648a7b63f2c8e37cdfe86d6) ) /* First 4 graphic roms marked as Rev 4.00 */
	ROM_LOAD16_BYTE( "tm2k_graphic.u36", 0x100001, 0x080000, CRC(7f0840ac) SHA1(1c3af419d571579a3f2c561617d55914d28ef22b) )
	ROM_LOAD16_BYTE( "tm2k_graphic.u39", 0x300000, 0x080000, CRC(059e1bd8) SHA1(7451c1cfa0d090b0566e353738a1ffba732a8ad2) )
	ROM_LOAD16_BYTE( "tm2k_graphic.u37", 0x300001, 0x080000, CRC(4cf65950) SHA1(74d49166da19ecc4b8fc1e8e3f01361dfb645eea) )
	ROM_LOAD16_BYTE( "tm2k_graphic.u41", 0x500000, 0x080000, CRC(abac4ad3) SHA1(d3944a39b46f3e67ddb0ff7047685c6c716a393c) ) /* Last 2 graphics roms marked as Rev 4.62 */
	ROM_LOAD16_BYTE( "tm2k_graphic.u40", 0x500001, 0x080000, CRC(ca86b9a2) SHA1(bb639af4e0ee48c3231de5f0a0f14de20836216a) )

	ROM_REGION( 0x100000, "oki", 0 ) // Samples
	ROM_LOAD( "tm2k_sound.u8", 0x40000, 0x040000, CRC(f39ad4cf) SHA1(9bcb9a5dd3636d6541eeb3e737c7253ab0ed4e8d) ) /* Marked as Rev 1.0 */
	ROM_CONTINUE(              0xc0000, 0x040000 )
ROM_END

ROM_START( tm2ka )
	ROM_REGION( 0x200000, "maincpu", 0 ) // 68000 Code
	ROM_LOAD16_BYTE( "tm2k_v4.02.u51", 0x000000, 0x080000, CRC(47269aeb) SHA1(6b7ebfde290f7d21a36a72b00dc6523490581edb) ) /* Ver: 4.02 Standard 5-30-97 */
	ROM_LOAD16_BYTE( "tm2k_v4.02.u52", 0x000001, 0x080000, CRC(2e3564ac) SHA1(9a71f38841bc17c291cb3f513b18ebe50fc18d9f) ) /* Ver: 4.02 Standard 5-30-97 */

	ROM_REGION( 0x400000, "blitter", ROMREGION_ERASE )  // Blitter gfx
	ROM_LOAD16_BYTE( "tm2k_graphic.u38", 0x100000, 0x080000, CRC(22bb6cc5) SHA1(fc6cfd4e1e6e1455d648a7b63f2c8e37cdfe86d6) ) /* All 4 graphic roms marked as Rev 4.00 */
	ROM_LOAD16_BYTE( "tm2k_graphic.u36", 0x100001, 0x080000, CRC(7f0840ac) SHA1(1c3af419d571579a3f2c561617d55914d28ef22b) )
	ROM_LOAD16_BYTE( "tm2k_graphic.u39", 0x300000, 0x080000, CRC(059e1bd8) SHA1(7451c1cfa0d090b0566e353738a1ffba732a8ad2) )
	ROM_LOAD16_BYTE( "tm2k_graphic.u37", 0x300001, 0x080000, CRC(4cf65950) SHA1(74d49166da19ecc4b8fc1e8e3f01361dfb645eea) )
	/* Sockets U40 & U41 not populated with earlier Touchmaster 2000 sets */

	ROM_REGION( 0x100000, "oki", 0 ) // Samples
	ROM_LOAD( "tm2k_sound.u8", 0x40000, 0x040000, CRC(f39ad4cf) SHA1(9bcb9a5dd3636d6541eeb3e737c7253ab0ed4e8d) ) /* Marked as Rev 1.0 */
	ROM_CONTINUE(              0xc0000, 0x040000 )
ROM_END

ROM_START( tm2kb )
	ROM_REGION( 0x200000, "maincpu", 0 ) // 68000 Code
	ROM_LOAD16_BYTE( "tm2k_v4.00.u51", 0x000000, 0x080000, CRC(c110502b) SHA1(e9415ed23b9bb0851548e75c208ebcbe6ac2a708) ) /* Ver: 4.00 Standard 5-16-97 */
	ROM_LOAD16_BYTE( "tm2k_v4.00.u52", 0x000001, 0x080000, CRC(a17c1d6e) SHA1(5ecb8f27f75469ab9600b3f640eb1acc7a3980e0) ) /* Ver: 4.00 Standard 5-16-97 */

	ROM_REGION( 0x400000, "blitter", ROMREGION_ERASE )  // Blitter gfx
	ROM_LOAD16_BYTE( "tm2k_graphic.u38", 0x100000, 0x080000, CRC(22bb6cc5) SHA1(fc6cfd4e1e6e1455d648a7b63f2c8e37cdfe86d6) ) /* All 4 graphic roms marked as Rev 4.00 */
	ROM_LOAD16_BYTE( "tm2k_graphic.u36", 0x100001, 0x080000, CRC(7f0840ac) SHA1(1c3af419d571579a3f2c561617d55914d28ef22b) )
	ROM_LOAD16_BYTE( "tm2k_graphic.u39", 0x300000, 0x080000, CRC(059e1bd8) SHA1(7451c1cfa0d090b0566e353738a1ffba732a8ad2) )
	ROM_LOAD16_BYTE( "tm2k_graphic.u37", 0x300001, 0x080000, CRC(4cf65950) SHA1(74d49166da19ecc4b8fc1e8e3f01361dfb645eea) )
	/* Sockets U40 & U41 not populated with earlier Touchmaster 2000 sets */

	ROM_REGION( 0x100000, "oki", 0 ) // Samples
	ROM_LOAD( "tm2k_sound.u8", 0x40000, 0x040000, CRC(f39ad4cf) SHA1(9bcb9a5dd3636d6541eeb3e737c7253ab0ed4e8d) ) /* Marked as Rev 1.0 */
	ROM_CONTINUE(              0xc0000, 0x040000 )
ROM_END

/***************************************************************************

Touchmaster 3000
by Midway (c) 1997
touchscreen game

All chips are SGS 27C801 (some kits/upgrades used mask roms)
---------------------------

Name_Board Location        Version               Use             Checksum
-------------------------------------------------------------------------
TM3K_v502.u51              5.02 Game Program & Cpu instructions   c308
TM3K_v502.u52              5.02 Game Program & Cpu instructions   4d5e

TM3K_v501.u51              5.01 Game Program & Cpu instructions   0c6c
TM3K_v501.u52              5.01 Game Program & Cpu instructions   b2d8

TM3K_graphic.u36           5.0  Video Images & Graphics           54f1
TM3K_graphic.u37           5.0  Video Images & Graphics           4856
TM3K_graphic.u38           5.0  Video Images & Graphics           5493
TM3K_graphic.u39           5.0  Video Images & Graphics           6029
TM3K_graphic.u40           5.0  Video Images & Graphics           ccb4
TM3K_graphic.u41           5.0  Video Images & Graphics           e9ab
TM3K_sound.u8              5.0  Audio Program & sounds            64d5

Does not require a security key

Box labeled as:

TMSTR 3000 UPGRADE KIT USA-DBV
63373100870

***************************************************************************/

ROM_START( tm3k )
	ROM_REGION( 0x200000, "maincpu", 0 ) // 68000 Code
	ROM_LOAD16_BYTE( "tm3k_v5.02.u51", 0x000000, 0x100000, CRC(6267e2bd) SHA1(c81e5cd059a9ad2f6a36261738e39740a1a3a03f) ) /* TOUCHMASTER 3000 U51 DOMESTIC 5.02 (Standard 11-17-97) (yellow label) */
	ROM_LOAD16_BYTE( "tm3k_v5.02.u52", 0x000001, 0x100000, CRC(836fdf1e) SHA1(2ee9c0929950afb72f172b253d6c392e9a698037) ) /* TOUCHMASTER 3000 U52 DOMESTIC 5.02 (Standard 11-17-97) (yellow label) */

	ROM_REGION( 0x600000, "blitter", 0 )    // Blitter gfx
	ROM_LOAD16_BYTE( "tm3k_graphic.u38", 0x000000, 0x100000, CRC(a6683899) SHA1(d05024390917cdb1871d030996da8e1eb6460918) ) /* Labeled TOUCHMASTER U38 STANDARD 5.0 (pink label) */
	ROM_LOAD16_BYTE( "tm3k_graphic.u36", 0x000001, 0x100000, CRC(7bde520d) SHA1(77750b689e2f0d47804042456e54bbd9c28deeac) ) /* Labeled TOUCHMASTER U36 STANDARD 5.0 (pink label) */
	ROM_LOAD16_BYTE( "tm3k_graphic.u39", 0x200000, 0x100000, CRC(206b56a6) SHA1(09e5e05bffd0a09abd24d668e2c59b56f2c79134) ) /* Labeled TOUCHMASTER U39 STANDARD 5.0 (pink label) */
	ROM_LOAD16_BYTE( "tm3k_graphic.u37", 0x200001, 0x100000, CRC(18f50eb3) SHA1(a7c9d3b24b5fd110380ec87d9200d55cad473efc) ) /* Labeled TOUCHMASTER U37 STANDARD 5.0 (pink label) */
	ROM_LOAD16_BYTE( "tm3k_graphic.u41", 0x400000, 0x100000, CRC(c35c0536) SHA1(a29fd88e8f3e124f6e84012c3573616f6447eeaa) ) /* Labeled TOUCHMASTER U41 STANDARD 5.0 (pink label) */
	ROM_LOAD16_BYTE( "tm3k_graphic.u40", 0x400001, 0x100000, CRC(353df7ca) SHA1(d6c5d5449af6b6a3acee219778583904c5b554b4) ) /* Labeled TOUCHMASTER U40 STANDARD 5.0 (pink label) */

	ROM_REGION( 0x100000, "oki", 0 ) // Samples
	ROM_LOAD( "tm3k_sound.u8", 0x00000, 0x100000, CRC(d0ae33c1) SHA1(a079def9a086a091fcc4493a44fec756d2470415) ) /* Labeled TOUCHMASTER U8 5.0 (green label) */
ROM_END

ROM_START( tm3ka )
	ROM_REGION( 0x200000, "maincpu", 0 ) // 68000 Code
	ROM_LOAD16_BYTE( "tm3k_v5.01.u51", 0x000000, 0x100000, CRC(c9522279) SHA1(e613b791f831271722f05b7e96c35519fa9fc174) ) /* TOUCHMASTER 3000 U51 DOMESTIC 5.01 (Standard 11-4-97) (yellow label) */
	ROM_LOAD16_BYTE( "tm3k_v5.01.u52", 0x000001, 0x100000, CRC(8c6a0db7) SHA1(6b0eae60ea471cd8c4001749ac2677d8d4532567) ) /* TOUCHMASTER 3000 U52 DOMESTIC 5.01 (Standard 11-4-97) (yellow label) */

	ROM_REGION( 0x600000, "blitter", 0 )    // Blitter gfx
	ROM_LOAD16_BYTE( "tm3k_graphic.u38", 0x000000, 0x100000, CRC(a6683899) SHA1(d05024390917cdb1871d030996da8e1eb6460918) ) /* Labeled TOUCHMASTER U38 STANDARD 5.0 (pink label) */
	ROM_LOAD16_BYTE( "tm3k_graphic.u36", 0x000001, 0x100000, CRC(7bde520d) SHA1(77750b689e2f0d47804042456e54bbd9c28deeac) ) /* Labeled TOUCHMASTER U36 STANDARD 5.0 (pink label) */
	ROM_LOAD16_BYTE( "tm3k_graphic.u39", 0x200000, 0x100000, CRC(206b56a6) SHA1(09e5e05bffd0a09abd24d668e2c59b56f2c79134) ) /* Labeled TOUCHMASTER U39 STANDARD 5.0 (pink label) */
	ROM_LOAD16_BYTE( "tm3k_graphic.u37", 0x200001, 0x100000, CRC(18f50eb3) SHA1(a7c9d3b24b5fd110380ec87d9200d55cad473efc) ) /* Labeled TOUCHMASTER U37 STANDARD 5.0 (pink label) */
	ROM_LOAD16_BYTE( "tm3k_graphic.u41", 0x400000, 0x100000, CRC(c35c0536) SHA1(a29fd88e8f3e124f6e84012c3573616f6447eeaa) ) /* Labeled TOUCHMASTER U41 STANDARD 5.0 (pink label) */
	ROM_LOAD16_BYTE( "tm3k_graphic.u40", 0x400001, 0x100000, CRC(353df7ca) SHA1(d6c5d5449af6b6a3acee219778583904c5b554b4) ) /* Labeled TOUCHMASTER U40 STANDARD 5.0 (pink label) */

	ROM_REGION( 0x100000, "oki", 0 ) // Samples
	ROM_LOAD( "tm3k_sound.u8", 0x00000, 0x100000, CRC(d0ae33c1) SHA1(a079def9a086a091fcc4493a44fec756d2470415) ) /* Labeled TOUCHMASTER U8 5.0 (green label) */
ROM_END

/***************************************************************************

Touchmaster 4000
by Midway (c) 1998
touchscreen game

All chips are SGS 27C801 (some kits/upgrades used mask roms)
---------------------------

Name_Board Location        Version               Use                      Checksum
-----------------------------------------------------------------------------------
TM4K_v603.u51              6.03 Game Program & Cpu instructions 96B0
TM4K_v603.u52              6.03 Game Program & Cpu instructions 2842

TM4K_v602.u51              6.02 Game Program & Cpu instructions FEA0
TM4K_v602.u52              6.02 Game Program & Cpu instructions 9A71

TM4K_v601.u51              6.01 Game Program & Cpu instructions 6FF1
TM4K_v601.u52              6.01 Game Program & Cpu instructions 6643

TM4K_graphic.u36           6.0  Video Images & Graphics         54F1 (same as TM3K)
TM4K_graphic.u37           6.0  Video Images & Graphics         609E
TM4K_graphic.u38           6.0  Video Images & Graphics         5493 (same as TM3K)
TM4K_graphic.u39           6.0  Video Images & Graphics         CB90
TM4K_graphic.u40           6.0  Video Images & Graphics         208A
TM4K_graphic.u41           6.0  Video Images & Graphics         385D
TM4K_sound.u8              6.0  Audio Program & sounds          DE0B

J12 DALLAS DS1204V         N/A  Security Key (required for this Version) - Labeled A-21657-003

***************************************************************************/

ROM_START( tm4k )
	ROM_REGION( 0x200000, "maincpu", 0 ) // 68000 Code
	ROM_LOAD16_BYTE( "tm4k_v6.03.u51", 0x000000, 0x100000, CRC(0c88c856) SHA1(4c60c09812ab05f9dccef3038a5ddbd4632dbf4e) ) /* TOUCHMASTER 4000 U51 DOMESTIC  6.03 (Standard 6-23-98) */
	ROM_LOAD16_BYTE( "tm4k_v6.03.u52", 0x000001, 0x100000, CRC(9320bfe9) SHA1(cc3a51f439c139ca30efe28a817cf4f68679180e) ) /* TOUCHMASTER 4000 U52 DOMESTIC  6.03 (Standard 6-23-98) */

	ROM_REGION( 0x000022, "ds1204", 0 )
	ROM_LOAD( "a-21657-003", 0x000000, 0x000022, NO_DUMP )

	ROM_REGION( 0x600000, "blitter", 0 )    // Blitter gfx
	ROM_LOAD16_BYTE( "tm4k_graphic.u38", 0x000000, 0x100000, CRC(a6683899) SHA1(d05024390917cdb1871d030996da8e1eb6460918) ) /* Mask rom labeled 5341-15746-03 U38 VIDEO IMAGE */
	ROM_LOAD16_BYTE( "tm4k_graphic.u36", 0x000001, 0x100000, CRC(7bde520d) SHA1(77750b689e2f0d47804042456e54bbd9c28deeac) ) /* Mask rom labeled 5341-15746-01 U36 VIDEO IMAGE */
	ROM_LOAD16_BYTE( "tm4k_graphic.u39", 0x200000, 0x100000, CRC(bac88cfb) SHA1(26ed169296b890c5f5b50c418c15299355a6592f) ) /* Mask rom labeled 5341-15746-04 U39 VIDEO IMAGE */
	ROM_LOAD16_BYTE( "tm4k_graphic.u37", 0x200001, 0x100000, CRC(bf49fafa) SHA1(b400667bf654dc9cd01a85c8b99670459400fd60) ) /* Mask rom labeled 5341-15746-02 U37 VIDEO IMAGE */
	ROM_LOAD16_BYTE( "tm4k_graphic.u41", 0x400000, 0x100000, CRC(e97edb1e) SHA1(75510676cf1692ad03efd4ccd57d25af1cc8ef2a) ) /* Mask rom labeled 5341-15746-06 U41 VIDEO IMAGE */
	ROM_LOAD16_BYTE( "tm4k_graphic.u40", 0x400001, 0x100000, CRC(f6771a09) SHA1(74f71d5e910006c83a38170f24aa811c38a3e020) ) /* Mask rom labeled 5341-15746-05 U40 VIDEO IMAGE */

	ROM_REGION( 0x100000, "oki", 0 ) // Samples
	ROM_LOAD( "tm4k_sound.u8", 0x00000, 0x100000, CRC(48c3782b) SHA1(bfe105ddbde8bbbd84665dfdd565d6d41926834a) ) /* Mask rom labeled 5341-15746-07 U8 SOUND IMAGE */
ROM_END

ROM_START( tm4knj ) /* New Jersey version only */
	ROM_REGION( 0x200000, "maincpu", 0 ) // 68000 Code
	ROM_LOAD16_BYTE( "tm4knj_v6.03.u51", 0x000000, 0x100000, CRC(fcaf10d2) SHA1(67bf584223c4bb7436bd9a03eb799895ecd26a26) ) /* TOUCHMASTER 4000 U51 NEW JERSEY  6.03 (New Jersey 3-23-98) */
	ROM_LOAD16_BYTE( "tm4knj_v6.03.u52", 0x000001, 0x100000, CRC(bed6f9e9) SHA1(695509a2b47e1d70cdbad765f581605b31065b8c) ) /* TOUCHMASTER 4000 U52 NEW JERSEY  6.03 (New Jersey 3-23-98) */

	ROM_REGION( 0x000022, "ds1204", 0 )
	ROM_LOAD( "a-21657-003", 0x000000, 0x000022, NO_DUMP )

	ROM_REGION( 0x600000, "blitter", 0 )    // Blitter gfx
	ROM_LOAD16_BYTE( "tm4k_graphic.u38", 0x000000, 0x100000, CRC(a6683899) SHA1(d05024390917cdb1871d030996da8e1eb6460918) ) /* Mask rom labeled 5341-15746-03 U38 VIDEO IMAGE */
	ROM_LOAD16_BYTE( "tm4k_graphic.u36", 0x000001, 0x100000, CRC(7bde520d) SHA1(77750b689e2f0d47804042456e54bbd9c28deeac) ) /* Mask rom labeled 5341-15746-01 U36 VIDEO IMAGE */
	ROM_LOAD16_BYTE( "tm4k_graphic.u39", 0x200000, 0x100000, CRC(bac88cfb) SHA1(26ed169296b890c5f5b50c418c15299355a6592f) ) /* Mask rom labeled 5341-15746-04 U39 VIDEO IMAGE */
	ROM_LOAD16_BYTE( "tm4k_graphic.u37", 0x200001, 0x100000, CRC(bf49fafa) SHA1(b400667bf654dc9cd01a85c8b99670459400fd60) ) /* Mask rom labeled 5341-15746-02 U37 VIDEO IMAGE */
	ROM_LOAD16_BYTE( "tm4k_graphic.u41", 0x400000, 0x100000, CRC(e97edb1e) SHA1(75510676cf1692ad03efd4ccd57d25af1cc8ef2a) ) /* Mask rom labeled 5341-15746-06 U41 VIDEO IMAGE */
	ROM_LOAD16_BYTE( "tm4k_graphic.u40", 0x400001, 0x100000, CRC(f6771a09) SHA1(74f71d5e910006c83a38170f24aa811c38a3e020) ) /* Mask rom labeled 5341-15746-05 U40 VIDEO IMAGE */

	ROM_REGION( 0x100000, "oki", 0 ) // Samples
	ROM_LOAD( "tm4k_sound.u8", 0x00000, 0x100000, CRC(48c3782b) SHA1(bfe105ddbde8bbbd84665dfdd565d6d41926834a) ) /* Mask rom labeled 5341-15746-07 U8 SOUND IMAGE */
ROM_END

ROM_START( tm4ka )
	ROM_REGION( 0x200000, "maincpu", 0 ) // 68000 Code
	ROM_LOAD16_BYTE( "tm4k_v6.02.u51", 0x000000, 0x100000, CRC(3d8d7848) SHA1(31638f23cdd5e6cfbb2270e953f84fe1bd437950) ) /* TOUCHMASTER 4000 U51 DOMESTIC  6.02 (Standard 4-14-98) */
	ROM_LOAD16_BYTE( "tm4k_v6.02.u52", 0x000001, 0x100000, CRC(6d412871) SHA1(ae27c7723b292daf6682c53bafac22e4a3cd1ece) ) /* TOUCHMASTER 4000 U52 DOMESTIC  6.02 (Standard 4-14-98) */

	ROM_REGION( 0x000022, "ds1204", 0 )
	ROM_LOAD( "a-21657-003", 0x000000, 0x000022, NO_DUMP )

	ROM_REGION( 0x600000, "blitter", 0 )    // Blitter gfx
	ROM_LOAD16_BYTE( "tm4k_graphic.u38", 0x000000, 0x100000, CRC(a6683899) SHA1(d05024390917cdb1871d030996da8e1eb6460918) ) /* Mask rom labeled 5341-15746-03 U38 VIDEO IMAGE */
	ROM_LOAD16_BYTE( "tm4k_graphic.u36", 0x000001, 0x100000, CRC(7bde520d) SHA1(77750b689e2f0d47804042456e54bbd9c28deeac) ) /* Mask rom labeled 5341-15746-01 U36 VIDEO IMAGE */
	ROM_LOAD16_BYTE( "tm4k_graphic.u39", 0x200000, 0x100000, CRC(bac88cfb) SHA1(26ed169296b890c5f5b50c418c15299355a6592f) ) /* Mask rom labeled 5341-15746-04 U39 VIDEO IMAGE */
	ROM_LOAD16_BYTE( "tm4k_graphic.u37", 0x200001, 0x100000, CRC(bf49fafa) SHA1(b400667bf654dc9cd01a85c8b99670459400fd60) ) /* Mask rom labeled 5341-15746-02 U37 VIDEO IMAGE */
	ROM_LOAD16_BYTE( "tm4k_graphic.u41", 0x400000, 0x100000, CRC(e97edb1e) SHA1(75510676cf1692ad03efd4ccd57d25af1cc8ef2a) ) /* Mask rom labeled 5341-15746-06 U41 VIDEO IMAGE */
	ROM_LOAD16_BYTE( "tm4k_graphic.u40", 0x400001, 0x100000, CRC(f6771a09) SHA1(74f71d5e910006c83a38170f24aa811c38a3e020) ) /* Mask rom labeled 5341-15746-05 U40 VIDEO IMAGE */

	ROM_REGION( 0x100000, "oki", 0 ) // Samples
	ROM_LOAD( "tm4k_sound.u8", 0x00000, 0x100000, CRC(48c3782b) SHA1(bfe105ddbde8bbbd84665dfdd565d6d41926834a) ) /* Mask rom labeled 5341-15746-07 U8 SOUND IMAGE */
ROM_END

ROM_START( tm4kca ) /* California version only */
	ROM_REGION( 0x200000, "maincpu", 0 ) // 68000 Code
	ROM_LOAD16_BYTE( "tm4k_v6.02ca.u51", 0x000000, 0x100000, CRC(b355e15e) SHA1(e6a6cd74d3439f589ac0a914ec66962ce2885c00) ) /* TOUCHMASTER 4000 U51 CALIFORNIA  6.02 (CA. 4-14-98) */
	ROM_LOAD16_BYTE( "tm4k_v6.02ca.u52", 0x000001, 0x100000, CRC(0adbbfc0) SHA1(4660bd95649bfc65d3e52975d168de4963bd27cb) ) /* TOUCHMASTER 4000 U52 CALIFORNIA  6.02 (CA. 4-14-98) */

	ROM_REGION( 0x000022, "ds1204", 0 )
	ROM_LOAD( "a-21657-003", 0x000000, 0x000022, NO_DUMP )

	ROM_REGION( 0x600000, "blitter", 0 )    // Blitter gfx
	ROM_LOAD16_BYTE( "tm4k_graphic.u38", 0x000000, 0x100000, CRC(a6683899) SHA1(d05024390917cdb1871d030996da8e1eb6460918) ) /* Mask rom labeled 5341-15746-03 U38 VIDEO IMAGE */
	ROM_LOAD16_BYTE( "tm4k_graphic.u36", 0x000001, 0x100000, CRC(7bde520d) SHA1(77750b689e2f0d47804042456e54bbd9c28deeac) ) /* Mask rom labeled 5341-15746-01 U36 VIDEO IMAGE */
	ROM_LOAD16_BYTE( "tm4k_graphic.u39", 0x200000, 0x100000, CRC(bac88cfb) SHA1(26ed169296b890c5f5b50c418c15299355a6592f) ) /* Mask rom labeled 5341-15746-04 U39 VIDEO IMAGE */
	ROM_LOAD16_BYTE( "tm4k_graphic.u37", 0x200001, 0x100000, CRC(bf49fafa) SHA1(b400667bf654dc9cd01a85c8b99670459400fd60) ) /* Mask rom labeled 5341-15746-02 U37 VIDEO IMAGE */
	ROM_LOAD16_BYTE( "tm4k_graphic.u41", 0x400000, 0x100000, CRC(e97edb1e) SHA1(75510676cf1692ad03efd4ccd57d25af1cc8ef2a) ) /* Mask rom labeled 5341-15746-06 U41 VIDEO IMAGE */
	ROM_LOAD16_BYTE( "tm4k_graphic.u40", 0x400001, 0x100000, CRC(f6771a09) SHA1(74f71d5e910006c83a38170f24aa811c38a3e020) ) /* Mask rom labeled 5341-15746-05 U40 VIDEO IMAGE */

	ROM_REGION( 0x100000, "oki", 0 ) // Samples
	ROM_LOAD( "tm4k_sound.u8", 0x00000, 0x100000, CRC(48c3782b) SHA1(bfe105ddbde8bbbd84665dfdd565d6d41926834a) ) /* Mask rom labeled 5341-15746-07 U8 SOUND IMAGE */
ROM_END

ROM_START( tm4kb )
	ROM_REGION( 0x200000, "maincpu", 0 ) // 68000 Code
	ROM_LOAD16_BYTE( "tm4k_v6.01.u51", 0x000000, 0x100000, CRC(cdcfd064) SHA1(51f022d25411d119a5f16ff7f09f4bed59b937e1) ) /* TOUCHMASTER 4000 U51 DOMESTIC  6.01 (Standard 3-23-98) */
	ROM_LOAD16_BYTE( "tm4k_v6.01.u52", 0x000001, 0x100000, CRC(e0bf71a9) SHA1(8f5e70dee60cd95aceac4707ff73bdff578a6139) ) /* TOUCHMASTER 4000 U52 DOMESTIC  6.01 (Standard 3-23-98) */

	ROM_REGION( 0x000022, "ds1204", 0 )
	ROM_LOAD( "a-21657-003", 0x000000, 0x000022, NO_DUMP )

	ROM_REGION( 0x600000, "blitter", 0 )    // Blitter gfx
	ROM_LOAD16_BYTE( "tm4k_graphic.u38", 0x000000, 0x100000, CRC(a6683899) SHA1(d05024390917cdb1871d030996da8e1eb6460918) ) /* Mask rom labeled 5341-15746-03 U38 VIDEO IMAGE */
	ROM_LOAD16_BYTE( "tm4k_graphic.u36", 0x000001, 0x100000, CRC(7bde520d) SHA1(77750b689e2f0d47804042456e54bbd9c28deeac) ) /* Mask rom labeled 5341-15746-01 U36 VIDEO IMAGE */
	ROM_LOAD16_BYTE( "tm4k_graphic.u39", 0x200000, 0x100000, CRC(bac88cfb) SHA1(26ed169296b890c5f5b50c418c15299355a6592f) ) /* Mask rom labeled 5341-15746-04 U39 VIDEO IMAGE */
	ROM_LOAD16_BYTE( "tm4k_graphic.u37", 0x200001, 0x100000, CRC(bf49fafa) SHA1(b400667bf654dc9cd01a85c8b99670459400fd60) ) /* Mask rom labeled 5341-15746-02 U37 VIDEO IMAGE */
	ROM_LOAD16_BYTE( "tm4k_graphic.u41", 0x400000, 0x100000, CRC(e97edb1e) SHA1(75510676cf1692ad03efd4ccd57d25af1cc8ef2a) ) /* Mask rom labeled 5341-15746-06 U41 VIDEO IMAGE */
	ROM_LOAD16_BYTE( "tm4k_graphic.u40", 0x400001, 0x100000, CRC(f6771a09) SHA1(74f71d5e910006c83a38170f24aa811c38a3e020) ) /* Mask rom labeled 5341-15746-05 U40 VIDEO IMAGE */

	ROM_REGION( 0x100000, "oki", 0 ) // Samples
	ROM_LOAD( "tm4k_sound.u8", 0x00000, 0x100000, CRC(48c3782b) SHA1(bfe105ddbde8bbbd84665dfdd565d6d41926834a) ) /* Mask rom labeled 5341-15746-07 U8 SOUND IMAGE */
ROM_END

ROM_START( tm4kmn ) /* Minnesota only version */
	ROM_REGION( 0x200000, "maincpu", 0 ) // 68000 Code
	ROM_LOAD16_BYTE( "tm4kmn_v6.01.u51", 0x000000, 0x100000, CRC(66b7f936) SHA1(7d13b24440f15bc29587b35d32f8a34019cc2462) ) /* TOUCHMASTER 4000 U51 MINNESOTA  6.01 (MN. 3-30-98) */
	ROM_LOAD16_BYTE( "tm4kmn_v6.01.u52", 0x000001, 0x100000, CRC(34fa24bb) SHA1(4c4f706f8f09bfd1f81fbf71b377c0eb2cbfa97d) ) /* TOUCHMASTER 4000 U52 MINNESOTA  6.01 (MN. 3-30-98) */

	ROM_REGION( 0x000022, "ds1204", 0 )
	ROM_LOAD( "a-21657-003", 0x000000, 0x000022, NO_DUMP )

	ROM_REGION( 0x600000, "blitter", 0 )    // Blitter gfx
	ROM_LOAD16_BYTE( "tm4k_graphic.u38", 0x000000, 0x100000, CRC(a6683899) SHA1(d05024390917cdb1871d030996da8e1eb6460918) ) /* Mask rom labeled 5341-15746-03 U38 VIDEO IMAGE */
	ROM_LOAD16_BYTE( "tm4k_graphic.u36", 0x000001, 0x100000, CRC(7bde520d) SHA1(77750b689e2f0d47804042456e54bbd9c28deeac) ) /* Mask rom labeled 5341-15746-01 U36 VIDEO IMAGE */
	ROM_LOAD16_BYTE( "tm4k_graphic.u39", 0x200000, 0x100000, CRC(bac88cfb) SHA1(26ed169296b890c5f5b50c418c15299355a6592f) ) /* Mask rom labeled 5341-15746-04 U39 VIDEO IMAGE */
	ROM_LOAD16_BYTE( "tm4k_graphic.u37", 0x200001, 0x100000, CRC(bf49fafa) SHA1(b400667bf654dc9cd01a85c8b99670459400fd60) ) /* Mask rom labeled 5341-15746-02 U37 VIDEO IMAGE */
	ROM_LOAD16_BYTE( "tm4k_graphic.u41", 0x400000, 0x100000, CRC(e97edb1e) SHA1(75510676cf1692ad03efd4ccd57d25af1cc8ef2a) ) /* Mask rom labeled 5341-15746-06 U41 VIDEO IMAGE */
	ROM_LOAD16_BYTE( "tm4k_graphic.u40", 0x400001, 0x100000, CRC(f6771a09) SHA1(74f71d5e910006c83a38170f24aa811c38a3e020) ) /* Mask rom labeled 5341-15746-05 U40 VIDEO IMAGE */

	ROM_REGION( 0x100000, "oki", 0 ) // Samples
	ROM_LOAD( "tm4k_sound.u8", 0x00000, 0x100000, CRC(48c3782b) SHA1(bfe105ddbde8bbbd84665dfdd565d6d41926834a) ) /* Mask rom labeled 5341-15746-07 U8 SOUND IMAGE */
ROM_END

/***************************************************************************

Touchmaster 5000
by Midway (c) 1998
touchscreen game

All chips are ST M27C801 (some kits/upgrades used mask roms)
---------------------------

Name Board Location        Version               Use                      Checksum
-----------------------------------------------------------------------------------
tm5k_v7_10.u51             7.10 Game Program & Cpu instructions 1A51
tm5k_v7_10.u52             7.10 Game Program & Cpu instructions 5A01
tm5k_graphic.u36           7.0  Video Images & Graphics         DB7F
tm5k_graphic.u37           7.0  Video Images & Graphics         871B
tm5k_graphic.u38           7.0  Video Images & Graphics         EDCE
tm5k_graphic.u39           7.0  Video Images & Graphics         657F
tm5k_graphic.u40           7.0  Video Images & Graphics         93E0
tm5k_graphic.u41           7.0  Video Images & Graphics         FCA5
tm5k_sound.u8              7.0  Audio Program & sounds          F474

J12 DALLAS DS1204V         N/A  Security Key (required for this Version) - Labeled A-21657-004
-----------------------------------------------------------------------------------

* EPROM versions are labeled with white labels

***************************************************************************/

ROM_START( tm5k )
	ROM_REGION( 0x200000, "maincpu", 0 ) // 68000 Code
	ROM_LOAD16_BYTE( "tm5k_v7.10.u51", 0x000000, 0x100000, CRC(df0bd25e) SHA1(db1a197ed4c868743397f3823f3f1d42b9329f80) ) /* TOUCHMASTER 5000 U51 DOMESTIC 7.10 (Standard 10-9-98) (tan label) */
	ROM_LOAD16_BYTE( "tm5k_v7.10.u52", 0x000001, 0x100000, CRC(ddf9e8dc) SHA1(3228f2eba067bdf1bd639116bffc589585ea3e72) ) /* TOUCHMASTER 5000 U52 DOMESTIC 7.10 (Standard 10-9-98) (tan label) */

	ROM_REGION( 0x000022, "ds1204", 0 )
	ROM_LOAD( "a-21657-004", 0x000000, 0x000022, NO_DUMP )

	ROM_REGION( 0x600000, "blitter", 0 )    // Blitter gfx
	ROM_LOAD16_BYTE( "tm5k_graphic.u38", 0x000000, 0x100000, CRC(93038e7c) SHA1(448f69bf51ac992f6b35b471cba9675c67984cd7) ) /* Mask rom labeled 5341-15951-07 U38 VIDEO IMAGE */
	ROM_LOAD16_BYTE( "tm5k_graphic.u36", 0x000001, 0x100000, CRC(5453a44a) SHA1(094439a56336ca933b0b7ede8c057546d1d490b2) ) /* Mask rom labeled 5341-15951-06 U36 VIDEO IMAGE */
	ROM_LOAD16_BYTE( "tm5k_graphic.u39", 0x200000, 0x100000, CRC(1349fdc7) SHA1(5118983be584455320f0d6006133f38e6a8ee0d8) ) /* Mask rom labeled 5341-15951-05 U39 VIDEO IMAGE */
	ROM_LOAD16_BYTE( "tm5k_graphic.u37", 0x200001, 0x100000, CRC(8bcc376c) SHA1(0588f6f96090b26a3ce0eb3a933a5cc9d8ce742d) ) /* Mask rom labeled 5341-15951-04 U37 VIDEO IMAGE */
	ROM_LOAD16_BYTE( "tm5k_graphic.u41", 0x400000, 0x100000, CRC(c8717fef) SHA1(fbd13321db0f35b7bdf207468f28792a7666bb2e) ) /* Mask rom labeled 5341-15951-09 U41 VIDEO IMAGE */
	ROM_LOAD16_BYTE( "tm5k_graphic.u40", 0x400001, 0x100000, CRC(cff3f962) SHA1(2389d94ffa0eaf2d2f62315822273db031eea033) ) /* Mask rom labeled 5341-15951-08 U40 VIDEO IMAGE */

	ROM_REGION( 0x100000, "oki", 0 ) // Samples
	ROM_LOAD( "tm5k_sound.u8", 0x00000, 0x100000, CRC(c6070a60) SHA1(2dc20bf2217a36374b5a691133ad43f53dbe29ca) ) /* Mask rom labeled 5341-15951-03 U8 VIDEO IMAGE */
ROM_END

ROM_START( tm5kca ) /* California only version */
	ROM_REGION( 0x200000, "maincpu", 0 ) // 68000 Code
	ROM_LOAD16_BYTE( "tm5kca_v7.10.u51", 0x000000, 0x100000, CRC(7c03708f) SHA1(e1f8198bc03c1f9d2a00662b589fd66fdcc7a2de) ) /* TOUCHMASTER 5000 U51 CALIFORNIA 7.10 (CA. 10-9-98) (tan label) */
	ROM_LOAD16_BYTE( "tm5kca_v7.10.u52", 0x000001, 0x100000, CRC(f1413295) SHA1(ad6b57c590bdae063b0e4a1abcb3b13ee52cd6db) ) /* TOUCHMASTER 5000 U52 CALIFORNIA 7.10 (CA. 10-9-98) (tan label) */

	ROM_REGION( 0x000022, "ds1204", 0 )
	ROM_LOAD( "a-21657-004", 0x000000, 0x000022, NO_DUMP )

	ROM_REGION( 0x600000, "blitter", 0 )    // Blitter gfx
	ROM_LOAD16_BYTE( "tm5k_graphic.u38", 0x000000, 0x100000, CRC(93038e7c) SHA1(448f69bf51ac992f6b35b471cba9675c67984cd7) ) /* Mask rom labeled 5341-15951-07 U38 VIDEO IMAGE */
	ROM_LOAD16_BYTE( "tm5k_graphic.u36", 0x000001, 0x100000, CRC(5453a44a) SHA1(094439a56336ca933b0b7ede8c057546d1d490b2) ) /* Mask rom labeled 5341-15951-06 U36 VIDEO IMAGE */
	ROM_LOAD16_BYTE( "tm5k_graphic.u39", 0x200000, 0x100000, CRC(1349fdc7) SHA1(5118983be584455320f0d6006133f38e6a8ee0d8) ) /* Mask rom labeled 5341-15951-05 U39 VIDEO IMAGE */
	ROM_LOAD16_BYTE( "tm5k_graphic.u37", 0x200001, 0x100000, CRC(8bcc376c) SHA1(0588f6f96090b26a3ce0eb3a933a5cc9d8ce742d) ) /* Mask rom labeled 5341-15951-04 U37 VIDEO IMAGE */
	ROM_LOAD16_BYTE( "tm5k_graphic.u41", 0x400000, 0x100000, CRC(c8717fef) SHA1(fbd13321db0f35b7bdf207468f28792a7666bb2e) ) /* Mask rom labeled 5341-15951-09 U41 VIDEO IMAGE */
	ROM_LOAD16_BYTE( "tm5k_graphic.u40", 0x400001, 0x100000, CRC(cff3f962) SHA1(2389d94ffa0eaf2d2f62315822273db031eea033) ) /* Mask rom labeled 5341-15951-08 U40 VIDEO IMAGE */

	ROM_REGION( 0x100000, "oki", 0 ) // Samples
	ROM_LOAD( "tm5k_sound.u8", 0x00000, 0x100000, CRC(c6070a60) SHA1(2dc20bf2217a36374b5a691133ad43f53dbe29ca) ) /* Mask rom labeled 5341-15951-03 U8 VIDEO IMAGE */
ROM_END

ROM_START( tm5kmn ) /* Minnesota only version */
	ROM_REGION( 0x200000, "maincpu", 0 ) // 68000 Code
	ROM_LOAD16_BYTE( "tm5kmn_v7.10.u51", 0x000000, 0x100000, CRC(eb12e430) SHA1(48de1d49025cd3fc844d0399d58efc630c51ab28) ) /* TOUCHMASTER 5000 U51 MINNESOTA 7.10 (MN. 10-9-98) (tan label) */
	ROM_LOAD16_BYTE( "tm5kmn_v7.10.u52", 0x000001, 0x100000, CRC(6a4e75d9) SHA1(b0049b5d5f649aedb568d71aacfcb648320dd53b) ) /* TOUCHMASTER 5000 U52 MINNESOTA 7.10 (MN. 10-9-98) (tan label) */

	ROM_REGION( 0x000022, "ds1204", 0 )
	ROM_LOAD( "a-21657-004", 0x000000, 0x000022, NO_DUMP )

	ROM_REGION( 0x600000, "blitter", 0 )    // Blitter gfx
	ROM_LOAD16_BYTE( "tm5k_graphic.u38", 0x000000, 0x100000, CRC(93038e7c) SHA1(448f69bf51ac992f6b35b471cba9675c67984cd7) ) /* Mask rom labeled 5341-15951-07 U38 VIDEO IMAGE */
	ROM_LOAD16_BYTE( "tm5k_graphic.u36", 0x000001, 0x100000, CRC(5453a44a) SHA1(094439a56336ca933b0b7ede8c057546d1d490b2) ) /* Mask rom labeled 5341-15951-06 U36 VIDEO IMAGE */
	ROM_LOAD16_BYTE( "tm5k_graphic.u39", 0x200000, 0x100000, CRC(1349fdc7) SHA1(5118983be584455320f0d6006133f38e6a8ee0d8) ) /* Mask rom labeled 5341-15951-05 U39 VIDEO IMAGE */
	ROM_LOAD16_BYTE( "tm5k_graphic.u37", 0x200001, 0x100000, CRC(8bcc376c) SHA1(0588f6f96090b26a3ce0eb3a933a5cc9d8ce742d) ) /* Mask rom labeled 5341-15951-04 U37 VIDEO IMAGE */
	ROM_LOAD16_BYTE( "tm5k_graphic.u41", 0x400000, 0x100000, CRC(c8717fef) SHA1(fbd13321db0f35b7bdf207468f28792a7666bb2e) ) /* Mask rom labeled 5341-15951-09 U41 VIDEO IMAGE */
	ROM_LOAD16_BYTE( "tm5k_graphic.u40", 0x400001, 0x100000, CRC(cff3f962) SHA1(2389d94ffa0eaf2d2f62315822273db031eea033) ) /* Mask rom labeled 5341-15951-08 U40 VIDEO IMAGE */

	ROM_REGION( 0x100000, "oki", 0 ) // Samples
	ROM_LOAD( "tm5k_sound.u8", 0x00000, 0x100000, CRC(c6070a60) SHA1(2dc20bf2217a36374b5a691133ad43f53dbe29ca) ) /* Mask rom labeled 5341-15951-03 U8 VIDEO IMAGE */
ROM_END

ROM_START( tm5ka )
	ROM_REGION( 0x200000, "maincpu", 0 ) // 68000 Code
	ROM_LOAD16_BYTE( "tm5k_v7.01.u51", 0x000000, 0x100000, CRC(3ff68213) SHA1(ec4939899a69f56d2437c806fdd0a5b50e58ec6a) ) /* TOUCHMASTER 5000 U51 DOMESTIC 7.01 (Standard 8-21-98) (pink label) */
	ROM_LOAD16_BYTE( "tm5k_v7.01.u52", 0x000001, 0x100000, CRC(b3de607c) SHA1(4ede5b8c50177d1934a3b93d311a240ef354c450) ) /* TOUCHMASTER 5000 U52 DOMESTIC 7.01 (Standard 8-21-98) (pink label) */

	ROM_REGION( 0x000022, "ds1204", 0 )
	ROM_LOAD( "a-21657-004", 0x000000, 0x000022, NO_DUMP )

	ROM_REGION( 0x600000, "blitter", 0 )    // Blitter gfx
	ROM_LOAD16_BYTE( "tm5k_graphic.u38", 0x000000, 0x100000, CRC(93038e7c) SHA1(448f69bf51ac992f6b35b471cba9675c67984cd7) ) /* Mask rom labeled 5341-15951-07 U38 VIDEO IMAGE */
	ROM_LOAD16_BYTE( "tm5k_graphic.u36", 0x000001, 0x100000, CRC(5453a44a) SHA1(094439a56336ca933b0b7ede8c057546d1d490b2) ) /* Mask rom labeled 5341-15951-06 U36 VIDEO IMAGE */
	ROM_LOAD16_BYTE( "tm5k_graphic.u39", 0x200000, 0x100000, CRC(1349fdc7) SHA1(5118983be584455320f0d6006133f38e6a8ee0d8) ) /* Mask rom labeled 5341-15951-05 U39 VIDEO IMAGE */
	ROM_LOAD16_BYTE( "tm5k_graphic.u37", 0x200001, 0x100000, CRC(8bcc376c) SHA1(0588f6f96090b26a3ce0eb3a933a5cc9d8ce742d) ) /* Mask rom labeled 5341-15951-04 U37 VIDEO IMAGE */
	ROM_LOAD16_BYTE( "tm5k_graphic.u41", 0x400000, 0x100000, CRC(c8717fef) SHA1(fbd13321db0f35b7bdf207468f28792a7666bb2e) ) /* Mask rom labeled 5341-15951-09 U41 VIDEO IMAGE */
	ROM_LOAD16_BYTE( "tm5k_graphic.u40", 0x400001, 0x100000, CRC(cff3f962) SHA1(2389d94ffa0eaf2d2f62315822273db031eea033) ) /* Mask rom labeled 5341-15951-08 U40 VIDEO IMAGE */

	ROM_REGION( 0x100000, "oki", 0 ) // Samples
	ROM_LOAD( "tm5k_sound.u8", 0x00000, 0x100000, CRC(c6070a60) SHA1(2dc20bf2217a36374b5a691133ad43f53dbe29ca) ) /* Mask rom labeled 5341-15951-03 U8 VIDEO IMAGE */
ROM_END

/***************************************************************************

Touchmaster 7000
by Midway (c) 1999
touchscreen game

All chips are ST M27C801 (some kits/upgrades used mask roms)
---------------------------

Name Board Location        Version               Use                      Checksum
-----------------------------------------------------------------------------------
tm7k_v804.u51              8.04 Game Program & Cpu instructions 321B
tm7k_v804.u52              8.04 Game Program & Cpu instructions 2DED

tm7k_v800.u51              8.00 Game Program & Cpu instructions 82A5
tm7k_v800.u52              8.00 Game Program & Cpu instructions 81E1

tm7k_graphic.u36           8.0  Video Images & Graphics         DB7F (same as TM5K)
tm7k_graphic.u37           8.0  Video Images & Graphics         7461
tm7k_graphic.u38           8.0  Video Images & Graphics         EDCE (same as TM5K)
tm7k_graphic.u39           8.0  Video Images & Graphics         2BB6
tm7k_graphic.u40           8.0  Video Images & Graphics         B103
tm7k_graphic.u41           8.0  Video Images & Graphics         11CA
tm7k_sound.u8              8.0  Audio Program & sounds          F474 (same as TM5K)

J12 DALLAS DS1204V         N/A  Security Key (required for this Version) - Labeled A-21657-005
-----------------------------------------------------------------------------------

***************************************************************************/

ROM_START( tm7k )
	ROM_REGION( 0x200000, "maincpu", 0 ) // 68000 Code
	ROM_LOAD16_BYTE( "tm7k_v8.04.u51", 0x000000, 0x100000, CRC(2461af04) SHA1(9cf37c04db0297ff8f9f316fd476d6d5d1c39acf) ) /* TOUCHMASTER 7000 U51 DOMESTIC 8.04 (Standard 06/02/99) (orange label) */
	ROM_LOAD16_BYTE( "tm7k_v8.04.u52", 0x000001, 0x100000, CRC(5d39fad2) SHA1(85e8d110b88e1099117ab7963eaee47dc86ec7c5) ) /* TOUCHMASTER 7000 U52 DOMESTIC 8.04 (Standard 06/02/99) (orange label) */

	ROM_REGION( 0x000022, "ds1204", 0 )
	ROM_LOAD( "a-21657-005", 0x000000, 0x000022, NO_DUMP )

	ROM_REGION( 0x600000, "blitter", 0 )    // Blitter gfx
	ROM_LOAD16_BYTE( "tm7k_graphic.u38", 0x000000, 0x100000, CRC(93038e7c) SHA1(448f69bf51ac992f6b35b471cba9675c67984cd7) ) /* Mask rom labeled 5341-16262-07 U38 VIDEO IMAGE */
	ROM_LOAD16_BYTE( "tm7k_graphic.u36", 0x000001, 0x100000, CRC(5453a44a) SHA1(094439a56336ca933b0b7ede8c057546d1d490b2) ) /* Mask rom labeled 5341-16262-06 U36 VIDEO IMAGE */
	ROM_LOAD16_BYTE( "tm7k_graphic.u39", 0x200000, 0x100000, CRC(26af8da8) SHA1(02555b1597a4962f1fd0c3ffc89e5c8338aa3085) ) /* Mask rom labeled 5341-16262-05 U39 VIDEO IMAGE */
	ROM_LOAD16_BYTE( "tm7k_graphic.u37", 0x200001, 0x100000, CRC(9a705043) SHA1(cffb31859544c1c4082be78b3bca5ad9cd0d2a45) ) /* Mask rom labeled 5341-16262-04 U37 VIDEO IMAGE */
	ROM_LOAD16_BYTE( "tm7k_graphic.u41", 0x400000, 0x100000, CRC(99b6edda) SHA1(c0ee2834fdbfbc1159a6d08c45552d4d9c1c4ea4) ) /* Mask rom labeled 5341-16262-09 U41 VIDEO IMAGE */
	ROM_LOAD16_BYTE( "tm7k_graphic.u40", 0x400001, 0x100000, CRC(a3925379) SHA1(74836325ab10466e23105a3b54fc706c0dd5f06c) ) /* Mask rom labeled 5341-16262-08 U40 VIDEO IMAGE */

	ROM_REGION( 0x100000, "oki", 0 ) // Samples
	ROM_LOAD( "tm7k_sound.u8", 0x00000, 0x100000, CRC(c6070a60) SHA1(2dc20bf2217a36374b5a691133ad43f53dbe29ca) ) /* Mask rom labeled 5341-16262-03 U8 SOUND */
ROM_END

ROM_START( tm7knj ) /* New Jersey version only - ABC Exception No. 27 */
	ROM_REGION( 0x200000, "maincpu", 0 ) // 68000 Code
	ROM_LOAD16_BYTE( "tm7knj_v8.05.u51", 0x000000, 0x100000, CRC(46a7ed33) SHA1(e9ceb5005a6e88bd179fca0b62477cea19b82443) ) /* TOUCHMASTER 7000 U51 NEW JERSEY 8.05 (Standard 07/22/99) (orange label) */
	ROM_LOAD16_BYTE( "tm7knj_v8.05.u52", 0x000001, 0x100000, CRC(127e8b09) SHA1(017d4cda6205f88256cbecabf0c94e71eef93bf9) ) /* TOUCHMASTER 7000 U52 NEW JERSEY 8.05 (Standard 07/22/99) (orange label) */

	ROM_REGION( 0x000022, "ds1204", 0 )
	ROM_LOAD( "a-21657-005", 0x000000, 0x000022, NO_DUMP )

	ROM_REGION( 0x600000, "blitter", 0 )    // Blitter gfx
	ROM_LOAD16_BYTE( "tm7k_graphic.u38", 0x000000, 0x100000, CRC(93038e7c) SHA1(448f69bf51ac992f6b35b471cba9675c67984cd7) ) /* Mask rom labeled 5341-16262-07 U38 VIDEO IMAGE */
	ROM_LOAD16_BYTE( "tm7k_graphic.u36", 0x000001, 0x100000, CRC(5453a44a) SHA1(094439a56336ca933b0b7ede8c057546d1d490b2) ) /* Mask rom labeled 5341-16262-06 U36 VIDEO IMAGE */
	ROM_LOAD16_BYTE( "tm7k_graphic.u39", 0x200000, 0x100000, CRC(26af8da8) SHA1(02555b1597a4962f1fd0c3ffc89e5c8338aa3085) ) /* Mask rom labeled 5341-16262-05 U39 VIDEO IMAGE */
	ROM_LOAD16_BYTE( "tm7k_graphic.u37", 0x200001, 0x100000, CRC(9a705043) SHA1(cffb31859544c1c4082be78b3bca5ad9cd0d2a45) ) /* Mask rom labeled 5341-16262-04 U37 VIDEO IMAGE */
	ROM_LOAD16_BYTE( "tm7k_graphic.u41", 0x400000, 0x100000, CRC(99b6edda) SHA1(c0ee2834fdbfbc1159a6d08c45552d4d9c1c4ea4) ) /* Mask rom labeled 5341-16262-09 U41 VIDEO IMAGE */
	ROM_LOAD16_BYTE( "tm7k_graphic.u40", 0x400001, 0x100000, CRC(a3925379) SHA1(74836325ab10466e23105a3b54fc706c0dd5f06c) ) /* Mask rom labeled 5341-16262-08 U40 VIDEO IMAGE */

	ROM_REGION( 0x100000, "oki", 0 ) // Samples
	ROM_LOAD( "tm7k_sound.u8", 0x00000, 0x100000, CRC(c6070a60) SHA1(2dc20bf2217a36374b5a691133ad43f53dbe29ca) ) /* Mask rom labeled 5341-16262-03 U8 SOUND */
ROM_END

ROM_START( tm7kmn ) /* Minnesota only version */
	ROM_REGION( 0x200000, "maincpu", 0 ) // 68000 Code
	ROM_LOAD16_BYTE( "tm7kmn_v8.04.u51", 0x000000, 0x100000, CRC(c85b5adc) SHA1(418776917c1f419fd981deaab9754f4f03a2288f) ) /* TOUCHMASTER 7000 U51 MINNESOTA 8.04 (MN. 06/02/99) (orange label) */
	ROM_LOAD16_BYTE( "tm7kmn_v8.04.u52", 0x000001, 0x100000, CRC(542bc209) SHA1(b8314d695a36380f6be02b45eac83cfab857c258) ) /* TOUCHMASTER 7000 U52 MINNESOTA 8.04 (MN. 06/02/99) (orange label) */

	ROM_REGION( 0x000022, "ds1204", 0 )
	ROM_LOAD( "a-21657-005", 0x000000, 0x000022, NO_DUMP )

	ROM_REGION( 0x600000, "blitter", 0 )    // Blitter gfx
	ROM_LOAD16_BYTE( "tm7k_graphic.u38", 0x000000, 0x100000, CRC(93038e7c) SHA1(448f69bf51ac992f6b35b471cba9675c67984cd7) ) /* Mask rom labeled 5341-16262-07 U38 VIDEO IMAGE */
	ROM_LOAD16_BYTE( "tm7k_graphic.u36", 0x000001, 0x100000, CRC(5453a44a) SHA1(094439a56336ca933b0b7ede8c057546d1d490b2) ) /* Mask rom labeled 5341-16262-06 U36 VIDEO IMAGE */
	ROM_LOAD16_BYTE( "tm7k_graphic.u39", 0x200000, 0x100000, CRC(26af8da8) SHA1(02555b1597a4962f1fd0c3ffc89e5c8338aa3085) ) /* Mask rom labeled 5341-16262-05 U39 VIDEO IMAGE */
	ROM_LOAD16_BYTE( "tm7k_graphic.u37", 0x200001, 0x100000, CRC(9a705043) SHA1(cffb31859544c1c4082be78b3bca5ad9cd0d2a45) ) /* Mask rom labeled 5341-16262-04 U37 VIDEO IMAGE */
	ROM_LOAD16_BYTE( "tm7k_graphic.u41", 0x400000, 0x100000, CRC(99b6edda) SHA1(c0ee2834fdbfbc1159a6d08c45552d4d9c1c4ea4) ) /* Mask rom labeled 5341-16262-09 U41 VIDEO IMAGE */
	ROM_LOAD16_BYTE( "tm7k_graphic.u40", 0x400001, 0x100000, CRC(a3925379) SHA1(74836325ab10466e23105a3b54fc706c0dd5f06c) ) /* Mask rom labeled 5341-16262-08 U40 VIDEO IMAGE */

	ROM_REGION( 0x100000, "oki", 0 ) // Samples
	ROM_LOAD( "tm7k_sound.u8", 0x00000, 0x100000, CRC(c6070a60) SHA1(2dc20bf2217a36374b5a691133ad43f53dbe29ca) ) /* Mask rom labeled 5341-16262-03 U8 SOUND */
ROM_END

ROM_START( tm7ka )
	ROM_REGION( 0x200000, "maincpu", 0 ) // 68000 Code
	ROM_LOAD16_BYTE( "tm7k_v8.00.u51", 0x000000, 0x100000, CRC(83ec3da7) SHA1(37fa7183e7acc2eab35ac431d99cbbfe4862979e) ) /* TOUCHMASTER 7000 U51 DOMESTIC 8.00 (Standard 03/26/99) (orange label) */
	ROM_LOAD16_BYTE( "tm7k_v8.00.u52", 0x000001, 0x100000, CRC(e2004282) SHA1(aa73029f31e2062cabedfcd778db97b314624ae8) ) /* TOUCHMASTER 7000 U52 DOMESTIC 8.00 (Standard 03/26/99) (orange label) */

	ROM_REGION( 0x000022, "ds1204", 0 )
	ROM_LOAD( "a-21657-005", 0x000000, 0x000022, NO_DUMP )

	ROM_REGION( 0x600000, "blitter", 0 )    // Blitter gfx
	ROM_LOAD16_BYTE( "tm7k_graphic.u38", 0x000000, 0x100000, CRC(93038e7c) SHA1(448f69bf51ac992f6b35b471cba9675c67984cd7) ) /* Labeled GRAPHIC U38  8.0 (orange label) */
	ROM_LOAD16_BYTE( "tm7k_graphic.u36", 0x000001, 0x100000, CRC(5453a44a) SHA1(094439a56336ca933b0b7ede8c057546d1d490b2) ) /* Labeled GRAPHIC U36  8.0 (orange label) */
	ROM_LOAD16_BYTE( "tm7k_graphic.u39", 0x200000, 0x100000, CRC(26af8da8) SHA1(02555b1597a4962f1fd0c3ffc89e5c8338aa3085) ) /* Labeled GRAPHIC U39  8.0 (orange label) */
	ROM_LOAD16_BYTE( "tm7k_graphic.u37", 0x200001, 0x100000, CRC(9a705043) SHA1(cffb31859544c1c4082be78b3bca5ad9cd0d2a45) ) /* Labeled GRAPHIC U37  8.0 (orange label) */
	ROM_LOAD16_BYTE( "tm7k_graphic.u41", 0x400000, 0x100000, CRC(99b6edda) SHA1(c0ee2834fdbfbc1159a6d08c45552d4d9c1c4ea4) ) /* Labeled GRAPHIC U41  8.0 (orange label) */
	ROM_LOAD16_BYTE( "tm7k_graphic.u40", 0x400001, 0x100000, CRC(a3925379) SHA1(74836325ab10466e23105a3b54fc706c0dd5f06c) ) /* Labeled GRAPHIC U40  8.0 (orange label) */

	ROM_REGION( 0x100000, "oki", 0 ) // Samples
	ROM_LOAD( "tm7k_sound.u8", 0x00000, 0x100000, CRC(c6070a60) SHA1(2dc20bf2217a36374b5a691133ad43f53dbe29ca) ) /* Labeled SOUND U8  8.0 (orange label) */
ROM_END

ROM_START( tm7kmna ) /* Minnesota only version */
	ROM_REGION( 0x200000, "maincpu", 0 ) // 68000 Code
	ROM_LOAD16_BYTE( "tm7kmn_v8.00.u51", 0x000000, 0x100000, CRC(4bc423e9) SHA1(c9ba044b4bc8431281e174cddc8697324cbbf072) ) /* TOUCHMASTER 7000 U51 MINNESOTA 8.00 (MN. 03/26/99) (orange label) */
	ROM_LOAD16_BYTE( "tm7kmn_v8.00.u52", 0x000001, 0x100000, CRC(51968948) SHA1(f8b63df4480cafa453f970fb07f73103d39e2903) ) /* TOUCHMASTER 7000 U52 MINNESOTA 8.00 (MN. 03/26/99) (orange label) */

	ROM_REGION( 0x000022, "ds1204", 0 )
	ROM_LOAD( "a-21657-005", 0x000000, 0x000022, NO_DUMP )

	ROM_REGION( 0x600000, "blitter", 0 )    // Blitter gfx
	ROM_LOAD16_BYTE( "tm7k_graphic.u38", 0x000000, 0x100000, CRC(93038e7c) SHA1(448f69bf51ac992f6b35b471cba9675c67984cd7) ) /* Mask rom labeled 5341-16262-07 U38 VIDEO IMAGE */
	ROM_LOAD16_BYTE( "tm7k_graphic.u36", 0x000001, 0x100000, CRC(5453a44a) SHA1(094439a56336ca933b0b7ede8c057546d1d490b2) ) /* Mask rom labeled 5341-16262-06 U36 VIDEO IMAGE */
	ROM_LOAD16_BYTE( "tm7k_graphic.u39", 0x200000, 0x100000, CRC(26af8da8) SHA1(02555b1597a4962f1fd0c3ffc89e5c8338aa3085) ) /* Mask rom labeled 5341-16262-05 U39 VIDEO IMAGE */
	ROM_LOAD16_BYTE( "tm7k_graphic.u37", 0x200001, 0x100000, CRC(9a705043) SHA1(cffb31859544c1c4082be78b3bca5ad9cd0d2a45) ) /* Mask rom labeled 5341-16262-04 U37 VIDEO IMAGE */
	ROM_LOAD16_BYTE( "tm7k_graphic.u41", 0x400000, 0x100000, CRC(99b6edda) SHA1(c0ee2834fdbfbc1159a6d08c45552d4d9c1c4ea4) ) /* Mask rom labeled 5341-16262-09 U41 VIDEO IMAGE */
	ROM_LOAD16_BYTE( "tm7k_graphic.u40", 0x400001, 0x100000, CRC(a3925379) SHA1(74836325ab10466e23105a3b54fc706c0dd5f06c) ) /* Mask rom labeled 5341-16262-08 U40 VIDEO IMAGE */

	ROM_REGION( 0x100000, "oki", 0 ) // Samples
	ROM_LOAD( "tm7k_sound.u8", 0x00000, 0x100000, CRC(c6070a60) SHA1(2dc20bf2217a36374b5a691133ad43f53dbe29ca) ) /* Mask rom labeled 5341-16262-03 U8 SOUND */
ROM_END

ROM_START( tm7keval ) /* FREEPLAY ONLY / NOT FOR RELEASE / FOR EVALUATION ONLY */
	ROM_REGION( 0x200000, "maincpu", 0 ) // 68000 Code
	ROM_LOAD16_BYTE( "tm7k_v8.1x.u51", 0x000000, 0x100000, CRC(57c88287) SHA1(1008bbcd137ede321be4cc2ad22e3982d880471b) ) /* TOUCHMASTER 7000 U51 8.1X (ASI Standard 03/08/99) (white label) */
	ROM_LOAD16_BYTE( "tm7k_v8.1x.u52", 0x000001, 0x100000, CRC(e45d69bb) SHA1(9e8a42924a9cd573cbd2f3164d0fb468eee7ff51) ) /* TOUCHMASTER 7000 U52 8.1X (ASI Standard 03/08/99) (white label) */

	ROM_REGION( 0x000022, "ds1204", 0 )
	ROM_LOAD( "a-21657-005", 0x000000, 0x000022, NO_DUMP )

	ROM_REGION( 0x600000, "blitter", 0 )    // Blitter gfx
	ROM_LOAD16_BYTE( "tm7k_graphic.u38", 0x000000, 0x100000, CRC(93038e7c) SHA1(448f69bf51ac992f6b35b471cba9675c67984cd7) ) /* TOUCHMASTER EDCE V8.X U38 (white label) */
	ROM_LOAD16_BYTE( "tm7k_graphic.u36", 0x000001, 0x100000, CRC(5453a44a) SHA1(094439a56336ca933b0b7ede8c057546d1d490b2) ) /* TOUCHMASTER DB7F V8.X U36 (white label) */
	ROM_LOAD16_BYTE( "tm7k_graphic.u39", 0x200000, 0x100000, CRC(26af8da8) SHA1(02555b1597a4962f1fd0c3ffc89e5c8338aa3085) ) /* TOUCHMASTER 2BB6 V8.X U39 (white label) */
	ROM_LOAD16_BYTE( "tm7k_graphic.u37", 0x200001, 0x100000, CRC(9a705043) SHA1(cffb31859544c1c4082be78b3bca5ad9cd0d2a45) ) /* TOUCHMASTER 7461 V8.X U37 (white label) */
	ROM_LOAD16_BYTE( "tm7k_v8x.u41",     0x400000, 0x100000, CRC(d15757f0) SHA1(d09a83dc00812a4208d5684e8cfba1f5d1e3f097) ) /* TOUCHMASTER 335E V8.X U41 (white label) */
	ROM_LOAD16_BYTE( "tm7k_v8x.u40",     0x400001, 0x100000, CRC(d3596f63) SHA1(a2474bc1a73b5782f8169b0529a535269ea82440) ) /* TOUCHMASTER 7987 V8.X U40 (white label) */

	ROM_REGION( 0x100000, "oki", 0 ) // Samples
	ROM_LOAD( "tm7k_sound.u8", 0x00000, 0x100000, CRC(c6070a60) SHA1(2dc20bf2217a36374b5a691133ad43f53dbe29ca) ) /* Labeled SOUND U8  8.0 (orange label) */
ROM_END

/***************************************************************************

Touchmaster 8000
by Midway (c) 2000
touchscreen game

All chips are ST M27C801 (some kits/upgrades used mask roms)
---------------------------

Name Board Location        Version               Use                      Checksum
-----------------------------------------------------------------------------------
tm8k_v904.u51              9.04 Game Program & Cpu instructions D40F
tm8k_v904.u52              9.04 Game Program & Cpu instructions 53B2

tm8k_graphic.u36           9.0  Video Images & Graphics         AD8D
tm8k_graphic.u37           9.0  Video Images & Graphics         AF83
tm8k_graphic.u38           9.0  Video Images & Graphics         6BCF
tm8k_graphic.u39           9.0  Video Images & Graphics         C8A6
tm8k_graphic.u40           9.0  Video Images & Graphics         B8C7
tm8k_graphic.u41           9.0  Video Images & Graphics         EF93
tm8k_sound.u8              9.0  Audio Program & sounds          F474 (same as TM5K & TM7K)

J12 DALLAS DS1204V         N/A  Security Key (required for this Version) - Labeled A-21657-007
-----------------------------------------------------------------------------------

***************************************************************************/

/* According to the Distributor notice from Midway, the only thing updated for v9.04 was the "Power Cell" game to 'improve the performance'. */
ROM_START( tm8k )
	ROM_REGION( 0x200000, "maincpu", 0 ) // 68000 Code
	ROM_LOAD16_BYTE( "tm8k_v9.04.u51", 0x000000, 0x100000, CRC(28864ec8) SHA1(e703f9ee350dd915102e784bbd04445a95b7d0a5) ) /* TOUCHMASTER 8000 U51 DOMESTIC 9.04 (Standard 04/25/00) */
	ROM_LOAD16_BYTE( "tm8k_v9.04.u52", 0x000001, 0x100000, CRC(c123eec2) SHA1(3e9c84755b18a4fd900068f385ee47107771391d) ) /* TOUCHMASTER 8000 U52 DOMESTIC 9.04 (Standard 04/25/00) */

	ROM_REGION( 0x000022, "ds1204", 0 )
	ROM_LOAD( "a-21657-007", 0x000000, 0x000022, NO_DUMP )

	ROM_REGION( 0x600000, "blitter", 0 )    // Blitter gfx
	ROM_LOAD16_BYTE( "tm8k_graphic.u38", 0x000000, 0x100000, CRC(2a971d46) SHA1(6ca4067e9fa40053df415e670b2e853915319dbb) ) /* Mask rom labeled 5341-16513-07 U38 VIDEO IMAGE */
	ROM_LOAD16_BYTE( "tm8k_graphic.u36", 0x000001, 0x100000, CRC(3bde285e) SHA1(87bf60034665542fb0240b7479adfffb7ba9fad7) ) /* Mask rom labeled 5341-16513-06 U36 VIDEO IMAGE */
	ROM_LOAD16_BYTE( "tm8k_graphic.u39", 0x200000, 0x100000, CRC(58c6c1d8) SHA1(cc11863c4ea46bde7ea4775075f4328be6d6c6d1) ) /* Mask rom labeled 5341-16513-05 U39 VIDEO IMAGE */
	ROM_LOAD16_BYTE( "tm8k_graphic.u37", 0x200001, 0x100000, CRC(c0992f7a) SHA1(e4e1ef2414f2f0a784c775f39123122c08950403) ) /* Mask rom labeled 5341-16513-04 U37 VIDEO IMAGE */
	ROM_LOAD16_BYTE( "tm8k_graphic.u41", 0x400000, 0x100000, CRC(d8bdb82e) SHA1(9bdee261591ccff8a57c5454644f84f8992f614f) ) /* Mask rom labeled 5341-16513-09 U41 VIDEO IMAGE */
	ROM_LOAD16_BYTE( "tm8k_graphic.u40", 0x400001, 0x100000, CRC(0c3d6347) SHA1(7ef19018c180abf412a8ff9f278b00c2b4321cc2) ) /* Mask rom labeled 5341-16513-08 U40 VIDEO IMAGE */

	ROM_REGION( 0x100000, "oki", 0 ) // Samples
	ROM_LOAD( "tm8k_sound.u8", 0x00000, 0x100000, CRC(c6070a60) SHA1(2dc20bf2217a36374b5a691133ad43f53dbe29ca) ) /* Mask rom labeled 5341-16513-03 U8 SOUND */
ROM_END

ROM_START( tm8k902 )
	ROM_REGION( 0x200000, "maincpu", 0 ) // 68000 Code
	ROM_LOAD16_BYTE( "tm8k_v9.02.u51", 0x000000, 0x100000, CRC(c0d95b2c) SHA1(2240d969047ada856ec2fac6cdf72db722753a6d) ) /* TOUCHMASTER 8000 U51 DOMESTIC 9.02 (Standard 03/17/00) */
	ROM_LOAD16_BYTE( "tm8k_v9.02.u52", 0x000001, 0x100000, CRC(5194c1b5) SHA1(28a91d12a022927bfe96afd62b30b268c0ced3ea) ) /* TOUCHMASTER 8000 U52 DOMESTIC 9.02 (Standard 03/17/00) */

	ROM_REGION( 0x000022, "ds1204", 0 )
	ROM_LOAD( "a-21657-007", 0x000000, 0x000022, NO_DUMP )

	ROM_REGION( 0x600000, "blitter", 0 )    // Blitter gfx
	ROM_LOAD16_BYTE( "tm8k_graphic.u38", 0x000000, 0x100000, CRC(2a971d46) SHA1(6ca4067e9fa40053df415e670b2e853915319dbb) ) /* Mask rom labeled 5341-16513-07 U38 VIDEO IMAGE */
	ROM_LOAD16_BYTE( "tm8k_graphic.u36", 0x000001, 0x100000, CRC(3bde285e) SHA1(87bf60034665542fb0240b7479adfffb7ba9fad7) ) /* Mask rom labeled 5341-16513-06 U36 VIDEO IMAGE */
	ROM_LOAD16_BYTE( "tm8k_graphic.u39", 0x200000, 0x100000, CRC(58c6c1d8) SHA1(cc11863c4ea46bde7ea4775075f4328be6d6c6d1) ) /* Mask rom labeled 5341-16513-05 U39 VIDEO IMAGE */
	ROM_LOAD16_BYTE( "tm8k_graphic.u37", 0x200001, 0x100000, CRC(c0992f7a) SHA1(e4e1ef2414f2f0a784c775f39123122c08950403) ) /* Mask rom labeled 5341-16513-04 U37 VIDEO IMAGE */
	ROM_LOAD16_BYTE( "tm8k_graphic.u41", 0x400000, 0x100000, CRC(d8bdb82e) SHA1(9bdee261591ccff8a57c5454644f84f8992f614f) ) /* Mask rom labeled 5341-16513-09 U41 VIDEO IMAGE */
	ROM_LOAD16_BYTE( "tm8k_graphic.u40", 0x400001, 0x100000, CRC(0c3d6347) SHA1(7ef19018c180abf412a8ff9f278b00c2b4321cc2) ) /* Mask rom labeled 5341-16513-08 U40 VIDEO IMAGE */

	ROM_REGION( 0x100000, "oki", 0 ) // Samples
	ROM_LOAD( "tm8k_sound.u8", 0x00000, 0x100000, CRC(c6070a60) SHA1(2dc20bf2217a36374b5a691133ad43f53dbe29ca) ) /* Mask rom labeled 5341-16513-03 U8 SOUND */
ROM_END

/***************************************************************************

Galaxy Games BIOS v. 1.90

This is a multi-game cocktail cabinet released in 1998.  Namco seems to have
made some cartridges for it (or at least licensed their IP).

Trackball-based. 'BIOS' has 7 built-in games. There are two LEDs on the PCB.

More information here : http://www.cesgames.com/museum/galaxy/index.html

----

Board silkscreened  237-0211-00
                    REV.-D

Cartridge based mother board
Holds up to 4 cartridges
Chips labeled
    GALAXY U1 V1.90 12/1/98
    GALAXY U2 V1.90 12/1/98

Motorola MC68HC000FN12
24 MHz oscillator
Xilinx XC5206
Xilinx XC5202
BT481AKPJ110 (Palette RAMDAC)
NKK N341024SJ-15    x8  (128kB RAM)
OKI M6295 8092352-2

PAL16V8H-15 @ U24   Blue dot on it
PAL16V8H-15 @ U25   Yellow dot on it
PAL16V8H-15 @ U26   Red dot on it
PAL16V8H-15 @ U27   Green dot on it
PAL16V8H-15 @ U45   red dot on it

***************************************************************************/

#define GALGAMES_BIOS_ROMS \
	ROM_SYSTEM_BIOS( 0, "0",   "v1.90" ) \
	ROMX_LOAD( "galaxy.u2", 0x000000, 0x100000, CRC(e51ff184) SHA1(aaa795f2c15ec29b3ceeb5c917b643db0dbb7083), ROM_SKIP(1) | ROM_BIOS(1) ) \
	ROMX_LOAD( "galaxy.u1", 0x000001, 0x100000, CRC(c6d7bc6d) SHA1(93c032f9aa38cbbdda59a8a25ff9f38f7ad9c760), ROM_SKIP(1) | ROM_BIOS(1) )

#define GALGAMES_MB_PALS \
	ROM_REGION( 0xa00, "pals", 0) \
	ROM_LOAD( "16v8h-blue.u24",    0x000, 0x117, NO_DUMP ) \
	ROM_LOAD( "16v8h-yellow.u25",  0x200, 0x117, NO_DUMP ) \
	ROM_LOAD( "16v8h-magenta.u26", 0x400, 0x117, NO_DUMP ) \
	ROM_LOAD( "16v8h-green.u27",   0x600, 0x117, NO_DUMP ) \
	ROM_LOAD( "16v8h-red.u45",     0x800, 0x117, NO_DUMP )

ROM_START( galgbios )
	ROM_REGION( 0x200000, "maincpu", 0 )
	GALGAMES_BIOS_ROMS

	ROM_REGION( 0x200000, "blitter", 0 )
	ROM_COPY( "maincpu", 0, 0, 0x200000 )

	ROM_REGION( 0x40000, "oki", ROMREGION_ERASE )
	// RAM, filled by the 68000 and fed to the OKI

	GALGAMES_MB_PALS
ROM_END

/***************************************************************************

Galaxy Games StarPak 2

NAMCO 307 Cartridge, has surface mount Flash chips in it:

.u1 am29f800BB
.u2 am29f800BB
.u4 pic 12c508

Board silkscreened  237-0209-00
                    REV.-C

***************************************************************************/

ROM_START( galgame2 )
	ROM_REGION( 0x200000 * 2, "maincpu", 0 )
	GALGAMES_BIOS_ROMS
	ROM_LOAD16_BYTE( "namco.u2",  0x200000, 0x100000, CRC(f43c0c54) SHA1(4a13946c3d173b0e4ab25b01849574fa3302b417) )
	ROM_LOAD16_BYTE( "namco.u1",  0x200001, 0x100000, CRC(b8c34a8b) SHA1(40d3b35f573d2bd2ae1c7d876c55fc436864fa3f) )

	ROM_REGION( 0x9db, "pic", 0 )
	ROM_LOAD( "namco.u4", 0x000, 0x9db, CRC(63ec1224) SHA1(2966b2aa431e6b8d46cbba18a6fc4de7395caa04) )

	ROM_REGION( 0x200000 * 2, "blitter", 0 )
	ROM_COPY( "maincpu", 0, 0, 0x200000 * 2 )

	ROM_REGION( 0x40000, "oki", ROMREGION_ERASE )
	// RAM, filled by the 68000 and fed to the OKI

	GALGAMES_MB_PALS
ROM_END


DRIVER_INIT_MEMBER(tmaster_state,tm4k)
{
#if PATCH_PROTECTION
	UINT16 *ROM = (UINT16 *)memregion( "maincpu" )->base();

	// protection
	ROM[0x834ce/2] = 0x4e75;

	ROM[0x8349c/2] = 0x6002;
	ROM[0x834c4/2] = 0x6002;
#endif
/*

Protection resembles that of tm5k rather than tm4ka:

 83470: addi.w  #$384, D0       0640 0384
 83474: move.w  D0, $207a86.l   33C0 0020 7A86

*/

}


DRIVER_INIT_MEMBER(tmaster_state,tm4ka)
{
#if PATCH_PROTECTION
	UINT16 *ROM = (UINT16 *)memregion( "maincpu" )->base();

	// protection
	ROM[0x83476/2] = 0x4e75;

	ROM[0x8342C/2] = 0x601a;
	ROM[0x8346C/2] = 0x6002;
#endif
/*
Protection starts:

 8341C: addi.w  #$384, D0       0640 0384
 83420: move.w  D0, $207a86.l   33C0 0020 7A86
 83426: btst    #$7, ($1,A5)    082D 0007 0001
 8342C: beq     $83448          671A           <-- First patch goes here

*/

}


DRIVER_INIT_MEMBER(tmaster_state,tm4kca)
{
#if PATCH_PROTECTION
	UINT16 *ROM = (UINT16 *)memregion( "maincpu" )->base();

	// protection
	ROM[0x83470/2] = 0x4e75;

	ROM[0x83426/2] = 0x601a;
	ROM[0x83466/2] = 0x6002;
#endif
/*
Protection starts:

 83416: addi.w  #$384, D0       0640 0384
 8341a: move.w  D0, $207a86.l   33C0 0020 7A86
 83420: btst    #$7, ($1,A5)    082D 0007 0001
 83426: beq     $83448          671A           <-- First patch goes here

*/

}


DRIVER_INIT_MEMBER(tmaster_state,tm4knj)
{
#if PATCH_PROTECTION
	UINT16 *ROM = (UINT16 *)memregion( "maincpu" )->base();

	// protection
	ROM[0x7f9d8/2] = 0x4e75;

	ROM[0x7f9a6/2] = 0x6002;
	ROM[0x7f9ce/2] = 0x6002;
#endif
}


DRIVER_INIT_MEMBER(tmaster_state,tm4kmn)
{
#if PATCH_PROTECTION
	UINT16 *ROM = (UINT16 *)memregion( "maincpu" )->base();

	// protection
	ROM[0x7152e/2] = 0x4e75;

	ROM[0x714e4/2] = 0x601a;
	ROM[0x71524/2] = 0x6002;
#endif
}


DRIVER_INIT_MEMBER(tmaster_state,tm4kb)
{
#if PATCH_PROTECTION
	UINT16 *ROM = (UINT16 *)memregion( "maincpu" )->base();

	// protection
	ROM[0x82b7a/2] = 0x4e75;

	ROM[0x82b30/2] = 0x601a;
	ROM[0x82b70/2] = 0x6002;
#endif
/*
Protection starts:

 82B20: addi.w  #$384, D0       0640 0384
 82B24: move.w  D0, $207a84.l   33C0 0020 7A84
 82B2A: btst    #$7, ($1,A5)    082D 0007 0001
 82B30: beq     $83448          671A           <-- First patch goes here

*/

}

DRIVER_INIT_MEMBER(tmaster_state,tm5k)
{
#if PATCH_PROTECTION
	UINT16 *ROM = (UINT16 *)memregion( "maincpu" )->base();

	// protection
	ROM[0x96002/2] = 0x4e75;

	ROM[0x95fd0/2] = 0x6002;
	ROM[0x95ff8/2] = 0x6002;
#endif
/*
Protection starts:

 95FBE: addi.w  #$384, D0       0640 0384
 95FC2: move.w  D0, $207e9a.l   33C0 0020 7E9A
 95FC8: moveq   #$f, D0         700F
 95FCA: and.w   (A4), D0        C054
 95FCC: cmpi.w  #$3, D0         0C40 0003
 95FD0: bcs     $95fd4          6502          <-- First patch goes here

*/

}

DRIVER_INIT_MEMBER(tmaster_state,tm5kmn)
{
#if PATCH_PROTECTION
	UINT16 *ROM = (UINT16 *)memregion( "maincpu" )->base();

	// protection
	ROM[0x841b4/2] = 0x4e75;

	ROM[0x84182/2] = 0x6002;
	ROM[0x841aa/2] = 0x6002;
#endif
}

DRIVER_INIT_MEMBER(tmaster_state,tm5kca)
{
#if PATCH_PROTECTION
	UINT16 *ROM = (UINT16 *)memregion( "maincpu" )->base();

	// protection
	ROM[0x95ffe/2] = 0x4e75;

	ROM[0x95fcc/2] = 0x6002;
	ROM[0x95ff4/2] = 0x6002;
#endif
}

DRIVER_INIT_MEMBER(tmaster_state,tm5ka)
{
#if PATCH_PROTECTION
	UINT16 *ROM = (UINT16 *)memregion( "maincpu" )->base();

	// protection
	ROM[0x96b30/2] = 0x4e75;

	ROM[0x96ae6/2] = 0x601a;
	ROM[0x96b26/2] = 0x6002;
#endif
/*
Protection starts:

 96AD6: addi.w  #$384, D0       0640 0384
 96ADA: move.w  D0, $207cb4.l   33C0 0020 7CB4
 96AE0: btst    #$7, ($1,A5)    082D 0007 0001
 96AE6: beq     $96b02          671A           <-- First patch goes here

*/

}

DRIVER_INIT_MEMBER(tmaster_state,tm7k)
{
#if PATCH_PROTECTION
	UINT16 *ROM = (UINT16 *)memregion( "maincpu" )->base();

	// protection
	ROM[0x81730/2] = 0x4e75;

	ROM[0x81700/2] = 0x6004;
	ROM[0x81728/2] = 0x6002;
#endif
/*
Protection starts:

 816ee: addi.w  #$76c, D0       0640 076C
 816f2: move.w  D0, $20718c.l   33C0 0020 718C
 816f8: moveq   #$f, D0         700F
 816fa: and.w   (A4), D0        C054
 816fc: cmpi.w  #$3, D0         0C40 0003
 81700: bcs     $81706          6504          <-- First patch goes here

*/

}

DRIVER_INIT_MEMBER(tmaster_state,tm7knj)
{
#if PATCH_PROTECTION
	UINT16 *ROM = (UINT16 *)memregion( "maincpu" )->base();

	// protection
	ROM[0x7ddd0/2] = 0x4e75;

	ROM[0x7dda0/2] = 0x6004;
	ROM[0x7ddc8/2] = 0x6002;
#endif
}

DRIVER_INIT_MEMBER(tmaster_state,tm7kmn)
{
#if PATCH_PROTECTION
	UINT16 *ROM = (UINT16 *)memregion( "maincpu" )->base();

	// protection
	ROM[0x6fd2a/2] = 0x4e75;

	ROM[0x6fcfa/2] = 0x6004;
	ROM[0x6fd22/2] = 0x6002;
#endif
}

DRIVER_INIT_MEMBER(tmaster_state,tm7kmna)
{
#if PATCH_PROTECTION
	UINT16 *ROM = (UINT16 *)memregion( "maincpu" )->base();

	// protection
	ROM[0x6fb8e/2] = 0x4e75;

	ROM[0x6fb5e/2] = 0x6004;
	ROM[0x6fb86/2] = 0x6002;
#endif
}


DRIVER_INIT_MEMBER(tmaster_state,tm7ka)
{
#if PATCH_PROTECTION
	UINT16 *ROM = (UINT16 *)memregion( "maincpu" )->base();

	// protection
	ROM[0x81594/2] = 0x4e75;

	ROM[0x81564/2] = 0x6004;
	ROM[0x8158c/2] = 0x6002;
#endif
/*
Protection starts:

 81552: addi.w  #$76c, D0       0640 076C
 81556: move.w  D0, $207104.l   33C0 0020 7104
 8155C: moveq   #$f, D0         700F
 8155E: and.w   (A4), D0        C054
 81560: cmpi.w  #$3, D0         0C40 0003
 81564: bcs     $8156A          6504          <-- First patch goes here

*/

}

DRIVER_INIT_MEMBER(tmaster_state,tm7keval)
{
#if PATCH_PROTECTION
	UINT16 *ROM = (UINT16 *)memregion( "maincpu" )->base();

	// protection
	ROM[0x8949e/2] = 0x4e75;

	ROM[0x8946c/2] = 0x6002;
	ROM[0x89494/2] = 0x6002;
#endif
/*
Protection starts:

 8945A: addi.w  #$384, D0       0640 0384
 8945E: move.w  D0, $2074E4.l   33C0 0020 74E4
 89464: moveq   #$f, D0         700F
 89466: and.w   (A4), D0        C054
 89468: cmpi.w  #$3, D0         0C40 0003
 8946C: bcs     $89470          6502          <-- First patch goes here

*/

}

DRIVER_INIT_MEMBER(tmaster_state,tm8k)
{
#if PATCH_PROTECTION
	UINT16 *ROM = (UINT16 *)memregion( "maincpu" )->base();

	// protection
	ROM[0x78b70/2] = 0x4e75;

	ROM[0x78b40/2] = 0x6004;
	ROM[0x78b68/2] = 0x6002;
#endif
/*
Protection starts:

 78B2E: addi.w  #$76c, D0       0640 076C
 78B32: move.w  D0, $206FC2.l   33C0 0020 6FC2
 78B38: moveq   #$f, D0         700F
 78B3A: and.w   (A4), D0        C054
 78B3C: cmpi.w  #$3, D0         0C40 0003
 78B40: bcs     $78B46          6504          <-- First patch goes here

*/

}

DRIVER_INIT_MEMBER(tmaster_state,galgames)
{
	UINT8 *ROM  =   memregion("maincpu")->base();
	int cart;

	// RAM bank at 0x000000-0x03ffff and 0x200000-0x23ffff
	// ROM bank at 0x000000-0x1fffff and 0x200000-0x3fffff (bios)

	membank(GALGAMES_BANK_000000_R)->configure_entry(GALGAMES_RAM,  m_galgames_ram);
	membank(GALGAMES_BANK_000000_R)->configure_entry(GALGAMES_ROM0, ROM+0x000000);

	membank(GALGAMES_BANK_000000_W)->configure_entry(GALGAMES_RAM,  m_galgames_ram);

	membank(GALGAMES_BANK_200000_R)->configure_entry(GALGAMES_RAM,  m_galgames_ram);
	membank(GALGAMES_BANK_200000_R)->configure_entry(GALGAMES_ROM0, ROM+0x000000);

	membank(GALGAMES_BANK_200000_W)->configure_entry(GALGAMES_RAM,  m_galgames_ram);

	membank(GALGAMES_BANK_240000_R)->configure_entry(GALGAMES_ROM0, ROM+0x040000);

	// More ROM banks at 0x200000-0x3fffff (carts)

	for (cart = 1; cart <= 4; cart++)
	{
		UINT8 *CART = memregion("maincpu")->base();

		if  (0x200000 * (cart+1) <= memregion("maincpu")->bytes())
			CART += 0x200000 * cart;

		membank(GALGAMES_BANK_200000_R)->configure_entry(GALGAMES_ROM0+cart, CART);
		membank(GALGAMES_BANK_240000_R)->configure_entry(GALGAMES_ROM0+cart, CART+0x040000);
	}
}

DRIVER_INIT_MEMBER(tmaster_state,galgame2)
{
	UINT16 *ROM = (UINT16 *)memregion( "maincpu" )->base();

	// Patch BIOS to see the game code as first cartridge (until the PIC therein is emulated)
	ROM[0x118da/2] = 0x4a06;
	ROM[0x118dc/2] = 0x6704;
	ROM[0x118de/2] = 0x7000;
	ROM[0x118e0/2] = 0x6002;
	ROM[0x118e2/2] = 0x7001;
	ROM[0x118e4/2] = 0x4e71;
	ROM[0x118e6/2] = 0x4e71;
	ROM[0x118e8/2] = 0x4e71;

	// Cartdridge check on game selection screen
	ROM[0x12da0/2] = 0x4e71;

	DRIVER_INIT_CALL(galgames);
}

GAME( 1996, tm,       0,        tm,       tm,       driver_device, 0,        ROT0, "Midway Games Inc. / CES Inc.",            "Touchmaster (v3.00 Euro)",               0 )
GAME( 1996, tmdo,     tm,       tm,       tm,       driver_device, 0,        ROT0, "Midway Games Inc. / CES Inc.",            "Touchmaster (v2.2-01 Standard)",         0 )
GAME( 1996, tm2k,     0,        tm2k,     tm2k,     driver_device, 0,        ROT0, "Midway Games Inc.",                       "Touchmaster 2000 Plus (v4.63 Standard)", 0 )
GAME( 1996, tm2ka,    tm2k,     tm2k,     tm2k,     driver_device, 0,        ROT0, "Midway Games Inc.",                       "Touchmaster 2000 (v4.02 Standard)",      0 )
GAME( 1996, tm2kb,    tm2k,     tm2k,     tm2k,     driver_device, 0,        ROT0, "Midway Games Inc.",                       "Touchmaster 2000 (v4.00 Standard)",      0 )
GAME( 1997, tm3k,     0,        tm2k,     tm2k,     driver_device, 0,        ROT0, "Midway Games Inc.",                       "Touchmaster 3000 (v5.02 Standard)",      0 )
GAME( 1997, tm3ka,    tm3k,     tm2k,     tm2k,     driver_device, 0,        ROT0, "Midway Games Inc.",                       "Touchmaster 3000 (v5.01 Standard)",      0 )
GAME( 1998, tm4k,     0,        tm4k,     tm4k,     tmaster_state, tm4k,     ROT0, "Midway Games Inc.",                       "Touchmaster 4000 (v6.03 Standard)",      0 )
GAME( 1998, tm4knj,   tm4k,     tm4k,     tm4k,     tmaster_state, tm4knj,   ROT0, "Midway Games Inc.",                       "Touchmaster 4000 (v6.03 New Jersey)",    0 )
GAME( 1998, tm4ka,    tm4k,     tm4k,     tm4k,     tmaster_state, tm4ka,    ROT0, "Midway Games Inc.",                       "Touchmaster 4000 (v6.02 Standard)",      0 )
GAME( 1998, tm4kca,   tm4k,     tm4k,     tm4k,     tmaster_state, tm4kca,   ROT0, "Midway Games Inc.",                       "Touchmaster 4000 (v6.02 California)",    0 )
GAME( 1998, tm4kb,    tm4k,     tm4k,     tm4k,     tmaster_state, tm4kb,    ROT0, "Midway Games Inc.",                       "Touchmaster 4000 (v6.01 Standard)",      0 )
GAME( 1998, tm4kmn,   tm4k,     tm4k,     tm4k,     tmaster_state, tm4kmn,   ROT0, "Midway Games Inc.",                       "Touchmaster 4000 (v6.01 Minnesota)",     0 )
GAME( 1998, tm5k,     0,        tm4k,     tm4k,     tmaster_state, tm5k,     ROT0, "Midway Games Inc.",                       "Touchmaster 5000 (v7.10 Standard)",      0 )
GAME( 1998, tm5kca,   tm5k,     tm4k,     tm4k,     tmaster_state, tm5kca,   ROT0, "Midway Games Inc.",                       "Touchmaster 5000 (v7.10 California)",    0 )
GAME( 1998, tm5kmn,   tm5k,     tm4k,     tm4k,     tmaster_state, tm5kmn,   ROT0, "Midway Games Inc.",                       "Touchmaster 5000 (v7.10 Minnesota)",     0 )
GAME( 1998, tm5ka,    tm5k,     tm4k,     tm4k,     tmaster_state, tm5ka,    ROT0, "Midway Games Inc.",                       "Touchmaster 5000 (v7.01 Standard)",      0 )
GAME( 1999, tm7k,     0,        tm4k,     tm4k,     tmaster_state, tm7k,     ROT0, "Midway Games Inc.",                       "Touchmaster 7000 (v8.04 Standard)",      0 )
GAME( 1999, tm7knj,   tm7k,     tm4k,     tm4k,     tmaster_state, tm7knj,   ROT0, "Midway Games Inc.",                       "Touchmaster 7000 (v8.05 New Jersey)",    0 )
GAME( 1999, tm7kmn,   tm7k,     tm4k,     tm4k,     tmaster_state, tm7kmn,   ROT0, "Midway Games Inc.",                       "Touchmaster 7000 (v8.04 Minnesota)",     0 )
GAME( 1999, tm7ka,    tm7k,     tm4k,     tm4k,     tmaster_state, tm7ka,    ROT0, "Midway Games Inc.",                       "Touchmaster 7000 (v8.00 Standard)",      0 )
GAME( 1999, tm7kmna,  tm7k,     tm4k,     tm4k,     tmaster_state, tm7kmna,  ROT0, "Midway Games Inc.",                       "Touchmaster 7000 (v8.00 Minnesota)",     0 )
GAME( 1999, tm7keval, tm7k,     tm4k,     tm4k,     tmaster_state, tm7keval, ROT0, "Midway Games Inc.",                       "Touchmaster 7000 (v8.1X Evaluation)",    0 )
GAME( 2000, tm8k,     0,        tm4k,     tm4k,     tmaster_state, tm8k,     ROT0, "Midway Games Inc.",                       "Touchmaster 8000 (v9.04 Standard)",      0 )
GAME( 2000, tm8k902,  tm8k,     tm4k,     tm4k,     tmaster_state, tm8k,     ROT0, "Midway Games Inc.",                       "Touchmaster 8000 (v9.02 Standard)",      0 )
GAME( 1998, galgbios, 0,        galgames, galgames, tmaster_state, galgames, ROT0, "Creative Electronics & Software",         "Galaxy Games (BIOS v1.90)",              GAME_IS_BIOS_ROOT )
GAME( 1998, galgame2, galgbios, galgame2, galgames, tmaster_state, galgame2, ROT0, "Creative Electronics & Software / Namco", "Galaxy Games StarPak 2",                 0 )<|MERGE_RESOLUTION|>--- conflicted
+++ resolved
@@ -636,11 +636,7 @@
 		{
 			int palette_base;
 			for (palette_base = 0; palette_base < 0x1000; palette_base += 0x100)
-<<<<<<< HEAD
-				m_palette->set_pen_color(m_palette_offset + palette_base, MAKE_RGB(m_palette_data[0], m_palette_data[1], m_palette_data[2]));
-=======
-				palette_set_color(machine(), m_palette_offset + palette_base, rgb_t(m_palette_data[0], m_palette_data[1], m_palette_data[2]));
->>>>>>> ca932a6d
+				m_palette->set_pen_color(m_palette_offset + palette_base, rgb_t(m_palette_data[0], m_palette_data[1], m_palette_data[2]));
 			m_palette_index = 0;
 			m_palette_offset++;
 		}
