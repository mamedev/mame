--- conflicted
+++ resolved
@@ -2109,11 +2109,7 @@
 		int r = nthbyte(m_generic_paletteram_32, which|0x00001);
 		int g = nthbyte(m_generic_paletteram_32, which|0x10001);
 		int b = nthbyte(m_generic_paletteram_32, which|0x20001);
-<<<<<<< HEAD
-		m_palette->set_pen_color(which/2, MAKE_RGB(r,g,b));
-=======
-		palette_set_color(machine(), which/2, rgb_t(r,g,b));
->>>>>>> ca932a6d
+		m_palette->set_pen_color(which/2, rgb_t(r,g,b));
 	}
 }
 
