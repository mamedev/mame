--- conflicted
+++ resolved
@@ -294,13 +294,8 @@
 PALETTE_INIT_MEMBER(warpspeed_state, warpspeed)
 {
 	// tilemaps
-<<<<<<< HEAD
-	palette.set_pen_color(0,RGB_BLACK); /* black */
-	palette.set_pen_color(1,RGB_WHITE); /* white */
-=======
-	palette_set_color(machine(),0,rgb_t::black); /* black */
-	palette_set_color(machine(),1,rgb_t::white); /* white */
->>>>>>> ca932a6d
+	palette.set_pen_color(0,rgb_t::black); /* black */
+	palette.set_pen_color(1,rgb_t::white); /* white */
 
 	// circles
 	for ( int i = 0; i < 8; i++ )
