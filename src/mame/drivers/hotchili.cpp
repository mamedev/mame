--- conflicted
+++ resolved
@@ -187,20 +187,12 @@
 
 	void hotchili(machine_config &config);
 	void init_hc();
-<<<<<<< HEAD
-	
-=======
-
->>>>>>> 53489089
+
 
 protected:
 	// driver_device overrides
 	virtual void machine_start() override;
-<<<<<<< HEAD
-	
-=======
-
->>>>>>> 53489089
+
 private:
 	// screen updates
 	uint32_t screen_update(screen_device &screen, bitmap_ind16 &bitmap, const rectangle &cliprect);
@@ -426,30 +418,18 @@
 			m_lamp[1] = BIT(data,1);  // 2nd Start
 			m_lamp[2] = BIT(data,2);  // 3rd Start
 			m_lamp[3] = BIT(data,3);  // 4th Start
-<<<<<<< HEAD
-			m_lamp[4] = BIT(data,4);  // 5th Start 
-			m_lamp[5] = BIT(data,5); 
-=======
 			m_lamp[4] = BIT(data,4);  // 5th Start
 			m_lamp[5] = BIT(data,5);
->>>>>>> 53489089
 			m_lamp[6] = BIT(data,6);
 			m_lamp[7] = BIT(data,7);  // Motor Hopper
 			break;
 
 		case 1:
 			m_lamp[8]  = BIT(data,0);  // 1st Start - Test Mode
-<<<<<<< HEAD
-			m_lamp[9]  = BIT(data,1);  // 2nd Start 
-			m_lamp[10] = BIT(data,2);  // 3rd Start
-			m_lamp[11] = BIT(data,3);  // 4th Start
-			m_lamp[12] = BIT(data,4);  // 5th Start 
-=======
 			m_lamp[9]  = BIT(data,1);  // 2nd Start
 			m_lamp[10] = BIT(data,2);  // 3rd Start
 			m_lamp[11] = BIT(data,3);  // 4th Start
 			m_lamp[12] = BIT(data,4);  // 5th Start
->>>>>>> 53489089
 			m_lamp[13] = BIT(data,5);  // Coin Lock Out Coil
 			m_lamp[14] = BIT(data,6);  // Divert Solenoid
 			m_lamp[15] = BIT(data,7);  // Divert Solenoid
@@ -592,11 +572,7 @@
 	m_screen->set_vblank_time(ATTOSECONDS_IN_USEC(0));
 	m_screen->set_screen_update(FUNC(hotchili_state::screen_update));
 	m_screen->screen_vblank().set_inputline(m_maincpu, 0, HOLD_LINE);
-<<<<<<< HEAD
-	m_screen->set_palette(m_palette);   
-=======
 	m_screen->set_palette(m_palette);
->>>>>>> 53489089
 
 	SETA001_SPRITE(config, m_seta001, 16'000'000, m_palette, gfx_hotchili);
 	m_seta001->set_fg_yoffsets( -0x12, 0x0e );
