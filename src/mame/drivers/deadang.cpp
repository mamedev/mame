// license:BSD-3-Clause
// copyright-holders:Bryan McPhail, David Haywood
/***************************************************************************

    Pop'N Run                       (c) 1987 Seibu Kaihatsu & Yukai Tsukai
    Dead Angle                      (c) 1988 Seibu Kaihatsu
    Gang Hunter                     (c) 1988 Seibu Kaihatsu

***************************************************************************/

/*

    TODO:

    - ghunter trackball input is broken
    - coin lockouts
    - popnrun: inputs, can't coin it up, needs gfxs dumped and sorted out 
      (SIP modules like airraid);


Lead Angle
Seibu, 1988

Clocks
------
Top board - SEI-8712A
Two crystals on top board 12MHz and 16MHz
V30(x2) - both 8MHz [16/2]

Bottom board - SEI-8712B
One crystal on bottom board 14.31818MHz
Z80 - 3.579545MHz [14.31818/4]
OKI M5205(x2) - 375kHz [12/32]
YM2203(x2) 3.579545MHz [14.31818/4]
Seibu  SEI0100 YM3931 - 3.579545MHz [14.31818/4]
VSync 60Hz
HSync 15.37kHz

Gang Hunter as an additional daughter card attached to the top board call SEI-8712 GUN

2008-08
Dip locations and factory settings verified with US manual

*/

#include "emu.h"
#include "includes/deadang.h"

#include "cpu/nec/nec.h"
#include "machine/watchdog.h"
#include "sound/2203intf.h"
#include "sound/msm5205.h"
#include "screen.h"
#include "speaker.h"


/* Read/Write Handlers */

READ16_MEMBER(deadang_state::ghunter_trackball_low_r)
{
	return (ioport("TRACKX")->read() & 0xff) | ((ioport("TRACKY")->read() & 0xff) << 8);
}
READ16_MEMBER(deadang_state::ghunter_trackball_high_r)
{
	return ((ioport("TRACKX")->read() & 0x0f00) >> 4) | (ioport("TRACKY")->read() & 0x0f00);
}

/* Memory Maps */

void deadang_state::main_map(address_map &map)
{
	map(0x00000, 0x037ff).ram();
	map(0x03800, 0x03fff).ram().share("spriteram");
	map(0x04000, 0x04fff).ram().share("share1");
	map(0x05000, 0x05fff).writeonly();
	map(0x06000, 0x0600f).rw(m_seibu_sound, FUNC(seibu_sound_device::main_r), FUNC(seibu_sound_device::main_w)).umask16(0x00ff);
	map(0x06010, 0x07fff).writeonly();
	map(0x08000, 0x087ff).w(this, FUNC(deadang_state::text_w)).share("videoram");
	map(0x08800, 0x0bfff).writeonly();
	map(0x0a000, 0x0a001).portr("P1_P2");
	map(0x0a002, 0x0a003).portr("DSW");
	map(0x0c000, 0x0cfff).w(m_palette, FUNC(palette_device::write16)).share("palette");
	map(0x0d000, 0x0dfff).writeonly();
	map(0x0e000, 0x0e0ff).ram().share("scroll_ram");
	map(0x0e100, 0x0ffff).writeonly();
	map(0xc0000, 0xfffff).rom();
}

void popnrun_state::popnrun_main_map(address_map &map)
{
	main_map(map);
	map(0x00000, 0x03bff).ram();
	map(0x03c00, 0x03dff).ram().share("spriteram");
	map(0x03e00, 0x03fff).ram();
	map(0x08000, 0x08fff).ram().w(this, FUNC(popnrun_state::popnrun_text_w)).share("videoram");
	map(0x0e000, 0x0e0ff).ram().share("scroll_ram");
}

void deadang_state::sub_map(address_map &map)
{
	map(0x00000, 0x037ff).ram();
	map(0x03800, 0x03fff).ram().w(this, FUNC(deadang_state::foreground_w)).share("video_data");
	map(0x04000, 0x04fff).ram().share("share1");
	map(0x08000, 0x08001).w(this, FUNC(deadang_state::bank_w));
	map(0x0c000, 0x0c001).w("watchdog", FUNC(watchdog_timer_device::reset16_w));
	map(0xe0000, 0xfffff).rom();
}

void popnrun_state::popnrun_sub_map(address_map &map)
{
	map(0x00000, 0x003ff).ram().w(this, FUNC(deadang_state::foreground_w)).share("video_data");
	map(0x00400, 0x03fff).ram();
	map(0x04000, 0x04fff).ram().share("share1");
	map(0xe0000, 0xfffff).rom();
}

void deadang_state::sound_map(address_map &map)
{
	map(0x0000, 0x1fff).r("sei80bu", FUNC(sei80bu_device::data_r));
	map(0x2000, 0x27ff).ram();
	map(0x4000, 0x4000).w(m_seibu_sound, FUNC(seibu_sound_device::pending_w));
	map(0x4001, 0x4001).w(m_seibu_sound, FUNC(seibu_sound_device::irq_clear_w));
	map(0x4002, 0x4002).w(m_seibu_sound, FUNC(seibu_sound_device::rst10_ack_w));
	map(0x4003, 0x4003).w(m_seibu_sound, FUNC(seibu_sound_device::rst18_ack_w));
	map(0x4005, 0x4006).w(m_adpcm1, FUNC(seibu_adpcm_device::adr_w));
	map(0x4007, 0x4007).w(m_seibu_sound, FUNC(seibu_sound_device::bank_w));
	map(0x4008, 0x4009).rw(m_seibu_sound, FUNC(seibu_sound_device::ym_r), FUNC(seibu_sound_device::ym_w));
	map(0x4010, 0x4011).r(m_seibu_sound, FUNC(seibu_sound_device::soundlatch_r));
	map(0x4012, 0x4012).r(m_seibu_sound, FUNC(seibu_sound_device::main_data_pending_r));
	map(0x4013, 0x4013).portr("COIN");
	map(0x4018, 0x4019).w(m_seibu_sound, FUNC(seibu_sound_device::main_data_w));
	map(0x401a, 0x401a).w(m_adpcm1, FUNC(seibu_adpcm_device::ctl_w));
	map(0x401b, 0x401b).w(m_seibu_sound, FUNC(seibu_sound_device::coin_w));
	map(0x6005, 0x6006).w(m_adpcm2, FUNC(seibu_adpcm_device::adr_w));
	map(0x6008, 0x6009).rw("ym2", FUNC(ym2203_device::read), FUNC(ym2203_device::write));
	map(0x601a, 0x601a).w(m_adpcm2, FUNC(seibu_adpcm_device::ctl_w));
	map(0x8000, 0xffff).bankr("seibu_bank1");
}

// Air Raid sound config with extra ROM bank
void popnrun_state::popnrun_sound_map(address_map &map)
{
	map(0x0000, 0x1fff).r("sei80bu", FUNC(sei80bu_device::data_r));
	map(0x2000, 0x27ff).ram();
	map(0x4000, 0x4000).w(m_seibu_sound, FUNC(seibu_sound_device::pending_w));
	map(0x4001, 0x4001).w(m_seibu_sound, FUNC(seibu_sound_device::irq_clear_w));
	map(0x4002, 0x4002).w(m_seibu_sound, FUNC(seibu_sound_device::rst10_ack_w));
	map(0x4003, 0x4003).w(m_seibu_sound, FUNC(seibu_sound_device::rst18_ack_w));
	map(0x4007, 0x4007).w(m_seibu_sound, FUNC(seibu_sound_device::bank_w));
	map(0x4008, 0x4009).rw(m_seibu_sound, FUNC(seibu_sound_device::ym_r), FUNC(seibu_sound_device::ym_w));
	map(0x4010, 0x4011).r(m_seibu_sound, FUNC(seibu_sound_device::soundlatch_r));
	map(0x4012, 0x4012).r(m_seibu_sound, FUNC(seibu_sound_device::main_data_pending_r));
	map(0x4013, 0x4013).portr("COIN");
	map(0x4018, 0x4019).w(m_seibu_sound, FUNC(seibu_sound_device::main_data_w));
	map(0x401b, 0x401b).w(m_seibu_sound, FUNC(seibu_sound_device::coin_w));
	map(0x8000, 0xffff).bankr("seibu_bank1");
}

void deadang_state::sound_decrypted_opcodes_map(address_map &map)
{
	map(0x0000, 0x1fff).r("sei80bu", FUNC(sei80bu_device::opcode_r));
	map(0x8000, 0xffff).bankr("seibu_bank1");
}


/* Input Ports */

static INPUT_PORTS_START( deadang )
	SEIBU_COIN_INPUTS   /* coin inputs read through sound cpu */

	PORT_START("P1_P2")
	PORT_BIT( 0x0001, IP_ACTIVE_LOW, IPT_JOYSTICK_UP ) PORT_8WAY PORT_PLAYER(1)
	PORT_BIT( 0x0002, IP_ACTIVE_LOW, IPT_JOYSTICK_DOWN ) PORT_8WAY PORT_PLAYER(1)
	PORT_BIT( 0x0004, IP_ACTIVE_LOW, IPT_JOYSTICK_LEFT ) PORT_8WAY PORT_PLAYER(1)
	PORT_BIT( 0x0008, IP_ACTIVE_LOW, IPT_JOYSTICK_RIGHT ) PORT_8WAY PORT_PLAYER(1)
	PORT_BIT( 0x0010, IP_ACTIVE_LOW, IPT_BUTTON1 ) PORT_PLAYER(1)
	PORT_BIT( 0x0020, IP_ACTIVE_LOW, IPT_BUTTON2 ) PORT_PLAYER(1)
	PORT_BIT( 0x00c0, IP_ACTIVE_LOW, IPT_UNUSED )
	PORT_BIT( 0x0100, IP_ACTIVE_LOW, IPT_JOYSTICK_UP ) PORT_8WAY PORT_PLAYER(2)
	PORT_BIT( 0x0200, IP_ACTIVE_LOW, IPT_JOYSTICK_DOWN ) PORT_8WAY PORT_PLAYER(2)
	PORT_BIT( 0x0400, IP_ACTIVE_LOW, IPT_JOYSTICK_LEFT ) PORT_8WAY PORT_PLAYER(2)
	PORT_BIT( 0x0800, IP_ACTIVE_LOW, IPT_JOYSTICK_RIGHT ) PORT_8WAY PORT_PLAYER(2)
	PORT_BIT( 0x1000, IP_ACTIVE_LOW, IPT_BUTTON1 ) PORT_PLAYER(2)
	PORT_BIT( 0x2000, IP_ACTIVE_LOW, IPT_BUTTON2 ) PORT_PLAYER(2)
	PORT_BIT( 0x4000, IP_ACTIVE_LOW, IPT_START2 )
	PORT_BIT( 0x8000, IP_ACTIVE_LOW, IPT_START1 )

	PORT_START("DSW")
	/* Dip switch A */
	PORT_DIPNAME( 0x0007, 0x0007, DEF_STR( Coin_A ) ) PORT_DIPLOCATION("SW1:1,2,3")
	PORT_DIPSETTING(    0x0000, DEF_STR( 5C_1C ) )
	PORT_DIPSETTING(    0x0004, DEF_STR( 4C_1C ) )
	PORT_DIPSETTING(    0x0002, DEF_STR( 3C_1C ) )
	PORT_DIPSETTING(    0x0006, DEF_STR( 2C_1C ) )
	PORT_DIPSETTING(    0x0007, DEF_STR( 1C_1C ) )
	PORT_DIPSETTING(    0x0003, DEF_STR( 1C_2C ) )
	PORT_DIPSETTING(    0x0005, DEF_STR( 1C_3C ) )
	PORT_DIPSETTING(    0x0001, DEF_STR( 1C_5C ) )
	PORT_DIPNAME( 0x0018, 0x0018, DEF_STR( Coin_B ) ) PORT_DIPLOCATION("SW1:4,5")
	PORT_DIPSETTING(    0x0010, DEF_STR( 2C_1C ) )
	PORT_DIPSETTING(    0x0018, DEF_STR( 1C_1C ) )
	PORT_DIPSETTING(    0x0000, DEF_STR( 2C_3C ) )
	PORT_DIPSETTING(    0x0008, DEF_STR( 1C_2C ) )
	PORT_SERVICE_DIPLOC( 0x0020, IP_ACTIVE_LOW, "SW1:6" )
	PORT_DIPNAME( 0x0040, 0x0040, DEF_STR( Flip_Screen ) ) PORT_DIPLOCATION("SW1:7")
	PORT_DIPSETTING(    0x0040, DEF_STR( Off ) )
	PORT_DIPSETTING(    0x0000, DEF_STR( On ) )
	PORT_DIPNAME( 0x0080, 0x0080, DEF_STR( Cabinet ) ) PORT_DIPLOCATION("SW1:8")
	PORT_DIPSETTING(    0x0080, DEF_STR( Upright ) )
	PORT_DIPSETTING(    0x0000, DEF_STR( Cocktail ) )
	/* Dip switch B */
	PORT_DIPNAME( 0x0300, 0x0300, DEF_STR( Difficulty ) ) PORT_DIPLOCATION("SW2:1,2")
	PORT_DIPSETTING(    0x0200, DEF_STR( Easy ) )
	PORT_DIPSETTING(    0x0300, DEF_STR( Normal ) )
	PORT_DIPSETTING(    0x0100, DEF_STR( Hard ) )
	PORT_DIPSETTING(    0x0000, DEF_STR( Hardest ) )
	PORT_DIPNAME( 0x0c00, 0x0c00, DEF_STR( Bonus_Life ) ) PORT_DIPLOCATION("SW2:3,4")
	PORT_DIPSETTING(    0x0800, "20K 50K" )
	PORT_DIPSETTING(    0x0c00, "30K 100K" )
	PORT_DIPSETTING(    0x0400, "50K 150K" )
	PORT_DIPSETTING(    0x0000, "100K 200K" )
	PORT_DIPNAME( 0x3000, 0x3000, DEF_STR( Lives ) ) PORT_DIPLOCATION("SW2:5,6")
	PORT_DIPSETTING(    0x2000, "1" )
	PORT_DIPSETTING(    0x1000, "2" )
	PORT_DIPSETTING(    0x3000, "3" )
	PORT_DIPSETTING(    0x0000, "4" )
	PORT_DIPNAME( 0x4000, 0x4000, DEF_STR( Demo_Sounds ) ) PORT_DIPLOCATION("SW2:7")
	PORT_DIPSETTING(    0x0000, DEF_STR( Off ) )
	PORT_DIPSETTING(    0x4000, DEF_STR( On ) )
	PORT_DIPNAME( 0x8000, 0x8000, "User Mode" ) PORT_DIPLOCATION("SW2:8")
	PORT_DIPSETTING(    0x0000, DEF_STR( Japan ) )
	PORT_DIPSETTING(    0x8000, "Overseas" )
INPUT_PORTS_END

static INPUT_PORTS_START( ghunter )
	PORT_INCLUDE( deadang )

	PORT_MODIFY("DSW")
	PORT_DIPNAME( 0x0400, 0x0400, DEF_STR( Bonus_Life ) ) PORT_DIPLOCATION("SW2:3")
	PORT_DIPSETTING(    0x0400, "50K 150K" )
	PORT_DIPSETTING(    0x0000, "100K 200K" )
	PORT_DIPNAME( 0x0800, 0x0800, DEF_STR( Controller ) ) PORT_DIPLOCATION("SW2:4")
	PORT_DIPSETTING(    0x0800, DEF_STR( Trackball ) )
	PORT_DIPSETTING(    0x0000, DEF_STR( Joystick ) )

	PORT_START("TRACKX")
	PORT_BIT( 0x0fff, 0x0000, IPT_TRACKBALL_X ) PORT_SENSITIVITY(100) PORT_KEYDELTA(30) PORT_PLAYER(1)

	PORT_START("TRACKY")
	PORT_BIT( 0x0fff, 0x0000, IPT_TRACKBALL_Y ) PORT_SENSITIVITY(100) PORT_KEYDELTA(30) PORT_PLAYER(1)
INPUT_PORTS_END

/* Graphics Layouts */

static const gfx_layout charlayout =
{
	8,8,        /* 8*8 characters */
	RGN_FRAC(1,2),
	4,          /* 4 bits per pixel */
	{ RGN_FRAC(1,2)+0, RGN_FRAC(1,2)+4, 0, 4 },
	{ STEP4(3,-1), STEP4(11,-1) },
	{ STEP8(0,16) },
	128
};

static const gfx_layout spritelayout =
{
	16,16,  /* 16*16 tiles */
	RGN_FRAC(1,1),
	4,      /* 4 bits per pixel */
	{ 8,12,0,4},
	{ STEP4(3,-1), STEP4(19,-1), STEP4(512+3,-1), STEP4(512+19,-1) },
	{ STEP16(0,32) },
	1024
};

static const gfx_layout popnrun_charlayout =
{
	8,8,        /* 8*8 characters */
	RGN_FRAC(1,1),
	2,          /* 2 bits per pixel */
	{ 4, 0 },
	{ STEP4(8,1), STEP4(0,1) },
	{ STEP8(0,16) },
	128
};

#ifdef UNUSED_DEFINITION
// TODO: this is wrong
static const gfx_layout popnrun_spritelayout =
{
	16,16,  /* 16*16 tiles */
	RGN_FRAC(1,1),
	2,      /* 4 bits per pixel */
	{ 0,4 },
	{ STEP4(0,1), STEP4(16,1), STEP4(512,1), STEP4(512+16,1) },
	{ STEP16(0,32) },
	1024
};
#endif

/* Graphics Decode Information */

static GFXDECODE_START( deadang )
	GFXDECODE_ENTRY( "gfx1", 0x000000, charlayout,    512, 16 )
	GFXDECODE_ENTRY( "gfx2", 0x000000, spritelayout,  768, 16 )
	GFXDECODE_ENTRY( "gfx3", 0x000000, spritelayout, 1024, 16 )
	GFXDECODE_ENTRY( "gfx4", 0x000000, spritelayout,  256, 16 )
	GFXDECODE_ENTRY( "gfx5", 0x000000, spritelayout,    0, 16 )
GFXDECODE_END

static GFXDECODE_START( popnrun )
	GFXDECODE_ENTRY( "gfx1", 0x000000, popnrun_charlayout,   0x20, 4 )
	// TODO: probably runs on ROM based palette or just uses the first three entries?
	GFXDECODE_ENTRY( "gfx2", 0x000000, spritelayout,    0, 8 )
	GFXDECODE_ENTRY( "gfx3", 0x000000, spritelayout, 1024, 16 )
	GFXDECODE_ENTRY( "gfx4", 0x000000, spritelayout,  256, 16 )
	GFXDECODE_ENTRY( "gfx5", 0x000000, spritelayout,    0, 16 )
GFXDECODE_END

/* Interrupt Generators */

TIMER_DEVICE_CALLBACK_MEMBER(deadang_state::main_scanline)
{
	int scanline = param;

	if(scanline == 240) // vblank-out irq
		m_maincpu->set_input_line_and_vector(0, HOLD_LINE,0xc4/4);

	if(scanline == 0) // vblank-in irq
		m_maincpu->set_input_line_and_vector(0, HOLD_LINE,0xc8/4);
}

TIMER_DEVICE_CALLBACK_MEMBER(deadang_state::sub_scanline)
{
	int scanline = param;

	if(scanline == 240) // vblank-out irq
		m_subcpu->set_input_line_and_vector(0, HOLD_LINE,0xc4/4);

	if(scanline == 0) // vblank-in irq
		m_subcpu->set_input_line_and_vector(0, HOLD_LINE,0xc8/4);
}

/* Machine Drivers */

MACHINE_CONFIG_START(deadang_state::deadang)

	/* basic machine hardware */
	MCFG_DEVICE_ADD("maincpu", V30,XTAL(16'000'000)/2) /* Sony 8623h9 CXQ70116D-8 (V30 compatible) */
	MCFG_DEVICE_PROGRAM_MAP(main_map)
	MCFG_TIMER_DRIVER_ADD_SCANLINE("scantimer1", deadang_state, main_scanline, "screen", 0, 1)

	MCFG_DEVICE_ADD("sub", V30,XTAL(16'000'000)/2) /* Sony 8623h9 CXQ70116D-8 (V30 compatible) */
	MCFG_DEVICE_PROGRAM_MAP(sub_map)
	MCFG_TIMER_DRIVER_ADD_SCANLINE("scantimer2", deadang_state, sub_scanline, "screen", 0, 1)

	MCFG_DEVICE_ADD("audiocpu", Z80, XTAL(14'318'181)/4)
	MCFG_DEVICE_PROGRAM_MAP(sound_map)
	MCFG_DEVICE_OPCODES_MAP(sound_decrypted_opcodes_map)

	MCFG_DEVICE_ADD("sei80bu", SEI80BU, 0)
	MCFG_DEVICE_ROM("audiocpu")

	MCFG_QUANTUM_TIME(attotime::from_hz(60)) // the game stops working with higher interleave rates..

	MCFG_WATCHDOG_ADD("watchdog")

	/* video hardware */
	MCFG_SCREEN_ADD("screen", RASTER)
	MCFG_SCREEN_REFRESH_RATE(60)
	MCFG_SCREEN_VBLANK_TIME(ATTOSECONDS_IN_USEC(2500) /* not accurate */)
	MCFG_SCREEN_SIZE(32*8, 32*8)
	MCFG_SCREEN_VISIBLE_AREA(0*8, 32*8-1, 2*8, 30*8-1)
	MCFG_SCREEN_UPDATE_DRIVER(deadang_state, screen_update)
	MCFG_SCREEN_PALETTE("palette")

	MCFG_GFXDECODE_ADD("gfxdecode", "palette", deadang)
	MCFG_PALETTE_ADD("palette", 2048)
	MCFG_PALETTE_FORMAT(xxxxBBBBGGGGRRRR)

	/* sound hardware */
	SPEAKER(config, "mono").front_center();

	MCFG_DEVICE_ADD("seibu_sound", SEIBU_SOUND, 0)
	MCFG_SEIBU_SOUND_CPU("audiocpu")
	MCFG_SEIBU_SOUND_ROMBANK("seibu_bank1")
	MCFG_SEIBU_SOUND_YM_READ_CB(READ8("ym1", ym2203_device, read))
	MCFG_SEIBU_SOUND_YM_WRITE_CB(WRITE8("ym1", ym2203_device, write))

	MCFG_DEVICE_ADD("ym1", YM2203, XTAL(14'318'181)/4)
	MCFG_YM2203_IRQ_HANDLER(WRITELINE("seibu_sound", seibu_sound_device, fm_irqhandler))
	MCFG_SOUND_ROUTE(ALL_OUTPUTS, "mono", 0.15)

	MCFG_DEVICE_ADD("ym2", YM2203, XTAL(14'318'181)/4)
	MCFG_SOUND_ROUTE(ALL_OUTPUTS, "mono", 0.15)

	MCFG_DEVICE_ADD("adpcm1", SEIBU_ADPCM, 8000)
	MCFG_SOUND_ROUTE(ALL_OUTPUTS, "mono", 0.40)

	MCFG_DEVICE_ADD("adpcm2", SEIBU_ADPCM, 8000)
	MCFG_SOUND_ROUTE(ALL_OUTPUTS, "mono", 0.40)
MACHINE_CONFIG_END

MACHINE_CONFIG_START(popnrun_state::popnrun)
	deadang(config);
	
	MCFG_DEVICE_MODIFY("maincpu")
	MCFG_DEVICE_PROGRAM_MAP(popnrun_main_map)

	MCFG_DEVICE_MODIFY("sub")
	MCFG_DEVICE_PROGRAM_MAP(popnrun_sub_map)
	
	MCFG_DEVICE_MODIFY("audiocpu")
	MCFG_DEVICE_PROGRAM_MAP(popnrun_sound_map)
	MCFG_DEVICE_OPCODES_MAP(sound_decrypted_opcodes_map)

	MCFG_SCREEN_MODIFY("screen")
	MCFG_SCREEN_UPDATE_DRIVER(popnrun_state, popnrun_screen_update)
	
	MCFG_DEVICE_REMOVE("watchdog")
	
	MCFG_GFXDECODE_MODIFY("gfxdecode", popnrun)
	
	MCFG_DEVICE_REMOVE("ym1")
	MCFG_DEVICE_REMOVE("ym2")
	MCFG_DEVICE_REMOVE("adpcm1")
	MCFG_DEVICE_REMOVE("adpcm2")
	
	MCFG_DEVICE_MODIFY("seibu_sound")
	MCFG_SEIBU_SOUND_CPU("audiocpu")
	MCFG_SEIBU_SOUND_ROMBANK("seibu_bank1")
	MCFG_SEIBU_SOUND_YM_READ_CB(READ8("ymsnd", ym2151_device, read))
	MCFG_SEIBU_SOUND_YM_WRITE_CB(WRITE8("ymsnd", ym2151_device, write))
	
	MCFG_DEVICE_ADD("ymsnd", YM2151, XTAL(14'318'181)/4)
	MCFG_YM2151_IRQ_HANDLER(WRITELINE("seibu_sound", seibu_sound_device, fm_irqhandler))
	MCFG_SOUND_ROUTE(0, "mono", 0.50)
	MCFG_SOUND_ROUTE(1, "mono", 0.50)
MACHINE_CONFIG_END


/* ROMs */
ROM_START( popnrun )
	ROM_REGION( 0x100000, "maincpu", ROMREGION_ERASE00 )
    ROM_LOAD16_BYTE( "popnrun-27512-1-6e.bin", 0xe0001, 0x010000, CRC(cf800494) SHA1(eaed51212c91ebb16e326f8133b60a0ecf0055e5) )
    ROM_LOAD16_BYTE( "popnrun-27512-2-6h.bin", 0xe0000, 0x010000, CRC(bad47dc4) SHA1(279236cfe5102b4724f9fb4405f514dba011ae3d) )

	ROM_REGION( 0x100000, "sub", ROMREGION_ERASE00 )
	ROM_LOAD16_BYTE( "popnrun-27256-3-17e.bin", 0xf0001, 0x008000, CRC(93f811aa) SHA1(75998375081d3cc5faa7533d39dd2d29a4ef3e7d) )
    ROM_LOAD16_BYTE( "popnrun-27256-4-17h.bin", 0xf0000, 0x008000, CRC(8fe0c064) SHA1(2a854238b8335a85cbe75c901480b51d479273a0) )

	ROM_REGION( 0x20000, "audiocpu", ROMREGION_ERASE00 )
    ROM_LOAD( "popnrun-2764-5-22c.bin", 0x000000, 0x002000, CRC(768a2ec7) SHA1(abc02ec6c6a495e612e8708377d9e7ca98981de4) )
    ROM_LOAD( "popnrun-27512-6-20c.bin", 0x010000, 0x010000, CRC(47d168ce) SHA1(36c16a400408834fcf0561c3f097e84a287560bd) )

	ROM_REGION( 0x2000, "gfx1", ROMREGION_ERASE00 )
    ROM_LOAD( "popnrun-2764-7-1a.bin", 0x000000, 0x002000, CRC(5e508b8e) SHA1(3e49e8d25a3db83178965382295e7c437441b5fe) )

	ROM_REGION( 0x80000, "gfx2", ROMREGION_ERASEFF ) /* Sprites */
	ROM_LOAD( "gfx2.bin",  0x0000, 0x80000, NO_DUMP )
	// debugging fill, remove me
	ROM_FILL(              0x0000, 0x80000, 0x33 ) 
	
	ROM_REGION( 0x100000, "gfx3", ROMREGION_ERASE00 ) /* pf1 layer */
	ROM_LOAD( "gfx3.bin",  0x0000, 0x100000, NO_DUMP )

	ROM_REGION( 0x40000, "gfx4", ROMREGION_ERASE00 ) // pf2 layer
	ROM_LOAD( "gfx4.bin",  0x0000, 0x40000, NO_DUMP )

	ROM_REGION( 0x40000, "gfx5", ROMREGION_ERASE00) // pf3 layer
	ROM_LOAD( "gfx5.bin",  0x0000, 0x40000, NO_DUMP )

	ROM_REGION16_BE( 0x10000, "gfx6", ROMREGION_ERASE00 )   /* background map data */
	ROM_LOAD( "gfx6.bin",  0x0000, 0x10000, NO_DUMP )

	ROM_REGION16_BE( 0x10000, "gfx7", ROMREGION_ERASE00 )   /* background map data */
	ROM_LOAD( "gfx7.bin",  0x0000, 0x10000, NO_DUMP )

	ROM_REGION( 0x10000, "adpcm1", ROMREGION_ERASE00 )

	ROM_REGION( 0x10000, "adpcm2", ROMREGION_ERASE00 )

	ROM_REGION( 0x0100, "prom", ROMREGION_ERASE00 )
    ROM_LOAD( "popnrun-63s281-9b.bin", 0x000000, 0x000100, CRC(208d17ca) SHA1(a77d56337bcac8d9a7bc3411239dfb3045e069ec) )
ROM_END

ROM_START( popnruna )
	ROM_REGION( 0x100000, "maincpu", ROMREGION_ERASE00 )
    ROM_LOAD16_BYTE( "1.e5.27512",   0xe0001, 0x010000, CRC(fe45b6c4) SHA1(efa0d4ce6c5963f25ca1195cd2d5745e730b3b95) )
    ROM_LOAD16_BYTE( "2.h5.27512",   0xe0000, 0x010000, CRC(1e325398) SHA1(ca481c1447de4bffdea695deb9bb46c269272c68) )

	ROM_REGION( 0x100000, "sub", ROMREGION_ERASE00 )
	ROM_LOAD16_BYTE( "popnrun-27256-3-17e.bin", 0xf0001, 0x008000, CRC(93f811aa) SHA1(75998375081d3cc5faa7533d39dd2d29a4ef3e7d) )
    ROM_LOAD16_BYTE( "popnrun-27256-4-17h.bin", 0xf0000, 0x008000, CRC(8fe0c064) SHA1(2a854238b8335a85cbe75c901480b51d479273a0) )

	ROM_REGION( 0x20000, "audiocpu", ROMREGION_ERASE00 )
    ROM_LOAD( "popnrun-2764-5-22c.bin", 0x000000, 0x002000, CRC(768a2ec7) SHA1(abc02ec6c6a495e612e8708377d9e7ca98981de4) )
    ROM_LOAD( "popnrun-27512-6-20c.bin", 0x010000, 0x010000, CRC(47d168ce) SHA1(36c16a400408834fcf0561c3f097e84a287560bd) )

	ROM_REGION( 0x2000, "gfx1", ROMREGION_ERASE00 )
    ROM_LOAD( "popnrun-2764-7-1a.bin", 0x000000, 0x002000, CRC(5e508b8e) SHA1(3e49e8d25a3db83178965382295e7c437441b5fe) )

	ROM_REGION( 0x80000, "gfx2", ROMREGION_ERASEFF ) /* Sprites */
	ROM_LOAD( "gfx2.bin",  0x0000, 0x80000, NO_DUMP )
	// debugging fill, remove me
	ROM_FILL(              0x0000, 0x80000, 0x33 ) 

	ROM_REGION( 0x100000, "gfx3", ROMREGION_ERASE00 ) /* pf1 layer */
	ROM_LOAD( "gfx3.bin",  0x0000, 0x100000, NO_DUMP )

	ROM_REGION( 0x40000, "gfx4", ROMREGION_ERASE00 ) // pf2 layer
	ROM_LOAD( "gfx4.bin",  0x0000, 0x40000, NO_DUMP )

	ROM_REGION( 0x40000, "gfx5", ROMREGION_ERASE00) // pf3 layer
	ROM_LOAD( "gfx5.bin",  0x0000, 0x40000, NO_DUMP )

	ROM_REGION16_BE( 0x10000, "gfx6", ROMREGION_ERASE00 )   /* background map data */
	ROM_LOAD( "gfx6.bin",  0x0000, 0x10000, NO_DUMP )

	ROM_REGION16_BE( 0x10000, "gfx7", ROMREGION_ERASE00 )   /* background map data */
	ROM_LOAD( "gfx7.bin",  0x0000, 0x10000, NO_DUMP )

	ROM_REGION( 0x0100, "prom", ROMREGION_ERASE00 )
    ROM_LOAD( "popnrun-63s281-9b.bin", 0x000000, 0x000100, CRC(208d17ca) SHA1(a77d56337bcac8d9a7bc3411239dfb3045e069ec) )
ROM_END

ROM_START( deadang )
	ROM_REGION( 0x100000, "maincpu", 0 ) /* v30 main cpu */
	ROM_LOAD16_BYTE("2.18h",   0x0c0000, 0x10000, CRC(1bc05b7e) SHA1(21833150a1f5ab543999a67f5b3bfbaf703e5508) )
	ROM_LOAD16_BYTE("4.22h",   0x0c0001, 0x10000, CRC(5751d4e7) SHA1(2e1a30c20199461fd876849f7563fef1d9a80c2d) )
	ROM_LOAD16_BYTE("1.18f",   0x0e0000, 0x10000, CRC(8e7b15cc) SHA1(7e4766953c1adf04be18207a2aa6f5e861ea5f6c) )
	ROM_LOAD16_BYTE("3.21f",   0x0e0001, 0x10000, CRC(e784b1fa) SHA1(3f41d31e0b36b9a2fab5e9998bb4146dfa0a97eb) )

	ROM_REGION( 0x100000, "sub", 0 ) /* v30 sub cpu */
	ROM_LOAD16_BYTE("5.6b",   0x0e0000, 0x10000, CRC(9c69eb35) SHA1(d5a9714f279b71c419b4bae0f142c4cb1cc8d30e) )
	ROM_LOAD16_BYTE("6.9b",   0x0e0001, 0x10000, CRC(34a44ce5) SHA1(621c69d8778d4c96ac3be06b033a5931a6a23da2) )

	ROM_REGION( 0x20000, "audiocpu", 0 ) /* sound Z80 */
	ROM_LOAD( "13.b1", 0x000000, 0x02000, CRC(13b956fb) SHA1(f7c21ad5e988ac59073659a427b1fa66ff49b0c1) ) /* Encrypted */
	ROM_LOAD( "14.c1", 0x010000, 0x10000, CRC(98837d57) SHA1(291769a11478291a65c959d119d19960b100d135) ) /* Banked */

	ROM_REGION( 0x08000, "gfx1", 0 ) /* Chars */
	ROM_LOAD( "7.21j", 0x000000, 0x4000, CRC(fe615fcd) SHA1(d67ee5e877b937173f4c188829d5bcbd354ceb29) )
	ROM_LOAD( "8.21l", 0x004000, 0x4000, CRC(905d6b27) SHA1(952f1879e6c27dc87234a4dc572e0453dc2d59fa) )

	ROM_REGION( 0x80000, "gfx2", 0 ) /* Sprites */
	ROM_LOAD( "l12", 0x000000, 0x80000, CRC(c94d5cd2) SHA1(25ded13faaed90886c9fe40f85969dab2f511e31) )

	ROM_REGION( 0x100000, "gfx3", 0 ) /* pf1 layer */
	ROM_LOAD( "16n", 0x000000, 0x80000, CRC(fd70e1a5) SHA1(c3d1233f4dfe08f686ec99a556889f9ed6a21da3) ) // bank 0 (0x1000 tiles)
	ROM_LOAD( "16r", 0x080000, 0x80000, CRC(92f5e382) SHA1(2097b9e9bf3cd37c8613847e7aed677b5aeab7f9) ) // bank 1 (0x1000 tiles)

	ROM_REGION( 0x40000, "gfx4", 0 ) // pf2 layer
	ROM_LOAD( "11m", 0x000000, 0x40000, CRC(a366659a) SHA1(e2fcd82b0b2d4e3adcdf50c710984907d26acd04) ) // fixed (0x800 tiles)

	ROM_REGION( 0x40000, "gfx5", 0 ) // pf3 layer
	ROM_LOAD( "11k", 0x000000, 0x40000, CRC(9cf5bcc7) SHA1(cf96592e601fc373b1bf322d9b576668799130a5) ) // fixed (0x800 tiles)

	ROM_REGION16_BE( 0x10000, "gfx6", 0 )   /* background map data */
	ROM_LOAD16_BYTE( "10.6l",  0x00000, 0x8000, CRC(ca99176b) SHA1(283e3769a1ff579c78a008b65cb8267e5770ba1f) )
	ROM_LOAD16_BYTE( "9.6m",   0x00001, 0x8000, CRC(51d868ca) SHA1(3e9a4e6bc4bc68773c4ba18c5f4110e6c595d0c9) )

	ROM_REGION16_BE( 0x10000, "gfx7", 0 )   /* background map data */
	ROM_LOAD16_BYTE( "12.6j",  0x00000, 0x8000, CRC(2674d23f) SHA1(0533d80a23d917e20a703aeb833dcaccfa3a1967) )
	ROM_LOAD16_BYTE( "11.6k",  0x00001, 0x8000, CRC(3dd4d81d) SHA1(94f0a13a8d3812f6879819ca186abf3a8665f7cb) )

	ROM_REGION( 0x10000, "adpcm1", 0 )
	ROM_LOAD( "15.b11", 0x000000, 0x10000, CRC(fabd74f2) SHA1(ac70e952a8b38287613b384cdc7ca00a7f155a13) )

	ROM_REGION( 0x10000, "adpcm2", 0 )
	ROM_LOAD( "16.11a", 0x000000, 0x10000, CRC(a8d46fc9) SHA1(3ba51bdec4057413396a152b35015f9d95253e3f) )
ROM_END

ROM_START( leadang )
	ROM_REGION( 0x100000, "maincpu", 0 ) /* v30 main cpu */
	ROM_LOAD16_BYTE("2.18h",   0x0c0000, 0x10000, CRC(611247e0) SHA1(1b9ad50f67ba3a3a9e5a0d6e33f4d4be2fc20446) ) // sldh
	ROM_LOAD16_BYTE("4.22h",   0x0c0001, 0x10000, CRC(348c1201) SHA1(277dd77dcbc950299de0fd56a4f66db8f90752ad) ) // sldh
	ROM_LOAD16_BYTE("1.18f",   0x0e0000, 0x10000, CRC(fb952d71) SHA1(c6578cddf019872e6005c3a9e8e3e024d17d8c6e) ) // sldh
	ROM_LOAD16_BYTE("3.22f",   0x0e0001, 0x10000, CRC(2271c6df) SHA1(774a92bb698606e58d0c74ea07d7eaecf766dddf) )

	ROM_REGION( 0x100000, "sub", 0 ) /* v30 sub cpu */
	ROM_LOAD16_BYTE("5.6b",    0x0e0000, 0x10000, CRC(9c69eb35) SHA1(d5a9714f279b71c419b4bae0f142c4cb1cc8d30e) )
	ROM_LOAD16_BYTE("6.9b",    0x0e0001, 0x10000, CRC(34a44ce5) SHA1(621c69d8778d4c96ac3be06b033a5931a6a23da2) )

	ROM_REGION( 0x20000, "audiocpu", 0 ) /* sound Z80 */
	ROM_LOAD( "13.b1", 0x000000, 0x02000, CRC(13b956fb) SHA1(f7c21ad5e988ac59073659a427b1fa66ff49b0c1) ) /* Encrypted */
	ROM_LOAD( "14.c1", 0x010000, 0x10000, CRC(98837d57) SHA1(291769a11478291a65c959d119d19960b100d135) ) /* Banked */

	ROM_REGION( 0x08000, "gfx1", 0 ) /* Chars */
	ROM_LOAD( "7.22k", 0x000000, 0x4000, CRC(490701e7) SHA1(2f5cbc0407d7fe41b9e7683c7531656fda7bf9f7) )
	ROM_LOAD( "8.22l", 0x004000, 0x4000, CRC(18024c5e) SHA1(b02bcaa1ba6e7c188f3d2a6b20b52b2dcb8215e0) )

	ROM_REGION( 0x80000, "gfx2", 0 ) /* Sprites */
	ROM_LOAD( "l12", 0x000000, 0x80000, CRC(c94d5cd2) SHA1(25ded13faaed90886c9fe40f85969dab2f511e31) )

	ROM_REGION( 0x100000, "gfx3", 0 ) /* pf1 layer */
	ROM_LOAD( "16n", 0x000000, 0x80000, CRC(fd70e1a5) SHA1(c3d1233f4dfe08f686ec99a556889f9ed6a21da3) ) // bank 0 (0x1000 tiles)
	ROM_LOAD( "16r", 0x080000, 0x80000, CRC(92f5e382) SHA1(2097b9e9bf3cd37c8613847e7aed677b5aeab7f9) ) // bank 1 (0x1000 tiles)

	ROM_REGION( 0x40000, "gfx4", 0 ) // pf2 layer
	ROM_LOAD( "11m", 0x000000, 0x40000, CRC(a366659a) SHA1(e2fcd82b0b2d4e3adcdf50c710984907d26acd04) ) // fixed (0x800 tiles)

	ROM_REGION( 0x40000, "gfx5", 0 ) // pf3 layer
	ROM_LOAD( "11k", 0x000000, 0x40000, CRC(9cf5bcc7) SHA1(cf96592e601fc373b1bf322d9b576668799130a5) ) // fixed (0x800 tiles)

	ROM_REGION16_BE( 0x10000, "gfx6", 0 )   /* background map data */
	ROM_LOAD16_BYTE( "10.6l",  0x00000, 0x8000, CRC(ca99176b) SHA1(283e3769a1ff579c78a008b65cb8267e5770ba1f) )
	ROM_LOAD16_BYTE( "9.6m",   0x00001, 0x8000, CRC(51d868ca) SHA1(3e9a4e6bc4bc68773c4ba18c5f4110e6c595d0c9) )

	ROM_REGION16_BE( 0x10000, "gfx7", 0 )   /* background map data */
	ROM_LOAD16_BYTE( "12.6j",  0x00000, 0x8000, CRC(2674d23f) SHA1(0533d80a23d917e20a703aeb833dcaccfa3a1967) )
	ROM_LOAD16_BYTE( "11.6k",  0x00001, 0x8000, CRC(3dd4d81d) SHA1(94f0a13a8d3812f6879819ca186abf3a8665f7cb) )

	ROM_REGION( 0x10000, "adpcm1", 0 )
	ROM_LOAD( "15.b11", 0x000000, 0x10000, CRC(fabd74f2) SHA1(ac70e952a8b38287613b384cdc7ca00a7f155a13) )

	ROM_REGION( 0x10000, "adpcm2", 0 )
	ROM_LOAD( "16.11a", 0x000000, 0x10000, CRC(a8d46fc9) SHA1(3ba51bdec4057413396a152b35015f9d95253e3f) )
ROM_END

ROM_START( ghunter )
	ROM_REGION( 0x100000, "maincpu", 0 ) /* v30 main cpu */
	ROM_LOAD16_BYTE("2.19h",   0x0c0000, 0x10000, CRC(5a511500) SHA1(69185a9efee0c3ee4d65643651eb9c613bc5f759) )
	ROM_LOAD16_BYTE("4.22h",   0x0c0001, 0x10000, CRC(df5704f4) SHA1(a40848f1222253921982320155e6f7a01d2bb17f) ) // sldh
	ROM_LOAD16_BYTE("1.19f",   0x0e0000, 0x10000, CRC(30deb018) SHA1(099ab1f227d7e28f3e56a61d015813905a2dbc29) )
	ROM_LOAD16_BYTE("3.22f",   0x0e0001, 0x10000, CRC(95f587c5) SHA1(b1431dd56200a5f849314b34daed5d3570633a77) ) // sldh

	ROM_REGION( 0x100000, "sub", 0 ) /* v30 sub cpu */
	ROM_LOAD16_BYTE("5.6b",   0x0e0000, 0x10000, CRC(c40bb5e5) SHA1(2a618f7db6fe6cd8d1a0e7eed91a831b721fec62) ) // sldh
	ROM_LOAD16_BYTE("6.10b",  0x0e0001, 0x10000, CRC(373f86a7) SHA1(6f7d219a3bc34d74fdadd812319a5387d217dffb) ) // sldh

	ROM_REGION( 0x20000, "audiocpu", 0 ) /* sound Z80 */
	ROM_LOAD( "13.b1", 0x000000, 0x02000, CRC(13b956fb) SHA1(f7c21ad5e988ac59073659a427b1fa66ff49b0c1) ) /* Encrypted */
	ROM_LOAD( "14.c1", 0x010000, 0x10000, CRC(98837d57) SHA1(291769a11478291a65c959d119d19960b100d135) ) /* Banked */

	ROM_REGION( 0x08000, "gfx1", 0 ) /* Chars */
	ROM_LOAD( "7.22k", 0x000000, 0x4000, CRC(490701e7) SHA1(2f5cbc0407d7fe41b9e7683c7531656fda7bf9f7) )
	ROM_LOAD( "8.22l", 0x004000, 0x4000, CRC(18024c5e) SHA1(b02bcaa1ba6e7c188f3d2a6b20b52b2dcb8215e0) )

	ROM_REGION( 0x80000, "gfx2", 0 ) /* Sprites */
	ROM_LOAD( "l12", 0x000000, 0x80000, CRC(c94d5cd2) SHA1(25ded13faaed90886c9fe40f85969dab2f511e31) )

	ROM_REGION( 0x100000, "gfx3", 0 ) /* pf1 layer */
	ROM_LOAD( "16n", 0x000000, 0x80000, CRC(fd70e1a5) SHA1(c3d1233f4dfe08f686ec99a556889f9ed6a21da3) ) // bank 0 (0x1000 tiles)
	ROM_LOAD( "16r", 0x080000, 0x80000, CRC(92f5e382) SHA1(2097b9e9bf3cd37c8613847e7aed677b5aeab7f9) ) // bank 1 (0x1000 tiles)

	ROM_REGION( 0x40000, "gfx4", 0 ) // pf2 layer
	ROM_LOAD( "11m", 0x000000, 0x40000, CRC(a366659a) SHA1(e2fcd82b0b2d4e3adcdf50c710984907d26acd04) ) // fixed (0x800 tiles)

	ROM_REGION( 0x40000, "gfx5", 0 ) // pf3 layer
	ROM_LOAD( "11k", 0x000000, 0x40000, CRC(9cf5bcc7) SHA1(cf96592e601fc373b1bf322d9b576668799130a5) ) // fixed (0x800 tiles)

	ROM_REGION16_BE( 0x10000, "gfx6", 0 )   /* background map data */
	ROM_LOAD16_BYTE( "10.6l",  0x00000, 0x8000, CRC(ca99176b) SHA1(283e3769a1ff579c78a008b65cb8267e5770ba1f) )
	ROM_LOAD16_BYTE( "9.6m",   0x00001, 0x8000, CRC(51d868ca) SHA1(3e9a4e6bc4bc68773c4ba18c5f4110e6c595d0c9) )

	ROM_REGION16_BE( 0x10000, "gfx7", 0 )   /* background map data */
	ROM_LOAD16_BYTE( "12.6j",  0x00000, 0x8000, CRC(2674d23f) SHA1(0533d80a23d917e20a703aeb833dcaccfa3a1967) )
	ROM_LOAD16_BYTE( "11.6k",  0x00001, 0x8000, CRC(3dd4d81d) SHA1(94f0a13a8d3812f6879819ca186abf3a8665f7cb) )

	ROM_REGION( 0x10000, "adpcm1", 0 )
	ROM_LOAD( "15.b11", 0x000000, 0x10000, CRC(fabd74f2) SHA1(ac70e952a8b38287613b384cdc7ca00a7f155a13) )

	ROM_REGION( 0x10000, "adpcm2", 0 )
	ROM_LOAD( "16.11a", 0x000000, 0x10000, CRC(a8d46fc9) SHA1(3ba51bdec4057413396a152b35015f9d95253e3f) )
ROM_END

ROM_START( ghunters )
	ROM_REGION( 0x100000, "maincpu", 0 ) /* v30 main cpu */
	ROM_LOAD16_BYTE("ggh-2.h18",   0x0c0000, 0x10000, CRC(7ccc6fee) SHA1(bccc283d82f080157f0521457b04fdd1d63caafe) )
	ROM_LOAD16_BYTE("ggh-4.h22",   0x0c0001, 0x10000, CRC(d1f23ad7) SHA1(2668729af797ccab52ac2bf519d43ab2fa9e54ce) )
	ROM_LOAD16_BYTE("ggh-1.f18",   0x0e0000, 0x10000, CRC(0d6ff111) SHA1(209d26170446b43d1d463737b447e30aaca614a7) )
	ROM_LOAD16_BYTE("ggh-3.f22",   0x0e0001, 0x10000, CRC(66dec38d) SHA1(78dd3143265c3da90d1a0ab2c4f42b4e32716af8) )

	ROM_REGION( 0x100000, "sub", 0 ) /* v30 sub cpu */
	ROM_LOAD16_BYTE("ggh-5.b6",   0x0e0000, 0x10000, CRC(1f612f3b) SHA1(71840fa0e988828a819d371f082ce31d5a5e3a30) )
	ROM_LOAD16_BYTE("ggh-6.b10",  0x0e0001, 0x10000, CRC(63e18e56) SHA1(5183d0909a7c795e76540723fb710a5a75730298) )

	ROM_REGION( 0x20000, "audiocpu", 0 ) /* sound Z80 */
	ROM_LOAD( "13.b1", 0x000000, 0x02000, CRC(13b956fb) SHA1(f7c21ad5e988ac59073659a427b1fa66ff49b0c1) ) /* Encrypted */
	ROM_LOAD( "14.c1", 0x010000, 0x10000, CRC(98837d57) SHA1(291769a11478291a65c959d119d19960b100d135) ) /* Banked */

	ROM_REGION( 0x08000, "gfx1", 0 ) /* Chars */
	ROM_LOAD( "7.21j", 0x000000, 0x4000, CRC(fe615fcd) SHA1(d67ee5e877b937173f4c188829d5bcbd354ceb29) )
	ROM_LOAD( "8.21l", 0x004000, 0x4000, CRC(905d6b27) SHA1(952f1879e6c27dc87234a4dc572e0453dc2d59fa) )

	ROM_REGION( 0x80000, "gfx2", 0 ) /* Sprites */
	ROM_LOAD( "l12", 0x000000, 0x80000, CRC(c94d5cd2) SHA1(25ded13faaed90886c9fe40f85969dab2f511e31) )

	ROM_REGION( 0x100000, "gfx3", 0 ) /* pf1 layer */
	ROM_LOAD( "16n", 0x000000, 0x80000, CRC(fd70e1a5) SHA1(c3d1233f4dfe08f686ec99a556889f9ed6a21da3) ) // bank 0 (0x1000 tiles)
	ROM_LOAD( "16r", 0x080000, 0x80000, CRC(92f5e382) SHA1(2097b9e9bf3cd37c8613847e7aed677b5aeab7f9) ) // bank 1 (0x1000 tiles)

	ROM_REGION( 0x40000, "gfx4", 0 ) // pf2 layer
	ROM_LOAD( "11m", 0x000000, 0x40000, CRC(a366659a) SHA1(e2fcd82b0b2d4e3adcdf50c710984907d26acd04) ) // fixed (0x800 tiles)

	ROM_REGION( 0x40000, "gfx5", 0 ) // pf3 layer
	ROM_LOAD( "11k", 0x000000, 0x40000, CRC(9cf5bcc7) SHA1(cf96592e601fc373b1bf322d9b576668799130a5) ) // fixed (0x800 tiles)

	ROM_REGION16_BE( 0x10000, "gfx6", 0 )   /* background map data */
	ROM_LOAD16_BYTE( "10.6l",  0x00000, 0x8000, CRC(ca99176b) SHA1(283e3769a1ff579c78a008b65cb8267e5770ba1f) )
	ROM_LOAD16_BYTE( "9.6m",   0x00001, 0x8000, CRC(51d868ca) SHA1(3e9a4e6bc4bc68773c4ba18c5f4110e6c595d0c9) )

	ROM_REGION16_BE( 0x10000, "gfx7", 0 )   /* background map data */
	ROM_LOAD16_BYTE( "12.6j",  0x00000, 0x8000, CRC(2674d23f) SHA1(0533d80a23d917e20a703aeb833dcaccfa3a1967) )
	ROM_LOAD16_BYTE( "11.6k",  0x00001, 0x8000, CRC(3dd4d81d) SHA1(94f0a13a8d3812f6879819ca186abf3a8665f7cb) )

	ROM_REGION( 0x10000, "adpcm1", 0 )
	ROM_LOAD( "15.b11", 0x000000, 0x10000, CRC(fabd74f2) SHA1(ac70e952a8b38287613b384cdc7ca00a7f155a13) )

	ROM_REGION( 0x10000, "adpcm2", 0 )
	ROM_LOAD( "16.11a", 0x000000, 0x10000, CRC(a8d46fc9) SHA1(3ba51bdec4057413396a152b35015f9d95253e3f) )
ROM_END

/* Driver Initialization */

void deadang_state::init_deadang()
{
	m_adpcm1->decrypt();
	m_adpcm2->decrypt();
}

<<<<<<< HEAD
void deadang_state::init_ghunter()
=======
DRIVER_INIT_MEMBER(popnrun_state,popnrun)
{
//	m_adpcm1->decrypt();
//	m_adpcm2->decrypt();
}

DRIVER_INIT_MEMBER(deadang_state,ghunter)
>>>>>>> 2801e5d4
{
	m_adpcm1->decrypt();
	m_adpcm2->decrypt();

	m_maincpu->space(AS_PROGRAM).install_read_handler(0x80000, 0x80001, read16_delegate(FUNC(deadang_state::ghunter_trackball_low_r),this));
	m_maincpu->space(AS_PROGRAM).install_read_handler(0xb0000, 0xb0001, read16_delegate(FUNC(deadang_state::ghunter_trackball_high_r),this));
}

/* Game Drivers */
GAME( 1987, popnrun,  0,        popnrun, deadang, popnrun_state, popnrun, ROT0, "Seibu Kaihatsu / Yukai Tsukai",         "Pop'n Run - The Videogame (set 1)",            MACHINE_NOT_WORKING | MACHINE_SUPPORTS_SAVE )
GAME( 1987, popnruna, popnrun,  popnrun, deadang, popnrun_state, popnrun, ROT0, "Seibu Kaihatsu / Yukai Tsukai",         "Pop'n Run - The Videogame (set 2)",            MACHINE_NOT_WORKING | MACHINE_SUPPORTS_SAVE )

GAME( 1988, deadang,  0,       deadang, deadang, deadang_state, init_deadang, ROT0, "Seibu Kaihatsu",                        "Dead Angle",                       MACHINE_SUPPORTS_SAVE )
GAME( 1988, leadang,  deadang, deadang, deadang, deadang_state, init_deadang, ROT0, "Seibu Kaihatsu",                        "Lead Angle (Japan)",               MACHINE_SUPPORTS_SAVE )
GAME( 1988, ghunter,  deadang, deadang, ghunter, deadang_state, init_ghunter, ROT0, "Seibu Kaihatsu",                        "Gang Hunter / Dead Angle",         MACHINE_SUPPORTS_SAVE ) // Title is 'Gang Hunter' or 'Dead Angle' depending on control method dipswitch
GAME( 1988, ghunters, deadang, deadang, ghunter, deadang_state, init_ghunter, ROT0, "Seibu Kaihatsu (Segasa/Sonic license)", "Gang Hunter / Dead Angle (Spain)", MACHINE_SUPPORTS_SAVE )<|MERGE_RESOLUTION|>--- conflicted
+++ resolved
@@ -14,7 +14,7 @@
 
     - ghunter trackball input is broken
     - coin lockouts
-    - popnrun: inputs, can't coin it up, needs gfxs dumped and sorted out 
+    - popnrun: inputs, can't coin it up, needs gfxs dumped and sorted out
       (SIP modules like airraid);
 
 
@@ -404,35 +404,35 @@
 
 MACHINE_CONFIG_START(popnrun_state::popnrun)
 	deadang(config);
-	
+
 	MCFG_DEVICE_MODIFY("maincpu")
 	MCFG_DEVICE_PROGRAM_MAP(popnrun_main_map)
 
 	MCFG_DEVICE_MODIFY("sub")
 	MCFG_DEVICE_PROGRAM_MAP(popnrun_sub_map)
-	
+
 	MCFG_DEVICE_MODIFY("audiocpu")
 	MCFG_DEVICE_PROGRAM_MAP(popnrun_sound_map)
 	MCFG_DEVICE_OPCODES_MAP(sound_decrypted_opcodes_map)
 
 	MCFG_SCREEN_MODIFY("screen")
 	MCFG_SCREEN_UPDATE_DRIVER(popnrun_state, popnrun_screen_update)
-	
+
 	MCFG_DEVICE_REMOVE("watchdog")
-	
+
 	MCFG_GFXDECODE_MODIFY("gfxdecode", popnrun)
-	
+
 	MCFG_DEVICE_REMOVE("ym1")
 	MCFG_DEVICE_REMOVE("ym2")
 	MCFG_DEVICE_REMOVE("adpcm1")
 	MCFG_DEVICE_REMOVE("adpcm2")
-	
+
 	MCFG_DEVICE_MODIFY("seibu_sound")
 	MCFG_SEIBU_SOUND_CPU("audiocpu")
 	MCFG_SEIBU_SOUND_ROMBANK("seibu_bank1")
 	MCFG_SEIBU_SOUND_YM_READ_CB(READ8("ymsnd", ym2151_device, read))
 	MCFG_SEIBU_SOUND_YM_WRITE_CB(WRITE8("ymsnd", ym2151_device, write))
-	
+
 	MCFG_DEVICE_ADD("ymsnd", YM2151, XTAL(14'318'181)/4)
 	MCFG_YM2151_IRQ_HANDLER(WRITELINE("seibu_sound", seibu_sound_device, fm_irqhandler))
 	MCFG_SOUND_ROUTE(0, "mono", 0.50)
@@ -460,8 +460,8 @@
 	ROM_REGION( 0x80000, "gfx2", ROMREGION_ERASEFF ) /* Sprites */
 	ROM_LOAD( "gfx2.bin",  0x0000, 0x80000, NO_DUMP )
 	// debugging fill, remove me
-	ROM_FILL(              0x0000, 0x80000, 0x33 ) 
-	
+	ROM_FILL(              0x0000, 0x80000, 0x33 )
+
 	ROM_REGION( 0x100000, "gfx3", ROMREGION_ERASE00 ) /* pf1 layer */
 	ROM_LOAD( "gfx3.bin",  0x0000, 0x100000, NO_DUMP )
 
@@ -504,7 +504,7 @@
 	ROM_REGION( 0x80000, "gfx2", ROMREGION_ERASEFF ) /* Sprites */
 	ROM_LOAD( "gfx2.bin",  0x0000, 0x80000, NO_DUMP )
 	// debugging fill, remove me
-	ROM_FILL(              0x0000, 0x80000, 0x33 ) 
+	ROM_FILL(              0x0000, 0x80000, 0x33 )
 
 	ROM_REGION( 0x100000, "gfx3", ROMREGION_ERASE00 ) /* pf1 layer */
 	ROM_LOAD( "gfx3.bin",  0x0000, 0x100000, NO_DUMP )
@@ -721,17 +721,13 @@
 	m_adpcm2->decrypt();
 }
 
-<<<<<<< HEAD
-void deadang_state::init_ghunter()
-=======
-DRIVER_INIT_MEMBER(popnrun_state,popnrun)
+void popnrun_state::init_popnrun
 {
 //	m_adpcm1->decrypt();
 //	m_adpcm2->decrypt();
 }
 
-DRIVER_INIT_MEMBER(deadang_state,ghunter)
->>>>>>> 2801e5d4
+void deadang_state::init_ghunter()
 {
 	m_adpcm1->decrypt();
 	m_adpcm2->decrypt();
@@ -741,10 +737,10 @@
 }
 
 /* Game Drivers */
-GAME( 1987, popnrun,  0,        popnrun, deadang, popnrun_state, popnrun, ROT0, "Seibu Kaihatsu / Yukai Tsukai",         "Pop'n Run - The Videogame (set 1)",            MACHINE_NOT_WORKING | MACHINE_SUPPORTS_SAVE )
-GAME( 1987, popnruna, popnrun,  popnrun, deadang, popnrun_state, popnrun, ROT0, "Seibu Kaihatsu / Yukai Tsukai",         "Pop'n Run - The Videogame (set 2)",            MACHINE_NOT_WORKING | MACHINE_SUPPORTS_SAVE )
-
-GAME( 1988, deadang,  0,       deadang, deadang, deadang_state, init_deadang, ROT0, "Seibu Kaihatsu",                        "Dead Angle",                       MACHINE_SUPPORTS_SAVE )
-GAME( 1988, leadang,  deadang, deadang, deadang, deadang_state, init_deadang, ROT0, "Seibu Kaihatsu",                        "Lead Angle (Japan)",               MACHINE_SUPPORTS_SAVE )
-GAME( 1988, ghunter,  deadang, deadang, ghunter, deadang_state, init_ghunter, ROT0, "Seibu Kaihatsu",                        "Gang Hunter / Dead Angle",         MACHINE_SUPPORTS_SAVE ) // Title is 'Gang Hunter' or 'Dead Angle' depending on control method dipswitch
-GAME( 1988, ghunters, deadang, deadang, ghunter, deadang_state, init_ghunter, ROT0, "Seibu Kaihatsu (Segasa/Sonic license)", "Gang Hunter / Dead Angle (Spain)", MACHINE_SUPPORTS_SAVE )+GAME( 1987, popnrun,  0,       popnrun, deadang, popnrun_state, init_popnrun, ROT0, "Seibu Kaihatsu / Yukai Tsukai",         "Pop'n Run - The Videogame (set 1)", MACHINE_NOT_WORKING | MACHINE_SUPPORTS_SAVE )
+GAME( 1987, popnruna, popnrun, popnrun, deadang, popnrun_state, init_popnrun, ROT0, "Seibu Kaihatsu / Yukai Tsukai",         "Pop'n Run - The Videogame (set 2)", MACHINE_NOT_WORKING | MACHINE_SUPPORTS_SAVE )
+
+GAME( 1988, deadang,  0,       deadang, deadang, deadang_state, init_deadang, ROT0, "Seibu Kaihatsu",                        "Dead Angle",                        MACHINE_SUPPORTS_SAVE )
+GAME( 1988, leadang,  deadang, deadang, deadang, deadang_state, init_deadang, ROT0, "Seibu Kaihatsu",                        "Lead Angle (Japan)",                MACHINE_SUPPORTS_SAVE )
+GAME( 1988, ghunter,  deadang, deadang, ghunter, deadang_state, init_ghunter, ROT0, "Seibu Kaihatsu",                        "Gang Hunter / Dead Angle",          MACHINE_SUPPORTS_SAVE ) // Title is 'Gang Hunter' or 'Dead Angle' depending on control method dipswitch
+GAME( 1988, ghunters, deadang, deadang, ghunter, deadang_state, init_ghunter, ROT0, "Seibu Kaihatsu (Segasa/Sonic license)", "Gang Hunter / Dead Angle (Spain)",  MACHINE_SUPPORTS_SAVE )