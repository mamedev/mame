--- conflicted
+++ resolved
@@ -1626,11 +1626,7 @@
 		bit2 = (color_prom[0] >> 7) & 0x01;
 		r = 0x21 * bit0 + 0x47 * bit1 + 0x97 * bit2;
 
-<<<<<<< HEAD
-		palette.set_pen_color(i, MAKE_RGB(r, g, b));
-=======
-		palette_set_color(machine(), i, rgb_t(r, g, b));
->>>>>>> ca932a6d
+		palette.set_pen_color(i, rgb_t(r, g, b));
 		color_prom++;
 	}
 }
@@ -1770,11 +1766,7 @@
 		bit1 = (i >> 5) & 0x01;
 		r = 0x4f * bit0 + 0xa8 * bit1;
 
-<<<<<<< HEAD
-		palette.set_pen_color(i, MAKE_RGB(r, g, b));
-=======
-		palette_set_color(machine(), i, rgb_t(r, g, b));
->>>>>>> ca932a6d
+		palette.set_pen_color(i, rgb_t(r, g, b));
 	}
 }
 
