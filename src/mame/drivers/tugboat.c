/****************************************************************************

Tug Boat
6502 hooked up + preliminary video by MooglyGuy

TODO:
- verify connections of the two PIAs. I only hooked up a couple of ports but
  there are more.
- check how the score is displayed. I'm quite sure that tugboat_score_w is
  supposed to access videoram scanning it by columns (like btime_mirrorvideoram_w),
  but the current implementation is a big kludge, and it still looks wrong.
- colors might not be entirely accurate
  Suspect berenstn is using the wrong color PROM.

the problem which caused the controls not to work
---
There's counter at $000b, counting up from $ff to 0 or from $fe to 0 (initial value depends
on game level). It's increased in main loop, and used for game flow control (scrolling speed , controls  etc).
Every interrupt, when (counter&3)!=0 , there's a check for left/right inputs .
But when init val was $ff (2nd level),  the condition 'counter&3!=0' was
always false - counter was reloaded and incremented before interrupt occurs

****************************************************************************/

#include "emu.h"
#include "cpu/m6502/m6502.h"
#include "machine/6821pia.h"
#include "sound/ay8910.h"


class tugboat_state : public driver_device
{
public:
	enum
	{
		TIMER_INTERRUPT
	};

	tugboat_state(const machine_config &mconfig, device_type type, const char *tag)
		: driver_device(mconfig, type, tag),
		m_maincpu(*this, "maincpu"),
		m_ram(*this, "ram"),
		m_gfxdecode(*this, "gfxdecode") { }

	required_device<cpu_device> m_maincpu;
	required_shared_ptr<UINT8> m_ram;
	required_device<gfxdecode_device> m_gfxdecode;
	
	UINT8 m_hd46505_0_reg[18];
	UINT8 m_hd46505_1_reg[18];
	int m_reg0;
	int m_reg1;
	int m_ctrl;
	DECLARE_WRITE8_MEMBER(tugboat_hd46505_0_w);
	DECLARE_WRITE8_MEMBER(tugboat_hd46505_1_w);
	DECLARE_WRITE8_MEMBER(tugboat_score_w);
	DECLARE_READ8_MEMBER(tugboat_input_r);
	DECLARE_WRITE8_MEMBER(tugboat_ctrl_w);
	virtual void machine_start();
	virtual void video_start();
	virtual void machine_reset();
	virtual void palette_init();
	UINT32 screen_update_tugboat(screen_device &screen, bitmap_ind16 &bitmap, const rectangle &cliprect);
	void draw_tilemap(bitmap_ind16 &bitmap,const rectangle &cliprect,
		int addr,int gfx0,int gfx1,int transparency);

protected:
	virtual void device_timer(emu_timer &timer, device_timer_id id, int param, void *ptr);
};


void tugboat_state::machine_start()
{
	/*save_item(NAME(m_hd46505_0_reg));
	save_item(NAME(m_hd46505_0_reg));
	save_item(NAME(m_reg0));
	save_item(NAME(m_reg1));
	save_item(NAME(m_ctrl));*/
}

void tugboat_state::video_start()
{
	m_gfxdecode->gfx(0)->set_granularity(8);
	m_gfxdecode->gfx(2)->set_granularity(8);
}

/*  there isn't the usual resistor array anywhere near the color prom,
    just four 1k resistors. */
PALETTE_INIT_MEMBER(tugboat_state, tugboat)
{
	const UINT8 *color_prom = memregion("proms")->base();
	int i;

	for (i = 0;i < palette.entries();i++)
	{
		int r,g,b,brt;

		brt = ((color_prom[i] >> 3) & 0x01) ? 0xff : 0x80;

		r = brt * ((color_prom[i] >> 0) & 0x01);
		g = brt * ((color_prom[i] >> 1) & 0x01);
		b = brt * ((color_prom[i] >> 2) & 0x01);

<<<<<<< HEAD
		palette.set_pen_color(i,MAKE_RGB(r,g,b));
=======
		palette_set_color(machine(),i,rgb_t(r,g,b));
>>>>>>> ca932a6d
	}
}



/* see mc6845.c. That file is only a placeholder, I process the writes here
   because I need the start_addr register to handle scrolling */
WRITE8_MEMBER(tugboat_state::tugboat_hd46505_0_w)
{
	if (offset == 0) m_reg0 = data & 0x0f;
	else if (m_reg0 < 18) m_hd46505_0_reg[m_reg0] = data;
}
WRITE8_MEMBER(tugboat_state::tugboat_hd46505_1_w)
{
	if (offset == 0) m_reg1 = data & 0x0f;
	else if (m_reg1 < 18) m_hd46505_1_reg[m_reg1] = data;
}


WRITE8_MEMBER(tugboat_state::tugboat_score_w)
{
		if (offset>=0x8) m_ram[0x291d + 32*offset + 32*(1-8)] = data ^ 0x0f;
		if (offset<0x8 ) m_ram[0x291d + 32*offset + 32*9] = data ^ 0x0f;
}

void tugboat_state::draw_tilemap(bitmap_ind16 &bitmap,const rectangle &cliprect,
		int addr,int gfx0,int gfx1,int transparency)
{
	int x,y;

	for (y = 0;y < 32;y++)
	{
		for (x = 0;x < 32;x++)
		{
			int attr = m_ram[addr + 0x400];
			int code = ((attr & 0x01) << 8) | m_ram[addr];
			int color = (attr & 0x3c) >> 2;
			int rgn, transpen;

			if (attr & 0x02)
			{
				rgn = gfx1;
				transpen = 7;
			}
			else
			{
				rgn = gfx0;
				transpen = 1;
			}

			m_gfxdecode->gfx(rgn)->transpen(bitmap,cliprect,
					code,
					color,
					0,0,
					8*x,8*y,
					transparency ? transpen : -1);

			addr = (addr & 0xfc00) | ((addr + 1) & 0x03ff);
		}
	}
}

UINT32 tugboat_state::screen_update_tugboat(screen_device &screen, bitmap_ind16 &bitmap, const rectangle &cliprect)
{
	int startaddr0 = m_hd46505_0_reg[0x0c]*256 + m_hd46505_0_reg[0x0d];
	int startaddr1 = m_hd46505_1_reg[0x0c]*256 + m_hd46505_1_reg[0x0d];


	draw_tilemap(bitmap,cliprect,startaddr0,0,1,FALSE);
	draw_tilemap(bitmap,cliprect,startaddr1,2,3,TRUE);
	return 0;
}



READ8_MEMBER(tugboat_state::tugboat_input_r)
{
	if (~m_ctrl & 0x80)
		return ioport("IN0")->read();
	else if (~m_ctrl & 0x40)
		return ioport("IN1")->read();
	else if (~m_ctrl & 0x20)
		return ioport("IN2")->read();
	else if (~m_ctrl & 0x10)
		return ioport("IN3")->read();
	else
		return ioport("IN4")->read();
}

WRITE8_MEMBER(tugboat_state::tugboat_ctrl_w)
{
	m_ctrl = data;
}

void tugboat_state::device_timer(emu_timer &timer, device_timer_id id, int param, void *ptr)
{
	switch (id)
	{
	case TIMER_INTERRUPT:
		m_maincpu->set_input_line(0, HOLD_LINE);
		timer_set(m_screen->frame_period(), TIMER_INTERRUPT);
		break;
	default:
		assert_always(FALSE, "Unknown id in tugboat_state::device_timer");
	}
}

void tugboat_state::machine_reset()
{
	timer_set(m_screen->time_until_pos(0), TIMER_INTERRUPT);
}


static ADDRESS_MAP_START( main_map, AS_PROGRAM, 8, tugboat_state )
	ADDRESS_MAP_GLOBAL_MASK(0x7fff)
	AM_RANGE(0x0000, 0x01ff) AM_RAM AM_SHARE("ram")
	AM_RANGE(0x1060, 0x1061) AM_DEVWRITE("aysnd", ay8910_device, address_data_w)
	AM_RANGE(0x10a0, 0x10a1) AM_WRITE(tugboat_hd46505_0_w)  /* scrolling is performed changing the start_addr register (0C/0D) */
	AM_RANGE(0x10c0, 0x10c1) AM_WRITE(tugboat_hd46505_1_w)
	AM_RANGE(0x11e4, 0x11e7) AM_DEVREADWRITE("pia0", pia6821_device, read, write)
	AM_RANGE(0x11e8, 0x11eb) AM_DEVREADWRITE("pia1", pia6821_device, read, write)
	//AM_RANGE(0x1700, 0x1fff) AM_RAM
	AM_RANGE(0x18e0, 0x18ef) AM_WRITE(tugboat_score_w)
	AM_RANGE(0x2000, 0x2fff) AM_RAM /* tilemap RAM */
	AM_RANGE(0x4000, 0x7fff) AM_ROM
ADDRESS_MAP_END


static INPUT_PORTS_START( tugboat )
	PORT_START("IN0")
	PORT_BIT( 0x01, IP_ACTIVE_LOW, IPT_UNKNOWN )
	PORT_BIT( 0x02, IP_ACTIVE_LOW, IPT_UNKNOWN )
	PORT_BIT( 0x04, IP_ACTIVE_LOW, IPT_UNKNOWN )
	PORT_BIT( 0x08, IP_ACTIVE_LOW, IPT_UNKNOWN )
	PORT_BIT( 0x10, IP_ACTIVE_LOW, IPT_UNKNOWN )
	PORT_BIT( 0x20, IP_ACTIVE_LOW, IPT_UNKNOWN )
	PORT_BIT( 0x40, IP_ACTIVE_LOW, IPT_UNKNOWN )
	PORT_BIT( 0x80, IP_ACTIVE_LOW, IPT_UNKNOWN )

	PORT_START("IN1")
	PORT_BIT( 0x01, IP_ACTIVE_LOW, IPT_JOYSTICK_LEFT ) PORT_2WAY
	PORT_BIT( 0x02, IP_ACTIVE_LOW, IPT_JOYSTICK_RIGHT ) PORT_2WAY
	PORT_BIT( 0x04, IP_ACTIVE_LOW, IPT_BUTTON1 )
	PORT_BIT( 0x08, IP_ACTIVE_LOW, IPT_UNKNOWN )
	PORT_BIT( 0x10, IP_ACTIVE_LOW, IPT_UNKNOWN )
	PORT_BIT( 0x20, IP_ACTIVE_LOW, IPT_UNKNOWN )
	PORT_BIT( 0x40, IP_ACTIVE_LOW, IPT_UNKNOWN )
	PORT_BIT( 0x80, IP_ACTIVE_LOW, IPT_UNKNOWN )

	PORT_START("IN2")
	PORT_BIT( 0x01, IP_ACTIVE_LOW, IPT_UNKNOWN )
	PORT_BIT( 0x02, IP_ACTIVE_LOW, IPT_UNKNOWN )
	PORT_BIT( 0x04, IP_ACTIVE_LOW, IPT_UNKNOWN )
	PORT_BIT( 0x08, IP_ACTIVE_LOW, IPT_UNKNOWN )
	PORT_BIT( 0x10, IP_ACTIVE_LOW, IPT_UNKNOWN )
	PORT_BIT( 0x20, IP_ACTIVE_LOW, IPT_UNKNOWN )
	PORT_BIT( 0x40, IP_ACTIVE_LOW, IPT_UNKNOWN )
	PORT_BIT( 0x80, IP_ACTIVE_LOW, IPT_UNKNOWN )

	PORT_START("IN3")
	PORT_BIT( 0x01, IP_ACTIVE_LOW, IPT_COIN1 ) PORT_IMPULSE(1)
	PORT_BIT( 0x02, IP_ACTIVE_LOW, IPT_UNKNOWN )
	PORT_BIT( 0x04, IP_ACTIVE_LOW, IPT_UNKNOWN )
	PORT_BIT( 0x08, IP_ACTIVE_LOW, IPT_START1 )
	PORT_BIT( 0x10, IP_ACTIVE_LOW, IPT_START2 )
	PORT_BIT( 0x20, IP_ACTIVE_LOW, IPT_UNKNOWN )
	PORT_BIT( 0x40, IP_ACTIVE_LOW, IPT_UNKNOWN )
	PORT_BIT( 0x80, IP_ACTIVE_LOW, IPT_UNKNOWN )

	PORT_START("IN4")
	PORT_BIT( 0x01, IP_ACTIVE_LOW, IPT_UNKNOWN )
	PORT_BIT( 0x02, IP_ACTIVE_LOW, IPT_UNKNOWN )
	PORT_BIT( 0x04, IP_ACTIVE_LOW, IPT_UNKNOWN )
	PORT_BIT( 0x08, IP_ACTIVE_LOW, IPT_UNKNOWN )
	PORT_BIT( 0x10, IP_ACTIVE_LOW, IPT_UNKNOWN )
	PORT_BIT( 0x20, IP_ACTIVE_LOW, IPT_UNKNOWN )
	PORT_DIPNAME( 0x40, 0x00, DEF_STR( Unknown ) )
	PORT_DIPSETTING(    0x00, DEF_STR( Off ) )
	PORT_DIPSETTING(    0x40, DEF_STR( On ) )
	PORT_BIT( 0x80, IP_ACTIVE_LOW, IPT_UNKNOWN )

	PORT_START("DSW")
	PORT_BIT( 0x01, IP_ACTIVE_LOW, IPT_UNUSED )
	PORT_BIT( 0x02, IP_ACTIVE_LOW, IPT_UNUSED )
	PORT_BIT( 0x04, IP_ACTIVE_LOW, IPT_UNUSED )
	PORT_BIT( 0x08, IP_ACTIVE_LOW, IPT_UNUSED )
	PORT_DIPNAME( 0x30, 0x10, DEF_STR( Coinage ) )
	PORT_DIPSETTING(    0x00, DEF_STR( 2C_1C ) )
	PORT_DIPSETTING(    0x10, DEF_STR( 1C_1C ) )
	PORT_DIPSETTING(    0x20, DEF_STR( 1C_2C ) )
	PORT_DIPSETTING(    0x30, DEF_STR( 1C_4C ) )
	PORT_DIPNAME( 0x40, 0x00, DEF_STR( Lives ) )
	PORT_DIPSETTING(    0x00, "3" )
	PORT_DIPSETTING(    0x40, "5" )
	PORT_DIPNAME( 0x80, 0x00, DEF_STR( Unknown ) )
	PORT_DIPSETTING(    0x00, DEF_STR( Off ) )
	PORT_DIPSETTING(    0x80, DEF_STR( On ) )
INPUT_PORTS_END

static INPUT_PORTS_START( noahsark )
	PORT_INCLUDE( tugboat )

	PORT_MODIFY("IN1")
	PORT_BIT( 0x01, IP_ACTIVE_LOW, IPT_JOYSTICK_LEFT ) PORT_8WAY
	PORT_BIT( 0x02, IP_ACTIVE_LOW, IPT_JOYSTICK_RIGHT ) PORT_8WAY
	PORT_BIT( 0x08, IP_ACTIVE_LOW, IPT_JOYSTICK_UP ) PORT_8WAY
	PORT_BIT( 0x10, IP_ACTIVE_LOW, IPT_JOYSTICK_DOWN ) PORT_8WAY
INPUT_PORTS_END


static const gfx_layout charlayout =
{
	8,8,
	RGN_FRAC(1,1),
	1,
	{ 0 },
	{ 0, 1, 2, 3, 4, 5, 6, 7 },
	{ 0*8, 1*8, 2*8, 3*8, 4*8, 5*8, 6*8, 7*8 },
	8*8
};

static const gfx_layout tilelayout =
{
	8,8,
	RGN_FRAC(1,3),
	3,
	{ RGN_FRAC(2,3), RGN_FRAC(1,3), RGN_FRAC(0,3) },
	{ 0, 1, 2, 3, 4, 5, 6, 7 },
	{ 0*8, 1*8, 2*8, 3*8, 4*8, 5*8, 6*8, 7*8 },
	8*8
};

static GFXDECODE_START( tugboat )
	GFXDECODE_ENTRY( "gfx1", 0, charlayout, 0x80, 16 )
	GFXDECODE_ENTRY( "gfx2", 0, tilelayout, 0x80, 16 )
	GFXDECODE_ENTRY( "gfx3", 0, charlayout, 0x00, 16 )
	GFXDECODE_ENTRY( "gfx4", 0, tilelayout, 0x00, 16 )
GFXDECODE_END


static MACHINE_CONFIG_START( tugboat, tugboat_state )
	MCFG_CPU_ADD("maincpu", M6502, 2000000) /* 2 MHz ???? */
	MCFG_CPU_PROGRAM_MAP(main_map)
	MCFG_CPU_VBLANK_INT_DRIVER("screen", tugboat_state,  nmi_line_pulse)

	MCFG_DEVICE_ADD("pia0", PIA6821, 0)
	MCFG_PIA_READPA_HANDLER(READ8(tugboat_state,tugboat_input_r))

	MCFG_DEVICE_ADD("pia1", PIA6821, 0)
	MCFG_PIA_READPA_HANDLER(IOPORT("DSW"))
	MCFG_PIA_WRITEPB_HANDLER(WRITE8(tugboat_state, tugboat_ctrl_w))

	MCFG_SCREEN_ADD("screen", RASTER)
	MCFG_SCREEN_REFRESH_RATE(60)
	MCFG_SCREEN_SIZE(32*8,32*8)
	MCFG_SCREEN_VISIBLE_AREA(1*8,31*8-1,2*8,30*8-1)
	MCFG_SCREEN_UPDATE_DRIVER(tugboat_state, screen_update_tugboat)

	MCFG_GFXDECODE_ADD("gfxdecode",tugboat,"palette")
	MCFG_PALETTE_ADD("palette", 256)

	/* sound hardware */
	MCFG_SPEAKER_STANDARD_MONO("mono")

	MCFG_SOUND_ADD("aysnd", AY8912, XTAL_10MHz/8)
	MCFG_SOUND_ROUTE(ALL_OUTPUTS, "mono", 0.35)
MACHINE_CONFIG_END


ROM_START( tugboat )
	ROM_REGION( 0x10000, "maincpu", 0 )
	ROM_LOAD( "u7.bin", 0x5000, 0x1000, CRC(e81d7581) SHA1(c76327e3b027a5a2af69f8cfafa1f828ad0ebdb1) )
	ROM_LOAD( "u8.bin", 0x6000, 0x1000, CRC(7525de06) SHA1(0722c7a0b89c55162227173679ffbe398ca350a2) )
	ROM_LOAD( "u9.bin", 0x7000, 0x1000, CRC(aa4ae687) SHA1(a212eed5d04d6197aa3484ff36059fd7998604a6) )

	ROM_REGION( 0x0800, "gfx1", ROMREGION_INVERT  )
	ROM_LOAD( "u67.bin",  0x0000, 0x0800, CRC(601c425b) SHA1(13ed54ba1307ba3f779293d88c19d0c0f2d91a96) )

	ROM_REGION( 0x3000, "gfx2", ROMREGION_INVERT  )
	ROM_LOAD( "u68.bin", 0x0000, 0x1000, CRC(d5835182) SHA1(f67c8f93e0d7dd1bf8e3a98756719d386c133d1c) )
	ROM_LOAD( "u69.bin", 0x1000, 0x1000, CRC(e6d25878) SHA1(de9096ef3108d031049be1e7f2c5e346d0bc0df1) )
	ROM_LOAD( "u70.bin", 0x2000, 0x1000, CRC(34ce2850) SHA1(8883126627ed8a1d2c3bed2a3d169ce35eafc8a3) )

	ROM_REGION( 0x0800, "gfx3", 0 )
	ROM_LOAD( "u168.bin", 0x0000, 0x0800, CRC(279042fd) SHA1(1361fff1bc532251bbd36b7b60776c2cc137cfba) )    /* labeled u-167 */

	ROM_REGION( 0x1800, "gfx4", 0 )
	ROM_LOAD( "u170.bin", 0x0000, 0x0800, CRC(64d9f4d7) SHA1(3ff7fc099023512c33ec4583e91e6cbab903e7a8) )    /* labeled u-168 */
	ROM_LOAD( "u169.bin", 0x0800, 0x0800, CRC(1a636296) SHA1(bcb18d714328ba3db2d16d74c47a985c16a0bbe2) )    /* labeled u-169 */
	ROM_LOAD( "u167.bin", 0x1000, 0x0800, CRC(b9c9b4f7) SHA1(6685d580ae150d7c67bac2786ee4b7a2c28eddc3) )    /* labeled u-170 */

	ROM_REGION( 0x0100, "proms", 0 )
	ROM_LOAD( "nt2_u128.clr", 0x0000, 0x0100, CRC(236672bf) SHA1(57482d0a23223ef7b211045ad28d3e41e90f961e) )
ROM_END


ROM_START( noahsark )
	ROM_REGION( 0x10000, "maincpu", 0 )
	ROM_LOAD( "u6.bin", 0x4000, 0x1000, CRC(3579eeac) SHA1(f54435ac6b31cf81342de83965cf8a8503b26eb8) )
	ROM_LOAD( "u7.bin", 0x5000, 0x1000, CRC(64b0afae) SHA1(1fcc17490d1290565be38a817f783604bcefb8be) )
	ROM_LOAD( "u8.bin", 0x6000, 0x1000, CRC(02d53f62) SHA1(e51a583a548b4bdaf43d376d5d276325ee448d49) )
	ROM_LOAD( "u9.bin", 0x7000, 0x1000, CRC(d425b61c) SHA1(a8d9562435cc910916df4cd7e958468d88ff92e7) )

	ROM_REGION( 0x0800, "gfx1", ROMREGION_INVERT  )
	ROM_LOAD( "u67.bin",  0x0000, 0x0800, CRC(1a77605b) SHA1(8c25750f94895f5820ad4f1fa4ae1ea70ee0aee2) )

	ROM_REGION( 0x3000, "gfx2", ROMREGION_INVERT  )
	ROM_LOAD( "u68.bin", 0x0000, 0x1000, CRC(6a66eac8) SHA1(3a13c2f5ef45cdd8b8b5db07d8c1417a3304723a) )
	ROM_LOAD( "u69.bin", 0x1000, 0x1000, CRC(fa2c279c) SHA1(332fcfcfe605c4132114399c32932507b16752e5) )
	ROM_LOAD( "u70.bin", 0x2000, 0x1000, CRC(dcabc7c5) SHA1(68abfdedea518e3a5c90f9f72173e8c05e190535) )

	ROM_REGION( 0x0800, "gfx3", 0 )
	ROM_LOAD( "u168.bin", 0x0000, 0x0800, CRC(7fc7280f) SHA1(93bf46e421b580edf81177db85cb220073761c57) )    /* labeled u-167 */

	ROM_REGION( 0x3000, "gfx4", 0 )
	ROM_LOAD( "u170.bin", 0x0000, 0x1000, CRC(ba36641c) SHA1(df206dc4b6f2da7b60bdaa72c8175de928a630a4) )    /* labeled u-168 */
	ROM_LOAD( "u169.bin", 0x1000, 0x1000, CRC(68c58207) SHA1(e09f9f8b5f1071fbf8a4883f75f296ec4bc0eca1) )    /* labeled u-169 */
	ROM_LOAD( "u167.bin", 0x2000, 0x1000, CRC(76f16c5b) SHA1(a8a8f0ad7dcc57c2bf518fc5e2509ed8fb87f403) )    /* labeled u-170 */

	ROM_REGION( 0x0100, "proms", 0 )
	ROM_LOAD( "u128.bin", 0x0000, 0x0100, CRC(816784bd) SHA1(47181f4a6ab35c46796ca1d8c130b76f404c188d) )
ROM_END


ROM_START( berenstn )
	ROM_REGION( 0x10000, "maincpu", 0 )
	ROM_LOAD( "u6.bin", 0x4000, 0x1000, CRC(e45275a2) SHA1(d788bc5a69b3cdb2596a3b354371ff88d39f6d46) )
	ROM_LOAD( "u7.bin", 0x5000, 0x1000, CRC(1984d787) SHA1(c13959c9be075400e9d1668b5404bc73f6db5fe4) )
	ROM_LOAD( "u8.bin", 0x6000, 0x1000, CRC(0c4d53b7) SHA1(45bd847fdb7bbfbe53d750003024ef3454faa6e6) )
	ROM_LOAD( "u9.bin", 0x7000, 0x1000, CRC(7e058e57) SHA1(e9506fa4ec693abf0dc4e4cbfd4b93bdbcfc9ba4) )

	ROM_REGION( 0x0800, "gfx1", ROMREGION_INVERT  )
	ROM_LOAD( "u67.bin",  0x0000, 0x0800, CRC(1a77605b) SHA1(8c25750f94895f5820ad4f1fa4ae1ea70ee0aee2) )

	ROM_REGION( 0x3000, "gfx2", ROMREGION_INVERT  )
	ROM_LOAD( "u68.bin", 0x0000, 0x1000, CRC(21bf375f) SHA1(52bc81a4f289a96edfab034445bcf639b1524ada) )
	ROM_LOAD( "u69.bin", 0x1000, 0x1000, CRC(9dc770f6) SHA1(5dc16fac72d68b521dbb415935f5e7f682c26d7f) )
	ROM_LOAD( "u70.bin", 0x2000, 0x1000, CRC(a810bd45) SHA1(8be531529174c5d4b4f164bd2397116b9d5350db) )

	ROM_REGION( 0x0800, "gfx3", 0 )
	ROM_LOAD( "u167.bin", 0x0000, 0x0800, CRC(7fc7280f) SHA1(93bf46e421b580edf81177db85cb220073761c57) )

	ROM_REGION( 0x3000, "gfx4", 0 )
	ROM_LOAD( "u168.bin", 0x0000, 0x0800, CRC(af532ba3) SHA1(b196e294eaf4c25549278fd040b1dad2799e18d5) )
	ROM_LOAD( "u169.bin", 0x1000, 0x0800, CRC(07b6e660) SHA1(c755f63cc7c566e200fc11199bfac06a7e8f89e4) )
	ROM_LOAD( "u170.bin", 0x2000, 0x0800, CRC(73261eff) SHA1(19edd6957fceb3df12fd29cd5e156a5eb1c70710) )

	ROM_REGION( 0x0100, "proms", 0 ) /* Same as Tugboat but is this actually correct? */
	ROM_LOAD( "n.t.2-031j.24s10", 0x0000, 0x0100, CRC(236672bf) SHA1(57482d0a23223ef7b211045ad28d3e41e90f961e) )
ROM_END


GAME( 1982, tugboat,  0, tugboat, tugboat, driver_device,  0, ROT90, "Enter-Tech, Ltd.", "Tugboat",    GAME_IMPERFECT_GRAPHICS )
GAME( 1983, noahsark, 0, tugboat, noahsark, driver_device, 0, ROT90, "Enter-Tech, Ltd.", "Noah's Ark", GAME_IMPERFECT_GRAPHICS )
GAME( 1984, berenstn, 0, tugboat, noahsark, driver_device, 0, ROT90, "Enter-Tech, Ltd.", "The Berenstain Bears in Big Paw's Cave", GAME_IMPERFECT_GRAPHICS | GAME_WRONG_COLORS )<|MERGE_RESOLUTION|>--- conflicted
+++ resolved
@@ -101,11 +101,7 @@
 		g = brt * ((color_prom[i] >> 1) & 0x01);
 		b = brt * ((color_prom[i] >> 2) & 0x01);
 
-<<<<<<< HEAD
-		palette.set_pen_color(i,MAKE_RGB(r,g,b));
-=======
-		palette_set_color(machine(),i,rgb_t(r,g,b));
->>>>>>> ca932a6d
+		palette.set_pen_color(i,rgb_t(r,g,b));
 	}
 }
 
