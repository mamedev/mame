/********************************************************************

    G-Stream (c)2002 Oriental Soft Japan
	X2222 (prototype) (c)2000 Oriental

	---
	X2222 has corrupt boss graphics because the program roms we use don't match the sprite roms.
	--

    Hyperstone based hardware

    Simple Sprites (16x16x8bpp tiles)
    3 Simple Tilemaps (32x32x8bpp tiles)

	X2222 uses raw 16bpp palette data instead of 8bpp indexed colours.

    todo: sprite lag (sprites need buffering?)
          sprite wraparound is imperfect

    The following is confirmed on G-Stream only
	---

    CPU:  E1-32XT
    Sound: 2x AD-65 (OKIM6295 clone)

    Xtals: 1.000Mhz (near AD-65a)
           16.000Mhz (near E1-32XT / u56.bin)

           27.000Mhz (near GFX Section & 54.000Mhz)
           54.000Mhz (near GFX Section & 27.000Mhz)

    notes:

    cpu #0 (PC=00002C34): unmapped program memory dword read from 515ECE48 & FFFFFFFF
     what is this, buggy code?

    Is there a problem with the OKI status reads for the AD-65 clone? the game reads
    the status register all the time, causing severe slowdown etc, might be related to
    bad OKI banking tho.

    ---

    Dump Notes:::
	
    G-Stream 2020, 2002 Oriental Soft Japan

    Shooter from Oriental soft, heavy influence from XII Stag
    as well as Trizeal. Three weapons may be carried and their
    power controlled by picking up capsules of a specific colour.

    Three capsule types:
    . Red   - Vulcan
    . Green - Missiles
    . Blue  - Laser

    Points are awarded by picking up medals which are released
    from shot down enemies. The medal value and appearance is
    increased as long as you don't miss any.

    When enough medals have been picked up a "void" bomb becomes
    available which when released (hold down main shot) will create
    a circular "void". Enemy bullets which hit this "void" are transformed
    into medals. If you place your ship inside this "void" it becomes
    invulnerable like in XII Stag.

    The game is powered by a HyperStone E1-32XT. A battery on the PCB
    saves hi-scores. Hi-Scores can be reset by toggling switch S2.

    Documentation:

    Name                 Size     CRC32
    ----------------------------------------
    g-stream_demo.jpg     195939  0x37984e02
    g-stream_title.jpg    152672  0xf7b9bfd3
    g-stream_pcb.jpg     2563664  0x5ec864f3

    Name           Size     CRC32        Chip Type
    ----------------------------------------------
    gs_prg_02.u197 2097152  0x2f8a6bea    27C160
    gs_gr_01.u120  2097152  0xb82cfab8    27C160
    gs_gr_02.u121  2097152  0x37e19cbd    27C160
    gs_gr_03.u125  2097152  0x1a3b2b11    27C160
    gs_gr_04.u126  2097152  0xa4e8906c    27C160
    gs_gr_05.u174  2097152  0xef283a73    27C160
    gs_gr_06.u175  2097152  0xd4e3a2b2    27C160
    gs_gr_07.u107  2097152  0x84e66fe1    27C160
    gs_gr_08.u109  2097152  0xabd0d6aa    27C160
    gs_gr_09.u180  2097152  0xf2c4fd77    27C160
    gs_gr_10.u182  2097152  0xd696d15d    27C160
    gs_gr_11.u108  2097152  0x946d71d1    27C160
    gs_gr_12.u110  2097152  0x94b56e4e    27C160
    gs_gr_13.u181  2097152  0x7daaeff0    27C160
    gs_gr_14.u183  2097152  0x6bd2a1e1    27C160
    gs_snd_01.u192  524288  0x79b64d3f    27C040
    gs_snd_02.u194  524288  0xe49ed92c    27C040
    gs_snd_03.u191  524288  0x2bfff4ac    27C040
    gs_snd_04.u193  524288  0xb259de3b    27C040
    gs_prg_01.u56   524288  0x0d0c6a38    27C040

    . Board supplied by Tormod
    . Board dumped by Tormod

+------------------------------------------------+
|        GS_SND_01   RAM4  16MHz     RAM1 S2 BT1 |
|  AD-65 GS_SND_02 GS_PRG_01 E1-32XT RAM1        |
| VOL    GS_SND_03                               |
|J AD-65 GS_SND_04                      GS_GR_07 |
|A    1MHz     GS_PRG_02 XC95288   RAM2 GS_GR_08 |
|M             GS_GR_01  RAM2           GS_GR_09 |
|M      RAM4   GS_GR_02   XC95288 27MHz GS_GR_10 |
|A      RAM4   GS_GR_03           54MHz GS_GR_11 |
|              GS_GR_04       S3        GS_GR_12 |
|    GAL       GS_GR_05       RAM3 RAM3 GS_GR_13 |
|    GAL       GS_GR_06       RAM3 RAM3 GS_GR_13 |
+------------------------------------------------+

  CPU: Hyperstone E1-32XT
Sound: OKI 6295 x 2 (rebaged as AD-65)
  OSC: 54.000MHz, 27.000MHz, 16.000MHz & 1.000MHz
Other: Sigma Xilinx XC95255 x 2

S2 is Toggle switch to reset high scores.
S3 is a 2 position dipswitch bank.
BT1 is 3.6V battery for high scores backup.

RAM1 is SEC KM416C1204CJ-6
RAM2 is SEC KM416C1002CJ-12
RAM3 is EliteMT LP621024DM-70LL
RAM4 is HMC HM6264LP-70

*********************************************************************/

#include "emu.h"
#include "cpu/e132xs/e132xs.h"
#include "sound/okim6295.h"
#include "machine/nvram.h"

class gstream_state : public driver_device
{
public:
	gstream_state(const machine_config &mconfig, device_type type, const char *tag)
		: driver_device(mconfig, type, tag),
			m_maincpu(*this, "maincpu"),
			m_oki_1(*this, "oki1"),
			m_oki_2(*this, "oki2") ,
		m_workram(*this, "workram"),
		m_vram(*this, "vram"),
		m_paletteram(*this, "paletteram"),
		m_gfxdecode(*this, "gfxdecode")
	{
		m_toggle = 0;
	}

	/* devices */
	required_device<e132xt_device> m_maincpu;
	required_device<okim6295_device> m_oki_1;
	optional_device<okim6295_device> m_oki_2;

	/* memory pointers */
	required_shared_ptr<UINT32> m_workram;
	required_shared_ptr<UINT32> m_vram;
	optional_shared_ptr<UINT32> m_paletteram;
//  UINT32 *  m_nvram;    // currently this uses generic nvram handling

	/* video-related */
	UINT32    m_tmap1_scrollx;
	UINT32    m_tmap2_scrollx;
	UINT32    m_tmap3_scrollx;
	UINT32    m_tmap1_scrolly;
	UINT32    m_tmap2_scrolly;
	UINT32    m_tmap3_scrolly;

	/* misc */
	int       m_oki_bank_1;
	int       m_oki_bank_2;
	int		  m_toggle;
	int		  m_xoffset;

	DECLARE_WRITE32_MEMBER(gstream_palette_w);
	DECLARE_WRITE32_MEMBER(gstream_vram_w);
	DECLARE_WRITE32_MEMBER(gstream_tilemap1_scrollx_w);
	DECLARE_WRITE32_MEMBER(gstream_tilemap1_scrolly_w);
	DECLARE_WRITE32_MEMBER(gstream_tilemap2_scrollx_w);
	DECLARE_WRITE32_MEMBER(gstream_tilemap2_scrolly_w);
	DECLARE_WRITE32_MEMBER(gstream_tilemap3_scrollx_w);
	DECLARE_WRITE32_MEMBER(gstream_tilemap3_scrolly_w);
	DECLARE_WRITE32_MEMBER(gstream_oki_banking_w);
	DECLARE_WRITE32_MEMBER(gstream_oki_4040_w);
	DECLARE_WRITE32_MEMBER(x2222_sound_w);
	DECLARE_READ32_MEMBER(gstream_speedup_r);
	DECLARE_READ32_MEMBER(x2222_speedup_r);
	DECLARE_CUSTOM_INPUT_MEMBER(gstream_mirror_service_r);
	DECLARE_CUSTOM_INPUT_MEMBER(gstream_mirror_r);
	DECLARE_CUSTOM_INPUT_MEMBER(x2222_toggle_r);
	DECLARE_DRIVER_INIT(gstream);
	DECLARE_DRIVER_INIT(x2222);
	virtual void machine_start();
	virtual void machine_reset();
	virtual void video_start();
	UINT32 screen_update_gstream(screen_device &screen, bitmap_rgb32 &bitmap, const rectangle &cliprect);
	void draw_bg_gstream(bitmap_rgb32 &bitmap, const rectangle &cliprect, int xscrl, int yscrl, int map, UINT32* ram, int palbase);

	void rearrange_sprite_data(UINT8* ROM, UINT32* NEW, UINT32* NEW2);
	void rearrange_tile_data(UINT8* ROM, UINT32* NEW, UINT32* NEW2);
	
	required_device<gfxdecode_device> m_gfxdecode;
};

CUSTOM_INPUT_MEMBER(gstream_state::x2222_toggle_r) // or the game hangs when starting, might be a status flag for the sound?
{
	m_toggle ^= 0xffff;
	return m_toggle;
}


CUSTOM_INPUT_MEMBER(gstream_state::gstream_mirror_service_r)
{
	int result;

	/* PORT_SERVICE_NO_TOGGLE */
	result = (ioport("IN0")->read() & 0x8000) >> 15;

	return ~result;
}

CUSTOM_INPUT_MEMBER(gstream_state::gstream_mirror_r)
{
	int result;

	/* IPT_COIN1 */
	result  = ((ioport("IN0")->read() & 0x200) >>  9) << 0;
	/* IPT_COIN2 */
	result |= ((ioport("IN1")->read() & 0x200) >>  9) << 1;
	/* IPT_START1 */
	result |= ((ioport("IN0")->read() & 0x400) >> 10) << 2;
	/* IPT_START2 */
	result |= ((ioport("IN1")->read() & 0x400) >> 10) << 3;
	/* PORT_SERVICE_NO_TOGGLE */
	result |= ((ioport("IN0")->read() & 0x8000) >> 15) << 6;

	return ~result;
}


WRITE32_MEMBER(gstream_state::gstream_palette_w)
{
	COMBINE_DATA(&m_paletteram[offset]);

	m_palette->set_pen_color(offset * 2, pal5bit(m_paletteram[offset] >> (0 + 16)),
									pal5bit(m_paletteram[offset] >> (6 + 16)),
									pal5bit(m_paletteram[offset] >> (11 + 16)));


	m_palette->set_pen_color(offset * 2 + 1,pal5bit(m_paletteram[offset] >> (0)),
									pal5bit(m_paletteram[offset] >> (6)),
									pal5bit(m_paletteram[offset] >> (11)));
}

WRITE32_MEMBER(gstream_state::gstream_vram_w)
{
	COMBINE_DATA(&m_vram[offset]);
}

WRITE32_MEMBER(gstream_state::gstream_tilemap1_scrollx_w)
{
	m_tmap1_scrollx = data;
}

WRITE32_MEMBER(gstream_state::gstream_tilemap1_scrolly_w)
{
	m_tmap1_scrolly = data;
}

WRITE32_MEMBER(gstream_state::gstream_tilemap2_scrollx_w)
{
	m_tmap2_scrollx = data;
}

WRITE32_MEMBER(gstream_state::gstream_tilemap2_scrolly_w)
{
	m_tmap2_scrolly = data;
}

WRITE32_MEMBER(gstream_state::gstream_tilemap3_scrollx_w)
{
	m_tmap3_scrollx = data;
}

WRITE32_MEMBER(gstream_state::gstream_tilemap3_scrolly_w)
{
	m_tmap3_scrolly = data;
}

static ADDRESS_MAP_START( gstream_32bit_map, AS_PROGRAM, 32, gstream_state )
	AM_RANGE(0x00000000, 0x003FFFFF) AM_RAM AM_SHARE("workram") // work ram
//  AM_RANGE(0x40000000, 0x40FFFFFF) AM_RAM // ?? lots of data gets copied here if present, but game runs without it??
	AM_RANGE(0x80000000, 0x80003FFF) AM_RAM_WRITE(gstream_vram_w) AM_SHARE("vram") // video ram
	AM_RANGE(0x4E000000, 0x4E1FFFFF) AM_ROM AM_REGION("user2",0) // main game rom
	AM_RANGE(0x4F000000, 0x4F000003) AM_WRITE(gstream_tilemap3_scrollx_w)
	AM_RANGE(0x4F200000, 0x4F200003) AM_WRITE(gstream_tilemap3_scrolly_w)
	AM_RANGE(0x4F400000, 0x4F406FFF) AM_RAM_WRITE(gstream_palette_w) AM_SHARE("paletteram")
	AM_RANGE(0x4F800000, 0x4F800003) AM_WRITE(gstream_tilemap1_scrollx_w)
	AM_RANGE(0x4FA00000, 0x4FA00003) AM_WRITE(gstream_tilemap1_scrolly_w)
	AM_RANGE(0x4FC00000, 0x4FC00003) AM_WRITE(gstream_tilemap2_scrollx_w)
	AM_RANGE(0x4FE00000, 0x4FE00003) AM_WRITE(gstream_tilemap2_scrolly_w)
	AM_RANGE(0xFFC00000, 0xFFC01FFF) AM_RAM AM_SHARE("nvram") // Backup RAM
	AM_RANGE(0xFFF80000, 0xFFFFFFFF) AM_ROM AM_REGION("user1",0) // boot rom
ADDRESS_MAP_END

WRITE32_MEMBER(gstream_state::gstream_oki_banking_w)
{
/*
    ****OKI BANKING****
    Possibly perfect? works perfectly in-game, may not cover all possibilities.
    Needs code testing on PCB.

    The two OKIs can independently play music or samples, and have half of the
    sound ROMs to themselves. Sometimes the first OKI will play music, and some
    times it will play samples. The second OKI is the same way. The banks for
    both OKIs are laid out like so:

    BANK MUSIC SAMPLES
     0            X
     1     X
     2     X
     3     X

    Bank 0 is the same in both ROMs.

    The banking seems to be concerned with half-nibbles in the data byte. For
    OKI1, the half-nibbles are bits 76 and 32. For OKI2, 54 and 10.
    The bank's '2' bit is the first half-nibble's bottom bit bitwise AND with
    the inverse of its top bit. The bank's '1' bit is the second half-nibble's
    bottom bit bitwise AND with the top bit.

    This may or may not be correct, but further PCB tests are required, and it
    certainly sounds perfect in-game, without using any "hacks". */

/*
7654 3210
1010 1010 needs oki2 to be bank 0
1010 1011 needs oki2 to be bank 1
1010 1011 needs oki1 to be bank 0

7654 3210
1010 1111 needs oki1 to be bank 1
1010 1110 needs oki1 to be bank 1
1010 1110 needs oki2 to be bank 0

7654 3210
0110 0110 needs oki1 to be bank 2
0110 0110 needs oki2 to be bank 0

6and!7 & 2and3

4and!5 & 0and1

*/

	m_oki_bank_1 = ((BIT(data, 6) & !BIT(data, 7)) << 1) | (BIT(data, 2) & BIT(data, 3));
	m_oki_bank_2 = ((BIT(data, 4) & !BIT(data, 5)) << 1) | (BIT(data, 0) & BIT(data, 1));

	//popmessage("oki bank = %X\noki_1 = %X\noki_2 = %X\n",data, m_oki_bank_1, m_oki_bank_2);

	m_oki_1->set_bank_base(m_oki_bank_1 * 0x40000);
	m_oki_2->set_bank_base(m_oki_bank_2 * 0x40000);
}

// Some clocking?
WRITE32_MEMBER(gstream_state::gstream_oki_4040_w)
{
	// data == 0 or data == 0x81
}

static ADDRESS_MAP_START( gstream_io, AS_IO, 32, gstream_state )
	AM_RANGE(0x4000, 0x4003) AM_READ_PORT("IN0")
	AM_RANGE(0x4010, 0x4013) AM_READ_PORT("IN1")
	AM_RANGE(0x4020, 0x4023) AM_READ_PORT("IN2")    // extra coin switches etc
	AM_RANGE(0x4030, 0x4033) AM_WRITE(gstream_oki_banking_w)    // oki banking
	AM_RANGE(0x4040, 0x4043) AM_WRITE(gstream_oki_4040_w)   // some clocking?
	AM_RANGE(0x4050, 0x4053) AM_DEVREADWRITE8("oki1", okim6295_device, read, write, 0x000000ff) // music and samples
	AM_RANGE(0x4060, 0x4063) AM_DEVREADWRITE8("oki2", okim6295_device, read, write, 0x000000ff) // music and samples
ADDRESS_MAP_END


static ADDRESS_MAP_START( x2222_32bit_map, AS_PROGRAM, 32, gstream_state )
	AM_RANGE(0x00000000, 0x003FFFFF) AM_RAM AM_SHARE("workram") // work ram
	AM_RANGE(0x40000000, 0x403fffff) AM_RAM // ?? data gets copied here if present, but game runs without it??
	AM_RANGE(0x80000000, 0x80003FFF) AM_RAM_WRITE(gstream_vram_w) AM_SHARE("vram") // video ram

	AM_RANGE(0x4Fc00000, 0x4Fc00003) AM_WRITE(gstream_tilemap2_scrolly_w)
	AM_RANGE(0x4Fd00000, 0x4Fd00003) AM_WRITE(gstream_tilemap2_scrollx_w)

	AM_RANGE(0x4Fa00000, 0x4Fa00003) AM_WRITE(gstream_tilemap3_scrolly_w)
	AM_RANGE(0x4Fb00000, 0x4Fb00003) AM_WRITE(gstream_tilemap3_scrollx_w)

	AM_RANGE(0x4Fe00000, 0x4Fe00003) AM_WRITE(gstream_tilemap1_scrolly_w)
	AM_RANGE(0x4Ff00000, 0x4Ff00003) AM_WRITE(gstream_tilemap1_scrollx_w)

	AM_RANGE(0xFFC00000, 0xFFC01FFF) AM_RAM AM_SHARE("nvram") // Backup RAM (maybe)
	AM_RANGE(0xFFF80000, 0xFFFFFFFF) AM_ROM AM_REGION("user1",0) // boot rom
ADDRESS_MAP_END

WRITE32_MEMBER(gstream_state::x2222_sound_w)
{
	// maybe sound in low 8-bits? but we have no samples anyway assuming it's an OKI
	if (data & 0xffffff00)
		printf("x2222_sound_w unk %08x\n", data);
}

static ADDRESS_MAP_START( x2222_io, AS_IO, 32, gstream_state )
	AM_RANGE(0x4000, 0x4003) AM_READ_PORT("P1")
	AM_RANGE(0x4004, 0x4007) AM_READ_PORT("P2")
	AM_RANGE(0x4008, 0x400b) AM_READ_PORT("SYS")
	AM_RANGE(0x4010, 0x4013) AM_READ_PORT("DSW")
	AM_RANGE(0x4028, 0x402b) AM_WRITE( x2222_sound_w )
	AM_RANGE(0x4034, 0x4037) AM_READ_PORT("IN4")
ADDRESS_MAP_END

static INPUT_PORTS_START( gstream )
	PORT_START("IN0")
	PORT_BIT( 0x0001, IP_ACTIVE_LOW, IPT_JOYSTICK_UP ) PORT_PLAYER(1)
	PORT_BIT( 0x0002, IP_ACTIVE_LOW, IPT_JOYSTICK_DOWN ) PORT_PLAYER(1)
	PORT_BIT( 0x0004, IP_ACTIVE_LOW, IPT_JOYSTICK_LEFT ) PORT_PLAYER(1)
	PORT_BIT( 0x0008, IP_ACTIVE_LOW, IPT_JOYSTICK_RIGHT ) PORT_PLAYER(1)
	PORT_BIT( 0x0010, IP_ACTIVE_LOW, IPT_BUTTON1 ) PORT_PLAYER(1)
	PORT_BIT( 0x0020, IP_ACTIVE_LOW, IPT_BUTTON2 ) PORT_PLAYER(1)
	PORT_BIT( 0x0040, IP_ACTIVE_LOW, IPT_BUTTON3 ) PORT_PLAYER(1)
	PORT_BIT( 0x0080, IP_ACTIVE_LOW, IPT_BUTTON4 ) PORT_PLAYER(1)
	PORT_BIT( 0x0100, IP_ACTIVE_LOW, IPT_UNUSED )
	PORT_BIT( 0x0200, IP_ACTIVE_LOW, IPT_COIN1 )
	PORT_BIT( 0x0400, IP_ACTIVE_LOW, IPT_START1 )
	PORT_BIT( 0x0800, IP_ACTIVE_LOW, IPT_SERVICE1 )
	PORT_BIT( 0x7000, IP_ACTIVE_LOW, IPT_UNUSED )
	PORT_SERVICE_NO_TOGGLE( 0x8000, IP_ACTIVE_LOW )

	PORT_START("IN1")
	PORT_BIT( 0x0001, IP_ACTIVE_LOW, IPT_JOYSTICK_UP ) PORT_PLAYER(2)
	PORT_BIT( 0x0002, IP_ACTIVE_LOW, IPT_JOYSTICK_DOWN ) PORT_PLAYER(2)
	PORT_BIT( 0x0004, IP_ACTIVE_LOW, IPT_JOYSTICK_LEFT ) PORT_PLAYER(2)
	PORT_BIT( 0x0008, IP_ACTIVE_LOW, IPT_JOYSTICK_RIGHT ) PORT_PLAYER(2)
	PORT_BIT( 0x0010, IP_ACTIVE_LOW, IPT_BUTTON1 ) PORT_PLAYER(2)
	PORT_BIT( 0x0020, IP_ACTIVE_LOW, IPT_BUTTON2 ) PORT_PLAYER(2)
	PORT_BIT( 0x0040, IP_ACTIVE_LOW, IPT_BUTTON3 ) PORT_PLAYER(2)
	PORT_BIT( 0x0080, IP_ACTIVE_LOW, IPT_BUTTON4 ) PORT_PLAYER(2)
	PORT_BIT( 0x0100, IP_ACTIVE_LOW, IPT_UNUSED )
	PORT_BIT( 0x0200, IP_ACTIVE_LOW, IPT_COIN2 )
	PORT_BIT( 0x0400, IP_ACTIVE_LOW, IPT_START2 )
	PORT_BIT( 0x0800, IP_ACTIVE_LOW, IPT_SERVICE2 )
	PORT_BIT( 0x7000, IP_ACTIVE_LOW, IPT_UNUSED )
	PORT_BIT( 0x8000, IP_ACTIVE_LOW, IPT_SPECIAL )  PORT_CUSTOM_MEMBER(DEVICE_SELF, gstream_state,gstream_mirror_service_r, NULL)

	PORT_START("IN2")
	PORT_BIT( 0x004f, IP_ACTIVE_LOW, IPT_SPECIAL )  PORT_CUSTOM_MEMBER(DEVICE_SELF, gstream_state,gstream_mirror_r, NULL)
	PORT_BIT( 0xffb0, IP_ACTIVE_LOW, IPT_UNUSED )
INPUT_PORTS_END


static INPUT_PORTS_START( x2222 )
	PORT_START("P1")
	PORT_BIT( 0x0001, IP_ACTIVE_LOW, IPT_JOYSTICK_UP ) PORT_PLAYER(1)
	PORT_BIT( 0x0002, IP_ACTIVE_LOW, IPT_JOYSTICK_DOWN ) PORT_PLAYER(1)
	PORT_BIT( 0x0004, IP_ACTIVE_LOW, IPT_JOYSTICK_LEFT ) PORT_PLAYER(1)
	PORT_BIT( 0x0008, IP_ACTIVE_LOW, IPT_JOYSTICK_RIGHT ) PORT_PLAYER(1)
	PORT_BIT( 0x0010, IP_ACTIVE_LOW, IPT_BUTTON1 ) PORT_PLAYER(1)
	PORT_BIT( 0x0020, IP_ACTIVE_LOW, IPT_BUTTON2 ) PORT_PLAYER(1)
	PORT_BIT( 0x0040, IP_ACTIVE_LOW, IPT_UNUSED )
	PORT_BIT( 0x0080, IP_ACTIVE_LOW, IPT_UNUSED )

	PORT_START("P2")
	PORT_BIT( 0x0001, IP_ACTIVE_LOW, IPT_JOYSTICK_UP ) PORT_PLAYER(2)
	PORT_BIT( 0x0002, IP_ACTIVE_LOW, IPT_JOYSTICK_DOWN ) PORT_PLAYER(2)
	PORT_BIT( 0x0004, IP_ACTIVE_LOW, IPT_JOYSTICK_LEFT ) PORT_PLAYER(2)
	PORT_BIT( 0x0008, IP_ACTIVE_LOW, IPT_JOYSTICK_RIGHT ) PORT_PLAYER(2)
	PORT_BIT( 0x0010, IP_ACTIVE_LOW, IPT_BUTTON1 ) PORT_PLAYER(2)
	PORT_BIT( 0x0020, IP_ACTIVE_LOW, IPT_BUTTON2 ) PORT_PLAYER(2)
	PORT_BIT( 0x0040, IP_ACTIVE_LOW, IPT_UNUSED )
	PORT_BIT( 0x0080, IP_ACTIVE_LOW, IPT_UNUSED )

	PORT_START("SYS")
	PORT_BIT( 0x0001, IP_ACTIVE_LOW, IPT_COIN1 )
	PORT_DIPNAME( 0x0002, 0x0002, "IN1" )
	PORT_DIPSETTING(      0x0002, DEF_STR( Off ) )
	PORT_DIPSETTING(      0x0000, DEF_STR( On ) )
	PORT_BIT( 0x0004, IP_ACTIVE_LOW, IPT_START1 )
	PORT_BIT( 0x0008, IP_ACTIVE_LOW, IPT_START2 )
	PORT_DIPNAME( 0x0010, 0x0010, DEF_STR( Unknown ) )
	PORT_DIPSETTING(      0x0010, DEF_STR( Off ) )
	PORT_DIPSETTING(      0x0000, DEF_STR( On ) )
	PORT_DIPNAME( 0x0020, 0x0020, DEF_STR( Unknown ) )
	PORT_DIPSETTING(      0x0020, DEF_STR( Off ) )
	PORT_DIPSETTING(      0x0000, DEF_STR( On ) )
	PORT_DIPNAME( 0x0040, 0x0040, DEF_STR( Unknown ) )
	PORT_DIPSETTING(      0x0040, DEF_STR( Off ) )
	PORT_DIPSETTING(      0x0000, DEF_STR( On ) )
	PORT_DIPNAME( 0x0080, 0x0080, DEF_STR( Unknown ) )
	PORT_DIPSETTING(      0x0080, DEF_STR( Off ) )
	PORT_DIPSETTING(      0x0000, DEF_STR( On ) )

	PORT_START("DSW")
	PORT_DIPNAME( 0x0001, 0x0001, DEF_STR( Free_Play ) ) // always 99 credits
	PORT_DIPSETTING(      0x0001, DEF_STR( Off ) )
	PORT_DIPSETTING(      0x0000, DEF_STR( On ) )
	PORT_DIPNAME( 0x0006, 0x0004, DEF_STR( Difficulty ) )
	PORT_DIPSETTING(      0x0000, DEF_STR( Easy ) )
	PORT_DIPSETTING(      0x0004, DEF_STR( Normal ) )
	PORT_DIPSETTING(      0x0002, DEF_STR( Hard ) )
	PORT_DIPSETTING(      0x0006, DEF_STR( Very_Hard ) )
	PORT_DIPNAME( 0x0018, 0x0008, DEF_STR( Lives ) )
	PORT_DIPSETTING(      0x0000, "1" )
	PORT_DIPSETTING(      0x0008, "2" )
	PORT_DIPSETTING(      0x0010, "3" )
	PORT_DIPSETTING(      0x0018, "4" )
	PORT_DIPNAME( 0x00e0, 0x0000, DEF_STR( Coin_A ) )
	PORT_DIPSETTING(      0x0020, DEF_STR( 2C_1C ) )
	PORT_DIPSETTING(      0x0000, DEF_STR( 1C_1C ) )
	PORT_DIPSETTING(      0x0040, "2" )
	PORT_DIPSETTING(      0x0060, "3" )
	PORT_DIPSETTING(      0x0080, "4" )
	PORT_DIPSETTING(      0x00a0, "5" )
	PORT_DIPSETTING(      0x00c0, "6" )
	PORT_DIPSETTING(      0x00e0, "7" )

	PORT_START("IN4")
	PORT_DIPNAME( 0x0001, 0x0001, "IN4" )
	PORT_DIPSETTING(      0x0001, DEF_STR( Off ) )
	PORT_DIPSETTING(      0x0000, DEF_STR( On ) )
	PORT_DIPNAME( 0x0002, 0x0002, DEF_STR( Unknown ) )
	PORT_DIPSETTING(      0x0002, DEF_STR( Off ) )
	PORT_DIPSETTING(      0x0000, DEF_STR( On ) )
	PORT_DIPNAME( 0x0004, 0x0004, DEF_STR( Unknown ) )
	PORT_DIPSETTING(      0x0004, DEF_STR( Off ) )
	PORT_DIPSETTING(      0x0000, DEF_STR( On ) )
	PORT_DIPNAME( 0x0008, 0x0008, DEF_STR( Unknown ) )
	PORT_DIPSETTING(      0x0008, DEF_STR( Off ) )
	PORT_DIPSETTING(      0x0000, DEF_STR( On ) )
	PORT_DIPNAME( 0x0010, 0x0010, DEF_STR( Unknown ) )
	PORT_DIPSETTING(      0x0010, DEF_STR( Off ) )
	PORT_DIPSETTING(      0x0000, DEF_STR( On ) )
	PORT_DIPNAME( 0x0020, 0x0020, DEF_STR( Unknown ) )
	PORT_DIPSETTING(      0x0020, DEF_STR( Off ) )
	PORT_DIPSETTING(      0x0000, DEF_STR( On ) )
	PORT_DIPNAME( 0x0040, 0x0040, DEF_STR( Unknown ) )
	PORT_DIPSETTING(      0x0040, DEF_STR( Off ) )
	PORT_DIPSETTING(      0x0000, DEF_STR( On ) )
	PORT_BIT( 0x0080, IP_ACTIVE_LOW, IPT_SPECIAL )  PORT_CUSTOM_MEMBER(DEVICE_SELF, gstream_state,x2222_toggle_r, NULL)
INPUT_PORTS_END


static const gfx_layout layout16x16 =
{
	16,16,
	RGN_FRAC(1,1),
	8,
	{ 0,1,2,3,4,5,6,7 },
	{ 0,8,16,24, 32,40,48,56, 64,72,80,88 ,96,104,112,120 },
	{ 0*128, 1*128, 2*128, 3*128, 4*128, 5*128, 6*128, 7*128, 8*128,9*128,10*128,11*128,12*128,13*128,14*128,15*128 },
	16*128,
};


static const gfx_layout layout32x32 =
{
	32,32,
	RGN_FRAC(1,1),
	8,
	{ 0,1,2,3,4,5,6,7 },
	{ 0,   8,   16,  24,  32,  40,  48,  56,
		64,  72,  80,  88,  96,  104, 112, 120,
		128, 136, 144, 152, 160, 168, 176, 184,
		192, 200, 208, 216, 224, 232, 240, 248 },
	{ 0*256,  1*256,  2*256,  3*256,  4*256,  5*256,  6*256,  7*256,
		8*256,  9*256,  10*256, 11*256, 12*256, 13*256, 14*256, 15*256,
		16*256, 17*256, 18*256, 19*256, 20*256, 21*256, 22*256, 23*256,
		24*256, 25*256, 26*256, 27*256, 28*256, 29*256, 30*256, 31*256,
	},
	32*256,
};

static GFXDECODE_START( gstream )
	GFXDECODE_ENTRY( "gfx2", 0, layout32x32, 0, 0x80 )
	GFXDECODE_ENTRY( "gfx3", 0, layout32x32, 0, 0x80 )
	GFXDECODE_ENTRY( "gfx4", 0, layout32x32, 0, 0x80 )
	GFXDECODE_ENTRY( "gfx1", 0, layout16x16, 0, 0x80 )
GFXDECODE_END


static GFXDECODE_START( x2222 )
	GFXDECODE_ENTRY( "gfx2", 0, layout32x32, 0, 0x80 )
	GFXDECODE_ENTRY( "gfx3", 0, layout32x32, 0, 0x80 )
	GFXDECODE_ENTRY( "gfx4", 0, layout32x32, 0, 0x80 )
	GFXDECODE_ENTRY( "gfx1", 0, layout16x16, 0, 0x80 )
	GFXDECODE_ENTRY( "gfx1_lower", 0, layout16x16, 0, 0x80 )
	GFXDECODE_ENTRY( "gfx2_lower", 0, layout32x32, 0, 0x80 )
	GFXDECODE_ENTRY( "gfx3_lower", 0, layout32x32, 0, 0x80 )
	GFXDECODE_ENTRY( "gfx4_lower", 0, layout32x32, 0, 0x80 )
GFXDECODE_END


void gstream_state::video_start()
{
}



// custom drawgfx function for x2222 to draw RGB data instead of indexed data, needed because our regular drawgfx and tilemap code don't support that
void drawgfx_transpen_x2222(bitmap_rgb32 &dest, const rectangle &cliprect, gfx_element *gfx,gfx_element *gfx2,
		UINT32 code, UINT32 color, int flipx, int flipy, INT32 destx, INT32 desty,
		UINT32 transpen)
{
	// use pen usage to optimize
	code %= gfx->elements();

	// render
                        
	do {
		g_profiler.start(PROFILER_DRAWGFX);
		do {

			const UINT8 *srcdata, *srcdata2;
			INT32 destendx, destendy;
			INT32 srcx, srcy;
			INT32 curx, cury;
			INT32 dy;

			assert(dest.valid());
			assert(gfx != NULL);
			assert(dest.cliprect().contains(cliprect));
			assert(code < gfx->elements());

			/* ignore empty/invalid cliprects */
			if (cliprect.empty())
				break;

			/* compute final pixel in X and exit if we are entirely clipped */
			destendx = destx + gfx->width() - 1;
			if (destx > cliprect.max_x || destendx < cliprect.min_x)
				break;

			/* apply left clip */
			srcx = 0;
			if (destx < cliprect.min_x)
			{
				srcx = cliprect.min_x - destx;
				destx = cliprect.min_x;
			}

			/* apply right clip */
			if (destendx > cliprect.max_x)
				destendx = cliprect.max_x;

			/* compute final pixel in Y and exit if we are entirely clipped */
			destendy = desty + gfx->height() - 1;
			if (desty > cliprect.max_y || destendy < cliprect.min_y)
				break;

			/* apply top clip */
			srcy = 0;
			if (desty < cliprect.min_y)
			{
				srcy = cliprect.min_y - desty;
				desty = cliprect.min_y;
			}

			/* apply bottom clip */
			if (destendy > cliprect.max_y)
				destendy = cliprect.max_y;

			/* apply X flipping */
			if (flipx)
				srcx = gfx->width() - 1 - srcx;

			/* apply Y flipping */
			dy = gfx->rowbytes();
			if (flipy)
			{
				srcy = gfx->height() - 1 - srcy;
				dy = -dy;
			}

			/* fetch the source data */
			srcdata = gfx->get_data(code);
			srcdata2 = gfx2->get_data(code);

			/* compute how many blocks of 4 pixels we have */
			UINT32 leftovers = (destendx + 1 - destx);

			/* adjust srcdata to point to the first source pixel of the row */
			srcdata += srcy * gfx->rowbytes() + srcx;
			srcdata2 += srcy * gfx->rowbytes() + srcx;

			/* non-flipped 8bpp case */
			if (!flipx)
			{
				/* iterate over pixels in Y */
				for (cury = desty; cury <= destendy; cury++)
				{
					UINT32 *destptr = &dest.pixt<UINT32>(cury, destx);
					const UINT8 *srcptr = srcdata;
					const UINT8 *srcptr2 = srcdata2;
					srcdata += dy;
					srcdata2 += dy;



					/* iterate over leftover pixels */
					for (curx = 0; curx < leftovers; curx++)
					{
						UINT32 srcdata = (srcptr[0]);
						UINT32 srcdata2 = (srcptr2[0]);
				
						UINT32 fullval = (srcdata | (srcdata2 << 8));
						UINT32 r = ((fullval >> 0) & 0x1f) << 3;
						UINT32 g = ((fullval >> 5) & 0x3f) << 2;
						UINT32 b = ((fullval >> 11) & 0x1f) << 3;
						UINT32 full = (r << 16) | (g << 8) | (b << 0);
						if (full != 0)
							destptr[0] = full;
						
						srcptr++;
						srcptr2++;
						destptr++;
					}
				}
			}

			/* flipped 8bpp case */
			else
			{
				/* iterate over pixels in Y */
				for (cury = desty; cury <= destendy; cury++)
				{
					UINT32 *destptr = &dest.pixt<UINT32>(cury, destx);
					const UINT8 *srcptr = srcdata;
					const UINT8 *srcptr2 = srcdata2;

					srcdata += dy;
					srcdata2 += dy;

					/* iterate over leftover pixels */
					for (curx = 0; curx < leftovers; curx++)
					{
						UINT32 srcdata = (srcptr[0]);
						UINT32 srcdata2 = (srcptr2[0]);
						
						UINT32 fullval = (srcdata | (srcdata2 << 8));
						UINT32 r = ((fullval >> 0) & 0x1f) << 3;
						UINT32 g = ((fullval >> 5) & 0x3f) << 2;
						UINT32 b = ((fullval >> 11) & 0x1f) << 3;
						UINT32 full = (r << 16) | (g << 8) | (b << 0);
						if (full != 0)
							destptr[0] = full;
						
						srcptr--;
						srcptr2--;
						destptr++;
					}
				}
			}
		} while (0);
		g_profiler.stop();
	} while (0);
}

void gstream_state::draw_bg_gstream(bitmap_rgb32 &bitmap, const rectangle &cliprect, int xscrl, int yscrl, int map, UINT32* ram, int palbase )
{
	int scrollx;
	int scrolly;

	scrollx = xscrl&0x1ff;
	scrolly = yscrl&0x1ff;

	UINT16 basey = scrolly>>5;
	for (int y=0;y<13;y++)
	{
		UINT16 basex = scrollx>>5;
		for (int x=0;x<16;x++)
		{
			int vram_data = (ram[(basex&0x0f)+((basey&0x0f)*0x10)]);
			int pal = (vram_data & 0xc0000000) >> 30;
			int code = (vram_data & 0x0fff0000) >> 16;
			
			pal += palbase;

			if (m_gfxdecode->gfx(map+5))
				drawgfx_transpen_x2222(bitmap,cliprect,m_gfxdecode->gfx(map),m_gfxdecode->gfx(map+5),code,0,0,0,(x*32)-(scrollx&0x1f)-m_xoffset,(y*32)-(scrolly&0x1f),0);
			else
				m_gfxdecode->gfx(map)->transpen(bitmap,cliprect,code,pal,0,0,(x*32)-(scrollx&0x1f)-m_xoffset,(y*32)-(scrolly&0x1f),0);

			basex++;
		}
		basey++;
	}
}

UINT32 gstream_state::screen_update_gstream(screen_device &screen, bitmap_rgb32 &bitmap, const rectangle &cliprect)
{
	/* The tilemaps and sprite are interleaved together.
	   Even Words are tilemap tiles
	   Odd Words are sprite data

	   Sprites start at the top of memory, tilemaps at
	   the bottom, but the areas can overlap

	   *What seems an actual game bug*
	   when a sprite ends up with a negative co-ordinate
	   a value of 0xfffffffe gets set in the sprite list.
	   this could corrupt the tile value as both words
	   are being set ?!

	   x2222 seems to set none of these bits but has other wraparound issues

	*/

	int i;

	//popmessage("(1) %08x %08x (2) %08x %08x (3) %08x %08x", m_tmap1_scrollx, m_tmap1_scrolly, m_tmap2_scrollx, m_tmap2_scrolly, m_tmap3_scrollx, m_tmap3_scrolly );
	bitmap.fill(0,cliprect);


	draw_bg_gstream(bitmap, cliprect, m_tmap3_scrollx >> 16, m_tmap3_scrolly >> 16, 2, m_vram + 0x800/4, 0x18);
	draw_bg_gstream(bitmap, cliprect, m_tmap2_scrollx >> 16, m_tmap2_scrolly >> 16, 1, m_vram + 0x400/4, 0x14); 
	draw_bg_gstream(bitmap, cliprect, m_tmap1_scrollx >> 16, m_tmap1_scrolly >> 16, 0, m_vram + 0x000/4, 0x10); // move on top for x2222 , check


	for (i = 0x0000 / 4; i < 0x4000 / 4; i += 4)
	{
		/* Upper bits are used by the tilemaps */
		int code = m_vram[i + 0] & 0xffff;
		int x = m_vram[i + 1] & 0x1ff;
		int y = m_vram[i + 2] & 0xff;
		int col = m_vram[i + 3] & 0x1f;

		if (m_gfxdecode->gfx(4))
		{
			drawgfx_transpen_x2222(bitmap, cliprect, m_gfxdecode->gfx(3), m_gfxdecode->gfx(4), code, col, 0, 0, x - m_xoffset, y, 0);
			drawgfx_transpen_x2222(bitmap, cliprect, m_gfxdecode->gfx(3), m_gfxdecode->gfx(4), code, col, 0, 0, x - m_xoffset, y-0x100, 0);
			drawgfx_transpen_x2222(bitmap, cliprect, m_gfxdecode->gfx(3), m_gfxdecode->gfx(4), code, col, 0, 0, x - m_xoffset - 0x200, y, 0);
			drawgfx_transpen_x2222(bitmap, cliprect, m_gfxdecode->gfx(3), m_gfxdecode->gfx(4), code, col, 0, 0, x - m_xoffset - 0x200 , y-0x100, 0);

		}
		else
		{
			m_gfxdecode->gfx(3)->transpen(bitmap, cliprect, code, col, 0, 0, x - m_xoffset, y, 0);
			m_gfxdecode->gfx(3)->transpen(bitmap, cliprect, code, col, 0, 0, x - m_xoffset, y-0x100, 0);
			m_gfxdecode->gfx(3)->transpen(bitmap, cliprect, code, col, 0, 0, x - m_xoffset - 0x200, y, 0);
			m_gfxdecode->gfx(3)->transpen(bitmap, cliprect, code, col, 0, 0, x - m_xoffset - 0x200, y-0x100, 0);

		}
	}
	return 0;
}


void gstream_state::machine_start()
{
	save_item(NAME(m_tmap1_scrollx));
	save_item(NAME(m_tmap2_scrollx));
	save_item(NAME(m_tmap3_scrollx));
	save_item(NAME(m_tmap1_scrolly));
	save_item(NAME(m_tmap2_scrolly));
	save_item(NAME(m_tmap3_scrolly));
	save_item(NAME(m_oki_bank_1));
	save_item(NAME(m_oki_bank_2));
}

void gstream_state::machine_reset()
{
	m_tmap1_scrollx = 0;
	m_tmap2_scrollx = 0;
	m_tmap3_scrollx = 0;
	m_tmap1_scrolly = 0;
	m_tmap2_scrolly = 0;
	m_tmap3_scrolly = 0;
	m_oki_bank_1 = 0;
	m_oki_bank_2 = 0;
}

static MACHINE_CONFIG_START( gstream, gstream_state )

	/* basic machine hardware */
	MCFG_CPU_ADD("maincpu", E132XT, 16000000*4) /* 4x internal multiplier */
	MCFG_CPU_PROGRAM_MAP(gstream_32bit_map)
	MCFG_CPU_IO_MAP(gstream_io)
	MCFG_CPU_VBLANK_INT_DRIVER("screen", gstream_state,  irq0_line_hold)


	MCFG_NVRAM_ADD_1FILL("nvram")

	/* video hardware */
	MCFG_SCREEN_ADD("screen", RASTER)
	MCFG_SCREEN_REFRESH_RATE(60)
	MCFG_SCREEN_VBLANK_TIME(ATTOSECONDS_IN_USEC(0))
	MCFG_SCREEN_SIZE(320, 240)
	MCFG_SCREEN_VISIBLE_AREA(0, 319, 0, 239)
	MCFG_SCREEN_UPDATE_DRIVER(gstream_state, screen_update_gstream)

<<<<<<< HEAD
	MCFG_PALETTE_ADD("palette", 0x1000 + 0x400 + 0x400 + 0x400) // sprites + 3 bg layers
	MCFG_GFXDECODE_ADD("gfxdecode",gstream,"palette")
=======
	MCFG_PALETTE_LENGTH(0x1000 + 0x400 + 0x400 + 0x400) // sprites + 3 bg layers
	MCFG_GFXDECODE_ADD("gfxdecode",gstream)
>>>>>>> b1854f93


	MCFG_SPEAKER_STANDARD_MONO("mono")

	MCFG_OKIM6295_ADD("oki1", 1000000, OKIM6295_PIN7_HIGH) /* 1 Mhz? */
	MCFG_SOUND_ROUTE(ALL_OUTPUTS, "mono", 1.00)

	MCFG_OKIM6295_ADD("oki2", 1000000, OKIM6295_PIN7_HIGH) /* 1 Mhz? */
	MCFG_SOUND_ROUTE(ALL_OUTPUTS, "mono", 1.00)
MACHINE_CONFIG_END

static MACHINE_CONFIG_START( x2222, gstream_state )

	/* basic machine hardware */
	MCFG_CPU_ADD("maincpu", E132XT, 16000000*4) /* 4x internal multiplier */
	MCFG_CPU_PROGRAM_MAP(x2222_32bit_map)
	MCFG_CPU_IO_MAP(x2222_io)
	MCFG_CPU_VBLANK_INT_DRIVER("screen", gstream_state,  irq0_line_hold)


//	MCFG_NVRAM_ADD_1FILL("nvram")

	/* video hardware */
	MCFG_SCREEN_ADD("screen", RASTER)
	MCFG_SCREEN_REFRESH_RATE(60)
	MCFG_SCREEN_VBLANK_TIME(ATTOSECONDS_IN_USEC(0))
	MCFG_SCREEN_SIZE(320, 240)
	MCFG_SCREEN_VISIBLE_AREA(0, 319, 0, 239)
	MCFG_SCREEN_UPDATE_DRIVER(gstream_state, screen_update_gstream)

	MCFG_PALETTE_LENGTH(0x1000 + 0x400 + 0x400 + 0x400) // doesn't use a palette, but keep fake gfxdecode happy
	MCFG_GFXDECODE_ADD("gfxdecode",x2222)

	// unknown sound hw (no sound roms dumped)

	MCFG_SPEAKER_STANDARD_MONO("mono")

	MCFG_OKIM6295_ADD("oki1", 1000000, OKIM6295_PIN7_HIGH) /* 1 Mhz? */
	MCFG_SOUND_ROUTE(ALL_OUTPUTS, "mono", 1.00)
MACHINE_CONFIG_END


ROM_START( gstream )
	ROM_REGION32_BE( 0x080000, "user1", 0 ) /* Hyperstone CPU Code */
	ROM_LOAD( "gs_prg_01.u56", 0x000000, 0x080000, CRC(0d0c6a38) SHA1(a810bfc1c9158cccc37710d0ea7268e26e520cc2) )

	ROM_REGION32_BE( 0x200000, "user2", 0 ) /* Hyperstone CPU Code */
	ROM_LOAD16_WORD_SWAP( "gs_prg_02.u197", 0x000000, 0x200000, CRC(2f8a6bea) SHA1(c0a32838f4bd8599f09002139f87562db625c1c5) )

	ROM_REGION( 0x1000000, "gfx1", 0 )  /* sprite tiles (16x16x8) */
	ROM_LOAD32_WORD( "gs_gr_07.u107", 0x000000, 0x200000, CRC(84e66fe1) SHA1(73d828714f9ed9baffdc06998f5bf3298396fe9c) )
	ROM_LOAD32_WORD( "gs_gr_11.u108", 0x000002, 0x200000, CRC(946d71d1) SHA1(516bd3f4d7f5bce59f0593ed6565114dbd5a4ef0) )
	ROM_LOAD32_WORD( "gs_gr_08.u109", 0x400000, 0x200000, CRC(abd0d6aa) SHA1(dd294bbdda05697df84247257f735ab51bc26ca3) )
	ROM_LOAD32_WORD( "gs_gr_12.u110", 0x400002, 0x200000, CRC(94b56e4e) SHA1(7c3877f993e575326dbd4c2e5d7570747277b20d) )
	ROM_LOAD32_WORD( "gs_gr_09.u180", 0x800000, 0x200000, CRC(f2c4fd77) SHA1(284c850688e3c0fd292a91a53e24fe3436dc4076) )
	ROM_LOAD32_WORD( "gs_gr_13.u181", 0x800002, 0x200000, CRC(7daaeff0) SHA1(5766d9a3a8c0931305424e0089108ce8df7dfe41) )
	ROM_LOAD32_WORD( "gs_gr_10.u182", 0xc00000, 0x200000, CRC(d696d15d) SHA1(85aaa5cdb35f3a8d3266bb8debec0558c860cb53) )
	ROM_LOAD32_WORD( "gs_gr_14.u183", 0xc00002, 0x200000, CRC(6bd2a1e1) SHA1(aedca91643f14ececc101a7708255ce9b1d70f68) )

	ROM_REGION( 0x400000, "gfx2", 0 )  /* bg tiles (32x32x8) */
	ROM_LOAD( "gs_gr_01.u120", 0x000000, 0x200000, CRC(b82cfab8) SHA1(08f0eaef5c927fb056c6cc9342e39f445aae9062) )
	ROM_LOAD( "gs_gr_02.u121", 0x200000, 0x200000, CRC(37e19cbd) SHA1(490ebb037fce09100ec4bba3f73ecdf101526641) )

	ROM_REGION( 0x400000, "gfx3", 0 )  /* bg tiles (32x32x8) */
	ROM_LOAD( "gs_gr_03.u125", 0x000000, 0x200000, CRC(1a3b2b11) SHA1(a4b1dc1a9709f8f8f2ab2190d7badc246caa540f) )
	ROM_LOAD( "gs_gr_04.u126", 0x200000, 0x200000, CRC(a4e8906c) SHA1(b285d7697cdaa62014cf65d09a19fcbd6a95bb98) )

	ROM_REGION( 0x400000, "gfx4", 0 )  /* bg tiles (32x32x8) */
	ROM_LOAD( "gs_gr_05.u174", 0x000000, 0x200000, CRC(ef283a73) SHA1(8b598facb344eac33138611abc141a2acb375983) )
	ROM_LOAD( "gs_gr_06.u175", 0x200000, 0x200000, CRC(d4e3a2b2) SHA1(4577c007172c718bf7ca55a8ccee5455c281026c) )

	ROM_REGION( 0x100000, "oki1", 0 )
	ROM_LOAD( "gs_snd_01.u192", 0x000000, 0x080000, CRC(79b64d3f) SHA1(b2166210d3a3b85b9ace90749a444c881f69d551) )
	ROM_LOAD( "gs_snd_02.u194", 0x080000, 0x080000, CRC(e49ed92c) SHA1(a3d7b3fe93a786a246acf2657d9056398c793078) )

	ROM_REGION( 0x100000, "oki2", 0 )
	ROM_LOAD( "gs_snd_03.u191", 0x000000, 0x080000, CRC(2bfff4ac) SHA1(cce1bb3c78b86722c926854c737f9589806012ba) )
	ROM_LOAD( "gs_snd_04.u193", 0x080000, 0x080000, CRC(b259de3b) SHA1(1a64f41d4344fefad5832332f1a7655e23f6b017) )

	ROM_REGION( 0x2000, "nvram", 0 )
	ROM_LOAD( "gstream.nv", 0x000000, 0x2000, CRC(895d724b) SHA1(97941102f94923220d9beb270939f0ad9a40fe0e) )
ROM_END




ROM_START( x2222 )
	ROM_REGION32_BE( 0x080000, "user1", 0 ) /* Hyperstone CPU Code */
	ROM_LOAD( "older.bin", 0x000000, 0x080000, CRC(d12817bc) SHA1(2458f9d9020598a1646dfc848fddd323eebc5120) )

	ROM_REGION32_BE( 0x0200000, "misc", 0 ) /* other code */
	ROM_LOAD( "test.hye", 0x000000, 0x0112dda, CRC(c1142b2f) SHA1(5807930820a53604013a6ac66e4d4ebe3628e1fc) ) // this might be the correct revision for our gfx roms, but how do we convert it to a binary?
	ROM_REGION32_BE( 0x0200000, "misc2", 0 ) /* other code */
	ROM_LOAD( "older.hye", 0x000000, 0x010892f, CRC(cf3a004e) SHA1(1cba64cfa235b9540f33a5ee0cc02dfd267e00fc) ) // this corresponds to the older.bin we're using, for reference

	
	/* x2222 uses raw rgb16 data rather than 8bpp indexed, in order to use the same gfx decodes with a custom draw routine we arrange the data into 2 8bpp regions on init */
	ROM_REGION( 0x800000, "gfx1", ROMREGION_ERASE00 )  /* sprite tiles (16x16x8) */
	/* filled in at init*/

	ROM_REGION( 0x200000, "gfx2", ROMREGION_ERASE00 )  /* bg tiles (32x32x8) */
	/* filled in at init*/

	ROM_REGION( 0x200000, "gfx3", ROMREGION_ERASE00 )  /* bg tiles (32x32x8) */
	/* filled in at init*/

	ROM_REGION( 0x200000, "gfx4", ROMREGION_ERASE00 )  /* bg tiles (32x32x8) */
	/* filled in at init*/

	/* 2nd 8-bits */
	ROM_REGION( 0x800000, "gfx1_lower", ROMREGION_ERASE00 )  /* sprite tiles (16x16x8) */
	/* filled in at init*/

	ROM_REGION( 0x200000, "gfx2_lower", ROMREGION_ERASE00 )  /* bg tiles (32x32x8) */
	/* filled in at init*/

	ROM_REGION( 0x200000, "gfx3_lower", ROMREGION_ERASE00 )  /* bg tiles (32x32x8) */
	/* filled in at init*/

	ROM_REGION( 0x200000, "gfx4_lower", ROMREGION_ERASE00 )  /* bg tiles (32x32x8) */
	/* filled in at init*/



	ROM_REGION( 0x1000000, "sprites", 0 )  /* sprite tiles (16x16x16) */ // these sprite ROMs have the Boss tiles in the wrong location for the prototype program rom
	ROM_LOAD( "spr11.bin", 0x000000, 0x200000, CRC(1d15b444) SHA1(27ace509a7e4ec2e62453636acf444a861bb85ce) )
	ROM_LOAD( "spr21.bin", 0x200000, 0x1b8b00, CRC(1c392be2) SHA1(775882f588a8bef33a79fa4f25754a47dc82cb30) )
	ROM_LOAD( "spr12.bin", 0x400000, 0x200000, CRC(73225936) SHA1(50507c52b932198659e08d22d3c0a92e7c69e5ba) )
	ROM_LOAD( "spr22.bin", 0x600000, 0x1b8b00, CRC(cf7ebfa1) SHA1(c968dcf768e5598240f5a131414a5607899b4bef) )
	ROM_LOAD( "spr13.bin", 0x800000, 0x200000, CRC(52595c51) SHA1(a161a5f433aa7aa2f7824ea6b9b70d73ca63b62d) )
	ROM_LOAD( "spr23.bin", 0xa00000, 0x1b8b00, CRC(d894461e) SHA1(14dccfa8c762d928eaea0ac4cfff7d1272b69fdd) )
	ROM_LOAD( "spr14.bin", 0xc00000, 0x200000, CRC(f6cd6599) SHA1(170ea7a9a26fd8038df53fb333357766dabbe7c2) )
	ROM_LOAD( "spr24.bin", 0xe00000, 0x1b8b00, CRC(9542cb08) SHA1(d40c1f0b7d3e9deb12284c2f2c2df0ac43cb6cd2) )

	ROM_REGION( 0x400000, "bg1", 0 )  /* bg tiles (32x32x16) */
	ROM_LOAD16_BYTE( "bg31.bin", 0x000000, 0x11ac00, CRC(12e67bc2) SHA1(18618a8931af3b3aeab34fd50424a7ffb3da6458) )
	ROM_LOAD16_BYTE( "bg32.bin", 0x000001, 0x11ac00, CRC(95afa0da) SHA1(e534bc0874329475ce7efa836000fe29fc76c44c) )

	ROM_REGION( 0x400000, "bg2", 0 )  /* bg tiles (32x32x16) */
	ROM_LOAD16_BYTE( "bg21.bin", 0x000000, 0x1c8400, CRC(a10220f8) SHA1(9aa43a8e23cdf55d8623d2694b04971eaced9ba9) )
	ROM_LOAD16_BYTE( "bg22.bin", 0x000001, 0x1c8400, CRC(966f7c1d) SHA1(4699a3014c7e66d0dabd8d7982f43114b71181b7) )

	ROM_REGION( 0x400000, "bg3", 0 )  /* bg tiles (32x32x16) */
	ROM_LOAD16_BYTE( "bg11.bin", 0x000000, 0x1bc800, CRC(68975462) SHA1(7a2458a3d2465b727f4f5bf45685f35eb4885975) )
	ROM_LOAD16_BYTE( "bg12.bin", 0x000001, 0x1bc800, CRC(feef1240) SHA1(9eb123a19ade74d8b3ce4df0b04ca97c03fb9fdc) )

	// no idea what the sound hw is?
	ROM_REGION( 0x100000, "oki1", ROMREGION_ERASE00 )
	ROM_LOAD( "x2222_sound", 0x000000, 0x080000,NO_DUMP ) // probably an oki.. is there a sound cpu too?
ROM_END

READ32_MEMBER(gstream_state::gstream_speedup_r)
{
	if (m_maincpu->pc() == 0xc0001592)
	{
		m_maincpu->eat_cycles(50);
	}

	return m_workram[0xd1ee0 / 4];
}


READ32_MEMBER(gstream_state::x2222_speedup_r)
{
	if (m_maincpu->pc() == 0x22064)
	{
		m_maincpu->eat_cycles(50);
	}

	return m_workram[0x7ffac / 4];
}


DRIVER_INIT_MEMBER(gstream_state,gstream)
{
	m_maincpu->space(AS_PROGRAM).install_read_handler(0xd1ee0, 0xd1ee3, read32_delegate(FUNC(gstream_state::gstream_speedup_r), this));

	m_xoffset = 2;
}


void gstream_state::rearrange_tile_data(UINT8* ROM, UINT32* NEW, UINT32* NEW2)
{
	int i;
	for (i = 0; i < 0x80000; i++)
	{
		NEW[i]  = (ROM[(i * 8) + 0x000000] << 0) | (ROM[(i * 8) + 0x000001] << 8) | (ROM[(i * 8) + 0x000004] << 16) | (ROM[(i * 8) + 0x000005] << 24);
		NEW2[i] = (ROM[(i * 8) + 0x000002] << 0) | (ROM[(i * 8) + 0x000003] << 8) | (ROM[(i * 8) + 0x000006] << 16) | (ROM[(i * 8) + 0x000007] << 24);
	}
}

void gstream_state::rearrange_sprite_data(UINT8* ROM, UINT32* NEW, UINT32* NEW2)
{
	int i;
	for (i = 0; i < 0x200000; i++)
	{
		NEW[i]  = (ROM[(i * 2) + 0xc00000] << 24) | (ROM[(i * 2) + 0x800000] << 16) | (ROM[(i * 2) + 0x400000] << 8) | (ROM[(i * 2) + 0x000000] << 0);
		NEW2[i] = (ROM[(i * 2) + 0xc00001] << 24) | (ROM[(i * 2) + 0x800001] << 16) | (ROM[(i * 2) + 0x400001] << 8) | (ROM[(i * 2) + 0x000001] << 0);
	}
}

DRIVER_INIT_MEMBER(gstream_state,x2222)
{
	m_maincpu->space(AS_PROGRAM).install_read_handler(0x7ffac, 0x7ffaf, read32_delegate(FUNC(gstream_state::x2222_speedup_r), this));

	rearrange_sprite_data(memregion("sprites")->base(), (UINT32*)memregion("gfx1")->base(), (UINT32*)memregion("gfx1_lower")->base()  );
	rearrange_tile_data(memregion("bg1")->base(), (UINT32*)memregion("gfx2")->base(), (UINT32*)memregion("gfx2_lower")->base());
	rearrange_tile_data(memregion("bg2")->base(), (UINT32*)memregion("gfx3")->base(), (UINT32*)memregion("gfx3_lower")->base());
	rearrange_tile_data(memregion("bg3")->base(), (UINT32*)memregion("gfx4")->base(), (UINT32*)memregion("gfx4_lower")->base());

	m_xoffset = 0;
}


GAME( 2002, gstream, 0, gstream, gstream, gstream_state, gstream, ROT270, "Oriental Soft", "G-Stream G2020", GAME_SUPPORTS_SAVE )
GAME( 2000, x2222,   0, x2222,   x2222,   gstream_state, x2222,   ROT270, "Oriental Soft", "X2222 (prototype)", GAME_SUPPORTS_SAVE | GAME_IMPERFECT_GRAPHICS | GAME_NO_SOUND )<|MERGE_RESOLUTION|>--- conflicted
+++ resolved
@@ -895,13 +895,8 @@
 	MCFG_SCREEN_VISIBLE_AREA(0, 319, 0, 239)
 	MCFG_SCREEN_UPDATE_DRIVER(gstream_state, screen_update_gstream)
 
-<<<<<<< HEAD
 	MCFG_PALETTE_ADD("palette", 0x1000 + 0x400 + 0x400 + 0x400) // sprites + 3 bg layers
 	MCFG_GFXDECODE_ADD("gfxdecode",gstream,"palette")
-=======
-	MCFG_PALETTE_LENGTH(0x1000 + 0x400 + 0x400 + 0x400) // sprites + 3 bg layers
-	MCFG_GFXDECODE_ADD("gfxdecode",gstream)
->>>>>>> b1854f93
 
 
 	MCFG_SPEAKER_STANDARD_MONO("mono")
@@ -932,8 +927,8 @@
 	MCFG_SCREEN_VISIBLE_AREA(0, 319, 0, 239)
 	MCFG_SCREEN_UPDATE_DRIVER(gstream_state, screen_update_gstream)
 
-	MCFG_PALETTE_LENGTH(0x1000 + 0x400 + 0x400 + 0x400) // doesn't use a palette, but keep fake gfxdecode happy
-	MCFG_GFXDECODE_ADD("gfxdecode",x2222)
+	MCFG_PALETTE_ADD("palette", 0x1000 + 0x400 + 0x400 + 0x400) // doesn't use a palette, but keep fake gfxdecode happy
+	MCFG_GFXDECODE_ADD("gfxdecode",x2222,"palette")
 
 	// unknown sound hw (no sound roms dumped)
 
