--- conflicted
+++ resolved
@@ -549,13 +549,8 @@
 {
 	map(0x000000, 0x03ffff).rom();                                                                     /* ROM */
 	map(0x100000, 0x100001).portr("IN0");                                                        /* Coins + other buttons? */
-<<<<<<< HEAD
-	// AM_RANGE(0x110000, 0x110001) ?
+	map(0x110000, 0x110001).portr("IN1");                                                      
 	map(0x200000, 0x20ffff).ram().w(FUNC(gaelco2_state::vram_w)).share("spriteram");                         /* Video RAM */
-=======
-	map(0x110000, 0x110001).portr("IN1");                                                      
-	map(0x200000, 0x20ffff).ram().w(FUNC(gaelco2_state::gaelco2_vram_w)).share("spriteram");                         /* Video RAM */
->>>>>>> 1d866d32
 	map(0x202890, 0x2028ff).rw("gaelco", FUNC(gaelco_gae1_device::gaelcosnd_r), FUNC(gaelco_gae1_device::gaelcosnd_w));    /* Sound Registers */
 	map(0x214000, 0x214fff).ram().w(FUNC(gaelco2_state::palette_w)).share("paletteram");                     /* Palette */
 	map(0x215000, 0x217fff).ram();                                                                     /* Written to, but unused? */
@@ -739,15 +734,9 @@
 	SPEAKER(config, "lspeaker").front_left();
 	SPEAKER(config, "rspeaker").front_right();
 
-<<<<<<< HEAD
-	gaelco_gae1_device &gaelco(GAELCO_GAE1(config, "gaelco", XTAL(34'000'000) / 34)); /* unused? ROMs contain no sound data */
+	gaelco_gae1_device &gaelco(GAELCO_GAE1(config, "gaelco", XTAL(34'000'000) / 34));
 	gaelco.set_device_rom_tag("gfx1");
-	gaelco.set_bank_offsets(1 * 0x0080000, 1 * 0x0080000, 1 * 0x0080000, 1 * 0x0080000); // ?
-=======
-	gaelco_gae1_device &gaelco(GAELCO_GAE1(config, "gaelco"));
-	gaelco.set_snd_data_tag("gfx1");
 	gaelco.set_bank_offsets(0 * 0x080000, 0 * 0x080000, 0 * 0x080000, 0 * 0x080000);
->>>>>>> 1d866d32
 	gaelco.add_route(0, "lspeaker", 1.0);
 	gaelco.add_route(1, "rspeaker", 1.0);
 }
