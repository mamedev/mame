--- conflicted
+++ resolved
@@ -31,17 +31,10 @@
 
 PALETTE_INIT_MEMBER(subs_state, subs)
 {
-<<<<<<< HEAD
-	palette.set_pen_color(0,MAKE_RGB(0x00,0x00,0x00)); /* BLACK - modified on video invert */
-	palette.set_pen_color(1,MAKE_RGB(0xff,0xff,0xff)); /* WHITE - modified on video invert */
-	palette.set_pen_color(2,MAKE_RGB(0x00,0x00,0x00)); /* BLACK - modified on video invert */
-	palette.set_pen_color(3,MAKE_RGB(0xff,0xff,0xff)); /* WHITE - modified on video invert*/
-=======
-	palette_set_color(machine(),0,rgb_t(0x00,0x00,0x00)); /* BLACK - modified on video invert */
-	palette_set_color(machine(),1,rgb_t(0xff,0xff,0xff)); /* WHITE - modified on video invert */
-	palette_set_color(machine(),2,rgb_t(0x00,0x00,0x00)); /* BLACK - modified on video invert */
-	palette_set_color(machine(),3,rgb_t(0xff,0xff,0xff)); /* WHITE - modified on video invert*/
->>>>>>> ca932a6d
+	palette.set_pen_color(0,rgb_t(0x00,0x00,0x00)); /* BLACK - modified on video invert */
+	palette.set_pen_color(1,rgb_t(0xff,0xff,0xff)); /* WHITE - modified on video invert */
+	palette.set_pen_color(2,rgb_t(0x00,0x00,0x00)); /* BLACK - modified on video invert */
+	palette.set_pen_color(3,rgb_t(0xff,0xff,0xff)); /* WHITE - modified on video invert*/
 }
 
 
