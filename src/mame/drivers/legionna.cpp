--- conflicted
+++ resolved
@@ -219,25 +219,12 @@
 	map(0x100748, 0x100749).portr("PLAYERS34");
 	map(0x10074c, 0x10074d).portr("SYSTEM");
 	map(0x1007c0, 0x1007df).lrw8("seibu_sound_rw",
-<<<<<<< HEAD
-								 [this](address_space &space, offs_t offset, u8 mem_mask) {
-									 return m_seibu_sound->main_r(space, offset >> 1, mem_mask);
-								 },
-								 [this](address_space &space, offs_t offset, u8 data, u8 mem_mask) {
-									 m_seibu_sound->main_w(space, offset >> 1, data, mem_mask);
-								 }).umask16(0x00ff);
+								 [this](offs_t offset) { return m_seibu_sound->main_r(offset >> 1); },
+								 [this](offs_t offset, u8 data) { m_seibu_sound->main_w(offset >> 1, data); }).umask16(0x00ff);
 	map(0x100800, 0x100fff).ram(); // .w(FUNC(legionna_state::background_w)).share("back_data");
 	map(0x101000, 0x1017ff).ram(); // .w(FUNC(legionna_state::foreground_w).share("fore_data");
 	map(0x101800, 0x101fff).ram(); // .w(FUNC(legionna_state::midground_w).share("mid_data");
 	map(0x102000, 0x102fff).ram(); // .w(FUNC(legionna_state::text_w).share("textram");
-=======
-								 [this](offs_t offset) { return m_seibu_sound->main_r(offset >> 1); },
-								 [this](offs_t offset, u8 data) { m_seibu_sound->main_w(offset >> 1, data); }).umask16(0x00ff);
-	map(0x100800, 0x100fff).ram(); // .w(FUNC(legionna_state::legionna_background_w)).share("back_data");
-	map(0x101000, 0x1017ff).ram(); // .w(FUNC(legionna_state::legionna_foreground_w).share("fore_data");
-	map(0x101800, 0x101fff).ram(); // .w(FUNC(legionna_state::legionna_midground_w).share("mid_data");
-	map(0x102000, 0x102fff).ram(); // .w(FUNC(legionna_state::legionna_text_w).share("textram");
->>>>>>> 6418d11c
 	map(0x103000, 0x103fff).ram().share("spriteram");
 	map(0x104000, 0x104fff).ram(); // .w("palette", FUNC(palette_device::write)).share("palette");
 	map(0x108000, 0x11ffff).ram();
@@ -403,25 +390,12 @@
 	map(0x10070c, 0x10070d).portr("SYSTEM");
 	map(0x10071c, 0x10071d).portr("DSW2");
 	map(0x100740, 0x10075f).lrw8("seibu_sound_rw",
-<<<<<<< HEAD
-								 [this](address_space &space, offs_t offset, u8 mem_mask) {
-									 return m_seibu_sound->main_r(space, offset >> 1, mem_mask);
-								 },
-								 [this](address_space &space, offs_t offset, u8 data, u8 mem_mask) {
-									 m_seibu_sound->main_w(space, offset >> 1, data, mem_mask);
-								 }).umask16(0x00ff);
+								 [this](offs_t offset) { return m_seibu_sound->main_r(offset >> 1); },
+								 [this](offs_t offset, u8 data) { m_seibu_sound->main_w(offset >> 1, data); }).umask16(0x00ff);
 	map(0x100800, 0x100fff).ram(); // .w(FUNC(legionna_state::background_w)).share("back_data");
 	map(0x101000, 0x1017ff).ram(); // .w(FUNC(legionna_state::foreground_w).share("fore_data");
 	map(0x101800, 0x101fff).ram(); // .w(FUNC(legionna_state::midground_w).share("mid_data");
 	map(0x102000, 0x102fff).ram(); // .w(FUNC(legionna_state::text_w).share("textram");
-=======
-								 [this](offs_t offset) { return m_seibu_sound->main_r(offset >> 1); },
-								 [this](offs_t offset, u8 data) { m_seibu_sound->main_w(offset >> 1, data); }).umask16(0x00ff);
-	map(0x100800, 0x100fff).ram(); // .w(FUNC(legionna_state::legionna_background_w)).share("back_data");
-	map(0x101000, 0x1017ff).ram(); // .w(FUNC(legionna_state::legionna_foreground_w).share("fore_data");
-	map(0x101800, 0x101fff).ram(); // .w(FUNC(legionna_state::legionna_midground_w).share("mid_data");
-	map(0x102000, 0x102fff).ram(); // .w(FUNC(legionna_state::legionna_text_w).share("textram");
->>>>>>> 6418d11c
 	map(0x103000, 0x103fff).ram(); // .w("palette", FUNC(palette_device::write)).share("palette");
 	map(0x104000, 0x104fff).ram();
 	map(0x105000, 0x106fff).ram();
