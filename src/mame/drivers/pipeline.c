/*
PCB Layout
----------

|----------------------------------------------------------|
|Z8430   ROM2.U84                          ROM3.U32        |
|                                                          |
|                                          ROM4.U31        |
|YM2203  Z80                                               |
|                                          ROM5.U30        |
|        6116                                              |
|                                          6116            |
| 8255                                                     |
|                                          6116   7.3728MHz|
|       Y3014                                              |
|                                                82S129.U10|
|J       82S123.U79                                        |
|A                                               82S129.U9 |
|M                                                         |
|M             6116                                        |
|A                                               ROM6.U8   |
|          ROM1.U77                                        |
| VOL                                            ROM7.U7   |
|               Z80                                        |
| UPC1241H                                       ROM8.U6   |
|              8255                                        |
|                                  6116          ROM9.U5   |
|                                                          |
|           68705R3                6116          ROM10.U4  |
|                                                          |
|DSW1                              6116          ROM11.U3  |
|                                                          |
|    8255                          6116          ROM12.U2  |
|                                                          |
|DSW2                              6116          ROM13.U1  |
|----------------------------------------------------------|
Notes:
      Z80 clocks (both) - 3.6864MHz [7.3728/2]
      Z8430             - zILOG Z8430 z80 CTC Counter Timer Circuit, clock 3.6864MHz [7.3728/2] (DIP28)
      68705R3           - Motorola MC68705R3 Microcontroller, clock 3.6864MHz [7.3728/2] (DIP40)
      YM2203 clock      - 1.8432MHz [7.3728/4]
      6116              - 2K x8 SRAM (DIP24)
      8255              - NEC D8255AC-2 Programmable Peripheral Interface (DIP40)
      VSync             - 60.0Hz
      HSync             - 15.40kHz


Stephh's notes (based on the games Z80 code and some tests) :

  - The "Continue" Dip Switch acts as follows :
      * when set to "Normal", you can continue a game from where you just lost (table at 0x2edd)
      * when set to "Checkpoints", your continue round is determined from where you just lost (table at 0x2f01) :
          . if you lose from round 01 to 05, you'll continue from round 01
          . if you lose from round 06 to 10, you'll continue from round 06
          . if you lose from round 11 to 15, you'll continue from round 11
          . if you lose from round 16 to 20, you'll continue from round 16
          . if you lose from round 21 to 25, you'll continue from round 21
          . if you lose from round 26 to 30, you'll continue from round 26
          . if you lose from round 31 to 35, you'll continue from round 31
          . if you lose from round 36, the game will become bogus because table is only 35 bytes wide
            and [0x2f01 + 0x23] = 0x6c which is not a valid round
    Round is stored at 0x800c (range 0x00-0x23).

*/

#include "emu.h"
#include "cpu/z80/z80.h"
#include "machine/z80ctc.h"
#include "sound/2203intf.h"
#include "machine/i8255.h"
#include "cpu/z80/z80daisy.h"
#include "cpu/m6805/m6805.h"


class pipeline_state : public driver_device
{
public:
	pipeline_state(const machine_config &mconfig, device_type type, const char *tag)
		: driver_device(mconfig, type, tag),
		m_vram1(*this, "vram1"),
		m_vram2(*this, "vram2"),
		m_maincpu(*this, "maincpu"),
		m_gfxdecode(*this, "gfxdecode") { }

	tilemap_t *m_tilemap1;
	tilemap_t *m_tilemap2;
	required_shared_ptr<UINT8> m_vram1;
	required_shared_ptr<UINT8> m_vram2;
	UINT8 m_vidctrl;
	UINT8 *m_palram;
	UINT8 m_toMCU;
	UINT8 m_fromMCU;
	UINT8 m_ddrA;
	DECLARE_WRITE8_MEMBER(vram2_w);
	DECLARE_WRITE8_MEMBER(vram1_w);
	DECLARE_WRITE8_MEMBER(mcu_portA_w);
	DECLARE_READ8_MEMBER(mcu_portA_r);
	DECLARE_WRITE8_MEMBER(mcu_ddrA_w);
	DECLARE_WRITE8_MEMBER(vidctrl_w);
	DECLARE_READ8_MEMBER(protection_r);
	DECLARE_WRITE8_MEMBER(protection_w);
	TILE_GET_INFO_MEMBER(get_tile_info);
	TILE_GET_INFO_MEMBER(get_tile_info2);
	virtual void video_start();
	virtual void palette_init();
	UINT32 screen_update_pipeline(screen_device &screen, bitmap_ind16 &bitmap, const rectangle &cliprect);
	TIMER_CALLBACK_MEMBER(protection_deferred_w);
	required_device<cpu_device> m_maincpu;
	required_device<gfxdecode_device> m_gfxdecode;
};


TILE_GET_INFO_MEMBER(pipeline_state::get_tile_info)
{
	int code = m_vram2[tile_index]+m_vram2[tile_index+0x800]*256;
	SET_TILE_INFO_MEMBER(m_gfxdecode, 
		0,
		code,
		0,
		0);
}

TILE_GET_INFO_MEMBER(pipeline_state::get_tile_info2)
{
	int code =m_vram1[tile_index]+((m_vram1[tile_index+0x800]>>4))*256;
	int color=((m_vram1[tile_index+0x800])&0xf);
	SET_TILE_INFO_MEMBER
	(
		m_gfxdecode,
		1,
		code,
		color,
		0
	);
}

void pipeline_state::video_start()
{
	m_palram=auto_alloc_array(machine(), UINT8, 0x1000);
	m_tilemap1 = &machine().tilemap().create(tilemap_get_info_delegate(FUNC(pipeline_state::get_tile_info),this),TILEMAP_SCAN_ROWS,8,8,64,32 );
	m_tilemap2 = &machine().tilemap().create(tilemap_get_info_delegate(FUNC(pipeline_state::get_tile_info2),this),TILEMAP_SCAN_ROWS,8,8,64,32 );
	m_tilemap2->set_transparent_pen(0);
}

UINT32 pipeline_state::screen_update_pipeline(screen_device &screen, bitmap_ind16 &bitmap, const rectangle &cliprect)
{
	m_tilemap1->draw(screen, bitmap, cliprect, 0,0);
	m_tilemap2->draw(screen, bitmap, cliprect, 0,0);
	return 0;
}


WRITE8_MEMBER(pipeline_state::vidctrl_w)
{
	m_vidctrl=data;
}

WRITE8_MEMBER(pipeline_state::vram2_w)
{
	if(!(m_vidctrl&1))
	{
		m_tilemap1->mark_tile_dirty(offset&0x7ff);
		m_vram2[offset]=data;
	}
	else
	{
			m_palram[offset]=data;
			if(offset<0x300)
			{
			offset&=0xff;
			m_palette->set_pen_color(offset, pal6bit(m_palram[offset]), pal6bit(m_palram[offset+0x100]), pal6bit(m_palram[offset+0x200]));
			}
	}
}

WRITE8_MEMBER(pipeline_state::vram1_w)
{
	m_tilemap2->mark_tile_dirty(offset&0x7ff);
	m_vram1[offset]=data;
}

READ8_MEMBER(pipeline_state::protection_r)
{
	return m_fromMCU;
}

TIMER_CALLBACK_MEMBER(pipeline_state::protection_deferred_w)
{
	m_toMCU = param;
}

WRITE8_MEMBER(pipeline_state::protection_w)
{
	machine().scheduler().synchronize(timer_expired_delegate(FUNC(pipeline_state::protection_deferred_w),this), data);
	machine().scheduler().boost_interleave(attotime::zero, attotime::from_usec(100));
}

static ADDRESS_MAP_START( cpu0_mem, AS_PROGRAM, 8, pipeline_state )
	AM_RANGE(0x0000, 0x7fff) AM_ROM
	AM_RANGE(0x8000, 0x87ff) AM_RAM
	AM_RANGE(0x8800, 0x97ff) AM_RAM_WRITE(vram1_w) AM_SHARE("vram1")
	AM_RANGE(0x9800, 0xa7ff) AM_RAM_WRITE(vram2_w) AM_SHARE("vram2")
	AM_RANGE(0xb800, 0xb803) AM_DEVREADWRITE("ppi8255_0", i8255_device, read, write)
	AM_RANGE(0xb810, 0xb813) AM_DEVREADWRITE("ppi8255_1", i8255_device, read, write)
	AM_RANGE(0xb830, 0xb830) AM_NOP
	AM_RANGE(0xb840, 0xb840) AM_NOP
ADDRESS_MAP_END

static ADDRESS_MAP_START( cpu1_mem, AS_PROGRAM, 8, pipeline_state )
	AM_RANGE(0x0000, 0x7fff) AM_ROM
	AM_RANGE(0xc000, 0xc7ff) AM_RAM
	AM_RANGE(0xe000, 0xe003) AM_DEVREADWRITE("ppi8255_2", i8255_device, read, write)
ADDRESS_MAP_END

static ADDRESS_MAP_START( sound_port, AS_IO, 8, pipeline_state )
	ADDRESS_MAP_GLOBAL_MASK(0xff)
	AM_RANGE(0x00, 0x03) AM_DEVREADWRITE("ctc", z80ctc_device, read, write)
	AM_RANGE(0x06, 0x07) AM_NOP
ADDRESS_MAP_END

WRITE8_MEMBER(pipeline_state::mcu_portA_w)
{
	m_fromMCU=data;
}

READ8_MEMBER(pipeline_state::mcu_portA_r)
{
	return (m_fromMCU&m_ddrA)|(m_toMCU& ~m_ddrA);
}

WRITE8_MEMBER(pipeline_state::mcu_ddrA_w)
{
	m_ddrA=data;
}

static ADDRESS_MAP_START( mcu_mem, AS_PROGRAM, 8, pipeline_state )
	AM_RANGE(0x0000, 0x0000) AM_READ(mcu_portA_r) AM_WRITE(mcu_portA_w)
	AM_RANGE(0x0004, 0x0004) AM_WRITE(mcu_ddrA_w)
	AM_RANGE(0x0010, 0x007f) AM_RAM
	AM_RANGE(0x0080, 0x0fff) AM_ROM
ADDRESS_MAP_END


/* verified from Z80 code */
static INPUT_PORTS_START( pipeline )
	PORT_START("P1")
	PORT_BIT( 0x01, IP_ACTIVE_LOW, IPT_JOYSTICK_UP )    PORT_PLAYER(1)
	PORT_BIT( 0x02, IP_ACTIVE_LOW, IPT_JOYSTICK_DOWN )  PORT_PLAYER(1)
	PORT_BIT( 0x04, IP_ACTIVE_LOW, IPT_JOYSTICK_LEFT )  PORT_PLAYER(1)
	PORT_BIT( 0x08, IP_ACTIVE_LOW, IPT_JOYSTICK_RIGHT ) PORT_PLAYER(1)
	PORT_BIT( 0x10, IP_ACTIVE_LOW, IPT_BUTTON1 ) PORT_PLAYER(1)
	PORT_BIT( 0x20, IP_ACTIVE_LOW, IPT_UNUSED )
	PORT_BIT( 0x40, IP_ACTIVE_LOW, IPT_COIN1 )
	PORT_BIT( 0x80, IP_ACTIVE_LOW, IPT_START1 )

	PORT_START("DSW1")
	/* bits 0 to 6 are tested from less to most significant - code at 0x00dd */
	PORT_DIPNAME( 0x7f, 0x00, DEF_STR( Coinage ) )
	PORT_DIPSETTING(    0x07, "10 Coins/1 Credit" )
	PORT_DIPSETTING(    0x03, DEF_STR( 5C_1C ) )
	PORT_DIPSETTING(    0x01, DEF_STR( 2C_1C ) )
	PORT_DIPSETTING(    0x00, DEF_STR( 1C_1C ) )
//  PORT_DIPSETTING(    0x7f, DEF_STR( 1C_1C ) )            /* duplicated setting */
	PORT_DIPSETTING(    0x0f, DEF_STR( 1C_2C ) )
	PORT_DIPSETTING(    0x1f, DEF_STR( 1C_3C ) )
	PORT_DIPSETTING(    0x3f, DEF_STR( 1C_4C ) )
	PORT_DIPNAME( 0x80, 0x00, DEF_STR( Lives ) )
	PORT_DIPSETTING(    0x80, "1" )
	PORT_DIPSETTING(    0x00, "2" )

	PORT_START("DSW2")
	/* bits 0 to 2 are tested from less to most significant - code at 0x0181 */
	PORT_DIPNAME( 0x07, 0x00, DEF_STR( Difficulty ) )
	PORT_DIPSETTING(    0x00, DEF_STR( Easy ) )             /* table at 0x35eb */
	PORT_DIPSETTING(    0x01, DEF_STR( Medium ) )           /* table at 0x35c5 */
//  PORT_DIPSETTING(    0x07, DEF_STR( Medium ) )           /* duplicated setting */
	PORT_DIPSETTING(    0x03, DEF_STR( Hard ) )             /* table at 0x35a0 */
	PORT_DIPNAME( 0x18, 0x18, "Water Speed" )               /* check code at 0x2619 - table at 0x5685 */
	PORT_DIPSETTING(    0x18, "Slowest" )                   /* 0x12 */
	PORT_DIPSETTING(    0x10, "Slow" )                      /* 0x0f */
	PORT_DIPSETTING(    0x08, "Fast" )                      /* 0x0d */
	PORT_DIPSETTING(    0x00, "Fastest" )                   /* 0x08 */
	PORT_DIPNAME( 0x20, 0x20, "Continue" )                  /* check code at 0x0ffd - see notes */
	PORT_DIPSETTING(    0x20, DEF_STR( Normal ) )
	PORT_DIPSETTING(    0x00, "Checkpoints" )
	PORT_DIPNAME( 0xc0, 0x00, "Sounds/Music" )              /* check code at 0x1c0a - determine if it really affects music once it is supported */
	PORT_DIPSETTING(    0xc0, DEF_STR( Off ) )
	PORT_DIPSETTING(    0x40, "Attract Mode" )
	PORT_DIPSETTING(    0x80, "Normal Game" )
	PORT_DIPSETTING(    0x00, DEF_STR( On ) )
INPUT_PORTS_END


static const gfx_layout layout_8x8x8 =
{
	8,8,
	RGN_FRAC(1,8),
	8,
	{RGN_FRAC(0,8),RGN_FRAC(1,8),RGN_FRAC(2,8),RGN_FRAC(3,8),RGN_FRAC(4,8),RGN_FRAC(5,8),RGN_FRAC(6,8),RGN_FRAC(7,8)},
	{ 0, 1, 2,  3,  4, 5, 6, 7 },
	{ 0*8, 1*8, 2*8, 3*8, 4*8, 5*8, 6*8, 7*8 },
	8*8
};

static const gfx_layout layout_8x8x3 =
{
	8,8,
	RGN_FRAC(1,3),
	3,
	{RGN_FRAC(0,3),RGN_FRAC(1,3),RGN_FRAC(2,3)},
	{ 0, 1, 2,  3,  4, 5, 6, 7 },
	{ 0*8, 1*8, 2*8, 3*8, 4*8, 5*8, 6*8, 7*8 },
	8*8
};

static GFXDECODE_START( pipeline )
	GFXDECODE_ENTRY( "gfx1", 0, layout_8x8x8, 0x000, 1 ) // 8bpp tiles
	GFXDECODE_ENTRY( "gfx2", 0, layout_8x8x3, 0x100, 32 ) // 3bpp tiles
GFXDECODE_END

static Z80CTC_INTERFACE( ctc_intf )
{
	DEVCB_CPU_INPUT_LINE("audiocpu", INPUT_LINE_IRQ0),      // interrupt handler
	DEVCB_NULL,                 // ZC/TO0 callback
	DEVCB_NULL,                 // ZC/TO1 callback
	DEVCB_NULL                  // ZC/TO2 callback
};

static const z80_daisy_config daisy_chain_sound[] =
{
	{ "ctc" },
	{ NULL }
};

static I8255A_INTERFACE( ppi8255_0_intf )
{
	DEVCB_INPUT_PORT("P1"),             /* Port A read */
	DEVCB_NULL,                         /* Port A write */
	DEVCB_NULL,                         /* Port B read */
	DEVCB_NULL,                         /* Port B write */  // related to sound/music : check code at 0x1c0a
	DEVCB_NULL,                         /* Port C read */
	DEVCB_DRIVER_MEMBER(pipeline_state,vidctrl_w)           /* Port C write */
};

static I8255A_INTERFACE( ppi8255_1_intf )
{
	DEVCB_INPUT_PORT("DSW1"),           /* Port A read */
	DEVCB_NULL,                         /* Port A write */
	DEVCB_INPUT_PORT("DSW2"),           /* Port B read */
	DEVCB_NULL,                         /* Port B write */
	DEVCB_DRIVER_MEMBER(pipeline_state,protection_r),       /* Port C read */
	DEVCB_DRIVER_MEMBER(pipeline_state,protection_w)            /* Port C write */
};

static I8255A_INTERFACE( ppi8255_2_intf )
{
	DEVCB_NULL,                         /* Port A read */
	DEVCB_NULL,                         /* Port A write */
	DEVCB_NULL,                         /* Port B read */
	DEVCB_NULL,                         /* Port B write */
	DEVCB_NULL,                         /* Port C read */
	DEVCB_NULL                          /* Port C write */
};

static const ay8910_interface ay8910_config =
{
	AY8910_LEGACY_OUTPUT,
	AY8910_DEFAULT_LOADS,
	DEVCB_NULL, DEVCB_NULL, DEVCB_NULL, DEVCB_NULL
};

PALETTE_INIT_MEMBER(pipeline_state, pipeline)
{
	int r,g,b,i,c;
	UINT8 *prom1 = &memregion("proms")->base()[0x000];
	UINT8 *prom2 = &memregion("proms")->base()[0x100];

	for(i=0;i<0x100;i++)
	{
		c=prom1[i]|(prom2[i]<<4);
		r=c&7;
		g=(c>>3)&7;
		b=(c>>6)&3;
		r*=36;
		g*=36;
		b*=85;
<<<<<<< HEAD
		palette.set_pen_color(0x100+i, MAKE_RGB(r, g, b));
=======
		palette_set_color(machine(), 0x100+i, rgb_t(r, g, b));
>>>>>>> ca932a6d
	}
}

static MACHINE_CONFIG_START( pipeline, pipeline_state )
	/* basic machine hardware */

	MCFG_CPU_ADD("maincpu", Z80, 7372800/2)
	MCFG_CPU_PROGRAM_MAP(cpu0_mem)
	MCFG_CPU_VBLANK_INT_DRIVER("screen", pipeline_state,  nmi_line_pulse)

	MCFG_CPU_ADD("audiocpu", Z80, 7372800/2)
	MCFG_CPU_CONFIG(daisy_chain_sound)
	MCFG_CPU_PROGRAM_MAP(cpu1_mem)
	MCFG_CPU_IO_MAP(sound_port)

	MCFG_CPU_ADD("mcu", M68705, 7372800/2)
	MCFG_CPU_PROGRAM_MAP(mcu_mem)

	MCFG_Z80CTC_ADD( "ctc", 7372800/2 /* same as "audiocpu" */, ctc_intf )

	MCFG_I8255A_ADD( "ppi8255_0", ppi8255_0_intf )
	MCFG_I8255A_ADD( "ppi8255_1", ppi8255_1_intf )
	MCFG_I8255A_ADD( "ppi8255_2", ppi8255_2_intf )

	/* video hardware */
	MCFG_SCREEN_ADD("screen", RASTER)
	MCFG_SCREEN_REFRESH_RATE(60)
	MCFG_SCREEN_VBLANK_TIME(ATTOSECONDS_IN_USEC(0))
	MCFG_SCREEN_SIZE(512, 512)
	MCFG_SCREEN_VISIBLE_AREA(0, 319, 16, 239)
	MCFG_SCREEN_UPDATE_DRIVER(pipeline_state, screen_update_pipeline)

	MCFG_GFXDECODE_ADD("gfxdecode",pipeline,"palette")

	MCFG_PALETTE_ADD("palette", 0x100+0x100)


	MCFG_SPEAKER_STANDARD_MONO("mono")

	MCFG_SOUND_ADD("ymsnd", YM2203, 7372800/4)
	MCFG_YM2203_AY8910_INTF(&ay8910_config)
	MCFG_SOUND_ROUTE(ALL_OUTPUTS, "mono", 0.60)

MACHINE_CONFIG_END

ROM_START( pipeline )
	ROM_REGION( 0x10000, "maincpu", 0 )
	ROM_LOAD( "rom1.u77", 0x00000, 0x08000, CRC(6e928290) SHA1(e2c8c35c04fd8ce3ddd6ecec04b0193a248e4362) )

	ROM_REGION( 0x10000, "audiocpu", 0 )
	ROM_LOAD( "rom2.u84", 0x00000, 0x08000, CRC(e77c43b7) SHA1(8b04005bc448083a429ace3319fc7e168a61f2f9) )

	ROM_REGION( 0x1000, "mcu", 0 )
	ROM_LOAD( "68705r3.u74", 0x00000, 0x01000, CRC(9bef427e) SHA1(d8e9b144190ac1c837e379e4be69d1e258a6c666) )

	ROM_REGION( 0x18000, "gfx2",0  )
	ROM_LOAD( "rom3.u32", 0x00000, 0x08000, CRC(d065ca46) SHA1(9fd8bb66735195d1cd20420096438abb5cb3fd54) )
	ROM_LOAD( "rom4.u31", 0x08000, 0x08000, CRC(6dc86355) SHA1(4b73e95726f7f244977634a5a152c90acb4ba89f) )
	ROM_LOAD( "rom5.u30", 0x10000, 0x08000, CRC(93f3f82a) SHA1(bc018370efc67a614ef6efa82526225f0db008ac) )

	ROM_REGION( 0x100000, "gfx1",0 )
	ROM_LOAD( "rom13.u1", 0x00000, 0x20000,CRC(611d7e01) SHA1(77e83c51b059f6d64009740d2e7e7ac1c8a6c7ec) )
	ROM_LOAD( "rom12.u2", 0x20000, 0x20000,CRC(8933c908) SHA1(9f04e454aacda479b6d6dd84dedbf56855f07fca) )
	ROM_LOAD( "rom11.u3", 0x40000, 0x20000,CRC(4e20e82d) SHA1(507b996ab5c8b8fb88f826d808f4b74dfc770db3) )
	ROM_LOAD( "rom10.u4", 0x60000, 0x20000,CRC(9892e465) SHA1(8789d169128bfc8de449bd617601a0f7fe1a19fb) )
	ROM_LOAD( "rom9.u5",  0x80000, 0x20000,CRC(07d16ca1) SHA1(caecf98284236af0e1f77566a9c6950491d0902a) )
	ROM_LOAD( "rom8.u6",  0xa0000, 0x20000,CRC(4e244c8a) SHA1(6808b2b195601e8041a12fff4b77e487efba015e) )
	ROM_LOAD( "rom7.u7",  0xc0000, 0x20000,CRC(23eb84dd) SHA1(ad1d359ba59087a5e786d262194cfe7db9bb0000) )
	ROM_LOAD( "rom6.u8",  0xe0000, 0x20000,CRC(c34bee64) SHA1(2da2dc6e6615ccc2e3e7ca0ceb735a347923a728) )

	ROM_REGION( 0x00220, "proms", 0 )
	ROM_LOAD( "82s129.u10", 0x00000, 0x00100,CRC(e91a1f9e) SHA1(a293023ebe96a5438e89457a98d94beb6dad5418) )
	ROM_LOAD( "82s129.u9",  0x00100, 0x00100,CRC(1cc09f6f) SHA1(35c857e0f3df0dcceec963459978e779e94f76f6) )
	ROM_LOAD( "82s123.u79", 0x00200, 0x00020,CRC(6df3f972) SHA1(0096a7f7452b70cac6c0752cb62e24b643015b5c) )
ROM_END

GAME( 1990, pipeline, 0, pipeline, pipeline, driver_device, 0, ROT0, "Daehyun Electronics", "Pipeline",GAME_NO_SOUND )<|MERGE_RESOLUTION|>--- conflicted
+++ resolved
@@ -384,11 +384,7 @@
 		r*=36;
 		g*=36;
 		b*=85;
-<<<<<<< HEAD
-		palette.set_pen_color(0x100+i, MAKE_RGB(r, g, b));
-=======
-		palette_set_color(machine(), 0x100+i, rgb_t(r, g, b));
->>>>>>> ca932a6d
+		palette.set_pen_color(0x100+i, rgb_t(r, g, b));
 	}
 }
 
