// license:BSD-3-Clause
// copyright-holders:hap, Roberto Fresca
// thanks-to:Darrell Hal Smith, Kevin Mullins
/****************************************************************

  Meyco 8088 based hardware

  i8088 CPU @ 5MHz (15MHz XTAL + i8284A clock generator),
  3 x 8KB EPROM (max 4), 3 x 8KB RAM (max 4), 2KB battery RAM,
  2 x i8155, optional i8251A + RS232 for factory debug

  To initialize battery RAM, go into Meter Read mode (F1 -> 9),
  and then press the Meter Read + Reset buttons (9 + 0).

  If a game is not turned off properly, eg. exiting MAME
  in mid-game, it may run faulty on the next boot.
  Enable the Night Switch to prevent this.

  TODO:
  - coincounters/hopper
  - correct CPU speed (currently underclocked)

****************************************************************/

#include "emu.h"
#include "cpu/i86/i86.h"
#include "machine/i8155.h"
#include "machine/nvram.h"
#include "machine/timer.h"
#include "sound/dac.h"
#include "sound/volt_reg.h"
#include "video/resnet.h"
#include "screen.h"
#include "speaker.h"

#include "gldarrow.lh"


class meyc8088_state : public driver_device
{
public:
	meyc8088_state(const machine_config &mconfig, device_type type, const char *tag)
		: driver_device(mconfig, type, tag),
		m_maincpu(*this,"maincpu"),
		m_vram(*this, "vram"),
		m_heartbeat(*this, "heartbeat"),
		m_switches(*this, {"C0", "C1", "C2", "C3"}),
		m_lamps(*this, "lamp%u", 0U)
	{ }

	void meyc8088(machine_config &config);

protected:
	virtual void machine_start() override;

private:
	required_device<cpu_device> m_maincpu;
	required_shared_ptr<uint8_t> m_vram;
	required_device<timer_device> m_heartbeat;

	required_ioport_array<4> m_switches;

	output_finder<16> m_lamps;

	uint8_t m_status;
	uint8_t m_common;

	DECLARE_WRITE8_MEMBER(drive_w);
	DECLARE_WRITE8_MEMBER(video5_flip_w);
	DECLARE_READ8_MEMBER(video5_flip_r);
	DECLARE_WRITE8_MEMBER(screen_flip_w);
	DECLARE_READ8_MEMBER(screen_flip_r);
	DECLARE_READ8_MEMBER(input_r);
	DECLARE_READ8_MEMBER(status_r);
	DECLARE_WRITE8_MEMBER(lights1_w);
	DECLARE_WRITE8_MEMBER(lights2_w);
	DECLARE_WRITE8_MEMBER(common_w);

	DECLARE_PALETTE_INIT(meyc8088);
	uint32_t screen_update(screen_device &screen, bitmap_ind16 &bitmap, const rectangle &cliprect);
	DECLARE_WRITE_LINE_MEMBER(screen_vblank);
	TIMER_DEVICE_CALLBACK_MEMBER(heartbeat_callback);
	void meyc8088_map(address_map &map);
};


/***************************************************************************

  Video

***************************************************************************/

/***************************************************************************

  Convert the color PROMs into a more useable format.

  The palette PROM is connected to the RGB output this way:
  (even and uneven pins were switched around in the schematics)

  bit 7 -- N/C
        -- 820 ohm resistor  -- GREEN
        --                   -- GREEN
        -- 820 ohm resistor  -- BLUE
        --                   -- BLUE
        -- 820 ohm resistor  -- RED
        --                   -- RED
  bit 0 -- N/C

  plus 330 ohm pullup resistors on all lines

***************************************************************************/

static const res_net_decode_info meyc8088_decode_info =
{
	1,      // there may be two proms needed to construct color
	0, 31,  // start/end
	//  R,   G,   B,
	{   0,   0,   0, },     // offsets
	{   1,   5,   3, },     // shifts
	{0x03,0x03,0x03, }      // masks
};

static const res_net_info meyc8088_net_info =
{
	RES_NET_VCC_5V | RES_NET_VBIAS_5V | RES_NET_VIN_OPEN_COL,
	{
		{ RES_NET_AMP_NONE, 330, 0, 2, { 1, 820 } },
		{ RES_NET_AMP_NONE, 330, 0, 2, { 1, 820 } },
		{ RES_NET_AMP_NONE, 330, 0, 2, { 1, 820 } }
	}
};

PALETTE_INIT_MEMBER(meyc8088_state, meyc8088)
{
	const uint8_t *color_prom = memregion("proms")->base();
	std::vector<rgb_t> rgb;

	compute_res_net_all(rgb, color_prom, meyc8088_decode_info, meyc8088_net_info);
	palette.set_pen_colors(0, rgb);
}

uint32_t meyc8088_state::screen_update(screen_device &screen, bitmap_ind16 &bitmap, const rectangle &cliprect)
{
	uint8_t v[5];
	v[4] = m_status << 2 & 0x10; // video5: color prom d4

	if (~m_status & 2)
	{
		// screen off
		bitmap.fill(v[4]);
		return 0;
	}

	for (offs_t offs = 0x800; offs < 0x4000; offs+=2)
	{
		uint8_t y = (offs-0x800) >> 6;
		uint8_t x = (offs-0x800) << 2;

		v[0] = m_vram[offs|0x0000]; // video1: color prom d0
		v[1] = m_vram[offs|0x0001]; // video2: color prom d1
		v[2] = m_vram[offs|0x4000]; // video3: color prom d2
		v[3] = m_vram[offs|0x4001]; // video4: color prom d3

		for (int i = 0; i < 8; i++)
			bitmap.pix16(y, x | i) = ((v[0] << i) >> 7 & 1) | ((v[1] << i) >> 6 & 2) | ((v[2] << i) >> 5 & 4) | ((v[3] << i) >> 4 & 8) | v[4];
	}

	return 0;
}

WRITE_LINE_MEMBER(meyc8088_state::screen_vblank)
{
	// LC255(200ns pulse) rising edge asserts INTR at start and end of vblank
	// INTA wired back to INTR to clear it, vector is hardwired to $20
	m_maincpu->set_input_line_and_vector(0, HOLD_LINE, 0x20);
}


/***************************************************************************

  I/O

***************************************************************************/

TIMER_DEVICE_CALLBACK_MEMBER(meyc8088_state::heartbeat_callback)
{
	m_status |= 0x20;
}

WRITE8_MEMBER(meyc8088_state::drive_w)
{
	// drivers go into high-impedance state ~100ms after write (LS374 /OC)
	m_status &= ~0x20;
	m_heartbeat->adjust(attotime::from_msec(100));

	// d0-d3: DC counter drivers
	// d4-d7: AC motor drivers
}

// switch screen on/off on $b4000 access
READ8_MEMBER(meyc8088_state::screen_flip_r)
{
	m_status ^= 2;
	return 0;
}

WRITE8_MEMBER(meyc8088_state::screen_flip_w)
{
	m_status ^= 2;
}

// switch video5 (color prom d4) on/off on $b5000 access
READ8_MEMBER(meyc8088_state::video5_flip_r)
{
	m_status ^= 4;
	return 0;
}

WRITE8_MEMBER(meyc8088_state::video5_flip_w)
{
	m_status ^= 4;
}


void meyc8088_state::meyc8088_map(address_map &map)
{
	map(0x00000, 0x007ff).ram().share("nvram");
	map(0x70000, 0x77fff).ram().share("vram");
	map(0xb0000, 0xb00ff).rw("i8155_2", FUNC(i8155_device::memory_r), FUNC(i8155_device::memory_w));
	map(0xb0800, 0xb0807).rw("i8155_2", FUNC(i8155_device::io_r), FUNC(i8155_device::io_w));
	map(0xb1000, 0xb10ff).rw("i8155_1", FUNC(i8155_device::memory_r), FUNC(i8155_device::memory_w));
	map(0xb1800, 0xb1807).rw("i8155_1", FUNC(i8155_device::io_r), FUNC(i8155_device::io_w));
	map(0xb2000, 0xb2000).w(this, FUNC(meyc8088_state::drive_w));
	map(0xb3000, 0xb3000).noprw(); // i8251A data (debug related, unpopulated on sold boards)
	map(0xb3800, 0xb3800).noprw(); // "
	map(0xb4000, 0xb4000).rw(this, FUNC(meyc8088_state::screen_flip_r), FUNC(meyc8088_state::screen_flip_w));
	map(0xb5000, 0xb5000).rw(this, FUNC(meyc8088_state::video5_flip_r), FUNC(meyc8088_state::video5_flip_w));
	map(0xf8000, 0xfffff).rom();
}


READ8_MEMBER(meyc8088_state::input_r)
{
	uint8_t ret = 0xff;

	// multiplexed switch inputs
	if (~m_common & 1) ret &= m_switches[0].read_safe(0); // bit switches
	if (~m_common & 2) ret &= m_switches[1].read_safe(0); // control switches
	if (~m_common & 4) ret &= m_switches[2].read_safe(0); // light switches
	if (~m_common & 8) ret &= m_switches[3].read_safe(0); // light switches

	return ret;
}

READ8_MEMBER(meyc8088_state::status_r)
{
	// d0: /CR2
	// d1: screen on
	// d2: video5
	// d3: N/C
	// d4: battery ok
	// d5: /drive on
	return (m_status & 0x27) | 0x18;
}


WRITE8_MEMBER(meyc8088_state::lights1_w)
{
	// lite 1-8
	for (int i = 0; i < 8; i++)
		m_lamps[i] = BIT(~data, i);
}

WRITE8_MEMBER(meyc8088_state::lights2_w)
{
	// lite 9-16
	for (int i = 0; i < 8; i++)
		m_lamps[i + 8] = BIT(~data, i);
}

WRITE8_MEMBER(meyc8088_state::common_w)
{
	// d0: /CR2
	m_status = (m_status & ~1) | (data & 1);

	// d1: battery on
	m_status = (m_status & ~0x10) | (data << 3 & 0x10);

	// d2-d5: /common
	m_common = data >> 2 & 0xf;
}

void meyc8088_state::machine_start()
{
	m_lamps.resolve();

	save_item(NAME(m_status));
	save_item(NAME(m_common));
}


/***************************************************************************

  Inputs

***************************************************************************/

static INPUT_PORTS_START( gldarrow )
	PORT_START("SW")
	PORT_BIT( 0x01, IP_ACTIVE_HIGH, IPT_CUSTOM ) PORT_VBLANK("screen")
	PORT_BIT( 0x02, IP_ACTIVE_LOW, IPT_COIN1 ) PORT_IMPULSE(1)
	PORT_BIT( 0x04, IP_ACTIVE_LOW, IPT_COIN2 ) PORT_IMPULSE(1) // coin4
	PORT_BIT( 0x78, IP_ACTIVE_LOW, IPT_UNUSED )
	PORT_BIT( 0x80, IP_ACTIVE_LOW, IPT_UNKNOWN ) // hopper coin switch?

	PORT_START("C0")
	PORT_DIPNAME( 0x03, 0x00, "Payout Percentage" )     PORT_DIPLOCATION("BSW:1,2")
	PORT_DIPSETTING(    0x03, "85%")
	PORT_DIPSETTING(    0x02, "88%")
	PORT_DIPSETTING(    0x01, "90%")
	PORT_DIPSETTING(    0x00, "93%")
	PORT_DIPNAME( 0x04, 0x00, "Bit Switch 3" )          PORT_DIPLOCATION("BSW:3")
	PORT_DIPSETTING(    0x00, DEF_STR( Off ) )
	PORT_DIPSETTING(    0x04, DEF_STR( On ) )
	PORT_DIPNAME( 0x08, 0x00, "Bonus Award" )           PORT_DIPLOCATION("BSW:4")
	PORT_DIPSETTING(    0x00, DEF_STR( Off ) )
	PORT_DIPSETTING(    0x08, DEF_STR( On ) )
	PORT_DIPNAME( 0x10, 0x00, DEF_STR( Coinage ) )      PORT_DIPLOCATION("BSW:5")
	PORT_DIPSETTING(    0x00, DEF_STR( 1C_1C ) )
	PORT_DIPSETTING(    0x10, DEF_STR( 1C_5C ) )
	PORT_DIPNAME( 0x20, 0x00, "Bit Switch 6" )          PORT_DIPLOCATION("BSW:6")
	PORT_DIPSETTING(    0x00, DEF_STR( Off ) )
	PORT_DIPSETTING(    0x20, DEF_STR( On ) )
	PORT_DIPNAME( 0x40, 0x00, "Bit Switch 7" )          PORT_DIPLOCATION("BSW:7")
	PORT_DIPSETTING(    0x00, DEF_STR( Off ) )
	PORT_DIPSETTING(    0x40, DEF_STR( On ) )
	PORT_SERVICE_DIPLOC( 0x80, IP_ACTIVE_HIGH, "BSW:8" )

	PORT_START("C1")
	PORT_BIT( 0x1f, IP_ACTIVE_LOW, IPT_UNUSED )
	PORT_BIT( 0x20, IP_ACTIVE_LOW, IPT_SERVICE2 ) PORT_NAME("Meter Reset")
	PORT_BIT( 0x40, IP_ACTIVE_LOW, IPT_SERVICE1 ) PORT_NAME("Meter Read")
	PORT_DIPNAME( 0x80, 0x80, "Night Switch" ) PORT_CODE(KEYCODE_F1) PORT_TOGGLE
	PORT_DIPSETTING(    0x80, DEF_STR( Off ) )
	PORT_DIPSETTING(    0x00, DEF_STR( On ) )

	PORT_START("C2")
	PORT_BIT( 0x01, IP_ACTIVE_LOW, IPT_GAMBLE_BET )
	PORT_BIT( 0x02, IP_ACTIVE_LOW, IPT_START1 )
	PORT_BIT( 0x04, IP_ACTIVE_LOW, IPT_SLOT_STOP3 )
	PORT_BIT( 0x08, IP_ACTIVE_LOW, IPT_SLOT_STOP2 )
	PORT_BIT( 0x10, IP_ACTIVE_LOW, IPT_SLOT_STOP1 )
	PORT_BIT( 0xe0, IP_ACTIVE_LOW, IPT_UNUSED )

	PORT_START("C3")
	PORT_BIT( 0xff, IP_ACTIVE_LOW, IPT_UNUSED )
INPUT_PORTS_END


/***************************************************************************

  Machine Config

***************************************************************************/

MACHINE_CONFIG_START(meyc8088_state::meyc8088)

	/* basic machine hardware */
	MCFG_DEVICE_ADD(m_maincpu, I8088, (XTAL(15'000'000) / 3) * 0.95) // NOTE: underclocked to prevent errors on diagnostics, MAME i8088 cycle timing is probably inaccurate
	MCFG_DEVICE_PROGRAM_MAP(meyc8088_map)

	MCFG_DEVICE_ADD("i8155_1", I8155, XTAL(15'000'000) / (3*1))
	// all ports set to input
	MCFG_I8155_IN_PORTA_CB(READ8(*this, meyc8088_state, input_r))
	MCFG_I8155_IN_PORTB_CB(IOPORT("SW"))
	MCFG_I8155_IN_PORTC_CB(READ8(*this, meyc8088_state, status_r))
	// i8251A trigger txc/rxc (debug related, unpopulated on sold boards)

	MCFG_DEVICE_ADD("i8155_2", I8155, XTAL(15'000'000) / (3*32))
	// all ports set to output
	MCFG_I8155_OUT_PORTA_CB(WRITE8(*this, meyc8088_state, lights2_w))
	MCFG_I8155_OUT_PORTB_CB(WRITE8(*this, meyc8088_state, lights1_w))
	MCFG_I8155_OUT_PORTC_CB(WRITE8(*this, meyc8088_state, common_w))
	MCFG_I8155_OUT_TIMEROUT_CB(WRITELINE("dac", dac_bit_interface, write))

	MCFG_NVRAM_ADD_0FILL("nvram")

	MCFG_TIMER_DRIVER_ADD("heartbeat", meyc8088_state, heartbeat_callback)

	/* video hardware */
	MCFG_SCREEN_ADD("screen", RASTER)
	MCFG_SCREEN_RAW_PARAMS(XTAL(15'000'000)/3, 320, 0, 256, 261, 0, 224)
	MCFG_SCREEN_UPDATE_DRIVER(meyc8088_state, screen_update)
	MCFG_SCREEN_VBLANK_CALLBACK(WRITELINE(*this, meyc8088_state, screen_vblank))
	MCFG_SCREEN_PALETTE("palette")

	MCFG_PALETTE_ADD("palette", 32)
	MCFG_PALETTE_INIT_OWNER(meyc8088_state, meyc8088)

	/* sound hardware */
	SPEAKER(config, "speaker").front_center();

	MCFG_DEVICE_ADD("dac", DAC_1BIT, 0) MCFG_SOUND_ROUTE(ALL_OUTPUTS, "speaker", 0.25)
	MCFG_DEVICE_ADD("vref", VOLTAGE_REGULATOR, 0) MCFG_VOLTAGE_REGULATOR_OUTPUT(5.0)
	MCFG_SOUND_ROUTE(0, "dac", 1.0, DAC_VREF_POS_INPUT)
MACHINE_CONFIG_END


ROM_START( gldarrow )
	ROM_REGION( 0x100000, "maincpu", 0 )
	ROM_LOAD( "3.14h",   0x0fa000, 0x002000, CRC(a4acc6df) SHA1(b25f2cf8154932834100615e2e9c44ef47a15fea) )
	ROM_LOAD( "2.13h",   0x0fc000, 0x002000, CRC(595e380d) SHA1(6f8e58f646106d33cb651d97ca6a1133f7b05373) )
	ROM_LOAD( "1.12h",   0x0fe000, 0x002000, CRC(71bd0e39) SHA1(15345f5726cd33ecb1b2da05f2852b6cc3ac7747) )

	ROM_REGION( 0x20, "proms", 0 )
	ROM_LOAD( "prom.2c", 0x00, 0x20, CRC(2839bb14) SHA1(c9acdb3ae00c2f9344aedaf77c0f4e860a3184fc) ) // M3-7602-5 color prom
ROM_END


<<<<<<< HEAD
GAMEL(1984, gldarrow, 0, meyc8088, gldarrow, meyc8088_state, empty_init, ROT0, "Meyco Games, Inc.", "Golden Arrow (Standard G8-03)", 0, layout_gldarrow )
=======
GAMEL(1984, gldarrow, 0, meyc8088, gldarrow, meyc8088_state, 0, ROT0, "Meyco Games, Inc.", "Golden Arrow (Standard G8-03)", MACHINE_SUPPORTS_SAVE, layout_gldarrow )
>>>>>>> 2801e5d4
<|MERGE_RESOLUTION|>--- conflicted
+++ resolved
@@ -417,8 +417,4 @@
 ROM_END
 
 
-<<<<<<< HEAD
-GAMEL(1984, gldarrow, 0, meyc8088, gldarrow, meyc8088_state, empty_init, ROT0, "Meyco Games, Inc.", "Golden Arrow (Standard G8-03)", 0, layout_gldarrow )
-=======
-GAMEL(1984, gldarrow, 0, meyc8088, gldarrow, meyc8088_state, 0, ROT0, "Meyco Games, Inc.", "Golden Arrow (Standard G8-03)", MACHINE_SUPPORTS_SAVE, layout_gldarrow )
->>>>>>> 2801e5d4
+GAMEL( 1984, gldarrow, 0, meyc8088, gldarrow, meyc8088_state, empty_init, ROT0, "Meyco Games, Inc.", "Golden Arrow (Standard G8-03)", MACHINE_SUPPORTS_SAVE, layout_gldarrow )