// license:BSD-3-Clause
// copyright-holders:Bryan McPhail,Ernesto Corvi,Andrew Prime,Zsolt Vasvari
// thanks-to:Fuzz
/***************************************************************************

    Neo-Geo CD hardware

    Thanks to:
        * The FBA team (Barry Harris) for much of the CDC / CDD code and system details.
          ( http://www.barryharris.me.uk/ )
        * Mirko Buffoni for a commented disassembly of the NeoCD bios rom.

    Current status:
        - NeoCDZ runs, the original NeoCD does not
           - Might think the tray is open? (check)
        - Some unknown / unhandled CD commands, code is still a bit messy
           - CDDA continues to play during loading, should stop it
        - Games using Raster Effects are broken without a kludge
           - CPU gets overloaded with IRQs from the timer callback...
        - Double Dragon doesn't load, it erases the IRQ table
           - might need better handling of the Vector Table Mapping, or better interrupts (see point above)
        - Softlist are based on an old Tosec set and should be updated to the TruRip set once we can convert CCD
          without throwing away gap data etc.

****************************************************************************/

#include "emu.h"
#include "includes/neogeo.h"
#include "machine/nvram.h"
#include "imagedev/chd_cd.h"
#include "machine/74259.h"
#include "machine/megacdcd.h"
#include "softlist.h"


<<<<<<< HEAD
/* Stubs for various functions called by the FBA code, replace with MAME specifics later */

//uint8_t *m_ngcd_sprram, *m_ngcd_fixram;
//uint8_t* NeoSpriteROM;
//uint8_t* NeoTextROM;
//uint8_t* m_ngcd_adpcmram;
//uint8_t* m_ngcd_z80ram;

=======
>>>>>>> 71b93f58
// was it actually released in eu / asia?
#define NEOCD_REGION_ASIA 3 // IronClad runs with a darkened screen (MVS has the same issue)
#define NEOCD_REGION_EUROPE 2 // ^
#define NEOCD_REGION_US 1
#define NEOCD_REGION_JAPAN 0




class ngcd_state : public aes_base_state
{
public:
	ngcd_state(const machine_config &mconfig, device_type type, const char *tag)
		: aes_base_state(mconfig, type, tag)
<<<<<<< HEAD
		, m_save_ram(*this,"saveram", 16)
		, m_tempcdc(*this,"tempcdc")
		, m_ngcd_adpcmram(*this,"ymsnd")
		, m_ngcd_z80ram(*this,"z80_ram")
=======
		, m_tempcdc(*this, "tempcdc")
		, m_z80_ram(*this, "z80_ram")
		, m_adpcm_ram(*this, "adpcm_ram")
>>>>>>> 71b93f58
	{
		m_dma_address1 = 0;
		m_dma_address2 = 0;
		m_dma_value1   = 0;
		m_dma_value2   = 0;
		m_dma_count    = 0;
		m_dma_mode = 0;
		m_irq_ack = ~0;
		m_irq_vector_ack = 0;
		m_irq_vector = 0;
		m_has_sprite_bus = true;
		m_has_text_bus = true;
		m_has_ymrom_bus = true;
		m_has_z80_bus = true;
		m_ngcd_region = NEOCD_REGION_JAPAN;
	}

	required_shared_ptr<uint8_t> m_save_ram;
	optional_device<lc89510_temp_device> m_tempcdc;
	required_shared_ptr<uint8_t> m_z80_ram;
	required_shared_ptr<uint8_t> m_adpcm_ram;

<<<<<<< HEAD
	std::vector<uint8_t> m_ngcd_sprram;
	std::vector<uint8_t> m_ngcd_fixram;
	required_region_ptr<uint8_t> m_ngcd_adpcmram;
	required_shared_ptr<uint8_t> m_ngcd_z80ram;

	void NeoCDDoDMA(address_space& curr_space);
	void set_DMA_regs(int offset, uint16_t wordValue);
	inline int swap_spraddr(int address);

	DECLARE_READ16_MEMBER(neocd_memcard_r);
	DECLARE_WRITE16_MEMBER(neocd_memcard_w);
	DECLARE_READ16_MEMBER(neocd_control_r);
	DECLARE_WRITE16_MEMBER(neocd_control_w);
	DECLARE_READ8_MEMBER(neocd_transfer_r);
	DECLARE_WRITE8_MEMBER(neocd_transfer_w);
=======
	void do_dma(address_space& curr_space);
	void set_dma_regs(int offset, uint16_t wordValue);

	DECLARE_READ16_MEMBER(memcard_r);
	DECLARE_WRITE16_MEMBER(memcard_w);
	DECLARE_READ16_MEMBER(control_r);
	DECLARE_WRITE16_MEMBER(control_w);
	DECLARE_READ8_MEMBER(transfer_r);
	DECLARE_WRITE8_MEMBER(transfer_w);
>>>>>>> 71b93f58

	DECLARE_INPUT_CHANGED_MEMBER(aes_jp1);

	// neoCD

	int32_t m_active_transfer_area;
	int32_t m_sprite_transfer_bank;
	int32_t m_adpcm_transfer_bank;
	int32_t m_dma_address1;
	int32_t m_dma_address2;
	int32_t m_dma_value1;
	int32_t m_dma_value2;
	int32_t m_dma_count;
	int32_t m_dma_mode;
	int32_t m_irq_ack;
	int m_irq_vector_ack;
	int m_irq_vector;

	bool m_has_sprite_bus;
	bool m_has_text_bus;
	bool m_has_ymrom_bus;
	bool m_has_z80_bus;
	uint8_t m_ngcd_region;

	int get_irq_vector_ack(void) { return m_irq_vector_ack; }
	void set_irq_vector_ack(int val) { m_irq_vector_ack = val; }
	int get_irq_vector(void) { return m_irq_vector; }
	void irq_update(uint8_t byteValue);

	// from the CDC
	void interrupt_callback_type1(void);
	void interrupt_callback_type2(void);
	void interrupt_callback_type3(void);

	uint8_t m_transfer_write_enable;

	bool prohibit_cdc_irq; // hack?

	uint32_t screen_update(screen_device &screen, bitmap_rgb32 &bitmap, const rectangle &cliprect);

	void init_neocdz();
	void init_neocdzj();

	IRQ_CALLBACK_MEMBER(int_callback);

<<<<<<< HEAD
=======
	std::unique_ptr<uint8_t[]> m_meminternal_data;
	std::unique_ptr<uint8_t[]> m_sprite_ram;
	std::unique_ptr<uint8_t[]> m_fix_ram;

>>>>>>> 71b93f58
	void neocd(machine_config &config);
	void neocd_audio_io_map(address_map &map);
	void neocd_audio_map(address_map &map);
	void neocd_main_map(address_map &map);
	void neocd_ym_map(address_map &map);

protected:
	virtual void machine_start() override;
	virtual void machine_reset() override;

	int32_t SekIdle(int32_t nCycles);
};



/*************************************
 *
 *  Memory card
 *
 *************************************/

#define MEMCARD_SIZE    0x0800


/* The NeoCD has an 8kB internal memory card, instead of memcard slots like the MVS and AES */
READ16_MEMBER(ngcd_state::memcard_r)
{
	return m_save_ram[offset] | 0xff00;
}


WRITE16_MEMBER(ngcd_state::memcard_w)
{
	if (ACCESSING_BITS_0_7)
	{
		m_save_ram[offset] = data;
	}
}


/*************************************
 *
 *  System control register
 *
 *************************************/

READ16_MEMBER(ngcd_state::control_r)
{
	uint32_t sekAddress = 0xff0000+ (offset*2);

	switch (sekAddress & 0xFFFF) {
		case 0x0016:
			return m_tempcdc->nff0016_r();

		// LC8951 registers
		case 0x0100:
			return m_tempcdc->segacd_cdc_mode_address_r(space, 0, 0xffff);
		case 0x0102:
			return m_tempcdc->CDC_Reg_r();

		// CD mechanism communication
		case 0x0160:
			return m_tempcdc->neocd_cdd_rx_r();

		case 0x011C: // region
			return ~((0x10 | (m_ngcd_region & 3)) << 8);
	}


//  bprintf(PRINT_NORMAL, _T("  - NGCD port 0x%06X read (word, PC: 0x%06X)\n"), sekAddress, SekGetPC(-1));

	return ~0;
}


WRITE16_MEMBER(ngcd_state::control_w)
{
	uint32_t sekAddress = 0xff0000+ (offset*2);
	uint16_t wordValue = data;

//  bprintf(PRINT_NORMAL, _T("  - NGCD port 0x%06X -> 0x%04X (PC: 0x%06X)\n"), sekAddress, wordValue, SekGetPC(-1));
	int byteValue = wordValue & 0xff;

	switch (sekAddress & 0xFFFE) {
		case 0x0002:

			m_tempcdc->nff0002_set(wordValue);

			break;

		case 0x000E:
			irq_update(wordValue); // irqack
			break;

		case 0x0016:
			m_tempcdc->nff0016_set(byteValue);
			break;

			// DMA controller
		case 0x0060:
			if (byteValue & 0x40) {
				do_dma(space);
			}
			break;

		case 0x0064:
		case 0x0066:
		case 0x0068:
		case 0x006A:
		case 0x006C:
		case 0x006E:
		case 0x0070:
		case 0x0072:
		case 0x007E:
			set_dma_regs(sekAddress & 0xFFFE, wordValue);
			break;

		// upload DMA controller program

		case 0x0080:
		case 0x0082:
		case 0x0084:
		case 0x0086:
		case 0x0088:
		case 0x008A:
		case 0x008C:
		case 0x008E:
//          bprintf(PRINT_NORMAL, _T("  - DMA controller program[%02i] -> 0x%04X (PC: 0x%06X)\n"), sekAddress & 0x0F, wordValue, SekGetPC(-1));
			break;

		// LC8951 registers
		case 0x0100:
			m_tempcdc->segacd_cdc_mode_address_w(space, 0, byteValue, 0xffff);
			break;
		case 0x0102:
			m_tempcdc->CDC_Reg_w(byteValue);
			break;

		case 0x0104:
//          bprintf(PRINT_NORMAL, _T("  - NGCD 0xE00000 area -> 0x%02X (PC: 0x%06X)\n"), byteValue, SekGetPC(-1));
			if (ACCESSING_BITS_0_7)
			{
				m_active_transfer_area = byteValue;
			}
			break;

		case 0x0120:
//          bprintf(PRINT_NORMAL, _T("  - NGCD OBJ BUSREQ -> 1 (PC: 0x%06X)\n"), SekGetPC(-1));
			m_has_sprite_bus = false;
			break;
		case 0x0122:
//          bprintf(PRINT_NORMAL, _T("  - NGCD PCM BUSREQ -> 1 (PC: 0x%06X) %x\n"), SekGetPC(-1), byteValue);
			m_has_ymrom_bus = false;
			break;
		case 0x0126:
//          bprintf(PRINT_NORMAL, _T("  - NGCD Z80 BUSREQ -> 1 (PC: 0x%06X)\n"), SekGetPC(-1));
			m_has_z80_bus = false;
			machine().scheduler().synchronize();
			m_audiocpu->set_input_line(INPUT_LINE_HALT, ASSERT_LINE);
			break;
		case 0x0128:
//          bprintf(PRINT_NORMAL, _T("  - NGCD FIX BUSREQ -> 1 (PC: 0x%06X)\n"), SekGetPC(-1));
			m_has_text_bus = false;
			break;
		case 0x0140:
//          bprintf(PRINT_NORMAL, _T("  - NGCD OBJ BUSREQ -> 0 (PC: 0x%06X)\n"), SekGetPC(-1));
			m_has_sprite_bus = true;
			m_sprgen->optimize_sprite_data();
			break;
		case 0x0142:
//          bprintf(PRINT_NORMAL, _T("  - NGCD PCM BUSREQ -> 0 (PC: 0x%06X)\n"), SekGetPC(-1));
			m_has_ymrom_bus = true;
			break;
		case 0x0146:
//          bprintf(PRINT_NORMAL, _T("  - NGCD Z80 BUSREQ -> 0 (PC: 0x%06X)\n"), SekGetPC(-1));
			m_has_z80_bus = true;
			machine().scheduler().synchronize();
			m_audiocpu->set_input_line(INPUT_LINE_HALT, CLEAR_LINE);
			break;
		case 0x0148:
//          bprintf(PRINT_NORMAL, _T("  - NGCD FIX BUSREQ -> 0 (PC: 0x%06X)\n"), SekGetPC(-1));
			m_has_text_bus = true;
			break;

		// CD mechanism communication
		case 0x0162:
			m_tempcdc->neocd_cdd_tx_w(byteValue);
			break;
		case 0x0164:
			m_tempcdc->NeoCDCommsControl(byteValue & 1, byteValue & 2);
			break;

		case 0x016c:
//          bprintf(PRINT_ERROR, _T("  - NGCD port 0x%06X -> 0x%02X (PC: 0x%06X)\n"), sekAddress, byteValue, SekGetPC(-1));
			//MapVectorTable(!(byteValue == 0xFF));
			if (ACCESSING_BITS_0_7)
			{
				// even like this doubledr ends up mapping vectors in, then erasing them causing the loading to crash??
				// is there some way to enable write protection on the RAM vector area or is it some IRQ masking issue?
				// the games still write to the normal address for this too?
				// writes 00 / 01 / ff
				printf("MapVectorTable? %04x %04x\n",data,mem_mask);

				//m_bank_vectors->set_entry(data == 0 ? 0 : 1);
				m_use_cart_vectors = (data == 0 ? 0 : 1);
			}

//extern int32_t bRunPause;
//bRunPause = 1;
			break;

		case 0x016e:
//          bprintf(PRINT_IMPORTANT, _T("  - NGCD 0xE00000 area write access %s (0x%02X, PC: 0x%06X)\n"), byteValue ? _T("enabled") : _T("disabled"), byteValue, SekGetPC(-1));

			m_transfer_write_enable = byteValue;
			break;

		case 0x0180: {
			// 1 during CD access, 0 otherwise, written frequently
			//printf("reset cdc %04x %04x\n",data, mem_mask);

			if (ACCESSING_BITS_0_7)
			{
				if (data==0x00)
				{
				// not a good idea, causes hangs
				//  m_tempcdc->NeoCDCommsReset();

					// I doubt this is correct either, but we need something to stop
					// the interrupts during gameplay and I'm not sure what...
					prohibit_cdc_irq = true;
				}
				else
				{
					prohibit_cdc_irq = false;
				}
			}
			break;
		}
		case 0x0182: {
		//  printf("blah %02x\n", byteValue);
			if (byteValue == 0x00)
			{
				m_ym->reset();
				m_audiocpu->set_input_line(INPUT_LINE_RESET, ASSERT_LINE);
			}
			else m_audiocpu->set_input_line(INPUT_LINE_RESET, CLEAR_LINE);

			break;
		}
		case 0x01A0:
			m_sprite_transfer_bank = (byteValue & 3) << 20;
			break;
		case 0x01A2:
			m_adpcm_transfer_bank  = (byteValue & 1) << 19;
			break;


		default: {
//          bprintf(PRINT_NORMAL, _T("  - NGCD port 0x%06X -> 0x%04X (PC: 0x%06X)\n"), sekAddress, wordValue, SekGetPC(-1));
		}
	}

}




/*
 *  Handling NeoCD banked RAM
 *  When the Z80 space is banked in to 0xe00000, only the low byte of each word is used
 */

inline int ngcd_state::swap_spraddr(int address)
{
	// address is swizzled a bit due to out sprite decoding
	return bitswap<20>(address, 19, 18, 17, 16, 15, 14, 13, 12, 11, 10, 9, 8, 7, 6, 5, 4, 3, 2, 0, 1);
}

READ8_MEMBER(ngcd_state::transfer_r)
{
	uint32_t sekAddress = 0xe00000+ (offset);
	sekAddress ^= 1;

	switch (m_active_transfer_area) {
		case 0: // Sprites
<<<<<<< HEAD
			return m_ngcd_sprram[nSpriteTransferBank + swap_spraddr(sekAddress & 0x0FFFFF)];
		case 1:                         // ADPCM
			return m_ngcd_adpcmram[nADPCMTransferBank + ((sekAddress & 0x0FFFFF) >> 1)];
		case 4:                         // Z80
			if ((sekAddress & 0xfffff) >= 0x20000) return ~0;
			return m_ngcd_z80ram[(sekAddress & 0x1FFFF) >> 1];
		case 5:                         // Text
			return m_ngcd_fixram[(sekAddress & 0x3FFFF) >> 1];
=======
			address = (m_sprite_transfer_bank + (sekAddress & 0x0FFFFF));

			// address is swizzled a bit due to out sprite decoding
			if ((address&3)==0) return m_sprite_ram[address];
			if ((address&3)==1) return m_sprite_ram[address^3];
			if ((address&3)==2) return m_sprite_ram[address^3];
			if ((address&3)==3) return m_sprite_ram[address];

			return m_sprite_ram[m_sprite_transfer_bank + (sekAddress & 0x0FFFFF)];
		case 1:                         // ADPCM
			return m_adpcm_ram[m_adpcm_transfer_bank + ((sekAddress & 0x0FFFFF) >> 1)];
		case 4:                         // Z80
			if ((sekAddress & 0xfffff) >= 0x20000) return ~0;
			return m_z80_ram[(sekAddress & 0x1FFFF) >> 1];
		case 5:                         // Text
			return m_fix_ram[(sekAddress & 0x3FFFF) >> 1];
>>>>>>> 71b93f58
	}

	return ~0;

}

WRITE8_MEMBER(ngcd_state::transfer_w)
{
	uint8_t byteValue = data;
	uint32_t sekAddress = 0xe00000+ (offset);

	if (!m_transfer_write_enable) {
//      return;
	}

	sekAddress ^= 1;

	switch (m_active_transfer_area) {
		case 0:                         // Sprites
<<<<<<< HEAD
			m_ngcd_sprram[(nSpriteTransferBank + swap_spraddr(sekAddress & 0x0FFFFF))] = byteValue;
			break;
		case 1:                         // ADPCM
			m_ngcd_adpcmram[nADPCMTransferBank + ((sekAddress & 0x0FFFFF) >> 1)] = byteValue;
=======
			address = (m_sprite_transfer_bank + (sekAddress & 0x0FFFFF));

			// address is swizzled a bit due to out sprite decoding
			if ((address&3)==0) m_sprite_ram[address] = byteValue;
			if ((address&3)==1) m_sprite_ram[address^3] = byteValue;
			if ((address&3)==2) m_sprite_ram[address^3] = byteValue;
			if ((address&3)==3) m_sprite_ram[address] = byteValue;

			break;
		case 1:                         // ADPCM
			m_adpcm_ram[m_adpcm_transfer_bank + ((sekAddress & 0x0FFFFF) >> 1)] = byteValue;
>>>>>>> 71b93f58
			break;
		case 4:                         // Z80

			// kof98 and lresort attempt to write here when the system still has the z80 bank
			// it seems they attempt to write regular samples (not even deltat) maybe there is
			// some kind of fall-through behavior, or it shouldn't be allowed to select a
			// transfer area without the bus? - this should really be checked on hw
			if (m_has_z80_bus)
			{
<<<<<<< HEAD
				m_ngcd_adpcmram[nADPCMTransferBank + ((sekAddress & 0x0FFFFF) >> 1)] = byteValue;
=======
				m_adpcm_ram[m_adpcm_transfer_bank + ((sekAddress & 0x0FFFFF) >> 1)] = byteValue;
>>>>>>> 71b93f58
			}
			else
			{
		//  printf("sekAddress %08x %02x\n", sekAddress, data);
				if ((sekAddress & 0xfffff) >= 0x20000) break;
<<<<<<< HEAD
				m_ngcd_z80ram[(sekAddress & 0x1FFFF) >> 1] = byteValue;
			}
			break;
		case 5:                         // Text
			m_ngcd_fixram[(sekAddress & 0x3FFFF) >> 1] = byteValue;
=======
				m_z80_ram[(sekAddress & 0x1FFFF) >> 1] = byteValue;
			}
			break;
		case 5:                         // Text
			m_fix_ram[(sekAddress & 0x3FFFF) >> 1] = byteValue;
>>>>>>> 71b93f58
			break;
	}
}



void ngcd_state::set_dma_regs(int offset, uint16_t wordValue)
{
	switch (offset)
	{
		case 0x0064:
			m_dma_address1 &= 0x0000FFFF;
			m_dma_address1 |= wordValue << 16;
			break;
		case 0x0066:
			m_dma_address1 &= 0xFFFF0000;
			m_dma_address1 |= wordValue;
			break;
		case 0x0068:
			m_dma_address2 &= 0x0000FFFF;
			m_dma_address2 |= wordValue << 16;
			break;
		case 0x006A:
			m_dma_address2 &= 0xFFFF0000;
			m_dma_address2 |= wordValue;
			break;
		case 0x006C:
			m_dma_value1 = wordValue;
			break;
		case 0x006E:
			m_dma_value2 = wordValue;
			break;
		case 0x0070:
			m_dma_count &= 0x0000FFFF;
			m_dma_count |= wordValue << 16;
			break;
		case 0x0072:
			m_dma_count &= 0xFFFF0000;
			m_dma_count |= wordValue;
			break;

		case 0x007E:
			m_dma_mode = wordValue;
//          bprintf(PRINT_NORMAL, _T("  - DMA controller 0x%2X -> 0x%04X (PC: 0x%06X)\n"), sekAddress & 0xFF, wordValue, SekGetPC(-1));
			break;

	}
}



int32_t ngcd_state::SekIdle(int32_t nCycles)
{
	return nCycles;
}



/*
 *  CD-ROM / DMA control
 *
 *  DMA

    FF0061  Write 0x40 means start DMA transfer
    FF0064  Source address (in copy mode), Target address (in filll mode)
    FF0068  Target address (in copy mode)
    FF006C  Fill word
    FF0070  Words count
    FF007E  \
    ......   | DMA programming words?   NeoGeoCD uses Sanyo Puppet LC8359 chip to
    FF008E  /                           interface with CD, and do DMA transfers

    Memory access control

    FF011C  DIP SWITCH (Region code)
    FF0105  Area Selector (5 = FIX, 0 = SPR, 4 = Z80, 1 = PCM)
    FF01A1  Sprite bank selector
    FF01A3  PCM bank selector
    FF0120  Prepare sprite area for transfer
    FF0122  Prepare PCM area for transfer
    FF0126  Prepare Z80 area for transfer
    FF0128  Prepare Fix area for transfer
    FF0140  Terminate work on Spr Area  (Sprites must be decoded here)
    FF0142  Terminate work on Pcm Area
    FF0146  Terminate work on Z80 Area  (Z80 needs to be reset)
    FF0148  Terminate work on Fix Area

    CD-ROM:
    0xff0102 == 0xF0 start cd transfer
    int m=bcd(fast_r8(0x10f6c8));
    int s=bcd(fast_r8(0x10f6c9));
    int f=bcd(fast_r8(0x10f6ca));
    int seccount=fast_r16(0x10f688);

    inisec=((m*60)+s)*75+f;
    inisec-=150;
    dstaddr=0x111204; // this must come from somewhere

    the value @ 0x10f688 is decremented each time a sector is read until it's 0.

 *
 */


void ngcd_state::do_dma(address_space& curr_space)
{
	// The LC8953 chip has a programmable DMA controller, which is not properly emulated.
	// Since the software only uses it in a limited way, we can apply a simple heuristic
	// to determnine the requested operation.

	// Additionally, we don't know how many cycles DMA operations take.
	// Here, only bus access is used to get a rough approximation --
	// each read/write takes a single cycle, setup and everything else is ignored.

//  bprintf(PRINT_IMPORTANT, _T("  - DMA controller transfer started (PC: 0x%06X)\n"), SekGetPC(-1));

	switch (m_dma_mode) {
		case 0xCFFD: {
//          bprintf(PRINT_NORMAL, _T("    adr : 0x%08X - 0x%08X <- address, skip odd bytes\n"), m_dma_address1, m_dma_address1 + m_dma_count * 8);

			//  - DMA controller 0x7E -> 0xCFFD (PC: 0xC07CE2)
			//  - DMA controller program[00] -> 0xFCF5 (PC: 0xC07CE8)
			//  - DMA controller program[02] -> 0xE8DA (PC: 0xC07CEE)
			//  - DMA controller program[04] -> 0x92DA (PC: 0xC07CF4)
			//  - DMA controller program[06] -> 0x92DB (PC: 0xC07CFA)
			//  - DMA controller program[08] -> 0x96DB (PC: 0xC07D00)
			//  - DMA controller program[10] -> 0x96F6 (PC: 0xC07D06)
			//  - DMA controller program[12] -> 0x2E02 (PC: 0xC07D0C)
			//  - DMA controller program[14] -> 0xFDFF (PC: 0xC07D12)

			SekIdle(m_dma_count * 4);

			while (m_dma_count--) {
				curr_space.write_word(m_dma_address1 + 0, m_dma_address1 >> 24);
				curr_space.write_word(m_dma_address1 + 2, m_dma_address1 >> 16);
				curr_space.write_word(m_dma_address1 + 4, m_dma_address1 >>  8);
				curr_space.write_word(m_dma_address1 + 6, m_dma_address1 >>  0);
				m_dma_address1 += 8;
			}

			break;
		}

		case 0xE2DD: {
//          bprintf(PRINT_NORMAL, _T("    copy: 0x%08X - 0x%08X <- 0x%08X - 0x%08X, skip odd bytes\n"), m_dma_address2, m_dma_address2 + m_dma_count * 2, m_dma_address1, m_dma_address1 + m_dma_count * 4);

			//  - DMA controller 0x7E -> 0xE2DD (PC: 0xC0A190)
			//  - DMA controller program[00] -> 0xFCF5 (PC: 0xC0A192)
			//  - DMA controller program[02] -> 0x82BE (PC: 0xC0A194)
			//  - DMA controller program[04] -> 0x93DA (PC: 0xC0A196)
			//  - DMA controller program[06] -> 0xBE93 (PC: 0xC0A198)
			//  - DMA controller program[08] -> 0xDABE (PC: 0xC0A19A)
			//  - DMA controller program[10] -> 0xF62D (PC: 0xC0A19C)
			//  - DMA controller program[12] -> 0x02FD (PC: 0xC0A19E)
			//  - DMA controller program[14] -> 0xFFFF (PC: 0xC0A1A0)

			SekIdle(m_dma_count * 1);

			while (m_dma_count--) {
				curr_space.write_word(m_dma_address2 + 0, curr_space.read_byte(m_dma_address1 + 0));
				curr_space.write_word(m_dma_address2 + 2, curr_space.read_byte(m_dma_address1 + 1));
				m_dma_address1 += 2;
				m_dma_address2 += 4;
			}

			break;
		}

		case 0xFC2D: {
//          bprintf(PRINT_NORMAL, _T("    copy: 0x%08X - 0x%08X <- LC8951 external buffer, skip odd bytes\n"), m_dma_address1, m_dma_address1 + m_dma_count * 4);

			//  - DMA controller 0x7E -> 0xFC2D (PC: 0xC0A190)
			//  - DMA controller program[00] -> 0xFCF5 (PC: 0xC0A192)
			//  - DMA controller program[02] -> 0x8492 (PC: 0xC0A194)
			//  - DMA controller program[04] -> 0xDA92 (PC: 0xC0A196)
			//  - DMA controller program[06] -> 0xDAF6 (PC: 0xC0A198)
			//  - DMA controller program[08] -> 0x2A02 (PC: 0xC0A19A)
			//  - DMA controller program[10] -> 0xFDFF (PC: 0xC0A19C)
			//  - DMA controller program[12] -> 0x48E7 (PC: 0xC0A19E)
			//  - DMA controller program[14] -> 0xFFFE (PC: 0xC0A1A0)

			char* data = m_tempcdc->LC8915InitTransfer(m_dma_count);
			if (data == nullptr) {
				break;
			}

			SekIdle(m_dma_count * 4);

			while (m_dma_count--) {
				curr_space.write_byte(m_dma_address1 + 0, data[0]);
				curr_space.write_byte(m_dma_address1 + 2, data[1]);
				m_dma_address1 += 4;
				data += 2;
			}

			m_tempcdc->LC8915EndTransfer();

			break;
		}

		case 0xFE3D:

			//  - DMA controller 0x7E -> 0xFE3D (PC: 0xC0A190)
			//  - DMA controller program[00] -> 0xFCF5 (PC: 0xC0A192)
			//  - DMA controller program[02] -> 0x82BF (PC: 0xC0A194)
			//  - DMA controller program[04] -> 0x93BF (PC: 0xC0A196)
			//  - DMA controller program[06] -> 0xF629 (PC: 0xC0A198)
			//  - DMA controller program[08] -> 0x02FD (PC: 0xC0A19A)
			//  - DMA controller program[10] -> 0xFFFF (PC: 0xC0A19C)
			//  - DMA controller program[12] -> 0xF17D (PC: 0xC0A19E)
			//  - DMA controller program[14] -> 0xFCF5 (PC: 0xC0A1A0)

		case 0xFE6D: {
//          bprintf(PRINT_NORMAL, _T("    copy: 0x%08X - 0x%08X <- 0x%08X - 0x%08X\n"), m_dma_address2, m_dma_address2 + m_dma_count * 2, m_dma_address1, m_dma_address1 + m_dma_count * 2);

			//  - DMA controller 0x7E -> 0xFE6D (PC: 0xC0FD7A)
			//  - DMA controller program[00] -> 0xFCF5 (PC: 0xC0FD7C)
			//  - DMA controller program[02] -> 0x82BF (PC: 0xC0FD7E)
			//  - DMA controller program[04] -> 0xF693 (PC: 0xC0FD80)
			//  - DMA controller program[06] -> 0xBF29 (PC: 0xC0FD82)
			//  - DMA controller program[08] -> 0x02FD (PC: 0xC0FD84)
			//  - DMA controller program[10] -> 0xFFFF (PC: 0xC0FD86)
			//  - DMA controller program[12] -> 0xC515 (PC: 0xC0FD88)
			//  - DMA controller program[14] -> 0xFCF5 (PC: 0xC0FD8A)

			SekIdle(m_dma_count * 1);

			while (m_dma_count--) {
				curr_space.write_word(m_dma_address2, curr_space.read_word(m_dma_address1));
				m_dma_address1 += 2;
				m_dma_address2 += 2;
			}

if (m_dma_address2 == 0x0800)  {
// MapVectorTable(false);
//  bprintf(PRINT_ERROR, _T("    RAM vectors mapped (PC = 0x%08X\n"), SekGetPC(0));
//  extern int32_t bRunPause;
//  bRunPause = 1;
}
			break;
		}

		case 0xFEF5: {
//          bprintf(PRINT_NORMAL, _T("    adr : 0x%08X - 0x%08X <- address\n"), m_dma_address1, m_dma_address1 + m_dma_count * 4);

			//  - DMA controller 0x7E -> 0xFEF5 (PC: 0xC07CE2)
			//  - DMA controller program[00] -> 0xFCF5 (PC: 0xC07CE8)
			//  - DMA controller program[02] -> 0x92E8 (PC: 0xC07CEE)
			//  - DMA controller program[04] -> 0xBE96 (PC: 0xC07CF4)
			//  - DMA controller program[06] -> 0xF629 (PC: 0xC07CFA)
			//  - DMA controller program[08] -> 0x02FD (PC: 0xC07D00)
			//  - DMA controller program[10] -> 0xFFFF (PC: 0xC07D06)
			//  - DMA controller program[12] -> 0xFC3D (PC: 0xC07D0C)
			//  - DMA controller program[14] -> 0xFCF5 (PC: 0xC07D12)

			SekIdle(m_dma_count * 2);

			while (m_dma_count--) {
				curr_space.write_word(m_dma_address1 + 0, m_dma_address1 >> 16);
				curr_space.write_word(m_dma_address1 + 2, m_dma_address1 >>  0);
				m_dma_address1 += 4;
			}

			break;
		}

		case 0xFFC5: {
//          bprintf(PRINT_NORMAL, _T("    copy: 0x%08X - 0x%08X <- LC8951 external buffer\n"), m_dma_address1, m_dma_address1 + m_dma_count * 2);

			//  - DMA controller 0x7E -> 0xFFC5 (PC: 0xC0A190)
			//  - DMA controller program[00] -> 0xFCF5 (PC: 0xC0A192)
			//  - DMA controller program[02] -> 0xA6F6 (PC: 0xC0A194)
			//  - DMA controller program[04] -> 0x2602 (PC: 0xC0A196)
			//  - DMA controller program[06] -> 0xFDFF (PC: 0xC0A198)
			//  - DMA controller program[08] -> 0xFC2D (PC: 0xC0A19A)
			//  - DMA controller program[10] -> 0xFCF5 (PC: 0xC0A19C)
			//  - DMA controller program[12] -> 0x8492 (PC: 0xC0A19E)
			//  - DMA controller program[14] -> 0xDA92 (PC: 0xC0A1A0)

			char* data = m_tempcdc->LC8915InitTransfer(m_dma_count);
			if (data == nullptr) {
				break;
			}

			SekIdle(m_dma_count * 4);

			while (m_dma_count--) {
				curr_space.write_byte(m_dma_address1 + 0, data[0]);
				curr_space.write_byte(m_dma_address1 + 1, data[1]);
				m_dma_address1 += 2;
				data += 2;
			}

			m_tempcdc->LC8915EndTransfer();

			break;
		}

		case 0xFFCD:

			//  - DMA controller 0x7E -> 0xFFCD (PC: 0xC0A190)
			//  - DMA controller program[00] -> 0xFCF5 (PC: 0xC0A192)
			//  - DMA controller program[02] -> 0x92F6 (PC: 0xC0A194)
			//  - DMA controller program[04] -> 0x2602 (PC: 0xC0A196)
			//  - DMA controller program[06] -> 0xFDFF (PC: 0xC0A198)
			//  - DMA controller program[08] -> 0x7006 (PC: 0xC0A19A)
			//  - DMA controller program[10] -> 0x6100 (PC: 0xC0A19C)
			//  - DMA controller program[12] -> 0x2412 (PC: 0xC0A19E)
			//  - DMA controller program[14] -> 0x13FC (PC: 0xC0A1A0)

		case 0xFFDD: {
//          bprintf(PRINT_NORMAL, _T("    Fill: 0x%08X - 0x%08X <- 0x%04X\n"), m_dma_address1, m_dma_address1 + m_dma_count * 2, m_dma_value1);

			//  - DMA controller 0x7E -> 0xFFDD (PC: 0xC07CE2)
			//  - DMA controller program[00] -> 0xFCF5 (PC: 0xC07CE8)
			//  - DMA controller program[02] -> 0x92F6 (PC: 0xC07CEE)
			//  - DMA controller program[04] -> 0x2602 (PC: 0xC07CF4)
			//  - DMA controller program[06] -> 0xFDFF (PC: 0xC07CFA)
			//  - DMA controller program[08] -> 0xFFFF (PC: 0xC07D00)
			//  - DMA controller program[10] -> 0xFCF5 (PC: 0xC07D06)
			//  - DMA controller program[12] -> 0x8AF0 (PC: 0xC07D0C)
			//  - DMA controller program[14] -> 0x1609 (PC: 0xC07D12)

			SekIdle(m_dma_count * 1);

			while (m_dma_count--) {
				curr_space.write_word(m_dma_address1, m_dma_value1);
				m_dma_address1 += 2;
			}

			break;
		}
		default: {
			//bprintf(PRINT_ERROR, _T("    Unknown transfer type 0x%04X (PC: 0x%06X)\n"), m_dma_mode, SekGetPC(-1));
			//bprintf(PRINT_NORMAL, _T("    ??? : 0x%08X  0x%08X 0x%04X 0x%04X 0x%08X\n"), m_dma_address1, m_dma_address2, m_dma_value1, m_dma_value2, m_dma_count);

//extern int32_t bRunPause;
//bRunPause = 1;

		}
	}
}


/*************************************
 *
 *  Machine initialization
 *
 *************************************/

void ngcd_state::machine_start()
{
	aes_base_state::machine_start();

	// set curr_slot to 0, so to allow checking m_slots[m_curr_slot] != nullptr
	m_curr_slot = 0;

	m_ngcd_sprram.resize(0x400000);
	m_ngcd_fixram.resize(0x20000);

	// initialize sprite to point to memory regions
<<<<<<< HEAD
	m_sprgen->set_sprite_region(&m_ngcd_sprram[0], m_ngcd_sprram.size());
	m_sprgen->set_fixed_regions(&m_ngcd_fixram[0], m_ngcd_fixram.size(), m_region_fixed);
=======
	m_sprite_ram = make_unique_clear<uint8_t[]>(0x400000);
	m_fix_ram = make_unique_clear<uint8_t[]>(0x20000);
	save_pointer(NAME(m_sprite_ram), 0x400000);
	save_pointer(NAME(m_fix_ram), 0x20000);

	m_sprgen->set_sprite_region(m_sprite_ram.get(), 0x400000);
	m_sprgen->set_fixed_regions(m_fix_ram.get(), 0x20000, nullptr);
>>>>>>> 71b93f58
	m_sprgen->neogeo_set_fixed_layer_source(1);

	// irq levels for NEOCD (swapped compared to MVS / AES)
	m_vblank_level = 2;
	m_raster_level = 1;

	m_tempcdc->reset_cd();
	save_item(NAME(m_ngcd_sprram));
	save_item(NAME(m_ngcd_fixram));
}


/*************************************
 *
 *  Machine reset
 *
 *************************************/

void ngcd_state::machine_reset()
{
	aes_base_state::machine_reset();

	m_tempcdc->NeoCDCommsReset();

	m_audiocpu->set_input_line(INPUT_LINE_HALT, ASSERT_LINE);
	m_audiocpu->set_input_line(INPUT_LINE_RESET, ASSERT_LINE);

	m_transfer_write_enable = 0;
}


/*************************************
 *
 *  Main CPU memory handlers
 *
 *************************************/

void ngcd_state::neocd_main_map(address_map &map)
{
	aes_base_main_map(map);

	map(0x000000, 0x1fffff).ram().region("maincpu", 0x00000);
	map(0x000000, 0x00007f).r(FUNC(ngcd_state::banked_vectors_r)); // writes will fall through to area above

<<<<<<< HEAD
	map(0x800000, 0x803fff).rw(FUNC(ngcd_state::neocd_memcard_r), FUNC(ngcd_state::neocd_memcard_w)).share("saveram");
=======
	map(0x800000, 0x803fff).rw(FUNC(ngcd_state::memcard_r), FUNC(ngcd_state::memcard_w));
>>>>>>> 71b93f58
	map(0xc00000, 0xc7ffff).mirror(0x080000).rom().region("mainbios", 0);
	map(0xd00000, 0xdfffff).r(FUNC(ngcd_state::unmapped_r));
	map(0xe00000, 0xefffff).rw(FUNC(ngcd_state::transfer_r), FUNC(ngcd_state::transfer_w));
	map(0xf00000, 0xfeffff).r(FUNC(ngcd_state::unmapped_r));
	map(0xff0000, 0xff01ff).rw(FUNC(ngcd_state::control_r), FUNC(ngcd_state::control_w)); // CDROM / DMA
	map(0xff0200, 0xffffff).r(FUNC(ngcd_state::unmapped_r));
}


/*************************************
 *
 *  Audio CPU port handlers
 *
 *************************************/


void ngcd_state::neocd_audio_map(address_map &map)
{
	map(0x0000, 0xffff).ram().share("z80_ram");
}


void ngcd_state::neocd_audio_io_map(address_map &map)
{
	map(0x00, 0x00).mirror(0xff00).rw(m_soundlatch, FUNC(generic_latch_8_device::read), FUNC(generic_latch_8_device::clear_w));
	map(0x04, 0x07).mirror(0xff00).rw(m_ym, FUNC(ym2610_device::read), FUNC(ym2610_device::write));
	map(0x08, 0x08).mirror(0xff00).select(0x0010).w(FUNC(ngcd_state::audio_cpu_enable_nmi_w));
	// banking reads are actually NOP on NeoCD? but some games still access them
//  map(0x08, 0x0b).mirror(0x00f0).select(0xff00).r(FUNC(neogeo_base_state::audio_cpu_bank_select_r));
	map(0x0c, 0x0c).mirror(0xff00).w(m_soundlatch2, FUNC(generic_latch_8_device::write));

	// ??
	map(0x80, 0x80).mirror(0xff00).nopw();
	map(0xc0, 0xc0).mirror(0xff00).nopw();
	map(0xc1, 0xc1).mirror(0xff00).nopw();
}

void ngcd_state::neocd_ym_map(address_map &map)
{
	map(0x000000, 0x0fffff).ram().share("adpcm_ram");
}


/*************************************
 *
 *  Input port definitions
 *
 *************************************/

static INPUT_PORTS_START( neocd )
	PORT_INCLUDE( aes )

	PORT_MODIFY("IN2")
	PORT_BIT( 0x7000, IP_ACTIVE_HIGH, IPT_UNUSED ) // the NeoCD memcard is internal
INPUT_PORTS_END



/*************************************
 *
 *  Machine driver
 *
 *************************************/


/* NeoCD uses custom vectors on IRQ4 to handle various events from the CDC */

IRQ_CALLBACK_MEMBER(ngcd_state::int_callback)
{
	if (irqline==4)
	{
		if (get_irq_vector_ack()) {
			set_irq_vector_ack(0);
			return get_irq_vector();
		}
	}

	return (0x60+irqline*4)/4;
}

void ngcd_state::interrupt_callback_type1(void)
{
	m_irq_ack &= ~0x20;
	irq_update(0);
}

void ngcd_state::interrupt_callback_type2(void)
{
	m_irq_ack &= ~0x10;
	irq_update(0);
}

void ngcd_state::interrupt_callback_type3(void)
{
	m_irq_ack &= ~0x08;
	irq_update(0);
}


void ngcd_state::irq_update(uint8_t byteValue)
{
	// do we also need to check the regular interrupts like FBA?

	m_irq_ack |= (byteValue & 0x38);

	if (!prohibit_cdc_irq)
	{
		if ((m_irq_ack & 0x08) == 0) {
			m_irq_vector = 0x17;
			m_irq_vector_ack = 1;
			m_maincpu->set_input_line(4, HOLD_LINE);
			return;
		}
		if ((m_irq_ack & 0x10) == 0) {
			m_irq_vector = 0x16;
			m_irq_vector_ack = 1;
			m_maincpu->set_input_line(4, HOLD_LINE);
			return;
		}
		if ((m_irq_ack & 0x20) == 0) {
			m_irq_vector = 0x15;
			m_irq_vector_ack = 1;
			m_maincpu->set_input_line(4, HOLD_LINE);
			return;
		}
	}
}


uint32_t ngcd_state::screen_update(screen_device &screen, bitmap_rgb32 &bitmap, const rectangle &cliprect)
{
	// fill with background color first
	bitmap.fill(*m_bg_pen, cliprect);

	if (m_has_sprite_bus) m_sprgen->draw_sprites(bitmap, cliprect.min_y);

	if (m_has_text_bus) m_sprgen->draw_fixed_layer(bitmap, cliprect.min_y);

	return 0;
}


MACHINE_CONFIG_START(ngcd_state::neocd)
	neogeo_base(config);
	neogeo_stereo(config);

	m_maincpu->set_addrmap(AS_PROGRAM, &ngcd_state::neocd_main_map);
	m_maincpu->set_irq_acknowledge_callback(device_irq_acknowledge_delegate(FUNC(ngcd_state::int_callback), this));

	m_audiocpu->set_addrmap(AS_PROGRAM, &ngcd_state::neocd_audio_map);
	m_audiocpu->set_addrmap(AS_IO, &ngcd_state::neocd_audio_io_map);

	subdevice<hc259_device>("systemlatch")->q_out_cb<1>().set_log("NeoCD: write to regular vector change address?"); // what IS going on with "neocdz doubledr" and why do games write here if it's hooked up to nothing?

	MCFG_SCREEN_MODIFY("screen")
	MCFG_SCREEN_UPDATE_DRIVER(ngcd_state, screen_update)

	// temporary until things are cleaned up
	MCFG_DEVICE_ADD("tempcdc", LC89510_TEMP, 0) // cd controller
	MCFG_SEGACD_HACK_SET_NEOCD
	MCFG_SET_TYPE1_INTERRUPT_CALLBACK( ngcd_state, interrupt_callback_type1 )
	MCFG_SET_TYPE2_INTERRUPT_CALLBACK( ngcd_state, interrupt_callback_type2 )
	MCFG_SET_TYPE3_INTERRUPT_CALLBACK( ngcd_state, interrupt_callback_type3 )

	NVRAM(config, "saveram", nvram_device::DEFAULT_ALL_0);

	MCFG_NEOGEO_CONTROL_PORT_ADD("ctrl1", neogeo_controls, "joy", false)
	MCFG_NEOGEO_CONTROL_PORT_ADD("ctrl2", neogeo_controls, "joy", false)

	MCFG_CDROM_ADD( "cdrom" )
	MCFG_CDROM_INTERFACE("neocd_cdrom")
	MCFG_SOFTWARE_LIST_ADD("cd_list","neocd")

	m_ym->set_addrmap(0, neocd_ym_map);
MACHINE_CONFIG_END



/*************************************
 *
 *  Driver initialization
 *
 *************************************/

ROM_START( neocd )
	ROM_REGION16_BE( 0x80000, "mainbios", 0 )
	ROM_SYSTEM_BIOS( 0, "top",   "Top loading Neo-Geo CD" )
	ROMX_LOAD("top-sp1.bin",    0x00000, 0x80000, CRC(c36a47c0) SHA1(235f4d1d74364415910f73c10ae5482d90b4274f), ROM_GROUPWORD | ROM_REVERSE | ROM_BIOS(0))
	ROM_SYSTEM_BIOS( 1, "front",   "Front loading Neo-Geo CD" )
	ROMX_LOAD("front-sp1.bin",    0x00000, 0x80000, CRC(cac62307) SHA1(53bc1f283cdf00fa2efbb79f2e36d4c8038d743a), ROM_GROUPWORD | ROM_REVERSE | ROM_BIOS(1))
	ROM_SYSTEM_BIOS( 2, "unibios32", "Universe Bios (Hack, Ver. 3.2)" )
	ROMX_LOAD("uni-bioscd.rom",    0x00000, 0x80000, CRC(0ffb3127) SHA1(5158b728e62b391fb69493743dcf7abbc62abc82), ROM_GROUPWORD | ROM_REVERSE | ROM_BIOS(2))

<<<<<<< HEAD
	ROM_REGION( 0x100000, "ymsnd", ROMREGION_ERASEFF )
	/* 1MB of Sound RAM */

=======
>>>>>>> 71b93f58
	ROM_REGION( 0x200000, "maincpu", ROMREGION_ERASE00 )
	/* 2MB of 68K RAM */

	ROM_REGION( 0x20000, "zoomy", 0 )
	ROM_LOAD( "000-lo.lo", 0x00000, 0x20000, CRC(5a86cff2) SHA1(5992277debadeb64d1c1c64b0a92d9293eaf7e4a) )
ROM_END

ROM_START( neocdz )
	ROM_REGION16_BE( 0x80000, "mainbios", 0 )
	ROM_SYSTEM_BIOS( 0, "official",   "Official BIOS" )
	ROMX_LOAD("neocd.bin",    0x00000, 0x80000, CRC(df9de490) SHA1(7bb26d1e5d1e930515219cb18bcde5b7b23e2eda), ROM_GROUPWORD | ROM_REVERSE | ROM_BIOS(0))
	ROM_SYSTEM_BIOS( 1, "unibios32", "Universe Bios (Hack, Ver. 3.2)" )
	ROMX_LOAD("uni-bioscd.rom",    0x00000, 0x80000, CRC(0ffb3127) SHA1(5158b728e62b391fb69493743dcf7abbc62abc82), ROM_GROUPWORD | ROM_REVERSE | ROM_BIOS(1))

<<<<<<< HEAD
	ROM_REGION( 0x100000, "ymsnd", ROMREGION_ERASEFF )
	/* 1MB of Sound RAM */

=======
>>>>>>> 71b93f58
	ROM_REGION( 0x200000, "maincpu", ROMREGION_ERASE00 )
	/* 2MB of 68K RAM */

	ROM_REGION( 0x20000, "zoomy", 0 )
	ROM_LOAD( "000-lo.lo", 0x00000, 0x20000, CRC(5a86cff2) SHA1(5992277debadeb64d1c1c64b0a92d9293eaf7e4a) )
ROM_END

#define rom_neocdzj    rom_neocdz

void ngcd_state::init_neocdz()
{
	m_ngcd_region = NEOCD_REGION_US;
}

void ngcd_state::init_neocdzj()
{
	m_ngcd_region = NEOCD_REGION_JAPAN;
}


//    YEAR  NAME     PARENT  COMPAT  MACHINE  INPUT   CLASS        INIT          COMPANY FULLNAME               FLAGS */
CONS( 1996, neocdz,  0,      0,      neocd,   neocd,  ngcd_state,  init_neocdz,  "SNK",  "Neo-Geo CDZ (US)",    0 ) // the CDZ is the newer model
CONS( 1996, neocdzj, neocdz, 0,      neocd,   neocd,  ngcd_state,  init_neocdzj, "SNK",  "Neo-Geo CDZ (Japan)", 0 )

CONS( 1994, neocd,   neocdz, 0,      neocd,   neocd,  ngcd_state,  empty_init,   "SNK",  "Neo-Geo CD",          MACHINE_NOT_WORKING ) // older model, ignores disc protections?<|MERGE_RESOLUTION|>--- conflicted
+++ resolved
@@ -33,17 +33,6 @@
 #include "softlist.h"
 
 
-<<<<<<< HEAD
-/* Stubs for various functions called by the FBA code, replace with MAME specifics later */
-
-//uint8_t *m_ngcd_sprram, *m_ngcd_fixram;
-//uint8_t* NeoSpriteROM;
-//uint8_t* NeoTextROM;
-//uint8_t* m_ngcd_adpcmram;
-//uint8_t* m_ngcd_z80ram;
-
-=======
->>>>>>> 71b93f58
 // was it actually released in eu / asia?
 #define NEOCD_REGION_ASIA 3 // IronClad runs with a darkened screen (MVS has the same issue)
 #define NEOCD_REGION_EUROPE 2 // ^
@@ -58,16 +47,10 @@
 public:
 	ngcd_state(const machine_config &mconfig, device_type type, const char *tag)
 		: aes_base_state(mconfig, type, tag)
-<<<<<<< HEAD
 		, m_save_ram(*this,"saveram", 16)
-		, m_tempcdc(*this,"tempcdc")
-		, m_ngcd_adpcmram(*this,"ymsnd")
-		, m_ngcd_z80ram(*this,"z80_ram")
-=======
 		, m_tempcdc(*this, "tempcdc")
 		, m_z80_ram(*this, "z80_ram")
 		, m_adpcm_ram(*this, "adpcm_ram")
->>>>>>> 71b93f58
 	{
 		m_dma_address1 = 0;
 		m_dma_address2 = 0;
@@ -90,23 +73,6 @@
 	required_shared_ptr<uint8_t> m_z80_ram;
 	required_shared_ptr<uint8_t> m_adpcm_ram;
 
-<<<<<<< HEAD
-	std::vector<uint8_t> m_ngcd_sprram;
-	std::vector<uint8_t> m_ngcd_fixram;
-	required_region_ptr<uint8_t> m_ngcd_adpcmram;
-	required_shared_ptr<uint8_t> m_ngcd_z80ram;
-
-	void NeoCDDoDMA(address_space& curr_space);
-	void set_DMA_regs(int offset, uint16_t wordValue);
-	inline int swap_spraddr(int address);
-
-	DECLARE_READ16_MEMBER(neocd_memcard_r);
-	DECLARE_WRITE16_MEMBER(neocd_memcard_w);
-	DECLARE_READ16_MEMBER(neocd_control_r);
-	DECLARE_WRITE16_MEMBER(neocd_control_w);
-	DECLARE_READ8_MEMBER(neocd_transfer_r);
-	DECLARE_WRITE8_MEMBER(neocd_transfer_w);
-=======
 	void do_dma(address_space& curr_space);
 	void set_dma_regs(int offset, uint16_t wordValue);
 
@@ -116,7 +82,6 @@
 	DECLARE_WRITE16_MEMBER(control_w);
 	DECLARE_READ8_MEMBER(transfer_r);
 	DECLARE_WRITE8_MEMBER(transfer_w);
->>>>>>> 71b93f58
 
 	DECLARE_INPUT_CHANGED_MEMBER(aes_jp1);
 
@@ -162,13 +127,9 @@
 
 	IRQ_CALLBACK_MEMBER(int_callback);
 
-<<<<<<< HEAD
-=======
-	std::unique_ptr<uint8_t[]> m_meminternal_data;
 	std::unique_ptr<uint8_t[]> m_sprite_ram;
 	std::unique_ptr<uint8_t[]> m_fix_ram;
 
->>>>>>> 71b93f58
 	void neocd(machine_config &config);
 	void neocd_audio_io_map(address_map &map);
 	void neocd_audio_map(address_map &map);
@@ -455,16 +416,6 @@
 
 	switch (m_active_transfer_area) {
 		case 0: // Sprites
-<<<<<<< HEAD
-			return m_ngcd_sprram[nSpriteTransferBank + swap_spraddr(sekAddress & 0x0FFFFF)];
-		case 1:                         // ADPCM
-			return m_ngcd_adpcmram[nADPCMTransferBank + ((sekAddress & 0x0FFFFF) >> 1)];
-		case 4:                         // Z80
-			if ((sekAddress & 0xfffff) >= 0x20000) return ~0;
-			return m_ngcd_z80ram[(sekAddress & 0x1FFFF) >> 1];
-		case 5:                         // Text
-			return m_ngcd_fixram[(sekAddress & 0x3FFFF) >> 1];
-=======
 			address = (m_sprite_transfer_bank + (sekAddress & 0x0FFFFF));
 
 			// address is swizzled a bit due to out sprite decoding
@@ -481,7 +432,6 @@
 			return m_z80_ram[(sekAddress & 0x1FFFF) >> 1];
 		case 5:                         // Text
 			return m_fix_ram[(sekAddress & 0x3FFFF) >> 1];
->>>>>>> 71b93f58
 	}
 
 	return ~0;
@@ -501,12 +451,6 @@
 
 	switch (m_active_transfer_area) {
 		case 0:                         // Sprites
-<<<<<<< HEAD
-			m_ngcd_sprram[(nSpriteTransferBank + swap_spraddr(sekAddress & 0x0FFFFF))] = byteValue;
-			break;
-		case 1:                         // ADPCM
-			m_ngcd_adpcmram[nADPCMTransferBank + ((sekAddress & 0x0FFFFF) >> 1)] = byteValue;
-=======
 			address = (m_sprite_transfer_bank + (sekAddress & 0x0FFFFF));
 
 			// address is swizzled a bit due to out sprite decoding
@@ -518,7 +462,6 @@
 			break;
 		case 1:                         // ADPCM
 			m_adpcm_ram[m_adpcm_transfer_bank + ((sekAddress & 0x0FFFFF) >> 1)] = byteValue;
->>>>>>> 71b93f58
 			break;
 		case 4:                         // Z80
 
@@ -528,29 +471,17 @@
 			// transfer area without the bus? - this should really be checked on hw
 			if (m_has_z80_bus)
 			{
-<<<<<<< HEAD
-				m_ngcd_adpcmram[nADPCMTransferBank + ((sekAddress & 0x0FFFFF) >> 1)] = byteValue;
-=======
 				m_adpcm_ram[m_adpcm_transfer_bank + ((sekAddress & 0x0FFFFF) >> 1)] = byteValue;
->>>>>>> 71b93f58
 			}
 			else
 			{
 		//  printf("sekAddress %08x %02x\n", sekAddress, data);
 				if ((sekAddress & 0xfffff) >= 0x20000) break;
-<<<<<<< HEAD
-				m_ngcd_z80ram[(sekAddress & 0x1FFFF) >> 1] = byteValue;
-			}
-			break;
-		case 5:                         // Text
-			m_ngcd_fixram[(sekAddress & 0x3FFFF) >> 1] = byteValue;
-=======
 				m_z80_ram[(sekAddress & 0x1FFFF) >> 1] = byteValue;
 			}
 			break;
 		case 5:                         // Text
 			m_fix_ram[(sekAddress & 0x3FFFF) >> 1] = byteValue;
->>>>>>> 71b93f58
 			break;
 	}
 }
@@ -908,14 +839,7 @@
 	// set curr_slot to 0, so to allow checking m_slots[m_curr_slot] != nullptr
 	m_curr_slot = 0;
 
-	m_ngcd_sprram.resize(0x400000);
-	m_ngcd_fixram.resize(0x20000);
-
 	// initialize sprite to point to memory regions
-<<<<<<< HEAD
-	m_sprgen->set_sprite_region(&m_ngcd_sprram[0], m_ngcd_sprram.size());
-	m_sprgen->set_fixed_regions(&m_ngcd_fixram[0], m_ngcd_fixram.size(), m_region_fixed);
-=======
 	m_sprite_ram = make_unique_clear<uint8_t[]>(0x400000);
 	m_fix_ram = make_unique_clear<uint8_t[]>(0x20000);
 	save_pointer(NAME(m_sprite_ram), 0x400000);
@@ -923,7 +847,6 @@
 
 	m_sprgen->set_sprite_region(m_sprite_ram.get(), 0x400000);
 	m_sprgen->set_fixed_regions(m_fix_ram.get(), 0x20000, nullptr);
->>>>>>> 71b93f58
 	m_sprgen->neogeo_set_fixed_layer_source(1);
 
 	// irq levels for NEOCD (swapped compared to MVS / AES)
@@ -931,8 +854,6 @@
 	m_raster_level = 1;
 
 	m_tempcdc->reset_cd();
-	save_item(NAME(m_ngcd_sprram));
-	save_item(NAME(m_ngcd_fixram));
 }
 
 
@@ -968,11 +889,7 @@
 	map(0x000000, 0x1fffff).ram().region("maincpu", 0x00000);
 	map(0x000000, 0x00007f).r(FUNC(ngcd_state::banked_vectors_r)); // writes will fall through to area above
 
-<<<<<<< HEAD
-	map(0x800000, 0x803fff).rw(FUNC(ngcd_state::neocd_memcard_r), FUNC(ngcd_state::neocd_memcard_w)).share("saveram");
-=======
 	map(0x800000, 0x803fff).rw(FUNC(ngcd_state::memcard_r), FUNC(ngcd_state::memcard_w));
->>>>>>> 71b93f58
 	map(0xc00000, 0xc7ffff).mirror(0x080000).rom().region("mainbios", 0);
 	map(0xd00000, 0xdfffff).r(FUNC(ngcd_state::unmapped_r));
 	map(0xe00000, 0xefffff).rw(FUNC(ngcd_state::transfer_r), FUNC(ngcd_state::transfer_w));
@@ -1166,12 +1083,6 @@
 	ROM_SYSTEM_BIOS( 2, "unibios32", "Universe Bios (Hack, Ver. 3.2)" )
 	ROMX_LOAD("uni-bioscd.rom",    0x00000, 0x80000, CRC(0ffb3127) SHA1(5158b728e62b391fb69493743dcf7abbc62abc82), ROM_GROUPWORD | ROM_REVERSE | ROM_BIOS(2))
 
-<<<<<<< HEAD
-	ROM_REGION( 0x100000, "ymsnd", ROMREGION_ERASEFF )
-	/* 1MB of Sound RAM */
-
-=======
->>>>>>> 71b93f58
 	ROM_REGION( 0x200000, "maincpu", ROMREGION_ERASE00 )
 	/* 2MB of 68K RAM */
 
@@ -1186,12 +1097,6 @@
 	ROM_SYSTEM_BIOS( 1, "unibios32", "Universe Bios (Hack, Ver. 3.2)" )
 	ROMX_LOAD("uni-bioscd.rom",    0x00000, 0x80000, CRC(0ffb3127) SHA1(5158b728e62b391fb69493743dcf7abbc62abc82), ROM_GROUPWORD | ROM_REVERSE | ROM_BIOS(1))
 
-<<<<<<< HEAD
-	ROM_REGION( 0x100000, "ymsnd", ROMREGION_ERASEFF )
-	/* 1MB of Sound RAM */
-
-=======
->>>>>>> 71b93f58
 	ROM_REGION( 0x200000, "maincpu", ROMREGION_ERASE00 )
 	/* 2MB of 68K RAM */
 
