// license:BSD-3-Clause
// copyright-holders:Nicola Salmoria, Ernesto Corvi
/***************************************************************************

IQ Block   (c) 1992 IGS

Driver by Nicola Salmoria and Ernesto Corvi

TODO:
- Who generates IRQ and NMI? How many should there be per frame?

- Coin 2 doesn't work? DIP switch setting?

- Protection:
  I can see it reading things like the R register here and there, so it might
  be cycle-dependant or something.

  'Crash 1' checks I was able to see:
  PC = $52FA
  PC = $507F

  'Crash 2' checks I was able to see:
  PC = $54E6

Stephh's notes :

  - Coin 2 as well as buttons 2 to 4 for each player are only read in "test mode".
    Same issue for Dip Switches 0-7 and 1-2 to 1-6.
    Some other games on the same hardware might use them.
  - Dip Switch 0 is stored at 0xf0ac and Dip Switch 1 is stored at 0xf0ad.
    However they are both read back at the same time with "ld   hl,($F0AC)" instructions.
  - Dip Switches 0-0 and 0-1 are read via code at 0x9470.
    This routine is called when you made a "line" after the routine that checks the score
    for awarding extra help and/or changing background.
    Data is coming from 4 possible tables (depending on them) which seem to be 0x84 bytes wide.
    Table 0 offset is 0xeaf7.
    IMO, this has something to do with difficulty but there is no confirmation about that !
  - Dip Switch 1-0 is read only once after the P.O.S.T. via code at 0xa200.
    It changes (or not) the contents of 0xf0db.w which can get these 2 possible values
    at start : 0x47a3 (when OFF) or 0x428e (when ON) which seem to be tables.
    If you set a WP to 0xf0db, you'll notice that it's called more often in the "demo mode"
    when the Dip Switch is ON, so, as it implies writes to outport 0x50b0, I think it has
    something to do with "Demo Sounds".
    I can't tell however if setting the Dip Switch to OFF means "Demo Sounds" OFF or ON !

Grndtour:
 - Title should flash 3X slowly. In MAME it flashes too fast, or strangely??


***************************************************************************/

#include "emu.h"
#include "includes/iqblock.h"

#include "cpu/z80/z80.h"
#include "cpu/z180/z180.h"
#include "machine/i8255.h"
#include "sound/ym2413.h"
#include "screen.h"
#include "speaker.h"


WRITE8_MEMBER(iqblock_state::iqblock_prot_w)
{
	m_rambase[0xe26] = data;
	m_rambase[0xe27] = data;
	m_rambase[0xe1c] = data;
}

WRITE8_MEMBER(iqblock_state::grndtour_prot_w)
{
	m_rambase[0xe39] = data;
	m_rambase[0xe3a] = data;
	m_rambase[0xe2f] = data;

}


TIMER_DEVICE_CALLBACK_MEMBER(iqblock_state::irq)
{
	int scanline = param;

	if((scanline % 16) != 0)
		return;

	if((scanline % 32) == 16)
		m_maincpu->set_input_line(0, HOLD_LINE);
	else if ((scanline % 32) == 0)
		m_maincpu->set_input_line(INPUT_LINE_NMI, PULSE_LINE);
}


WRITE8_MEMBER(iqblock_state::irqack_w)
{
	m_maincpu->set_input_line(0, CLEAR_LINE);
}


WRITE8_MEMBER(iqblock_state::port_C_w)
{
	/* bit 4 unknown; it is pulsed at the end of every NMI */

	/* bit 5 seems to be 0 during screen redraw */
	m_videoenable = data & 0x20;

	/* bit 6 is coin counter */
	machine().bookkeeping().coin_counter_w(0,data & 0x40);

	/* bit 7 could be a second coin counter, but coin 2 doesn't seem to work... */
}

void iqblock_state::main_map(address_map &map)
{
	map(0x0000, 0xefff).rom();
	map(0xf000, 0xffff).ram().share("rambase");
}


void iqblock_state::main_portmap(address_map &map)
{
	map(0x2000, 0x23ff).w("palette", FUNC(palette_device::write8)).share("palette");
	map(0x2800, 0x2bff).w("palette", FUNC(palette_device::write8_ext)).share("palette_ext");
	map(0x5080, 0x5083).rw("ppi8255", FUNC(i8255_device::read), FUNC(i8255_device::write));
	map(0x5090, 0x5090).portr("SW0");
	map(0x50a0, 0x50a0).portr("SW1");
	map(0x50b0, 0x50b1).w("ymsnd", FUNC(ym2413_device::write)); // UM3567_data_port_0_w
	map(0x50c0, 0x50c0).w(this, FUNC(iqblock_state::irqack_w));
	map(0x6000, 0x603f).w(this, FUNC(iqblock_state::fgscroll_w));
	map(0x6800, 0x69ff).w(this, FUNC(iqblock_state::fgvideoram_w)).share("fgvideoram"); /* initialized up to 6fff... bug or larger tilemap? */
	map(0x7000, 0x7fff).ram().w(this, FUNC(iqblock_state::bgvideoram_w)).share("bgvideoram");
	map(0x8000, 0xffff).rom().region("user1", 0);
}

static INPUT_PORTS_START( iqblock )
	PORT_START("P1")
	PORT_BIT( 0x01, IP_ACTIVE_LOW, IPT_COIN1 )
	PORT_BIT( 0x02, IP_ACTIVE_LOW, IPT_START1 )
	PORT_BIT( 0x04, IP_ACTIVE_LOW, IPT_JOYSTICK_UP ) PORT_8WAY
	PORT_BIT( 0x08, IP_ACTIVE_LOW, IPT_JOYSTICK_DOWN ) PORT_8WAY
	PORT_BIT( 0x10, IP_ACTIVE_LOW, IPT_JOYSTICK_LEFT ) PORT_8WAY
	PORT_BIT( 0x20, IP_ACTIVE_LOW, IPT_JOYSTICK_RIGHT ) PORT_8WAY
	PORT_BIT( 0x40, IP_ACTIVE_LOW, IPT_BUTTON1 )
	PORT_BIT( 0x80, IP_ACTIVE_LOW, IPT_BUTTON2 )                // "test mode" only

	PORT_START("P2")
	PORT_BIT( 0x01, IP_ACTIVE_LOW, IPT_COIN2 )                  // "test mode" only
	PORT_BIT( 0x02, IP_ACTIVE_LOW, IPT_START2 )
	PORT_BIT( 0x04, IP_ACTIVE_LOW, IPT_JOYSTICK_UP ) PORT_8WAY PORT_COCKTAIL
	PORT_BIT( 0x08, IP_ACTIVE_LOW, IPT_JOYSTICK_DOWN ) PORT_8WAY PORT_COCKTAIL
	PORT_BIT( 0x10, IP_ACTIVE_LOW, IPT_JOYSTICK_LEFT ) PORT_8WAY PORT_COCKTAIL
	PORT_BIT( 0x20, IP_ACTIVE_LOW, IPT_JOYSTICK_RIGHT ) PORT_8WAY PORT_COCKTAIL
	PORT_BIT( 0x40, IP_ACTIVE_LOW, IPT_BUTTON1 ) PORT_COCKTAIL
	PORT_BIT( 0x80, IP_ACTIVE_LOW, IPT_BUTTON2 ) PORT_COCKTAIL  // "test mode" only

	PORT_START("EXTRA")
	PORT_BIT( 0x01, IP_ACTIVE_LOW, IPT_BUTTON3 )                // "test mode" only
	PORT_BIT( 0x02, IP_ACTIVE_LOW, IPT_BUTTON4 )                // "test mode" only
	PORT_BIT( 0x04, IP_ACTIVE_LOW, IPT_BUTTON3 ) PORT_COCKTAIL  // "test mode" only
	PORT_BIT( 0x08, IP_ACTIVE_LOW, IPT_BUTTON4 ) PORT_COCKTAIL  // "test mode" only
	PORT_BIT( 0xf0, IP_ACTIVE_LOW, IPT_UNUSED )

	PORT_START("SW0")
	PORT_DIPNAME( 0x03, 0x03, "Unknown SW 0-0&1" )  // Difficulty ? Read notes above
	PORT_DIPSETTING(    0x03, "0" )
	PORT_DIPSETTING(    0x02, "1" )
	PORT_DIPSETTING(    0x01, "2" )
	PORT_DIPSETTING(    0x00, "3" )
	PORT_DIPNAME( 0x0c, 0x0c, "Helps" )
	PORT_DIPSETTING(    0x0c, "1" )
	PORT_DIPSETTING(    0x08, "2" )
	PORT_DIPSETTING(    0x04, "3" )
	PORT_DIPSETTING(    0x00, "4" )
	PORT_DIPNAME( 0x70, 0x70, DEF_STR( Coin_A ) )
	PORT_DIPSETTING(    0x00, DEF_STR( 4C_1C ) )
	PORT_DIPSETTING(    0x10, DEF_STR( 3C_1C ) )
	PORT_DIPSETTING(    0x20, DEF_STR( 2C_1C ) )
	PORT_DIPSETTING(    0x70, DEF_STR( 1C_1C ) )
	PORT_DIPSETTING(    0x60, DEF_STR( 1C_2C ) )
	PORT_DIPSETTING(    0x50, DEF_STR( 1C_3C ) )
	PORT_DIPSETTING(    0x40, DEF_STR( 1C_4C ) )
	PORT_DIPSETTING(    0x30, DEF_STR( 1C_6C ) )
	PORT_DIPNAME( 0x80, 0x80, DEF_STR( Unused ) )
	PORT_DIPSETTING(    0x80, DEF_STR( Off ) )
	PORT_DIPSETTING(    0x00, DEF_STR( On ) )

	PORT_START("SW1")
	PORT_DIPNAME( 0x01, 0x00, "Demo Sounds?" )  // To be confirmed ! Read notes above
	PORT_DIPSETTING(    0x01, DEF_STR( Off ) )
	PORT_DIPSETTING(    0x00, DEF_STR( On ) )
	PORT_DIPNAME( 0x02, 0x02, DEF_STR( Free_Play ) )
	PORT_DIPSETTING(    0x02, DEF_STR( Off ) )
	PORT_DIPSETTING(    0x00, DEF_STR( On ) )
	PORT_DIPNAME( 0x04, 0x04, DEF_STR( Unused ) )
	PORT_DIPSETTING(    0x04, DEF_STR( Off ) )
	PORT_DIPSETTING(    0x00, DEF_STR( On ) )
	PORT_DIPNAME( 0x08, 0x08, DEF_STR( Unused ) )
	PORT_DIPSETTING(    0x08, DEF_STR( Off ) )
	PORT_DIPSETTING(    0x00, DEF_STR( On ) )
	PORT_DIPNAME( 0x10, 0x10, DEF_STR( Unused ) )
	PORT_DIPSETTING(    0x10, DEF_STR( Off ) )
	PORT_DIPSETTING(    0x00, DEF_STR( On ) )
	PORT_DIPNAME( 0x20, 0x20, DEF_STR( Unused ) )
	PORT_DIPSETTING(    0x20, DEF_STR( Off ) )
	PORT_DIPSETTING(    0x00, DEF_STR( On ) )
	PORT_DIPNAME( 0x40, 0x40, DEF_STR( Unused ) )
	PORT_DIPSETTING(    0x40, DEF_STR( Off ) )
	PORT_DIPSETTING(    0x00, DEF_STR( On ) )
	PORT_SERVICE( 0x80, IP_ACTIVE_LOW )
INPUT_PORTS_END



static INPUT_PORTS_START( grndtour )
	PORT_START("P1")
	PORT_BIT( 0x01, IP_ACTIVE_LOW, IPT_COIN1 )
	PORT_BIT( 0x02, IP_ACTIVE_LOW, IPT_START1 )
	PORT_BIT( 0x04, IP_ACTIVE_LOW, IPT_JOYSTICK_UP ) PORT_8WAY
	PORT_BIT( 0x08, IP_ACTIVE_LOW, IPT_JOYSTICK_DOWN ) PORT_8WAY
	PORT_BIT( 0x10, IP_ACTIVE_LOW, IPT_JOYSTICK_LEFT ) PORT_8WAY
	PORT_BIT( 0x20, IP_ACTIVE_LOW, IPT_JOYSTICK_RIGHT ) PORT_8WAY
	PORT_BIT( 0x40, IP_ACTIVE_LOW, IPT_BUTTON1 )
	PORT_BIT( 0x80, IP_ACTIVE_LOW, IPT_BUTTON2 )

	PORT_START("P2")
	PORT_BIT( 0x01, IP_ACTIVE_LOW, IPT_COIN2 )
	PORT_BIT( 0x02, IP_ACTIVE_LOW, IPT_START2 )
	PORT_BIT( 0x04, IP_ACTIVE_LOW, IPT_JOYSTICK_UP ) PORT_8WAY PORT_COCKTAIL
	PORT_BIT( 0x08, IP_ACTIVE_LOW, IPT_JOYSTICK_DOWN ) PORT_8WAY PORT_COCKTAIL
	PORT_BIT( 0x10, IP_ACTIVE_LOW, IPT_JOYSTICK_LEFT ) PORT_8WAY PORT_COCKTAIL
	PORT_BIT( 0x20, IP_ACTIVE_LOW, IPT_JOYSTICK_RIGHT ) PORT_8WAY PORT_COCKTAIL
	PORT_BIT( 0x40, IP_ACTIVE_LOW, IPT_BUTTON1 ) PORT_COCKTAIL
	PORT_BIT( 0x80, IP_ACTIVE_LOW, IPT_BUTTON2 ) PORT_COCKTAIL

	PORT_START("EXTRA")
	PORT_BIT( 0x01, IP_ACTIVE_LOW, IPT_BUTTON3 )
	PORT_BIT( 0x02, IP_ACTIVE_LOW, IPT_BUTTON4 )
	PORT_BIT( 0x04, IP_ACTIVE_LOW, IPT_BUTTON3 ) PORT_COCKTAIL
	PORT_BIT( 0x08, IP_ACTIVE_LOW, IPT_BUTTON4 ) PORT_COCKTAIL
	PORT_BIT( 0xf0, IP_ACTIVE_LOW, IPT_UNUSED )

	PORT_START("SW0")
	PORT_DIPNAME( 0x01, 0x01, DEF_STR( Unknown ) )
	PORT_DIPSETTING(    0x01, DEF_STR( Off ) )
	PORT_DIPSETTING(    0x00, DEF_STR( On ) )
	PORT_DIPNAME( 0x02, 0x02, DEF_STR( Unknown ) )
	PORT_DIPSETTING(    0x02, DEF_STR( Off ) )
	PORT_DIPSETTING(    0x00, DEF_STR( On ) )
	PORT_DIPNAME( 0x1c, 0x1c, DEF_STR( Coinage ) )
	PORT_DIPSETTING(    0x00, DEF_STR( 4C_1C ) )
	PORT_DIPSETTING(    0x04, DEF_STR( 3C_1C ) )
	PORT_DIPSETTING(    0x08, DEF_STR( 2C_1C ) )
	PORT_DIPSETTING(    0x1c, DEF_STR( 1C_1C ) )
	PORT_DIPSETTING(    0x18, DEF_STR( 1C_2C ) )
	PORT_DIPSETTING(    0x14, DEF_STR( 1C_3C ) )
	PORT_DIPSETTING(    0x10, DEF_STR( 1C_4C ) )
	PORT_DIPSETTING(    0x0c, DEF_STR( 1C_6C ) )
	PORT_DIPNAME( 0x20, 0x00, "Attract Music" ) // NOT Demo Sounds (SFX are always played?)
	PORT_DIPSETTING(    0x20, DEF_STR( Off ) )
	PORT_DIPSETTING(    0x00, DEF_STR( On ) )
	PORT_DIPNAME( 0x40, 0x40, DEF_STR( Free_Play ) )
	PORT_DIPSETTING(    0x40, DEF_STR( Off ) )
	PORT_DIPSETTING(    0x00, DEF_STR( On ) )
	PORT_DIPNAME( 0x80, 0x80, "Gal Images" )
	PORT_DIPSETTING(    0x00, "No" )
	PORT_DIPSETTING(    0x80, "Yes" )

	PORT_START("SW1")
	PORT_DIPNAME( 0x01, 0x01, "Allow P2 to Join / Always Split Screen" )
	PORT_DIPSETTING(    0x01, DEF_STR( Off ) )
	PORT_DIPSETTING(    0x00, DEF_STR( On ) )
	// in Level test mode the following select the start level, do they have any effect during normal gameplay?
	PORT_DIPNAME( 0x02, 0x02, "Level Test +1" )
	PORT_DIPSETTING(    0x02, DEF_STR( Off ) )
	PORT_DIPSETTING(    0x00, DEF_STR( On ) )
	PORT_DIPNAME( 0x04, 0x04, "Level Test +2" )
	PORT_DIPSETTING(    0x04, DEF_STR( Off ) )
	PORT_DIPSETTING(    0x00, DEF_STR( On ) )
	PORT_DIPNAME( 0x08, 0x08, "Level Test +4" )
	PORT_DIPSETTING(    0x08, DEF_STR( Off ) )
	PORT_DIPSETTING(    0x00, DEF_STR( On ) )
	PORT_DIPNAME( 0x10, 0x10, "Level Test +8" )
	PORT_DIPSETTING(    0x10, DEF_STR( Off ) )
	PORT_DIPSETTING(    0x00, DEF_STR( On ) )
	PORT_DIPNAME( 0x20, 0x20, "Level Test +16" )
	PORT_DIPSETTING(    0x20, DEF_STR( Off ) )
	PORT_DIPSETTING(    0x00, DEF_STR( On ) )
	PORT_DIPNAME( 0xc0, 0xc0, "Test Mode" )
	PORT_DIPSETTING(    0xc0, DEF_STR( Off ) )
	PORT_DIPSETTING(    0x80, "Background Test" )
	PORT_DIPSETTING(    0x40, "Input Test" )
	PORT_DIPSETTING(    0x00, "Level Test / Debug Mode (use 5 above switches)" )
INPUT_PORTS_END

static const gfx_layout tilelayout1 =
{
	8,8,
	RGN_FRAC(1,3),
	6,
	{ 8, 0, RGN_FRAC(1,3)+8, RGN_FRAC(1,3)+0, RGN_FRAC(2,3)+8, RGN_FRAC(2,3)+0 },
	{ 0, 1, 2, 3, 4, 5, 6, 7 },
	{ 0*16, 1*16, 2*16, 3*16, 4*16, 5*16, 6*16, 7*16 },
	8*16
};

static const gfx_layout tilelayout2 =
{
	8,32,
	RGN_FRAC(1,2),
	4,
	{ 8, 0, RGN_FRAC(1,2)+8, RGN_FRAC(1,2)+0 },
	{   0, 1, 2, 3, 4, 5, 6, 7 },
	{   0*16, 1*16, 2*16, 3*16, 4*16, 5*16, 6*16, 7*16,
		8*16, 9*16, 10*16, 11*16, 12*16, 13*16, 14*16, 15*16,
		16*16, 17*16, 18*16, 19*16, 20*16, 21*16, 22*16, 23*16,
		24*16, 25*16, 26*16, 27*16, 28*16, 29*16, 30*16, 31*16 },
	32*16
};

#if 0
static const gfx_layout tilelayout3 =
{
	8,32,
	RGN_FRAC(1,3),
	6,
	{ 8, 0, RGN_FRAC(1,3)+8, RGN_FRAC(1,3)+0, RGN_FRAC(2,3)+8, RGN_FRAC(2,3)+0 },
	{   0, 1, 2, 3, 4, 5, 6, 7 },
	{   0*16, 1*16, 2*16, 3*16, 4*16, 5*16, 6*16, 7*16,
		8*16, 9*16, 10*16, 11*16, 12*16, 13*16, 14*16, 15*16,
		16*16, 17*16, 18*16, 19*16, 20*16, 21*16, 22*16, 23*16,
		24*16, 25*16, 26*16, 27*16, 28*16, 29*16, 30*16, 31*16 },
	32*16
};
#endif

static GFXDECODE_START( iqblock )
	GFXDECODE_ENTRY( "gfx1", 0, tilelayout1, 0, 16 )    /* only odd color codes are used */
	GFXDECODE_ENTRY( "gfx2", 0, tilelayout2, 0,  4 )    /* only color codes 0 and 3 used */
GFXDECODE_END



MACHINE_CONFIG_START(iqblock_state::iqblock)

	/* basic machine hardware */
	MCFG_DEVICE_ADD("maincpu", Z80,12000000/2) /* 6 MHz */
	MCFG_DEVICE_PROGRAM_MAP(main_map)
	MCFG_DEVICE_IO_MAP(main_portmap)
	MCFG_TIMER_DRIVER_ADD_SCANLINE("scantimer", iqblock_state, irq, "screen", 0, 1)

	MCFG_DEVICE_ADD("ppi8255", I8255A, 0)
	MCFG_I8255_IN_PORTA_CB(IOPORT("P1"))
	MCFG_I8255_IN_PORTB_CB(IOPORT("P2"))
	MCFG_I8255_IN_PORTC_CB(IOPORT("EXTRA"))
	MCFG_I8255_OUT_PORTC_CB(WRITE8(*this, iqblock_state, port_C_w))

	/* video hardware */
	MCFG_SCREEN_ADD("screen", RASTER)
	MCFG_SCREEN_REFRESH_RATE(60)
	MCFG_SCREEN_VBLANK_TIME(ATTOSECONDS_IN_USEC(0))
	MCFG_SCREEN_SIZE(64*8, 32*8)
	MCFG_SCREEN_VISIBLE_AREA(0*8, 64*8-1, 0*8, 30*8-1)
	MCFG_SCREEN_UPDATE_DRIVER(iqblock_state, screen_update)
	MCFG_SCREEN_PALETTE("palette")

	MCFG_GFXDECODE_ADD("gfxdecode", "palette", iqblock)
	MCFG_PALETTE_ADD("palette", 1024)
	MCFG_PALETTE_FORMAT(xBBBBBGGGGGRRRRR)

	/* sound hardware */
	SPEAKER(config, "mono").front_center();

	MCFG_DEVICE_ADD("ymsnd", YM2413, 3579545)
	MCFG_SOUND_ROUTE(ALL_OUTPUTS, "mono", 1.0)
MACHINE_CONFIG_END



/***************************************************************************

  Game driver(s)

***************************************************************************/

/*
IQ-Block
IGS 1993

PCB 0036-5
                              SW1     SW2

  12MHz         W2466             8255

          IGS002   U24.5
                   U25.4   AMT001  6116-45
                                   6116-45
  Z80              U26.3
                   U27.2
  U7.V5            U28.1
  U8.6
  W2466
                              UMC UM3567
*/

ROM_START( iqblock )
	ROM_REGION( 0x10000, "maincpu", 0 )
	ROM_LOAD( "u7.v5",        0x0000, 0x10000, CRC(811f306e) SHA1(d0aef80f1624002d05721276358f26a3ef69a3f6) )

	ROM_REGION( 0x8000, "user1", 0 )
	ROM_LOAD( "u8.6",         0x0000, 0x8000, CRC(2651bc27) SHA1(53e1d6ffd78c8a612863b29b0f8734e740d563c7) )    /* background maps, read by the CPU */

	ROM_REGION( 0x60000, "gfx1", 0 )
	ROM_LOAD( "u28.1",        0x00000, 0x20000, CRC(ec4b64b4) SHA1(000e9df0c0b5fcde5ead218dfcdc156bc4be909d) )
	ROM_LOAD( "u27.2",        0x20000, 0x20000, CRC(74aa3de3) SHA1(16757c24765d22026793a0c53d3f24c106951a18) )
	ROM_LOAD( "u26.3",        0x40000, 0x20000, CRC(2896331b) SHA1(51eba9f9f653a11cb96c461ab495d943d34cedc6) )

	ROM_REGION( 0x8000, "gfx2", 0 )
	ROM_LOAD( "u25.4",        0x0000, 0x4000, CRC(8fc222af) SHA1(ac1fb5e6caec391a76e3af51e133aecc65cd5aed) )
	ROM_LOAD( "u24.5",        0x4000, 0x4000, CRC(61050e1e) SHA1(1f7185b2a5a2e237120276c95344744b146b4bf6) )
ROM_END


/*
Grand Tour
IGS, 1993

This game probably runs on the same board as IGS's IQ Block.
Two of the PALs are labelled GRAND3 and GRAND4. However, there may be other
games that run on this same PCB also, since three of the PALs are
labelled AF1, AF2 and AF3, meaning the main/first game to run on this
hardware was called A-something F-something.


PCB Layout
----------

IGS PCB N0. 0036-5
----------------------------------------------
|                                 6264       |
|  UM3567                        GRAND6      |
|    3.579545MHz   GRAND1                    |
|                                GRAND7      |
|                  GRAND2                    |
|J                                           |
|A                 GRAND3                    |
|M                                    Z80    |
|M                 GRAND4                    |
|A                                    PAL    |
|    6116          GRAND5                    |
|    6116  IGS001          IGS002     PAL    |
|                  6264                      |
|                                     PAL    |
|  8255      PAL                             |
|                            PAL      12MHz  |
| DSW2(8) DSW1(8)                            |
----------------------------------------------

Notes:
      Z80 clock: 5.997MHz
          VSync: 60Hz
          HSync: 15.21kHz
          UM3567 compatible with YM2413
*/

ROM_START( grndtour )
	ROM_REGION( 0x10000, "maincpu", 0 )
	ROM_LOAD( "grand7.u7",        0x0000, 0x10000, CRC(95cac31e) SHA1(47bbcce6981ea3d38e0aa49ccd3762a4529f3c96) )

	ROM_REGION( 0x8000, "user1", 0 )
	ROM_LOAD( "grand6.u8",         0x0000, 0x8000, CRC(4c634b86) SHA1(c36df147187bc526f2348bc2f4d4c4e35bb45f38) )   /* background maps, read by the CPU */

	ROM_REGION( 0xc0000, "gfx1", 0 )
	ROM_LOAD( "grand1.u28",        0x00000, 0x40000, CRC(de85c664) SHA1(3a4b0cac88a0fea1c80541fe49c799e3550bedee) )
	ROM_LOAD( "grand2.u27",        0x40000, 0x40000, CRC(8456204e) SHA1(b604d501f360670f57b937ad96af64c1c2038ef7) )
	ROM_LOAD( "grand3.u26",        0x80000, 0x40000, CRC(77632917) SHA1(d91eadec2e0fb3082299362d18814b8ec4c5e068) )

	ROM_REGION( 0x8000, "gfx2", 0 )
	ROM_LOAD( "grand4.u25",        0x0000, 0x4000, CRC(48d09746) SHA1(64669f572b9a98b078ee1ea0b614c117e5dfbec9) )
	ROM_LOAD( "grand5.u24",        0x4000, 0x4000, CRC(f896efb2) SHA1(8dc8546e363b4ff80983e3b8e2a19ebb7ff30c7b) )
ROM_END

void iqblock_state::init_iqblock()
{
	uint8_t *rom = memregion("maincpu")->base();
	/* decrypt the program ROM */
	for (int i = 0; i < 0xf000; i++)
	{
		if ((i & 0x0282) != 0x0282) rom[i] ^= 0x01;
		if ((i & 0x0940) == 0x0940) rom[i] ^= 0x02;
		if ((i & 0x0090) == 0x0010) rom[i] ^= 0x20;
	}

	m_maincpu->space(AS_PROGRAM).install_write_handler(0xfe26, 0xfe26, write8_delegate(FUNC(iqblock_state::iqblock_prot_w),this));
	m_video_type=1;
}

void iqblock_state::init_grndtour()
{
	uint8_t *rom = memregion("maincpu")->base();
	/* decrypt the program ROM */
	for (int i = 0; i < 0xf000; i++)
	{
		if ((i & 0x0282) != 0x0282) rom[i] ^= 0x01;
		if ((i & 0x0940) == 0x0940) rom[i] ^= 0x02;
		if ((i & 0x0060) == 0x0040) rom[i] ^= 0x20;
	}

	m_maincpu->space(AS_PROGRAM).install_write_handler(0xfe39, 0xfe39, write8_delegate(FUNC(iqblock_state::grndtour_prot_w),this));
	m_video_type=0;
}



<<<<<<< HEAD
GAME( 1993, iqblock,  0, iqblock,  iqblock, iqblock_state, init_iqblock,  ROT0, "IGS", "IQ-Block", MACHINE_SUPPORTS_SAVE )
GAME( 1993, grndtour, 0, iqblock,  grndtour,iqblock_state, init_grndtour, ROT0, "IGS", "Grand Tour", MACHINE_SUPPORTS_SAVE )
=======
GAME( 1993, iqblock,  0, iqblock,  iqblock, iqblock_state, iqblock,  ROT0, "IGS", "IQ-Block (V100U)",   MACHINE_SUPPORTS_SAVE )
GAME( 1993, grndtour, 0, iqblock,  grndtour,iqblock_state, grndtour, ROT0, "IGS", "Grand Tour (V100U)", MACHINE_SUPPORTS_SAVE )
>>>>>>> 2801e5d4
<|MERGE_RESOLUTION|>--- conflicted
+++ resolved
@@ -510,10 +510,5 @@
 
 
 
-<<<<<<< HEAD
-GAME( 1993, iqblock,  0, iqblock,  iqblock, iqblock_state, init_iqblock,  ROT0, "IGS", "IQ-Block", MACHINE_SUPPORTS_SAVE )
-GAME( 1993, grndtour, 0, iqblock,  grndtour,iqblock_state, init_grndtour, ROT0, "IGS", "Grand Tour", MACHINE_SUPPORTS_SAVE )
-=======
-GAME( 1993, iqblock,  0, iqblock,  iqblock, iqblock_state, iqblock,  ROT0, "IGS", "IQ-Block (V100U)",   MACHINE_SUPPORTS_SAVE )
-GAME( 1993, grndtour, 0, iqblock,  grndtour,iqblock_state, grndtour, ROT0, "IGS", "Grand Tour (V100U)", MACHINE_SUPPORTS_SAVE )
->>>>>>> 2801e5d4
+GAME( 1993, iqblock,  0, iqblock, iqblock,  iqblock_state, init_iqblock,  ROT0, "IGS", "IQ-Block (V100U)",   MACHINE_SUPPORTS_SAVE )
+GAME( 1993, grndtour, 0, iqblock, grndtour, iqblock_state, init_grndtour, ROT0, "IGS", "Grand Tour (V100U)", MACHINE_SUPPORTS_SAVE )