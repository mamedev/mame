// license:BSD-3-Clause
// copyright-holders:Philip Bennett,Carlos A. Lozano, Rob Rosenbrock, Phil Stroffolino, Ernesto Corvi, David Haywood, R. Belmont
/***************************************************************************

Double Dragon     (c) 1987 Technos Japan
Double Dragon II  (c) 1988 Technos Japan

Driver by Carlos A. Lozano, Rob Rosenbrock, Phil Stroffolino, Ernesto Corvi
Toffy / Super Toffy added by David Haywood
Thanks to Bryan McPhail for spotting the Toffy program rom encryption
Toffy / Super Toffy sound hooked up by R. Belmont.


Modifications by Phil Bennett Sep 2013:

Cleanups based on Double Dragon schematics.
Fixed sub CPU interrupt handling and common RAM access.
Removed now-unnecessary workarounds.

Modifications by Bryan McPhail, June-November 2003:

Correct video & interrupt timing derived from Xain schematics and confirmed on real DD board.
Corrected interrupt handling, epecially to MCU (but one semi-hack remains).
TStrike now boots but sprites don't appear (I had them working at one point, can't remember what broke them again).
Dangerous Dungeons fixed.
World version of Double Dragon added (actually same roms as the bootleg, but confirmed from real board)
Removed stereo audio flag (still on Toffy - does it have it?)

todo:

banking in Toffy / Super toffy

-- Read Me --

Super Toffy - Unico 1994

Main cpu:   MC6809EP
Sound cpu:  MC6809P
Sound:      YM2151
Clocks:     12 MHz, 3.579MHz

Graphics custom: MDE-2001

-- --

Does this make Super Toffy the sequel to a rip-off / bootleg of a
conversion kit which could be applied to a bootleg double dragon :-p?


2008-08
Dip locations verified with manual for ddragon & ddragon2

***************************************************************************/

#include "emu.h"
#include "includes/ddragon.h"

#include "cpu/m6809/hd6309.h"
#include "cpu/m6800/m6801.h"
#include "cpu/m6809/m6809.h"
#include "cpu/z80/z80.h"
#include "sound/okim6295.h"
#include "sound/ym2151.h"

#include "speaker.h"


#define MAIN_CLOCK      XTAL(12'000'000)
#define SOUND_CLOCK     XTAL(3'579'545)
#define MCU_CLOCK       MAIN_CLOCK / 3
#define PIXEL_CLOCK     MAIN_CLOCK / 2


/*************************************
 *
 *  Video timing
 *
 *************************************/

/*
    Vertical timing counts as follows:

        08,09,0A,0B,...,FC,FD,FE,FF,E8,E9,EA,EB,...,FC,FD,FE,FF,
        08,09,....

    Thus, it counts from 08 to FF, then resets to E8 and counts to FF again.
    This gives (256 - 8) + (256 - 232) = 248 + 24 = 272 total scanlines.

    VBLK is signalled starting when the counter hits F8, and continues through
    the reset to E8 and through until the next reset to 08 again.

    Since MAME's video timing is 0-based, we need to convert this.
*/

int ddragon_state::scanline_to_vcount( int scanline )
{
	int vcount = scanline + 8;
	if (vcount < 0x100)
		return vcount;
	else
		return (vcount - 0x18) | 0x100;
}

TIMER_DEVICE_CALLBACK_MEMBER(ddragon_state::ddragon_scanline)
{
	int scanline = param;
	int screen_height = m_screen->height();
	int vcount_old = scanline_to_vcount((scanline == 0) ? screen_height - 1 : scanline - 1);
	int vcount = scanline_to_vcount(scanline);

	/* update to the current point */
	if (scanline > 0)
		m_screen->update_partial(scanline - 1);

	/* on the rising edge of VBLK (vcount == F8), signal an NMI */
	if (vcount == 0xf8)
		m_maincpu->set_input_line(INPUT_LINE_NMI, ASSERT_LINE);

	/* set 1ms signal on rising edge of vcount & 8 */
	if (!(vcount_old & 8) && (vcount & 8))
		m_maincpu->set_input_line(M6809_FIRQ_LINE, ASSERT_LINE);
}



/*************************************
 *
 *  System setup and intialization
 *
 *************************************/

MACHINE_START_MEMBER(ddragon_state,ddragon)
{
	/* configure banks */
	if (m_mainbank)
		m_mainbank->configure_entries(0, 8, memregion("maincpu")->base() + 0x10000, 0x4000);

	/* register for save states */
	save_item(NAME(m_scrollx_hi));
	save_item(NAME(m_scrolly_hi));
	save_item(NAME(m_adpcm_pos));
	save_item(NAME(m_adpcm_end));
	save_item(NAME(m_adpcm_idle));
	save_item(NAME(m_adpcm_data));
	save_item(NAME(m_ddragon_sub_port));
}


MACHINE_RESET_MEMBER(ddragon_state,ddragon)
{
	m_scrollx_hi = 0;
	m_scrolly_hi = 0;
	m_ddragon_sub_port = 0;
	m_adpcm_pos[0] = m_adpcm_pos[1] = 0;
	m_adpcm_end[0] = m_adpcm_end[1] = 0;
	m_adpcm_idle[0] = m_adpcm_idle[1] = true;
	m_adpcm_data[0] = m_adpcm_data[1] = -1;
}



/*************************************
 *
 *  Bank switching
 *
 *************************************/

WRITE8_MEMBER(ddragon_state::ddragon_bankswitch_w)
{
	/*
	    76543210
	    .......x    X-scroll D9 (H9BT)
	    ......x.    Y-scroll D9 (V9BT)
	    .....x..    /Screen flip (*1P/2P)
	    ....x...    /Sub CPU reset (*RESET)
	    ...x....    /Sub CPU halt (*HALT)
	    xxx.....    ROM bank (*BANK)
	*/
	m_scrollx_hi = data & 0x01;
	m_scrolly_hi = (data & 0x02) >> 1;
	flip_screen_set(~data & 0x04);

	m_subcpu->set_input_line(INPUT_LINE_RESET, data & 0x08 ? CLEAR_LINE : ASSERT_LINE);
	m_subcpu->set_input_line(INPUT_LINE_HALT, data & 0x10 ? ASSERT_LINE : CLEAR_LINE);
	m_mainbank->set_entry((data & 0xe0) >> 5);
}


WRITE8_MEMBER(toffy_state::toffy_bankswitch_w)
{
	m_scrollx_hi = data & 0x01;
	m_scrolly_hi = (data & 0x02) >> 1;

//  flip_screen_set(machine(), ~data & 0x04);

	/* I don't know ... */
	m_mainbank->set_entry((data & 0x20) >> 5);
}


READ8_MEMBER(darktowr_state::darktowr_mcu_bank_r)
{
	// logerror("BankRead %05x %08x\n",m_maincpu->pc(),offset);

	/* Horrible hack - the alternate TStrike set is mismatched against the MCU,
	so just hack around the protection here.  (The hacks are 'right' as I have
	the original source code & notes to this version of TStrike to examine).
	*/
	if (!strcmp(machine().system().name, "tstrike"))
	{
		/* Static protection checks at boot-up */
		if (m_maincpu->pc() == 0x9ace)
			return 0;
		if (m_maincpu->pc() == 0x9ae4)
			return 0x63;

		/* Just return whatever the code is expecting */
		return m_rambase[0xbe1];
	}

	if (offset == 0x1401 || offset == 1)
		return m_mcu_port_a_out;

	logerror("Unmapped mcu bank read %04x\n",offset);
	return 0xff;
}


WRITE8_MEMBER(darktowr_state::darktowr_mcu_bank_w)
{
	logerror("BankWrite %05x %08x %08x\n", m_maincpu->pc(), offset, data);

	if (offset == 0x1400 || offset == 0)
	{
		uint8_t const value(bitswap<8>(data, 0, 1, 2, 3, 4, 5, 6, 7));
		m_mcu->pb_w(space, 0, value);
		logerror("MCU PORT 1 -> %04x (from %04x)\n", value, data);
	}
}


WRITE8_MEMBER(darktowr_state::darktowr_bankswitch_w)
{
	m_scrollx_hi = (data & 0x01);
	m_scrolly_hi = ((data & 0x02) >> 1);

//  flip_screen_set(machine(), ~data & 0x04);

	m_subcpu->set_input_line(INPUT_LINE_RESET, data & 0x08 ? CLEAR_LINE : ASSERT_LINE);
	m_subcpu->set_input_line(INPUT_LINE_HALT, data & 0x10 ? ASSERT_LINE : CLEAR_LINE);

	m_darktowr_bank->set_bank((data & 0xe0) >> 5);
}



/*************************************
 *
 *  Interrupt control
 *
 *************************************/

void ddragon_state::ddragon_interrupt_ack(address_space &space, offs_t offset, uint8_t data)
{
	switch (offset)
	{
		case 0: /* 380b - NMI ack */
			m_maincpu->set_input_line(INPUT_LINE_NMI, CLEAR_LINE);
			break;

		case 1: /* 380c - FIRQ ack */
			m_maincpu->set_input_line(M6809_FIRQ_LINE, CLEAR_LINE);
			break;

		case 2: /* 380d - IRQ ack */
			m_maincpu->set_input_line(M6809_IRQ_LINE, CLEAR_LINE);
			break;

		case 3: /* 380e - SND IRQ and latch */
			m_soundlatch->write(space, 0, data);
			break;

		case 4: /* 380f - MCU IRQ */
			if (m_subcpu)
				m_subcpu->set_input_line(m_sprite_irq, ASSERT_LINE);
			break;
	}
}


READ8_MEMBER(ddragon_state::ddragon_interrupt_r)
{
	ddragon_interrupt_ack(space, offset, 0xff);
	return 0xff;
}


WRITE8_MEMBER(ddragon_state::ddragon_interrupt_w)
{
	ddragon_interrupt_ack(space, offset, data);
}


WRITE8_MEMBER(ddragon_state::ddragon2_sub_irq_ack_w)
{
	m_subcpu->set_input_line(m_sprite_irq, CLEAR_LINE);
}


WRITE8_MEMBER(ddragon_state::ddragon2_sub_irq_w)
{
	m_maincpu->set_input_line(M6809_IRQ_LINE, ASSERT_LINE);
}


WRITE8_MEMBER(ddragon_state::ddragonba_port_w)
{
	if ((data & 0x8) == 0)
		m_subcpu->set_input_line(m_sprite_irq, CLEAR_LINE);

	if (!(m_ddragon_sub_port & 0x10) && (data & 0x10))
		m_maincpu->set_input_line(M6809_IRQ_LINE, ASSERT_LINE);

	m_ddragon_sub_port = data;
}



/*************************************
 *
 *  MCU handlers
 *
 *************************************/

CUSTOM_INPUT_MEMBER(ddragon_state::subcpu_bus_free)
{
	// Corresponds to BA (Bus Available) on the HD63701
	if (m_subcpu)
		return m_subcpu->suspended(SUSPEND_REASON_RESET | SUSPEND_REASON_HALT);
	else
		return 0;
}


WRITE8_MEMBER(darktowr_state::mcu_port_a_w)
{
	logerror("%s: McuWrite %08x %08x\n", machine().describe_context(), offset, data);
	m_mcu_port_a_out = data;
}


READ8_MEMBER(ddragon_state::ddragon_hd63701_internal_registers_r)
{
	logerror("%s: read %d\n", machine().describe_context(), offset);
	return 0;
}


WRITE8_MEMBER(ddragon_state::ddragon_hd63701_internal_registers_w)
{
	// Port 6
	if (offset == 0x17)
	{
		if ((data & 0x1) == 0)
			m_subcpu->set_input_line(m_sprite_irq, CLEAR_LINE);

		if (!(m_ddragon_sub_port & 0x2) && (data & 0x2))
			m_maincpu->set_input_line(M6809_IRQ_LINE, ASSERT_LINE);

		m_ddragon_sub_port = data;
	}
}



/*************************************
 *
 *  Sprite RAM hacks
 *
 *************************************/

READ8_MEMBER(ddragon_state::ddragon_comram_r)
{
	// Access to shared RAM is prevented when the sub CPU is active
	if (!m_subcpu->suspended(SUSPEND_REASON_RESET | SUSPEND_REASON_HALT))
		return 0xff;

	return m_comram[offset];
}


WRITE8_MEMBER(ddragon_state::ddragon_comram_w)
{
	if (!m_subcpu->suspended(SUSPEND_REASON_RESET | SUSPEND_REASON_HALT))
		return;

	m_comram[offset] = data;
}



/*************************************
 *
 *  ADPCM sound
 *
 *************************************/

WRITE8_MEMBER(ddragon_state::dd_adpcm_w)
{
	int chip = offset & 1;

	switch (offset >> 1)
	{
		case 3:
			m_adpcm_idle[chip] = true;
			m_adpcm[chip]->reset_w(1);
			break;

		case 2:
			m_adpcm_pos[chip] = (data & 0x7f) << 9;
			break;

		case 1:
			m_adpcm_end[chip] = (data & 0x7f) << 9;
			break;

		case 0:
			m_adpcm_idle[chip] = false;
			m_adpcm[chip]->reset_w(0);
			break;
	}
}

void ddragon_state::dd_adpcm_int( int chip )
{
	if (m_adpcm_pos[chip] >= m_adpcm_end[chip] || m_adpcm_pos[chip] >= m_adpcm_rom[chip].length())
	{
		m_adpcm_idle[chip] = true;
		m_adpcm[chip]->reset_w(1);
	}
	else if (m_adpcm_data[chip] != -1)
	{
<<<<<<< HEAD
		m_adpcm[chip]->data_w(m_adpcm_data[chip] & 0x0f);
=======
		device->write_data(m_adpcm_data[chip] & 0x0f);
>>>>>>> b0d19b94
		m_adpcm_data[chip] = -1;
	}
	else
	{
<<<<<<< HEAD
		m_adpcm_data[chip] = m_adpcm_rom[chip][m_adpcm_pos[chip]++];
		m_adpcm[chip]->data_w(m_adpcm_data[chip] >> 4);
=======
		uint8_t *ROM = memregion("adpcm")->base() + 0x10000 * chip;

		m_adpcm_data[chip] = ROM[m_adpcm_pos[chip]++];
		device->write_data(m_adpcm_data[chip] >> 4);
>>>>>>> b0d19b94
	}
}

WRITE_LINE_MEMBER(ddragon_state::dd_adpcm_int_1)
{
	dd_adpcm_int(0);
}

WRITE_LINE_MEMBER(ddragon_state::dd_adpcm_int_2)
{
	dd_adpcm_int(1);
}


READ8_MEMBER(ddragon_state::dd_adpcm_status_r)
{
	return (m_adpcm_idle[0] ? 1 : 0) | (m_adpcm_idle[1] ? 2 : 0);
}



/*************************************
 *
 *  Main CPU memory maps
 *
 *************************************/

void ddragon_state::ddragon_base_map(address_map &map)
{
	map(0x0000, 0x0fff).ram().share("rambase");
	map(0x1000, 0x11ff).ram().w(m_palette, FUNC(palette_device::write8)).share("palette");
	map(0x1200, 0x13ff).ram().w(m_palette, FUNC(palette_device::write8_ext)).share("palette_ext");
	map(0x1800, 0x1fff).ram().w(FUNC(ddragon_state::ddragon_fgvideoram_w)).share("fgvideoram");
	map(0x2000, 0x21ff).rw(FUNC(ddragon_state::ddragon_comram_r), FUNC(ddragon_state::ddragon_comram_w)).share("comram").mirror(0x0600);
	map(0x2800, 0x2fff).ram().share("spriteram");
	map(0x3000, 0x37ff).ram().w(FUNC(ddragon_state::ddragon_bgvideoram_w)).share("bgvideoram");
	map(0x3800, 0x3800).portr("P1");
	map(0x3801, 0x3801).portr("P2");
	map(0x3802, 0x3802).portr("EXTRA");
	map(0x3803, 0x3803).portr("DSW0");
	map(0x3804, 0x3804).portr("DSW1");
	map(0x3809, 0x3809).writeonly().share("scrollx_lo");
	map(0x380a, 0x380a).writeonly().share("scrolly_lo");
	map(0x380b, 0x380f).rw(FUNC(ddragon_state::ddragon_interrupt_r), FUNC(ddragon_state::ddragon_interrupt_w));
	map(0x8000, 0xffff).rom();
}

void ddragon_state::ddragon_map(address_map &map)
{
	ddragon_base_map(map);
	map(0x3808, 0x3808).w(FUNC(ddragon_state::ddragon_bankswitch_w));
	map(0x4000, 0x7fff).bankr("mainbank");
}

void toffy_state::toffy_map(address_map &map)
{
	ddragon_base_map(map);
	map(0x3808, 0x3808).w(FUNC(toffy_state::toffy_bankswitch_w));
	map(0x4000, 0x7fff).bankr("mainbank");
}

void darktowr_state::darktowr_map(address_map &map)
{
	ddragon_base_map(map);
	map(0x3808, 0x3808).w(FUNC(darktowr_state::darktowr_bankswitch_w));
	map(0x4000, 0x7fff).m(m_darktowr_bank, FUNC(address_map_bank_device::amap8));
}

void darktowr_state::darktowr_banked_map(address_map &map)
{
	map(0x00000, 0x0ffff).rom().region("maincpu", 0x10000);
	map(0x10000, 0x13fff).rw(FUNC(darktowr_state::darktowr_mcu_bank_r), FUNC(darktowr_state::darktowr_mcu_bank_w));
	map(0x14000, 0x1ffff).rom().region("maincpu", 0x24000); // TODO : ROM? empty at most of darktowr_state games
}

void ddragon_state::dd2_map(address_map &map)
{
	map(0x0000, 0x17ff).ram();
	map(0x1800, 0x1fff).ram().w(FUNC(ddragon_state::ddragon_fgvideoram_w)).share("fgvideoram");
	map(0x2000, 0x21ff).rw(FUNC(ddragon_state::ddragon_comram_r), FUNC(ddragon_state::ddragon_comram_w)).share("comram").mirror(0x0600);
	map(0x2800, 0x2fff).ram().share("spriteram");
	map(0x3000, 0x37ff).ram().w(FUNC(ddragon_state::ddragon_bgvideoram_w)).share("bgvideoram");
	map(0x3800, 0x3800).portr("P1");
	map(0x3801, 0x3801).portr("P2");
	map(0x3802, 0x3802).portr("EXTRA");
	map(0x3803, 0x3803).portr("DSW0");
	map(0x3804, 0x3804).portr("DSW1");
	map(0x3808, 0x3808).w(FUNC(ddragon_state::ddragon_bankswitch_w));
	map(0x3809, 0x3809).writeonly().share("scrollx_lo");
	map(0x380a, 0x380a).writeonly().share("scrolly_lo");
	map(0x380b, 0x380f).rw(FUNC(ddragon_state::ddragon_interrupt_r), FUNC(ddragon_state::ddragon_interrupt_w));
	map(0x3c00, 0x3dff).ram().w(m_palette, FUNC(palette_device::write8)).share("palette");
	map(0x3e00, 0x3fff).ram().w(m_palette, FUNC(palette_device::write8_ext)).share("palette_ext");
	map(0x4000, 0x7fff).bankr("mainbank");
	map(0x8000, 0xffff).rom();
}


/*************************************
 *
 *  Sub CPU memory maps
 *
 *************************************/

void ddragon_state::sub_map(address_map &map)
{
	map(0x0000, 0x001f).rw(FUNC(ddragon_state::ddragon_hd63701_internal_registers_r), FUNC(ddragon_state::ddragon_hd63701_internal_registers_w));
	map(0x0020, 0x0fff).ram();
	map(0x8000, 0x81ff).ram().share("comram");
	map(0xc000, 0xffff).rom();
}

void ddragon_state::ddragonba_sub_map(address_map &map)
{
	map(0x0000, 0x0fff).ram();
	map(0x8000, 0x81ff).ram().share("comram");
	map(0xc000, 0xffff).rom();
}

void ddragon_state::dd2_sub_map(address_map &map)
{
	map(0x0000, 0xbfff).rom();
	map(0xc000, 0xc3ff).ram().share("comram");
	map(0xd000, 0xd000).w(FUNC(ddragon_state::ddragon2_sub_irq_ack_w));
	map(0xe000, 0xe000).w(FUNC(ddragon_state::ddragon2_sub_irq_w));
}

void ddragon_state::ddragonba_sub_portmap(address_map &map)
{
	map(0x0000, 0x01ff).w(FUNC(ddragon_state::ddragonba_port_w));
}


/*************************************
 *
 *  Sound CPU memory maps
 *
 *************************************/

void ddragon_state::sound_map(address_map &map)
{
	map(0x0000, 0x0fff).ram();
	map(0x1000, 0x1000).r(m_soundlatch, FUNC(generic_latch_8_device::read));
	map(0x1800, 0x1800).r(FUNC(ddragon_state::dd_adpcm_status_r));
	map(0x2800, 0x2801).rw("fmsnd", FUNC(ym2151_device::read), FUNC(ym2151_device::write));
	map(0x3800, 0x3807).w(FUNC(ddragon_state::dd_adpcm_w));
	map(0x8000, 0xffff).rom();
}

void ddragon_state::dd2_sound_map(address_map &map)
{
	map(0x0000, 0x7fff).rom();
	map(0x8000, 0x87ff).ram();
	map(0x8800, 0x8801).rw("fmsnd", FUNC(ym2151_device::read), FUNC(ym2151_device::write));
	map(0x9800, 0x9800).rw("oki", FUNC(okim6295_device::read), FUNC(okim6295_device::write));
	map(0xa000, 0xa000).r(m_soundlatch, FUNC(generic_latch_8_device::read));
}


/*************************************
 *
 *  Input ports
 *
 *************************************/

static INPUT_PORTS_START( ddragon )
	PORT_START("P1")
	PORT_BIT( 0x01, IP_ACTIVE_LOW, IPT_JOYSTICK_RIGHT ) PORT_8WAY
	PORT_BIT( 0x02, IP_ACTIVE_LOW, IPT_JOYSTICK_LEFT ) PORT_8WAY
	PORT_BIT( 0x04, IP_ACTIVE_LOW, IPT_JOYSTICK_UP ) PORT_8WAY
	PORT_BIT( 0x08, IP_ACTIVE_LOW, IPT_JOYSTICK_DOWN ) PORT_8WAY
	PORT_BIT( 0x10, IP_ACTIVE_LOW, IPT_BUTTON1 )
	PORT_BIT( 0x20, IP_ACTIVE_LOW, IPT_BUTTON2 )
	PORT_BIT( 0x40, IP_ACTIVE_LOW, IPT_START1 )
	PORT_BIT( 0x80, IP_ACTIVE_LOW, IPT_START2 )

	PORT_START("P2")
	PORT_BIT( 0x01, IP_ACTIVE_LOW, IPT_JOYSTICK_RIGHT ) PORT_8WAY PORT_PLAYER(2)
	PORT_BIT( 0x02, IP_ACTIVE_LOW, IPT_JOYSTICK_LEFT ) PORT_8WAY PORT_PLAYER(2)
	PORT_BIT( 0x04, IP_ACTIVE_LOW, IPT_JOYSTICK_UP ) PORT_8WAY PORT_PLAYER(2)
	PORT_BIT( 0x08, IP_ACTIVE_LOW, IPT_JOYSTICK_DOWN ) PORT_8WAY PORT_PLAYER(2)
	PORT_BIT( 0x10, IP_ACTIVE_LOW, IPT_BUTTON1 ) PORT_PLAYER(2)
	PORT_BIT( 0x20, IP_ACTIVE_LOW, IPT_BUTTON2 ) PORT_PLAYER(2)
	PORT_BIT( 0x40, IP_ACTIVE_LOW, IPT_COIN1 )
	PORT_BIT( 0x80, IP_ACTIVE_LOW, IPT_COIN2 )

	PORT_START("DSW0")
	PORT_DIPNAME( 0x07, 0x07, DEF_STR( Coin_A ) ) PORT_DIPLOCATION("SW1:1,2,3")
	PORT_DIPSETTING(    0x00, DEF_STR( 4C_1C ) )
	PORT_DIPSETTING(    0x01, DEF_STR( 3C_1C ) )
	PORT_DIPSETTING(    0x02, DEF_STR( 2C_1C ) )
	PORT_DIPSETTING(    0x07, DEF_STR( 1C_1C ) )
	PORT_DIPSETTING(    0x06, DEF_STR( 1C_2C ) )
	PORT_DIPSETTING(    0x05, DEF_STR( 1C_3C ) )
	PORT_DIPSETTING(    0x04, DEF_STR( 1C_4C ) )
	PORT_DIPSETTING(    0x03, DEF_STR( 1C_5C ) )
	PORT_DIPNAME( 0x38, 0x38, DEF_STR( Coin_B ) ) PORT_DIPLOCATION("SW1:4,5,6")
	PORT_DIPSETTING(    0x00, DEF_STR( 4C_1C ) )
	PORT_DIPSETTING(    0x08, DEF_STR( 3C_1C ) )
	PORT_DIPSETTING(    0x10, DEF_STR( 2C_1C ) )
	PORT_DIPSETTING(    0x38, DEF_STR( 1C_1C ) )
	PORT_DIPSETTING(    0x30, DEF_STR( 1C_2C ) )
	PORT_DIPSETTING(    0x28, DEF_STR( 1C_3C ) )
	PORT_DIPSETTING(    0x20, DEF_STR( 1C_4C ) )
	PORT_DIPSETTING(    0x18, DEF_STR( 1C_5C ) )
	PORT_DIPNAME( 0x40, 0x40, DEF_STR( Cabinet ) ) PORT_DIPLOCATION("SW1:7")
	PORT_DIPSETTING(    0x40, DEF_STR( Upright ) )
	PORT_DIPSETTING(    0x00, DEF_STR( Cocktail ) )
	PORT_DIPNAME( 0x80, 0x80, DEF_STR( Flip_Screen ) ) PORT_DIPLOCATION("SW1:8")
	PORT_DIPSETTING(    0x80, DEF_STR( Off ) )
	PORT_DIPSETTING(    0x00, DEF_STR( On ) )

	PORT_START("DSW1")
	PORT_DIPNAME( 0x03, 0x03, DEF_STR( Difficulty ) ) PORT_DIPLOCATION("SW2:1,2")
	PORT_DIPSETTING(    0x01, DEF_STR( Easy ) )
	PORT_DIPSETTING(    0x03, DEF_STR( Medium ) )
	PORT_DIPSETTING(    0x02, DEF_STR( Hard ) )
	PORT_DIPSETTING(    0x00, DEF_STR( Hardest ) )
	PORT_DIPNAME( 0x04, 0x04, DEF_STR( Demo_Sounds ) ) PORT_DIPLOCATION("SW2:3")
	PORT_DIPSETTING(    0x00, DEF_STR( Off ) )
	PORT_DIPSETTING(    0x04, DEF_STR( On ) )
	PORT_DIPUNUSED_DIPLOC( 0x08, IP_ACTIVE_LOW, "SW2:4" )
	PORT_DIPNAME( 0x30, 0x30, DEF_STR( Bonus_Life ) ) PORT_DIPLOCATION("SW2:5,6")
	PORT_DIPSETTING(    0x10, "20k" )
	PORT_DIPSETTING(    0x00, "40k" )
	PORT_DIPSETTING(    0x30, "30k and every 60k" )
	PORT_DIPSETTING(    0x20, "40k and every 80k" )
	PORT_DIPNAME( 0xc0, 0xc0, DEF_STR( Lives ) ) PORT_DIPLOCATION("SW2:7,8")
	PORT_DIPSETTING(    0xc0, "2" )
	PORT_DIPSETTING(    0x80, "3" )
	PORT_DIPSETTING(    0x40, "4" )
	PORT_DIPSETTING(    0x00, "Infinite (Cheat)")

	PORT_START("EXTRA")
	PORT_BIT( 0x01, IP_ACTIVE_LOW, IPT_SERVICE1 )
	PORT_BIT( 0x02, IP_ACTIVE_LOW, IPT_BUTTON3 )
	PORT_BIT( 0x04, IP_ACTIVE_LOW, IPT_BUTTON3 ) PORT_PLAYER(2)
	PORT_BIT( 0x08, IP_ACTIVE_HIGH, IPT_CUSTOM ) PORT_VBLANK("screen")
	PORT_BIT( 0x10, IP_ACTIVE_LOW, IPT_CUSTOM ) PORT_CUSTOM_MEMBER(DEVICE_SELF, ddragon_state, subcpu_bus_free, nullptr)
	PORT_BIT( 0xe0, IP_ACTIVE_HIGH, IPT_UNUSED )
INPUT_PORTS_END


static INPUT_PORTS_START( ddragon2 )
	PORT_INCLUDE(ddragon)

	PORT_MODIFY("DSW1")
	PORT_DIPNAME( 0x03, 0x02, DEF_STR( Difficulty ) ) PORT_DIPLOCATION("SW2:1,2")
	PORT_DIPSETTING(    0x01, DEF_STR( Easy ) )
	PORT_DIPSETTING(    0x03, DEF_STR( Medium ) )
	PORT_DIPSETTING(    0x02, DEF_STR( Hard ) )
	PORT_DIPSETTING(    0x00, DEF_STR( Hardest ) )
	PORT_DIPNAME( 0x08, 0x00, "Hurricane Kick" ) PORT_DIPLOCATION("SW2:4")
	PORT_DIPSETTING(    0x00, DEF_STR( Easy ) )
	PORT_DIPSETTING(    0x08, DEF_STR( Normal ) )
	PORT_DIPNAME( 0x30, 0x10, "Timer" ) PORT_DIPLOCATION("SW2:5,6")
	PORT_DIPSETTING(    0x00, "60" )
	PORT_DIPSETTING(    0x10, "65" )
	PORT_DIPSETTING(    0x30, "70" )
	PORT_DIPSETTING(    0x20, "80" )
	PORT_DIPNAME( 0xc0, 0x80, DEF_STR( Lives ) ) PORT_DIPLOCATION("SW2:7,8")
	PORT_DIPSETTING(    0xc0, "1" )
	PORT_DIPSETTING(    0x80, "2" )
	PORT_DIPSETTING(    0x40, "3" )
	PORT_DIPSETTING(    0x00, "4" )
INPUT_PORTS_END


static INPUT_PORTS_START( tstrike )
	PORT_INCLUDE(ddragon)

	PORT_MODIFY("DSW1")
	PORT_DIPNAME( 0x01, 0x01, DEF_STR( Unknown ) )
	PORT_DIPSETTING(    0x01, DEF_STR( Off ) )
	PORT_DIPSETTING(    0x00, DEF_STR( On ) )
	PORT_DIPNAME( 0x02, 0x02, DEF_STR( Unknown ) )
	PORT_DIPSETTING(    0x02, DEF_STR( Off ) )
	PORT_DIPSETTING(    0x00, DEF_STR( On ) )
	PORT_DIPNAME( 0x0c, 0x0c, DEF_STR( Difficulty ) )
	PORT_DIPSETTING(    0x0c, DEF_STR( Easy ) )
	PORT_DIPSETTING(    0x08, DEF_STR( Normal ) )
	PORT_DIPSETTING(    0x04, DEF_STR( Hard ) )
	PORT_DIPSETTING(    0x00, DEF_STR( Hardest ) )
	PORT_DIPNAME( 0x30, 0x30, DEF_STR( Lives ) )
	PORT_DIPSETTING(    0x30, "1" )
	PORT_DIPSETTING(    0x20, "2" )
	PORT_DIPSETTING(    0x10, "3" )
	PORT_DIPSETTING(    0x00, "4" )
	PORT_DIPNAME( 0xc0, 0xc0, DEF_STR( Bonus_Life ) )
	PORT_DIPSETTING(    0xc0, "100k and 200k" )
	PORT_DIPSETTING(    0x80, "200k and 300k" )
	PORT_DIPSETTING(    0x40, "300k and 400k" )
	PORT_DIPSETTING(    0x00, "400k and 500k" )
INPUT_PORTS_END


static INPUT_PORTS_START( ddungeon )
	PORT_INCLUDE(ddragon)

	// Dangerous Dungeons installation guide recommends 4-way joystick "for maximum profits"
	PORT_MODIFY("P1")
	PORT_BIT( 0x01, IP_ACTIVE_LOW, IPT_JOYSTICK_RIGHT ) PORT_4WAY
	PORT_BIT( 0x02, IP_ACTIVE_LOW, IPT_JOYSTICK_LEFT ) PORT_4WAY
	PORT_BIT( 0x04, IP_ACTIVE_LOW, IPT_JOYSTICK_UP ) PORT_4WAY
	PORT_BIT( 0x08, IP_ACTIVE_LOW, IPT_JOYSTICK_DOWN ) PORT_4WAY

	PORT_MODIFY("P2")
	PORT_BIT( 0x01, IP_ACTIVE_LOW, IPT_JOYSTICK_RIGHT ) PORT_4WAY PORT_PLAYER(2)
	PORT_BIT( 0x02, IP_ACTIVE_LOW, IPT_JOYSTICK_LEFT ) PORT_4WAY PORT_PLAYER(2)
	PORT_BIT( 0x04, IP_ACTIVE_LOW, IPT_JOYSTICK_UP ) PORT_4WAY PORT_PLAYER(2)
	PORT_BIT( 0x08, IP_ACTIVE_LOW, IPT_JOYSTICK_DOWN ) PORT_4WAY PORT_PLAYER(2)

	PORT_MODIFY("DSW0")
	PORT_DIPNAME( 0x0f, 0x00, DEF_STR( Coin_A ) )
	PORT_DIPSETTING(    0x03, DEF_STR( 4C_1C ) )
	PORT_DIPSETTING(    0x02, DEF_STR( 3C_1C ) )
	PORT_DIPSETTING(    0x07, DEF_STR( 4C_2C ) )
	PORT_DIPSETTING(    0x01, DEF_STR( 2C_1C ) )
	PORT_DIPSETTING(    0x06, DEF_STR( 3C_2C ) )
	PORT_DIPSETTING(    0x0b, DEF_STR( 4C_3C ) )
	PORT_DIPSETTING(    0x0f, DEF_STR( 4C_4C ) )
	PORT_DIPSETTING(    0x0a, DEF_STR( 3C_3C ) )
	PORT_DIPSETTING(    0x05, DEF_STR( 2C_2C ) )
	PORT_DIPSETTING(    0x00, DEF_STR( 1C_1C ) )
	PORT_DIPSETTING(    0x0e, DEF_STR( 3C_4C ) )
	PORT_DIPSETTING(    0x09, DEF_STR( 2C_3C ) )
	PORT_DIPSETTING(    0x0d, DEF_STR( 2C_4C ) )
	PORT_DIPSETTING(    0x04, DEF_STR( 1C_2C ) )
	PORT_DIPSETTING(    0x08, DEF_STR( 1C_3C ) )
	PORT_DIPSETTING(    0x0c, DEF_STR( 1C_4C ) )
	PORT_DIPNAME( 0xf0, 0x00, DEF_STR( Coin_B ) )
	PORT_DIPSETTING(    0x30, DEF_STR( 4C_1C ) )
	PORT_DIPSETTING(    0x20, DEF_STR( 3C_1C ) )
	PORT_DIPSETTING(    0x70, DEF_STR( 4C_2C ) )
	PORT_DIPSETTING(    0x10, DEF_STR( 2C_1C ) )
	PORT_DIPSETTING(    0x60, DEF_STR( 3C_2C ) )
	PORT_DIPSETTING(    0xb0, DEF_STR( 4C_3C ) )
	PORT_DIPSETTING(    0xf0, DEF_STR( 4C_4C ) )
	PORT_DIPSETTING(    0xa0, DEF_STR( 3C_3C ) )
	PORT_DIPSETTING(    0x50, DEF_STR( 2C_2C ) )
	PORT_DIPSETTING(    0x00, DEF_STR( 1C_1C ) )
	PORT_DIPSETTING(    0xe0, DEF_STR( 3C_4C ) )
	PORT_DIPSETTING(    0x90, DEF_STR( 2C_3C ) )
	PORT_DIPSETTING(    0xd0, DEF_STR( 2C_4C ) )
	PORT_DIPSETTING(    0x40, DEF_STR( 1C_2C ) )
	PORT_DIPSETTING(    0x80, DEF_STR( 1C_3C ) )
	PORT_DIPSETTING(    0xc0, DEF_STR( 1C_4C ) )

	PORT_MODIFY("DSW1")
	PORT_DIPNAME( 0x03, 0x01, DEF_STR( Lives ) )
	PORT_DIPSETTING(    0x00, "1" )
	PORT_DIPSETTING(    0x01, "2" )
	PORT_DIPSETTING(    0x02, "3" )
	PORT_DIPSETTING(    0x03, "4" )
	PORT_DIPUNUSED( 0x04, IP_ACTIVE_LOW )
	PORT_DIPUNUSED( 0x08, IP_ACTIVE_LOW )
	PORT_DIPNAME( 0xf0, 0x90, DEF_STR( Difficulty ) )
	PORT_DIPSETTING(    0xf0, DEF_STR( Easy ) )
	PORT_DIPSETTING(    0x90, DEF_STR( Medium ) )
	PORT_DIPSETTING(    0x70, DEF_STR( Hard ) )
	PORT_DIPSETTING(    0x00, DEF_STR( Hardest ) )
INPUT_PORTS_END


static INPUT_PORTS_START( darktowr )
	PORT_INCLUDE(ddungeon)

	PORT_MODIFY("DSW1")
	PORT_DIPNAME( 0x01, 0x01, DEF_STR( Unknown ) )
	PORT_DIPSETTING(    0x01, DEF_STR( Off ) )
	PORT_DIPSETTING(    0x00, DEF_STR( On ) )
	PORT_DIPNAME( 0x02, 0x02, DEF_STR( Unknown ) )
	PORT_DIPSETTING(    0x02, DEF_STR( Off ) )
	PORT_DIPSETTING(    0x00, DEF_STR( On ) )
	PORT_DIPNAME( 0x04, 0x04, DEF_STR( Unknown ) )
	PORT_DIPSETTING(    0x04, DEF_STR( Off ) )
	PORT_DIPSETTING(    0x00, DEF_STR( On ) )
	PORT_DIPNAME( 0x08, 0x08, DEF_STR( Unknown ) )
	PORT_DIPSETTING(    0x08, DEF_STR( Off ) )
	PORT_DIPSETTING(    0x00, DEF_STR( On ) )
	PORT_DIPNAME( 0x10, 0x10, DEF_STR( Unknown ) )
	PORT_DIPSETTING(    0x10, DEF_STR( Off ) )
	PORT_DIPSETTING(    0x00, DEF_STR( On ) )
	PORT_DIPNAME( 0x20, 0x20, DEF_STR( Unknown ) )
	PORT_DIPSETTING(    0x20, DEF_STR( Off ) )
	PORT_DIPSETTING(    0x00, DEF_STR( On ) )
	PORT_DIPNAME( 0x40, 0x40, DEF_STR( Unknown ) )
	PORT_DIPSETTING(    0x40, DEF_STR( Off ) )
	PORT_DIPSETTING(    0x00, DEF_STR( On ) )
	PORT_DIPNAME( 0x80, 0x80, DEF_STR( Unknown ) )
	PORT_DIPSETTING(    0x80, DEF_STR( Off ) )
	PORT_DIPSETTING(    0x00, DEF_STR( On ) )
INPUT_PORTS_END


static INPUT_PORTS_START( toffy )
	PORT_INCLUDE(ddungeon)

	PORT_MODIFY("DSW0")
	PORT_DIPNAME( 0x0f, 0x00, DEF_STR( Coin_A ) )
	PORT_DIPSETTING(    0x03, DEF_STR( 4C_1C ) )
	PORT_DIPSETTING(    0x02, DEF_STR( 3C_1C ) )
	PORT_DIPSETTING(    0x07, DEF_STR( 4C_2C ) )
	PORT_DIPSETTING(    0x01, DEF_STR( 2C_1C ) )
	PORT_DIPSETTING(    0x06, DEF_STR( 3C_2C ) )
	PORT_DIPSETTING(    0x05, DEF_STR( 2C_2C ) )
	PORT_DIPSETTING(    0x00, DEF_STR( 1C_1C ) )
	PORT_DIPSETTING(    0x0b, DEF_STR( 4C_5C ) )
	PORT_DIPSETTING(    0x0f, "4 Coin/6 Credits" )
	PORT_DIPSETTING(    0x0a, "3 Coin/5 Credits" )
	PORT_DIPSETTING(    0x04, DEF_STR( 1C_2C ) )
	PORT_DIPSETTING(    0x0e, "3 Coin/6 Credits" )
	PORT_DIPSETTING(    0x09, DEF_STR( 2C_5C ) )
	PORT_DIPSETTING(    0x0d, DEF_STR( 2C_6C ) )
	PORT_DIPSETTING(    0x08, DEF_STR( 1C_5C ) )
	PORT_DIPSETTING(    0x0c, DEF_STR( 1C_6C ) )
	PORT_DIPNAME( 0xf0, 0x00, DEF_STR( Coin_B ) )
	PORT_DIPSETTING(    0x30, DEF_STR( 4C_1C ) )
	PORT_DIPSETTING(    0x20, DEF_STR( 3C_1C ) )
	PORT_DIPSETTING(    0x70, DEF_STR( 4C_2C ) )
	PORT_DIPSETTING(    0x10, DEF_STR( 2C_1C ) )
	PORT_DIPSETTING(    0x60, DEF_STR( 3C_2C ) )
	PORT_DIPSETTING(    0x50, DEF_STR( 2C_2C ) )
	PORT_DIPSETTING(    0x00, DEF_STR( 1C_1C ) )
	PORT_DIPSETTING(    0xb0, DEF_STR( 4C_5C ) )
	PORT_DIPSETTING(    0xf0, "4 Coin/6 Credits" )
	PORT_DIPSETTING(    0xa0, "3 Coin/5 Credits" )
	PORT_DIPSETTING(    0x40, DEF_STR( 1C_2C ) )
	PORT_DIPSETTING(    0xe0, "3 Coin/6 Credits" )
	PORT_DIPSETTING(    0x90, DEF_STR( 2C_5C ) )
	PORT_DIPSETTING(    0xd0, DEF_STR( 2C_6C ) )
	PORT_DIPSETTING(    0x80, DEF_STR( 1C_5C ) )
	PORT_DIPSETTING(    0xc0, DEF_STR( 1C_6C ) )

	PORT_MODIFY("DSW1")
	PORT_DIPNAME( 0x03, 0x01, DEF_STR( Lives ) )
	PORT_DIPSETTING(    0x00, "2" )
	PORT_DIPSETTING(    0x01, "3" )
	PORT_DIPSETTING(    0x02, "4" )
	PORT_DIPSETTING(    0x03, "5" )
	PORT_DIPUNUSED( 0x04, IP_ACTIVE_HIGH )
	PORT_DIPNAME( 0x18, 0x08, DEF_STR( Bonus_Life ) )
	PORT_DIPSETTING(    0x10, "30k, 50k and 100k" )
	PORT_DIPSETTING(    0x08, "50k and 100k" )
	PORT_DIPSETTING(    0x18, "100k and 200k" )
	PORT_DIPSETTING(    0x00, DEF_STR( None ) )
	PORT_DIPUNUSED( 0x20, IP_ACTIVE_HIGH )
	PORT_DIPNAME( 0xc0, 0x80, DEF_STR( Difficulty ) )
	PORT_DIPSETTING(    0xc0, DEF_STR( Easy ) )
	PORT_DIPSETTING(    0x80, DEF_STR( Normal ) )
	PORT_DIPSETTING(    0x40, DEF_STR( Hard ) )
	PORT_DIPSETTING(    0x00, DEF_STR( Hardest ) )
INPUT_PORTS_END



/*************************************
 *
 *  Graphics layouts
 *
 *************************************/


static const gfx_layout char_layout =
{
	8,8,
	RGN_FRAC(1,1),
	4,
	{ STEP4(0,2) },
	{ 1, 0, 8*8+1, 8*8+0, 16*8+1, 16*8+0, 24*8+1, 24*8+0 },
	{ STEP8(0,8) },
	32*8
};

static const gfx_layout tile_layout =
{
	16,16,
	RGN_FRAC(1,2),
	4,
	{ RGN_FRAC(1,2)+0, RGN_FRAC(1,2)+4, 0, 4 },
	{ 3, 2, 1, 0, 16*8+3, 16*8+2, 16*8+1, 16*8+0,
			32*8+3, 32*8+2, 32*8+1, 32*8+0, 48*8+3, 48*8+2, 48*8+1, 48*8+0 },
	{ STEP16(0,8) },
	64*8
};


static GFXDECODE_START( gfx_ddragon )
	GFXDECODE_ENTRY( "gfx1", 0, char_layout,   0, 8 )   /* colors   0-127 */
	GFXDECODE_ENTRY( "gfx2", 0, tile_layout, 128, 8 )   /* colors 128-255 */
	GFXDECODE_ENTRY( "gfx3", 0, tile_layout, 256, 8 )   /* colors 256-383 */
GFXDECODE_END

/*************************************
 *
 *  Machine drivers
 *
 *************************************/

MACHINE_CONFIG_START(ddragon_state::ddragon)

	/* basic machine hardware */
	MCFG_DEVICE_ADD("maincpu", HD6309E, MAIN_CLOCK / 4)     /* HD63C09EP, 3 MHz */
	MCFG_DEVICE_PROGRAM_MAP(ddragon_map)
	MCFG_TIMER_DRIVER_ADD_SCANLINE("scantimer", ddragon_state, ddragon_scanline, "screen", 0, 1)

	MCFG_DEVICE_ADD("sub", HD63701, MAIN_CLOCK / 2)    /* HD63701YOP, 6 MHz / 4 internally */
	MCFG_DEVICE_PROGRAM_MAP(sub_map)

	MCFG_DEVICE_ADD("soundcpu", MC6809, MAIN_CLOCK / 2) /* HD68A09P, 6 MHz / 4 internally */
	MCFG_DEVICE_PROGRAM_MAP(sound_map)

	MCFG_QUANTUM_TIME(attotime::from_hz(60000)) /* heavy interleaving to sync up sprite<->main CPUs */

	MCFG_MACHINE_START_OVERRIDE(ddragon_state,ddragon)
	MCFG_MACHINE_RESET_OVERRIDE(ddragon_state,ddragon)

	/* video hardware */
	MCFG_DEVICE_ADD("gfxdecode", GFXDECODE, "palette", gfx_ddragon)
	MCFG_PALETTE_ADD("palette", 384)
	MCFG_PALETTE_FORMAT(xxxxBBBBGGGGRRRR)

	MCFG_SCREEN_ADD("screen", RASTER)
	MCFG_SCREEN_RAW_PARAMS(PIXEL_CLOCK, 384, 0, 256, 272, 0, 240)
	MCFG_SCREEN_UPDATE_DRIVER(ddragon_state, screen_update_ddragon)
	MCFG_SCREEN_PALETTE("palette")

	MCFG_VIDEO_START_OVERRIDE(ddragon_state,ddragon)

	/* sound hardware */
	SPEAKER(config, "mono").front_center();

	MCFG_GENERIC_LATCH_8_ADD("soundlatch")
	MCFG_GENERIC_LATCH_DATA_PENDING_CB(INPUTLINE("soundcpu", M6809_IRQ_LINE))

	MCFG_DEVICE_ADD("fmsnd", YM2151, SOUND_CLOCK)
	MCFG_YM2151_IRQ_HANDLER(INPUTLINE("soundcpu", M6809_FIRQ_LINE))
	MCFG_SOUND_ROUTE(0, "mono", 0.60)
	MCFG_SOUND_ROUTE(1, "mono", 0.60)

	MCFG_DEVICE_ADD("adpcm1", MSM5205, MAIN_CLOCK / 32)
	MCFG_MSM5205_VCLK_CB(WRITELINE(*this, ddragon_state, dd_adpcm_int_1))   /* interrupt function */
	MCFG_MSM5205_PRESCALER_SELECTOR(S48_4B)  /* 8kHz */
	MCFG_SOUND_ROUTE(ALL_OUTPUTS, "mono", 0.50)

	MCFG_DEVICE_ADD("adpcm2", MSM5205, MAIN_CLOCK / 32)
	MCFG_MSM5205_VCLK_CB(WRITELINE(*this, ddragon_state, dd_adpcm_int_2))   /* interrupt function */
	MCFG_MSM5205_PRESCALER_SELECTOR(S48_4B)  /* 8kHz */
	MCFG_SOUND_ROUTE(ALL_OUTPUTS, "mono", 0.50)
MACHINE_CONFIG_END


MACHINE_CONFIG_START(ddragon_state::ddragonb)
	ddragon(config);

	/* basic machine hardware */
	MCFG_DEVICE_REPLACE("sub", M6809, MAIN_CLOCK / 8)  /* 1.5MHz */
	MCFG_DEVICE_PROGRAM_MAP(sub_map)
MACHINE_CONFIG_END


MACHINE_CONFIG_START(ddragon_state::ddragonba)
	ddragon(config);

	/* basic machine hardware */
	MCFG_DEVICE_REPLACE("sub", M6803, MAIN_CLOCK / 2)  /* 6MHz / 4 internally */
	MCFG_DEVICE_PROGRAM_MAP(ddragonba_sub_map)
	MCFG_DEVICE_IO_MAP(ddragonba_sub_portmap)
MACHINE_CONFIG_END


MACHINE_CONFIG_START(ddragon_state::ddragon6809)

	/* basic machine hardware */
	MCFG_DEVICE_ADD("maincpu", MC6809E, MAIN_CLOCK / 8)  /* 1.5 MHz */
	MCFG_DEVICE_PROGRAM_MAP(ddragon_map)
	MCFG_TIMER_DRIVER_ADD_SCANLINE("scantimer", ddragon_state, ddragon_scanline, "screen", 0, 1)

	MCFG_DEVICE_ADD("sub", MC6809E, MAIN_CLOCK / 8)  /* 1.5 Mhz */
	MCFG_DEVICE_PROGRAM_MAP(sub_map)

	MCFG_DEVICE_ADD("soundcpu", MC6809E, MAIN_CLOCK / 8) /* 1.5 MHz */
	MCFG_DEVICE_PROGRAM_MAP(sound_map)

	MCFG_QUANTUM_TIME(attotime::from_hz(60000)) /* heavy interleaving to sync up sprite<->main CPUs */

	MCFG_MACHINE_START_OVERRIDE(ddragon_state,ddragon)
	MCFG_MACHINE_RESET_OVERRIDE(ddragon_state,ddragon)

	/* video hardware */
	MCFG_DEVICE_ADD("gfxdecode", GFXDECODE, "palette", gfx_ddragon)
	MCFG_PALETTE_ADD("palette", 384)
	MCFG_PALETTE_FORMAT(xxxxBBBBGGGGRRRR)

	MCFG_SCREEN_ADD("screen", RASTER)
	MCFG_SCREEN_RAW_PARAMS(PIXEL_CLOCK, 384, 0, 256, 272, 0, 240)
	MCFG_SCREEN_UPDATE_DRIVER(ddragon_state, screen_update_ddragon)
	MCFG_SCREEN_PALETTE("palette")

	MCFG_VIDEO_START_OVERRIDE(ddragon_state,ddragon)

	/* sound hardware */
	SPEAKER(config, "mono").front_center();

	MCFG_GENERIC_LATCH_8_ADD("soundlatch")
	MCFG_GENERIC_LATCH_DATA_PENDING_CB(INPUTLINE("soundcpu", M6809_IRQ_LINE))

	MCFG_DEVICE_ADD("fmsnd", YM2151, SOUND_CLOCK)
	MCFG_YM2151_IRQ_HANDLER(INPUTLINE("soundcpu", M6809_FIRQ_LINE))
	MCFG_SOUND_ROUTE(0, "mono", 0.60)
	MCFG_SOUND_ROUTE(1, "mono", 0.60)

	MCFG_DEVICE_ADD("adpcm1", MSM5205, MAIN_CLOCK/32)
	MCFG_MSM5205_VCLK_CB(WRITELINE(*this, ddragon_state, dd_adpcm_int_1))   /* interrupt function */
	MCFG_MSM5205_PRESCALER_SELECTOR(S48_4B)  /* 8kHz */
	MCFG_SOUND_ROUTE(ALL_OUTPUTS, "mono", 0.50)

	MCFG_DEVICE_ADD("adpcm2", MSM5205, MAIN_CLOCK/32)
	MCFG_MSM5205_VCLK_CB(WRITELINE(*this, ddragon_state, dd_adpcm_int_2))   /* interrupt function */
	MCFG_MSM5205_PRESCALER_SELECTOR(S48_4B)  /* 8kHz */
	MCFG_SOUND_ROUTE(ALL_OUTPUTS, "mono", 0.50)
MACHINE_CONFIG_END


MACHINE_CONFIG_START(ddragon_state::ddragon2)

	/* basic machine hardware */
	MCFG_DEVICE_ADD("maincpu", HD6309E, MAIN_CLOCK / 4)     /* HD63C09EP, 3 MHz */
	MCFG_DEVICE_PROGRAM_MAP(dd2_map)
	MCFG_TIMER_DRIVER_ADD_SCANLINE("scantimer", ddragon_state, ddragon_scanline, "screen", 0, 1)

	MCFG_DEVICE_ADD("sub", Z80, MAIN_CLOCK / 3)        /* 4 MHz */
	MCFG_DEVICE_PROGRAM_MAP(dd2_sub_map)

	MCFG_DEVICE_ADD("soundcpu", Z80, 3579545)
	MCFG_DEVICE_PROGRAM_MAP(dd2_sound_map)

	MCFG_QUANTUM_TIME(attotime::from_hz(60000)) /* heavy interleaving to sync up sprite<->main CPUs */

	MCFG_MACHINE_START_OVERRIDE(ddragon_state,ddragon)
	MCFG_MACHINE_RESET_OVERRIDE(ddragon_state,ddragon)

	/* video hardware */
	MCFG_DEVICE_ADD("gfxdecode", GFXDECODE, "palette", gfx_ddragon)
	MCFG_PALETTE_ADD("palette", 384)
	MCFG_PALETTE_FORMAT(xxxxBBBBGGGGRRRR)

	MCFG_SCREEN_ADD("screen", RASTER)
	MCFG_SCREEN_RAW_PARAMS(PIXEL_CLOCK, 384, 0, 256, 272, 0, 240)
	MCFG_SCREEN_UPDATE_DRIVER(ddragon_state, screen_update_ddragon)
	MCFG_SCREEN_PALETTE("palette")

	MCFG_VIDEO_START_OVERRIDE(ddragon_state,ddragon)

	/* sound hardware */
	SPEAKER(config, "mono").front_center();

	MCFG_GENERIC_LATCH_8_ADD("soundlatch")
	MCFG_GENERIC_LATCH_DATA_PENDING_CB(INPUTLINE("soundcpu", INPUT_LINE_NMI))

	MCFG_DEVICE_ADD("fmsnd", YM2151, SOUND_CLOCK)
	MCFG_YM2151_IRQ_HANDLER(INPUTLINE("soundcpu", 0))
	MCFG_SOUND_ROUTE(0, "mono", 0.60)
	MCFG_SOUND_ROUTE(1, "mono", 0.60)

	MCFG_DEVICE_ADD("oki", OKIM6295, 1056000, okim6295_device::PIN7_HIGH) // clock frequency & pin 7 not verified
	MCFG_SOUND_ROUTE(ALL_OUTPUTS, "mono", 0.20)
MACHINE_CONFIG_END


MACHINE_CONFIG_START(darktowr_state::darktowr)
	ddragon(config);

	/* basic machine hardware */
	MCFG_DEVICE_MODIFY("maincpu")
	MCFG_DEVICE_PROGRAM_MAP(darktowr_map)

	MCFG_DEVICE_ADD("mcu", M68705P3, XTAL(4'000'000))
	MCFG_M68705_PORTA_W_CB(WRITE8(*this, darktowr_state, mcu_port_a_w))

	MCFG_DEVICE_ADD("darktowr_bank", ADDRESS_MAP_BANK, 0)
	MCFG_DEVICE_PROGRAM_MAP(darktowr_banked_map)
	MCFG_ADDRESS_MAP_BANK_ENDIANNESS(ENDIANNESS_BIG)
	MCFG_ADDRESS_MAP_BANK_DATA_WIDTH(8)
	MCFG_ADDRESS_MAP_BANK_ADDR_WIDTH(17)
	MCFG_ADDRESS_MAP_BANK_STRIDE(0x4000)

	/* video hardware */
MACHINE_CONFIG_END


MACHINE_CONFIG_START(toffy_state::toffy)
	ddragon(config);

	/* basic machine hardware */
	MCFG_DEVICE_MODIFY("maincpu")
	MCFG_DEVICE_PROGRAM_MAP(toffy_map)

	MCFG_DEVICE_REMOVE("sub")

	/* sound hardware */
	MCFG_DEVICE_REMOVE("adpcm1")
	MCFG_DEVICE_REMOVE("adpcm2")
MACHINE_CONFIG_END



/*************************************
 *
 *  ROM definitions
 *
 *************************************/

ROM_START( ddragon )
	ROM_REGION( 0x30000, "maincpu", 0 ) /* 64k for code + bankswitched memory */
	ROM_LOAD( "21j-1-5.26",   0x08000, 0x08000, CRC(42045dfd) SHA1(0983705ea3bb87c4c239692f400e02f15c243479) )
	ROM_LOAD( "21j-2-3.25",   0x10000, 0x08000, CRC(5779705e) SHA1(4b8f22225d10f5414253ce0383bbebd6f720f3af) ) /* banked at 0x4000-0x8000 */
	ROM_LOAD( "21j-3.24",     0x18000, 0x08000, CRC(3bdea613) SHA1(d9038c80646a6ce3ea61da222873237b0383680e) ) /* banked at 0x4000-0x8000 */
	ROM_LOAD( "21j-4-1.23",   0x20000, 0x08000, CRC(728f87b9) SHA1(d7442be24d41bb9fc021587ef44ae5b830e4503d) ) /* banked at 0x4000-0x8000 */

	ROM_REGION( 0x10000, "sub", 0 ) /* sprite cpu */
	ROM_LOAD( "21jm-0.ic55",    0xc000, 0x4000, CRC(f5232d03) SHA1(e2a194e38633592fd6587690b3cb2669d93985c7) ) /* 63701Y0P MCU */

	ROM_REGION( 0x10000, "soundcpu", 0 ) /* audio cpu */
	ROM_LOAD( "21j-0-1",      0x08000, 0x08000, CRC(9efa95bb) SHA1(da997d9cc7b9e7b2c70a4b6d30db693086a6f7d8) )

	ROM_REGION( 0x08000, "gfx1", 0 )
	ROM_LOAD( "21j-5",        0x00000, 0x08000, CRC(7a8b8db4) SHA1(8368182234f9d4d763d4714fd7567a9e31b7ebeb) )  /* chars */

	ROM_REGION( 0x80000, "gfx2", 0 )
	ROM_LOAD( "21j-a",        0x00000, 0x10000, CRC(574face3) SHA1(481fe574cb79d0159a65ff7486cbc945d50538c5) )  /* sprites */
	ROM_LOAD( "21j-b",        0x10000, 0x10000, CRC(40507a76) SHA1(74581a4b6f48100bddf20f319903af2fe36f39fa) )
	ROM_LOAD( "21j-c",        0x20000, 0x10000, CRC(bb0bc76f) SHA1(37b2225e0593335f636c1e5fded9b21fdeab2f5a) )
	ROM_LOAD( "21j-d",        0x30000, 0x10000, CRC(cb4f231b) SHA1(9f2270f9ceedfe51c5e9a9bbb00d6f43dbc4a3ea) )
	ROM_LOAD( "21j-e",        0x40000, 0x10000, CRC(a0a0c261) SHA1(25c534d82bd237386d447d72feee8d9541a5ded4) )
	ROM_LOAD( "21j-f",        0x50000, 0x10000, CRC(6ba152f6) SHA1(a301ff809be0e1471f4ff8305b30c2fa4aa57fae) )
	ROM_LOAD( "21j-g",        0x60000, 0x10000, CRC(3220a0b6) SHA1(24a16ea509e9aff82b9ddd14935d61bb71acff84) )
	ROM_LOAD( "21j-h",        0x70000, 0x10000, CRC(65c7517d) SHA1(f177ba9c1c7cc75ff04d5591b9865ee364788f94) )

	ROM_REGION( 0x40000, "gfx3", 0 )
	ROM_LOAD( "21j-8",        0x00000, 0x10000, CRC(7c435887) SHA1(ecb76f2148fa9773426f05aac208eb3ac02747db) )  /* tiles */
	ROM_LOAD( "21j-9",        0x10000, 0x10000, CRC(c6640aed) SHA1(f156c337f48dfe4f7e9caee9a72c7ea3d53e3098) )
	ROM_LOAD( "21j-i",        0x20000, 0x10000, CRC(5effb0a0) SHA1(1f21acb15dad824e831ed9a42b3fde096bb31141) )
	ROM_LOAD( "21j-j",        0x30000, 0x10000, CRC(5fb42e7c) SHA1(7953316712c56c6f8ca6bba127319e24b618b646) )

	ROM_REGION( 0x10000, "adpcm1", 0 ) /* adpcm samples */
	ROM_LOAD( "21j-6",        0x00000, 0x10000, CRC(34755de3) SHA1(57c06d6ce9497901072fa50a92b6ed0d2d4d6528) )

	ROM_REGION( 0x10000, "adpcm2", 0 ) /* adpcm samples */
	ROM_LOAD( "21j-7",        0x00000, 0x10000, CRC(904de6f8) SHA1(3623e5ea05fd7c455992b7ed87e605b87c3850aa) )

	ROM_REGION( 0x0300, "proms", 0 )
	ROM_LOAD( "21j-k-0",      0x0000, 0x0100, CRC(fdb130a9) SHA1(4c4f214229b9fab2b5d69c745ec5428787b89e1f) )    /* unknown */
	ROM_LOAD( "21j-l-0",      0x0100, 0x0200, CRC(46339529) SHA1(64f4c42a826d67b7cbaa8a23a45ebc4eb6248891) )    /* Layer priority */
ROM_END

ROM_START( ddragonw )
	ROM_REGION( 0x30000, "maincpu", 0 ) /* 64k for code + bankswitched memory */
	ROM_LOAD( "21j-1.26",     0x08000, 0x08000, CRC(ae714964) SHA1(072522b97ca4edd099c6b48d7634354dc7088c53) )
	ROM_LOAD( "21j-2-3.25",   0x10000, 0x08000, CRC(5779705e) SHA1(4b8f22225d10f5414253ce0383bbebd6f720f3af) ) /* banked at 0x4000-0x8000 */
	ROM_LOAD( "21a-3.24",     0x18000, 0x08000, CRC(dbf24897) SHA1(1504faaf07c541330cd43b72dc6846911dfd85a3) ) /* banked at 0x4000-0x8000 */
	ROM_LOAD( "21j-4.23",     0x20000, 0x08000, CRC(6c9f46fa) SHA1(df251a4aea69b2328f7a543bf085b9c35933e2c1) ) /* banked at 0x4000-0x8000 */

	ROM_REGION( 0x10000, "sub", 0 ) /* sprite cpu */
	ROM_LOAD( "21jm-0.ic55",    0xc000, 0x4000, CRC(f5232d03) SHA1(e2a194e38633592fd6587690b3cb2669d93985c7) ) /* 63701Y0P MCU */

	ROM_REGION( 0x10000, "soundcpu", 0 ) /* audio cpu */
	ROM_LOAD( "21j-0-1",      0x08000, 0x08000, CRC(9efa95bb) SHA1(da997d9cc7b9e7b2c70a4b6d30db693086a6f7d8) )

	ROM_REGION( 0x08000, "gfx1", 0 )
	ROM_LOAD( "21j-5",        0x00000, 0x08000, CRC(7a8b8db4) SHA1(8368182234f9d4d763d4714fd7567a9e31b7ebeb) )  /* chars */

	ROM_REGION( 0x80000, "gfx2", 0 )
	ROM_LOAD( "21j-a",        0x00000, 0x10000, CRC(574face3) SHA1(481fe574cb79d0159a65ff7486cbc945d50538c5) )  /* sprites */
	ROM_LOAD( "21j-b",        0x10000, 0x10000, CRC(40507a76) SHA1(74581a4b6f48100bddf20f319903af2fe36f39fa) )
	ROM_LOAD( "21j-c",        0x20000, 0x10000, CRC(bb0bc76f) SHA1(37b2225e0593335f636c1e5fded9b21fdeab2f5a) )
	ROM_LOAD( "21j-d",        0x30000, 0x10000, CRC(cb4f231b) SHA1(9f2270f9ceedfe51c5e9a9bbb00d6f43dbc4a3ea) )
	ROM_LOAD( "21j-e",        0x40000, 0x10000, CRC(a0a0c261) SHA1(25c534d82bd237386d447d72feee8d9541a5ded4) )
	ROM_LOAD( "21j-f",        0x50000, 0x10000, CRC(6ba152f6) SHA1(a301ff809be0e1471f4ff8305b30c2fa4aa57fae) )
	ROM_LOAD( "21j-g",        0x60000, 0x10000, CRC(3220a0b6) SHA1(24a16ea509e9aff82b9ddd14935d61bb71acff84) )
	ROM_LOAD( "21j-h",        0x70000, 0x10000, CRC(65c7517d) SHA1(f177ba9c1c7cc75ff04d5591b9865ee364788f94) )

	ROM_REGION( 0x40000, "gfx3", 0 )
	ROM_LOAD( "21j-8",        0x00000, 0x10000, CRC(7c435887) SHA1(ecb76f2148fa9773426f05aac208eb3ac02747db) )  /* tiles */
	ROM_LOAD( "21j-9",        0x10000, 0x10000, CRC(c6640aed) SHA1(f156c337f48dfe4f7e9caee9a72c7ea3d53e3098) )
	ROM_LOAD( "21j-i",        0x20000, 0x10000, CRC(5effb0a0) SHA1(1f21acb15dad824e831ed9a42b3fde096bb31141) )
	ROM_LOAD( "21j-j",        0x30000, 0x10000, CRC(5fb42e7c) SHA1(7953316712c56c6f8ca6bba127319e24b618b646) )

	ROM_REGION( 0x10000, "adpcm1", 0 ) /* adpcm samples */
	ROM_LOAD( "21j-6",        0x00000, 0x10000, CRC(34755de3) SHA1(57c06d6ce9497901072fa50a92b6ed0d2d4d6528) )

	ROM_REGION( 0x10000, "adpcm2", 0 ) /* adpcm samples */
	ROM_LOAD( "21j-7",        0x00000, 0x10000, CRC(904de6f8) SHA1(3623e5ea05fd7c455992b7ed87e605b87c3850aa) )

	ROM_REGION( 0x0300, "proms", 0 )
	ROM_LOAD( "21j-k-0.101",  0x0000, 0x0100, CRC(fdb130a9) SHA1(4c4f214229b9fab2b5d69c745ec5428787b89e1f) )    /* layer priorities */
	ROM_LOAD( "21j-l-0.16",   0x0100, 0x0200, CRC(46339529) SHA1(64f4c42a826d67b7cbaa8a23a45ebc4eb6248891) )    /* sprite timing */
ROM_END

ROM_START( ddragonw1 )
	ROM_REGION( 0x30000, "maincpu", 0 ) /* 64k for code + bankswitched memory */
	ROM_LOAD( "e1-1.26",       0x08000, 0x08000, CRC(4b951643) SHA1(efb1f9ef2e46597d76123c9770854c1d83639eb2) )
	ROM_LOAD( "21a-2-4.25",    0x10000, 0x08000, CRC(5cd67657) SHA1(96bc7a5354a76524bd43a4d7eb8b0053a89e39c4) ) /* banked at 0x4000-0x8000 */
	ROM_LOAD( "21a-3.24",      0x18000, 0x08000, CRC(dbf24897) SHA1(1504faaf07c541330cd43b72dc6846911dfd85a3) ) /* banked at 0x4000-0x8000 */
	ROM_LOAD( "e4-1.23",       0x20000, 0x08000, CRC(b1e26935) SHA1(dfff666fd5e9dc4dfb2a1d891eced88730cbaf30) ) /* banked at 0x4000-0x8000 */

	ROM_REGION( 0x10000, "sub", 0 ) /* sprite cpu */
	ROM_LOAD( "21jm-0.ic55",    0xc000, 0x4000, CRC(f5232d03) SHA1(e2a194e38633592fd6587690b3cb2669d93985c7) ) /* 63701Y0P MCU */

	ROM_REGION( 0x10000, "soundcpu", 0 ) /* audio cpu */
	ROM_LOAD( "21j-0-1",      0x08000, 0x08000, CRC(9efa95bb) SHA1(da997d9cc7b9e7b2c70a4b6d30db693086a6f7d8) )

	ROM_REGION( 0x08000, "gfx1", 0 )
	ROM_LOAD( "21j-5",        0x00000, 0x08000, CRC(7a8b8db4) SHA1(8368182234f9d4d763d4714fd7567a9e31b7ebeb) )  /* chars */

	ROM_REGION( 0x80000, "gfx2", 0 )
	ROM_LOAD( "21j-a",        0x00000, 0x10000, CRC(574face3) SHA1(481fe574cb79d0159a65ff7486cbc945d50538c5) )  /* sprites */
	ROM_LOAD( "21j-b",        0x10000, 0x10000, CRC(40507a76) SHA1(74581a4b6f48100bddf20f319903af2fe36f39fa) )
	ROM_LOAD( "21j-c",        0x20000, 0x10000, CRC(bb0bc76f) SHA1(37b2225e0593335f636c1e5fded9b21fdeab2f5a) )
	ROM_LOAD( "21j-d",        0x30000, 0x10000, CRC(cb4f231b) SHA1(9f2270f9ceedfe51c5e9a9bbb00d6f43dbc4a3ea) )
	ROM_LOAD( "21j-e",        0x40000, 0x10000, CRC(a0a0c261) SHA1(25c534d82bd237386d447d72feee8d9541a5ded4) )
	ROM_LOAD( "21j-f",        0x50000, 0x10000, CRC(6ba152f6) SHA1(a301ff809be0e1471f4ff8305b30c2fa4aa57fae) )
	ROM_LOAD( "21j-g",        0x60000, 0x10000, CRC(3220a0b6) SHA1(24a16ea509e9aff82b9ddd14935d61bb71acff84) )
	ROM_LOAD( "21j-h",        0x70000, 0x10000, CRC(65c7517d) SHA1(f177ba9c1c7cc75ff04d5591b9865ee364788f94) )

	ROM_REGION( 0x40000, "gfx3", 0 )
	ROM_LOAD( "21j-8",        0x00000, 0x10000, CRC(7c435887) SHA1(ecb76f2148fa9773426f05aac208eb3ac02747db) )  /* tiles */
	ROM_LOAD( "21j-9",        0x10000, 0x10000, CRC(c6640aed) SHA1(f156c337f48dfe4f7e9caee9a72c7ea3d53e3098) )
	ROM_LOAD( "21j-i",        0x20000, 0x10000, CRC(5effb0a0) SHA1(1f21acb15dad824e831ed9a42b3fde096bb31141) )
	ROM_LOAD( "21j-j",        0x30000, 0x10000, CRC(5fb42e7c) SHA1(7953316712c56c6f8ca6bba127319e24b618b646) )

	ROM_REGION( 0x10000, "adpcm1", 0 ) /* adpcm samples */
	ROM_LOAD( "21j-6",        0x00000, 0x10000, CRC(34755de3) SHA1(57c06d6ce9497901072fa50a92b6ed0d2d4d6528) )

	ROM_REGION( 0x10000, "adpcm2", 0 ) /* adpcm samples */
	ROM_LOAD( "21j-7",        0x00000, 0x10000, CRC(904de6f8) SHA1(3623e5ea05fd7c455992b7ed87e605b87c3850aa) )

	ROM_REGION( 0x0300, "proms", 0 )
	ROM_LOAD( "21j-k-0.101",  0x0000, 0x0100, CRC(fdb130a9) SHA1(4c4f214229b9fab2b5d69c745ec5428787b89e1f) )    /* layer priorities */
	ROM_LOAD( "21j-l-0.16",   0x0100, 0x0200, CRC(46339529) SHA1(64f4c42a826d67b7cbaa8a23a45ebc4eb6248891) )    /* sprite timing */
ROM_END

ROM_START( ddragonu )
	ROM_REGION( 0x30000, "maincpu", 0 ) /* 64k for code + bankswitched memory */
	ROM_LOAD( "21a-1-5.26",   0x08000, 0x08000, CRC(e24a6e11) SHA1(9dd97dd712d5c896f91fd80df58be9b8a2b198ee) )
	ROM_LOAD( "21j-2-3.25",   0x10000, 0x08000, CRC(5779705e) SHA1(4b8f22225d10f5414253ce0383bbebd6f720f3af) ) /* banked at 0x4000-0x8000 */
	ROM_LOAD( "21a-3.24",     0x18000, 0x08000, CRC(dbf24897) SHA1(1504faaf07c541330cd43b72dc6846911dfd85a3) ) /* banked at 0x4000-0x8000 */
	ROM_LOAD( "21a-4.23",     0x20000, 0x08000, CRC(6ea16072) SHA1(0b3b84a0d54f7a3aba411586009babbfee653f9a) ) /* banked at 0x4000-0x8000 */

	ROM_REGION( 0x10000, "sub", 0 ) /* sprite cpu */
	ROM_LOAD( "21jm-0.ic55",    0xc000, 0x4000, CRC(f5232d03) SHA1(e2a194e38633592fd6587690b3cb2669d93985c7) ) /* 63701Y0P MCU */

	ROM_REGION( 0x10000, "soundcpu", 0 ) /* audio cpu */
	ROM_LOAD( "21j-0-1",      0x08000, 0x08000, CRC(9efa95bb) SHA1(da997d9cc7b9e7b2c70a4b6d30db693086a6f7d8) )

	ROM_REGION( 0x08000, "gfx1", 0 )
	ROM_LOAD( "21j-5",        0x00000, 0x08000, CRC(7a8b8db4) SHA1(8368182234f9d4d763d4714fd7567a9e31b7ebeb) )  /* chars */

	ROM_REGION( 0x80000, "gfx2", 0 )
	ROM_LOAD( "21j-a",        0x00000, 0x10000, CRC(574face3) SHA1(481fe574cb79d0159a65ff7486cbc945d50538c5) )  /* sprites */
	ROM_LOAD( "21j-b",        0x10000, 0x10000, CRC(40507a76) SHA1(74581a4b6f48100bddf20f319903af2fe36f39fa) )
	ROM_LOAD( "21j-c",        0x20000, 0x10000, CRC(bb0bc76f) SHA1(37b2225e0593335f636c1e5fded9b21fdeab2f5a) )
	ROM_LOAD( "21j-d",        0x30000, 0x10000, CRC(cb4f231b) SHA1(9f2270f9ceedfe51c5e9a9bbb00d6f43dbc4a3ea) )
	ROM_LOAD( "21j-e",        0x40000, 0x10000, CRC(a0a0c261) SHA1(25c534d82bd237386d447d72feee8d9541a5ded4) )
	ROM_LOAD( "21j-f",        0x50000, 0x10000, CRC(6ba152f6) SHA1(a301ff809be0e1471f4ff8305b30c2fa4aa57fae) )
	ROM_LOAD( "21j-g",        0x60000, 0x10000, CRC(3220a0b6) SHA1(24a16ea509e9aff82b9ddd14935d61bb71acff84) )
	ROM_LOAD( "21j-h",        0x70000, 0x10000, CRC(65c7517d) SHA1(f177ba9c1c7cc75ff04d5591b9865ee364788f94) )

	ROM_REGION( 0x40000, "gfx3", 0 )
	ROM_LOAD( "21j-8",        0x00000, 0x10000, CRC(7c435887) SHA1(ecb76f2148fa9773426f05aac208eb3ac02747db) )  /* tiles */
	ROM_LOAD( "21j-9",        0x10000, 0x10000, CRC(c6640aed) SHA1(f156c337f48dfe4f7e9caee9a72c7ea3d53e3098) )
	ROM_LOAD( "21j-i",        0x20000, 0x10000, CRC(5effb0a0) SHA1(1f21acb15dad824e831ed9a42b3fde096bb31141) )
	ROM_LOAD( "21j-j",        0x30000, 0x10000, CRC(5fb42e7c) SHA1(7953316712c56c6f8ca6bba127319e24b618b646) )

	ROM_REGION( 0x10000, "adpcm1", 0 ) /* adpcm samples */
	ROM_LOAD( "21j-6",        0x00000, 0x10000, CRC(34755de3) SHA1(57c06d6ce9497901072fa50a92b6ed0d2d4d6528) )

	ROM_REGION( 0x10000, "adpcm2", 0 ) /* adpcm samples */
	ROM_LOAD( "21j-7",        0x00000, 0x10000, CRC(904de6f8) SHA1(3623e5ea05fd7c455992b7ed87e605b87c3850aa) )

	ROM_REGION( 0x0300, "proms", 0 )
	ROM_LOAD( "21j-k-0.101",  0x0000, 0x0100, CRC(fdb130a9) SHA1(4c4f214229b9fab2b5d69c745ec5428787b89e1f) )    /* layer priorities */
	ROM_LOAD( "21j-l-0.16",   0x0100, 0x0200, CRC(46339529) SHA1(64f4c42a826d67b7cbaa8a23a45ebc4eb6248891) )    /* sprite timing */
ROM_END

ROM_START( ddragonua )
	ROM_REGION( 0x30000, "maincpu", 0 ) /* 64k for code + bankswitched memory */
	ROM_LOAD( "21a-1",     0x08000, 0x08000, CRC(1d625008) SHA1(84cc19a55e7c91fca1943d9624d93e0347ed4150) )
	ROM_LOAD( "21a-2_4",   0x10000, 0x08000, CRC(5cd67657) SHA1(96bc7a5354a76524bd43a4d7eb8b0053a89e39c4) ) /* banked at 0x4000-0x8000 */
	ROM_LOAD( "21a-3",     0x18000, 0x08000, CRC(dbf24897) SHA1(1504faaf07c541330cd43b72dc6846911dfd85a3) ) /* banked at 0x4000-0x8000 */
	ROM_LOAD( "21a-4_2",   0x20000, 0x08000, CRC(9b019598) SHA1(59f3aa15389f53c4646d21a39634cb1502e66ff6) ) /* banked at 0x4000-0x8000 */

	ROM_REGION( 0x10000, "sub", 0 ) /* sprite cpu */
	ROM_LOAD( "21jm-0.ic55",    0xc000, 0x4000, CRC(f5232d03) SHA1(e2a194e38633592fd6587690b3cb2669d93985c7) ) /* 63701Y0P MCU */

	ROM_REGION( 0x10000, "soundcpu", 0 ) /* audio cpu */
	ROM_LOAD( "21j-0-1",      0x08000, 0x08000, CRC(9efa95bb) SHA1(da997d9cc7b9e7b2c70a4b6d30db693086a6f7d8) )

	ROM_REGION( 0x08000, "gfx1", 0 )
	ROM_LOAD( "21j-5",        0x00000, 0x08000, CRC(7a8b8db4) SHA1(8368182234f9d4d763d4714fd7567a9e31b7ebeb) )  /* chars */

	ROM_REGION( 0x80000, "gfx2", 0 )
	ROM_LOAD( "21j-a",        0x00000, 0x10000, CRC(574face3) SHA1(481fe574cb79d0159a65ff7486cbc945d50538c5) )  /* sprites */
	ROM_LOAD( "21j-b",        0x10000, 0x10000, CRC(40507a76) SHA1(74581a4b6f48100bddf20f319903af2fe36f39fa) )
	ROM_LOAD( "21j-c",        0x20000, 0x10000, CRC(bb0bc76f) SHA1(37b2225e0593335f636c1e5fded9b21fdeab2f5a) )
	ROM_LOAD( "21j-d",        0x30000, 0x10000, CRC(cb4f231b) SHA1(9f2270f9ceedfe51c5e9a9bbb00d6f43dbc4a3ea) )
	ROM_LOAD( "21j-e",        0x40000, 0x10000, CRC(a0a0c261) SHA1(25c534d82bd237386d447d72feee8d9541a5ded4) )
	ROM_LOAD( "21j-f",        0x50000, 0x10000, CRC(6ba152f6) SHA1(a301ff809be0e1471f4ff8305b30c2fa4aa57fae) )
	ROM_LOAD( "21j-g",        0x60000, 0x10000, CRC(3220a0b6) SHA1(24a16ea509e9aff82b9ddd14935d61bb71acff84) )
	ROM_LOAD( "21j-h",        0x70000, 0x10000, CRC(65c7517d) SHA1(f177ba9c1c7cc75ff04d5591b9865ee364788f94) )

	ROM_REGION( 0x40000, "gfx3", 0 )
	ROM_LOAD( "21j-8",        0x00000, 0x10000, CRC(7c435887) SHA1(ecb76f2148fa9773426f05aac208eb3ac02747db) )  /* tiles */
	ROM_LOAD( "21j-9",        0x10000, 0x10000, CRC(c6640aed) SHA1(f156c337f48dfe4f7e9caee9a72c7ea3d53e3098) )
	ROM_LOAD( "21j-i",        0x20000, 0x10000, CRC(5effb0a0) SHA1(1f21acb15dad824e831ed9a42b3fde096bb31141) )
	ROM_LOAD( "21j-j",        0x30000, 0x10000, CRC(5fb42e7c) SHA1(7953316712c56c6f8ca6bba127319e24b618b646) )

	ROM_REGION( 0x10000, "adpcm1", 0 ) /* adpcm samples */
	ROM_LOAD( "21j-6",        0x00000, 0x10000, CRC(34755de3) SHA1(57c06d6ce9497901072fa50a92b6ed0d2d4d6528) )

	ROM_REGION( 0x10000, "adpcm2", 0 ) /* adpcm samples */
	ROM_LOAD( "21j-7",        0x00000, 0x10000, CRC(904de6f8) SHA1(3623e5ea05fd7c455992b7ed87e605b87c3850aa) )

	ROM_REGION( 0x0300, "proms", 0 )
	ROM_LOAD( "21j-k-0.101",  0x0000, 0x0100, CRC(fdb130a9) SHA1(4c4f214229b9fab2b5d69c745ec5428787b89e1f) )    /* layer priorities */
	ROM_LOAD( "21j-l-0.16",   0x0100, 0x0200, CRC(46339529) SHA1(64f4c42a826d67b7cbaa8a23a45ebc4eb6248891) )    /* sprite timing */
ROM_END


ROM_START( ddragonub )
	ROM_REGION( 0x30000, "maincpu", 0 ) /* 64k for code + bankswitched memory */
	ROM_LOAD( "21a-1_6.bin",0x08000,0x08000, CRC(f354b0e1) SHA1(f2fe5d6102564691a0054d2b8dd98673fdc8a348) )
	ROM_LOAD( "21a-2_4",   0x10000, 0x08000, CRC(5cd67657) SHA1(96bc7a5354a76524bd43a4d7eb8b0053a89e39c4) ) /* banked at 0x4000-0x8000 */
	ROM_LOAD( "21a-3",     0x18000, 0x08000, CRC(dbf24897) SHA1(1504faaf07c541330cd43b72dc6846911dfd85a3) ) /* banked at 0x4000-0x8000 */
	ROM_LOAD( "21a-4_2",   0x20000, 0x08000, CRC(9b019598) SHA1(59f3aa15389f53c4646d21a39634cb1502e66ff6) ) /* banked at 0x4000-0x8000 */

	ROM_REGION( 0x10000, "sub", 0 ) /* sprite cpu */
	ROM_LOAD( "21jm-0.ic55",    0xc000, 0x4000, CRC(f5232d03) SHA1(e2a194e38633592fd6587690b3cb2669d93985c7) ) /* 63701Y0P MCU */

	ROM_REGION( 0x10000, "soundcpu", 0 ) /* audio cpu */
	ROM_LOAD( "21j-0-1",      0x08000, 0x08000, CRC(9efa95bb) SHA1(da997d9cc7b9e7b2c70a4b6d30db693086a6f7d8) )

	ROM_REGION( 0x08000, "gfx1", 0 )
	ROM_LOAD( "21j-5",        0x00000, 0x08000, CRC(7a8b8db4) SHA1(8368182234f9d4d763d4714fd7567a9e31b7ebeb) )  /* chars */

	ROM_REGION( 0x80000, "gfx2", 0 )
	ROM_LOAD( "21j-a",        0x00000, 0x10000, CRC(574face3) SHA1(481fe574cb79d0159a65ff7486cbc945d50538c5) )  /* sprites */
	ROM_LOAD( "21j-b",        0x10000, 0x10000, CRC(40507a76) SHA1(74581a4b6f48100bddf20f319903af2fe36f39fa) )
	ROM_LOAD( "21j-c",        0x20000, 0x10000, CRC(bb0bc76f) SHA1(37b2225e0593335f636c1e5fded9b21fdeab2f5a) )
	ROM_LOAD( "21j-d",        0x30000, 0x10000, CRC(cb4f231b) SHA1(9f2270f9ceedfe51c5e9a9bbb00d6f43dbc4a3ea) )
	ROM_LOAD( "21j-e",        0x40000, 0x10000, CRC(a0a0c261) SHA1(25c534d82bd237386d447d72feee8d9541a5ded4) )
	ROM_LOAD( "21j-f",        0x50000, 0x10000, CRC(6ba152f6) SHA1(a301ff809be0e1471f4ff8305b30c2fa4aa57fae) )
	ROM_LOAD( "21j-g",        0x60000, 0x10000, CRC(3220a0b6) SHA1(24a16ea509e9aff82b9ddd14935d61bb71acff84) )
	ROM_LOAD( "21j-h",        0x70000, 0x10000, CRC(65c7517d) SHA1(f177ba9c1c7cc75ff04d5591b9865ee364788f94) )

	ROM_REGION( 0x40000, "gfx3", 0 )
	ROM_LOAD( "21j-8",        0x00000, 0x10000, CRC(7c435887) SHA1(ecb76f2148fa9773426f05aac208eb3ac02747db) )  /* tiles */
	ROM_LOAD( "21j-9",        0x10000, 0x10000, CRC(c6640aed) SHA1(f156c337f48dfe4f7e9caee9a72c7ea3d53e3098) )
	ROM_LOAD( "21j-i",        0x20000, 0x10000, CRC(5effb0a0) SHA1(1f21acb15dad824e831ed9a42b3fde096bb31141) )
	ROM_LOAD( "21j-j",        0x30000, 0x10000, CRC(5fb42e7c) SHA1(7953316712c56c6f8ca6bba127319e24b618b646) )

	ROM_REGION( 0x10000, "adpcm1", 0 ) /* adpcm samples */
	ROM_LOAD( "21j-6",        0x00000, 0x10000, CRC(34755de3) SHA1(57c06d6ce9497901072fa50a92b6ed0d2d4d6528) )

	ROM_REGION( 0x10000, "adpcm2", 0 ) /* adpcm samples */
	ROM_LOAD( "21j-7",        0x00000, 0x10000, CRC(904de6f8) SHA1(3623e5ea05fd7c455992b7ed87e605b87c3850aa) )

	ROM_REGION( 0x0300, "proms", 0 )
	ROM_LOAD( "21j-k-0.101",  0x0000, 0x0100, CRC(fdb130a9) SHA1(4c4f214229b9fab2b5d69c745ec5428787b89e1f) )    /* layer priorities */
	ROM_LOAD( "21j-l-0.16",   0x0100, 0x0200, CRC(46339529) SHA1(64f4c42a826d67b7cbaa8a23a45ebc4eb6248891) )    /* sprite timing */
ROM_END


ROM_START( ddragonb ) /* Same program roms as the World set */
	ROM_REGION( 0x30000, "maincpu", 0 ) /* 64k for code + bankswitched memory */
	ROM_LOAD( "21j-1.26",     0x08000, 0x08000, CRC(ae714964) SHA1(072522b97ca4edd099c6b48d7634354dc7088c53) )
	ROM_LOAD( "21j-2-3.25",   0x10000, 0x08000, CRC(5779705e) SHA1(4b8f22225d10f5414253ce0383bbebd6f720f3af) ) /* banked at 0x4000-0x8000 */
	ROM_LOAD( "21a-3.24",     0x18000, 0x08000, CRC(dbf24897) SHA1(1504faaf07c541330cd43b72dc6846911dfd85a3) ) /* banked at 0x4000-0x8000 */
	ROM_LOAD( "21j-4.23",     0x20000, 0x08000, CRC(6c9f46fa) SHA1(df251a4aea69b2328f7a543bf085b9c35933e2c1) ) /* banked at 0x4000-0x8000 */

	ROM_REGION( 0x10000, "sub", 0 ) /* sprite cpu */
	ROM_LOAD( "ic38",         0x0c000, 0x04000, CRC(6a6a0325) SHA1(98a940a9f23ce9154ff94f7f2ce29efe9a92f71b) ) /* HD6903 instead of HD63701 */

	ROM_REGION( 0x10000, "soundcpu", 0 ) /* audio cpu */
	ROM_LOAD( "21j-0-1",      0x08000, 0x08000, CRC(9efa95bb) SHA1(da997d9cc7b9e7b2c70a4b6d30db693086a6f7d8) )

	ROM_REGION( 0x08000, "gfx1", 0 )
	ROM_LOAD( "21j-5",        0x00000, 0x08000, CRC(7a8b8db4) SHA1(8368182234f9d4d763d4714fd7567a9e31b7ebeb) )  /* chars */

	ROM_REGION( 0x80000, "gfx2", 0 )
	ROM_LOAD( "21j-a",        0x00000, 0x10000, CRC(574face3) SHA1(481fe574cb79d0159a65ff7486cbc945d50538c5) )  /* sprites */
	ROM_LOAD( "21j-b",        0x10000, 0x10000, CRC(40507a76) SHA1(74581a4b6f48100bddf20f319903af2fe36f39fa) )
	ROM_LOAD( "21j-c",        0x20000, 0x10000, CRC(bb0bc76f) SHA1(37b2225e0593335f636c1e5fded9b21fdeab2f5a) )
	ROM_LOAD( "21j-d",        0x30000, 0x10000, CRC(cb4f231b) SHA1(9f2270f9ceedfe51c5e9a9bbb00d6f43dbc4a3ea) )
	ROM_LOAD( "21j-e",        0x40000, 0x10000, CRC(a0a0c261) SHA1(25c534d82bd237386d447d72feee8d9541a5ded4) )
	ROM_LOAD( "21j-f",        0x50000, 0x10000, CRC(6ba152f6) SHA1(a301ff809be0e1471f4ff8305b30c2fa4aa57fae) )
	ROM_LOAD( "21j-g",        0x60000, 0x10000, CRC(3220a0b6) SHA1(24a16ea509e9aff82b9ddd14935d61bb71acff84) )
	ROM_LOAD( "21j-h",        0x70000, 0x10000, CRC(65c7517d) SHA1(f177ba9c1c7cc75ff04d5591b9865ee364788f94) )

	ROM_REGION( 0x40000, "gfx3", 0 )
	ROM_LOAD( "21j-8",        0x00000, 0x10000, CRC(7c435887) SHA1(ecb76f2148fa9773426f05aac208eb3ac02747db) )  /* tiles */
	ROM_LOAD( "21j-9",        0x10000, 0x10000, CRC(c6640aed) SHA1(f156c337f48dfe4f7e9caee9a72c7ea3d53e3098) )
	ROM_LOAD( "21j-i",        0x20000, 0x10000, CRC(5effb0a0) SHA1(1f21acb15dad824e831ed9a42b3fde096bb31141) )
	ROM_LOAD( "21j-j",        0x30000, 0x10000, CRC(5fb42e7c) SHA1(7953316712c56c6f8ca6bba127319e24b618b646) )

	ROM_REGION( 0x10000, "adpcm1", 0 ) /* adpcm samples */
	ROM_LOAD( "21j-6",        0x00000, 0x10000, CRC(34755de3) SHA1(57c06d6ce9497901072fa50a92b6ed0d2d4d6528) )

	ROM_REGION( 0x10000, "adpcm2", 0 ) /* adpcm samples */
	ROM_LOAD( "21j-7",        0x00000, 0x10000, CRC(904de6f8) SHA1(3623e5ea05fd7c455992b7ed87e605b87c3850aa) )

	ROM_REGION( 0x0300, "proms", 0 )
	ROM_LOAD( "21j-k-0.101",  0x0000, 0x0100, CRC(fdb130a9) SHA1(4c4f214229b9fab2b5d69c745ec5428787b89e1f) )    /* layer priorities */
	ROM_LOAD( "21j-l-0.16",   0x0100, 0x0200, CRC(46339529) SHA1(64f4c42a826d67b7cbaa8a23a45ebc4eb6248891) )    /* sprite timing */
ROM_END

ROM_START( ddragonba )
	ROM_REGION( 0x30000, "maincpu", 0 ) /* 64k for code + bankswitched memory */
	ROM_LOAD( "5.bin",     0x08000, 0x08000, CRC(ae714964) SHA1(072522b97ca4edd099c6b48d7634354dc7088c53) )
	ROM_LOAD( "4.bin",     0x10000, 0x08000, CRC(48045762) SHA1(ca39eea71ca76627a98210ce9cc61457a58f16b9) ) /* banked at 0x4000-0x8000 */
	ROM_CONTINUE(0x20000,0x8000) /* banked at 0x4000-0x8000 */
	ROM_LOAD( "3.bin",     0x18000, 0x08000, CRC(dbf24897) SHA1(1504faaf07c541330cd43b72dc6846911dfd85a3) ) /* banked at 0x4000-0x8000 */

	ROM_REGION( 0x10000, "sub", 0 ) /* sprite cpu */
	ROM_LOAD( "2_32.bin",         0x0c000, 0x04000, CRC(67875473) SHA1(66405cb22d41d353335f037ce5aee69e4c6f05c4) ) /* 6803 instead of HD63701 */

	ROM_REGION( 0x10000, "soundcpu", 0 ) /* audio cpu */
	ROM_LOAD( "6.bin",      0x08000, 0x08000, CRC(9efa95bb) SHA1(da997d9cc7b9e7b2c70a4b6d30db693086a6f7d8) )

	ROM_REGION( 0x08000, "gfx1", 0 )
	ROM_LOAD( "1.bin",        0x00000, 0x08000, CRC(7a8b8db4) SHA1(8368182234f9d4d763d4714fd7567a9e31b7ebeb) )  /* chars */

	ROM_REGION( 0x80000, "gfx2", 0 )
	ROM_LOAD( "21j-a",        0x00000, 0x10000, CRC(574face3) SHA1(481fe574cb79d0159a65ff7486cbc945d50538c5) )  /* sprites */
	ROM_LOAD( "21j-b",        0x10000, 0x10000, CRC(40507a76) SHA1(74581a4b6f48100bddf20f319903af2fe36f39fa) )
	ROM_LOAD( "21j-c",        0x20000, 0x10000, CRC(bb0bc76f) SHA1(37b2225e0593335f636c1e5fded9b21fdeab2f5a) )
	ROM_LOAD( "21j-d",        0x30000, 0x10000, CRC(cb4f231b) SHA1(9f2270f9ceedfe51c5e9a9bbb00d6f43dbc4a3ea) )
	ROM_LOAD( "21j-e",        0x40000, 0x10000, CRC(a0a0c261) SHA1(25c534d82bd237386d447d72feee8d9541a5ded4) )
	ROM_LOAD( "21j-f",        0x50000, 0x10000, CRC(6ba152f6) SHA1(a301ff809be0e1471f4ff8305b30c2fa4aa57fae) )
	ROM_LOAD( "21j-g",        0x60000, 0x10000, CRC(3220a0b6) SHA1(24a16ea509e9aff82b9ddd14935d61bb71acff84) )
	ROM_LOAD( "21j-h",        0x70000, 0x10000, CRC(65c7517d) SHA1(f177ba9c1c7cc75ff04d5591b9865ee364788f94) )

	ROM_REGION( 0x40000, "gfx3", 0 )
	ROM_LOAD( "21j-8",        0x00000, 0x10000, CRC(7c435887) SHA1(ecb76f2148fa9773426f05aac208eb3ac02747db) )  /* tiles */
	ROM_LOAD( "21j-9",        0x10000, 0x10000, CRC(c6640aed) SHA1(f156c337f48dfe4f7e9caee9a72c7ea3d53e3098) )
	ROM_LOAD( "21j-i",        0x20000, 0x10000, CRC(5effb0a0) SHA1(1f21acb15dad824e831ed9a42b3fde096bb31141) )
	ROM_LOAD( "21j-j",        0x30000, 0x10000, CRC(5fb42e7c) SHA1(7953316712c56c6f8ca6bba127319e24b618b646) )

	ROM_REGION( 0x10000, "adpcm1", 0 ) /* adpcm samples */
	ROM_LOAD( "8.bin",        0x00000, 0x10000, CRC(34755de3) SHA1(57c06d6ce9497901072fa50a92b6ed0d2d4d6528) )

	ROM_REGION( 0x10000, "adpcm2", 0 ) /* adpcm samples */
	ROM_LOAD( "7.bin",        0x00000, 0x10000, CRC(f9311f72) SHA1(aa554ef020e04dc896e5495bcddc64e489d0ffff) )

	ROM_REGION( 0x0300, "proms", 0 )
	ROM_LOAD( "21j-k-0.101",  0x0000, 0x0100, CRC(fdb130a9) SHA1(4c4f214229b9fab2b5d69c745ec5428787b89e1f) )    /* layer priorities */
	ROM_LOAD( "21j-l-0.16",   0x0100, 0x0200, CRC(46339529) SHA1(64f4c42a826d67b7cbaa8a23a45ebc4eb6248891) )    /* sprite timing */
ROM_END

ROM_START( ddragonb2 )
	ROM_REGION( 0x30000, "maincpu", 0 ) /* 64k for code + bankswitched memory */
	ROM_LOAD( "b2_4.bin",     0x08000, 0x08000, CRC(668dfa19) SHA1(9b2ff1b66eeba0989e4ed850b7df1f5719ba5572) )
	ROM_LOAD( "b2_5.bin",     0x10000, 0x08000, CRC(5779705e) SHA1(4b8f22225d10f5414253ce0383bbebd6f720f3af) ) /* banked at 0x4000-0x8000 */
	ROM_LOAD( "b2_6.bin",     0x18000, 0x08000, CRC(3bdea613) SHA1(d9038c80646a6ce3ea61da222873237b0383680e) ) /* banked at 0x4000-0x8000 */
	ROM_LOAD( "b2_7.bin",     0x20000, 0x08000, CRC(728f87b9) SHA1(d7442be24d41bb9fc021587ef44ae5b830e4503d) ) /* banked at 0x4000-0x8000 */

	ROM_REGION( 0x10000, "sub", 0 ) /* sprite cpu */
	ROM_LOAD( "63701.bin",    0xc000, 0x4000, CRC(f5232d03) SHA1(e2a194e38633592fd6587690b3cb2669d93985c7) )

	ROM_REGION( 0x10000, "soundcpu", 0 ) /* audio cpu */
	ROM_LOAD( "b2_3.bin",     0x08000, 0x08000, CRC(9efa95bb) SHA1(da997d9cc7b9e7b2c70a4b6d30db693086a6f7d8) )

	ROM_REGION( 0x08000, "gfx1", 0 )
	ROM_LOAD( "b2_8.bin",     0x00000, 0x08000, CRC(7a8b8db4) SHA1(8368182234f9d4d763d4714fd7567a9e31b7ebeb) )  /* chars */

	ROM_REGION( 0x80000, "gfx2", 0 )
	ROM_LOAD( "11.bin",       0x00000, 0x10000, CRC(574face3) SHA1(481fe574cb79d0159a65ff7486cbc945d50538c5) )  /* sprites */
	ROM_LOAD( "12.bin",       0x10000, 0x10000, CRC(40507a76) SHA1(74581a4b6f48100bddf20f319903af2fe36f39fa) )
	ROM_LOAD( "13.bin",       0x20000, 0x10000, CRC(c8b91e17) SHA1(0ce6f6ef68ecc7309a2923f7e756d5e2bf5c7a4a) )
	ROM_LOAD( "14.bin",       0x30000, 0x10000, CRC(cb4f231b) SHA1(9f2270f9ceedfe51c5e9a9bbb00d6f43dbc4a3ea) )
	ROM_LOAD( "15.bin",       0x40000, 0x10000, CRC(a0a0c261) SHA1(25c534d82bd237386d447d72feee8d9541a5ded4) )
	ROM_LOAD( "16.bin",       0x50000, 0x10000, CRC(6ba152f6) SHA1(a301ff809be0e1471f4ff8305b30c2fa4aa57fae) )
	ROM_LOAD( "17.bin",       0x60000, 0x10000, CRC(3220a0b6) SHA1(24a16ea509e9aff82b9ddd14935d61bb71acff84) )
	ROM_LOAD( "18.bin",       0x70000, 0x10000, CRC(65c7517d) SHA1(f177ba9c1c7cc75ff04d5591b9865ee364788f94) )

	ROM_REGION( 0x40000, "gfx3", 0 )
	ROM_LOAD( "9.bin",        0x00000, 0x10000, CRC(7c435887) SHA1(ecb76f2148fa9773426f05aac208eb3ac02747db) )  /* tiles */
	ROM_LOAD( "10.bin",       0x10000, 0x10000, CRC(c6640aed) SHA1(f156c337f48dfe4f7e9caee9a72c7ea3d53e3098) )
	ROM_LOAD( "19.bin",       0x20000, 0x10000, CRC(22d65df2) SHA1(2f286a24ea7af438b39126a4ed0c515745981416) )
	ROM_LOAD( "20.bin",       0x30000, 0x10000, CRC(5fb42e7c) SHA1(7953316712c56c6f8ca6bba127319e24b618b646) )

	ROM_REGION( 0x10000, "adpcm1", 0 ) /* adpcm samples */
	ROM_LOAD( "b2_1.bin",     0x00000, 0x10000, CRC(34755de3) SHA1(57c06d6ce9497901072fa50a92b6ed0d2d4d6528) )

	ROM_REGION( 0x10000, "adpcm2", 0 ) /* adpcm samples */
	ROM_LOAD( "2.bin",        0x00000, 0x10000, CRC(904de6f8) SHA1(3623e5ea05fd7c455992b7ed87e605b87c3850aa) )

	ROM_REGION( 0x0300, "proms", 0 )
	ROM_LOAD( "21j-k-0.101",  0x0000, 0x0100, CRC(fdb130a9) SHA1(4c4f214229b9fab2b5d69c745ec5428787b89e1f) )    /* layer priorities */
	ROM_LOAD( "21j-l-0.16",   0x0100, 0x0200, CRC(46339529) SHA1(64f4c42a826d67b7cbaa8a23a45ebc4eb6248891) )    /* sprite timing */
ROM_END

/* this is a well known italian bootleg of Double Dragon it can be identified by the following gameplay trait
 -- The Boss of level 4 is coloured like level 1 and 5 instead of green, and is invulnerable to rocks attack.

 in terms of code the game code has been heavily modified, banking writes appear to have been removed, and
 the graphic roms are all scrambled.  The game also runs on 3x M6809 rather than the original CPUs.

 */
ROM_START( ddragon6809 )
	ROM_REGION( 0x30000, "maincpu", 0 ) /* 64k for code + bankswitched memory */
	ROM_LOAD( "6809_16.bin",   0x08000, 0x08000, CRC(f4c72690) SHA1(c70d032355acf3f7f6586b6e57a94f80e099bf1a) )
	ROM_LOAD( "6809_17.bin",   0x10000, 0x08000, CRC(6489d637) SHA1(fd17fd870e9386a3e3bdd56c8d731c73d8c70b88) ) /* banked at 0x4000-0x8000 */
	ROM_LOAD( "6809_18.bin",   0x18000, 0x08000, CRC(154d50c4) SHA1(4ffdd29406b6c6b552344f820f83715b1c7727d1) ) /* banked at 0x4000-0x8000 */
	ROM_LOAD( "6809_19.bin",   0x20000, 0x08000, CRC(090e2baf) SHA1(29b775c59c7a4d30a33e3d10e736cd1a83baf3bb) ) /* banked at 0x4000-0x8000 */

	ROM_REGION( 0x10000, "sub", 0 ) /* sprite cpu */
	ROM_LOAD( "6809_20.bin",   0x8000, 0x8000, CRC(67e3b4f1) SHA1(4945d76b0694299f2f4739ebfba98da6d96fe4cb) )

	ROM_REGION( 0x10000, "soundcpu", 0 ) /* audio cpu */
	ROM_LOAD( "21.bin",      0x08000, 0x08000, CRC(4437fc51) SHA1(fffcf2bec50d0b79861904b4abc607206b7794e6) )

	/* all the gfx roms are scrambled on this set */
	ROM_REGION( 0x08000, "gfx1", ROMREGION_ERASEFF )

	ROM_REGION( 0x08000, "chars", 0 )
	ROM_LOAD( "6809_13.bin",   0x00000, 0x08000, CRC(b5a54537) SHA1(a6157cde4f9738565008d11a4a6d8576ae3abfef) ) /* chars */

	ROM_REGION( 0x80000, "gfx2", 0 )
	ROM_LOAD( "22.bin",        0x00000, 0x08000, CRC(fe08ef61) SHA1(50404936934dc61f3553add4d4b918529b3b5ef3) )
	ROM_LOAD( "23.bin",        0x08000, 0x08000, CRC(988bea93) SHA1(053ebb5a71dfdb68ae88ef49d8409a99f8c6926d) )
	ROM_LOAD( "24.bin",        0x10000, 0x08000, CRC(437501fc) SHA1(e7758e0fb226ae46eb398bd95f5e95c90b6adb93) )
	ROM_LOAD( "25.bin",        0x18000, 0x08000, CRC(d302f69b) SHA1(64d4d8ae38457ee6b361b5157ec0557f9a7639a8) )
	ROM_LOAD( "26.bin",        0x20000, 0x08000, CRC(8ece953e) SHA1(12a43e1ed1a99b04299941a9506228490649b181) )
	ROM_LOAD( "27.bin",        0x28000, 0x08000, CRC(15cd16cb) SHA1(ab2068ebba14da256e8f2600f34dca0e048a1de9) )
	ROM_LOAD( "28.bin",        0x30000, 0x08000, CRC(51b8a217) SHA1(60c067cd7272f856e29cdb64312535236656891a) )
	ROM_LOAD( "29.bin",        0x38000, 0x08000, CRC(e4ec2394) SHA1(43376ce2a07c1fc3053f7ac9b750e944d289105b) )
	ROM_LOAD( "6809_1.bin",    0x40000, 0x08000, CRC(2485a71d) SHA1(3e987a2f3e9a59da5fdc7bb779a43736ca67aac7) )
	ROM_LOAD( "6809_2.bin",    0x48000, 0x08000, CRC(6940120d) SHA1(bbe94f095ef983f54658c936f916ba6a72a84ead) )
	ROM_LOAD( "6809_3.bin",    0x50000, 0x08000, CRC(c67aac12) SHA1(aab535507e3889bf1bdc2f4fe4828a70a350ba63) )
	ROM_LOAD( "6809_4.bin",    0x58000, 0x08000, CRC(941dcd08) SHA1(266dee264f28affe8c3f57fe569929817ae16508) )
	ROM_LOAD( "6809_5.bin",    0x60000, 0x08000, CRC(42d36bc3) SHA1(080cbc3ffda8ab26dc65a8e9eaf948c509d064b3) )
	ROM_LOAD( "6809_6.bin",    0x68000, 0x08000, CRC(d5d19a8d) SHA1(c4b044dd12d6468c0ad114644f01813d4fe9a673) )
	ROM_LOAD( "6809_7.bin",    0x70000, 0x08000, CRC(d4e350cd) SHA1(78ed2baa8c52b766f998091e7ce9e1a2941352e7) )
	ROM_LOAD( "6809_8.bin",    0x78000, 0x08000, CRC(204fdb7d) SHA1(f75b1bc6f65e7a33927cd451267fcd7e2aa44f7e) )

	ROM_REGION( 0x40000, "gfx3", 0 )
	ROM_LOAD( "6809_9.bin",    0x00000, 0x10000, CRC(736eff0f) SHA1(ae2ec2d5c8ab1db579a08256d874426dc5d889c6) )
	ROM_LOAD( "6809_10.bin",   0x10000, 0x10000, CRC(a670d088) SHA1(27e7b49645753dd039f104c3e0a7e6513a98710d) )
	ROM_LOAD( "6809_11.bin",   0x20000, 0x10000, CRC(4171b70d) SHA1(dc300c9bca6481417e97ad03c973e47389f261c1) )
	ROM_LOAD( "6809_12.bin",   0x30000, 0x10000, CRC(5f6a6d6f) SHA1(7d546a226cda81c28e7ccfb4c5daebc65072198d) )

	ROM_REGION( 0x10000, "adpcm1", 0 ) /* adpcm samples  */
	ROM_LOAD( "6809_14.bin",   0x00000, 0x08000, CRC(678f8657) SHA1(2652fdc6719d2c889ca87802f6e2cefae59fc2eb) )

	ROM_REGION( 0x10000, "adpcm2", 0 ) /* adpcm samples */
	ROM_LOAD( "6809_15.bin",   0x00000, 0x08000, CRC(10f21dea) SHA1(739cf649f91490384297a81a2cc9855acb58a1c0) )
ROM_END

/*
CPU

3x EF68B09EP (main)
2x YM2203C (sound)
2x OKI M5202 (sound)
2x Y3014B (sound)
2x LM324N (sound)
1x TDA2003 (sound)
1x oscillator 20.000
1x oscillator 24.575 (24.000 on another PCB)
1x orange resonator CSB445E (CSB500E on another PCB)

ROMs

12x 27C512 (1-12)
9x 27256 (13-21)
2x AM27S21PC
1x N82S123N
1x AM27S29PC
1x PAL16r4
1x PAL16R6

Note

1x JAMMA edge connector
1x trimmer (volume)
2x 8x2 switches dip

*/

ROM_START( ddragon6809a )
	ROM_REGION( 0x30000, "maincpu", 0 ) /* 64k for code + bankswitched memory */
	ROM_LOAD( "20.7f",   0x08000, 0x08000, CRC(c804819f) SHA1(cc570a90b7bef1c6263f5e1fd96ed377c508fe2b) )
	ROM_LOAD( "19.7g",   0x10000, 0x08000, CRC(de08db4d) SHA1(e63b90c3bb3af01d2855de9a996b51068bed7b52) ) /* banked at 0x4000-0x8000 */
	ROM_LOAD( "18.7h",   0x18000, 0x08000, CRC(154d50c4) SHA1(4ffdd29406b6c6b552344f820f83715b1c7727d1) ) /* banked at 0x4000-0x8000 */
	ROM_LOAD( "17.7j",   0x20000, 0x08000, CRC(4052f37a) SHA1(9444a30ce32a2d35c601324d79c0ba602be4f288) ) /* banked at 0x4000-0x8000 */

	ROM_REGION( 0x10000, "sub", 0 ) /* sprite cpu */
	ROM_LOAD( "21.7d",   0x08000, 0x8000, CRC(4437fc51) SHA1(fffcf2bec50d0b79861904b4abc607206b7794e6) )

	ROM_REGION( 0x10000, "soundcpu", 0 ) /* audio cpu */
	ROM_LOAD( "16.7n",   0x08000, 0x08000, CRC(f4c72690) SHA1(c70d032355acf3f7f6586b6e57a94f80e099bf1a) )

	/* all the gfx roms are scrambled on this set */
	ROM_REGION( 0x08000, "gfx1", ROMREGION_ERASEFF )

	ROM_REGION( 0x08000, "chars", 0 )
	ROM_LOAD( "13.5f",   0x00000, 0x08000, CRC(b5a54537) SHA1(a6157cde4f9738565008d11a4a6d8576ae3abfef) )   /* chars */

	ROM_REGION( 0x80000, "gfx2", 0 )
	ROM_LOAD( "1.1t",         0x00000, 0x10000, CRC(5e810a6d) SHA1(5eba3e982b271bc284ca333429cd0b3759c9c8d1) )
	ROM_LOAD( "1.1r",         0x10000, 0x10000, CRC(7300b785) SHA1(6d3b72bd7208e2bd790517a753c9d5192c88d20f) )
	ROM_LOAD( "3.1q",         0x20000, 0x10000, CRC(19405de8) SHA1(ac1aa40478b92af5ccdde89812be78b7c9f7d20d) )
	ROM_LOAD( "4.1p",         0x30000, 0x10000, CRC(4b10defd) SHA1(fb43eba7c8a7f77f0fdd6253d51b40b0e64598f5) )
	ROM_LOAD( "5.1n",         0x40000, 0x10000, CRC(5b1bb493) SHA1(dd947d7d381af5952acece4b2cefc9fc4847ec68) )
	ROM_LOAD( "6.1m",         0x50000, 0x10000, CRC(e8a2d2e7) SHA1(abc871e57a5280728b9f90625fb91011b848a4d8) )
	ROM_LOAD( "7.1l",         0x60000, 0x10000, CRC(8010fcca) SHA1(9401c41088776beea91c32aaff8eb2fbe92b5e37) )
	ROM_LOAD( "8.1j",         0x70000, 0x10000, CRC(bfa4da27) SHA1(68a649aec43e18dc79b4690c1dff2e2a6fc0065a) )

	ROM_REGION( 0x40000, "gfx3", 0 )
	ROM_LOAD( "9.2e",         0x00000, 0x10000, CRC(736eff0f) SHA1(ae2ec2d5c8ab1db579a08256d874426dc5d889c6) )
	ROM_LOAD( "10.2d",        0x10000, 0x10000, CRC(a670d088) SHA1(27e7b49645753dd039f104c3e0a7e6513a98710d) )
	ROM_LOAD( "11.2b",        0x20000, 0x10000, CRC(4171b70d) SHA1(dc300c9bca6481417e97ad03c973e47389f261c1) )
	ROM_LOAD( "12.2a",        0x30000, 0x10000, CRC(5f6a6d6f) SHA1(7d546a226cda81c28e7ccfb4c5daebc65072198d) )

	ROM_REGION( 0x10000, "adpcm1", 0 ) /* adpcm samples (yes these really are smaller than the original game..)  */
	ROM_LOAD( "14.7q",        0x00000, 0x08000, CRC(678f8657) SHA1(2652fdc6719d2c889ca87802f6e2cefae59fc2eb) )

	ROM_REGION( 0x10000, "adpcm2", 0 ) /* adpcm samples */
	ROM_LOAD( "15.7o",        0x00000, 0x08000, CRC(10f21dea) SHA1(739cf649f91490384297a81a2cc9855acb58a1c0) )

	ROM_REGION( 0x20000, "user1", 0 ) /* PROMs */
	ROM_LOAD( "27s21.5o",        0x00000, 0x100, CRC(673f68c3) SHA1(9381453e8f868d80b6069264509a339e20e2b6b1) )
	ROM_LOAD( "27s21.5p",        0x00000, 0x100, CRC(2dc270f2) SHA1(9f124ab2c98680bcc249218ee0de09ba49c09a84) )
	ROM_LOAD( "27s29.6g",        0x00000, 0x200, CRC(095fb461) SHA1(7fd213fd8b8bbe30334523ccf06d4606c67b472e) )
	ROM_LOAD( "82s129.4h",       0x00000, 0x100, CRC(7683cadd) SHA1(ff6fecf273c1d8812814cacc72fb71642ec32b6d) )

	ROM_REGION( 0x20000, "user2", 0 ) /* PALs */
	ROM_LOAD( "pal16r4.8g",        0x00000, 0x104, CRC(5b0263fd) SHA1(ddca425f82f5eb06b56f2ab116fb9a9b192e1097) )
	ROM_LOAD( "pal16r6.2f",        0x00000, 0x104, CRC(bd76fb53) SHA1(2d0634e8edb3289a103719466465e9777606086e) )
ROM_END


ROM_START( ddragon2 )
	ROM_REGION( 0x30000, "maincpu", 0 )
	ROM_LOAD( "26a9-04.bin",  0x08000, 0x8000, CRC(f2cfc649) SHA1(d3f1e0bae02472914a940222e4f600170a91736d) )
	ROM_LOAD( "26aa-03.bin",  0x10000, 0x8000, CRC(44dd5d4b) SHA1(427c4e419668b41545928cfc96435c010ecdc88b) )
	ROM_LOAD( "26ab-0.bin",   0x18000, 0x8000, CRC(49ddddcd) SHA1(91dc53718d04718b313f23d86e241027c89d1a03) )
	ROM_LOAD( "26ac-0e.63",   0x20000, 0x8000, CRC(57acad2c) SHA1(938e2a78af38ecd7e9e08fb10acc1940f7585f5e) )

	ROM_REGION( 0x10000, "sub", 0 ) /* sprite CPU 64kb (Upper 16kb = 0) */
	ROM_LOAD( "26ae-0.bin",   0x00000, 0x10000, CRC(ea437867) SHA1(cd910203af0565f981b9bdef51ea6e9c33ee82d3) )

	ROM_REGION( 0x10000, "soundcpu", 0 ) /* music CPU, 64kb */
	ROM_LOAD( "26ad-0.bin",   0x00000, 0x8000, CRC(75e36cd6) SHA1(f24805f4f6925b3ac508e66a6fc25c275b05f3b9) )

	ROM_REGION( 0x10000, "gfx1", 0 )
	ROM_LOAD( "26a8-0e.19",   0x00000, 0x10000, CRC(4e80cd36) SHA1(dcae0709f27f32effb359f6b943f61b102749f2a) )  /* chars */

	ROM_REGION( 0xc0000, "gfx2", 0 )
	ROM_LOAD( "26j0-0.bin",   0x00000, 0x20000, CRC(db309c84) SHA1(ee095e4a3bc86737539784945decb1f63da47b9b) )  /* sprites */
	ROM_LOAD( "26j1-0.bin",   0x20000, 0x20000, CRC(c3081e0c) SHA1(c4a9ae151aae21073a2c79c5ac088c72d4f3d9db) )
	ROM_LOAD( "26af-0.bin",   0x40000, 0x20000, CRC(3a615aad) SHA1(ec90a35224a177d00327de6fd1a299df38abd790) )
	ROM_LOAD( "26j2-0.bin",   0x60000, 0x20000, CRC(589564ae) SHA1(1e6e0ef623545615e8409b6d3ba586a71e2612b6) )
	ROM_LOAD( "26j3-0.bin",   0x80000, 0x20000, CRC(daf040d6) SHA1(ab0fd5482625dbe64f0f0b0baff5dcde05309b81) )
	ROM_LOAD( "26a10-0.bin",  0xa0000, 0x20000, CRC(6d16d889) SHA1(3bc62b3e7f4ddc3200a9cf8469239662da80c854) )

	ROM_REGION( 0x40000, "gfx3", 0 )
	ROM_LOAD( "26j4-0.bin",   0x00000, 0x20000, CRC(a8c93e76) SHA1(54d64f052971e7fa0d21c5ce12f87b0fa2b648d6) )  /* tiles */
	ROM_LOAD( "26j5-0.bin",   0x20000, 0x20000, CRC(ee555237) SHA1(f9698f3e57f933a43e508f60667c860dee034d05) )

	ROM_REGION( 0x40000, "oki", 0 ) /* adpcm samples */
	ROM_LOAD( "26j6-0.bin",   0x00000, 0x20000, CRC(a84b2a29) SHA1(9cb529e4939c16a0a42f45dd5547c76c2f86f07b) )
	ROM_LOAD( "26j7-0.bin",   0x20000, 0x20000, CRC(bc6a48d5) SHA1(04c434f8cd42a8f82a263548183569396f9b684d) )

	ROM_REGION( 0x0200, "proms", 0 )
	ROM_LOAD( "prom.16",      0x0000, 0x0200, CRC(46339529) SHA1(64f4c42a826d67b7cbaa8a23a45ebc4eb6248891) )    /* sprite timing (same as ddragon) */
ROM_END

// came from a dead board, 2 of the program roms were failing
// if you attempt to use ROMs from another set it fails on Game Over due to code which should be different at 0x1800 in ic63
ROM_START( ddragon2j )
	ROM_REGION( 0x30000, "maincpu", 0 )
	ROM_LOAD( "26a9-0_j.ic38", 0x08000, 0x8000, CRC(5e4fcdff) SHA1(78bf79a0b4f248c3355fef40448c76eb028f9163) )
	ROM_LOAD( "26aa-0_j.ic52", 0x10000, 0x8000, CRC(bfb4ee04) SHA1(3692bbdef7d5b7cc3eb76362945b91b4a0f6ad4b) )
	ROM_LOAD( "26ab-0.ic53",   0x18000, 0x8000, NO_DUMP) // proper dump might match other sets
	ROM_LOAD( "26ac-0_j.ic63", 0x20000, 0x8000, NO_DUMP) // should be different

	ROM_REGION( 0x10000, "sub", 0 ) /* sprite CPU 64kb (Upper 16kb = 0) */
	ROM_LOAD( "26ae-0.bin",   0x00000, 0x10000, CRC(ea437867) SHA1(cd910203af0565f981b9bdef51ea6e9c33ee82d3) )

	ROM_REGION( 0x10000, "soundcpu", 0 ) /* music CPU, 64kb */
	ROM_LOAD( "26ad-0.ic41",   0x00000, 0x8000, CRC(3788af3b) SHA1(7f8833b01522553c767c470a9c27d24e638f37b9) ) // why is this different, label was the same

	ROM_REGION( 0x10000, "gfx1", 0 )
	ROM_LOAD( "26a8-0e.19",   0x00000, 0x10000, CRC(4e80cd36) SHA1(dcae0709f27f32effb359f6b943f61b102749f2a) )  /* chars */

	ROM_REGION( 0xc0000, "gfx2", 0 )
	ROM_LOAD( "26j0-0.bin",   0x00000, 0x20000, CRC(db309c84) SHA1(ee095e4a3bc86737539784945decb1f63da47b9b) )  /* sprites */
	ROM_LOAD( "26j1-0.bin",   0x20000, 0x20000, CRC(c3081e0c) SHA1(c4a9ae151aae21073a2c79c5ac088c72d4f3d9db) )
	ROM_LOAD( "26af-0.bin",   0x40000, 0x20000, CRC(3a615aad) SHA1(ec90a35224a177d00327de6fd1a299df38abd790) )
	ROM_LOAD( "26j2-0.bin",   0x60000, 0x20000, CRC(589564ae) SHA1(1e6e0ef623545615e8409b6d3ba586a71e2612b6) )
	ROM_LOAD( "26j3-0.bin",   0x80000, 0x20000, CRC(daf040d6) SHA1(ab0fd5482625dbe64f0f0b0baff5dcde05309b81) )
	ROM_LOAD( "26a10-0.bin",  0xa0000, 0x20000, CRC(6d16d889) SHA1(3bc62b3e7f4ddc3200a9cf8469239662da80c854) )

	ROM_REGION( 0x40000, "gfx3", 0 )
	ROM_LOAD( "26j4-0.bin",   0x00000, 0x20000, CRC(a8c93e76) SHA1(54d64f052971e7fa0d21c5ce12f87b0fa2b648d6) )  /* tiles */
	ROM_LOAD( "26j5-0.bin",   0x20000, 0x20000, CRC(ee555237) SHA1(f9698f3e57f933a43e508f60667c860dee034d05) )

	ROM_REGION( 0x40000, "oki", 0 ) /* adpcm samples */
	ROM_LOAD( "26j6-0.bin",   0x00000, 0x20000, CRC(a84b2a29) SHA1(9cb529e4939c16a0a42f45dd5547c76c2f86f07b) )
	ROM_LOAD( "26j7-0.bin",   0x20000, 0x20000, CRC(bc6a48d5) SHA1(04c434f8cd42a8f82a263548183569396f9b684d) )

	ROM_REGION( 0x0200, "proms", 0 )
	ROM_LOAD( "prom.16",      0x0000, 0x0200, CRC(46339529) SHA1(64f4c42a826d67b7cbaa8a23a45ebc4eb6248891) )    /* sprite timing (same as ddragon) */
ROM_END

ROM_START( ddragon2u )
	ROM_REGION( 0x30000, "maincpu", 0 )
	ROM_LOAD( "26a9-04.bin",  0x08000, 0x8000, CRC(f2cfc649) SHA1(d3f1e0bae02472914a940222e4f600170a91736d) )
	ROM_LOAD( "26aa-03.bin",  0x10000, 0x8000, CRC(44dd5d4b) SHA1(427c4e419668b41545928cfc96435c010ecdc88b) )
	ROM_LOAD( "26ab-0.bin",   0x18000, 0x8000, CRC(49ddddcd) SHA1(91dc53718d04718b313f23d86e241027c89d1a03) )
	ROM_LOAD( "26ac-02.bin",  0x20000, 0x8000, CRC(097eaf26) SHA1(60504abd30fec44c45197cdf3832c87d05ef577d) )

	ROM_REGION( 0x10000, "sub", 0 ) /* sprite CPU 64kb (Upper 16kb = 0) */
	ROM_LOAD( "26ae-0.bin",   0x00000, 0x10000, CRC(ea437867) SHA1(cd910203af0565f981b9bdef51ea6e9c33ee82d3) )

	ROM_REGION( 0x10000, "soundcpu", 0 ) /* music CPU, 64kb */
	ROM_LOAD( "26ad-0.bin",   0x00000, 0x8000, CRC(75e36cd6) SHA1(f24805f4f6925b3ac508e66a6fc25c275b05f3b9) )

	ROM_REGION( 0x10000, "gfx1", 0 )
	ROM_LOAD( "26a8-0.bin",   0x00000, 0x10000, CRC(3ad1049c) SHA1(11d9544a56f8e6a84beb307a5c8a9ff8afc55c66) )  /* chars */

	ROM_REGION( 0xc0000, "gfx2", 0 )
	ROM_LOAD( "26j0-0.bin",   0x00000, 0x20000, CRC(db309c84) SHA1(ee095e4a3bc86737539784945decb1f63da47b9b) )  /* sprites */
	ROM_LOAD( "26j1-0.bin",   0x20000, 0x20000, CRC(c3081e0c) SHA1(c4a9ae151aae21073a2c79c5ac088c72d4f3d9db) )
	ROM_LOAD( "26af-0.bin",   0x40000, 0x20000, CRC(3a615aad) SHA1(ec90a35224a177d00327de6fd1a299df38abd790) )
	ROM_LOAD( "26j2-0.bin",   0x60000, 0x20000, CRC(589564ae) SHA1(1e6e0ef623545615e8409b6d3ba586a71e2612b6) )
	ROM_LOAD( "26j3-0.bin",   0x80000, 0x20000, CRC(daf040d6) SHA1(ab0fd5482625dbe64f0f0b0baff5dcde05309b81) )
	ROM_LOAD( "26a10-0.bin",  0xa0000, 0x20000, CRC(6d16d889) SHA1(3bc62b3e7f4ddc3200a9cf8469239662da80c854) )

	ROM_REGION( 0x40000, "gfx3", 0 )
	ROM_LOAD( "26j4-0.bin",   0x00000, 0x20000, CRC(a8c93e76) SHA1(54d64f052971e7fa0d21c5ce12f87b0fa2b648d6) )  /* tiles */
	ROM_LOAD( "26j5-0.bin",   0x20000, 0x20000, CRC(ee555237) SHA1(f9698f3e57f933a43e508f60667c860dee034d05) )

	ROM_REGION( 0x40000, "oki", 0 ) /* adpcm samples */
	ROM_LOAD( "26j6-0.bin",   0x00000, 0x20000, CRC(a84b2a29) SHA1(9cb529e4939c16a0a42f45dd5547c76c2f86f07b) )
	ROM_LOAD( "26j7-0.bin",   0x20000, 0x20000, CRC(bc6a48d5) SHA1(04c434f8cd42a8f82a263548183569396f9b684d) )

	ROM_REGION( 0x0200, "proms", 0 )
	ROM_LOAD( "prom.16",      0x0000, 0x0200, CRC(46339529) SHA1(64f4c42a826d67b7cbaa8a23a45ebc4eb6248891) )    /* sprite timing (same as ddragon) */
ROM_END

ROM_START( ddragon2b )
	ROM_REGION( 0x30000, "maincpu", 0 )
	ROM_LOAD( "3",   0x08000, 0x8000, CRC(5cc38bad) SHA1(8ebbb998cce48b5baa4a738c2d4c2e481e2637fb) )
	ROM_LOAD( "4",   0x10000, 0x8000, CRC(78750947) SHA1(6b8349c3cd27c37a4329cea213b6ff0167c4edee) )
	ROM_LOAD( "5",   0x18000, 0x8000, CRC(49ddddcd) SHA1(91dc53718d04718b313f23d86e241027c89d1a03) )
	ROM_LOAD( "6",   0x20000, 0x8000, CRC(097eaf26) SHA1(60504abd30fec44c45197cdf3832c87d05ef577d) )

	ROM_REGION( 0x10000, "sub", 0 ) /* sprite CPU 64kb (Upper 16kb = 0) */
	ROM_LOAD( "2",   0x00000, 0x10000, CRC(ea437867) SHA1(cd910203af0565f981b9bdef51ea6e9c33ee82d3) )

	ROM_REGION( 0x10000, "soundcpu", 0 ) /* music CPU, 64kb */
	ROM_LOAD( "11",   0x00000, 0x8000, CRC(75e36cd6) SHA1(f24805f4f6925b3ac508e66a6fc25c275b05f3b9) )

	ROM_REGION( 0x10000, "gfx1", 0 )
	ROM_LOAD( "1",   0x00000, 0x10000, CRC(3ad1049c) SHA1(11d9544a56f8e6a84beb307a5c8a9ff8afc55c66) )  /* chars */

	ROM_REGION( 0xc0000, "gfx2", 0 )
	ROM_LOAD( "27",   0x00000, 0x10000, CRC(fe42df5d) SHA1(aab801346c2db04263cb61c97c6e086387675586) )  /* sprites */
	ROM_LOAD( "26",   0x10000, 0x10000, CRC(42f582c6) SHA1(bb269f677321f706043aa33a12bd3ddda4c32e55) )
	ROM_LOAD( "23",   0x20000, 0x10000, CRC(e157319f) SHA1(8b898fa20329b12293e7cb7ffc2e1b17304f826f) )
	ROM_LOAD( "22",   0x30000, 0x10000, CRC(82e952c9) SHA1(d340262c11f3c0ef3640c487e6a78745a2fe97d4) )
	ROM_LOAD( "25",   0x40000, 0x10000, CRC(4a4a085d) SHA1(80786c6fda135af1f9e9d8191879ab27baf36167) )
	ROM_LOAD( "24",   0x50000, 0x10000, CRC(c9d52536) SHA1(54f9236c4d22e3fd79d66c3f45b134f1fc9a1d32) )
	ROM_LOAD( "21",   0x60000, 0x10000, CRC(32ab0897) SHA1(f992dc3876621896b6e1fd6518f576b48d54a631) )
	ROM_LOAD( "20",   0x70000, 0x10000, CRC(a68e168f) SHA1(6ae596c097d7d435b767207012de1d23316d86d4) )
	ROM_LOAD( "17",   0x80000, 0x10000, CRC(882f99b1) SHA1(2fbb9171a2c9ddab177efe1e89e96426643d382b) )
	ROM_LOAD( "16",   0x90000, 0x10000, CRC(e2fe3eca) SHA1(bfd2e91261b9a002a99998486a2b606d4ee2e59b) )
	ROM_LOAD( "18",   0xa0000, 0x10000, CRC(0e1c6c63) SHA1(506e43161992c41d9b77c1df11228117f0587cbd) )
	ROM_LOAD( "19",   0xb0000, 0x10000, CRC(0e21eae0) SHA1(0cde9cdc6dbe2015e7f38b391c78cf3f16658e5c) )

	ROM_REGION( 0x40000, "gfx3", 0 )
	ROM_LOAD( "15",   0x00000, 0x10000, CRC(3c3f16f6) SHA1(2fccbf1dd072c59b5923631fc1c6d40f7ea63996))
	ROM_LOAD( "13",   0x10000, 0x10000, CRC(7c21be72) SHA1(9935c983d0f7613ee192758ddcd8d8592e8bf78a) )
	ROM_LOAD( "14",   0x20000, 0x10000, CRC(e92f91f4) SHA1(4351b2b117c1104dcdb6f48531ddad385691c945) )
	ROM_LOAD( "12",   0x30000, 0x10000, CRC(6896e2f7) SHA1(d230d2406ae451f59d1d0783b1d670a0d3e28d8c) )

	ROM_REGION( 0x40000, "oki", 0 ) /* adpcm samples */
	ROM_LOAD( "7",   0x00000, 0x10000, CRC(6d9e3f0f) SHA1(5c3e7fb2e46939dd3c540b9e1af9591dbfd15b19) )
	ROM_LOAD( "9",   0x10000, 0x10000, CRC(0c15dec9) SHA1(b0a6bb13216f4321b5fc01a649ea84d2d1d51088) )
	ROM_LOAD( "8",   0x20000, 0x10000, CRC(151b22b4) SHA1(3b0470df9b719dd76115d8c549010ec92e28d0d0) )
	ROM_LOAD( "10",  0x30000, 0x10000, CRC(ae2fc028) SHA1(94fea9088b7b412706b6aaf7aac856709649fb63) )

	ROM_REGION( 0x0200, "proms", 0 ) // wasn't in this set, is it still present?
	ROM_LOAD( "prom.16",      0x0000, 0x0200, CRC(46339529) SHA1(64f4c42a826d67b7cbaa8a23a45ebc4eb6248891) )    /* sprite timing (same as ddragon) */
ROM_END

ROM_START( tstrike )
	ROM_REGION( 0x30000, "maincpu", 0 ) /* 64k for code + bankswitched memory */
	ROM_LOAD( "prog.rom",        0x08000, 0x08000, CRC(bf011a00) SHA1(09a55042a219dd37cb9e7feeab092ebfb903ddde) )
	ROM_LOAD( "tstrike.25",      0x10000, 0x08000, CRC(b6a0c2f3) SHA1(3434689ca217f5af268058ad34c277db672d389c) ) /* banked at 0x4000-0x8000 */
	ROM_LOAD( "tstrike.24",      0x18000, 0x08000, CRC(363816fa) SHA1(65c1ccbb950e09230196b49dc7312a13a34f3f79) ) /* banked at 0x4000-0x8000 */
	/* IC23 is replaced with a daughterboard containing a 68705 MCU */

	ROM_REGION( 0x10000, "sub", 0 ) /* sprite cpu */
	ROM_LOAD( "63701.bin",    0xc000, 0x4000, CRC(f5232d03) SHA1(e2a194e38633592fd6587690b3cb2669d93985c7) )

	ROM_REGION( 0x10000, "soundcpu", 0 ) /* audio cpu */
	ROM_LOAD( "tstrike.30",      0x08000, 0x08000, CRC(3f3f04a1) SHA1(45d2b4542ec783c1c4122616606be6c160f76c06) )

	ROM_REGION( 0x0800, "mcu", 0 )  /* 2k for the microcontroller */
	ROM_LOAD( "68705prt.mcu",   0x00000, 0x0800, CRC(34cbb2d3) SHA1(8e0c3b13c636012d88753d547c639b1a8af85680) )

	ROM_REGION( 0x08000, "gfx1", 0 )
	ROM_LOAD( "alpha.rom",        0x00000, 0x08000, CRC(3a7c3185) SHA1(1ccaa6a1f46d66feda49fdea337b8eb32f14c7b5) )  /* chars */

	ROM_REGION( 0x80000, "gfx2", 0 )    /* sprites */
	ROM_LOAD( "tstrike.117",  0x00000, 0x10000, CRC(f7122c0d) SHA1(2b6b359585d9df966c1fc0041fb972aac9b1ab93) )
	ROM_LOAD( "21j-b",        0x10000, 0x10000, CRC(40507a76) SHA1(74581a4b6f48100bddf20f319903af2fe36f39fa) ) /* from ddragon (116) */
	ROM_LOAD( "tstrike.115",  0x20000, 0x10000, CRC(a13c7b62) SHA1(d929d8db7eb2b949cd3bd77238611ecc54b2e885) )
	ROM_LOAD( "21j-d",        0x30000, 0x10000, CRC(cb4f231b) SHA1(9f2270f9ceedfe51c5e9a9bbb00d6f43dbc4a3ea) ) /* from ddragon (114) */
	ROM_LOAD( "tstrike.113",  0x40000, 0x10000, CRC(5ad60938) SHA1(a0af9b227157d87fa6d4ea88b34227a97baff20e) )
	ROM_LOAD( "21j-f",        0x50000, 0x10000, CRC(6ba152f6) SHA1(a301ff809be0e1471f4ff8305b30c2fa4aa57fae) ) /* from ddragon (112) */
	ROM_LOAD( "tstrike.111",  0x60000, 0x10000, CRC(7b9c87ad) SHA1(429049f84b2084bb074e380dca63b75150e7e69f) )
	ROM_LOAD( "21j-h",        0x70000, 0x10000, CRC(65c7517d) SHA1(f177ba9c1c7cc75ff04d5591b9865ee364788f94) ) /* from ddragon (110) */

	ROM_REGION( 0x40000, "gfx3", 0 )    /* tiles */
	ROM_LOAD( "tstrike.78",   0x00000, 0x10000, CRC(88284aec) SHA1(f07bc5f84f2b2f976c911541c8f1ff2558f569ca) )
	ROM_LOAD( "21j-9",        0x10000, 0x10000, CRC(c6640aed) SHA1(f156c337f48dfe4f7e9caee9a72c7ea3d53e3098) ) /* from ddragon (77) */
	ROM_LOAD( "tstrike.109",  0x20000, 0x10000, CRC(8c2cd0bb) SHA1(364a708484c7750f38162d463104216bbd555b86) )
	ROM_LOAD( "21j-j",        0x30000, 0x10000, CRC(5fb42e7c) SHA1(7953316712c56c6f8ca6bba127319e24b618b646) ) /* from ddragon (108) */

	ROM_REGION( 0x10000, "adpcm1", 0 ) /* adpcm samples */
	ROM_LOAD( "tstrike.94",        0x00000, 0x10000, CRC(8a2c09fc) SHA1(f59a43c3fa814b169a51744f9604d36ae63c190f) ) /* first+second half identical */

	ROM_REGION( 0x10000, "adpcm2", 0 ) /* adpcm samples */
	ROM_LOAD( "tstrike.95",        0x00000, 0x08000, CRC(1812eecb) SHA1(9b7d526f30a86682cdf088600b25ea5a56b112ef) )

	ROM_REGION( 0x0300, "proms", 0 )
	ROM_LOAD( "21j-k-0.101",  0x0000, 0x0100, CRC(fdb130a9) SHA1(4c4f214229b9fab2b5d69c745ec5428787b89e1f) )    /* layer priorities */
	ROM_LOAD( "21j-l-0.16",   0x0100, 0x0200, CRC(46339529) SHA1(64f4c42a826d67b7cbaa8a23a45ebc4eb6248891) )    /* sprite timing */
ROM_END

ROM_START( tstrikea )
	ROM_REGION( 0x30000, "maincpu", 0 ) /* 64k for code + bankswitched memory */
	ROM_LOAD( "tstrike.26",      0x08000, 0x08000, CRC(871b10bc) SHA1(c824775cf72c039612fda76c4a518cd89e4c8657) )
	ROM_LOAD( "tstrike.25",      0x10000, 0x08000, CRC(b6a0c2f3) SHA1(3434689ca217f5af268058ad34c277db672d389c) ) /* banked at 0x4000-0x8000 */
	ROM_LOAD( "tstrike.24",      0x18000, 0x08000, CRC(363816fa) SHA1(65c1ccbb950e09230196b49dc7312a13a34f3f79) ) /* banked at 0x4000-0x8000 */
	/* IC23 is replaced with a daughterboard containing a 68705 MCU */

	ROM_REGION( 0x10000, "sub", 0 ) /* sprite cpu */
	ROM_LOAD( "63701.bin",    0xc000, 0x4000, CRC(f5232d03) SHA1(e2a194e38633592fd6587690b3cb2669d93985c7) )

	ROM_REGION( 0x10000, "soundcpu", 0 ) /* audio cpu */
	ROM_LOAD( "tstrike.30",      0x08000, 0x08000, CRC(3f3f04a1) SHA1(45d2b4542ec783c1c4122616606be6c160f76c06) )

	ROM_REGION( 0x0800, "mcu", 0 )  /* 2k for the microcontroller */
	ROM_LOAD( "68705prt.mcu",   0x00000, 0x0800, CRC(34cbb2d3) SHA1(8e0c3b13c636012d88753d547c639b1a8af85680) )

	ROM_REGION( 0x08000, "gfx1", 0 )
	ROM_LOAD( "tstrike.20",        0x00000, 0x08000, CRC(b6b8bfa0) SHA1(ce50f8eb1a84873ef3df621d971a6b087473d6c2) ) /* chars */

	ROM_REGION( 0x80000, "gfx2", 0 )    /* sprites */
	ROM_LOAD( "tstrike.117",  0x00000, 0x10000, CRC(f7122c0d) SHA1(2b6b359585d9df966c1fc0041fb972aac9b1ab93) )
	ROM_LOAD( "21j-b",        0x10000, 0x10000, CRC(40507a76) SHA1(74581a4b6f48100bddf20f319903af2fe36f39fa) ) /* from ddragon (116) */
	ROM_LOAD( "tstrike.115",  0x20000, 0x10000, CRC(a13c7b62) SHA1(d929d8db7eb2b949cd3bd77238611ecc54b2e885) )
	ROM_LOAD( "21j-d",        0x30000, 0x10000, CRC(cb4f231b) SHA1(9f2270f9ceedfe51c5e9a9bbb00d6f43dbc4a3ea) ) /* from ddragon (114) */
	ROM_LOAD( "tstrike.113",  0x40000, 0x10000, CRC(5ad60938) SHA1(a0af9b227157d87fa6d4ea88b34227a97baff20e) )
	ROM_LOAD( "21j-f",        0x50000, 0x10000, CRC(6ba152f6) SHA1(a301ff809be0e1471f4ff8305b30c2fa4aa57fae) ) /* from ddragon (112) */
	ROM_LOAD( "tstrike.111",  0x60000, 0x10000, CRC(7b9c87ad) SHA1(429049f84b2084bb074e380dca63b75150e7e69f) )
	ROM_LOAD( "21j-h",        0x70000, 0x10000, CRC(65c7517d) SHA1(f177ba9c1c7cc75ff04d5591b9865ee364788f94) ) /* from ddragon (110) */

	ROM_REGION( 0x40000, "gfx3", 0 )    /* tiles */
	ROM_LOAD( "tstrike.78",   0x00000, 0x10000, CRC(88284aec) SHA1(f07bc5f84f2b2f976c911541c8f1ff2558f569ca) )
	ROM_LOAD( "21j-9",        0x10000, 0x10000, CRC(c6640aed) SHA1(f156c337f48dfe4f7e9caee9a72c7ea3d53e3098) ) /* from ddragon (77) */
	ROM_LOAD( "tstrike.109",  0x20000, 0x10000, CRC(8c2cd0bb) SHA1(364a708484c7750f38162d463104216bbd555b86) )
	ROM_LOAD( "21j-j",        0x30000, 0x10000, CRC(5fb42e7c) SHA1(7953316712c56c6f8ca6bba127319e24b618b646) ) /* from ddragon (108) */

	ROM_REGION( 0x10000, "adpcm1", 0 ) /* adpcm samples */
	ROM_LOAD( "tstrike.94",        0x00000, 0x10000, CRC(8a2c09fc) SHA1(f59a43c3fa814b169a51744f9604d36ae63c190f) ) /* first+second half identical */

	ROM_REGION( 0x10000, "adpcm2", 0 ) /* adpcm samples */
	ROM_LOAD( "tstrike.95",        0x00000, 0x08000, CRC(1812eecb) SHA1(9b7d526f30a86682cdf088600b25ea5a56b112ef) )

	ROM_REGION( 0x0300, "proms", 0 )
	ROM_LOAD( "21j-k-0.101",  0x0000, 0x0100, CRC(fdb130a9) SHA1(4c4f214229b9fab2b5d69c745ec5428787b89e1f) )    /* layer priorities */
	ROM_LOAD( "21j-l-0.16",   0x0100, 0x0200, CRC(46339529) SHA1(64f4c42a826d67b7cbaa8a23a45ebc4eb6248891) )    /* sprite timing */
ROM_END


ROM_START( ddungeon )
	ROM_REGION( 0x30000, "maincpu", 0 ) /* Main CPU? */
	ROM_LOAD( "dd25.25",    0x10000, 0x8000,  CRC(922e719c) SHA1(d1c73f56913cd368158abc613d7bbab669509742) )
	ROM_LOAD( "dd26.26",    0x08000, 0x8000,  CRC(a6e7f608) SHA1(83b9301c39bfdc1e50a37f2bdc4d4f65a1111bee) )
	/* IC23 is replaced with a daughterboard containing a 68705 MCU */

	ROM_REGION( 0x10000, "sub", 0 ) /* sprite cpu */
	ROM_LOAD( "63701.bin",  0xc000,  0x4000,  CRC(f5232d03) SHA1(e2a194e38633592fd6587690b3cb2669d93985c7) )

	ROM_REGION( 0x10000, "soundcpu", 0 ) /* audio cpu */
	ROM_LOAD( "dd30.30",    0x08000, 0x08000, CRC(ef1af99a) SHA1(7ced695b81ca9efbb7b28b78013e112edac85672) )

	ROM_REGION( 0x0800, "mcu", 0 )  /* 2k for the microcontroller */
	ROM_LOAD( "dd_mcu.bin", 0x00000, 0x0800,  CRC(34cbb2d3) SHA1(8e0c3b13c636012d88753d547c639b1a8af85680) )

	ROM_REGION( 0x10000, "gfx1", 0 ) /* GFX? */
	ROM_LOAD( "dd20.20",    0x00000, 0x08000, CRC(d976b78d) SHA1(e1cd47032a0f91d812c3925d1f1267a9972bf48e) )

	ROM_REGION( 0x20000, "gfx2", 0 ) /* GFX */
	ROM_LOAD( "dd117.117",  0x00000, 0x08000, CRC(e912ca81) SHA1(8c274400170f46f84042f4f9cffba8d2fe9fbc10) )
	ROM_LOAD( "dd113.113",  0x10000, 0x08000, CRC(43264ad8) SHA1(74f031d6179390bc4fa99f4929a6886db8c2b510) )

	ROM_REGION( 0x20000, "gfx3", 0 ) /* GFX */
	ROM_LOAD( "dd78.78",    0x00000, 0x08000, CRC(3deacae9) SHA1(6663f054ed3eed50c5cacfa5d22d465dfb179964) )
	ROM_LOAD( "dd109.109",  0x10000, 0x08000, CRC(5a2f31eb) SHA1(1b85533443e148adb2a9c2c09c43cbf2c35c86bc) )

	ROM_REGION( 0x10000, "adpcm1", 0 ) /* adpcm samples */
	ROM_LOAD( "21j-6",      0x00000, 0x10000, CRC(34755de3) SHA1(57c06d6ce9497901072fa50a92b6ed0d2d4d6528) ) /* at IC95 */

	ROM_REGION( 0x10000, "adpcm2", 0 ) /* adpcm samples */
	ROM_LOAD( "21j-7",      0x00000, 0x10000, CRC(904de6f8) SHA1(3623e5ea05fd7c455992b7ed87e605b87c3850aa) ) /* at IC94 */

	ROM_REGION( 0x0300, "proms", 0 )
	ROM_LOAD( "21j-k-0.101",  0x0000, 0x0100, CRC(fdb130a9) SHA1(4c4f214229b9fab2b5d69c745ec5428787b89e1f) )    /* layer priorities */
	ROM_LOAD( "21j-l-0.16",   0x0100, 0x0200, CRC(46339529) SHA1(64f4c42a826d67b7cbaa8a23a45ebc4eb6248891) )    /* sprite timing */
ROM_END

/* the only differences with this set are 2x graphic roms, and the sound program.
   this version uses the sound program from double dragon, and as this configuration has been found on at least
   4 boards it's likely that the updated sound rom in the parent set was only shipped with the 'game room'
   version of the game */
ROM_START( ddungeone )
	ROM_REGION( 0x30000, "maincpu", 0 ) /* Main CPU? */
	ROM_LOAD( "dd25.25",    0x10000, 0x8000,  CRC(922e719c) SHA1(d1c73f56913cd368158abc613d7bbab669509742) ) /* 3 on this board */
	ROM_LOAD( "dd26.26",    0x08000, 0x8000,  CRC(a6e7f608) SHA1(83b9301c39bfdc1e50a37f2bdc4d4f65a1111bee) ) /* 2 on this board */
	/* IC23 is replaced with a daughterboard containing a 68705 MCU */

	ROM_REGION( 0x10000, "sub", 0 ) /* sprite cpu */
	ROM_LOAD( "63701.bin",  0xc000,  0x4000,  CRC(f5232d03) SHA1(e2a194e38633592fd6587690b3cb2669d93985c7) )

	ROM_REGION( 0x10000, "soundcpu", 0 ) /* audio cpu */
	ROM_LOAD( "21j-0-1",      0x08000, 0x08000, CRC(9efa95bb) SHA1(da997d9cc7b9e7b2c70a4b6d30db693086a6f7d8) ) /* from ddragon */

	ROM_REGION( 0x0800, "mcu", 0 )  /* 2k for the microcontroller */
	ROM_LOAD( "dd_mcu.bin", 0x00000, 0x0800,  CRC(34cbb2d3) SHA1(8e0c3b13c636012d88753d547c639b1a8af85680) )

	ROM_REGION( 0x10000, "gfx1", 0 ) /* GFX? */
	ROM_LOAD( "dd6.bin",    0x00000, 0x08000, CRC(057588ca) SHA1(d4a5dd3ea8cf455b54657473d4d52ab5e838ae15) )

	ROM_REGION( 0x20000, "gfx2", 0 ) /* GFX */
	ROM_LOAD( "dd-7r.bin",  0x00000, 0x08000, CRC(50d6ab5d) SHA1(4c9cbd72d38b631ea2ca231045ef3f3e11cc7c07) )
	ROM_LOAD( "dd113.113",  0x10000, 0x08000, CRC(43264ad8) SHA1(74f031d6179390bc4fa99f4929a6886db8c2b510) ) /* 7K on this board */

	ROM_REGION( 0x20000, "gfx3", 0 ) /* GFX */
	ROM_LOAD( "dd78.78",    0x00000, 0x08000, CRC(3deacae9) SHA1(6663f054ed3eed50c5cacfa5d22d465dfb179964) ) /* 6B on this board */
	ROM_LOAD( "dd109.109",  0x10000, 0x08000, CRC(5a2f31eb) SHA1(1b85533443e148adb2a9c2c09c43cbf2c35c86bc) ) /* 7C on this board */

	ROM_REGION( 0x10000, "adpcm1", 0 ) /* adpcm samples */
	ROM_LOAD( "21j-6",      0x00000, 0x10000, CRC(34755de3) SHA1(57c06d6ce9497901072fa50a92b6ed0d2d4d6528) )

	ROM_REGION( 0x10000, "adpcm2", 0 ) /* adpcm samples */
	ROM_LOAD( "21j-7",      0x00000, 0x10000, CRC(904de6f8) SHA1(3623e5ea05fd7c455992b7ed87e605b87c3850aa) )

	ROM_REGION( 0x0300, "proms", 0 )
	ROM_LOAD( "21j-k-0.101",  0x0000, 0x0100, CRC(fdb130a9) SHA1(4c4f214229b9fab2b5d69c745ec5428787b89e1f) )    /* layer priorities */
	ROM_LOAD( "21j-l-0.16",   0x0100, 0x0200, CRC(46339529) SHA1(64f4c42a826d67b7cbaa8a23a45ebc4eb6248891) )    /* sprite timing */
ROM_END


ROM_START( darktowr )
	ROM_REGION( 0x30000, "maincpu", 0 ) /* 64k for code + bankswitched memory */
	ROM_LOAD( "dt.26",         0x08000, 0x08000, CRC(8134a472) SHA1(7d42d2ed8d09855241d98ed94bce140a314c2f66) )
	ROM_LOAD( "21j-2-3.25",    0x10000, 0x08000, CRC(5779705e) SHA1(4b8f22225d10f5414253ce0383bbebd6f720f3af) ) /* from ddragon */
	ROM_LOAD( "dt.24",         0x18000, 0x08000, CRC(523a5413) SHA1(71c04287e4f2e792c98abdeb97fe70abd0d5e918) ) /* banked at 0x4000-0x8000 */
	/* IC23 is replaced with a daughterboard containing a 68705 MCU */

	ROM_REGION( 0x10000, "sub", 0 ) /* sprite cpu */
	ROM_LOAD( "63701.bin",    0xc000, 0x4000, CRC(f5232d03) SHA1(e2a194e38633592fd6587690b3cb2669d93985c7) )

	ROM_REGION( 0x10000, "soundcpu", 0 ) /* audio cpu */
	ROM_LOAD( "21j-0-1",      0x08000, 0x08000, CRC(9efa95bb) SHA1(da997d9cc7b9e7b2c70a4b6d30db693086a6f7d8) ) /* from ddragon */

	ROM_REGION( 0x0800, "mcu", 0 )  /* 2k for the microcontroller */
	ROM_LOAD( "68705prt.mcu",   0x00000, 0x0800, CRC(34cbb2d3) SHA1(8e0c3b13c636012d88753d547c639b1a8af85680) )

	ROM_REGION( 0x08000, "gfx1", 0 ) /* chars */
	ROM_LOAD( "dt.20",        0x00000, 0x08000, CRC(860b0298) SHA1(087e4e6511c5bed74ffbfd077ece55a756b13253) )

	ROM_REGION( 0x80000, "gfx2", 0 ) /* sprites */
	ROM_LOAD( "dt.117",       0x00000, 0x10000, CRC(750dd0fa) SHA1(d95b95a54c7ed87a27edb8660810dd89efa10c9f) )
	ROM_LOAD( "dt.116",       0x10000, 0x10000, CRC(22cfa87b) SHA1(0008a41f307be96be91f491bdeaa1fa450dd0fdf) )
	ROM_LOAD( "dt.115",       0x20000, 0x10000, CRC(8a9f1c34) SHA1(1f07f424b2ab14a051f2c84b3d89fc5d35c5f20b) )
	ROM_LOAD( "21j-d",        0x30000, 0x10000, CRC(cb4f231b) SHA1(9f2270f9ceedfe51c5e9a9bbb00d6f43dbc4a3ea) ) /* from ddragon */
	ROM_LOAD( "dt.113",       0x40000, 0x10000, CRC(7b4bbf9c) SHA1(d0caa3c38e059d3ee48e3e801da36f67457ed542) )
	ROM_LOAD( "dt.112",       0x50000, 0x10000, CRC(df3709d4) SHA1(9cca44be97260e730786db8244a0d655c86537aa) )
	ROM_LOAD( "dt.111",       0x60000, 0x10000, CRC(59032154) SHA1(637372e4619472a958f4971b50a6fe0985bffc8b) )
	ROM_LOAD( "21j-h",        0x70000, 0x10000, CRC(65c7517d) SHA1(f177ba9c1c7cc75ff04d5591b9865ee364788f94) ) /* from ddragon */

	ROM_REGION( 0x40000, "gfx3", 0 ) /* tiles */
	ROM_LOAD( "dt.78",        0x00000, 0x10000, CRC(72c15604) SHA1(202b46a2445eea5877e986a871bb0a6b76b88a6f) )
	ROM_LOAD( "21j-9",        0x10000, 0x10000, CRC(c6640aed) SHA1(f156c337f48dfe4f7e9caee9a72c7ea3d53e3098) ) /* from ddragon */
	ROM_LOAD( "dt.109",       0x20000, 0x10000, CRC(15bdcb62) SHA1(75382a3805dc333b196e119d28b5c3f320bd9f2a) )
	ROM_LOAD( "21j-j",        0x30000, 0x10000, CRC(5fb42e7c) SHA1(7953316712c56c6f8ca6bba127319e24b618b646) ) /* from ddragon */

	ROM_REGION( 0x10000, "adpcm1", 0 ) /* adpcm samples */
	ROM_LOAD( "21j-6",        0x00000, 0x10000, CRC(34755de3) SHA1(57c06d6ce9497901072fa50a92b6ed0d2d4d6528) ) /* from ddragon */

	ROM_REGION( 0x10000, "adpcm2", 0 ) /* adpcm samples */
	ROM_LOAD( "21j-7",        0x00000, 0x10000, CRC(904de6f8) SHA1(3623e5ea05fd7c455992b7ed87e605b87c3850aa) ) /* from ddragon */

	ROM_REGION( 0x0300, "proms", 0 )
	ROM_LOAD( "21j-k-0.101",  0x0000, 0x0100, CRC(fdb130a9) SHA1(4c4f214229b9fab2b5d69c745ec5428787b89e1f) )    /* layer priorities */
	ROM_LOAD( "21j-l-0.16",   0x0100, 0x0200, CRC(46339529) SHA1(64f4c42a826d67b7cbaa8a23a45ebc4eb6248891) )    /* sprite timing */
ROM_END


ROM_START( toffy )
	ROM_REGION( 0x30000, "maincpu", 0 ) /* Main CPU */
	ROM_LOAD( "2-27512.rom", 0x00000, 0x10000, CRC(244709dd) SHA1(b2db51b910f1a031b94fb50e684351f657a465dc) )
	ROM_RELOAD( 0x10000, 0x10000 )

	ROM_REGION( 0x10000, "soundcpu", 0 ) /* Sound CPU */
	ROM_LOAD( "u142.1", 0x00000, 0x10000, CRC(541bd7f0) SHA1(3f0097f5877eae50651f94d46d7dd9127037eb6e) )

	ROM_REGION( 0x10000, "gfx1", 0 ) /* GFX */
	ROM_LOAD( "7-27512.rom", 0x000, 0x10000, CRC(f9e8ec64) SHA1(36891cd8f28800e03fe0eac84b2484a70011eabb) )

	ROM_REGION( 0x20000, "gfx3", 0 ) /* GFX */
	/* the same as 'Dangerous Dungeons' once decrypted */
	ROM_LOAD( "4-27512.rom", 0x00000, 0x10000, CRC(94b5ef6f) SHA1(32967f6cfc6a077c31923318891ed508f83e67f6) )
	ROM_LOAD( "3-27512.rom", 0x10000, 0x10000, CRC(a7a053a3) SHA1(98625fe73a409c8d51136931a5f707a0bf75b66a) )

	ROM_REGION( 0x20000, "gfx2", 0 ) /* GFX */
	ROM_LOAD( "6-27512.rom", 0x00000, 0x10000, CRC(2ba7ca47) SHA1(ad709fc871f1f1a7d4b0fdf0f516c53fd4c8b685) )
	ROM_LOAD( "5-27512.rom", 0x10000, 0x10000, CRC(4f91eec6) SHA1(18a5f98dfba33837b73d032a6153eeb03263684b) )
ROM_END

ROM_START( stoffy )
	ROM_REGION( 0x30000, "maincpu", 0 ) /* Main CPU */
	ROM_LOAD( "2.u70", 0x00000, 0x10000, CRC(6203aeb5) SHA1(e57aa520e8096df01461b235f77557c267571a57) )
	ROM_RELOAD( 0x10000, 0x10000 )

	ROM_REGION( 0x10000, "soundcpu", 0 ) /* Sound CPU */
	ROM_LOAD( "1.u142", 0x00000, 0x10000, CRC(541bd7f0) SHA1(3f0097f5877eae50651f94d46d7dd9127037eb6e) ) // same as 'toffy'

	ROM_REGION( 0x10000, "gfx1", 0 ) /* GFX */
	ROM_LOAD( "7.u35", 0x00000, 0x10000, CRC(1cf13736) SHA1(bff5b99ea20af32f1fc7f28f4f0b397ec987c7ca) )

	ROM_REGION( 0x20000, "gfx3", 0 ) /* GFX */
	ROM_LOAD( "4.u78", 0x00000, 0x10000, CRC(2066c3c7) SHA1(6778e654c0953a7e4ff18cbd326e9d3f8218a3b2) ) // 0
	ROM_LOAD( "3.u77", 0x10000, 0x10000, CRC(3625f813) SHA1(b44830896c69cd5c618c4740ccf471f31dfa34c1) ) // 0

	ROM_REGION( 0x20000, "gfx2", 0 ) /* GFX */
	ROM_LOAD( "6.u80", 0x00000, 0x10000, CRC(ff190865) SHA1(245e69651d0161fcb416bba8f743602b4ee83139) ) // 1
	ROM_LOAD( "5.u79", 0x10000, 0x10000, CRC(333d5b8a) SHA1(d3573db87e2318c144ee9ace6c975a70fc96f4c4) ) // 1
ROM_END

ROM_START( stoffyu )
	ROM_REGION( 0x30000, "maincpu", 0 ) /* Main CPU */
	ROM_LOAD( "u70.2", 0x00000, 0x10000, CRC(3c156610) SHA1(d7fdbc595bdc77c452da39da8b20774db0952e33) )
	ROM_RELOAD( 0x10000, 0x10000 )

	ROM_REGION( 0x10000, "soundcpu", 0 ) /* Sound CPU */
	ROM_LOAD( "1.u142", 0x00000, 0x10000, CRC(541bd7f0) SHA1(3f0097f5877eae50651f94d46d7dd9127037eb6e) ) // same as 'toffy'

	ROM_REGION( 0x10000, "gfx1", 0 ) /* GFX */
	ROM_LOAD( "u35.7", 0x00000, 0x10000, CRC(83735d25) SHA1(d82c046db0112d7d2877339652b2111f12513a4f) )

	ROM_REGION( 0x20000, "gfx3", 0 ) /* GFX */
	ROM_LOAD( "u78.4", 0x00000, 0x10000, CRC(9743a74d) SHA1(876696c5e88e58e6e44671c33a4c140be02a941e) ) // 0
	ROM_LOAD( "u77.3", 0x10000, 0x10000, CRC(f267109a) SHA1(679d2147c79636796dda850345c04ad8a9daa6af) ) // 0

	ROM_REGION( 0x20000, "gfx2", 0 ) /* GFX */
	ROM_LOAD( "6.u80", 0x00000, 0x10000, CRC(ff190865) SHA1(245e69651d0161fcb416bba8f743602b4ee83139) ) // 1
	ROM_LOAD( "5.u79", 0x10000, 0x10000, CRC(333d5b8a) SHA1(d3573db87e2318c144ee9ace6c975a70fc96f4c4) ) // 1
ROM_END



/*************************************
 *
 *  Driver-specific initialization
 *
 *************************************/

void ddragon_state::init_ddragon()
{
	m_sprite_irq = INPUT_LINE_NMI;
	m_technos_video_hw = 0;
}


void ddragon_state::init_ddragon2()
{
	m_sprite_irq = INPUT_LINE_NMI;
	m_technos_video_hw = 2;
}


void darktowr_state::init_darktowr()
{
	save_item(NAME(m_mcu_port_a_out));

	m_sprite_irq = INPUT_LINE_NMI;
	m_technos_video_hw = 0;
	m_mcu_port_a_out = 0xff;
}


void toffy_state::init_toffy()
{
	m_technos_video_hw = 0;

	/* the program rom has a simple bitswap encryption */
	uint8_t *rom = memregion("maincpu")->base();
	int length = memregion("maincpu")->bytes();
	for (int i = 0; i < length; i++)
		rom[i] = bitswap<8>(rom[i], 6,7,5,4,3,2,1,0);

	/* and the fg gfx ... */
	rom = memregion("gfx1")->base();
	length = memregion("gfx1")->bytes();
	for (int i = 0; i < length; i++)
		rom[i] = bitswap<8>(rom[i], 7,6,5,3,4,2,1,0);

	/* and the sprites gfx */
	rom = memregion("gfx2")->base();
	length = memregion("gfx2")->bytes();
	for (int i = 0; i < length; i++)
		rom[i] = bitswap<8>(rom[i], 7,6,5,4,3,2,0,1);

	/* and the bg gfx */
	rom = memregion("gfx3")->base();
	length = memregion("gfx3")->bytes();
	for (int i = 0; i < length / 2; i++)
	{
		rom[i + 0*length/2] = bitswap<8>(rom[i + 0*length/2], 7,6,1,4,3,2,5,0);
		rom[i + 1*length/2] = bitswap<8>(rom[i + 1*length/2], 7,6,2,4,3,5,1,0);
	}

	/* should the sound rom be bitswapped too? */
}

void ddragon_state::init_ddragon6809()
{
	uint8_t *src = memregion("chars")->base();
	uint8_t *dst = memregion("gfx1")->base();

	for (int i = 0; i < 0x8000; i++)
	{
		switch (i & 0x18)
		{
			case 0x00: dst[i] = src[(i & ~0x18) | 0x18]; break;
			case 0x08: dst[i] = src[(i & ~0x18) | 0x00]; break;
			case 0x10: dst[i] = src[(i & ~0x18) | 0x08]; break;
			case 0x18: dst[i] = src[(i & ~0x18) | 0x10]; break;
		}
	}

	m_sprite_irq = INPUT_LINE_NMI;
	m_technos_video_hw = 0;
}



/*************************************
 *
 *  Game drivers
 *
 *************************************/

GAME( 1987, ddragon,      0,        ddragon,     ddragon,  ddragon_state,  init_ddragon,     ROT0, "Technos Japan",                         "Double Dragon (Japan)",                       MACHINE_SUPPORTS_SAVE )
GAME( 1987, ddragonw,     ddragon,  ddragon,     ddragon,  ddragon_state,  init_ddragon,     ROT0, "Technos Japan (Taito license)",         "Double Dragon (World set 1)",                 MACHINE_SUPPORTS_SAVE )
GAME( 1987, ddragonw1,    ddragon,  ddragon,     ddragon,  ddragon_state,  init_ddragon,     ROT0, "Technos Japan (Taito license)",         "Double Dragon (World set 2)",                 MACHINE_SUPPORTS_SAVE )
GAME( 1987, ddragonu,     ddragon,  ddragon,     ddragon,  ddragon_state,  init_ddragon,     ROT0, "Technos Japan (Taito America license)", "Double Dragon (US set 1)",                    MACHINE_SUPPORTS_SAVE )
GAME( 1987, ddragonua,    ddragon,  ddragon,     ddragon,  ddragon_state,  init_ddragon,     ROT0, "Technos Japan (Taito America license)", "Double Dragon (US set 2)",                    MACHINE_SUPPORTS_SAVE )
GAME( 1987, ddragonub,    ddragon,  ddragon,     ddragon,  ddragon_state,  init_ddragon,     ROT0, "Technos Japan (Taito America license)", "Double Dragon (US set 3)",                    MACHINE_SUPPORTS_SAVE )
GAME( 1987, ddragonb2,    ddragon,  ddragon,     ddragon,  ddragon_state,  init_ddragon,     ROT0, "bootleg",                               "Double Dragon (bootleg)",                     MACHINE_SUPPORTS_SAVE )
GAME( 1987, ddragonb,     ddragon,  ddragonb,    ddragon,  ddragon_state,  init_ddragon,     ROT0, "bootleg",                               "Double Dragon (bootleg with HD6309)",         MACHINE_SUPPORTS_SAVE ) // according to dump notes
GAME( 1987, ddragonba,    ddragon,  ddragonba,   ddragon,  ddragon_state,  init_ddragon,     ROT0, "bootleg",                               "Double Dragon (bootleg with M6803)",          MACHINE_SUPPORTS_SAVE )
GAME( 1987, ddragon6809,  ddragon,  ddragon6809, ddragon,  ddragon_state,  init_ddragon6809, ROT0, "bootleg",                               "Double Dragon (bootleg with 3xM6809, set 1)", MACHINE_NOT_WORKING )
GAME( 1987, ddragon6809a, ddragon,  ddragon6809, ddragon,  ddragon_state,  init_ddragon6809, ROT0, "bootleg",                               "Double Dragon (bootleg with 3xM6809, set 2)", MACHINE_NOT_WORKING )

GAME( 1988, ddragon2,     0,        ddragon2,    ddragon2, ddragon_state,  init_ddragon2,    ROT0, "Technos Japan", "Double Dragon II - The Revenge (World)",       MACHINE_SUPPORTS_SAVE )
GAME( 1988, ddragon2u,    ddragon2, ddragon2,    ddragon2, ddragon_state,  init_ddragon2,    ROT0, "Technos Japan", "Double Dragon II - The Revenge (US)",          MACHINE_SUPPORTS_SAVE )
GAME( 1988, ddragon2j,    ddragon2, ddragon2,    ddragon2, ddragon_state,  init_ddragon2,    ROT0, "Technos Japan", "Double Dragon II - The Revenge (Japan)",       MACHINE_NOT_WORKING | MACHINE_SUPPORTS_SAVE ) // bad dump
GAME( 1988, ddragon2b,    ddragon2, ddragon2,    ddragon2, ddragon_state,  init_ddragon2,    ROT0, "bootleg",       "Double Dragon II - The Revenge (US, bootleg)", MACHINE_SUPPORTS_SAVE )

/* these were conversions of double dragon */
GAME( 1991, tstrike,      0,        darktowr,    tstrike,  darktowr_state, init_darktowr,    ROT0, "East Coast Coin Company", "Thunder Strike (set 1)",        MACHINE_SUPPORTS_SAVE ) // same manufacturer as The Game Room?
GAME( 1991, tstrikea,     tstrike,  darktowr,    tstrike,  darktowr_state, init_darktowr,    ROT0, "The Game Room",           "Thunder Strike (set 2, older)", MACHINE_SUPPORTS_SAVE )
GAME( 1992, ddungeon,     0,        darktowr,    ddungeon, darktowr_state, init_darktowr,    ROT0, "The Game Room",           "Dangerous Dungeons (set 1)",    MACHINE_SUPPORTS_SAVE )
GAME( 1992, ddungeone,    ddungeon, darktowr,    ddungeon, darktowr_state, init_darktowr,    ROT0, "East Coast Coin Company", "Dangerous Dungeons (set 2)",    MACHINE_SUPPORTS_SAVE )
GAME( 1992, darktowr,     0,        darktowr,    darktowr, darktowr_state, init_darktowr,    ROT0, "The Game Room",           "Dark Tower",                    MACHINE_SUPPORTS_SAVE )

/* these run on their own board, but are basically the same game. Toffy even has 'dangerous dungeons' text in it */
GAME( 1993, toffy,        0,         toffy,      toffy,    toffy_state,    init_toffy,       ROT0, "Midas",                   "Toffy",                         MACHINE_SUPPORTS_SAVE )

GAME( 1994, stoffy,       0,         toffy,      toffy,    toffy_state,    init_toffy,       ROT0, "Midas",                   "Super Toffy",                   MACHINE_SUPPORTS_SAVE )
GAME( 1994, stoffyu,      stoffy,    toffy,      toffy,    toffy_state,    init_toffy,       ROT0, "Midas (Unico license)",   "Super Toffy (Unico license)",   MACHINE_SUPPORTS_SAVE )<|MERGE_RESOLUTION|>--- conflicted
+++ resolved
@@ -440,24 +440,13 @@
 	}
 	else if (m_adpcm_data[chip] != -1)
 	{
-<<<<<<< HEAD
-		m_adpcm[chip]->data_w(m_adpcm_data[chip] & 0x0f);
-=======
-		device->write_data(m_adpcm_data[chip] & 0x0f);
->>>>>>> b0d19b94
+		m_adpcm[chip]->write_data(m_adpcm_data[chip] & 0x0f);
 		m_adpcm_data[chip] = -1;
 	}
 	else
 	{
-<<<<<<< HEAD
 		m_adpcm_data[chip] = m_adpcm_rom[chip][m_adpcm_pos[chip]++];
-		m_adpcm[chip]->data_w(m_adpcm_data[chip] >> 4);
-=======
-		uint8_t *ROM = memregion("adpcm")->base() + 0x10000 * chip;
-
-		m_adpcm_data[chip] = ROM[m_adpcm_pos[chip]++];
-		device->write_data(m_adpcm_data[chip] >> 4);
->>>>>>> b0d19b94
+		m_adpcm[chip]->write_data(m_adpcm_data[chip] >> 4);
 	}
 }
 
