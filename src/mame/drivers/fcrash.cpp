// license:BSD-3-Clause
// copyright-holders:David Haywood
/* Final Crash & other CPS1 bootlegs */

/*

Final Crash is a bootleg of Final Fight

Final Fight is by Capcom and runs on CPS1 hardware
The bootleg was manufactured by Playmark of Italy

this driver depends heavily on cps1.cpp, but has been
kept apart in an attempt to keep cps1.cpp clutter free

Sound is very different from CPS1.

---

Final Crash (bootleg of final fight)

1x 68k
1x z80
2x ym2203
2x oki5205
1x osc 10mhz
1x osc 24mhz

eproms:
1.bin sound eprom
from 2.bin to 9.bin program eproms
10.bin to 25.bin gfx eproms

---

kodb has various graphical issues, mainly with old info not being cleared away.
Also, it should be using a vblank irq value of 4. This triggers the following bootleg read/writes;
 - IN1 is read at 0x992000
 - IN0 is read of 0x992008
 - dips continue to be read at 0x80001a
 - sound command is wrote at 0x992006
 - scroll 1Y is wrote at 0x980000
 - scroll 1X is wrote at 0x980002
 - scroll 2Y is wrote at 0x980004
 - scroll 2X is wrote at 0x980006
 - scroll 3Y is wrote at 0x980008
 - scroll 3X is wrote at 0x98000a
 - the layer enable and layer mask writes continue at 0x98000c and 0x980020-2

These read/writes are identical to those used by a Knights of the Round bootleg which uses the all sf2mdt sound
hardware. This set is currently non-working.

This also prevents the game from toggling the sprite address at m_cps_a_regs[0], similar to other bootlegs.
Currently the game is working somewhat, but only using the code left over from the original. If anyone wants to
do any development work on the set, (eg, find the sprite clearing issue), then this should be changed as the game
likely won't write any sprite clearing values otherwise.

None of this is hooked up currently due to issues with row scroll on the scroll2 layer.



Status of each game:
--------------------
cawingb2, cawingbl: ok

dinopic: no sound

dinopic2: no sound, one bad gfx rom. Copying 8.bin from dinopic fixes it.

fcrash, kodb: old sprites show on next screen. Patch used.

knightsb: sprites are entangled with the front layer.

punipic, punipic2: no sound. Problems in Central Park. Patches used.

punipic3: same as punipic, and doors are missing.

sf2m1: crowd is missing. Plane's tail comes off a bit. Patch used.

sf2mdt, sf2mdtb: ok

sf2mdta, sf2ceb: scroll 2X has strange 0x200 writes that cause missing fighters' portraits at the vs. screen and glitched backgrounds during fights. Masking them out seems a hack.

sgyxz, wofabl: garbage left behind. A priority problem can be seen in 3rd demo where
       the fighters walk through the crowd instead of behind.

slampic: no sound. A priority problem between sprites and crowd.

*/

#include "emu.h"
#include "includes/cps1.h"

#include "cpu/z80/z80.h"
#include "cpu/m68000/m68000.h"
#include "sound/2203intf.h"
#include "sound/msm5205.h"
#include "sound/ym2151.h"
#include "sound/okim6295.h"
#include "machine/eepromser.h"
#include "speaker.h"


WRITE8_MEMBER( cps_state::fcrash_snd_bankswitch_w )
{
	m_msm[0]->set_output_gain(0, (data & 0x08) ? 0.0 : 1.0);
	m_msm[1]->set_output_gain(0, (data & 0x10) ? 0.0 : 1.0);

	m_audiobank->set_entry(data & 0x07);
}

WRITE8_MEMBER( cps_state::sf2mdt_snd_bankswitch_w )
{
	m_msm[0]->set_output_gain(0, (data & 0x20) ? 0.0 : 1.0);
	m_msm[1]->set_output_gain(0, (data & 0x10) ? 0.0 : 1.0);

	m_audiobank->set_entry(data & 0x07);
}

WRITE8_MEMBER( cps_state::knightsb_snd_bankswitch_w )
{
	m_msm[0]->set_output_gain(0, (data & 0x20) ? 0.0 : 1.0);
	m_msm[1]->set_output_gain(0, (data & 0x10) ? 0.0 : 1.0);

	m_audiobank->set_entry(data & 0x0f);
}

WRITE_LINE_MEMBER(cps_state::m5205_int1)
{
	m_msm[0]->write_data(m_sample_buffer[0] & 0x0f);
	m_sample_buffer[0] >>= 4;
	m_sample_select[0] ^= 1;
	if (m_sample_select[0] == 0)
		m_audiocpu->pulse_input_line(INPUT_LINE_NMI, attotime::zero);
}

WRITE_LINE_MEMBER(cps_state::m5205_int2)
{
	m_msm[1]->write_data(m_sample_buffer[1] & 0x0f);
	m_sample_buffer[1] >>= 4;
	m_sample_select[1] ^= 1;
}

template<int Chip>
WRITE8_MEMBER( cps_state::fcrash_msm5205_data_w )
{
	m_sample_buffer[Chip] = data;
}

/* not verified */
#define CPS1_ROWSCROLL_OFFS     (0x20/2)    /* base of row scroll offsets in other RAM */

WRITE16_MEMBER(cps_state::dinopic_layer_w)
{
	switch (offset)
	{
	case 0x00:
		m_cps_a_regs[0x0e / 2] = data;
		break;
	case 0x01:
		m_cps_a_regs[0x0c / 2] = data;
		break;
	case 0x02:
		m_cps_a_regs[0x12 / 2] = data;
		m_cps_a_regs[CPS1_ROWSCROLL_OFFS] = data; /* row scroll start */
		break;
	case 0x03:
		m_cps_a_regs[0x10 / 2] = data;
		break;
	case 0x04:
		m_cps_a_regs[0x16 / 2] = data;
		break;
	case 0x05:
		m_cps_a_regs[0x14 / 2] = data;
		break;
	default:
		logerror("%s: Unknown layer cmd %X %X\n",machine().describe_context(),offset<<1,data);

	}
}

WRITE16_MEMBER( cps_state::dinopic_layer2_w )
{
	m_cps_a_regs[0x06 / 2] = data;
}

WRITE16_MEMBER(cps_state::kodb_layer_w)
{
	/* layer enable and mask 1&2 registers are written here - passing them to m_cps_b_regs for now for drawing routines */
	if (offset == 0x06)
		m_cps_b_regs[m_layer_enable_reg / 2] = data;
	else
	if (offset == 0x10)
		m_cps_b_regs[m_layer_mask_reg[1] / 2] = data;
	else
	if (offset == 0x11)
		m_cps_b_regs[m_layer_mask_reg[2] / 2] = data;
}

WRITE16_MEMBER(cps_state::knightsb_layer_w)
{
	switch (offset)
	{
	case 0x00:
		m_cps_a_regs[0x0e / 2] = data;
		break;
	case 0x01:
		m_cps_a_regs[0x0c / 2] = data;
		break;
	case 0x02:
		m_cps_a_regs[0x12 / 2] = data;
		m_cps_a_regs[CPS1_ROWSCROLL_OFFS] = data; /* row scroll start */
		break;
	case 0x03:
		m_cps_a_regs[0x10 / 2] = data;
		break;
	case 0x04:
		m_cps_a_regs[0x16 / 2] = data;
		break;
	case 0x05:
		m_cps_a_regs[0x14 / 2] = data;
		break;
	case 0x06:
		{
			switch (data)
			{
			case 0x0000:
			case 0x001f:
			case 0x00ff:
				data = 0x12f2;
				break;
			case 0x2000:
				data = 0x06f2;
				break;
			case 0xa000:
				data = 0x24d0;
				break;
			default:
				printf ("Unknown control word = %X\n",data);
				data = 0x12c0;
			}
		m_cps_b_regs[m_layer_enable_reg / 2] = data;
		break;
		}
	case 0x10:
		m_cps_b_regs[m_layer_mask_reg[1] / 2] = data;
		break;
	case 0x11:
		m_cps_b_regs[m_layer_mask_reg[2] / 2] = data;
		break;
	case 0x12:
		m_cps_b_regs[m_layer_mask_reg[3] / 2] = data;
	}
}

WRITE16_MEMBER(cps_state::mtwinsb_layer_w)
{
	m_cps_a_regs[0x06 / 2] = 0x9100; // bit of a hack - the game never writes this, but does need it
	
	switch (offset)
	{
	case 0x00:
		m_cps_a_regs[0x0e / 2] = data;
		break;
	case 0x01:
		m_cps_a_regs[0x0c / 2] = data - 0x3e;
		break;
	case 0x02:
		m_cps_a_regs[0x12 / 2] = data;
		m_cps_a_regs[CPS1_ROWSCROLL_OFFS] = data; /* row scroll start */
		break;
	case 0x03:
		m_cps_a_regs[0x10 / 2] = data - 0x3c;
		break;
	case 0x04:
		m_cps_a_regs[0x16 / 2] = data;
		break;
	case 0x05:
		m_cps_a_regs[0x14 / 2] = data - 0x40;
		break;
	default:
		logerror("%s: Unknown layer cmd %X %X\n",machine().describe_context(),offset<<1,data);

	}
}

WRITE16_MEMBER(cps_state::punipic_layer_w)
{
	switch (offset)
	{
	case 0x00:
		m_cps_a_regs[0x0e / 2] = data;
		break;
	case 0x01:
		m_cps_a_regs[0x0c / 2] = data;
		break;
	case 0x02:
		m_cps_a_regs[0x12 / 2] = data;
		m_cps_a_regs[CPS1_ROWSCROLL_OFFS] = data; /* row scroll start */
		break;
	case 0x03:
		m_cps_a_regs[0x10 / 2] = data + 0xffc0;
		break;
	case 0x04:
		m_cps_a_regs[0x16 / 2] = data;
		break;
	case 0x05:
		m_cps_a_regs[0x14 / 2] = data;
		break;
	case 0x06:
			switch (data)
			{
			case 0x14:
			case 0x54:
				m_cps_a_regs[0x04 / 2] = 0x9100;
				break;
			case 0x24:
			case 0x64:
				m_cps_a_regs[0x04 / 2] = 0x90c0;
				break;
			case 0x3c:
			case 0x7c:
				m_cps_a_regs[0x04 / 2] = 0x9180;
				break;
			}

			m_cps_a_regs[0x08 / 2] = m_mainram[0xdb90 / 2]; // fixes split objects
			break;
	case 0x07:
		// unknown
		break;
	default:
		logerror("%s: Unknown layer cmd %X %X\n",machine().describe_context(),offset<<1,data);

	}
}

WRITE16_MEMBER(cps_state::sf2m1_layer_w)
{
	switch (offset)
	{
	case 0x00:
		m_cps_a_regs[0x0e / 2] = data;
		break;
	case 0x01:
		m_cps_a_regs[0x0c / 2] = data;
		break;
	case 0x02:
		m_cps_a_regs[0x12 / 2] = data;
		m_cps_a_regs[CPS1_ROWSCROLL_OFFS] = data; /* row scroll start */
		break;
	case 0x03:
		m_cps_a_regs[0x10 / 2] = data;
		break;
	case 0x04:
		m_cps_a_regs[0x16 / 2] = data;
		break;
	case 0x05:
		m_cps_a_regs[0x14 / 2] = data;
		break;
	case 0x06:
			switch (data)
			{
			case 0:
				data = 0x078e;
				break;
			case 1:
				data = 0x12c0;
				break;
			case 2:
				data = 0x06ce;
				break;
			case 3:
				data = 0x09ce;
				break;
			case 4:
				data = 0x12ce;
				break;
			case 5:
				data = 0x0b4e;
				break;
			}
	case 0xb3:
			m_cps_b_regs[m_layer_enable_reg / 2] = data;
			break;
	case 0x0b:
	case 0x1b:
		m_cps_a_regs[0x06 / 2] = data;
		break;
	default:
		logerror("%s: Unknown layer cmd %X %X\n",machine().describe_context(),offset<<1,data);

	}
}

WRITE16_MEMBER(cps_state::sf2mdt_layer_w)
{
	/* layer enable and scroll registers are written here - passing them to m_cps_b_regs and m_cps_a_regs for now for drawing routines
	the scroll layers aren't buttery smooth, due to the lack of using the row scroll address tables in the rendering code, this is also
	supported by the fact that the game doesn't write the table address anywhere */

	switch (offset)
	{
	case 0x06:
		m_cps_a_regs[0x14 / 2] = data + 0xffce; /* scroll 3x */
		break;
	case 0x07:
		m_cps_a_regs[0x16 / 2] = data; /* scroll 3y */
		break;
	case 0x08:
		m_cps_a_regs[0x10 / 2] = data + 0xffce; /* scroll 2x */
		break;
	case 0x09:
		m_cps_a_regs[0x0c / 2] = data + 0xffca; /* scroll 1x */
		break;
	case 0x0a:
		m_cps_a_regs[0x12 / 2] = data; /* scroll 2y */
		m_cps_a_regs[CPS1_ROWSCROLL_OFFS] = data; /* row scroll start */
		break;
	case 0x0b:
		m_cps_a_regs[0x0e / 2] = data; /* scroll 1y */
		break;
	case 0x26:
		m_cps_b_regs[m_layer_enable_reg / 2] = data;
	}
}

WRITE16_MEMBER(cps_state::sf2mdta_layer_w)
{
	/* layer enable and scroll registers are written here - passing them to m_cps_b_regs and m_cps_a_regs for now for drawing routines
	the scroll layers aren't buttery smooth, due to the lack of using the row scroll address tables in the rendering code, this is also
	supported by the fact that the game doesn't write the table address anywhere */

	switch (offset)
	{
	case 0x06:
		m_cps_a_regs[0x0c / 2] = data + 0xffbe; /* scroll 1x */
		break;
	case 0x07:
		m_cps_a_regs[0x0e / 2] = data; /* scroll 1y */
		break;
	case 0x08:
		m_cps_a_regs[0x14 / 2] = data + 0xffce; /* scroll 3x */
		break;
	case 0x09:
		m_cps_a_regs[0x12 / 2] = data; /* scroll 2y */
		m_cps_a_regs[CPS1_ROWSCROLL_OFFS] = data; /* row scroll start */
		break;
	case 0x0a:
		m_cps_a_regs[0x10 / 2] = data + 0xffce; /* scroll 2x */
		break;
	case 0x0b:
		m_cps_a_regs[0x16 / 2] = data; /* scroll 3y */
		break;
	case 0x26:
		m_cps_b_regs[m_layer_enable_reg / 2] = data;
	}
}

WRITE16_MEMBER(cps_state::slampic_layer_w)
{
	switch (offset)
	{
	case 0x00:
	case 0x01:
	case 0x02:
	case 0x03:
	case 0x04:
	case 0x05:
		dinopic_layer_w(space, offset, data);
		break;
	case 0x06: // scroll 2 base
		m_cps_a_regs[0x04/2] = data << 4;
		break;
	}
}


void cps_state::fcrash_update_transmasks()
{
	int i;

	for (i = 0; i < 4; i++)
	{
		int mask;

		/* Get transparency registers */
		if (m_layer_mask_reg[i])
			mask = m_cps_b_regs[m_layer_mask_reg[i] / 2] ^ 0xffff;
		else
			mask = 0xffff;  /* completely transparent if priority masks not defined (mercs, qad) */

		m_bg_tilemap[0]->set_transmask(i, mask, 0x8000);
		m_bg_tilemap[1]->set_transmask(i, mask, 0x8000);
		m_bg_tilemap[2]->set_transmask(i, mask, 0x8000);
	}
}

void cps_state::fcrash_render_sprites( screen_device &screen, bitmap_ind16 &bitmap, const rectangle &cliprect )
{
	int pos;
	int base = m_sprite_base / 2;
	int num_sprites = m_gfxdecode->gfx(2)->elements();
	int last_sprite_offset = 0x1ffc;
	uint16_t *sprite_ram = m_gfxram;
	uint16_t tileno,colour,xpos,ypos;
	bool flipx, flipy;

	/* if we have separate sprite ram, use it */
	if (m_bootleg_sprite_ram) sprite_ram = m_bootleg_sprite_ram.get();

	/* get end of sprite list marker */
	for (pos = 0x1ffc - base; pos >= 0x0000; pos -= 4)
		if (sprite_ram[base + pos - 1] == m_sprite_list_end_marker) last_sprite_offset = pos;

	/* If we are using bootleg sprite ram, the index must be less than 0x2000 */
	if (((base + last_sprite_offset) < 0x2000) || (!m_bootleg_sprite_ram))
	{
		for (pos = last_sprite_offset; pos >= 0x0000; pos -= 4)
		{
			tileno = sprite_ram[base + pos];
			if (tileno >= num_sprites) continue; /* don't render anything outside our tiles */
			xpos   = sprite_ram[base + pos + 2] & 0x1ff;
			ypos   = sprite_ram[base + pos - 1] & 0x1ff;
			flipx  = BIT(sprite_ram[base + pos + 1], 5);
			flipy  = BIT(sprite_ram[base + pos + 1], 6);
			colour = sprite_ram[base + pos + 1] & 0x1f;
			ypos   = 256 - ypos - 16;
			xpos   = xpos + m_sprite_x_offset + 49;

			if (flip_screen())
				m_gfxdecode->gfx(2)->prio_transpen(bitmap, cliprect, tileno, colour, !flipx, !flipy, 512-16-xpos, 256-16-ypos, screen.priority(), 2, 15);
			else
				m_gfxdecode->gfx(2)->prio_transpen(bitmap, cliprect, tileno, colour, flipx, flipy, xpos, ypos, screen.priority(), 2, 15);
		}
	}
}

void cps_state::fcrash_render_layer( screen_device &screen, bitmap_ind16 &bitmap, const rectangle &cliprect, int layer, int primask )
{
	switch (layer)
	{
		case 0:
			fcrash_render_sprites(screen, bitmap, cliprect);
			break;
		case 1:
		case 2:
		case 3:
			m_bg_tilemap[layer - 1]->draw(screen, bitmap, cliprect, TILEMAP_DRAW_LAYER1, primask);
			break;
	}
}

void cps_state::fcrash_render_high_layer( screen_device &screen, bitmap_ind16 &bitmap, const rectangle &cliprect, int layer )
{
	bitmap_ind16 dummy_bitmap;

	switch (layer)
	{
		case 0:
			/* there are no high priority sprites */
			break;
		case 1:
		case 2:
		case 3:
			m_bg_tilemap[layer - 1]->draw(screen, dummy_bitmap, cliprect, TILEMAP_DRAW_LAYER0, 1);
			break;
	}
}

void cps_state::fcrash_build_palette()
{
	int offset;

	// all the bootlegs seem to write the palette offset as usual
	int palettebase = (m_cps_a_regs[0x0a / 2] << 8) & 0x1ffff;

	for (offset = 0; offset < 32 * 6 * 16; offset++)
	{
		int palette = m_gfxram[palettebase / 2 + offset];
		int r, g, b, bright;

		// from my understanding of the schematics, when the 'brightness'
		// component is set to 0 it should reduce brightness to 1/3

		bright = 0x0f + ((palette >> 12) << 1);

		r = ((palette >> 8) & 0x0f) * 0x11 * bright / 0x2d;
		g = ((palette >> 4) & 0x0f) * 0x11 * bright / 0x2d;
		b = ((palette >> 0) & 0x0f) * 0x11 * bright / 0x2d;

		m_palette->set_pen_color (offset, rgb_t(r, g, b));
	}
}

uint32_t cps_state::screen_update_fcrash(screen_device &screen, bitmap_ind16 &bitmap, const rectangle &cliprect)
{
	int layercontrol, l0, l1, l2, l3;
	int videocontrol = m_cps_a_regs[0x22 / 2];

	flip_screen_set(videocontrol & 0x8000);

	layercontrol = m_cps_b_regs[m_layer_enable_reg / 2];

	/* Get video memory base registers */
	cps1_get_video_base();

	/* Build palette */
	fcrash_build_palette();

	fcrash_update_transmasks();

	m_bg_tilemap[0]->set_scrollx(0, m_scrollx[0] - m_layer_scrollx_offset[0]);
	m_bg_tilemap[0]->set_scrolly(0, m_scrolly[0]);

	if (videocontrol & 0x01)    /* linescroll enable */
	{
		int scrly = -m_scrolly[1];
		int i;
		int otheroffs;

		m_bg_tilemap[1]->set_scroll_rows(1024);

		otheroffs = m_cps_a_regs[CPS1_ROWSCROLL_OFFS];

		for (i = 0; i < 256; i++)
			m_bg_tilemap[1]->set_scrollx((i - scrly) & 0x3ff, m_scrollx[1] + m_other[(i + otheroffs) & 0x3ff]);
	}
	else
	{
		m_bg_tilemap[1]->set_scroll_rows(1);
		m_bg_tilemap[1]->set_scrollx(0, m_scrollx[1] - m_layer_scrollx_offset[1]);
	}
	m_bg_tilemap[1]->set_scrolly(0, m_scrolly[1]);
	m_bg_tilemap[2]->set_scrollx(0, m_scrollx[2] - m_layer_scrollx_offset[2]);
	m_bg_tilemap[2]->set_scrolly(0, m_scrolly[2]);


	/* turn all tilemaps on regardless of settings in get_video_base() */
	/* write a custom get_video_base for this bootleg hardware? */
	m_bg_tilemap[0]->enable(1);
	m_bg_tilemap[1]->enable(1);
	m_bg_tilemap[2]->enable(1);

	/* Blank screen */
	bitmap.fill(0xbff, cliprect);

	screen.priority().fill(0, cliprect);
	l0 = (layercontrol >> 0x06) & 03;
	l1 = (layercontrol >> 0x08) & 03;
	l2 = (layercontrol >> 0x0a) & 03;
	l3 = (layercontrol >> 0x0c) & 03;

	fcrash_render_layer(screen, bitmap, cliprect, l0, 0);

	if (l1 == 0)
		fcrash_render_high_layer(screen, bitmap, cliprect, l0);

	fcrash_render_layer(screen, bitmap, cliprect, l1, 0);

	if (l2 == 0)
		fcrash_render_high_layer(screen, bitmap, cliprect, l1);

	fcrash_render_layer(screen, bitmap, cliprect, l2, 0);

	if (l3 == 0)
		fcrash_render_high_layer(screen, bitmap, cliprect, l2);

	fcrash_render_layer(screen, bitmap, cliprect, l3, 0);

	return 0;
}


void cps_state::knightsb_map(address_map &map)
{
	map(0x000000, 0x3fffff).rom();
	map(0x800000, 0x800001).portr("IN1");            /* Player input ports */
	map(0x800002, 0x800003).portr("IN2");            /* Player 3 controls */
	map(0x800004, 0x800005).nopw(); // writes 0000 here
	map(0x800007, 0x800007).w(m_soundlatch[0], FUNC(generic_latch_8_device::write));    /* Sound command */
	map(0x800018, 0x80001f).r(FUNC(cps_state::cps1_dsw_r));            /* System input ports / Dip Switches */
	map(0x800030, 0x800037).nopw(); //AM_WRITE(cps1_coinctrl_w) only writes bit 15
	map(0x800100, 0x80013f).ram().share("cps_a_regs");  /* CPS-A custom */
	map(0x800140, 0x80017f).ram().share("cps_b_regs");  /* CPS-B custom */
	map(0x800180, 0x800181).nopw(); //.w(m_soundlatch[1], FUNC(generic_latch_8_device::write));   /* Sound timer fade */
	map(0x880000, 0x880001).nopw(); // unknown
	map(0x900000, 0x93ffff).ram().w(FUNC(cps_state::cps1_gfxram_w)).share("gfxram");
	map(0x980000, 0x98002f).w(FUNC(cps_state::knightsb_layer_w));
	map(0x990000, 0x990001).nopw(); // same as 880000
	map(0xff0000, 0xffffff).ram();
}

void cps_state::dinopic_map(address_map &map)
{
	map(0x000000, 0x3fffff).rom();
	map(0x800000, 0x800007).portr("IN1");            /* Player input ports */
	map(0x800006, 0x800007).w(m_soundlatch[0], FUNC(generic_latch_8_device::write)).umask16(0x00ff).cswidth(16);    /* Sound command */
	map(0x800018, 0x80001f).r(FUNC(cps_state::cps1_dsw_r));            /* System input ports / Dip Switches */
	map(0x800030, 0x800037).w(FUNC(cps_state::cps1_coinctrl_w));
	map(0x800100, 0x80013f).w(FUNC(cps_state::cps1_cps_a_w)).share("cps_a_regs");  /* CPS-A custom */
	map(0x800140, 0x80017f).rw(FUNC(cps_state::cps1_cps_b_r), FUNC(cps_state::cps1_cps_b_w)).share("cps_b_regs");
	map(0x800222, 0x800223).w(FUNC(cps_state::dinopic_layer2_w));
	map(0x880000, 0x880001).nopw(); // always 0
	map(0x900000, 0x92ffff).ram().w(FUNC(cps_state::cps1_gfxram_w)).share("gfxram");
	map(0x980000, 0x98000b).w(FUNC(cps_state::dinopic_layer_w));
	map(0xf18000, 0xf19fff).ram();
	map(0xf1c000, 0xf1c001).portr("IN2");            /* Player 3 controls (later games) */
	map(0xf1c004, 0xf1c005).w(FUNC(cps_state::cpsq_coinctrl2_w));     /* Coin control2 (later games) */
	map(0xf1c006, 0xf1c007).portr("EEPROMIN").portw("EEPROMOUT");
	map(0xff0000, 0xffffff).ram();
}

void cps_state::fcrash_map(address_map &map)
{
	map(0x000000, 0x3fffff).rom();
	map(0x800030, 0x800031).w(FUNC(cps_state::cps1_coinctrl_w));
	map(0x800100, 0x80013f).ram().share("cps_a_regs");  /* CPS-A custom */
	map(0x800140, 0x80017f).ram().share("cps_b_regs");  /* CPS-B custom */
	map(0x880000, 0x880001).portr("IN1");                /* Player input ports */
	map(0x880007, 0x880007).w(m_soundlatch[0], FUNC(generic_latch_8_device::write));       /* Sound command */
	map(0x880008, 0x88000f).r(FUNC(cps_state::cps1_dsw_r));                /* System input ports / Dip Switches */
	map(0x890000, 0x890001).nopw();    // palette related?
	map(0x900000, 0x92ffff).ram().w(FUNC(cps_state::cps1_gfxram_w)).share("gfxram");
	map(0xff0000, 0xffffff).ram();
}

<<<<<<< HEAD
void cps_state::cawingbl_map(address_map &map)
{
	fcrash_map(map);
	map(0x882000, 0x882001).portr("IN1");                /* Player input ports */
	map(0x882006, 0x882006).w(m_soundlatch[0], FUNC(generic_latch_8_device::write));       /* Sound command */
	map(0x882008, 0x88200f).r(FUNC(cps_state::cps1_dsw_r));                /* System input ports / Dip Switches */
}

void cps_state::kodb_map(address_map &map)
{
	fcrash_map(map);
	map(0x800000, 0x800007).portr("IN1");                /* Player input ports */
	map(0x800018, 0x80001f).r(FUNC(cps_state::cps1_dsw_r));                /* System input ports / Dip Switches */
	map(0x800180, 0x800181).w(m_soundlatch[0], FUNC(generic_latch_8_device::write)).umask16(0x00ff).cswidth(16).mirror(6);       /* Sound command */
=======
void cps_state::mtwinsb_map(address_map &map)
{
	map(0x000000, 0x3fffff).rom();
	map(0x800000, 0x800001).portr("IN1");
	map(0x800006, 0x800007).w(FUNC(cps_state::cps1_soundlatch_w));
	map(0x800018, 0x80001f).r(FUNC(cps_state::cps1_dsw_r));
	map(0x800030, 0x800037).w(FUNC(cps_state::cps1_coinctrl_w));
	map(0x800100, 0x80013f).w(FUNC(cps_state::cps1_cps_a_w)).share("cps_a_regs");
	map(0x800140, 0x80017f).rw(FUNC(cps_state::cps1_cps_b_r), FUNC(cps_state::cps1_cps_b_w)).share("cps_b_regs");
	map(0x980000, 0x98000b).w(FUNC(cps_state::mtwinsb_layer_w));
	map(0x900000, 0x92ffff).ram().w(FUNC(cps_state::cps1_gfxram_w)).share("gfxram");
	map(0xff0000, 0xffffff).ram().share("mainram");
>>>>>>> 9bd47622
}

void cps_state::punipic_map(address_map &map)
{
	map(0x000000, 0x3fffff).rom();
	map(0x800000, 0x800007).portr("IN1");            /* Player input ports */
	map(0x800006, 0x800007).w(m_soundlatch[0], FUNC(generic_latch_8_device::write)).umask16(0x00ff).cswidth(16);    /* Sound command */
	map(0x800018, 0x80001f).r(FUNC(cps_state::cps1_dsw_r));            /* System input ports / Dip Switches */
	map(0x800030, 0x800037).w(FUNC(cps_state::cps1_coinctrl_w));
	map(0x800100, 0x80013f).w(FUNC(cps_state::cps1_cps_a_w)).share("cps_a_regs");  /* CPS-A custom */
	map(0x800140, 0x80017f).rw(FUNC(cps_state::cps1_cps_b_r), FUNC(cps_state::cps1_cps_b_w)).share("cps_b_regs");
	map(0x880000, 0x880001).nopw(); // same as 98000C
	map(0x900000, 0x92ffff).ram().w(FUNC(cps_state::cps1_gfxram_w)).share("gfxram");
	map(0x980000, 0x98000f).w(FUNC(cps_state::punipic_layer_w));
	map(0x990000, 0x990001).nopw(); // unknown
	map(0x991000, 0x991017).nopw(); // unknown
	map(0xf18000, 0xf19fff).ram();
	map(0xf1c006, 0xf1c007).portr("EEPROMIN").portw("EEPROMOUT");
	map(0xff0000, 0xffffff).ram().share("mainram");
}

void cps_state::sf2m1_map(address_map &map)
{
	map(0x000000, 0x3fffff).rom();
	map(0x800000, 0x800007).portr("IN1");            /* Player input ports */
	map(0x800006, 0x800007).w(m_soundlatch[0], FUNC(generic_latch_8_device::write)).umask16(0x00ff).cswidth(16);    /* Sound command */
	map(0x800012, 0x800013).r(FUNC(cps_state::cps1_in2_r));            /* Buttons 4,5,6 for both players */
	map(0x800018, 0x80001f).r(FUNC(cps_state::cps1_dsw_r));            /* System input ports / Dip Switches */
	map(0x800100, 0x80013f).w(FUNC(cps_state::cps1_cps_a_w)).share("cps_a_regs");  /* CPS-A custom */
	map(0x800140, 0x80017f).rw(FUNC(cps_state::cps1_cps_b_r), FUNC(cps_state::cps1_cps_b_w)).share("cps_b_regs");
	map(0x800180, 0x800181).nopw(); // only once at boot, for 80010c
	map(0x800188, 0x800189).w(m_soundlatch[1], FUNC(generic_latch_8_device::write)).umask16(0x00ff).mirror(6);   /* Sound timer fade */
	map(0x880000, 0x880001).nopw(); // unknown
	map(0x900000, 0x93ffff).ram().w(FUNC(cps_state::cps1_gfxram_w)).share("gfxram");
	map(0x980000, 0x9801ff).w(FUNC(cps_state::sf2m1_layer_w));
	map(0x990000, 0x990001).nopw(); // same as 880000
	map(0xff0000, 0xffffff).ram();
}

void cps_state::sf2mdt_map(address_map &map)
{
	map(0x000000, 0x3fffff).rom();
	map(0x708100, 0x7081ff).w(FUNC(cps_state::sf2mdt_layer_w));
	map(0x70c000, 0x70c001).portr("IN1");
	map(0x70c008, 0x70c009).portr("IN2");
	map(0x70c018, 0x70c01f).r(FUNC(cps_state::cps1_hack_dsw_r));
	map(0x70c106, 0x70c106).w(m_soundlatch[0], FUNC(generic_latch_8_device::write));
	map(0x70d000, 0x70d001).nopw(); // writes FFFF
	//AM_RANGE(0x800030, 0x800031) AM_WRITE(cps1_coinctrl_w)
	map(0x800100, 0x80013f).ram().share("cps_a_regs");  /* CPS-A custom */
	map(0x800140, 0x80017f).ram().share("cps_b_regs");  /* CPS-B custom */
	map(0x900000, 0x92ffff).ram().w(FUNC(cps_state::cps1_gfxram_w)).share("gfxram");
	map(0xff0000, 0xffffff).ram();
}

void cps_state::sf2mdta_map(address_map &map)
{
	sf2mdt_map(map);
	map(0x708100, 0x7081ff).w(FUNC(cps_state::sf2mdta_layer_w));
}

void cps_state::sf2b_map(address_map &map)
{
	map(0x000000, 0x3fffff).rom();
	map(0x708100, 0x7081ff).w(FUNC(cps_state::sf2mdta_layer_w));
	map(0x70c000, 0x70c001).portr("IN1");
	map(0x70c008, 0x70c009).portr("IN2");
	map(0x70c018, 0x70c01f).r(FUNC(cps_state::cps1_hack_dsw_r));
	map(0x70c106, 0x70c106).w(m_soundlatch[0], FUNC(generic_latch_8_device::write));
	map(0x70d000, 0x70d001).nopw(); // writes FFFF
	//AM_RANGE(0x800030, 0x800031) AM_WRITE(cps1_coinctrl_w)
	map(0x800100, 0x80013f).ram().share("cps_a_regs");  /* CPS-A custom */
	map(0x800140, 0x80017f).rw(FUNC(cps_state::cps1_cps_b_r), FUNC(cps_state::cps1_cps_b_w)).share("cps_b_regs");  /* CPS-B custom */
	map(0x900000, 0x92ffff).ram().w(FUNC(cps_state::cps1_gfxram_w)).share("gfxram");
	map(0xff0000, 0xffffff).ram();
}

void cps_state::sgyxz_map(address_map &map)
{
	map(0x000000, 0x3fffff).rom();
	map(0x800030, 0x800031).w(FUNC(cps_state::cps1_coinctrl_w));
	map(0x800100, 0x80013f).ram().share("cps_a_regs");  /* CPS-A custom */
	map(0x800140, 0x80017f).ram().share("cps_b_regs");  /* CPS-B custom */
	map(0x880000, 0x880001).portr("IN1");            /* Player input ports */
	map(0x880006, 0x88000d).r(FUNC(cps_state::cps1_dsw_r));            /* System input ports / Dip Switches */
	map(0x88000e, 0x88000f).w(m_soundlatch[0], FUNC(generic_latch_8_device::write)).umask16(0x00ff).cswidth(16);
	map(0x880e78, 0x880e79).r(FUNC(cps_state::cps1_in2_r));            /* Player 3 controls (later games) */
	map(0x890001, 0x890001).w(m_soundlatch[1], FUNC(generic_latch_8_device::write));
	map(0x900000, 0x92ffff).ram().w(FUNC(cps_state::cps1_gfxram_w)).share("gfxram");
	map(0xf1c004, 0xf1c005).w(FUNC(cps_state::cpsq_coinctrl2_w));     /* Coin control2 (later games) */
	map(0xf1c006, 0xf1c007).portr("EEPROMIN").portw("EEPROMOUT");
	map(0xff0000, 0xffffff).ram();
}

void cps_state::wofabl_map(address_map &map)
{
	map(0x000000, 0x1fffff).rom();
	map(0x800030, 0x800031).w(FUNC(cps_state::cps1_coinctrl_w));
	map(0x800100, 0x80013f).ram().share("cps_a_regs");  /* CPS-A custom */
	map(0x800140, 0x80017f).ram().share("cps_b_regs");  /* CPS-B custom */
	map(0x880000, 0x880001).portr("IN1");            /* Player input ports */
	map(0x880006, 0x880007).w(m_soundlatch[0], FUNC(generic_latch_8_device::write)).umask16(0x00ff).cswidth(16);
	map(0x880008, 0x88000f).r(FUNC(cps_state::cps1_dsw_r));            /* System input ports / Dip Switches */
	map(0x880e78, 0x880e79).r(FUNC(cps_state::cps1_in2_r));            /* Player 3 controls (later games) */
	map(0x890001, 0x890001).w(m_soundlatch[1], FUNC(generic_latch_8_device::write));
	map(0x900000, 0x92ffff).ram().w(FUNC(cps_state::cps1_gfxram_w)).share("gfxram");
	map(0xf1c004, 0xf1c005).w(FUNC(cps_state::cpsq_coinctrl2_w));     /* Coin control2 (later games) */
	map(0xf1c006, 0xf1c007).portr("EEPROMIN").portw("EEPROMOUT");
	map(0xff0000, 0xffffff).ram();
}

void cps_state::slampic_map(address_map &map)
{
	map(0x000000, 0x3fffff).rom();
	map(0x800006, 0x800007).nopw(); //.w(m_soundlatch[1], FUNC(generic_latch_8_device::write)).umask16(0x00ff);
	map(0x800000, 0x800007).portr("IN1");            /* Player input ports */
	map(0x800018, 0x80001f).r(FUNC(cps_state::cps1_dsw_r));            /* System input ports / Dip Switches */
	map(0x800030, 0x800037).w(FUNC(cps_state::cps1_coinctrl_w));
	map(0x800100, 0x80013f).w(FUNC(cps_state::cps1_cps_a_w)).share("cps_a_regs");  /* CPS-A custom */
	map(0x800140, 0x80017f).rw(FUNC(cps_state::cps1_cps_b_r), FUNC(cps_state::cps1_cps_b_w)).share("cps_b_regs");
	map(0x880000, 0x880001).nopw(); //.w(m_soundlatch[0], FUNC(generic_latch_8_device::write)).umask16(0x00ff).cswidth(16);    /* Sound command */
	map(0x900000, 0x92ffff).ram().w(FUNC(cps_state::cps1_gfxram_w)).share("gfxram");
	map(0x980000, 0x98000d).w(FUNC(cps_state::slampic_layer_w));
	map(0xf00000, 0xf0ffff).r(FUNC(cps_state::qsound_rom_r));          /* Slammasters protection */
	map(0xf18000, 0xf19fff).ram();
	map(0xf1c000, 0xf1c001).portr("IN2");            /* Player 3 controls (later games) */
	map(0xf1c004, 0xf1c005).w(FUNC(cps_state::cpsq_coinctrl2_w));     /* Coin control2 (later games) */
	map(0xf1c006, 0xf1c007).portr("EEPROMIN").portw("EEPROMOUT");
	map(0xf1f000, 0xf1ffff).noprw(); // writes 0 to range, then reads F1F6EC
	map(0xff0000, 0xffffff).ram();
}

void cps_state::sound_map(address_map &map)
{
	map(0x0000, 0x7fff).rom();
	map(0x8000, 0xbfff).bankr("audiobank");
	map(0xd000, 0xd7ff).ram();
	map(0xd800, 0xd801).rw("ym1", FUNC(ym2203_device::read), FUNC(ym2203_device::write));
	map(0xdc00, 0xdc01).rw("ym2", FUNC(ym2203_device::read), FUNC(ym2203_device::write));
	map(0xe000, 0xe000).w(FUNC(cps_state::fcrash_snd_bankswitch_w));
	map(0xe400, 0xe400).r(m_soundlatch[0], FUNC(generic_latch_8_device::read));
	map(0xe800, 0xe800).w(FUNC(cps_state::fcrash_msm5205_data_w<0>));
	map(0xec00, 0xec00).w(FUNC(cps_state::fcrash_msm5205_data_w<1>));
}

void cps_state::kodb_sound_map(address_map &map)
{
	map(0x0000, 0x7fff).rom();
	map(0x8000, 0xbfff).bankr("audiobank");
	map(0xd000, 0xd7ff).ram();
	map(0xe000, 0xe001).rw("2151", FUNC(ym2151_device::read), FUNC(ym2151_device::write));
	map(0xe400, 0xe400).rw(m_oki, FUNC(okim6295_device::read), FUNC(okim6295_device::write));
	map(0xe800, 0xe800).r(m_soundlatch[0], FUNC(generic_latch_8_device::read));
}

void cps_state::sf2mdt_z80map(address_map &map)
{
	map(0x0000, 0x7fff).rom();
	map(0x8000, 0xbfff).bankr("audiobank");
	map(0xd000, 0xd7ff).ram();
	map(0xd800, 0xd801).rw("2151", FUNC(ym2151_device::read), FUNC(ym2151_device::write));
	map(0xdc00, 0xdc00).r(m_soundlatch[0], FUNC(generic_latch_8_device::read));
	map(0xe000, 0xe000).w(FUNC(cps_state::sf2mdt_snd_bankswitch_w));
	map(0xe400, 0xe400).w(FUNC(cps_state::fcrash_msm5205_data_w<0>));
	map(0xe800, 0xe800).w(FUNC(cps_state::fcrash_msm5205_data_w<1>));
}

void cps_state::knightsb_z80map(address_map &map)
{
	map(0x0000, 0x7fff).rom();
	map(0x8000, 0xbfff).bankr("audiobank");
	map(0xcffe, 0xcfff).nopw(); // writes lots of data
	map(0xd000, 0xd7ff).ram();
	map(0xd800, 0xd801).rw("2151", FUNC(ym2151_device::read), FUNC(ym2151_device::write));
	map(0xdc00, 0xdc00).r(m_soundlatch[0], FUNC(generic_latch_8_device::read));
	map(0xe000, 0xe000).w(FUNC(cps_state::knightsb_snd_bankswitch_w));
	map(0xe400, 0xe400).w(FUNC(cps_state::fcrash_msm5205_data_w<0>));
	map(0xe800, 0xe800).w(FUNC(cps_state::fcrash_msm5205_data_w<1>));
}

void cps_state::sgyxz_sound_map(address_map &map)
{
	map(0x0000, 0x7fff).rom();
	map(0x8000, 0xbfff).bankr("audiobank");
	map(0xd000, 0xd7ff).ram();
	map(0xf000, 0xf001).rw("2151", FUNC(ym2151_device::read), FUNC(ym2151_device::write));
	map(0xf002, 0xf002).rw(m_oki, FUNC(okim6295_device::read), FUNC(okim6295_device::write));
	map(0xf004, 0xf004).w(FUNC(cps_state::cps1_snd_bankswitch_w));
	map(0xf006, 0xf006).w(FUNC(cps_state::cps1_oki_pin7_w)); /* controls pin 7 of OKI chip */
	map(0xf008, 0xf008).r(m_soundlatch[0], FUNC(generic_latch_8_device::read)); /* Sound command */
	map(0xf00a, 0xf00a).r(m_soundlatch[1], FUNC(generic_latch_8_device::read)); /* Sound timer fade */
}


#define CPS1_COINAGE_1 \
	PORT_DIPNAME( 0x07, 0x07, DEF_STR( Coin_A ) ) \
	PORT_DIPSETTING(    0x00, DEF_STR( 4C_1C ) ) \
	PORT_DIPSETTING(    0x01, DEF_STR( 3C_1C ) ) \
	PORT_DIPSETTING(    0x02, DEF_STR( 2C_1C ) ) \
	PORT_DIPSETTING(    0x07, DEF_STR( 1C_1C ) ) \
	PORT_DIPSETTING(    0x06, DEF_STR( 1C_2C ) ) \
	PORT_DIPSETTING(    0x05, DEF_STR( 1C_3C ) ) \
	PORT_DIPSETTING(    0x04, DEF_STR( 1C_4C ) ) \
	PORT_DIPSETTING(    0x03, DEF_STR( 1C_6C ) ) \
	PORT_DIPNAME( 0x38, 0x38, DEF_STR( Coin_B ) ) \
	PORT_DIPSETTING(    0x00, DEF_STR( 4C_1C ) ) \
	PORT_DIPSETTING(    0x08, DEF_STR( 3C_1C ) ) \
	PORT_DIPSETTING(    0x10, DEF_STR( 2C_1C ) ) \
	PORT_DIPSETTING(    0x38, DEF_STR( 1C_1C ) ) \
	PORT_DIPSETTING(    0x30, DEF_STR( 1C_2C ) ) \
	PORT_DIPSETTING(    0x28, DEF_STR( 1C_3C ) ) \
	PORT_DIPSETTING(    0x20, DEF_STR( 1C_4C ) ) \
	PORT_DIPSETTING(    0x18, DEF_STR( 1C_6C ) )


#define CPS1_COINAGE_2(diploc) \
	PORT_DIPNAME( 0x07, 0x07, DEF_STR( Coinage ) ) PORT_DIPLOCATION(diploc ":1,2,3") \
	PORT_DIPSETTING(    0x00, DEF_STR( 4C_1C ) ) \
	PORT_DIPSETTING(    0x01, DEF_STR( 3C_1C ) ) \
	PORT_DIPSETTING(    0x02, DEF_STR( 2C_1C ) ) \
	PORT_DIPSETTING(    0x07, DEF_STR( 1C_1C ) ) \
	PORT_DIPSETTING(    0x06, DEF_STR( 1C_2C ) ) \
	PORT_DIPSETTING(    0x05, DEF_STR( 1C_3C ) ) \
	PORT_DIPSETTING(    0x04, DEF_STR( 1C_4C ) ) \
	PORT_DIPSETTING(    0x03, DEF_STR( 1C_6C ) )

#define CPS1_COINAGE_3(diploc) \
	PORT_DIPNAME( 0x07, 0x07, DEF_STR( Coin_A ) ) PORT_DIPLOCATION(diploc ":1,2,3") \
	PORT_DIPSETTING(    0x01, DEF_STR( 4C_1C ) ) \
	PORT_DIPSETTING(    0x02, DEF_STR( 3C_1C ) ) \
	PORT_DIPSETTING(    0x03, DEF_STR( 2C_1C ) ) \
	PORT_DIPSETTING(    0x00, "2 Coins/1 Credit (1 to continue)" ) \
	PORT_DIPSETTING(    0x07, DEF_STR( 1C_1C ) ) \
	PORT_DIPSETTING(    0x06, DEF_STR( 1C_2C ) ) \
	PORT_DIPSETTING(    0x05, DEF_STR( 1C_3C ) ) \
	PORT_DIPSETTING(    0x04, DEF_STR( 1C_4C ) ) \
	PORT_DIPNAME( 0x38, 0x38, DEF_STR( Coin_B ) ) PORT_DIPLOCATION(diploc ":4,5,6") \
	PORT_DIPSETTING(    0x08, DEF_STR( 4C_1C ) ) \
	PORT_DIPSETTING(    0x10, DEF_STR( 3C_1C ) ) \
	PORT_DIPSETTING(    0x18, DEF_STR( 2C_1C ) ) \
	PORT_DIPSETTING(    0x00, "2 Coins/1 Credit (1 to continue)" ) \
	PORT_DIPSETTING(    0x38, DEF_STR( 1C_1C ) ) \
	PORT_DIPSETTING(    0x30, DEF_STR( 1C_2C ) ) \
	PORT_DIPSETTING(    0x28, DEF_STR( 1C_3C ) ) \
	PORT_DIPSETTING(    0x20, DEF_STR( 1C_4C ) )

#define CPS1_DIFFICULTY_1(diploc) \
	PORT_DIPNAME( 0x07, 0x04, DEF_STR( Difficulty ) ) PORT_DIPLOCATION(diploc ":1,2,3") \
	PORT_DIPSETTING(    0x07, "1 (Easiest)" ) \
	PORT_DIPSETTING(    0x06, "2" ) \
	PORT_DIPSETTING(    0x05, "3" ) \
	PORT_DIPSETTING(    0x04, "4 (Normal)" ) \
	PORT_DIPSETTING(    0x03, "5" ) \
	PORT_DIPSETTING(    0x02, "6" ) \
	PORT_DIPSETTING(    0x01, "7" ) \
	PORT_DIPSETTING(    0x00, "8 (Hardest)" )

#define CPS1_DIFFICULTY_2(diploc) \
	PORT_DIPNAME( 0x07, 0x07, DEF_STR( Difficulty ) ) PORT_DIPLOCATION(diploc ":1,2,3") \
	PORT_DIPSETTING(    0x04, "1 (Easiest)" ) \
	PORT_DIPSETTING(    0x05, "2" ) \
	PORT_DIPSETTING(    0x06, "3" ) \
	PORT_DIPSETTING(    0x07, "4 (Normal)" ) \
	PORT_DIPSETTING(    0x03, "5" ) \
	PORT_DIPSETTING(    0x02, "6" ) \
	PORT_DIPSETTING(    0x01, "7" ) \
	PORT_DIPSETTING(    0x00, "8 (Hardest)" )


static INPUT_PORTS_START( fcrash )
	PORT_START("IN0")
	PORT_BIT( 0x01, IP_ACTIVE_LOW, IPT_COIN1 )
	PORT_BIT( 0x02, IP_ACTIVE_LOW, IPT_COIN2 )
	PORT_BIT( 0x04, IP_ACTIVE_LOW, IPT_SERVICE1 )
	PORT_BIT( 0x08, IP_ACTIVE_LOW, IPT_UNKNOWN )
	PORT_BIT( 0x10, IP_ACTIVE_LOW, IPT_START1 )
	PORT_BIT( 0x20, IP_ACTIVE_LOW, IPT_START2 )
	PORT_SERVICE( 0x40, IP_ACTIVE_LOW )
	PORT_BIT( 0x80, IP_ACTIVE_LOW, IPT_UNKNOWN )

	PORT_START("DSWA")
	CPS1_COINAGE_1
	PORT_DIPNAME( 0x40, 0x40, "2 Coins to Start, 1 to Continue" )
	PORT_DIPSETTING(    0x40, DEF_STR( Off ) )
	PORT_DIPSETTING(    0x00, DEF_STR( On ) )
	PORT_DIPUNUSED( 0x80, IP_ACTIVE_LOW )

	PORT_START("DSWB")
	PORT_DIPNAME( 0x07, 0x04, "Difficulty Level 1" )
	PORT_DIPSETTING(    0x07, DEF_STR( Easiest ) )      // "01"
	PORT_DIPSETTING(    0x06, DEF_STR( Easier ) )       // "02"
	PORT_DIPSETTING(    0x05, DEF_STR( Easy ) )     // "03"
	PORT_DIPSETTING(    0x04, DEF_STR( Normal ) )       // "04"
	PORT_DIPSETTING(    0x03, DEF_STR( Medium ) )       // "05"
	PORT_DIPSETTING(    0x02, DEF_STR( Hard ) )     // "06"
	PORT_DIPSETTING(    0x01, DEF_STR( Harder ) )       // "07"
	PORT_DIPSETTING(    0x00, DEF_STR( Hardest ) )      // "08"
	PORT_DIPNAME( 0x18, 0x10, "Difficulty Level 2" )
	PORT_DIPSETTING(    0x18, DEF_STR( Easy ) )     // "01"
	PORT_DIPSETTING(    0x10, DEF_STR( Normal ) )       // "02"
	PORT_DIPSETTING(    0x08, DEF_STR( Hard ) )     // "03"
	PORT_DIPSETTING(    0x00, DEF_STR( Hardest ) )      // "04"
	PORT_DIPNAME( 0x60, 0x60, DEF_STR( Bonus_Life ) )
	PORT_DIPSETTING(    0x60, "100k" )
	PORT_DIPSETTING(    0x40, "200k" )
	PORT_DIPSETTING(    0x20, "100k and every 200k" )
	PORT_DIPSETTING(    0x00, DEF_STR( None ) )
	PORT_DIPUNUSED( 0x80, IP_ACTIVE_LOW )

	PORT_START("DSWC")
	PORT_DIPNAME( 0x03, 0x03, DEF_STR( Lives ) )
	PORT_DIPSETTING(    0x00, "1" )
	PORT_DIPSETTING(    0x03, "2" )
	PORT_DIPSETTING(    0x02, "3" )
	PORT_DIPSETTING(    0x01, "4" )
	PORT_DIPNAME( 0x04, 0x04, DEF_STR( Free_Play ) )
	PORT_DIPSETTING(    0x04, DEF_STR( Off ) )
	PORT_DIPSETTING(    0x00, DEF_STR( On ) )
	PORT_DIPNAME( 0x08, 0x08, "Freeze" )
	PORT_DIPSETTING(    0x08, DEF_STR( Off ) )
	PORT_DIPSETTING(    0x00, DEF_STR( On ) )
	PORT_DIPNAME( 0x10, 0x10, DEF_STR( Flip_Screen ) )
	PORT_DIPSETTING(    0x10, DEF_STR( Off ) )
	PORT_DIPSETTING(    0x00, DEF_STR( On ) )
	PORT_DIPNAME( 0x20, 0x00, DEF_STR( Demo_Sounds ) )
	PORT_DIPSETTING(    0x20, DEF_STR( Off ) )
	PORT_DIPSETTING(    0x00, DEF_STR( On ) )
	PORT_DIPNAME( 0x40, 0x00, DEF_STR( Allow_Continue ) )
	PORT_DIPSETTING(    0x40, DEF_STR( No ) )
	PORT_DIPSETTING(    0x00, DEF_STR( Yes ) )
	PORT_DIPNAME( 0x80, 0x80, "Game Mode")
	PORT_DIPSETTING(    0x80, "Game" )
	PORT_DIPSETTING(    0x00, DEF_STR( Test ) )

	PORT_START("IN1")
	PORT_BIT( 0x0001, IP_ACTIVE_LOW, IPT_JOYSTICK_RIGHT ) PORT_8WAY PORT_PLAYER(1)
	PORT_BIT( 0x0002, IP_ACTIVE_LOW, IPT_JOYSTICK_LEFT ) PORT_8WAY PORT_PLAYER(1)
	PORT_BIT( 0x0004, IP_ACTIVE_LOW, IPT_JOYSTICK_DOWN ) PORT_8WAY PORT_PLAYER(1)
	PORT_BIT( 0x0008, IP_ACTIVE_LOW, IPT_JOYSTICK_UP ) PORT_8WAY PORT_PLAYER(1)
	PORT_BIT( 0x0010, IP_ACTIVE_LOW, IPT_BUTTON1 ) PORT_PLAYER(1)
	PORT_BIT( 0x0020, IP_ACTIVE_LOW, IPT_BUTTON2 ) PORT_PLAYER(1)
	PORT_BIT( 0x0040, IP_ACTIVE_LOW, IPT_BUTTON3 ) PORT_PLAYER(1) PORT_NAME ("P1 Button 3 (Cheat)")
	PORT_BIT( 0x0080, IP_ACTIVE_LOW, IPT_UNKNOWN )
	PORT_BIT( 0x0100, IP_ACTIVE_LOW, IPT_JOYSTICK_RIGHT ) PORT_8WAY PORT_PLAYER(2)
	PORT_BIT( 0x0200, IP_ACTIVE_LOW, IPT_JOYSTICK_LEFT ) PORT_8WAY PORT_PLAYER(2)
	PORT_BIT( 0x0400, IP_ACTIVE_LOW, IPT_JOYSTICK_DOWN ) PORT_8WAY PORT_PLAYER(2)
	PORT_BIT( 0x0800, IP_ACTIVE_LOW, IPT_JOYSTICK_UP ) PORT_8WAY PORT_PLAYER(2)
	PORT_BIT( 0x1000, IP_ACTIVE_LOW, IPT_BUTTON1 ) PORT_PLAYER(2)
	PORT_BIT( 0x2000, IP_ACTIVE_LOW, IPT_BUTTON2 ) PORT_PLAYER(2)
	PORT_BIT( 0x4000, IP_ACTIVE_LOW, IPT_BUTTON3 ) PORT_PLAYER(2) PORT_NAME ("P2 Button 3 (Cheat)")
	PORT_BIT( 0x8000, IP_ACTIVE_LOW, IPT_UNKNOWN )
INPUT_PORTS_END

static INPUT_PORTS_START( cawingbl )
	PORT_START("IN0")
	PORT_BIT( 0x01, IP_ACTIVE_LOW, IPT_COIN1 )
	PORT_BIT( 0x02, IP_ACTIVE_LOW, IPT_COIN2 )
	PORT_BIT( 0x04, IP_ACTIVE_LOW, IPT_SERVICE1 )
	PORT_BIT( 0x08, IP_ACTIVE_LOW, IPT_UNKNOWN )
	PORT_BIT( 0x10, IP_ACTIVE_LOW, IPT_START1 )
	PORT_BIT( 0x20, IP_ACTIVE_LOW, IPT_START2 )
	PORT_SERVICE_NO_TOGGLE( 0x40, IP_ACTIVE_LOW )
	PORT_BIT( 0x80, IP_ACTIVE_LOW, IPT_UNKNOWN )

	PORT_START("IN1")
	PORT_BIT( 0x0001, IP_ACTIVE_LOW, IPT_JOYSTICK_RIGHT ) PORT_8WAY PORT_PLAYER(1)
	PORT_BIT( 0x0002, IP_ACTIVE_LOW, IPT_JOYSTICK_LEFT ) PORT_8WAY PORT_PLAYER(1)
	PORT_BIT( 0x0004, IP_ACTIVE_LOW, IPT_JOYSTICK_DOWN ) PORT_8WAY PORT_PLAYER(1)
	PORT_BIT( 0x0008, IP_ACTIVE_LOW, IPT_JOYSTICK_UP ) PORT_8WAY PORT_PLAYER(1)
	PORT_BIT( 0x0010, IP_ACTIVE_LOW, IPT_BUTTON1 ) PORT_PLAYER(1)
	PORT_BIT( 0x0020, IP_ACTIVE_LOW, IPT_BUTTON2 ) PORT_PLAYER(1)
	PORT_BIT( 0x0040, IP_ACTIVE_LOW, IPT_BUTTON3 ) PORT_PLAYER(1)
	PORT_BIT( 0x0080, IP_ACTIVE_LOW, IPT_UNKNOWN )
	PORT_BIT( 0x0100, IP_ACTIVE_LOW, IPT_JOYSTICK_RIGHT ) PORT_8WAY PORT_PLAYER(2)
	PORT_BIT( 0x0200, IP_ACTIVE_LOW, IPT_JOYSTICK_LEFT ) PORT_8WAY PORT_PLAYER(2)
	PORT_BIT( 0x0400, IP_ACTIVE_LOW, IPT_JOYSTICK_DOWN ) PORT_8WAY PORT_PLAYER(2)
	PORT_BIT( 0x0800, IP_ACTIVE_LOW, IPT_JOYSTICK_UP ) PORT_8WAY PORT_PLAYER(2)
	PORT_BIT( 0x1000, IP_ACTIVE_LOW, IPT_BUTTON1 ) PORT_PLAYER(2)
	PORT_BIT( 0x2000, IP_ACTIVE_LOW, IPT_BUTTON2 ) PORT_PLAYER(2)
	PORT_BIT( 0x4000, IP_ACTIVE_LOW, IPT_BUTTON3 ) PORT_PLAYER(2)
	PORT_BIT( 0x8000, IP_ACTIVE_LOW, IPT_UNKNOWN )

	PORT_START("DSWA")
	CPS1_COINAGE_1
	PORT_DIPNAME( 0x40, 0x40, "2 Coins to Start, 1 to Continue" )
	PORT_DIPSETTING(    0x40, DEF_STR( Off ) )                          // Overrides all other coinage settings
	PORT_DIPSETTING(    0x00, DEF_STR( On ) )                           // according to manual
	PORT_DIPUNUSED( 0x80, IP_ACTIVE_LOW )                       // This switch is not documented

	PORT_START("DSWB")
	PORT_DIPNAME( 0x07, 0x04, "Difficulty Level (Enemy's Strength)" )   PORT_DIPLOCATION("SW(B):1,2,3")
	PORT_DIPSETTING(    0x07, "1 (Easiest)" )
	PORT_DIPSETTING(    0x06, "2" )
	PORT_DIPSETTING(    0x05, "3" )
	PORT_DIPSETTING(    0x04, "4 (Normal)" )
	PORT_DIPSETTING(    0x03, "5" )
	PORT_DIPSETTING(    0x02, "6" )
	PORT_DIPSETTING(    0x01, "7" )
	PORT_DIPSETTING(    0x00, "8 (Hardest)" )
	PORT_DIPNAME( 0x18, 0x18, "Difficulty Level (Player's Strength)" )  PORT_DIPLOCATION("SW(B):4,5")
	PORT_DIPSETTING(    0x10, DEF_STR( Easy ) )
	PORT_DIPSETTING(    0x18, DEF_STR( Normal ) )
	PORT_DIPSETTING(    0x08, DEF_STR( Hard ) )
	PORT_DIPSETTING(    0x00, DEF_STR( Hardest ) )
	PORT_DIPUNUSED_DIPLOC( 0x20, 0x20, "SW(B):6" )                      // This switch is not documented
	PORT_DIPUNUSED_DIPLOC( 0x40, 0x40, "SW(B):7" )                      // This switch is not documented
	PORT_DIPUNUSED_DIPLOC( 0x80, 0x80, "SW(B):8" )                      // This switch is not documented

	PORT_START("DSWC")
	PORT_DIPUNUSED_DIPLOC( 0x01, 0x01, "SW(C):1" )                      // This switch is not documented
	PORT_DIPUNUSED_DIPLOC( 0x02, 0x02, "SW(C):2" )                      // This switch is not documented
	PORT_DIPNAME( 0x04, 0x04, DEF_STR( Free_Play ) )                    PORT_DIPLOCATION("SW(C):3")
	PORT_DIPSETTING(    0x04, DEF_STR( Off ) )
	PORT_DIPSETTING(    0x00, DEF_STR( On ) )
	PORT_DIPNAME( 0x08, 0x08, "Freeze" )                                PORT_DIPLOCATION("SW(C):4")
	PORT_DIPSETTING(    0x08, DEF_STR( Off ) )
	PORT_DIPSETTING(    0x00, DEF_STR( On ) )
	PORT_DIPNAME( 0x10, 0x10, DEF_STR( Flip_Screen ) )                  PORT_DIPLOCATION("SW(C):5")
	PORT_DIPSETTING(    0x10, DEF_STR( Off ) )
	PORT_DIPSETTING(    0x00, DEF_STR( On ) )
	PORT_DIPNAME( 0x20, 0x00, DEF_STR( Demo_Sounds ) )                  PORT_DIPLOCATION("SW(C):6")
	PORT_DIPSETTING(    0x20, DEF_STR( Off ) )
	PORT_DIPSETTING(    0x00, DEF_STR( On ) )
	PORT_DIPNAME( 0x40, 0x00, DEF_STR( Allow_Continue ) )               PORT_DIPLOCATION("SW(C):7")
	PORT_DIPSETTING(    0x40, DEF_STR( No ) )
	PORT_DIPSETTING(    0x00, DEF_STR( Yes ) )
	PORT_DIPNAME( 0x80, 0x80, "Game Mode")                              PORT_DIPLOCATION("SW(C):8")
	PORT_DIPSETTING(    0x80, "Game" )
	PORT_DIPSETTING(    0x00, DEF_STR( Test ) )
INPUT_PORTS_END


static INPUT_PORTS_START( kodb )
	PORT_START("IN0")
	PORT_BIT( 0x01, IP_ACTIVE_LOW, IPT_COIN1 )
	PORT_BIT( 0x02, IP_ACTIVE_LOW, IPT_COIN2 )
	PORT_BIT( 0x04, IP_ACTIVE_LOW, IPT_SERVICE1 )
	PORT_BIT( 0x08, IP_ACTIVE_LOW, IPT_UNKNOWN )
	PORT_BIT( 0x10, IP_ACTIVE_LOW, IPT_START1 )
	PORT_BIT( 0x20, IP_ACTIVE_LOW, IPT_START2 )
	PORT_SERVICE_NO_TOGGLE( 0x40, IP_ACTIVE_LOW )
	PORT_BIT( 0x80, IP_ACTIVE_LOW, IPT_UNKNOWN )

	PORT_START("DSWA")
	CPS1_COINAGE_2( "SW(A)" )
	PORT_DIPNAME( 0x08, 0x08, "Coin Slots" )                        PORT_DIPLOCATION("SW(A):4")
	PORT_DIPSETTING(    0x00, "1" )
	PORT_DIPSETTING(    0x08, "3" )
	PORT_DIPNAME( 0x10, 0x10, "Play Mode" )                         PORT_DIPLOCATION("SW(A):5")
	PORT_DIPSETTING(    0x00, "2 Players" )
	PORT_DIPSETTING(    0x10, "3 Players" )
	PORT_DIPUNUSED_DIPLOC( 0x20, 0x20, "SW(A):6" )
	PORT_DIPNAME( 0x40, 0x40, "2 Coins to Start, 1 to Continue" )   PORT_DIPLOCATION("SW(A):7")
	PORT_DIPSETTING(    0x40, DEF_STR( Off ) )
	PORT_DIPSETTING(    0x00, DEF_STR( On ) )
	PORT_DIPUNUSED_DIPLOC( 0x80, 0x80, "SW(A):8" )

	PORT_START("DSWB")
	CPS1_DIFFICULTY_1( "SW(B)" )
	PORT_DIPNAME( 0x38, 0x38, DEF_STR( Lives ) )                    PORT_DIPLOCATION("SW(B):4,5,6")
	PORT_DIPSETTING(    0x30, "1" )
	PORT_DIPSETTING(    0x38, "2" )
	PORT_DIPSETTING(    0x28, "3" )
	PORT_DIPSETTING(    0x20, "4" )
	PORT_DIPSETTING(    0x18, "5" )
	PORT_DIPSETTING(    0x10, "6" )
	PORT_DIPSETTING(    0x08, "7" )
	PORT_DIPSETTING(    0x00, "8" )
	PORT_DIPNAME( 0xc0, 0xc0, DEF_STR( Bonus_Life ) )               PORT_DIPLOCATION("SW(B):7,8")
	PORT_DIPSETTING(    0x80, "80k and every 400k" )
	PORT_DIPSETTING(    0xc0, "100k and every 450k" )
	PORT_DIPSETTING(    0x40, "160k and every 450k" )
	PORT_DIPSETTING(    0x00, DEF_STR( None ) )

	PORT_START("DSWC")
	PORT_DIPUNUSED_DIPLOC( 0x01, 0x01, "SW(C):1" )
	PORT_DIPUNUSED_DIPLOC( 0x02, 0x02, "SW(C):2" )
	PORT_DIPNAME( 0x04, 0x04, DEF_STR( Free_Play ) )                PORT_DIPLOCATION("SW(C):3")
	PORT_DIPSETTING(    0x04, DEF_STR( Off ) )
	PORT_DIPSETTING(    0x00, DEF_STR( On ) )
	PORT_DIPNAME( 0x08, 0x08, "Freeze" )                            PORT_DIPLOCATION("SW(C):4")
	PORT_DIPSETTING(    0x08, DEF_STR( Off ) )
	PORT_DIPSETTING(    0x00, DEF_STR( On ) )
	PORT_DIPNAME( 0x10, 0x10, DEF_STR( Flip_Screen ) )              PORT_DIPLOCATION("SW(C):5")
	PORT_DIPSETTING(    0x10, DEF_STR( Off ) )
	PORT_DIPSETTING(    0x00, DEF_STR( On ) )
	PORT_DIPNAME( 0x20, 0x00, DEF_STR( Demo_Sounds ) )              PORT_DIPLOCATION("SW(C):6")
	PORT_DIPSETTING(    0x20, DEF_STR( Off ) )
	PORT_DIPSETTING(    0x00, DEF_STR( On ) )
	PORT_DIPNAME( 0x40, 0x00, DEF_STR( Allow_Continue ) )           PORT_DIPLOCATION("SW(C):7")
	PORT_DIPSETTING(    0x40, DEF_STR( No ) )
	PORT_DIPSETTING(    0x00, DEF_STR( Yes ) )
	PORT_DIPNAME( 0x80, 0x80, "Game Mode")                          PORT_DIPLOCATION("SW(C):8")
	PORT_DIPSETTING(    0x80, "Game" )
	PORT_DIPSETTING(    0x00, DEF_STR( Test ) )

	PORT_START("IN1")
	PORT_BIT( 0x0001, IP_ACTIVE_LOW, IPT_JOYSTICK_RIGHT ) PORT_8WAY PORT_PLAYER(1)
	PORT_BIT( 0x0002, IP_ACTIVE_LOW, IPT_JOYSTICK_LEFT ) PORT_8WAY PORT_PLAYER(1)
	PORT_BIT( 0x0004, IP_ACTIVE_LOW, IPT_JOYSTICK_DOWN ) PORT_8WAY PORT_PLAYER(1)
	PORT_BIT( 0x0008, IP_ACTIVE_LOW, IPT_JOYSTICK_UP ) PORT_8WAY PORT_PLAYER(1)
	PORT_BIT( 0x0010, IP_ACTIVE_LOW, IPT_BUTTON1 ) PORT_PLAYER(1)
	PORT_BIT( 0x0020, IP_ACTIVE_LOW, IPT_BUTTON2 ) PORT_PLAYER(1)
	PORT_BIT( 0x0040, IP_ACTIVE_LOW, IPT_UNKNOWN )
	PORT_BIT( 0x0080, IP_ACTIVE_LOW, IPT_UNKNOWN )
	PORT_BIT( 0x0100, IP_ACTIVE_LOW, IPT_JOYSTICK_RIGHT ) PORT_8WAY PORT_PLAYER(2)
	PORT_BIT( 0x0200, IP_ACTIVE_LOW, IPT_JOYSTICK_LEFT ) PORT_8WAY PORT_PLAYER(2)
	PORT_BIT( 0x0400, IP_ACTIVE_LOW, IPT_JOYSTICK_DOWN ) PORT_8WAY PORT_PLAYER(2)
	PORT_BIT( 0x0800, IP_ACTIVE_LOW, IPT_JOYSTICK_UP ) PORT_8WAY PORT_PLAYER(2)
	PORT_BIT( 0x1000, IP_ACTIVE_LOW, IPT_BUTTON1 ) PORT_PLAYER(2)
	PORT_BIT( 0x2000, IP_ACTIVE_LOW, IPT_BUTTON2 ) PORT_PLAYER(2)
	PORT_BIT( 0x4000, IP_ACTIVE_LOW, IPT_UNKNOWN )
	PORT_BIT( 0x8000, IP_ACTIVE_LOW, IPT_UNKNOWN )

	PORT_START("IN2")
	PORT_BIT( 0x01, IP_ACTIVE_LOW, IPT_JOYSTICK_RIGHT ) PORT_8WAY PORT_PLAYER(3)
	PORT_BIT( 0x02, IP_ACTIVE_LOW, IPT_JOYSTICK_LEFT ) PORT_8WAY PORT_PLAYER(3)
	PORT_BIT( 0x04, IP_ACTIVE_LOW, IPT_JOYSTICK_DOWN ) PORT_8WAY PORT_PLAYER(3)
	PORT_BIT( 0x08, IP_ACTIVE_LOW, IPT_JOYSTICK_UP ) PORT_8WAY PORT_PLAYER(3)
	PORT_BIT( 0x10, IP_ACTIVE_LOW, IPT_BUTTON1 ) PORT_PLAYER(3)
	PORT_BIT( 0x20, IP_ACTIVE_LOW, IPT_BUTTON2 ) PORT_PLAYER(3)
	PORT_BIT( 0x40, IP_ACTIVE_LOW, IPT_COIN3 )
	PORT_BIT( 0x80, IP_ACTIVE_LOW, IPT_START3 )
INPUT_PORTS_END

static INPUT_PORTS_START( sf2mdt )
	PORT_START("IN0")
	PORT_BIT( 0x01, IP_ACTIVE_LOW, IPT_COIN1 )
	PORT_BIT( 0x02, IP_ACTIVE_LOW, IPT_COIN2 )
	PORT_BIT( 0x04, IP_ACTIVE_LOW, IPT_SERVICE1 )
	PORT_BIT( 0x08, IP_ACTIVE_LOW, IPT_UNKNOWN )
	PORT_BIT( 0x10, IP_ACTIVE_LOW, IPT_START1 )
	PORT_BIT( 0x20, IP_ACTIVE_LOW, IPT_START2 )
	PORT_SERVICE_NO_TOGGLE( 0x40, IP_ACTIVE_LOW )
	PORT_BIT( 0x80, IP_ACTIVE_LOW, IPT_UNKNOWN )

	PORT_START("IN1")
	PORT_BIT( 0x0001, IP_ACTIVE_LOW, IPT_JOYSTICK_RIGHT ) PORT_8WAY PORT_PLAYER(1)
	PORT_BIT( 0x0002, IP_ACTIVE_LOW, IPT_JOYSTICK_LEFT ) PORT_8WAY PORT_PLAYER(1)
	PORT_BIT( 0x0004, IP_ACTIVE_LOW, IPT_JOYSTICK_DOWN ) PORT_8WAY PORT_PLAYER(1)
	PORT_BIT( 0x0008, IP_ACTIVE_LOW, IPT_JOYSTICK_UP ) PORT_8WAY PORT_PLAYER(1)
	PORT_BIT( 0x0010, IP_ACTIVE_LOW, IPT_BUTTON1 ) PORT_NAME("P1 Jab Punch") PORT_PLAYER(1)
	PORT_BIT( 0x0020, IP_ACTIVE_LOW, IPT_BUTTON2 ) PORT_NAME("P1 Strong Punch") PORT_PLAYER(1)
	PORT_BIT( 0x0040, IP_ACTIVE_LOW, IPT_BUTTON3 ) PORT_NAME("P1 Fierce Punch") PORT_PLAYER(1)
	PORT_BIT( 0x0080, IP_ACTIVE_LOW, IPT_UNKNOWN )
	PORT_BIT( 0x0100, IP_ACTIVE_LOW, IPT_JOYSTICK_RIGHT ) PORT_8WAY PORT_PLAYER(2)
	PORT_BIT( 0x0200, IP_ACTIVE_LOW, IPT_JOYSTICK_LEFT ) PORT_8WAY PORT_PLAYER(2)
	PORT_BIT( 0x0400, IP_ACTIVE_LOW, IPT_JOYSTICK_DOWN ) PORT_8WAY PORT_PLAYER(2)
	PORT_BIT( 0x0800, IP_ACTIVE_LOW, IPT_JOYSTICK_UP ) PORT_8WAY PORT_PLAYER(2)
	PORT_BIT( 0x1000, IP_ACTIVE_LOW, IPT_BUTTON1 ) PORT_NAME("P2 Jab Punch") PORT_PLAYER(2)
	PORT_BIT( 0x2000, IP_ACTIVE_LOW, IPT_BUTTON2 ) PORT_NAME("P2 Strong Punch") PORT_PLAYER(2)
	PORT_BIT( 0x4000, IP_ACTIVE_LOW, IPT_BUTTON3 ) PORT_NAME("P2 Fierce Punch") PORT_PLAYER(2)
	PORT_BIT( 0x8000, IP_ACTIVE_LOW, IPT_UNKNOWN )

	PORT_START("IN2")      /* Extra buttons */
	PORT_BIT( 0x01, IP_ACTIVE_LOW, IPT_BUTTON4 ) PORT_NAME("P1 Short Kick") PORT_PLAYER(1)
	PORT_BIT( 0x02, IP_ACTIVE_LOW, IPT_BUTTON5 ) PORT_NAME("P1 Forward Kick") PORT_PLAYER(1)
	PORT_BIT( 0x04, IP_ACTIVE_LOW, IPT_BUTTON6 ) PORT_NAME("P1 Roundhouse Kick") PORT_PLAYER(1)
	PORT_BIT( 0x08, IP_ACTIVE_LOW, IPT_UNKNOWN )
	PORT_BIT( 0x10, IP_ACTIVE_LOW, IPT_BUTTON4 ) PORT_NAME("P2 Short Kick") PORT_PLAYER(2)
	PORT_BIT( 0x20, IP_ACTIVE_LOW, IPT_BUTTON5 ) PORT_NAME("P2 Forward Kick") PORT_PLAYER(2)
	PORT_BIT( 0x40, IP_ACTIVE_LOW, IPT_BUTTON6 ) PORT_NAME("P2 Roundhouse Kick") PORT_PLAYER(2)
	PORT_BIT( 0x80, IP_ACTIVE_LOW, IPT_UNKNOWN )

	PORT_START("DSWA")
	CPS1_COINAGE_1
	PORT_DIPNAME( 0x40, 0x40, "2 Coins to Start, 1 to Continue" )   PORT_DIPLOCATION("SW(A):7")
	PORT_DIPSETTING(    0x40, DEF_STR( Off ) )
	PORT_DIPSETTING(    0x00, DEF_STR( On ) )
	PORT_DIPUNUSED_DIPLOC( 0x80, 0x80, "SW(A):8" )

	PORT_START("DSWB")
	CPS1_DIFFICULTY_1( "SW(B)" )
	PORT_DIPUNUSED_DIPLOC( 0x08, 0x08, "SW(B):4" )
	PORT_DIPUNUSED_DIPLOC( 0x10, 0x10, "SW(B):5" )
	PORT_DIPUNUSED_DIPLOC( 0x20, 0x20, "SW(B):6" )
	PORT_DIPUNUSED_DIPLOC( 0x40, 0x40, "SW(B):7" )
	PORT_DIPUNUSED_DIPLOC( 0x80, 0x80, "SW(B):8" )

	PORT_START("DSWC")
	PORT_DIPUNUSED_DIPLOC( 0x01, 0x01, "SW(C):1" )
	PORT_DIPUNUSED_DIPLOC( 0x02, 0x02, "SW(C):2" )
	PORT_DIPNAME( 0x04, 0x04, DEF_STR( Free_Play ) )                PORT_DIPLOCATION("SW(C):3")
	PORT_DIPSETTING(    0x04, DEF_STR( Off ) )
	PORT_DIPSETTING(    0x00, DEF_STR( On ) )
	PORT_DIPNAME( 0x08, 0x08, "Freeze" )                            PORT_DIPLOCATION("SW(C):4")
	PORT_DIPSETTING(    0x08, DEF_STR( Off ) )
	PORT_DIPSETTING(    0x00, DEF_STR( On ) )
	PORT_DIPNAME( 0x10, 0x10, DEF_STR( Flip_Screen ) )              PORT_DIPLOCATION("SW(C):5")
	PORT_DIPSETTING(    0x10, DEF_STR( Off ) )
	PORT_DIPSETTING(    0x00, DEF_STR( On ) )
	PORT_DIPNAME( 0x20, 0x00, DEF_STR( Demo_Sounds ) )              PORT_DIPLOCATION("SW(C):6")
	PORT_DIPSETTING(    0x20, DEF_STR( Off ) )
	PORT_DIPSETTING(    0x00, DEF_STR( On ) )
	PORT_DIPNAME( 0x40, 0x00, DEF_STR( Allow_Continue ) )           PORT_DIPLOCATION("SW(C):7")
	PORT_DIPSETTING(    0x40, DEF_STR( No ) )
	PORT_DIPSETTING(    0x00, DEF_STR( Yes ) )
	PORT_DIPNAME( 0x80, 0x80, "Game Mode")                          PORT_DIPLOCATION("SW(C):8")
	PORT_DIPSETTING(    0x80, "Game" )
	PORT_DIPSETTING(    0x00, DEF_STR( Test ) )
INPUT_PORTS_END



static INPUT_PORTS_START( sf2mdtb )
	PORT_START("IN0")
	PORT_BIT( 0x01, IP_ACTIVE_LOW, IPT_COIN1 )
	PORT_BIT( 0x02, IP_ACTIVE_LOW, IPT_COIN2 )
	PORT_BIT( 0x04, IP_ACTIVE_LOW, IPT_SERVICE1 )
	PORT_BIT( 0x08, IP_ACTIVE_LOW, IPT_UNKNOWN )
	PORT_BIT( 0x10, IP_ACTIVE_LOW, IPT_START1 )
	PORT_BIT( 0x20, IP_ACTIVE_LOW, IPT_START2 )
	PORT_SERVICE_NO_TOGGLE( 0x40, IP_ACTIVE_LOW )
	PORT_BIT( 0x80, IP_ACTIVE_LOW, IPT_UNKNOWN )

	PORT_START("IN1")
	PORT_BIT( 0x0001, IP_ACTIVE_LOW, IPT_JOYSTICK_RIGHT ) PORT_8WAY PORT_PLAYER(1)
	PORT_BIT( 0x0002, IP_ACTIVE_LOW, IPT_JOYSTICK_LEFT ) PORT_8WAY PORT_PLAYER(1)
	PORT_BIT( 0x0004, IP_ACTIVE_LOW, IPT_JOYSTICK_DOWN ) PORT_8WAY PORT_PLAYER(1)
	PORT_BIT( 0x0008, IP_ACTIVE_LOW, IPT_JOYSTICK_UP ) PORT_8WAY PORT_PLAYER(1)
	PORT_BIT( 0x0010, IP_ACTIVE_LOW, IPT_BUTTON1 ) PORT_NAME("P1 Jab Punch") PORT_PLAYER(1)
	PORT_BIT( 0x0020, IP_ACTIVE_LOW, IPT_BUTTON2 ) PORT_NAME("P1 Strong Punch") PORT_PLAYER(1)
	PORT_BIT( 0x0040, IP_ACTIVE_LOW, IPT_BUTTON3 ) PORT_NAME("P1 Fierce Punch") PORT_PLAYER(1)
	PORT_BIT( 0x0080, IP_ACTIVE_LOW, IPT_UNKNOWN )
	PORT_BIT( 0x0100, IP_ACTIVE_LOW, IPT_JOYSTICK_RIGHT ) PORT_8WAY PORT_PLAYER(2)
	PORT_BIT( 0x0200, IP_ACTIVE_LOW, IPT_JOYSTICK_LEFT ) PORT_8WAY PORT_PLAYER(2)
	PORT_BIT( 0x0400, IP_ACTIVE_LOW, IPT_JOYSTICK_DOWN ) PORT_8WAY PORT_PLAYER(2)
	PORT_BIT( 0x0800, IP_ACTIVE_LOW, IPT_JOYSTICK_UP ) PORT_8WAY PORT_PLAYER(2)
	PORT_BIT( 0x1000, IP_ACTIVE_LOW, IPT_BUTTON1 ) PORT_NAME("P2 Jab Punch") PORT_PLAYER(2)
	PORT_BIT( 0x2000, IP_ACTIVE_LOW, IPT_BUTTON2 ) PORT_NAME("P2 Strong Punch") PORT_PLAYER(2)
	PORT_BIT( 0x4000, IP_ACTIVE_LOW, IPT_BUTTON3 ) PORT_NAME("P2 Fierce Punch") PORT_PLAYER(2)
	PORT_BIT( 0x8000, IP_ACTIVE_LOW, IPT_UNKNOWN )

	PORT_START("IN2")      /* Extra buttons */
	PORT_BIT( 0x01, IP_ACTIVE_LOW, IPT_BUTTON4 ) PORT_NAME("P1 Short Kick") PORT_PLAYER(1)
	PORT_BIT( 0x02, IP_ACTIVE_LOW, IPT_BUTTON5 ) PORT_NAME("P1 Forward Kick") PORT_PLAYER(1)
	PORT_BIT( 0x04, IP_ACTIVE_LOW, IPT_BUTTON6 ) PORT_NAME("P1 Roundhouse Kick") PORT_PLAYER(1)
	PORT_BIT( 0x08, IP_ACTIVE_LOW, IPT_UNKNOWN )
	PORT_BIT( 0x10, IP_ACTIVE_LOW, IPT_BUTTON4 ) PORT_NAME("P2 Short Kick") PORT_PLAYER(2)
	PORT_BIT( 0x20, IP_ACTIVE_LOW, IPT_BUTTON5 ) PORT_NAME("P2 Forward Kick") PORT_PLAYER(2)
	PORT_BIT( 0x40, IP_ACTIVE_LOW, IPT_BUTTON6 ) PORT_NAME("P2 Roundhouse Kick") PORT_PLAYER(2)
	PORT_BIT( 0x80, IP_ACTIVE_LOW, IPT_UNKNOWN )

	PORT_START("DSWA")
	CPS1_COINAGE_1
	PORT_DIPNAME( 0x40, 0x40, "2 Coins to Start, 1 to Continue" )   PORT_DIPLOCATION("SW(A):7")
	PORT_DIPSETTING(    0x40, DEF_STR( Off ) )
	PORT_DIPSETTING(    0x00, DEF_STR( On ) )
	PORT_DIPUNUSED_DIPLOC( 0x80, 0x80, "SW(A):8" )  //sort of debug mode...
													//depnding (???) of other DSW setting get different
													//"game" mode, autoplay, bonus round, ecc...
	PORT_START("DSWB")
	CPS1_DIFFICULTY_1( "SW(B)" )
	PORT_DIPUNUSED_DIPLOC( 0x08, 0x08, "SW(B):4" )
	PORT_DIPUNUSED_DIPLOC( 0x10, 0x10, "SW(B):5" )
	PORT_DIPUNUSED_DIPLOC( 0x20, 0x20, "SW(B):6" )
	PORT_DIPUNUSED_DIPLOC( 0x40, 0x40, "SW(B):7" )
	PORT_DIPUNUSED_DIPLOC( 0x80, 0x80, "SW(B):8" )

	PORT_START("DSWC")
	PORT_DIPUNUSED_DIPLOC( 0x01, 0x01, "SW(C):1" )
	PORT_DIPUNUSED_DIPLOC( 0x02, 0x02, "SW(C):2" )
	PORT_DIPNAME( 0x04, 0x04, DEF_STR( Free_Play ) )                PORT_DIPLOCATION("SW(C):3")
	PORT_DIPSETTING(    0x04, DEF_STR( Off ) )
	PORT_DIPSETTING(    0x00, DEF_STR( On ) )
	PORT_DIPNAME( 0x08, 0x08, "Freeze" )                            PORT_DIPLOCATION("SW(C):4")
	PORT_DIPSETTING(    0x08, DEF_STR( Off ) )
	PORT_DIPSETTING(    0x00, DEF_STR( On ) )
	PORT_DIPNAME( 0x10, 0x10, DEF_STR( Flip_Screen ) )              PORT_DIPLOCATION("SW(C):5")
	PORT_DIPSETTING(    0x10, DEF_STR( Off ) )
	PORT_DIPSETTING(    0x00, DEF_STR( On ) )
	PORT_DIPNAME( 0x20, 0x00, DEF_STR( Demo_Sounds ) )              PORT_DIPLOCATION("SW(C):6")
	PORT_DIPSETTING(    0x20, DEF_STR( Off ) )
	PORT_DIPSETTING(    0x00, DEF_STR( On ) )
	PORT_DIPNAME( 0x40, 0x00, DEF_STR( Allow_Continue ) )           PORT_DIPLOCATION("SW(C):7")
	PORT_DIPSETTING(    0x40, DEF_STR( No ) )
	PORT_DIPSETTING(    0x00, DEF_STR( Yes ) )
	PORT_DIPNAME( 0x80, 0x80, "Game Mode")                          PORT_DIPLOCATION("SW(C):8")
	PORT_DIPSETTING(    0x80, "Game" )
	PORT_DIPSETTING(    0x00, DEF_STR( Test ) )
INPUT_PORTS_END


static INPUT_PORTS_START( sgyxz )
	PORT_START ("IN0")
	PORT_BIT( 0x01, IP_ACTIVE_LOW, IPT_COIN1 )
	PORT_BIT( 0x02, IP_ACTIVE_LOW, IPT_COIN2 )
	PORT_BIT( 0x04, IP_ACTIVE_LOW, IPT_SERVICE1 )
	PORT_BIT( 0x08, IP_ACTIVE_LOW, IPT_UNKNOWN )
	PORT_BIT( 0x10, IP_ACTIVE_LOW, IPT_START1 )
	PORT_BIT( 0x20, IP_ACTIVE_LOW, IPT_START2 )
	PORT_SERVICE_NO_TOGGLE( 0x40, IP_ACTIVE_LOW )
	PORT_BIT( 0x80, IP_ACTIVE_LOW, IPT_UNKNOWN )

	PORT_START ("DSWA")
	PORT_DIPNAME( 0x03, 0x00, "Play Mode" )
	PORT_DIPSETTING(    0x00, DEF_STR( Normal ) )
	PORT_DIPSETTING(    0x03, "Tournament" )
	PORT_BIT( 0xfc, IP_ACTIVE_LOW, IPT_UNKNOWN )

	PORT_START ("DSWB")
	PORT_DIPNAME( 0x03, 0x03, DEF_STR( Coinage ) )
	PORT_DIPSETTING(    0x03, DEF_STR( 1C_1C ) )
	PORT_DIPSETTING(    0x02, DEF_STR( 1C_2C ) )
	PORT_DIPSETTING(    0x01, DEF_STR( 1C_3C ) )
	PORT_DIPSETTING(    0x00, DEF_STR( 1C_4C ) )
	PORT_BIT( 0xfc, IP_ACTIVE_LOW, IPT_UNKNOWN )

	PORT_START ("DSWC")
	PORT_BIT( 0xff, IP_ACTIVE_HIGH, IPT_UNKNOWN )

	PORT_START ("IN1")
	PORT_BIT( 0x0001, IP_ACTIVE_LOW, IPT_JOYSTICK_RIGHT ) PORT_8WAY PORT_PLAYER(1)
	PORT_BIT( 0x0002, IP_ACTIVE_LOW, IPT_JOYSTICK_LEFT ) PORT_8WAY PORT_PLAYER(1)
	PORT_BIT( 0x0004, IP_ACTIVE_LOW, IPT_JOYSTICK_DOWN ) PORT_8WAY PORT_PLAYER(1)
	PORT_BIT( 0x0008, IP_ACTIVE_LOW, IPT_JOYSTICK_UP ) PORT_8WAY PORT_PLAYER(1)
	PORT_BIT( 0x0010, IP_ACTIVE_LOW, IPT_BUTTON1 ) PORT_PLAYER(1)
	PORT_BIT( 0x0020, IP_ACTIVE_LOW, IPT_BUTTON2 ) PORT_PLAYER(1)
	PORT_BIT( 0x0040, IP_ACTIVE_LOW, IPT_BUTTON3 ) PORT_PLAYER(1)
	PORT_BIT( 0x0080, IP_ACTIVE_LOW, IPT_UNKNOWN )
	PORT_BIT( 0x0100, IP_ACTIVE_LOW, IPT_JOYSTICK_RIGHT ) PORT_8WAY PORT_PLAYER(2)
	PORT_BIT( 0x0200, IP_ACTIVE_LOW, IPT_JOYSTICK_LEFT ) PORT_8WAY PORT_PLAYER(2)
	PORT_BIT( 0x0400, IP_ACTIVE_LOW, IPT_JOYSTICK_DOWN ) PORT_8WAY PORT_PLAYER(2)
	PORT_BIT( 0x0800, IP_ACTIVE_LOW, IPT_JOYSTICK_UP ) PORT_8WAY PORT_PLAYER(2)
	PORT_BIT( 0x1000, IP_ACTIVE_LOW, IPT_BUTTON1 ) PORT_PLAYER(2)
	PORT_BIT( 0x2000, IP_ACTIVE_LOW, IPT_BUTTON2 ) PORT_PLAYER(2)
	PORT_BIT( 0x4000, IP_ACTIVE_LOW, IPT_BUTTON3 ) PORT_PLAYER(2)
	PORT_BIT( 0x8000, IP_ACTIVE_LOW, IPT_UNKNOWN )

	PORT_START ("IN2")      /* Player 3 */
	PORT_BIT( 0x01, IP_ACTIVE_LOW, IPT_JOYSTICK_RIGHT ) PORT_8WAY PORT_PLAYER(3)
	PORT_BIT( 0x02, IP_ACTIVE_LOW, IPT_JOYSTICK_LEFT ) PORT_8WAY PORT_PLAYER(3)
	PORT_BIT( 0x04, IP_ACTIVE_LOW, IPT_JOYSTICK_DOWN ) PORT_8WAY PORT_PLAYER(3)
	PORT_BIT( 0x08, IP_ACTIVE_LOW, IPT_JOYSTICK_UP ) PORT_8WAY PORT_PLAYER(3)
	PORT_BIT( 0x10, IP_ACTIVE_LOW, IPT_BUTTON1 ) PORT_PLAYER(3)
	PORT_BIT( 0x20, IP_ACTIVE_LOW, IPT_BUTTON2 ) PORT_PLAYER(3)
	PORT_BIT( 0x40, IP_ACTIVE_LOW, IPT_COIN3 )
	PORT_BIT( 0x80, IP_ACTIVE_LOW, IPT_START3 )

	PORT_START( "EEPROMIN" )
	PORT_BIT( 0x01, IP_ACTIVE_HIGH, IPT_CUSTOM ) PORT_READ_LINE_DEVICE_MEMBER("eeprom", eeprom_serial_93cxx_device, do_read)

	PORT_START( "EEPROMOUT" )
	PORT_BIT( 0x01, IP_ACTIVE_HIGH, IPT_OUTPUT ) PORT_WRITE_LINE_DEVICE_MEMBER("eeprom", eeprom_serial_93cxx_device, di_write)
	PORT_BIT( 0x40, IP_ACTIVE_HIGH, IPT_OUTPUT ) PORT_WRITE_LINE_DEVICE_MEMBER("eeprom", eeprom_serial_93cxx_device, clk_write)
	PORT_BIT( 0x80, IP_ACTIVE_HIGH, IPT_OUTPUT ) PORT_WRITE_LINE_DEVICE_MEMBER("eeprom", eeprom_serial_93cxx_device, cs_write)
INPUT_PORTS_END

static INPUT_PORTS_START( wofabl )
	PORT_INCLUDE(sgyxz)

	PORT_MODIFY("DSWA")
	PORT_DIPUNKNOWN_DIPLOC( 0x01, 0x01, "SW(A):1" )
	PORT_DIPUNKNOWN_DIPLOC( 0x02, 0x02, "SW(A):2" )
	PORT_DIPUNKNOWN_DIPLOC( 0x04, 0x04, "SW(A):3" )
	PORT_DIPUNKNOWN_DIPLOC( 0x08, 0x08, "SW(A):4" )
	PORT_DIPUNKNOWN_DIPLOC( 0x10, 0x10, "SW(A):5" )
	PORT_DIPUNKNOWN_DIPLOC( 0x20, 0x20, "SW(A):6" )
	PORT_DIPUNKNOWN_DIPLOC( 0x40, 0x40, "SW(A):7" )
	PORT_DIPUNKNOWN_DIPLOC( 0x80, 0x80, "SW(A):8" )

	PORT_MODIFY("DSWB")
	PORT_DIPUNKNOWN_DIPLOC( 0x01, 0x01, "SW(B):1" )
	PORT_DIPUNKNOWN_DIPLOC( 0x02, 0x02, "SW(B):2" )
	PORT_DIPUNKNOWN_DIPLOC( 0x04, 0x04, "SW(B):3" )
	PORT_DIPUNKNOWN_DIPLOC( 0x08, 0x08, "SW(B):4" )
	PORT_DIPUNKNOWN_DIPLOC( 0x10, 0x10, "SW(B):5" )
	PORT_DIPUNKNOWN_DIPLOC( 0x20, 0x20, "SW(B):6" )
	PORT_DIPUNKNOWN_DIPLOC( 0x40, 0x40, "SW(B):7" )
	PORT_DIPUNKNOWN_DIPLOC( 0x80, 0x80, "SW(B):8" )
INPUT_PORTS_END

MACHINE_START_MEMBER(cps_state,fcrash)
{
	m_audiobank->configure_entries(0, 8, m_audioregion, 0x4000);

	m_layer_enable_reg = 0x20;
	m_layer_mask_reg[0] = 0x26;
	m_layer_mask_reg[1] = 0x30;
	m_layer_mask_reg[2] = 0x28;
	m_layer_mask_reg[3] = 0x32;
	m_layer_scrollx_offset[0] = 62;
	m_layer_scrollx_offset[1] = 60;
	m_layer_scrollx_offset[2] = 64;
	m_sprite_base = 0x50c8;
	m_sprite_list_end_marker = 0x8000;
	m_sprite_x_offset = 0;

	save_item(NAME(m_sample_buffer));
	save_item(NAME(m_sample_select));
}

MACHINE_START_MEMBER(cps_state,sgyxz)
{
	MACHINE_START_CALL_MEMBER(kodb);
	m_layer_scrollx_offset[0] = 0x40;
	m_layer_scrollx_offset[1] = 0x40;
	m_layer_scrollx_offset[2] = 0x40;
}

MACHINE_START_MEMBER(cps_state,kodb)
{
	m_audiobank->configure_entries(0, 2, m_audioregion + 0x8000, 0x4000); // TODO : Correct at kodb?
	m_layer_enable_reg = 0x20;
	m_layer_mask_reg[0] = 0x2e;
	m_layer_mask_reg[1] = 0x2c;
	m_layer_mask_reg[2] = 0x2a;
	m_layer_mask_reg[3] = 0x28;
	m_layer_scrollx_offset[0] = 0;
	m_layer_scrollx_offset[1] = 0;
	m_layer_scrollx_offset[2] = 0;
	m_sprite_base = 0x1000;
	m_sprite_list_end_marker = 0xffff;
	m_sprite_x_offset = 0;
}

MACHINE_START_MEMBER(cps_state, mtwinsb)
{
	m_layer_enable_reg = 0x12;
	m_layer_mask_reg[0] = 0x14;
	m_layer_mask_reg[1] = 0x16;
	m_layer_mask_reg[2] = 0x18;
	m_layer_mask_reg[3] = 0x1a;
	m_layer_scroll1x_offset = 0x00;
	m_layer_scroll2x_offset = 0x00;
	m_layer_scroll3x_offset = 0x00;
	m_sprite_base = 0x1000;
	m_sprite_list_end_marker = 0x8000;
	m_sprite_x_offset = 0;
}

MACHINE_START_MEMBER(cps_state, cawingbl)
{
	MACHINE_START_CALL_MEMBER(fcrash);

	m_layer_enable_reg = 0x0c;
	m_layer_mask_reg[0] = 0x0a;
	m_layer_mask_reg[1] = 0x08;
	m_layer_mask_reg[2] = 0x06;
	m_layer_mask_reg[3] = 0x04;
	m_layer_scrollx_offset[0] = 63;
	m_layer_scrollx_offset[1] = 62;
	m_layer_scrollx_offset[2] = 65;
	m_sprite_base = 0x1000;
}

MACHINE_START_MEMBER(cps_state, sf2mdt)
{
	m_audiobank->configure_entries(0, 8, m_audioregion, 0x4000);

	m_layer_enable_reg = 0x26;
	m_layer_mask_reg[0] = 0x28;
	m_layer_mask_reg[1] = 0x2a;
	m_layer_mask_reg[2] = 0x2c;
	m_layer_mask_reg[3] = 0x2e;
	m_layer_scrollx_offset[0] = 0;
	m_layer_scrollx_offset[1] = 0;
	m_layer_scrollx_offset[2] = 0;
	m_sprite_base = 0x1000;
	m_sprite_list_end_marker = 0x8000;
	m_sprite_x_offset = 2;

	save_item(NAME(m_sample_buffer[0]));
	save_item(NAME(m_sample_buffer[1]));
	save_item(NAME(m_sample_select[0]));
	save_item(NAME(m_sample_select[1]));
}

MACHINE_START_MEMBER(cps_state, knightsb)
{
	m_audiobank->configure_entries(0, 16, m_audioregion, 0x4000);

	m_layer_enable_reg = 0x30;
	m_layer_mask_reg[0] = 0x28;
	m_layer_mask_reg[1] = 0x2a;
	m_layer_mask_reg[2] = 0x2c;
	m_layer_mask_reg[3] = 0x2e;
	m_layer_scrollx_offset[0] = 0x3e; //text
	m_layer_scrollx_offset[1] = 0x3c; //bricks around scores
	m_layer_scrollx_offset[2] = 0x40; //hill with sword going in
	m_sprite_base = 0x1000;
	m_sprite_list_end_marker = 0x8000;
	m_sprite_x_offset = 0;
}

MACHINE_START_MEMBER(cps_state, sf2m1)
{
	m_audiobank->configure_entries(0, 8, &m_audioregion[0x8000], 0x4000);

	m_layer_enable_reg = 0x26;
	m_layer_mask_reg[0] = 0x28;
	m_layer_mask_reg[1] = 0x2a;
	m_layer_mask_reg[2] = 0x2c;
	m_layer_mask_reg[3] = 0x2e;
	m_layer_scrollx_offset[0] = 0x3e;
	m_layer_scrollx_offset[1] = 0x3c;
	m_layer_scrollx_offset[2] = 0x40;
	m_sprite_base = 0x1000;
	m_sprite_list_end_marker = 0x8000;
	m_sprite_x_offset = 0;
}

MACHINE_RESET_MEMBER(cps_state,fcrash)
{
	m_sample_buffer[0] = 0;
	m_sample_buffer[1] = 0;
	m_sample_select[0] = 0;
	m_sample_select[1] = 0;
}

MACHINE_CONFIG_START(cps_state::fcrash)

	/* basic machine hardware */
	MCFG_DEVICE_ADD("maincpu", M68000, 10000000)
	MCFG_DEVICE_PROGRAM_MAP(fcrash_map)
	MCFG_DEVICE_VBLANK_INT_DRIVER("screen", cps_state,  cps1_interrupt)
	MCFG_DEVICE_IRQ_ACKNOWLEDGE_DRIVER(cps_state, cps1_int_ack)

	MCFG_DEVICE_ADD("audiocpu", Z80, 24000000/6) /* ? */
	MCFG_DEVICE_PROGRAM_MAP(sound_map)

	MCFG_MACHINE_START_OVERRIDE(cps_state,fcrash)
	MCFG_MACHINE_RESET_OVERRIDE(cps_state,fcrash)

	/* video hardware */
	MCFG_SCREEN_ADD("screen", RASTER)
	MCFG_SCREEN_REFRESH_RATE(60)
	MCFG_SCREEN_VBLANK_TIME(ATTOSECONDS_IN_USEC(0))
	MCFG_SCREEN_SIZE(64*8, 32*8)
	MCFG_SCREEN_VISIBLE_AREA(8*8, (64-8)*8-1, 2*8, 30*8-1 )
	MCFG_SCREEN_UPDATE_DRIVER(cps_state, screen_update_fcrash)
	MCFG_SCREEN_VBLANK_CALLBACK(WRITELINE(*this, cps_state, screen_vblank_cps1))
	MCFG_SCREEN_PALETTE("palette")

	MCFG_DEVICE_ADD("gfxdecode", GFXDECODE, "palette", gfx_cps1)
	MCFG_PALETTE_ADD("palette", 4096)

	// sound hardware
	SPEAKER(config, "mono").front_center();

	MCFG_GENERIC_LATCH_8_ADD("soundlatch1")
	MCFG_GENERIC_LATCH_DATA_PENDING_CB(INPUTLINE("audiocpu", 0))

	MCFG_DEVICE_ADD("ym1", YM2203, 24000000/6)   /* ? */
	MCFG_SOUND_ROUTE(0, "mono", 0.10)
	MCFG_SOUND_ROUTE(1, "mono", 0.10)
	MCFG_SOUND_ROUTE(2, "mono", 0.10)
	MCFG_SOUND_ROUTE(3, "mono", 1.0)

	MCFG_DEVICE_ADD("ym2", YM2203, 24000000/6)   /* ? */
	MCFG_SOUND_ROUTE(0, "mono", 0.10)
	MCFG_SOUND_ROUTE(1, "mono", 0.10)
	MCFG_SOUND_ROUTE(2, "mono", 0.10)
	MCFG_SOUND_ROUTE(3, "mono", 1.0)

	MCFG_DEVICE_ADD("msm1", MSM5205, 24000000/64)    /* ? */
	MCFG_MSM5205_VCLK_CB(WRITELINE(*this, cps_state, m5205_int1)) /* interrupt function */
	MCFG_MSM5205_PRESCALER_SELECTOR(S96_4B)      /* 4KHz 4-bit */
	MCFG_SOUND_ROUTE(ALL_OUTPUTS, "mono", 0.25)

	MCFG_DEVICE_ADD("msm2", MSM5205, 24000000/64)    /* ? */
	MCFG_MSM5205_VCLK_CB(WRITELINE(*this, cps_state, m5205_int2)) /* interrupt function */
	MCFG_MSM5205_PRESCALER_SELECTOR(S96_4B)      /* 4KHz 4-bit */
	MCFG_SOUND_ROUTE(ALL_OUTPUTS, "mono", 0.25)
MACHINE_CONFIG_END

MACHINE_CONFIG_START(cps_state::cawingbl)
	fcrash(config);
	/* basic machine hardware */
	MCFG_DEVICE_MODIFY("maincpu")
	MCFG_DEVICE_PROGRAM_MAP(cawingbl_map)
	MCFG_DEVICE_VBLANK_INT_DRIVER("screen", cps_state,  irq6_line_hold) /* needed to write to scroll values */

	MCFG_MACHINE_START_OVERRIDE(cps_state, cawingbl)
MACHINE_CONFIG_END

MACHINE_CONFIG_START(cps_state::kodb)

	/* basic machine hardware */
	MCFG_DEVICE_ADD("maincpu", M68000, 10000000)
	MCFG_DEVICE_PROGRAM_MAP(kodb_map)
	MCFG_DEVICE_VBLANK_INT_DRIVER("screen", cps_state,  cps1_interrupt)
	MCFG_DEVICE_IRQ_ACKNOWLEDGE_DRIVER(cps_state, cps1_int_ack)

	MCFG_DEVICE_ADD("audiocpu", Z80, 3579545)
	MCFG_DEVICE_PROGRAM_MAP(kodb_sound_map)

	MCFG_MACHINE_START_OVERRIDE(cps_state,kodb)

	/* video hardware */
	MCFG_SCREEN_ADD("screen", RASTER)
	MCFG_SCREEN_REFRESH_RATE(60)
	MCFG_SCREEN_VBLANK_TIME(ATTOSECONDS_IN_USEC(0))
	MCFG_SCREEN_SIZE(64*8, 32*8)
	MCFG_SCREEN_VISIBLE_AREA(8*8, (64-8)*8-1, 2*8, 30*8-1 )
	MCFG_SCREEN_UPDATE_DRIVER(cps_state, screen_update_fcrash)
	MCFG_SCREEN_VBLANK_CALLBACK(WRITELINE(*this, cps_state, screen_vblank_cps1))
	MCFG_SCREEN_PALETTE("palette")

	MCFG_DEVICE_ADD("gfxdecode", GFXDECODE, "palette", gfx_cps1)
	MCFG_PALETTE_ADD("palette", 0xc00)

	/* sound hardware */
	SPEAKER(config, "mono").front_center();

	MCFG_GENERIC_LATCH_8_ADD("soundlatch1")

	MCFG_DEVICE_ADD("2151", YM2151, XTAL(3'579'545))  /* verified on pcb */
	MCFG_YM2151_IRQ_HANDLER(INPUTLINE("audiocpu", 0))
	MCFG_SOUND_ROUTE(0, "mono", 0.35)
	MCFG_SOUND_ROUTE(1, "mono", 0.35)

	/* CPS PPU is fed by a 16mhz clock,pin 117 outputs a 4mhz clock which is divided by 4 using 2 74ls74 */
	MCFG_DEVICE_ADD("oki", OKIM6295, XTAL(16'000'000)/4/4, okim6295_device::PIN7_HIGH) // pin 7 can be changed by the game code, see f006 on z80
	MCFG_SOUND_ROUTE(ALL_OUTPUTS, "mono", 0.30)
MACHINE_CONFIG_END

MACHINE_CONFIG_START(cps_state::mtwinsb)

	/* basic machine hardware */
	MCFG_DEVICE_ADD("maincpu", M68000, 10000000)
	MCFG_DEVICE_PROGRAM_MAP(mtwinsb_map)
	MCFG_DEVICE_VBLANK_INT_DRIVER("screen", cps_state,  cps1_interrupt)
	MCFG_DEVICE_IRQ_ACKNOWLEDGE_DRIVER(cps_state, cps1_int_ack)

	MCFG_DEVICE_ADD("audiocpu", Z80, 3579545)
	MCFG_DEVICE_PROGRAM_MAP(sgyxz_sound_map)

	MCFG_MACHINE_START_OVERRIDE(cps_state, mtwinsb)

	/* video hardware */
	MCFG_SCREEN_ADD("screen", RASTER)
	MCFG_SCREEN_REFRESH_RATE(60)
	MCFG_SCREEN_VBLANK_TIME(ATTOSECONDS_IN_USEC(0))
	MCFG_SCREEN_SIZE(64*8, 32*8)
	MCFG_SCREEN_VISIBLE_AREA(8*8, (64-8)*8-1, 2*8, 30*8-1 )
	MCFG_SCREEN_UPDATE_DRIVER(cps_state, screen_update_fcrash)
	MCFG_SCREEN_VBLANK_CALLBACK(WRITELINE(*this, cps_state, screen_vblank_cps1))
	MCFG_SCREEN_PALETTE("palette")

	MCFG_DEVICE_ADD("gfxdecode", GFXDECODE, "palette", gfx_cps1)
	MCFG_PALETTE_ADD("palette", 0xc00)

	/* sound hardware */
	SPEAKER(config, "mono").front_center();

	MCFG_GENERIC_LATCH_8_ADD("soundlatch")
	MCFG_GENERIC_LATCH_8_ADD("soundlatch2")

	MCFG_DEVICE_ADD("2151", YM2151, XTAL(3'579'545))
	MCFG_YM2151_IRQ_HANDLER(INPUTLINE("audiocpu", 0))
	MCFG_SOUND_ROUTE(0, "mono", 0.35)
	MCFG_SOUND_ROUTE(1, "mono", 0.35)

	MCFG_DEVICE_ADD("oki", OKIM6295, XTAL(16'000'000)/4/4, okim6295_device::PIN7_HIGH)
	MCFG_SOUND_ROUTE(ALL_OUTPUTS, "mono", 0.30)
MACHINE_CONFIG_END

MACHINE_CONFIG_START(cps_state::sf2mdt)

	/* basic machine hardware */
	MCFG_DEVICE_ADD("maincpu", M68000, 12000000)
	MCFG_DEVICE_PROGRAM_MAP(sf2mdt_map)
	MCFG_DEVICE_VBLANK_INT_DRIVER("screen", cps_state,  irq4_line_hold) /* triggers the sprite ram and scroll writes */

	MCFG_DEVICE_ADD("audiocpu", Z80, 3579545)
	MCFG_DEVICE_PROGRAM_MAP(sf2mdt_z80map)

	MCFG_MACHINE_START_OVERRIDE(cps_state, sf2mdt)
	MCFG_MACHINE_RESET_OVERRIDE(cps_state,fcrash)

	/* video hardware */
	MCFG_SCREEN_ADD("screen", RASTER)
	MCFG_SCREEN_REFRESH_RATE(60)
	MCFG_SCREEN_VBLANK_TIME(ATTOSECONDS_IN_USEC(0))
	MCFG_SCREEN_SIZE(64*8, 32*8)
	MCFG_SCREEN_VISIBLE_AREA(8*8, (64-8)*8-1, 2*8, 30*8-1 )
	MCFG_SCREEN_UPDATE_DRIVER(cps_state, screen_update_fcrash)
	MCFG_SCREEN_VBLANK_CALLBACK(WRITELINE(*this, cps_state, screen_vblank_cps1))
	MCFG_SCREEN_PALETTE("palette")

	MCFG_DEVICE_ADD("gfxdecode", GFXDECODE, "palette", gfx_cps1)
	MCFG_PALETTE_ADD("palette", 4096)

	/* sound hardware */
	SPEAKER(config, "mono").front_center();

	MCFG_GENERIC_LATCH_8_ADD("soundlatch1")
	MCFG_GENERIC_LATCH_DATA_PENDING_CB(INPUTLINE("audiocpu", 0))

	MCFG_DEVICE_ADD("2151", YM2151, 3579545)
	MCFG_SOUND_ROUTE(0, "mono", 0.35)
	MCFG_SOUND_ROUTE(1, "mono", 0.35)

	/* has 2x MSM5205 instead of OKI6295 */
	MCFG_DEVICE_ADD("msm1", MSM5205, 24000000/64)    /* ? */
	MCFG_MSM5205_VCLK_CB(WRITELINE(*this, cps_state, m5205_int1)) /* interrupt function */
	MCFG_MSM5205_PRESCALER_SELECTOR(S96_4B)      /* 4KHz 4-bit */
	MCFG_SOUND_ROUTE(ALL_OUTPUTS, "mono", 0.25)

	MCFG_DEVICE_ADD("msm2", MSM5205, 24000000/64)    /* ? */
	MCFG_MSM5205_VCLK_CB(WRITELINE(*this, cps_state, m5205_int2)) /* interrupt function */
	MCFG_MSM5205_PRESCALER_SELECTOR(S96_4B)      /* 4KHz 4-bit */
	MCFG_SOUND_ROUTE(ALL_OUTPUTS, "mono", 0.25)
MACHINE_CONFIG_END

MACHINE_CONFIG_START(cps_state::sf2mdta)
	sf2mdt(config);
	MCFG_DEVICE_MODIFY("maincpu")
	MCFG_DEVICE_PROGRAM_MAP(sf2mdta_map)
MACHINE_CONFIG_END

MACHINE_CONFIG_START(cps_state::sf2b)
	sf2mdt(config);
	MCFG_DEVICE_MODIFY("maincpu")
	MCFG_DEVICE_PROGRAM_MAP(sf2b_map)
MACHINE_CONFIG_END

MACHINE_CONFIG_START(cps_state::knightsb)

	/* basic machine hardware */
	MCFG_DEVICE_ADD("maincpu", M68000, 24000000 / 2)
	MCFG_DEVICE_PROGRAM_MAP(knightsb_map)
	MCFG_DEVICE_VBLANK_INT_DRIVER("screen", cps_state, cps1_interrupt)
	MCFG_DEVICE_IRQ_ACKNOWLEDGE_DRIVER(cps_state, cps1_int_ack)

	MCFG_DEVICE_ADD("audiocpu", Z80, 29821000 / 8)
	MCFG_DEVICE_PROGRAM_MAP(knightsb_z80map)

	MCFG_MACHINE_START_OVERRIDE(cps_state, knightsb)

	/* video hardware */
	MCFG_SCREEN_ADD("screen", RASTER)
	MCFG_SCREEN_REFRESH_RATE(60)
	MCFG_SCREEN_VBLANK_TIME(ATTOSECONDS_IN_USEC(0))
	MCFG_SCREEN_SIZE(64*8, 32*8)
	MCFG_SCREEN_VISIBLE_AREA(8*8, (64-8)*8-1, 2*8, 30*8-1 )
	MCFG_SCREEN_UPDATE_DRIVER(cps_state, screen_update_fcrash)
	MCFG_SCREEN_VBLANK_CALLBACK(WRITELINE(*this, cps_state, screen_vblank_cps1))
	MCFG_SCREEN_PALETTE("palette")

	MCFG_DEVICE_ADD("gfxdecode", GFXDECODE, "palette", gfx_cps1)
	MCFG_PALETTE_ADD("palette", 0xc00)

	/* sound hardware */
	SPEAKER(config, "mono").front_center();

	MCFG_GENERIC_LATCH_8_ADD("soundlatch1")
	MCFG_GENERIC_LATCH_DATA_PENDING_CB(HOLDLINE("audiocpu", 0))

	MCFG_DEVICE_ADD("2151", YM2151, 29821000 / 8)
	MCFG_YM2151_IRQ_HANDLER(INPUTLINE("audiocpu", 0))
	MCFG_SOUND_ROUTE(0, "mono", 0.35)
	MCFG_SOUND_ROUTE(1, "mono", 0.35)

	/* has 2x MSM5205 instead of OKI6295 */
	MCFG_DEVICE_ADD("msm1", MSM5205, 24000000/64)    /* ? */
	MCFG_MSM5205_VCLK_CB(WRITELINE(*this, cps_state, m5205_int1)) /* interrupt function */
	MCFG_MSM5205_PRESCALER_SELECTOR(S96_4B)      /* 4KHz 4-bit */
	MCFG_SOUND_ROUTE(ALL_OUTPUTS, "mono", 0.25)

	MCFG_DEVICE_ADD("msm2", MSM5205, 24000000/64)    /* ? */
	MCFG_MSM5205_VCLK_CB(WRITELINE(*this, cps_state, m5205_int2)) /* interrupt function */
	MCFG_MSM5205_PRESCALER_SELECTOR(S96_4B)      /* 4KHz 4-bit */
	MCFG_SOUND_ROUTE(ALL_OUTPUTS, "mono", 0.25)
MACHINE_CONFIG_END

#define CODE_SIZE 0x400000

// ************************************************************************* FCRASH

ROM_START( fcrash )
	ROM_REGION( CODE_SIZE, "maincpu", 0 )      /* 68000 code */
	ROM_LOAD16_BYTE( "9.bin",  0x00000, 0x20000, CRC(c6854c91) SHA1(29f01cc65be5eaa3f86e99eebdd284104623abb0) )
	ROM_LOAD16_BYTE( "5.bin",  0x00001, 0x20000, CRC(77f7c2b3) SHA1(feea48d9555824a2e5bf5e99ce159edc015f0792) )
	ROM_LOAD16_BYTE( "8.bin",  0x40000, 0x20000, CRC(1895b3df) SHA1(415a26050c50ed79a7ee5ddd1b8d61593b1ce876) )
	ROM_LOAD16_BYTE( "4.bin",  0x40001, 0x20000, CRC(bbd411ee) SHA1(85d50ca72ec46d627f9c88ff0809aa30e164821a) )
	ROM_LOAD16_BYTE( "7.bin",  0x80000, 0x20000, CRC(5b23ebf2) SHA1(8c28c21a72a28ad249170026891c6bb865943f84) )
	ROM_LOAD16_BYTE( "3.bin",  0x80001, 0x20000, CRC(aba2aebe) SHA1(294109b5929ed63859a55bef16643e3ade7da16f) )
	ROM_LOAD16_BYTE( "6.bin",  0xc0000, 0x20000, CRC(d4bf37f6) SHA1(f47e1cc9aa3b3019ee57f59715e3a611acf9fe3e) )
	ROM_LOAD16_BYTE( "2.bin",  0xc0001, 0x20000, CRC(07ac8f43) SHA1(7a41b003c76adaabd3f94929cc163461b70e0ed9) )
	//ROM_FILL(0x2610, 1, 7)  // temporary patch to fix transitions

	ROM_REGION( 0x20000, "audiocpu", 0 ) /* Audio CPU + Sample Data */
	ROM_LOAD( "1.bin",   0x00000, 0x20000, CRC(5b276c14) SHA1(73e53c077d4e3c1b919eee28b29e34176ee204f8) )

	ROM_REGION( 0x200000, "gfx", 0 )
	ROMX_LOAD( "18.bin",     0x000000, 0x20000, CRC(f1eee6d9) SHA1(bee95efbff49c582cff1cc6d9bb5ef4ea5c4a074) , ROM_SKIP(3) )
	ROMX_LOAD( "20.bin",     0x000001, 0x20000, CRC(675f4537) SHA1(acc68822da3aafbb62f76cbffa5f3389fcc91447) , ROM_SKIP(3) )
	ROMX_LOAD( "22.bin",     0x000002, 0x20000, CRC(db8a32ac) SHA1(b95f73dff291acee239e22e5fd7efe15d0de23be) , ROM_SKIP(3) )
	ROMX_LOAD( "24.bin",     0x000003, 0x20000, CRC(f4113e57) SHA1(ff1f443c13494a169b9be24abc361d27a6d01c09) , ROM_SKIP(3) )
	ROMX_LOAD( "10.bin",     0x080000, 0x20000, CRC(d478853e) SHA1(91fcf8eb022ccea66d291bec84ace557181cf861) , ROM_SKIP(3) )
	ROMX_LOAD( "12.bin",     0x080001, 0x20000, CRC(25055642) SHA1(578cf6a436489cc1f2d1acdb0cba6c1cbee2e21f) , ROM_SKIP(3) )
	ROMX_LOAD( "14.bin",     0x080002, 0x20000, CRC(b77d0328) SHA1(42eb1ebfda301f2b09f3add5932e8331f4790706) , ROM_SKIP(3) )
	ROMX_LOAD( "16.bin",     0x080003, 0x20000, CRC(ea111a79) SHA1(1b86aa984d2d6c527e96b61274a82263f34d0d89) , ROM_SKIP(3) )
	ROMX_LOAD( "19.bin",     0x100000, 0x20000, CRC(b3aa1f48) SHA1(411f3855739992f5967e915f2a5255afcedeac2e) , ROM_SKIP(3) ) // only these 4 differ from ffightbla (new title logo)
	ROMX_LOAD( "21.bin",     0x100001, 0x20000, CRC(04d175c9) SHA1(33e6e3fefae4e3977c8c954fbd7feff36e92d723) , ROM_SKIP(3) ) // ^
	ROMX_LOAD( "23.bin",     0x100002, 0x20000, CRC(e592ba4f) SHA1(62559481e0da3954a90da0ab0fb51f87f1b3dd9d) , ROM_SKIP(3) ) // ^
	ROMX_LOAD( "25.bin",     0x100003, 0x20000, CRC(b89a740f) SHA1(516d73c772e0a904dfb0bd84874919d78bbbd200) , ROM_SKIP(3) ) // ^
	ROMX_LOAD( "11.bin",     0x180000, 0x20000, CRC(d4457a60) SHA1(9e956efafa81a81aca92837df03968f5670ffc15) , ROM_SKIP(3) )
	ROMX_LOAD( "13.bin",     0x180001, 0x20000, CRC(3b26a37d) SHA1(58d8d0cdef81c938fb1a5595f2d02b228865893b) , ROM_SKIP(3) )
	ROMX_LOAD( "15.bin",     0x180002, 0x20000, CRC(6d837e09) SHA1(b4a133ab96c35b689ee692bfcc04981791099b6f) , ROM_SKIP(3) )
	ROMX_LOAD( "17.bin",     0x180003, 0x20000, CRC(c59a4d6c) SHA1(59e49c7d24dd333007de4bb621050011a5392bcc) , ROM_SKIP(3) )

	ROM_REGION( 0x8000, "gfx2", 0 )
	ROM_COPY( "gfx", 0x000000, 0x000000, 0x8000 )   /* stars */
ROM_END

ROM_START( ffightbl )
	ROM_REGION( 0x400000, "maincpu", 0 )      /* 68000 code */
	ROM_LOAD16_BYTE( "fg-e.bin",  0x00000, 0x80000, CRC(f8ccf27e) SHA1(08ff445d946da81e7dc0cc021f686b5968fa34ab) )
	ROM_LOAD16_BYTE( "fg-f.bin",  0x00001, 0x80000, CRC(d96c76b2) SHA1(3f9ca4625491cab07cf4a1bf001f1325dc3652a3) )

	ROM_REGION( 0x20000, "audiocpu", 0 ) /* Audio CPU + Sample Data */
	ROM_LOAD( "ff1.bin",   0x00000, 0x20000, CRC(5b276c14) SHA1(73e53c077d4e3c1b919eee28b29e34176ee204f8) )

	ROM_REGION( 0x200000, "gfx", 0 )
	ROMX_LOAD( "fg-d.bin",     0x000000, 0x80000, CRC(4303f863) SHA1(72a3246e14f9c4d1fb4712bd67d087db42d722d9) , ROM_SKIP(3) )
	ROMX_LOAD( "fg-c.bin",     0x000001, 0x80000, CRC(d1dfcd2d) SHA1(8796db70459e1e6232a75f5c3f4bf8b227b16f46) , ROM_SKIP(3) )
	ROMX_LOAD( "fg-b.bin",     0x000002, 0x80000, CRC(22f2c097) SHA1(bbf2d30d31c5a7802b7f7f164dd51a4584511936) , ROM_SKIP(3) )
	ROMX_LOAD( "fg-a.bin",     0x000003, 0x80000, CRC(16a89b2c) SHA1(4d0e1ec6ae9a2bd31fa77140532bbce64d3874e9) , ROM_SKIP(3) )

	ROM_REGION( 0x8000, "gfx2", 0 )
	ROM_COPY( "gfx", 0x000000, 0x000000, 0x8000 )   /* stars */
ROM_END

// this is identical to the Final Crash bootleg but without the modified gfx.
// it's less common than Final Crash, but is either the original bootleg, or the bootleggers wanted to restore the
// original title.
ROM_START( ffightbla )
	ROM_REGION( CODE_SIZE, "maincpu", 0 )      /* 68000 code */
	ROM_LOAD16_BYTE( "9.bin",  0x00000, 0x20000, CRC(c6854c91) SHA1(29f01cc65be5eaa3f86e99eebdd284104623abb0) )
	ROM_LOAD16_BYTE( "5.bin",  0x00001, 0x20000, CRC(77f7c2b3) SHA1(feea48d9555824a2e5bf5e99ce159edc015f0792) )
	ROM_LOAD16_BYTE( "8.bin",  0x40000, 0x20000, CRC(1895b3df) SHA1(415a26050c50ed79a7ee5ddd1b8d61593b1ce876) )
	ROM_LOAD16_BYTE( "4.bin",  0x40001, 0x20000, CRC(bbd411ee) SHA1(85d50ca72ec46d627f9c88ff0809aa30e164821a) )
	ROM_LOAD16_BYTE( "7.bin",  0x80000, 0x20000, CRC(5b23ebf2) SHA1(8c28c21a72a28ad249170026891c6bb865943f84) )
	ROM_LOAD16_BYTE( "3.bin",  0x80001, 0x20000, CRC(aba2aebe) SHA1(294109b5929ed63859a55bef16643e3ade7da16f) )
	ROM_LOAD16_BYTE( "6.bin",  0xc0000, 0x20000, CRC(d4bf37f6) SHA1(f47e1cc9aa3b3019ee57f59715e3a611acf9fe3e) )
	ROM_LOAD16_BYTE( "2.bin",  0xc0001, 0x20000, CRC(07ac8f43) SHA1(7a41b003c76adaabd3f94929cc163461b70e0ed9) )
	//ROM_FILL(0x2610, 1, 7)  // temporary patch to fix transitions

	ROM_REGION( 0x20000, "audiocpu", 0 ) /* Audio CPU + Sample Data */
	ROM_LOAD( "1.bin",   0x00000, 0x20000, CRC(5b276c14) SHA1(73e53c077d4e3c1b919eee28b29e34176ee204f8) )

	ROM_REGION( 0x200000, "gfx", 0 )
	ROMX_LOAD( "18.bin",     0x000000, 0x20000, CRC(f1eee6d9) SHA1(bee95efbff49c582cff1cc6d9bb5ef4ea5c4a074) , ROM_SKIP(3) )
	ROMX_LOAD( "20.bin",     0x000001, 0x20000, CRC(675f4537) SHA1(acc68822da3aafbb62f76cbffa5f3389fcc91447) , ROM_SKIP(3) )
	ROMX_LOAD( "22.bin",     0x000002, 0x20000, CRC(db8a32ac) SHA1(b95f73dff291acee239e22e5fd7efe15d0de23be) , ROM_SKIP(3) )
	ROMX_LOAD( "24.bin",     0x000003, 0x20000, CRC(f4113e57) SHA1(ff1f443c13494a169b9be24abc361d27a6d01c09) , ROM_SKIP(3) )
	ROMX_LOAD( "10.bin",     0x080000, 0x20000, CRC(d478853e) SHA1(91fcf8eb022ccea66d291bec84ace557181cf861) , ROM_SKIP(3) )
	ROMX_LOAD( "12.bin",     0x080001, 0x20000, CRC(25055642) SHA1(578cf6a436489cc1f2d1acdb0cba6c1cbee2e21f) , ROM_SKIP(3) )
	ROMX_LOAD( "14.bin",     0x080002, 0x20000, CRC(b77d0328) SHA1(42eb1ebfda301f2b09f3add5932e8331f4790706) , ROM_SKIP(3) )
	ROMX_LOAD( "16.bin",     0x080003, 0x20000, CRC(ea111a79) SHA1(1b86aa984d2d6c527e96b61274a82263f34d0d89) , ROM_SKIP(3) )
	ROMX_LOAD( "ff-19.bin",  0x100000, 0x20000, CRC(7bc03747) SHA1(6964e5c562d6af5b4327ff828f3d0522c34911bc) , ROM_SKIP(3) ) // only these 4 differ from fcrash
	ROMX_LOAD( "ff-21.bin",  0x100001, 0x20000, CRC(0c248e2b) SHA1(28731fe25a8eb39c1e0822cf9074a7a32c6b2978) , ROM_SKIP(3) ) // ^
	ROMX_LOAD( "ff-23.bin",  0x100002, 0x20000, CRC(53949d0e) SHA1(1b11134005a47c323917b9892fe44819c36c6ee2) , ROM_SKIP(3) ) // ^
	ROMX_LOAD( "ff-25.bin",  0x100003, 0x20000, CRC(8d34a67d) SHA1(69e9f52efb73952313848a6d54dbdc17a2275c59) , ROM_SKIP(3) ) // ^
	ROMX_LOAD( "11.bin",     0x180000, 0x20000, CRC(d4457a60) SHA1(9e956efafa81a81aca92837df03968f5670ffc15) , ROM_SKIP(3) )
	ROMX_LOAD( "13.bin",     0x180001, 0x20000, CRC(3b26a37d) SHA1(58d8d0cdef81c938fb1a5595f2d02b228865893b) , ROM_SKIP(3) )
	ROMX_LOAD( "15.bin",     0x180002, 0x20000, CRC(6d837e09) SHA1(b4a133ab96c35b689ee692bfcc04981791099b6f) , ROM_SKIP(3) )
	ROMX_LOAD( "17.bin",     0x180003, 0x20000, CRC(c59a4d6c) SHA1(59e49c7d24dd333007de4bb621050011a5392bcc) , ROM_SKIP(3) )

	ROM_REGION( 0x8000, "gfx2", 0 )
	ROM_COPY( "gfx", 0x000000, 0x000000, 0x8000 )   /* stars */
ROM_END



// ************************************************************************* KODB

/*
CPU

1x TS68000CP12 (main)
1x TPC1020AFN-084C
1x Z8400BB1-Z80CPU (sound)
1x YM2151 (sound)
1x YM3012A (sound)
1x OKI-M6295 (sound)
2x LM324N (sound)
1x TDA2003 (sound)
1x oscillator 10.0 MHz
1x oscillator 22.1184 MHz

ROMs

1x AM27C512 (1)(sound)
1x AM27C020 (2)(sound)
2x AM27C040 (3,4)(main)
1x Am27C040 (bp)(gfx)
7x maskrom (ai,bi,ci,di,ap,cp,dp)(gfx)
1x GAL20V8A (not dumped)
3x GAL16V8A (not dumped)
1x PALCE20V8H (not dumped)
1x GAL20V8S (not dumped)

Note

1x JAMMA edge connector
1x trimmer (volume)
3x 8 switches dip

*/

ROM_START( kodb )
	ROM_REGION( CODE_SIZE, "maincpu", 0 )      /* 68000 code */
	ROM_LOAD16_BYTE( "3.ic172",    0x00000, 0x080000, CRC(036dd74c) SHA1(489344e56863429e86b4c362b82d89819c1d6afb) )
	ROM_LOAD16_BYTE( "4.ic171",    0x00001, 0x080000, CRC(3e4b7295) SHA1(3245640bae7d141238051dfe5c7683d05c6d3848) )
	//ROM_FILL( 0x952, 1, 7)  // temporary patch to fix transitions

	ROM_REGION( 0x10000, "audiocpu", 0 ) /* 64k for the audio CPU (+banks) */
	ROM_LOAD( "1.ic28",        0x00000, 0x10000, CRC(01cae60c) SHA1(b2cdd883fd859f0b701230831aca1f1a74ad6087) )

	ROM_REGION( 0x400000, "gfx", 0 )
	ROMX_LOAD( "cp.ic90",   0x000000, 0x80000, CRC(e3b8589e) SHA1(775f97e43cb995b93da40063a1f1e4d73b34437c), ROM_SKIP(7) )
	ROMX_LOAD( "dp.ic89",   0x000001, 0x80000, CRC(3eec9580) SHA1(3d8d0cfbeae077544e514a5eb96cc83f716e494f), ROM_SKIP(7) )
	ROMX_LOAD( "ap.ic88",   0x000002, 0x80000, CRC(fdf5f163) SHA1(271ee96886c958accaca9a82484ab80fe32bd38e), ROM_SKIP(7) )
	ROMX_LOAD( "bp.ic87",   0x000003, 0x80000, CRC(4e1c52b7) SHA1(74570e7d577c999c62203c97b3d449e3b61a678a), ROM_SKIP(7) )
	ROMX_LOAD( "ci.ic91",   0x000004, 0x80000, CRC(22228bc5) SHA1(d48a09ee284d9e4b986f5c3c1c865930f76986e2), ROM_SKIP(7) )
	ROMX_LOAD( "di.ic92",   0x000005, 0x80000, CRC(ab031763) SHA1(5bcd89b1debf029b779aa1bb73b3a572d27154ec), ROM_SKIP(7) )
	ROMX_LOAD( "ai.ic93",   0x000006, 0x80000, CRC(cffbf4be) SHA1(f805bafc855d4a656c055a76eaeb26e36835541e), ROM_SKIP(7) )
	ROMX_LOAD( "bi.ic94",   0x000007, 0x80000, CRC(4a1b43fe) SHA1(7957f45b2862825c9509043c63c7da7108bd251b), ROM_SKIP(7) )

	ROM_REGION( 0x8000, "gfx2", 0 )
	ROM_COPY( "gfx", 0x000000, 0x000000, 0x8000 )   /* stars */

	ROM_REGION( 0x40000, "oki", 0 ) /* Samples */
	ROM_LOAD( "2.ic19",      0x00000, 0x40000, CRC(a2db1575) SHA1(1a4a29e4b045af50700adf1665697feab12cc234) )
ROM_END

void cps_state::init_kodb()
{
	/* the original game alternates between 2 sprite ram areas to achieve flashing sprites - the bootleg doesn't do the write to the register to achieve this
	mapping both sprite ram areas to the same bootleg sprite ram - similar to how sf2mdt works */
	m_bootleg_sprite_ram = std::make_unique<uint16_t[]>(0x2000);
	m_maincpu->space(AS_PROGRAM).install_ram(0x900000, 0x903fff, m_bootleg_sprite_ram.get());
	m_maincpu->space(AS_PROGRAM).install_ram(0x904000, 0x907fff, m_bootleg_sprite_ram.get()); /* both of these need to be mapped */

	init_cps1();
}



// ************************************************************************* KNIGHTSB

/*

CPU:

1x MC68000P12 ic65 main
1x Z0840006PSC ic1 sound
1x YM2151 ic29 sound
1x YM3012 ic30 sound
2x LM324 ic15,ic31 sound
2x M5205 ic184,ic185 sound
1x TDA2003 ic14 sound
1x oscillator 24.000000MHz (close to main)
1x oscillator 29.821000MHz (close to sound)

ROMs

5x M27C2001 1,2,3,4,5 dumped
4x maskrom KA,KB,KC,KD not dumped

RAMs:

4x KM62256ALP ic112,ic113,ic168,ic170
1x SYC6116L ic24
1x MCM2018AN ic7,ic8,ic51,ic56,ic70,ic71,ic77,ic78

PLDs:

1x TPC1020AFN ic116 read protected
3x GAL20V8A ic120,ic121,ic169 read protected
3x GAL16V8A ic7,ic72,ic80 read protected

Note:

1x JAMMA edge connector
2x 10 legs connector
1x trimmer (volume)
3x 8x2 switches DIP

*/
/* bootleg */
/* FIXME - GFX ROMs are wrong, copied from the other version */
/* ROMs missing are KA.IC91 KB.IC92 KC.IC93 KD.IC94 */
ROM_START( knightsb )
	ROM_REGION( CODE_SIZE, "maincpu", 0 )      /* 68000 code */
	ROM_LOAD16_BYTE( "3.ic173",    0x00001, 0x40000, CRC(c9c6e720) SHA1(e8a1cd73458b548e88fc49d8f659e0dc33a8e756) )
	ROM_LOAD16_BYTE( "5.ic172",    0x00000, 0x40000, CRC(7fd91118) SHA1(d2832b21309a467938891946d7af35d8095787a4) )
	ROM_LOAD16_BYTE( "2.ic175",    0x80001, 0x40000, CRC(1eb91343) SHA1(e02cfbbd7689346f14f2e3455ed17e7f0b51bad0) )
	ROM_LOAD16_BYTE( "4.ic176",    0x80000, 0x40000, CRC(af352703) SHA1(7855ac65752203f45af4ef41af8c291540a1c8a8) )

	ROM_REGION( 0x400000, "gfx", 0 ) /* bootleg had 4x 1meg MASKroms, these need dumping so that the format is known */
	ROMX_LOAD( "kr_gfx1.rom",  0x000000, 0x80000, BAD_DUMP CRC(9e36c1a4) SHA1(772daae74e119371dfb76fde9775bda78a8ba125) , ROM_GROUPWORD | ROM_SKIP(6) )
	ROMX_LOAD( "kr_gfx3.rom",  0x000002, 0x80000, BAD_DUMP CRC(c5832cae) SHA1(a188cf401cd3a2909b377d3059f14d22ec3b0643) , ROM_GROUPWORD | ROM_SKIP(6) )
	ROMX_LOAD( "kr_gfx2.rom",  0x000004, 0x80000, BAD_DUMP CRC(f095be2d) SHA1(0427d1574062f277a9d04440019d5638b05de561) , ROM_GROUPWORD | ROM_SKIP(6) )
	ROMX_LOAD( "kr_gfx4.rom",  0x000006, 0x80000, BAD_DUMP CRC(179dfd96) SHA1(b1844e69da7ab13474da569978d5b47deb8eb2be) , ROM_GROUPWORD | ROM_SKIP(6) )
	ROMX_LOAD( "kr_gfx5.rom",  0x200000, 0x80000, BAD_DUMP CRC(1f4298d2) SHA1(4b162a7f649b0bcd676f8ca0c5eee9a1250d6452) , ROM_GROUPWORD | ROM_SKIP(6) )
	ROMX_LOAD( "kr_gfx7.rom",  0x200002, 0x80000, BAD_DUMP CRC(37fa8751) SHA1(b88b39d1f08621f15a5620095aef998346fa9891) , ROM_GROUPWORD | ROM_SKIP(6) )
	ROMX_LOAD( "kr_gfx6.rom",  0x200004, 0x80000, BAD_DUMP CRC(0200bc3d) SHA1(c900b1be2b4e49b951e5c1e3fd1e19d21b82986e) , ROM_GROUPWORD | ROM_SKIP(6) )
	ROMX_LOAD( "kr_gfx8.rom",  0x200006, 0x80000, BAD_DUMP CRC(0bb2b4e7) SHA1(983b800925d58e4aeb4e5105f93ed5faf66d009c) , ROM_GROUPWORD | ROM_SKIP(6) )

	ROM_REGION( 0x40000, "audiocpu", 0 ) /* 64k for the audio CPU (+banks) */
	ROM_LOAD( "1.ic26",     0x00000, 0x40000, CRC(bd6f9cc1) SHA1(9f33cccef224d2204736a9eae761196866bd6e41) )
ROM_END



// ************************************************************************* CAWINGBL, CAWINGB2

ROM_START( cawingbl )
	ROM_REGION( CODE_SIZE, "maincpu", 0 )      /* 68000 code */
	ROM_LOAD16_BYTE( "caw2.bin",    0x00000, 0x80000, CRC(8125d3f0) SHA1(a0e48c326c6164ca189c9372f5c38a7c103772c1) )
	ROM_LOAD16_BYTE( "caw1.bin",    0x00001, 0x80000, CRC(b19b10ce) SHA1(3c71f1dc830d1e8b8ba26d8a71e12f477659480c) )

	ROM_REGION( 0x200000, "gfx", 0 )
	ROMX_LOAD( "caw7.bin", 0x000000, 0x80000, CRC(a045c689) SHA1(8946c55635121282ea03586a278e50de20d92633) , ROM_SKIP(3) )
	ROMX_LOAD( "caw6.bin", 0x000001, 0x80000, CRC(61192f7c) SHA1(86643c62653a62a5c7541d50cfdecae9b607440d) , ROM_SKIP(3) )
	ROMX_LOAD( "caw5.bin", 0x000002, 0x80000, CRC(30dd78db) SHA1(e0295001d6f5fb4a9276c432f971e88f73c5e39a) , ROM_SKIP(3) )
	ROMX_LOAD( "caw4.bin", 0x000003, 0x80000, CRC(4937fc41) SHA1(dac179715be483a521df8e515afc1fb7a2cd8f13) , ROM_SKIP(3) )

	ROM_REGION( 0x20000, "audiocpu", 0 ) /* 64k for the audio CPU (+banks) */
	ROM_LOAD( "caw3.bin",  0x00000, 0x20000, CRC(ffe16cdc) SHA1(8069ea69f0b89d61c35995c8040a4989d7be9c1f) )
ROM_END

ROM_START( cawingb2 )
	ROM_REGION( CODE_SIZE, "maincpu", 0 )      /* 68000 code */
	ROM_LOAD16_BYTE( "8.8",    0x00000, 0x20000, CRC(f655708c) SHA1(9962a1c96ea08bc71b25d4f58e5d1fb1beebf0dc) )
	ROM_LOAD16_BYTE( "4.4",    0x00001, 0x20000, CRC(a02fb5aa) SHA1(c9c064a83899c48f681ac803cfc5886503b9d992) )
	ROM_LOAD16_BYTE( "7.7",    0x40000, 0x20000, CRC(8c6c7430) SHA1(3ed5713caf774b050b41a6adea026e1307b570df) )
	ROM_LOAD16_BYTE( "3.3",    0x40001, 0x20000, CRC(f585bf2c) SHA1(3a3169791f8deace8d9bee1adb08f19fbcd309c6) )
	ROM_LOAD16_BYTE( "6.6",    0x80000, 0x20000, CRC(5fda906e) SHA1(7b3ef17d494a2f92e58ab7e34a3beaad8c149fca) )
	ROM_LOAD16_BYTE( "2.2",    0x80001, 0x20000, CRC(736c1835) SHA1(a91f479fab30603a111304adc0478d430faa80fc) )
	ROM_LOAD16_BYTE( "5.5",    0xc0000, 0x20000, CRC(76458083) SHA1(cbb4ef5f7615c834b2ee1ad3c86e7262f2f62c01) )
	ROM_LOAD16_BYTE( "1.1",    0xc0001, 0x20000, CRC(d3523f34) SHA1(005ea378c2b78782f85ecc591946c027ca2ca023) )

	ROM_REGION( 0x200000, "gfx", 0 )
	ROMX_LOAD( "17.17",     0x000000, 0x20000, CRC(0b538062) SHA1(ac6e5dc82efdca311adfe6e6cdda160ad4a0d04d) , ROM_SKIP(3) )
	ROMX_LOAD( "19.19",     0x000001, 0x20000, CRC(3ad62311) SHA1(1c132696b55191d16af30ebd36d2320d979eab36) , ROM_SKIP(3) )
	ROMX_LOAD( "21.21",     0x000002, 0x20000, CRC(1b872a98) SHA1(7a3f72c6d384dfa8e224f93604997a7b6e5c8926) , ROM_SKIP(3) )
	ROMX_LOAD( "23.23",     0x000003, 0x20000, CRC(ad49eecd) SHA1(39909996765391ed734a02c74f683e1bd9ce1561) , ROM_SKIP(3) )
	ROMX_LOAD( "9.9",       0x080000, 0x20000, CRC(8cd4df5b) SHA1(771b6d6a6baa95a669335fe64e2219fe7226e140) , ROM_SKIP(3) )
	ROMX_LOAD( "11.11",     0x080001, 0x20000, CRC(bf14418a) SHA1(7a0e1c65b8825a252338d6c1db59a88966ec6cfb) , ROM_SKIP(3) )
	ROMX_LOAD( "13.13",     0x080002, 0x20000, CRC(cef1aab8) SHA1(677a889b939ff00e95737a4a53053744bb6744c0) , ROM_SKIP(3) )
	ROMX_LOAD( "15.15",     0x080003, 0x20000, CRC(397725dc) SHA1(9450362bbf2f91b4225a088d6e283d7b16407b74) , ROM_SKIP(3) )
	ROMX_LOAD( "18.18",     0x100000, 0x20000, CRC(9b14f7ed) SHA1(72b6e1174d4faab487261aa6739de842d2423e1a) , ROM_SKIP(3) )
	ROMX_LOAD( "20.20",     0x100001, 0x20000, CRC(59bcc1bb) SHA1(c725060e068294dea1d962c54a9018050fa70297) , ROM_SKIP(3) )
	ROMX_LOAD( "22.22",     0x100002, 0x20000, CRC(23dc647a) SHA1(2d8d4c4c7b2d0616430360d1639b07216dd731d6) , ROM_SKIP(3) )
	ROMX_LOAD( "24.24",     0x100003, 0x20000, CRC(eda9fa6b) SHA1(4a3510ce71b015a1ea568fd0bbe61c5c093a2fbf) , ROM_SKIP(3) )
	ROMX_LOAD( "10.10",     0x180000, 0x20000, CRC(17174249) SHA1(71c6424ab4629065dd6af8bb47b18f5b5d0fbe49) , ROM_SKIP(3) )
	ROMX_LOAD( "12.12",     0x180001, 0x20000, CRC(490440b2) SHA1(2597bf16340308f84b32cfa048c426db571b4a35) , ROM_SKIP(3) )
	ROMX_LOAD( "14.14",     0x180002, 0x20000, CRC(344a8270) SHA1(fdb588a7ba60783225e3b5c72446f79625de4f9c) , ROM_SKIP(3) )
	ROMX_LOAD( "16.16",     0x180003, 0x20000, CRC(b991ad91) SHA1(5c59131ddf068cb54d23f8836293360fbc967d58) , ROM_SKIP(3) )

	ROM_REGION( 0x20000, "audiocpu", 0 ) /* 64k for the audio CPU (+banks) */
	ROM_LOAD( "5.a",       0x00000, 0x20000, CRC(ffe16cdc) SHA1(8069ea69f0b89d61c35995c8040a4989d7be9c1f) )
ROM_END


// ************************************************************************* DINOPIC, DINOPIC2

MACHINE_START_MEMBER(cps_state, dinopic)
{
	m_layer_enable_reg = 0x0a;
	m_layer_mask_reg[0] = 0x0c;
	m_layer_mask_reg[1] = 0x0e;
	m_layer_mask_reg[2] = 0x00;
	m_layer_mask_reg[3] = 0x02;
	m_layer_scrollx_offset[0] = 0x40;
	m_layer_scrollx_offset[1] = 0x40;
	m_layer_scrollx_offset[2] = 0x40;
	m_sprite_base = 0x1000;
	m_sprite_list_end_marker = 0x8000;
	m_sprite_x_offset = 0;
}

MACHINE_CONFIG_START(cps_state::dinopic)

	/* basic machine hardware */
	MCFG_DEVICE_ADD("maincpu", M68000, 12000000)
	MCFG_DEVICE_PROGRAM_MAP(dinopic_map)
	MCFG_DEVICE_VBLANK_INT_DRIVER("screen", cps_state, cps1_interrupt)
	MCFG_DEVICE_IRQ_ACKNOWLEDGE_DRIVER(cps_state, cps1_int_ack)

	//MCFG_DEVICE_ADD("audiocpu", PIC16C57, 12000000)
	//MCFG_DEVICE_DISABLE() /* no valid dumps .. */

	MCFG_MACHINE_START_OVERRIDE(cps_state, dinopic)

	EEPROM_93C46_8BIT(config, "eeprom");

	/* video hardware */
	MCFG_SCREEN_ADD("screen", RASTER)
	MCFG_SCREEN_REFRESH_RATE(60)
	MCFG_SCREEN_VBLANK_TIME(ATTOSECONDS_IN_USEC(0))
	MCFG_SCREEN_SIZE(64*8, 32*8)
	MCFG_SCREEN_VISIBLE_AREA(8*8, (64-8)*8-1, 2*8, 30*8-1 )
	MCFG_SCREEN_UPDATE_DRIVER(cps_state, screen_update_fcrash)
	MCFG_SCREEN_VBLANK_CALLBACK(WRITELINE(*this, cps_state, screen_vblank_cps1))
	MCFG_SCREEN_PALETTE("palette")

	MCFG_DEVICE_ADD("gfxdecode", GFXDECODE, "palette", gfx_cps1)
	MCFG_PALETTE_ADD("palette", 0xc00)

	/* sound hardware */
	SPEAKER(config, "mono").front_center();

	MCFG_GENERIC_LATCH_8_ADD("soundlatch1")

	MCFG_DEVICE_ADD("oki", OKIM6295, 1000000, okim6295_device::PIN7_HIGH)
	MCFG_SOUND_ROUTE(ALL_OUTPUTS, "mono", 0.30)
MACHINE_CONFIG_END

/*

Cadillac Bootleg Hardware:

1x 68000p10
1x PIC16c57
1x AD-65
1x OSC 30mhz
1x OSC 24mhz
13x 27c4000 ROMS

*/
ROM_START( dinopic )
	ROM_REGION( CODE_SIZE, "maincpu", 0 )      /* 68000 code */
	ROM_LOAD16_BYTE( "3.bin",      0x000001, 0x80000, CRC(13dfeb08) SHA1(cd2f9dd64f4fabe93901247e36dff3763169716d) )
	ROM_LOAD16_BYTE( "5.bin",      0x000000, 0x80000, CRC(96dfcbf1) SHA1(a8bda6edae2c1b79db7ae8a8976fd2457f874373) )
	ROM_LOAD16_BYTE( "2.bin",      0x100001, 0x80000, CRC(0e4058ba) SHA1(346f9e34ea53dd1bf5cdafa1e38bf2edb09b9a7f) )
	ROM_LOAD16_BYTE( "7.bin",      0x100000, 0x80000, CRC(6133f349) SHA1(d13af99910623f62c090d25372a2253dbc2f8cbe) )

	ROM_REGION( 0x400000, "gfx", 0 ) // same data, different format, except for 8 which is a 99% match (bad rom?)
	ROMX_LOAD( "4.bin",   0x000000, 0x40000, CRC(f3c2c98d) SHA1(98ae51a67fa4159456a4a205eebdd8d1775888d1), ROM_SKIP(7) )
	ROM_CONTINUE(         0x000004, 0x40000)
	ROMX_LOAD( "8.bin",   0x000001, 0x40000, CRC(d574befc) SHA1(56482e7a9aa8439f30e3cf72311495ce677a083d), ROM_SKIP(7) )
	ROM_CONTINUE(         0x000005, 0x40000)
	ROMX_LOAD( "9.bin",   0x000002, 0x40000, CRC(55ef0adc) SHA1(3b5551ae76ae80882d37fc70a1031a57885d6840), ROM_SKIP(7) )
	ROM_CONTINUE(         0x000006, 0x40000)
	ROMX_LOAD( "6.bin",   0x000003, 0x40000, CRC(cc0805fc) SHA1(c512734c28b878a30a0de249929f69784d5d77a1), ROM_SKIP(7) )
	ROM_CONTINUE(         0x000007, 0x40000)
	ROMX_LOAD( "13.bin",  0x200000, 0x40000, CRC(1371f714) SHA1(d2c98096fab08e3d4fd2482e6ebfc970ead656ee), ROM_SKIP(7) )
	ROM_CONTINUE(         0x200004, 0x40000)
	ROMX_LOAD( "12.bin",  0x200001, 0x40000, CRC(b284c4a7) SHA1(166f571e0afa115f8e38ba427b40e30abcfd70ee), ROM_SKIP(7) )
	ROM_CONTINUE(         0x200005, 0x40000)
	ROMX_LOAD( "11.bin",  0x200002, 0x40000, CRC(b7ad3394) SHA1(58dec34d9d991ff2817c8a7847749716abae6c77), ROM_SKIP(7) )
	ROM_CONTINUE(         0x200006, 0x40000)
	ROMX_LOAD( "10.bin",  0x200003, 0x40000, CRC(88847705) SHA1(05dc90067921960e417b7436056a5e1f86abaa1a), ROM_SKIP(7) )
	ROM_CONTINUE(         0x200007, 0x40000)

	ROM_REGION( 0x28000, "audiocpu", 0 ) /* PIC16c57 - protected, dump isn't valid */
	ROM_LOAD( "pic16c57-rp", 0x00000, 0x2d4c, BAD_DUMP CRC(5a6d393c) SHA1(1391a1590aff5f75bb6fae1c83eddb796b53135d) )

	ROM_REGION( 0x80000, "oki", 0 ) /* OKI6295 samples */
	ROM_LOAD( "1.bin",      0x000000, 0x80000,  CRC(7d921309) SHA1(d51e60e904d302c2516b734189e141aa171b2b82) )
ROM_END

/* this is basically the same set as above, from a different bootleg pcb, with a few extra pal dumps etc.
   the first dump will probably be removed eventually

  CPU
  1x TS68000CP10 (main)
  1x AD-65 (sound)(equivalent to M6295)
  1x PIC16C57-XT/P
  1x A1020B-PL84C
  1x oscillator 24.000MHz (close to main)
  1x oscillator 30.000MHz (close to sound)

  ROMs
  13x 27C4000
  3x GAL20V8A
  3x PALCE16V8H (1 broken not dumped)
  1x CAT93C46P

  Note
  1x JAMMA edge connector
  1x 10 legs connector
  1x trimmer (volume)
*/

ROM_START( dinopic2 )
	ROM_REGION( CODE_SIZE, "maincpu", 0 )      /* 68000 code */
	ROM_LOAD16_BYTE( "27c4000-m12374r-2.bin",      0x000001, 0x80000, CRC(13dfeb08) SHA1(cd2f9dd64f4fabe93901247e36dff3763169716d) )
	ROM_LOAD16_BYTE( "27c4000-m12481.bin",         0x000000, 0x80000, CRC(96dfcbf1) SHA1(a8bda6edae2c1b79db7ae8a8976fd2457f874373) )
	ROM_LOAD16_BYTE( "27c4000-m12374r-1.bin",      0x100001, 0x80000, CRC(0e4058ba) SHA1(346f9e34ea53dd1bf5cdafa1e38bf2edb09b9a7f) )
	ROM_LOAD16_BYTE( "27c4000-m12374r-3.bin",      0x100000, 0x80000, CRC(6133f349) SHA1(d13af99910623f62c090d25372a2253dbc2f8cbe) )

	ROM_REGION( 0x400000, "gfx", 0 )
	ROMX_LOAD( "27c4000-m12481-4.bin",   0x000000, 0x40000, CRC(f3c2c98d) SHA1(98ae51a67fa4159456a4a205eebdd8d1775888d1), ROM_SKIP(7) )
	ROM_CONTINUE(                        0x000004, 0x40000)
	ROMX_LOAD( "27c4000-m12481-3.bin",   0x000001, 0x40000, BAD_DUMP CRC(417a4816) SHA1(5268f6667ff550a949a08f94171966f5d841c6b2), ROM_SKIP(7) ) // this one is a perfect match, unlike dinopic set
	ROM_CONTINUE(                        0x000005, 0x40000)
	ROMX_LOAD( "27c4000-m12481-2.bin",   0x000002, 0x40000, CRC(55ef0adc) SHA1(3b5551ae76ae80882d37fc70a1031a57885d6840), ROM_SKIP(7) )
	ROM_CONTINUE(                        0x000006, 0x40000)
	ROMX_LOAD( "27c4000-m12481-1.bin",   0x000003, 0x40000, CRC(cc0805fc) SHA1(c512734c28b878a30a0de249929f69784d5d77a1), ROM_SKIP(7) )
	ROM_CONTINUE(                        0x000007, 0x40000)
	ROMX_LOAD( "27c4000-m12481-8.bin",   0x200000, 0x40000, CRC(1371f714) SHA1(d2c98096fab08e3d4fd2482e6ebfc970ead656ee), ROM_SKIP(7) )
	ROM_CONTINUE(                        0x200004, 0x40000)
	ROMX_LOAD( "27c4000-m12481-7.bin",   0x200001, 0x40000, CRC(b284c4a7) SHA1(166f571e0afa115f8e38ba427b40e30abcfd70ee), ROM_SKIP(7) )
	ROM_CONTINUE(                        0x200005, 0x40000)
	ROMX_LOAD( "27c4000-m12481-6.bin",   0x200002, 0x40000, CRC(b7ad3394) SHA1(58dec34d9d991ff2817c8a7847749716abae6c77), ROM_SKIP(7) )
	ROM_CONTINUE(                        0x200006, 0x40000)
	ROMX_LOAD( "27c4000-m12481-5.bin",   0x200003, 0x40000, CRC(88847705) SHA1(05dc90067921960e417b7436056a5e1f86abaa1a), ROM_SKIP(7) )
	ROM_CONTINUE(                        0x200007, 0x40000)

	ROM_REGION( 0x28000, "audiocpu", 0 ) /* PIC16c57 - protected, dump isn't valid */
	ROM_LOAD( "pic16c57-xt.hex", 0x00000, 0x26cc, BAD_DUMP CRC(a6a5eac4) SHA1(2039789084836769180f0bfd230c2553a37e2aaf) )

	ROM_REGION( 0x80000, "oki", 0 ) /* OKI6295 samples */
	ROM_LOAD( "27c4000-m12623.bin",      0x000000, 0x80000,  CRC(7d921309) SHA1(d51e60e904d302c2516b734189e141aa171b2b82) )

	ROM_REGION( 0xc00, "user1", 0 ) /* extra bits on this set */
	ROM_LOAD( "cat93c46p.bin",       0x000, 0x080,  CRC(d49fa351) SHA1(e6dfaff1c6aa962d34ae8e82b71e6f394d82e19c) )
	ROM_LOAD( "gal20v8a-1.bin",      0x200, 0x157,  CRC(cd99ca47) SHA1(ee1d990fd294aa46f56f31264134251569f6792e) )
	ROM_LOAD( "gal20v8a-2.bin",      0x400, 0x157,  CRC(60d016b9) SHA1(add42c763c819f3fe6d7cf3adc7123a52c2a3be9) )
	ROM_LOAD( "gal20v8a-3.bin",      0x600, 0x157,  CRC(049b7f4f) SHA1(6c6ea03d9a293db69a8bd10e042ee75e3c01313c) )
	ROM_LOAD( "palce16v8h-1.bin",    0x800, 0x117,  CRC(48253c66) SHA1(8c94e655b768c45c3edf6ef39e62e3b7a4e57530) )
	ROM_LOAD( "palce16v8h-2.bin",    0xa00, 0x117,  CRC(9ae375ba) SHA1(6f227c2a5b1170a41e6419f12d1e1f98edc6f8e5) )
ROM_END

void cps_state::init_dinopic()
{
	m_bootleg_sprite_ram = std::make_unique<uint16_t[]>(0x2000);
	m_maincpu->space(AS_PROGRAM).install_ram(0x990000, 0x993fff, m_bootleg_sprite_ram.get());
	init_cps1();
}


// ************************************************************************* MTWINSB

ROM_START( mtwinsb ) // board marked MGT-026
	ROM_REGION( CODE_SIZE, "maincpu", 0 )      /* 68000 code */
	ROM_LOAD16_BYTE( "1-prg-27c4001.bin",     0x00001, 0x80000, CRC(8938a029) SHA1(50104d2afaec8d69d317780c071a4f2248e23e62) )
	ROM_LOAD16_BYTE( "2-prg-27c4001.bin",     0x00000, 0x80000, CRC(7d5b8a97) SHA1(d3e456061a569765d400fc7c9b43e4fdacf17951) )

	ROM_REGION( 0x200000, "gfx", 0 ) // identical to the original, but differently arranged
	ROMX_LOAD( "g4.bin",  0x000004, 0x40000, CRC(11493e55) SHA1(0e45f53b034d66ce8d029346d4d88e46021df1a7), ROM_SKIP(7) )
	ROM_CONTINUE(         0x000000, 0x40000)
	ROMX_LOAD( "g3.bin",  0x000005, 0x40000, CRC(feda0f8b) SHA1(59c740478791ce95bf06feeda5173cc283a1eaea), ROM_SKIP(7) )
	ROM_CONTINUE(         0x000001, 0x40000)
	ROMX_LOAD( "g2.bin",  0x000006, 0x40000, CRC(745f0eba) SHA1(1cb07be5df7cc43b5aa236f114d303bf92436c74), ROM_SKIP(7) )
	ROM_CONTINUE(         0x000002, 0x40000)
	ROMX_LOAD( "g1.bin",  0x000007, 0x40000, CRC(8069026f) SHA1(3d5e9b36a349328bcd93d83d8d2fe3cd40e68a3b), ROM_SKIP(7) )
	ROM_CONTINUE(         0x000003, 0x40000)

	ROM_REGION( 0x18000, "audiocpu", 0 ) /* 64k for the audio CPU (+banks) */
	ROM_LOAD( "4-snd-z80-27c512.bin", 0x00000, 0x08000, CRC(4d4255b7) SHA1(81a76b58043af7252a854b7efc4109957ef0e679) ) // identical to the original
	ROM_CONTINUE(          0x10000, 0x08000 )

	ROM_REGION( 0x40000, "oki", 0 ) /* Samples */
	ROM_LOAD( "3-snd-27c208.bin", 0x00000, 0x40000, CRC(a0c3de92) SHA1(5135cd982564f898f799ff1bc2bb2a75154be0cd) ) // identical to the original, but one single bigger ROM
ROM_END

void cps_state::init_mtwinsb()
{
	m_bootleg_sprite_ram = std::make_unique<uint16_t[]>(0x2000);
	m_maincpu->space(AS_PROGRAM).install_ram(0x990000, 0x993fff, m_bootleg_sprite_ram.get());
	init_cps1();
}


// ************************************************************************* SGYXZ

// 24mhz crystal (maincpu), 28.322 crystal (video), 3.579545 crystal (sound)
// sound cpu is (239 V 249521 VC5006 KABUKI DL-030P-110V) - recycled Kabuki Z80 from genuine Capcom HW?
// 3x8 dsws

MACHINE_CONFIG_START(cps_state::sgyxz)
	/* basic machine hardware */
	MCFG_DEVICE_ADD("maincpu", M68000, 12000000)
	MCFG_DEVICE_PROGRAM_MAP(sgyxz_map)
	MCFG_DEVICE_VBLANK_INT_DRIVER("screen", cps_state,  cps1_interrupt)
	MCFG_DEVICE_IRQ_ACKNOWLEDGE_DRIVER(cps_state, cps1_int_ack)

	MCFG_DEVICE_ADD("audiocpu", Z80, 3579545)
	MCFG_DEVICE_PROGRAM_MAP(sgyxz_sound_map)

	MCFG_MACHINE_START_OVERRIDE(cps_state,sgyxz)

	/* video hardware */
	MCFG_SCREEN_ADD("screen", RASTER)
	MCFG_SCREEN_REFRESH_RATE(60)
	MCFG_SCREEN_VBLANK_TIME(ATTOSECONDS_IN_USEC(0))
	MCFG_SCREEN_SIZE(64*8, 32*8)
	MCFG_SCREEN_VISIBLE_AREA(8*8, (64-8)*8-1, 2*8, 30*8-1 )
	MCFG_SCREEN_UPDATE_DRIVER(cps_state, screen_update_fcrash)
	MCFG_SCREEN_VBLANK_CALLBACK(WRITELINE(*this, cps_state, screen_vblank_cps1))
	MCFG_SCREEN_PALETTE("palette")
	MCFG_DEVICE_ADD("gfxdecode", GFXDECODE, "palette", gfx_cps1)
	MCFG_PALETTE_ADD("palette", 0xc00)

	EEPROM_93C46_8BIT(config, "eeprom");

	/* sound hardware */
	SPEAKER(config, "mono").front_center();

	MCFG_GENERIC_LATCH_8_ADD("soundlatch1")
	MCFG_GENERIC_LATCH_8_ADD("soundlatch2")

	MCFG_DEVICE_ADD("2151", YM2151, XTAL(3'579'545))  /* verified on pcb */
	MCFG_YM2151_IRQ_HANDLER(INPUTLINE("audiocpu", 0))
	MCFG_SOUND_ROUTE(0, "mono", 0.35)
	MCFG_SOUND_ROUTE(1, "mono", 0.35)

	/* CPS PPU is fed by a 16mhz clock,pin 117 outputs a 4mhz clock which is divided by 4 using 2 74ls74 */
	MCFG_DEVICE_ADD("oki", OKIM6295, XTAL(16'000'000)/4/4, okim6295_device::PIN7_HIGH) // pin 7 can be changed by the game code, see f006 on z80
	MCFG_SOUND_ROUTE(ALL_OUTPUTS, "mono", 0.30)
MACHINE_CONFIG_END

ROM_START( sgyxz )
	ROM_REGION( CODE_SIZE, "maincpu", 0 ) /* 68000 Code */
	ROM_LOAD16_BYTE( "sgyxz_prg1.bin", 0x000001, 0x20000, CRC(d8511929) SHA1(4de9263778f327693f4d1e21b48e43806f673487) )
	ROM_CONTINUE( 0x80001, 0x20000 )
	ROM_CONTINUE( 0x40001, 0x20000 )
	ROM_CONTINUE( 0xc0001, 0x20000 )
	ROM_LOAD16_BYTE( "sgyxz_prg2.bin", 0x000000, 0x20000, CRC(95429c83) SHA1(e981624d018132e5625a66113b6ac4fc44e55cf7) )
	ROM_CONTINUE( 0x80000, 0x20000 )
	ROM_CONTINUE( 0x40000, 0x20000 )
	ROM_CONTINUE( 0xc0000, 0x20000 )
	ROM_FILL(0x708da, 4, 0xff) // patch out protections
	ROM_FILL(0xf11ea, 1, 0x60)
	ROM_FILL(0x00007, 1, 0xa2) // start address
	ROM_FILL(0x02448, 1, 0x07) // transitions

	ROM_REGION( 0x400000, "gfx", 0 )
	ROMX_LOAD("sgyxz_gfx1.bin", 0x000000, 0x80000, CRC(a60be9f6) SHA1(2298a4b6a2c83b76dc106a1efa19606b298d378a), ROM_GROUPWORD | ROM_SKIP(6) ) // 'picture 1'
	ROM_CONTINUE(              0x000004, 0x80000 )
	ROM_CONTINUE(              0x200000, 0x80000 )
	ROM_CONTINUE(              0x200004, 0x80000 )
	ROMX_LOAD("sgyxz_gfx2.bin", 0x000002, 0x80000, CRC(6ad9d048) SHA1(d47212d28d0a1ce349e4c59e5d0d99c541b3458e), ROM_GROUPWORD | ROM_SKIP(6) ) // 'picture 2'
	ROM_CONTINUE(              0x000006, 0x80000 )
	ROM_CONTINUE(              0x200002, 0x80000 )
	ROM_CONTINUE(              0x200006, 0x80000 )

	ROM_REGION( 0x10000, "audiocpu", 0 ) /* Z80 code */
	ROM_LOAD( "sgyxz_snd2.bin", 0x00000, 0x10000,  CRC(210c376f) SHA1(0d937c86078d0a106f5636b7daf5fc0266c2c2ec) )

	ROM_REGION( 0x040000, "oki", 0 ) /* Samples */
	ROM_LOAD( "sgyxz_snd1.bin", 0x00000, 0x40000,  CRC(c15ac0f2) SHA1(8d9e5519d9820e4ac4f70555088c80e64d052c9d) )
ROM_END

MACHINE_CONFIG_START(cps_state::wofabl)
	sgyxz(config);

	MCFG_DEVICE_MODIFY("maincpu")
	MCFG_DEVICE_PROGRAM_MAP(wofabl_map)
MACHINE_CONFIG_END

ROM_START( wofabl )
	ROM_REGION( CODE_SIZE, "maincpu", 0 ) /* 68000 Code */
	ROM_LOAD16_BYTE( "5.prg.040", 0x000000, 0x80000, CRC(4d9d2327) SHA1(b8029b117083a1c31546455fa53d9ee83a4ff7ad) )
	ROM_LOAD16_BYTE( "3.prg.040", 0x000001, 0x80000, CRC(ef25fe49) SHA1(d45d3c94cb57187b2f6ac248e9c3c9989be38f99) )
	ROM_LOAD16_BYTE( "6.prg.010", 0x100000, 0x20000, CRC(93eeb161) SHA1(0b8efb7ace59791ffb8a3f7826f0ea74620d7a0f) ) // x111111xxxxxxxxxx = 0xFF
	ROM_LOAD16_BYTE( "4.prg.010", 0x100001, 0x20000, CRC(a0751944) SHA1(84f092992f0f94acffbbb43168fbcee2c45da789) ) // x111111xxxxxxxxxx = 0xFF

	ROM_REGION( 0x400000, "gfx", 0 ) /* rearranged in init */
	ROMX_LOAD( "gfx13.040",  0x000000, 0x80000, CRC(8e8db215) SHA1(cc85e576bf09c3edab9afc1b5fa0a152f4140c06) , ROM_GROUPWORD | ROM_SKIP(6) )
	ROMX_LOAD( "gfx15.040",  0x000002, 0x80000, CRC(a5e4f449) SHA1(9956f82818ccc685367b5fe5e4bc8b59b65c31c1) , ROM_GROUPWORD | ROM_SKIP(6) )
	ROMX_LOAD( "gfx14.040",  0x000004, 0x80000, CRC(f34a7f9d) SHA1(6d67623c93147a779f07ef103188f3e2cb6d6d6e) , ROM_GROUPWORD | ROM_SKIP(6) )
	ROMX_LOAD( "gfx16.040",  0x000006, 0x80000, CRC(49a3dfc7) SHA1(c14ea91745fd72be936b6db9981d12d958326757) , ROM_GROUPWORD | ROM_SKIP(6) )
	ROMX_LOAD( "gfx9.040",   0x200000, 0x80000, CRC(f8f33a0e) SHA1(33f172b79499d4a76b53c070c0007bd1604a71bd) , ROM_GROUPWORD | ROM_SKIP(6) )
	ROMX_LOAD( "gfx11.040",  0x200002, 0x80000, CRC(13324965) SHA1(979754ebd15a2989f92b5b7fc5bae99eb83c3593) , ROM_GROUPWORD | ROM_SKIP(6) )
	ROMX_LOAD( "gfx10.040",  0x200004, 0x80000, CRC(6a060c6c) SHA1(49e4da9373272e5889caa79a86c39ee34087c480) , ROM_GROUPWORD | ROM_SKIP(6) )
	ROMX_LOAD( "gfx12.040",  0x200006, 0x80000, CRC(c29f7b70) SHA1(95d22dcd9e2a48ddea7573d0be75225e0aae798f) , ROM_GROUPWORD | ROM_SKIP(6) )

	ROM_REGION( 0x10000, "audiocpu", 0 ) /* Z80 code */
	ROM_LOAD( "sound.512", 0x00000, 0x10000,  CRC(210c376f) SHA1(0d937c86078d0a106f5636b7daf5fc0266c2c2ec) ) // identical to sgyxz

	ROM_REGION( 0x040000, "oki", 0 ) /* Samples */
	ROM_LOAD( "sound.020", 0x00000, 0x40000,  CRC(672dcb46) SHA1(e76c1ce81689a55b573fb6e5c9a860cb756cd876) ) // almost identical to sgyxz
ROM_END

// ************************************************************************* PUNIPIC, PUNIPIC2, PUNIPIC3

MACHINE_START_MEMBER(cps_state, punipic)
{
	m_layer_enable_reg = 0x12;
	m_layer_mask_reg[0] = 0x14;
	m_layer_mask_reg[1] = 0x16;
	m_layer_mask_reg[2] = 0x08;
	m_layer_mask_reg[3] = 0x0a;
	m_layer_scrollx_offset[0] = 0x46; // text
	m_layer_scrollx_offset[2] = 0x46; // green patch in the park
	m_sprite_base = 0x1000;
	m_sprite_list_end_marker = 0x8000;
	m_sprite_x_offset = 0;
}

MACHINE_CONFIG_START(cps_state::punipic)

	/* basic machine hardware */
	MCFG_DEVICE_ADD("maincpu", M68000, 12000000)
	MCFG_DEVICE_PROGRAM_MAP(punipic_map)
	MCFG_DEVICE_VBLANK_INT_DRIVER("screen", cps_state, cps1_interrupt)
	MCFG_DEVICE_IRQ_ACKNOWLEDGE_DRIVER(cps_state, cps1_int_ack)

	//MCFG_DEVICE_ADD("audiocpu", PIC16C57, 12000000)
	//MCFG_DEVICE_DISABLE() /* no valid dumps .. */

	MCFG_MACHINE_START_OVERRIDE(cps_state, punipic)

	EEPROM_93C46_8BIT(config, "eeprom");

	/* video hardware */
	MCFG_SCREEN_ADD("screen", RASTER)
	MCFG_SCREEN_REFRESH_RATE(60)
	MCFG_SCREEN_VBLANK_TIME(ATTOSECONDS_IN_USEC(0))
	MCFG_SCREEN_SIZE(64*8, 32*8)
	MCFG_SCREEN_VISIBLE_AREA(8*8, (64-8)*8-1, 2*8, 30*8-1 )
	MCFG_SCREEN_UPDATE_DRIVER(cps_state, screen_update_fcrash)
	MCFG_SCREEN_VBLANK_CALLBACK(WRITELINE(*this, cps_state, screen_vblank_cps1))
	MCFG_SCREEN_PALETTE("palette")

	MCFG_DEVICE_ADD("gfxdecode", GFXDECODE, "palette", gfx_cps1)
	MCFG_PALETTE_ADD("palette", 0xc00)

	/* sound hardware */
	SPEAKER(config, "mono").front_center();

	MCFG_GENERIC_LATCH_8_ADD("soundlatch1")

	MCFG_DEVICE_ADD("oki", OKIM6295, 1000000, okim6295_device::PIN7_HIGH)
	MCFG_SOUND_ROUTE(ALL_OUTPUTS, "mono", 0.30)
MACHINE_CONFIG_END

/* bootleg with pic, like dinopic / dinopic2 */
ROM_START( punipic )
	ROM_REGION( CODE_SIZE, "maincpu", 0 )      /* 68000 code */
	ROM_LOAD16_BYTE( "cpu5.bin",       0x000000, 0x80000, CRC(c3151563) SHA1(61d3a20c25fea8a94ae6e473a87c21968867cba0) )
	ROM_LOAD16_BYTE( "cpu3.bin",       0x000001, 0x80000, CRC(8c2593ac) SHA1(4261bc72b96c3a5690df35c5d8b71524765693d9) )
	ROM_LOAD16_BYTE( "cpu4.bin",       0x100000, 0x80000, CRC(665a5485) SHA1(c07920d110ca9c35f6cbff94a6a889c17300f994) )
	ROM_LOAD16_BYTE( "cpu2.bin",       0x100001, 0x80000, CRC(d7b13f39) SHA1(eb7cd92b44fdef3b72672b0be6786c526421b627) )

	ROM_REGION( 0x400000, "gfx", 0 )
	ROMX_LOAD( "gfx9.bin",    0x000000, 0x40000, CRC(9b9a887a) SHA1(8805b36fc18837bd7c64c751b435d72b763b2235), ROM_SKIP(7) )
	ROM_CONTINUE(             0x000004, 0x40000)
	ROMX_LOAD( "gfx8.bin",    0x000001, 0x40000, CRC(2b94287a) SHA1(815d88e66f537e17550fc0483616f02f7126bfb1), ROM_SKIP(7) )
	ROM_CONTINUE(             0x000005, 0x40000)
	ROMX_LOAD( "gfx7.bin",    0x000002, 0x40000, CRC(e9bd74f5) SHA1(8ed7098c69d1c70093c99956bf82e532bd6fc7ac), ROM_SKIP(7) )
	ROM_CONTINUE(             0x000006, 0x40000)
	ROMX_LOAD( "gfx6.bin",    0x000003, 0x40000, CRC(a5e1c8a4) SHA1(3596265a45cf6bbf16c623f0fce7cdc65f9338ad), ROM_SKIP(7) )
	ROM_CONTINUE(             0x000007, 0x40000)
	ROMX_LOAD( "gfx13.bin",   0x200000, 0x40000, CRC(6d75a193) SHA1(6c5a89517926d7ba4a925a3df800d4bdb8a6938d), ROM_SKIP(7) )
	ROM_CONTINUE(             0x200004, 0x40000)
	ROMX_LOAD( "gfx12.bin",   0x200001, 0x40000, CRC(a3c205c1) SHA1(6317cc49434dbbb9a249ddd4b50bd791803b3ebe), ROM_SKIP(7) )
	ROM_CONTINUE(             0x200005, 0x40000)
	ROMX_LOAD( "gfx11.bin",   0x200002, 0x40000, CRC(22f2ec92) SHA1(9186bfc5db71dc5b099c9a985e8fdd5710772d1c), ROM_SKIP(7) )
	ROM_CONTINUE(             0x200006, 0x40000)
	ROMX_LOAD( "gfx10.bin",   0x200003, 0x40000, CRC(763974c9) SHA1(f9b93c7cf0cb8c212fc21c57c85459b7d2e4e2fd), ROM_SKIP(7) )
	ROM_CONTINUE(             0x200007, 0x40000)

	ROM_REGION( 0x28000, "audiocpu", 0 ) /* PIC16c57 - protected */
	ROM_LOAD( "pic16c57", 0x00000, 0x4000, NO_DUMP )

	ROM_REGION( 0x200000, "oki", 0 ) /* OKI6295 */
	ROM_LOAD( "sound.bin",      0x000000, 0x80000, CRC(aeec9dc6) SHA1(56fd62e8db8aa96cdd242d8c705849a413567780) )
ROM_END

/* alt bootleg with PIC, same program roms as above, bigger GFX roms

Punisher
1993, Capcom

This is a bootleg version running on a single PCB.

PCB Layout
----------

|-----------------------------------------|
|    93C46  SOUND   30MHz  PAL            |
|    M6295  PIC16C57                      |
|           6116     PAL   6116           |
|           6116           6116  ACTEL    |
|                          6116  A1020B   |
|J                         6116           |
|A   TEST                  6116           |
|M                         6116           |
|M                                        |
|A                                        |
|    62256  62256        62256  PU13478   |
|     PRG1   PRG2                         |
|     PRG3   PRG4        62256  PU11256   |
|                                      PAL|
|       68000      24MHz        PAL   PAL |
|-----------------------------------------|

Notes:
      Measured clocks
      ---------------
      68000 clock: 12.000MHz (24 / 2)
      M6295 clock: 937.5kHz  (30 / 32), sample rate = 30000000 / 32 / 132
      16C57 clock: 3.75MHz   (30 / 8)   NOTE! 4096 bytes internal ROM is protected and can't be read out.
      VSYNC      : 60Hz

      ROMs
      ----
      PRG*  - 4M  MASK ROM (read as 27C040)
      SOUND - 4M  MASK ROM (read as 27C040)
      PU*   - 16M MASK ROM (read as 27C160)

*/

ROM_START( punipic2 )
	ROM_REGION( CODE_SIZE, "maincpu", 0 )      /* 68000 code */
	ROM_LOAD16_BYTE( "prg4.bin",       0x000000, 0x80000, CRC(c3151563) SHA1(61d3a20c25fea8a94ae6e473a87c21968867cba0) )
	ROM_LOAD16_BYTE( "prg3.bin",       0x000001, 0x80000, CRC(8c2593ac) SHA1(4261bc72b96c3a5690df35c5d8b71524765693d9) )
	ROM_LOAD16_BYTE( "prg2.bin",       0x100000, 0x80000, CRC(665a5485) SHA1(c07920d110ca9c35f6cbff94a6a889c17300f994) )
	ROM_LOAD16_BYTE( "prg1.bin",       0x100001, 0x80000, CRC(d7b13f39) SHA1(eb7cd92b44fdef3b72672b0be6786c526421b627) )

	ROM_REGION( 0x400000, "gfx", 0 )
	ROMX_LOAD( "pu11256.bin",   0x000000, 0x80000, CRC(6581faea) SHA1(2b0e96998002a1df96c7869ec965257d2ecfb531), ROM_GROUPWORD | ROM_SKIP(6) )
	ROM_CONTINUE(               0x200000, 0x80000 )
	ROM_CONTINUE(               0x000004, 0x80000 )
	ROM_CONTINUE(               0x200004, 0x80000 )
	ROMX_LOAD( "pu13478.bin",   0x000002, 0x80000, CRC(61613de4) SHA1(8f8c46ce907be2b4c4715ad88bfd1456818bdd2c), ROM_GROUPWORD | ROM_SKIP(6) )
	ROM_CONTINUE(               0x200002, 0x80000 )
	ROM_CONTINUE(               0x000006, 0x80000 )
	ROM_CONTINUE(               0x200006, 0x80000 )

	ROM_REGION( 0x28000, "audiocpu", 0 ) /* PIC16c57 - protected */
	ROM_LOAD( "pic16c57", 0x00000, 0x4000, NO_DUMP )

	ROM_REGION( 0x200000, "oki", 0 ) /* OKI6295 */
	ROM_LOAD( "sound.bin",      0x000000, 0x80000, CRC(aeec9dc6) SHA1(56fd62e8db8aa96cdd242d8c705849a413567780) )

	ROM_REGION( 0x200000, "user1", 0 ) /* other */
	ROM_LOAD( "93c46.bin",      0x00, 0x80, CRC(36ab4e7d) SHA1(60bea43051d86d9aefcbb7a390cf0c7d8b905a4b) )
ROM_END

/* the readme doesn't actually state this has a PIC, and there's no sound rom
   so it might be different */

ROM_START( punipic3 )
	ROM_REGION( CODE_SIZE, "maincpu", 0 )      /* 68000 code */
	ROM_LOAD16_BYTE( "psb5b.rom",       0x000000, 0x80000, CRC(58f42c05) SHA1(e243928f0bbecdf2a8d07cf4a6fdea4440e46c01) )
	ROM_LOAD16_BYTE( "psb3b.rom",       0x000001, 0x80000, CRC(90113db4) SHA1(4decc203ae3ee4abcb2e017f11cd20eae2abf3f3) )
	ROM_LOAD16_BYTE( "psb4a.rom",       0x100000, 0x80000, CRC(665a5485) SHA1(c07920d110ca9c35f6cbff94a6a889c17300f994) )
	ROM_LOAD16_BYTE( "psb2a.rom",       0x100001, 0x80000, CRC(d7b13f39) SHA1(eb7cd92b44fdef3b72672b0be6786c526421b627) )

	ROM_REGION( 0x400000, "gfx", 0 )
	ROMX_LOAD( "psb-a.rom",     0x000000, 0x80000, CRC(57f0f5e3) SHA1(130b6e92181994bbe874261e0895db65d4f3d5d1), ROM_GROUPWORD | ROM_SKIP(6) )
	ROM_CONTINUE(               0x000004, 0x80000 )
	ROM_CONTINUE(               0x200000, 0x80000 )
	ROM_CONTINUE(               0x200004, 0x80000 )
	ROMX_LOAD( "psb-b.rom",     0x000002, 0x80000, CRC(d9eb867e) SHA1(9b6eaa4a780da5c9cf09658fcab3a1a6f632c2f4), ROM_GROUPWORD | ROM_SKIP(6) )
	ROM_CONTINUE(               0x000006, 0x80000 )
	ROM_CONTINUE(               0x200002, 0x80000 )
	ROM_CONTINUE(               0x200006, 0x80000 )

	ROM_REGION( 0x28000, "audiocpu", ROMREGION_ERASE00 ) /* PIC16c57 (maybe, not listed in readme) */
	//ROM_LOAD( "pic16c57", 0x00000, 0x4000, NO_DUMP )

	ROM_REGION( 0x200000, "oki", ROMREGION_ERASE00 ) /* OKI6295 */
	//ROM_LOAD( "sound.bin",      0x000000, 0x80000, CRC(aeec9dc6) SHA1(56fd62e8db8aa96cdd242d8c705849a413567780) )
ROM_END

void cps_state::init_punipic()
{
	uint16_t *mem16 = (uint16_t *)memregion("maincpu")->base();
	mem16[0x5A8/2] = 0x4E71; // set data pointers
	mem16[0x4DF0/2] = 0x33ED;
	mem16[0x4DF2/2] = 0xDB2E;
	mem16[0x4DF4/2] = 0x0080;
	mem16[0x4DF6/2] = 0x0152;
	mem16[0x4DF8/2] = 0x4E75;

	init_dinopic();
}

void cps_state::init_punipic3()
{
	uint16_t *mem16 = (uint16_t *)memregion("maincpu")->base();
	mem16[0x5A6/2] = 0x4E71; // set data pointers
	mem16[0x5A8/2] = 0x4E71;

	init_dinopic();
}



// ************************************************************************* SF2M1

MACHINE_CONFIG_START(cps_state::sf2m1)

	/* basic machine hardware */
	MCFG_DEVICE_ADD("maincpu", M68000, XTAL(12'000'000) )
	MCFG_DEVICE_PROGRAM_MAP(sf2m1_map)
	MCFG_DEVICE_VBLANK_INT_DRIVER("screen", cps_state, cps1_interrupt)
	MCFG_DEVICE_IRQ_ACKNOWLEDGE_DRIVER(cps_state, cps1_int_ack)

	MCFG_DEVICE_ADD("audiocpu", Z80, XTAL(3'579'545))
	MCFG_DEVICE_PROGRAM_MAP(sgyxz_sound_map)

	MCFG_MACHINE_START_OVERRIDE(cps_state,sf2m1)

	/* video hardware */
	MCFG_SCREEN_ADD("screen", RASTER)
	MCFG_SCREEN_RAW_PARAMS(CPS_PIXEL_CLOCK, CPS_HTOTAL, CPS_HBEND, CPS_HBSTART, CPS_VTOTAL, CPS_VBEND, CPS_VBSTART)
	MCFG_SCREEN_UPDATE_DRIVER(cps_state, screen_update_fcrash)
	MCFG_SCREEN_VBLANK_CALLBACK(WRITELINE(*this, cps_state, screen_vblank_cps1))
	MCFG_SCREEN_PALETTE("palette")

	MCFG_DEVICE_ADD("gfxdecode", GFXDECODE, "palette", gfx_cps1)
	MCFG_PALETTE_ADD("palette", 0xc00)

	/* sound hardware */
	SPEAKER(config, "mono").front_center();
	MCFG_GENERIC_LATCH_8_ADD("soundlatch1")
	MCFG_GENERIC_LATCH_8_ADD("soundlatch2")
	MCFG_DEVICE_ADD("2151", YM2151, XTAL(3'579'545))
	MCFG_YM2151_IRQ_HANDLER(INPUTLINE("audiocpu", 0))
	MCFG_SOUND_ROUTE(0, "mono", 0.35)
	MCFG_SOUND_ROUTE(1, "mono", 0.35)
	MCFG_DEVICE_ADD("oki", OKIM6295, XTAL(16'000'000)/4/4, okim6295_device::PIN7_HIGH)
	MCFG_SOUND_ROUTE(ALL_OUTPUTS, "mono", 0.30)
MACHINE_CONFIG_END

ROM_START( sf2m1 )
	ROM_REGION( CODE_SIZE, "maincpu", 0 )      /* 68000 code */
	ROM_LOAD16_BYTE( "222e",              0x000000, 0x80000, CRC(1e20d0a3) SHA1(5e05b52fd938aff5190bca7e178705d7236aef66) )
	ROM_LOAD16_BYTE( "196e",              0x000001, 0x80000, CRC(88cc38a3) SHA1(6049962f943bd37748a9531cc3254e8b59326eac) )
	ROM_LOAD16_WORD_SWAP( "s92_21a.bin",  0x100000, 0x80000, CRC(925a7877) SHA1(1960dca35f0ca6f2b399a9fccfbc0132ac6425d1) )

	ROM_REGION( 0x600000, "gfx", 0 )
	ROMX_LOAD( "s92_01.bin",   0x000000, 0x80000, CRC(03b0d852) SHA1(f370f25c96ad2b94f8c53d6b7139100285a25bef) , ROM_GROUPWORD | ROM_SKIP(6) )
	ROMX_LOAD( "s92_02.bin",   0x000002, 0x80000, CRC(840289ec) SHA1(2fb42a242f60ba7e74009b5a90eb26e035ba1e82) , ROM_GROUPWORD | ROM_SKIP(6) )
	ROMX_LOAD( "s92_03.bin",   0x000004, 0x80000, CRC(cdb5f027) SHA1(4c7d944fef200fdfcaf57758b901b5511188ed2e) , ROM_GROUPWORD | ROM_SKIP(6) )
	ROMX_LOAD( "s92_04.bin",   0x000006, 0x80000, CRC(e2799472) SHA1(27d3796429338d82a8de246a0ea06dd487a87768) , ROM_GROUPWORD | ROM_SKIP(6) )
	ROMX_LOAD( "s92_05.bin",   0x200000, 0x80000, CRC(ba8a2761) SHA1(4b696d66c51611e43522bed752654314e76d33b6) , ROM_GROUPWORD | ROM_SKIP(6) )
	ROMX_LOAD( "s92_06.bin",   0x200002, 0x80000, CRC(e584bfb5) SHA1(ebdf1f5e2638eed3a65dda82b1ed9151a355f4c9) , ROM_GROUPWORD | ROM_SKIP(6) )
	ROMX_LOAD( "s92_07.bin",   0x200004, 0x80000, CRC(21e3f87d) SHA1(4a4961bb68c3a1ce15f9d393d9c03ecb2466cc29) , ROM_GROUPWORD | ROM_SKIP(6) )
	ROMX_LOAD( "s92_08.bin",   0x200006, 0x80000, CRC(befc47df) SHA1(520390420da3a0271ba90b0a933e65143265e5cf) , ROM_GROUPWORD | ROM_SKIP(6) )
	ROMX_LOAD( "s92_10.bin",   0x400000, 0x80000, CRC(960687d5) SHA1(2868c31121b1c7564e9767b9a19cdbf655c7ed1d) , ROM_GROUPWORD | ROM_SKIP(6) )
	ROMX_LOAD( "s92_11.bin",   0x400002, 0x80000, CRC(978ecd18) SHA1(648a59706b93c84b4206a968ecbdc3e834c476f6) , ROM_GROUPWORD | ROM_SKIP(6) )
	ROMX_LOAD( "s92_12.bin",   0x400004, 0x80000, CRC(d6ec9a0a) SHA1(ed6143f8737013b6ef1684e37c05e037e7a80dae) , ROM_GROUPWORD | ROM_SKIP(6) )
	ROMX_LOAD( "s92_13.bin",   0x400006, 0x80000, CRC(ed2c67f6) SHA1(0083c0ffaf6fe7659ff0cf822be4346cd6e61329) , ROM_GROUPWORD | ROM_SKIP(6) )

	ROM_REGION( 0x10000, "audiocpu", 0 ) /* 64k for the audio CPU (+banks) */
	ROM_LOAD( "s92_09.bin",    0x00000, 0x10000, CRC(08f6b60e) SHA1(8258fcaca4ac419312531eec67079b97f471179c) )

	ROM_REGION( 0x40000, "oki", 0 ) /* Samples */
	ROM_LOAD( "s92_18.bin",    0x00000, 0x20000, CRC(7f162009) SHA1(346bf42992b4c36c593e21901e22c87ae4a7d86d) )
	ROM_LOAD( "s92_19.bin",    0x20000, 0x20000, CRC(beade53f) SHA1(277c397dc12752719ec6b47d2224750bd1c07f79) )
ROM_END

void cps_state::init_sf2m1()
{
	uint16_t *mem16 = (uint16_t *)memregion("maincpu")->base();
	mem16[0x64E/2] = 0x6046; // fix priorities

	init_dinopic();

}



// ************************************************************************* SF2MDT, SF2MDTA


/*
CPU

1x MC68000P12 (main)
1x TPC1020AFN-084C (main)
1x Z0840006PSC-Z80CPU (sound)
1x YM2151 (sound)
1x YM3012 (sound)
2x M5205 (sound)
2x LM324N (sound)
1x TDA2003 (sound)
1x oscillator 24.000000MHz
1x oscillator 30.000MHz
ROMs

14x AM27C040 (1,3,6,7,8,9,10,11,12,13,14,15,16,17)
3x TMS27C010A (2,4,5)
3x PAL 16S20 (ic7,ic72, ic80) (read protected, not dumped)
3x GAL20V8A (ic120, ic121, ic169) (read protected, not dumped)

Note

1x JAMMA edge connector
1x trimmer (volume)
3x 8x2 switches dip
*/

ROM_START( sf2mdt )
	ROM_REGION( CODE_SIZE, "maincpu", 0 )      /* 68000 code */
	ROM_LOAD16_BYTE( "3.ic172",   0x000000, 0x80000, CRC(5301b41f) SHA1(6855a57b21e8c5d74e5cb18f9ce6af650d7fb422) )
	ROM_LOAD16_BYTE( "1.ic171",   0x000001, 0x80000, CRC(c1c803f6) SHA1(9fe18ae2553a63d8e4dcc20bafd5a4634f8b93c4) )
	ROM_LOAD16_BYTE( "4.ic176",   0x100000, 0x20000, CRC(1073b7b6) SHA1(81ca1eab65ceac69520584bb23a684ccb9d92f89) )
	ROM_LOAD16_BYTE( "2.ic175",   0x100001, 0x20000, CRC(924c6ce2) SHA1(676a912652bd75da5087f0c7eae047b7681a993c) )

	ROM_REGION( 0x600000, "gfx", 0 ) /* rearranged in init */
	ROMX_LOAD( "7.ic90",    0x000000, 0x80000, CRC(896eaf48) SHA1(5a13ae8b554e05eed3d5749aaf5845d499bce45b) , ROM_GROUPWORD | ROM_SKIP(6) )
	ROMX_LOAD( "10.ic88",   0x000002, 0x80000, CRC(ef3f5be8) SHA1(d4e1de7d7caf6977e48544d6701618ae70c717f9) , ROM_GROUPWORD | ROM_SKIP(6) )
	ROMX_LOAD( "13.ic89",   0x000004, 0x80000, CRC(305dd72a) SHA1(c373b517c23f3b019abb06e21f6b9ab6e1e47909) , ROM_GROUPWORD | ROM_SKIP(6) )
	ROMX_LOAD( "16.ic87",   0x000006, 0x80000, CRC(e57f6db9) SHA1(b37f95737804002ec0e237472eaacf0bc1e868e8) , ROM_GROUPWORD | ROM_SKIP(6) )
	ROMX_LOAD( "6.ic91",    0x200000, 0x80000, CRC(054cd5c4) SHA1(07f275e118c141a84ca15a2e9edc81694af37cf2) , ROM_GROUPWORD | ROM_SKIP(6) )
	ROMX_LOAD( "9.ic93",    0x200002, 0x80000, CRC(818ca33d) SHA1(dfb707e17c83216f8a62e905f8c7cd6d406b417b) , ROM_GROUPWORD | ROM_SKIP(6) )
	ROMX_LOAD( "12.ic92",   0x200004, 0x80000, CRC(87e069e8) SHA1(cddd3be84f8379134590bfbbb080518f28120e49) , ROM_GROUPWORD | ROM_SKIP(6) )
	ROMX_LOAD( "15.ic94",   0x200006, 0x80000, CRC(5dfb44d1) SHA1(08e44b8efc84f9cfc829aabf704155ddc700de76) , ROM_GROUPWORD | ROM_SKIP(6) )
	ROMX_LOAD( "8.ic86",    0x400000, 0x80000, CRC(34bbb3fa) SHA1(7794e89258f12b17d38c3d302dc15c502a8c8eb6) , ROM_GROUPWORD | ROM_SKIP(6) )
	ROMX_LOAD( "11.ic84",   0x400002, 0x80000, CRC(cea6d1d6) SHA1(9c953db42f0d877e43c0c239f69a00df39a18295) , ROM_GROUPWORD | ROM_SKIP(6) )
	ROMX_LOAD( "14.ic85",   0x400004, 0x80000, CRC(7d9f1a67) SHA1(6deb7fff867c42b13a32bb11eda798cfdb4cbaa8) , ROM_GROUPWORD | ROM_SKIP(6) )
	ROMX_LOAD( "17.ic83",   0x400006, 0x80000, CRC(91a9a05d) SHA1(5266ceddd2df925e79b4200843dec2f7aa9297b3) , ROM_GROUPWORD | ROM_SKIP(6) )

	ROM_REGION( 0x20000, "audiocpu", 0 ) /* Sound program + samples  */
	ROM_LOAD( "5.ic26",    0x00000, 0x20000, CRC(17d5ba8a) SHA1(6ff3b8860d7e1fdee3561846f645eb4d3a8965ec) )
ROM_END

ROM_START( sf2mdta )
/* unconfirmed if working on real hardware, pf4 is a bad dump (bad pin) */
	ROM_REGION( CODE_SIZE, "maincpu", 0 )      /* 68000 code */
	ROM_LOAD16_BYTE( "3.mdta", 0x000000, 0x80000, CRC(9f544ef4) SHA1(f784809e59a5fcabd6d15d3f1c36250a5528c9f8) )
	ROM_LOAD16_BYTE( "5.mdta", 0x000001, 0x80000, CRC(d76d6621) SHA1(aa9cea9ddace212a7b3c535b8f6e3fbc50da1f94) )
	ROM_LOAD16_BYTE( "2.mdta", 0x100000, 0x20000, CRC(74844192) SHA1(99cd546c78cce7f632007af454d8a55eddb6b19b) )
	ROM_LOAD16_BYTE( "4.mdta", 0x100001, 0x20000, CRC(bd98ff15) SHA1(ed902d949b0b5c5beaaea78a4b418ffa6db9e1df) )

	ROM_REGION( 0x600000, "gfx", 0 )
	ROMX_LOAD( "pf4 sh058.ic89", 0x000000, 0x100000, CRC(16289710) SHA1(4f3236712b979a1eb2fa97740e32d7913cee0d0d), ROM_GROUPWORD | ROM_SKIP(2) )
	ROMX_LOAD( "pf7 sh072.ic92", 0x000002, 0x100000, CRC(fb78022e) SHA1(b8974387056dd52db96b01cc4648edc814398c7e), ROM_GROUPWORD | ROM_SKIP(2) )
	ROMX_LOAD( "pf5 sh036.ic90", 0x200000, 0x100000, CRC(0a6be48b) SHA1(b7e72c94d4e3eb4a6bba6608d9b9a093c8901ad9), ROM_GROUPWORD | ROM_SKIP(2) )
	ROMX_LOAD( "pf8 sh074.ic93", 0x200002, 0x100000, CRC(6258c7cf) SHA1(4cd7519245c0aa816934a43e6743160f715d7dc2), ROM_GROUPWORD | ROM_SKIP(2) )
	ROMX_LOAD( "pf6 sh070.ic88", 0x400000, 0x100000, CRC(9b5b09d7) SHA1(698a6aab41e495bd0c37a19aee16a84f04d15797), ROM_GROUPWORD | ROM_SKIP(2) )
	ROMX_LOAD( "pf9 sh001.ic91", 0x400002, 0x100000, CRC(9f25090e) SHA1(12ff0431ef6550db446985c8914ac7d78eec6b6d), ROM_GROUPWORD | ROM_SKIP(2) )

	ROM_REGION( 0x20000, "audiocpu", 0 ) /* Sound program + samples  */
	ROM_LOAD( "1.ic28",    0x00000, 0x20000, CRC(d5bee9cc) SHA1(e638cb5ce7a22c18b60296a7defe8b03418da56c) )
ROM_END

ROM_START( sf2mdtb )
	ROM_REGION( CODE_SIZE, "maincpu", 0 )      /* 68000 code */
	ROM_LOAD16_BYTE( "3.ic172", 0x000000, 0x80000, CRC(0bdb9da2) SHA1(5224ee81d94be70a84ffaa3a56b8093aa36d6b4f) ) // sldh
	ROM_LOAD16_BYTE( "1.ic171", 0x000001, 0x80000, CRC(d88abbce) SHA1(57667a92710bb1d37daed09262c3064d09cbf4af) ) // sldh
	ROM_LOAD16_BYTE( "4.ic176", 0x100000, 0x20000, CRC(74844192) SHA1(99cd546c78cce7f632007af454d8a55eddb6b19b) ) // sldh
	ROM_LOAD16_BYTE( "2.ic175", 0x100001, 0x20000, CRC(bd98ff15) SHA1(ed902d949b0b5c5beaaea78a4b418ffa6db9e1df) ) // sldh

	ROM_REGION( 0x600000, "gfx", 0 ) /* rearranged in init */
	ROMX_LOAD( "7.ic90",    0x000000, 0x80000, CRC(896eaf48) SHA1(5a13ae8b554e05eed3d5749aaf5845d499bce45b) , ROM_GROUPWORD | ROM_SKIP(6) )
	ROMX_LOAD( "10.ic88",   0x000002, 0x80000, CRC(ef3f5be8) SHA1(d4e1de7d7caf6977e48544d6701618ae70c717f9) , ROM_GROUPWORD | ROM_SKIP(6) )
	ROMX_LOAD( "13.ic89",   0x000004, 0x80000, CRC(305dd72a) SHA1(c373b517c23f3b019abb06e21f6b9ab6e1e47909) , ROM_GROUPWORD | ROM_SKIP(6) )
	ROMX_LOAD( "16.ic87",   0x000006, 0x80000, CRC(e57f6db9) SHA1(b37f95737804002ec0e237472eaacf0bc1e868e8) , ROM_GROUPWORD | ROM_SKIP(6) )
	ROMX_LOAD( "6.ic91",    0x200000, 0x80000, CRC(054cd5c4) SHA1(07f275e118c141a84ca15a2e9edc81694af37cf2) , ROM_GROUPWORD | ROM_SKIP(6) )
	ROMX_LOAD( "9.ic93",    0x200002, 0x80000, CRC(818ca33d) SHA1(dfb707e17c83216f8a62e905f8c7cd6d406b417b) , ROM_GROUPWORD | ROM_SKIP(6) )
	ROMX_LOAD( "12.ic92",   0x200004, 0x80000, CRC(87e069e8) SHA1(cddd3be84f8379134590bfbbb080518f28120e49) , ROM_GROUPWORD | ROM_SKIP(6) )
	ROMX_LOAD( "15.ic94",   0x200006, 0x80000, CRC(5dfb44d1) SHA1(08e44b8efc84f9cfc829aabf704155ddc700de76) , ROM_GROUPWORD | ROM_SKIP(6) )
	ROMX_LOAD( "8.ic86",    0x400000, 0x80000, CRC(34bbb3fa) SHA1(7794e89258f12b17d38c3d302dc15c502a8c8eb6) , ROM_GROUPWORD | ROM_SKIP(6) )
	ROMX_LOAD( "11.ic84",   0x400002, 0x80000, CRC(cea6d1d6) SHA1(9c953db42f0d877e43c0c239f69a00df39a18295) , ROM_GROUPWORD | ROM_SKIP(6) )
	ROMX_LOAD( "14.ic85",   0x400004, 0x80000, CRC(7d9f1a67) SHA1(6deb7fff867c42b13a32bb11eda798cfdb4cbaa8) , ROM_GROUPWORD | ROM_SKIP(6) )
	ROMX_LOAD( "17.ic83",   0x400006, 0x80000, CRC(91a9a05d) SHA1(5266ceddd2df925e79b4200843dec2f7aa9297b3) , ROM_GROUPWORD | ROM_SKIP(6) )

	ROM_REGION( 0x20000, "audiocpu", 0 ) /* Sound program + samples  */
	ROM_LOAD( "5.ic28",    0x00000, 0x20000, CRC(d5bee9cc) SHA1(e638cb5ce7a22c18b60296a7defe8b03418da56c) )
ROM_END

ROM_START( sf2ceb )
	ROM_REGION( CODE_SIZE, "maincpu", 0 )      /* 68000 code */
	ROM_LOAD16_BYTE( "3.ic171", 0x000000, 0x80000, CRC(a2355d90) SHA1(6c9e1294c55a5a9f244f6f1ce46224c51f910bb1) )
	ROM_LOAD16_BYTE( "5.ic171", 0x000001, 0x80000, CRC(c6f86e84) SHA1(546841fe7d423fff05a7772aa57fa3274515c32b) )
	ROM_LOAD16_BYTE( "2.ic171", 0x100000, 0x20000, CRC(74844192) SHA1(99cd546c78cce7f632007af454d8a55eddb6b19b) )
	ROM_LOAD16_BYTE( "4.ic171", 0x100001, 0x20000, CRC(bd98ff15) SHA1(ed902d949b0b5c5beaaea78a4b418ffa6db9e1df) )

	ROM_REGION( 0x600000, "gfx", 0 )
	ROMX_LOAD( "pf4-sg072.ic90", 0x000000, 0x100000, CRC(446575c7) SHA1(2bd769674fbe280d304b389daf74202cf9e4ac22), ROM_GROUPWORD | ROM_SKIP(2) )
	ROMX_LOAD( "pf7-sg103.ic88", 0x000002, 0x100000, CRC(fb78022e) SHA1(b8974387056dd52db96b01cc4648edc814398c7e), ROM_GROUPWORD | ROM_SKIP(2) )
	ROMX_LOAD( "pf5-sg063.ic91", 0x200000, 0x100000, CRC(0a6be48b) SHA1(b7e72c94d4e3eb4a6bba6608d9b9a093c8901ad9), ROM_GROUPWORD | ROM_SKIP(2) )
	ROMX_LOAD( "pf8-sg101.ic93", 0x200002, 0x100000, CRC(6258c7cf) SHA1(4cd7519245c0aa816934a43e6743160f715d7dc2), ROM_GROUPWORD | ROM_SKIP(2) )
	ROMX_LOAD( "pf6-sg070.ic86", 0x400000, 0x100000, CRC(9b5b09d7) SHA1(698a6aab41e495bd0c37a19aee16a84f04d15797), ROM_GROUPWORD | ROM_SKIP(2) )
	ROMX_LOAD( "pf9-sh001.ic84", 0x400002, 0x100000, CRC(9f25090e) SHA1(12ff0431ef6550db446985c8914ac7d78eec6b6d), ROM_GROUPWORD | ROM_SKIP(2) )

	ROM_REGION( 0x20000, "audiocpu", 0 ) /* Sound program + samples  */
	ROM_LOAD( "3.ic28",    0x00000, 0x20000, CRC(d5bee9cc) SHA1(e638cb5ce7a22c18b60296a7defe8b03418da56c) )
ROM_END

ROM_START( sf2b )
	ROM_REGION( CODE_SIZE, "maincpu", 0 )      /* 68000 code */
	ROM_LOAD16_WORD_SWAP( "pf1-2-sg076.bin",  0x000000, 0x100000, CRC(1d15bc7a) SHA1(834627545f191f39de6beb008c89623f2b88c13b) )

	ROM_REGION( 0x600000, "gfx", 0 )
	ROMX_LOAD( "pf4-sg072.bin", 0x000000, 0x100000, CRC(16289710) SHA1(4f3236712b979a1eb2fa97740e32d7913cee0d0d), ROM_GROUPWORD | ROM_SKIP(2) )
	ROMX_LOAD( "pf7-sg103.bin", 0x000002, 0x100000, CRC(fb78022e) SHA1(b8974387056dd52db96b01cc4648edc814398c7e), ROM_GROUPWORD | ROM_SKIP(2) )
	ROMX_LOAD( "pf5-sg095.bin", 0x200000, 0x100000, CRC(0a6be48b) SHA1(b7e72c94d4e3eb4a6bba6608d9b9a093c8901ad9), ROM_GROUPWORD | ROM_SKIP(2) )
	ROMX_LOAD( "pf8-sg101.bin", 0x200002, 0x100000, CRC(6258c7cf) SHA1(4cd7519245c0aa816934a43e6743160f715d7dc2), ROM_GROUPWORD | ROM_SKIP(2) )
	ROMX_LOAD( "pf6-sg068.bin", 0x400000, 0x100000, CRC(9b5b09d7) SHA1(698a6aab41e495bd0c37a19aee16a84f04d15797), ROM_GROUPWORD | ROM_SKIP(2) )
	ROMX_LOAD( "pf9-sh001.bin", 0x400002, 0x100000, CRC(9f25090e) SHA1(12ff0431ef6550db446985c8914ac7d78eec6b6d), ROM_GROUPWORD | ROM_SKIP(2) )

	ROM_REGION( 0x20000, "audiocpu", 0 ) /* Sound program + samples  */
	ROM_LOAD( "3snd.ic28",    0x00000, 0x20000, CRC(d5bee9cc) SHA1(e638cb5ce7a22c18b60296a7defe8b03418da56c) )
ROM_END

// this PCB has stickers in Spanish. It's extremely similar to sf2b, but audiocpu ROM is identical to sf2mdt and 11.bin is slightly different.
ROM_START( sf2b2 )
	ROM_REGION( CODE_SIZE, "maincpu", 0 )      /* 68000 code */
	ROM_LOAD16_BYTE( "2.bin",   0x000000, 0x80000, CRC(42809e5a) SHA1(ee91ecfce29bc50cf3f492ff646109c60bf65551) )
	ROM_LOAD16_BYTE( "1.bin",   0x000001, 0x80000, CRC(e58db26c) SHA1(da1a4e063fa770257fd3df5fdb3785c1856511a5) )

	ROM_REGION( 0x600000, "gfx", 0 ) /* rearranged in init */
	ROMX_LOAD( "5.bin",    0x000000, 0x80000, CRC(47fab9ed) SHA1(1709becbe189b21f2c1920acef96f9412eb954e2) , ROM_GROUPWORD | ROM_SKIP(6) )
	ROMX_LOAD( "8.bin",    0x000002, 0x80000, CRC(b8c39d56) SHA1(ee2939f42e95c926bdd88adf326eee02cba3f37a) , ROM_GROUPWORD | ROM_SKIP(6) )
	ROMX_LOAD( "11.bin",   0x000004, 0x80000, CRC(6e8c98d8) SHA1(fbd7d788349fd418c48aedd906c40960e41c20f1) , ROM_GROUPWORD | ROM_SKIP(6) )
	ROMX_LOAD( "14.bin",   0x000006, 0x80000, CRC(672d4f85) SHA1(511a8878d14d3fd39c9a22efb983550098ea8760) , ROM_GROUPWORD | ROM_SKIP(6) )
	ROMX_LOAD( "4.bin",    0x200000, 0x80000, CRC(69d7b06b) SHA1(b428a0b5dfdee20d4d198673fe3b0147cad2d5bd) , ROM_GROUPWORD | ROM_SKIP(6) )
	ROMX_LOAD( "7.bin",    0x200002, 0x80000, CRC(ded88f5f) SHA1(71c63fed5a15f6ce1df878dca7aa5d53868e68ee) , ROM_GROUPWORD | ROM_SKIP(6) )
	ROMX_LOAD( "10.bin",   0x200004, 0x80000, CRC(8c2fca3c) SHA1(a84399e91dbf5790c3fe003385f6d9f4bc9d3366) , ROM_GROUPWORD | ROM_SKIP(6) )
	ROMX_LOAD( "13.bin",   0x200006, 0x80000, CRC(26f09d38) SHA1(3babc4f502ea9e07f79306b1abc9c94f484f9cc1) , ROM_GROUPWORD | ROM_SKIP(6) )
	ROMX_LOAD( "6.bin",    0x400000, 0x80000, CRC(b6215991) SHA1(5e20632e1a2d6eebe3b5d314cf2549bb74d7118e) , ROM_GROUPWORD | ROM_SKIP(6) )
	ROMX_LOAD( "9.bin",    0x400002, 0x80000, CRC(b6a71ed7) SHA1(1850b4b4aa4b5cafc594b174322afefbdf215221) , ROM_GROUPWORD | ROM_SKIP(6) )
	ROMX_LOAD( "12.bin",   0x400004, 0x80000, CRC(971903fa) SHA1(849ee7200815ef73f75456e656f061f1e852af59) , ROM_GROUPWORD | ROM_SKIP(6) )
	ROMX_LOAD( "15.bin",   0x400006, 0x80000, CRC(00983914) SHA1(4ead6bbce6ca8c4cc884d55c1f821242d0e67fae) , ROM_GROUPWORD | ROM_SKIP(6) )

	ROM_REGION( 0x20000, "audiocpu", 0 ) /* Sound program + samples  */
	ROM_LOAD( "3.bin",    0x00000, 0x20000, CRC(17d5ba8a) SHA1(6ff3b8860d7e1fdee3561846f645eb4d3a8965ec) )
ROM_END

ROM_START( sf2m9 )
	ROM_REGION( CODE_SIZE, "maincpu", 0 )      /* 68000 code */
	ROM_LOAD16_BYTE( "27040.6",              0x000000, 0x80000, CRC(16c6372e) SHA1(5d5a49392f2fb806e66e0ac137df00425ca52e7f) )
	ROM_LOAD16_BYTE( "27040.5",              0x000001, 0x80000, CRC(137d5f2e) SHA1(835e9b767e6499f161c5c4fd9a31a9f54b3ee68f) )
	ROM_LOAD16_BYTE( "27010.4",              0x100000, 0x20000, CRC(8226c11c) SHA1(9588bd64e338901394805aca8a234f880674dc60) )
	ROM_LOAD16_BYTE( "27010.3",              0x100001, 0x20000, CRC(924c6ce2) SHA1(676a912652bd75da5087f0c7eae047b7681a993c) )


	ROM_REGION( 0x600000, "gfx", 0 )
	ROMX_LOAD( "tat-01.bin",    0x000000, 0x40000, CRC(a887f7d4) SHA1(d7e0c46b3ab1c6352f45033cb9e610d9c34d51fb), ROM_SKIP(7) )
	ROM_CONTINUE(          0x000004, 0x40000)
	ROMX_LOAD( "tat-05.bin",    0x000001, 0x40000, CRC(9390ff23) SHA1(b234169615aa952e3b15c7b0dfb495e499ba49ef), ROM_SKIP(7) )
	ROM_CONTINUE(          0x000005, 0x40000)
	ROMX_LOAD( "tat-02.bin",    0x000002, 0x40000, CRC(afb3b589) SHA1(9721fa705d62814e416c38a6c3e698efb9385a98), ROM_SKIP(7) )
	ROM_CONTINUE(          0x000006, 0x40000)
	ROMX_LOAD( "tat-06.bin",    0x000003, 0x40000, CRC(90f2053e) SHA1(a78710421e702b410650c45c3dec21bf16799fb4), ROM_SKIP(7) )
	ROM_CONTINUE(          0x000007, 0x40000)

	ROMX_LOAD( "tat-03.bin",    0x200000, 0x40000, CRC(79fa8bf0) SHA1(9f8f7b8dc54a75226beb017b9ca9fd62a9e42f6b), ROM_SKIP(7) )
	ROM_CONTINUE(          0x200004, 0x40000)
	ROMX_LOAD( "tat-07.bin",    0x200001, 0x40000, CRC(6a5f153c) SHA1(f3d82ad01e2e4bdb2039815747fa14399c69753a), ROM_SKIP(7) )
	ROM_CONTINUE(          0x200005, 0x40000)
	ROMX_LOAD( "tat-04.bin",    0x200002, 0x40000, CRC(32518120) SHA1(56ffa5fffb714cff8be8be5a3675b8a5fa29b2bc), ROM_SKIP(7) )
	ROM_CONTINUE(          0x200006, 0x40000)
	ROMX_LOAD( "tat-08.bin",    0x200003, 0x40000, CRC(c16579ae) SHA1(42c9d6df9f3b015f5d1ad4fa2b34ea90bb37bcae), ROM_SKIP(7) )
	ROM_CONTINUE(          0x200007, 0x40000)

	ROMX_LOAD( "tat-09.bin",    0x400000, 0x40000, CRC(169d85a6) SHA1(dd98c8807e80465858b2eac10825e598c37e1a93), ROM_SKIP(7) )
	ROM_CONTINUE(          0x400004, 0x40000)
	ROMX_LOAD( "tat-11.bin",    0x400001, 0x40000, CRC(32a3a841) SHA1(6f9a13b8828998d194dd3933b032c75efed9cab3), ROM_SKIP(7) )
	ROM_CONTINUE(          0x400005, 0x40000)
	ROMX_LOAD( "tat-10.bin",    0x400002, 0x40000, CRC(0c638630) SHA1(709d183d181a0509c7ed839c59214851468d2bb8), ROM_SKIP(7) )
	ROM_CONTINUE(          0x400006, 0x40000)
	ROMX_LOAD( "tat-12.bin",    0x400003, 0x40000, CRC(6ee19b94) SHA1(c45119d04879b6ca23a3f7749175c56b381b43f2), ROM_SKIP(7) )
	ROM_CONTINUE(          0x400007, 0x40000)

	ROM_REGION( 0x10000, "audiocpu", 0 ) /* 64k for the audio CPU (+banks) */
	ROM_LOAD( "27512.1",    0x00000, 0x10000, CRC(08f6b60e) SHA1(8258fcaca4ac419312531eec67079b97f471179c) )

	ROM_REGION( 0x40000, "oki", 0 ) /* Samples */
	ROM_LOAD( "27020.2",    0x00000, 0x40000, CRC(6cfffb11) SHA1(995526183ffd35f92e9096500a3fe6237faaa2dd) )

	ROM_REGION( 0x00c8d, "pld", 0 ) /* pal/gal */
	ROM_LOAD( "gal20v8.68kadd",    0x00000, 0x00c8d, CRC(27cdd376) SHA1(9fb5844b33002bec80fb92d3e5d1bbc779087300) )//68k address decoder

ROM_END

void cps_state::init_sf2mdt()
{
	uint32_t gfx_size = memregion( "gfx" )->bytes();
	uint8_t *rom = memregion( "gfx" )->base();
	for (int i = 0; i < gfx_size; i += 8)
	{
		uint8_t tmp = rom[i + 1];
		rom[i + 1] = rom[i + 4];
		rom[i + 4] = tmp;
		tmp = rom[i + 3];
		rom[i + 3] = rom[i + 6];
		rom[i + 6] = tmp;
	}

	m_maincpu->space(AS_PROGRAM).install_write_handler(0x708100, 0x7081ff, write16_delegate(FUNC(cps_state::sf2mdt_layer_w),this));
	init_sf2mdta();
}



void cps_state::init_sf2mdtb()
{
	/* bootleg sprite ram */
	m_bootleg_sprite_ram = std::make_unique<uint16_t[]>(0x2000);
	m_maincpu->space(AS_PROGRAM).install_ram(0x700000, 0x703fff, m_bootleg_sprite_ram.get());
	m_maincpu->space(AS_PROGRAM).install_ram(0x704000, 0x707fff, m_bootleg_sprite_ram.get()); /* both of these need to be mapped  */

	init_wofabl();
}


void cps_state::init_sf2mdta()
{
	/* bootleg sprite ram */
	m_bootleg_sprite_ram = std::make_unique<uint16_t[]>(0x2000);
	m_maincpu->space(AS_PROGRAM).install_ram(0x700000, 0x703fff, m_bootleg_sprite_ram.get());
	m_maincpu->space(AS_PROGRAM).install_ram(0x704000, 0x707fff, m_bootleg_sprite_ram.get()); /* both of these need to be mapped - see the "Magic Delta Turbo" text on the title screen */

	m_bootleg_work_ram = std::make_unique<uint16_t[]>(0x8000);
	m_maincpu->space(AS_PROGRAM).install_ram(0xfc0000, 0xfcffff, m_bootleg_work_ram.get()); /* this has moved */

	init_cps1();
}

void cps_state::init_sf2b()
{
	/* bootleg sprite ram */
	m_bootleg_sprite_ram = std::make_unique<uint16_t[]>(0x2000);
	m_maincpu->space(AS_PROGRAM).install_ram(0x700000, 0x703fff, m_bootleg_sprite_ram.get());
	m_maincpu->space(AS_PROGRAM).install_ram(0x704000, 0x707fff, m_bootleg_sprite_ram.get());

	init_cps1();
}

void cps_state::init_wofabl()
{
	uint32_t gfx_size = memregion( "gfx" )->bytes();
	uint8_t *rom = memregion( "gfx" )->base();
	for (int i = 0; i < gfx_size; i += 8)
	{
		uint8_t tmp = rom[i + 1];
		rom[i + 1] = rom[i + 4];
		rom[i + 4] = tmp;
		tmp = rom[i + 3];
		rom[i + 3] = rom[i + 6];
		rom[i + 6] = tmp;
	}

	init_cps1();
}

// ************************************************************************* SLAMPIC

MACHINE_START_MEMBER(cps_state, slampic)
{
	m_layer_enable_reg = 0x16;
	m_layer_mask_reg[0] = 0x00;
	m_layer_mask_reg[1] = 0x02;
	m_layer_mask_reg[2] = 0x28;
	m_layer_mask_reg[3] = 0x2a;
	m_layer_scrollx_offset[0] = 0x40;
	m_layer_scrollx_offset[1] = 0x40;
	m_layer_scrollx_offset[2] = 0x40;
	m_sprite_base = 0x1000;
	m_sprite_list_end_marker = 0x8000;
	m_sprite_x_offset = 0;
}

MACHINE_CONFIG_START(cps_state::slampic)

	/* basic machine hardware */
	MCFG_DEVICE_ADD("maincpu", M68000, 12000000)
	MCFG_DEVICE_PROGRAM_MAP(slampic_map)
	MCFG_DEVICE_VBLANK_INT_DRIVER("screen", cps_state, cps1_interrupt)
	MCFG_DEVICE_IRQ_ACKNOWLEDGE_DRIVER(cps_state, cps1_int_ack)

	//MCFG_DEVICE_ADD("audiocpu", PIC16C57, 12000000)
	//MCFG_DEVICE_DISABLE() /* no valid dumps .. */

	MCFG_MACHINE_START_OVERRIDE(cps_state, slampic)

	EEPROM_93C46_8BIT(config, "eeprom");

	/* video hardware */
	MCFG_SCREEN_ADD("screen", RASTER)
	MCFG_SCREEN_REFRESH_RATE(60)
	MCFG_SCREEN_VBLANK_TIME(ATTOSECONDS_IN_USEC(0))
	MCFG_SCREEN_SIZE(64*8, 32*8)
	MCFG_SCREEN_VISIBLE_AREA(8*8, (64-8)*8-1, 2*8, 30*8-1 )
	MCFG_SCREEN_UPDATE_DRIVER(cps_state, screen_update_fcrash)
	MCFG_SCREEN_VBLANK_CALLBACK(WRITELINE(*this, cps_state, screen_vblank_cps1))
	MCFG_SCREEN_PALETTE("palette")

	MCFG_DEVICE_ADD("gfxdecode", GFXDECODE, "palette", gfx_cps1)
	MCFG_PALETTE_ADD("palette", 0xc00)

	/* sound hardware */
	SPEAKER(config, "mono").front_center();

	MCFG_DEVICE_ADD("oki", OKIM6295, 1000000, okim6295_device::PIN7_HIGH)
	MCFG_SOUND_ROUTE(ALL_OUTPUTS, "mono", 0.30)
MACHINE_CONFIG_END

ROM_START( slampic )
	ROM_REGION( CODE_SIZE, "maincpu", 0 )      /* 68000 code */
	ROM_LOAD16_BYTE( "5.bin",      0x000000, 0x80000,  CRC(7dba63cd) SHA1(222e781ffc40c5c23f5789c0682f549f00beeb8d) )
	ROM_LOAD16_BYTE( "3.bin",      0x000001, 0x80000,  CRC(d86671f3) SHA1(d95fae27b0f4d3688f1c2229c9d3780724a870a8) )
	ROM_LOAD16_BYTE( "4.bin",      0x100000, 0x80000,  CRC(d14d0e42) SHA1(b60c44193b247dc4856bd36d69cbbe9dcb2d21a7) )
	ROM_LOAD16_BYTE( "2.bin",      0x100001, 0x80000,  CRC(38063cd8) SHA1(e647433414ff4fdc0b2c4c7036b8995a95289efa) )

	ROM_REGION( 0x600000, "gfx", 0 )
	ROMX_LOAD( "9.bin",    0x000000, 0x40000, CRC(dc140351) SHA1(0e69e1c8ded85ba26eb8236449d38ead0243ae78), ROM_SKIP(7) )
	ROM_CONTINUE(          0x000004, 0x40000)
	ROMX_LOAD( "8.bin",    0x000001, 0x40000, CRC(9ae88035) SHA1(3329e9582ca052940e115e759bb3d96f4a9c87fa), ROM_SKIP(7) )
	ROM_CONTINUE(          0x000005, 0x40000)
	ROMX_LOAD( "7.bin",    0x000002, 0x40000, CRC(5321f759) SHA1(7538a6587cf1077921b938070185e0a0ce5ca922), ROM_SKIP(7) )
	ROM_CONTINUE(          0x000006, 0x40000)
	ROMX_LOAD( "6.bin",    0x000003, 0x40000, CRC(c8eb5f76) SHA1(a361d2d2dfe71789736666b744ae5f1e4bf7e1b2), ROM_SKIP(7) )
	ROM_CONTINUE(          0x000007, 0x40000)
	ROMX_LOAD( "17.bin",   0x200000, 0x40000, CRC(21652214) SHA1(039335251f6553c4f36e2d33e8b43fb5726e833e), ROM_SKIP(7) )
	ROM_CONTINUE(          0x200004, 0x40000)
	ROMX_LOAD( "16.bin",   0x200001, 0x40000, CRC(d49d2eb0) SHA1(1af01575340730166975be93bae438e2b0492f98), ROM_SKIP(7) )
	ROM_CONTINUE(          0x200005, 0x40000)
	ROMX_LOAD( "15.bin",   0x200002, 0x40000, CRC(0d98bfd6) SHA1(c11fbf555880a933a4cbf6faa517f59f8443304f), ROM_SKIP(7) )
	ROM_CONTINUE(          0x200006, 0x40000)
	ROMX_LOAD( "14.bin",   0x200003, 0x40000, CRC(807284f1) SHA1(c747c3eaade31c2633fb0a0682dbea900bf2b092), ROM_SKIP(7) )
	ROM_CONTINUE(          0x200007, 0x40000)
	ROMX_LOAD( "13.bin",   0x400000, 0x40000, CRC(293579c5) SHA1(9adafe29664b20834365b339f7ae379cdb9ee138), ROM_SKIP(7) )
	ROM_CONTINUE(          0x400004, 0x40000)
	ROMX_LOAD( "12.bin",   0x400001, 0x40000, CRC(c3727ce7) SHA1(c4abc2c59152c59a45f85393e9525505bc2c9e6e), ROM_SKIP(7) )
	ROM_CONTINUE(          0x400005, 0x40000)
	ROMX_LOAD( "11.bin",   0x400002, 0x40000, CRC(2919883b) SHA1(44ad979daae673c77b3157d2b352797d4ad0ec24), ROM_SKIP(7) )
	ROM_CONTINUE(          0x400006, 0x40000)
	ROMX_LOAD( "10.bin",   0x400003, 0x40000, CRC(f538e620) SHA1(354cd0548b067dfc8782bbe13b0a9c2083dbd290), ROM_SKIP(7) )
	ROM_CONTINUE(          0x400007, 0x40000)

	ROM_REGION( 0x2000, "audiocpu", 0 ) /* PIC16c57 - protected, dump isn't valid */
	ROM_LOAD( "pic16c57-xt-p.bin", 0x00000, 0x2000, BAD_DUMP CRC(aeae5ccc) SHA1(553afb68f7bf130cdf34e24512f72b4ecef1576f) )

	ROM_REGION( 0x80000, "oki", 0 ) /* OKI6295 samples */
	ROM_LOAD( "18.bin",   0x00000, 0x80000, CRC(73a0c11c) SHA1(a66e1a964313e21c4436200d36c598dcb277cd34) )

	ROM_REGION( 0x20000, "qsound_rom", 0 ) // not in the dump, but needed for protection
	ROM_LOAD( "mb_qa.5k",   0x00000, 0x20000, CRC(e21a03c4) SHA1(98c03fd2c9b6bf8a4fc25a4edca87fff7c3c3819) )
ROM_END

// ************************************************************************* VARTHB

WRITE16_MEMBER(cps_state::varthb_layer_w)
{
	if (data > 0x9000)
		m_cps_a_regs[0x06 / 2] = data;
}

void cps_state::varthb_map(address_map &map)
{
	map(0x000000, 0x1fffff).rom();
	map(0x800000, 0x800001).portr("IN1");
	map(0x800006, 0x800007).w(m_soundlatch[0], FUNC(generic_latch_8_device::write)).umask16(0x00ff).cswidth(16);
	map(0x800018, 0x80001f).r(FUNC(cps_state::cps1_dsw_r));
	map(0x800030, 0x800037).w(FUNC(cps_state::cps1_coinctrl_w));
	map(0x800100, 0x80013f).w(FUNC(cps_state::cps1_cps_a_w)).share("cps_a_regs");
	map(0x800140, 0x80017f).rw(FUNC(cps_state::cps1_cps_b_r), FUNC(cps_state::cps1_cps_b_w)).share("cps_b_regs");
	map(0x800188, 0x800189).w(FUNC(cps_state::varthb_layer_w));
	map(0x980000, 0x98000b).w(FUNC(cps_state::dinopic_layer_w));
	map(0x900000, 0x92ffff).ram().w(FUNC(cps_state::cps1_gfxram_w)).share("gfxram");
	map(0xff0000, 0xffffff).ram().share("mainram");
}

MACHINE_CONFIG_START(cps_state::varthb)

	/* basic machine hardware */
	MCFG_DEVICE_ADD("maincpu", M68000, 12000000)
	MCFG_DEVICE_PROGRAM_MAP(varthb_map)
	MCFG_DEVICE_VBLANK_INT_DRIVER("screen", cps_state,  cps1_interrupt)
	MCFG_DEVICE_IRQ_ACKNOWLEDGE_DRIVER(cps_state, cps1_int_ack)

	MCFG_DEVICE_ADD("audiocpu", Z80, 3579545)
	MCFG_DEVICE_PROGRAM_MAP(sgyxz_sound_map)

	MCFG_MACHINE_START_OVERRIDE(cps_state,cps1)

	/* video hardware */
	MCFG_SCREEN_ADD("screen", RASTER)
	MCFG_SCREEN_REFRESH_RATE(60)
	MCFG_SCREEN_VBLANK_TIME(ATTOSECONDS_IN_USEC(0))
	MCFG_SCREEN_SIZE(64*8, 32*8)
	MCFG_SCREEN_VISIBLE_AREA(8*8, (64-8)*8-1, 2*8, 30*8-1 )
	MCFG_SCREEN_UPDATE_DRIVER(cps_state, screen_update_cps1)
	MCFG_SCREEN_VBLANK_CALLBACK(WRITELINE(*this, cps_state, screen_vblank_cps1))
	MCFG_SCREEN_PALETTE("palette")

	MCFG_DEVICE_ADD("gfxdecode", GFXDECODE, "palette", gfx_cps1)
	MCFG_PALETTE_ADD("palette", 0xc00)

	/* sound hardware */
	SPEAKER(config, "mono").front_center();

	MCFG_GENERIC_LATCH_8_ADD("soundlatch1")
	MCFG_GENERIC_LATCH_8_ADD("soundlatch2")

	MCFG_DEVICE_ADD("2151", YM2151, XTAL(3'579'545))
	MCFG_YM2151_IRQ_HANDLER(INPUTLINE("audiocpu", 0))
	MCFG_SOUND_ROUTE(0, "mono", 0.35)
	MCFG_SOUND_ROUTE(1, "mono", 0.35)

	MCFG_DEVICE_ADD("oki", OKIM6295, XTAL(16'000'000)/4/4, okim6295_device::PIN7_HIGH)
	MCFG_SOUND_ROUTE(ALL_OUTPUTS, "mono", 0.30)
MACHINE_CONFIG_END

ROM_START( varthb )
	ROM_REGION( CODE_SIZE, "maincpu", 0 )      /* 68000 code */
	ROM_LOAD16_BYTE( "2",   0x000000, 0x80000, CRC(2f010023) SHA1(bf4b6c0cd82cf1b86e17d6ea2670110c06e6eabe) )
	ROM_LOAD16_BYTE( "1",   0x000001, 0x80000, CRC(0861dff3) SHA1(bf6dfe18ecaeaa1bbea09267014891c4a4a07943) )
	ROM_LOAD16_BYTE( "4",   0x100000, 0x10000, CRC(aa51e43b) SHA1(46b9dab844c55b50a47d048e5bb114911773699c) )
	ROM_LOAD16_BYTE( "3",   0x100001, 0x10000, CRC(f7e4f2f0) SHA1(2ce4eadb2d6a0e0d5745323eff2c899950ad4d3b) )

	ROM_REGION( 0x200000, "gfx", 0 )
	ROMX_LOAD( "14",  0x000000, 0x40000, CRC(7ca73780) SHA1(26909db32f84157cd05719e5d1e715e76636d292) , ROM_SKIP(7) )
	ROMX_LOAD( "13",  0x000001, 0x40000, CRC(9fb11869) SHA1(a434fb0b588f934aaa68139495e1212a63ccf162) , ROM_SKIP(7) )
	ROMX_LOAD( "12",  0x000002, 0x40000, CRC(afeba416) SHA1(e722c65ea2e2bac3251c32208899484aa5ef6ad2) , ROM_SKIP(7) )
	ROMX_LOAD( "11",  0x000003, 0x40000, CRC(9eef3507) SHA1(ae03064ca5681fbdc43a34c54aaac11c8467428b) , ROM_SKIP(7) )
	ROMX_LOAD( "10",  0x000004, 0x40000, CRC(eeec6183) SHA1(40dc9c86e90d7c1a2ad600c195fe387180d95fd4) , ROM_SKIP(7) )
	ROMX_LOAD( "9",   0x000005, 0x40000, CRC(0e94f718) SHA1(249534f2323abcdb24099d0abc24c229c699ba94) , ROM_SKIP(7) )
	ROMX_LOAD( "8",   0x000006, 0x40000, CRC(c4ddc5b4) SHA1(79c2a42a664e387932b7804e7a80f5753338c3b0) , ROM_SKIP(7) )
	ROMX_LOAD( "7",   0x000007, 0x40000, CRC(8941ca12) SHA1(5ad5d47b8614c2899d05c65dc3b74947d4bac561) , ROM_SKIP(7) )

	ROM_REGION( 0x10000, "audiocpu", 0 ) /* 64k for the audio CPU (+banks) */
	ROM_LOAD( "6",    0x00000, 0x10000, CRC(7a99446e) SHA1(ca027f41e3e58be5abc33ad7380746658cb5380a) )

	ROM_REGION( 0x40000, "oki", 0 ) /* Samples */
	ROM_LOAD( "5",    0x00000, 0x40000, CRC(1547e595) SHA1(27f47b1afd9700afd9e8167d7e4e2888be34a9e5) )

	ROM_REGION( 0x1000, "pals", 0 )
	ROM_LOAD_OPTIONAL( "varth1.bin",    0x00000, 0x157, CRC(4c6a0d99) SHA1(081a307ef38675de178dd6221e6c4e55a5bfbd87) )
	ROM_LOAD_OPTIONAL( "varth2.bin",    0x00200, 0x157, NO_DUMP ) // Registered
	ROM_LOAD_OPTIONAL( "varth3.bin",    0x00400, 0x157, NO_DUMP ) // Registered
	ROM_LOAD_OPTIONAL( "varth4.bin",    0x00600, 0x117, CRC(53317bf6) SHA1(f7b8f8b2c40429a517e3be63e5aed9573972ddfb) )
	ROM_LOAD_OPTIONAL( "varth5.bin",    0x00800, 0x157, NO_DUMP ) // Registered
	ROM_LOAD_OPTIONAL( "varth6.bin",    0x00a00, 0x157, NO_DUMP ) // Registered
ROM_END


// ************************************************************************* DRIVER MACROS

GAME( 1991, cawingbl,  cawing,   cawingbl,  cawingbl, cps_state, init_cps1,     ROT0,   "bootleg", "Carrier Air Wing (bootleg with 2xYM2203 + 2xMSM205 set 1)", MACHINE_SUPPORTS_SAVE ) // 901012 ETC
GAME( 1991, cawingb2,  cawing,   cawingbl,  cawingbl, cps_state, init_cps1,     ROT0,   "bootleg", "Carrier Air Wing (bootleg with 2xYM2203 + 2xMSM205 set 2)", MACHINE_SUPPORTS_SAVE ) // 901012 ETC

GAME( 1993, dinopic,   dino,     dinopic,   dino,     cps_state, init_dinopic,  ROT0,   "bootleg", "Cadillacs and Dinosaurs (bootleg with PIC16c57, set 1)", MACHINE_NO_SOUND | MACHINE_SUPPORTS_SAVE ) // 930201 ETC
GAME( 1993, dinopic2,  dino,     dinopic,   dino,     cps_state, init_dinopic,  ROT0,   "bootleg", "Cadillacs and Dinosaurs (bootleg with PIC16c57, set 2)", MACHINE_NOT_WORKING | MACHINE_SUPPORTS_SAVE ) // 930201 ETC

GAME( 1990, fcrash,    ffight,   fcrash,    fcrash,   cps_state, init_cps1,     ROT0,   "bootleg (Playmark)", "Final Crash (bootleg of Final Fight)", MACHINE_SUPPORTS_SAVE )
GAME( 1990, ffightbl,  ffight,   fcrash,    fcrash,   cps_state, init_cps1,     ROT0,   "bootleg", "Final Fight (bootleg)", MACHINE_SUPPORTS_SAVE )
GAME( 1990, ffightbla, ffight,   fcrash,    fcrash,   cps_state, init_cps1,     ROT0,   "bootleg", "Final Fight (bootleg on Final Crash PCB)", MACHINE_SUPPORTS_SAVE ) // same as Final Crash without the modified gfx

GAME( 1991, kodb,      kod,      kodb,      kodb,     cps_state, init_kodb,     ROT0,   "bootleg (Playmark)", "The King of Dragons (bootleg)", MACHINE_IMPERFECT_GRAPHICS | MACHINE_SUPPORTS_SAVE ) // 910731  "ETC"

GAME( 1991, knightsb,  knights,  knightsb,  knights,  cps_state, init_dinopic,  ROT0,   "bootleg", "Knights of the Round (bootleg)", MACHINE_NOT_WORKING | MACHINE_SUPPORTS_SAVE )    // 911127 - based on World version

GAME( 1993, mtwinsb,   mtwins,   mtwinsb,   mtwins,   cps_state, init_mtwinsb,  ROT0,   "David Inc. (bootleg)", "Twins (Mega Twins bootleg)", MACHINE_SUPPORTS_SAVE ) // based on World version

GAME( 1993, punipic,   punisher, punipic,   punisher, cps_state, init_punipic,  ROT0,   "bootleg", "The Punisher (bootleg with PIC16c57, set 1)", MACHINE_NO_SOUND | MACHINE_SUPPORTS_SAVE ) // 930422 ETC
GAME( 1993, punipic2,  punisher, punipic,   punisher, cps_state, init_punipic,  ROT0,   "bootleg", "The Punisher (bootleg with PIC16c57, set 2)", MACHINE_NO_SOUND | MACHINE_SUPPORTS_SAVE ) // 930422 ETC
GAME( 1993, punipic3,  punisher, punipic,   punisher, cps_state, init_punipic3, ROT0,   "bootleg", "The Punisher (bootleg with PIC16c57, set 3)", MACHINE_IMPERFECT_GRAPHICS | MACHINE_NO_SOUND | MACHINE_SUPPORTS_SAVE ) // 930422 ETC

GAME( 1992, sf2m1,     sf2ce,    sf2m1,     sf2,      cps_state, init_sf2m1,    ROT0,   "bootleg", "Street Fighter II': Champion Edition (M1, bootleg)", MACHINE_IMPERFECT_GRAPHICS | MACHINE_SUPPORTS_SAVE ) // 920313 ETC
GAME( 1992, sf2mdt,    sf2ce,    sf2mdt,    sf2mdt,   cps_state, init_sf2mdt,   ROT0,   "bootleg", "Street Fighter II': Magic Delta Turbo (bootleg, set 1)", MACHINE_IMPERFECT_GRAPHICS | MACHINE_SUPPORTS_SAVE )   // 920313 - based on (heavily modified) World version
GAME( 1992, sf2mdta,   sf2ce,    sf2mdta,   sf2mdt,   cps_state, init_sf2mdta,  ROT0,   "bootleg", "Street Fighter II': Magic Delta Turbo (bootleg, set 2)", MACHINE_IMPERFECT_GRAPHICS | MACHINE_SUPPORTS_SAVE )   // 920313 - based on World version
GAME( 1992, sf2mdtb,   sf2ce,    sf2mdta,   sf2mdtb,  cps_state, init_sf2mdtb,  ROT0,   "bootleg", "Street Fighter II': Magic Delta Turbo (bootleg, set 3)", MACHINE_IMPERFECT_GRAPHICS | MACHINE_SUPPORTS_SAVE )   // 920313 - based on World version
GAME( 1992, sf2ceb,    sf2ce,    sf2mdta,   sf2mdt,   cps_state, init_sf2mdta,  ROT0,   "bootleg (Playmark)", "Street Fighter II': Champion Edition (Playmark bootleg)", MACHINE_IMPERFECT_GRAPHICS | MACHINE_SUPPORTS_SAVE )   // 920313 - based on World version

GAME( 1992, sf2b,      sf2,      sf2b,      sf2mdt,   cps_state, init_sf2b,     ROT0,   "bootleg (Playmark)", "Street Fighter II: The World Warrior (bootleg)",  MACHINE_IMPERFECT_GRAPHICS | MACHINE_SUPPORTS_SAVE ) //910204 - based on World version
GAME( 1992, sf2b2,     sf2,      sf2b,      sf2mdt,   cps_state, init_sf2mdtb,  ROT0,   "bootleg", "Street Fighter II: The World Warrior (bootleg, set 2)",  MACHINE_IMPERFECT_GRAPHICS | MACHINE_SUPPORTS_SAVE ) //910204 - based on World version

GAME( 1992, sf2m9,     sf2ce,    sf2m1,     sf2,      cps_state, init_sf2m1,    ROT0,   "bootleg", "Street Fighter II': Champion Edition (M9, bootleg)",  MACHINE_IMPERFECT_GRAPHICS | MACHINE_SUPPORTS_SAVE ) // 920313 ETC

GAME( 1993, slampic,   slammast, slampic,   slammast, cps_state, init_dinopic,  ROT0,   "bootleg", "Saturday Night Slam Masters (bootleg with PIC16c57)", MACHINE_IMPERFECT_GRAPHICS | MACHINE_NO_SOUND | MACHINE_SUPPORTS_SAVE ) // 930713 ETC

GAME( 1999, sgyxz,     wof,      sgyxz,     sgyxz,    cps_state, init_cps1,     ROT0,   "bootleg (All-In Electronic)", "Warriors of Fate ('sgyxz' bootleg)", MACHINE_IMPERFECT_GRAPHICS | MACHINE_SUPPORTS_SAVE )   // 921005 - Sangokushi 2
GAME( 1999, wofabl,    wof,      wofabl,    wofabl,   cps_state, init_wofabl,   ROT0,   "bootleg", "Sangokushi II (bootleg)", MACHINE_NOT_WORKING | MACHINE_IMPERFECT_GRAPHICS | MACHINE_SUPPORTS_SAVE )   // heavy gfx glitches - 921005 - Sangokushi 2

GAME( 1992, varthb,    varth,    varthb,    varth,    cps_state, init_dinopic,  ROT270, "bootleg", "Varth: Operation Thunderstorm (bootleg)", MACHINE_SUPPORTS_SAVE )<|MERGE_RESOLUTION|>--- conflicted
+++ resolved
@@ -724,7 +724,6 @@
 	map(0xff0000, 0xffffff).ram();
 }
 
-<<<<<<< HEAD
 void cps_state::cawingbl_map(address_map &map)
 {
 	fcrash_map(map);
@@ -739,7 +738,8 @@
 	map(0x800000, 0x800007).portr("IN1");                /* Player input ports */
 	map(0x800018, 0x80001f).r(FUNC(cps_state::cps1_dsw_r));                /* System input ports / Dip Switches */
 	map(0x800180, 0x800181).w(m_soundlatch[0], FUNC(generic_latch_8_device::write)).umask16(0x00ff).cswidth(16).mirror(6);       /* Sound command */
-=======
+}
+
 void cps_state::mtwinsb_map(address_map &map)
 {
 	map(0x000000, 0x3fffff).rom();
@@ -752,7 +752,6 @@
 	map(0x980000, 0x98000b).w(FUNC(cps_state::mtwinsb_layer_w));
 	map(0x900000, 0x92ffff).ram().w(FUNC(cps_state::cps1_gfxram_w)).share("gfxram");
 	map(0xff0000, 0xffffff).ram().share("mainram");
->>>>>>> 9bd47622
 }
 
 void cps_state::punipic_map(address_map &map)
@@ -1571,6 +1570,8 @@
 
 MACHINE_START_MEMBER(cps_state, mtwinsb)
 {
+	m_audiobank->configure_entries(0, 2, m_audioregion + 0x8000, 0x4000);
+
 	m_layer_enable_reg = 0x12;
 	m_layer_mask_reg[0] = 0x14;
 	m_layer_mask_reg[1] = 0x16;
@@ -1615,10 +1616,8 @@
 	m_sprite_list_end_marker = 0x8000;
 	m_sprite_x_offset = 2;
 
-	save_item(NAME(m_sample_buffer[0]));
-	save_item(NAME(m_sample_buffer[1]));
-	save_item(NAME(m_sample_select[0]));
-	save_item(NAME(m_sample_select[1]));
+	save_item(NAME(m_sample_buffer));
+	save_item(NAME(m_sample_select));
 }
 
 MACHINE_START_MEMBER(cps_state, knightsb)
@@ -2400,9 +2399,8 @@
 	ROMX_LOAD( "g1.bin",  0x000007, 0x40000, CRC(8069026f) SHA1(3d5e9b36a349328bcd93d83d8d2fe3cd40e68a3b), ROM_SKIP(7) )
 	ROM_CONTINUE(         0x000003, 0x40000)
 
-	ROM_REGION( 0x18000, "audiocpu", 0 ) /* 64k for the audio CPU (+banks) */
-	ROM_LOAD( "4-snd-z80-27c512.bin", 0x00000, 0x08000, CRC(4d4255b7) SHA1(81a76b58043af7252a854b7efc4109957ef0e679) ) // identical to the original
-	ROM_CONTINUE(          0x10000, 0x08000 )
+	ROM_REGION( 0x10000, "audiocpu", 0 ) /* 64k for the audio CPU (+banks) */
+	ROM_LOAD( "4-snd-z80-27c512.bin", 0x00000, 0x10000, CRC(4d4255b7) SHA1(81a76b58043af7252a854b7efc4109957ef0e679) ) // identical to the original
 
 	ROM_REGION( 0x40000, "oki", 0 ) /* Samples */
 	ROM_LOAD( "3-snd-27c208.bin", 0x00000, 0x40000, CRC(a0c3de92) SHA1(5135cd982564f898f799ff1bc2bb2a75154be0cd) ) // identical to the original, but one single bigger ROM
