// license:BSD-3-Clause
// copyright-holders:David Haywood
/* Final Crash & other CPS1 bootlegs */

/*

Final Crash is a bootleg of Final Fight

Final Fight is by Capcom and runs on CPS1 hardware
The bootleg was manufactured by Playmark of Italy

this driver depends heavily on cps1.cpp, but has been
kept apart in an attempt to keep cps1.cpp clutter free

Sound is very different from CPS1.

---

Final Crash (bootleg of final fight)

1x 68k
1x z80
2x ym2203
2x oki5205
1x osc 10mhz
1x osc 24mhz

eproms:
1.bin sound eprom
from 2.bin to 9.bin program eproms
10.bin to 25.bin gfx eproms

---

kodb has various graphical issues, mainly with old info not being cleared away.
Also, it should be using a vblank irq value of 4. This triggers the following bootleg read/writes;
 - IN1 is read at 0x992000
 - IN0 is read of 0x992008
 - dips continue to be read at 0x80001a
 - sound command is wrote at 0x992006
 - scroll 1Y is wrote at 0x980000
 - scroll 1X is wrote at 0x980002
 - scroll 2Y is wrote at 0x980004
 - scroll 2X is wrote at 0x980006
 - scroll 3Y is wrote at 0x980008
 - scroll 3X is wrote at 0x98000a
 - the layer enable and layer mask writes continue at 0x98000c and 0x980020-2

These read/writes are identical to those used by a Knights of the Round bootleg which uses the all sf2mdt sound
hardware. This set is currently non-working.

This also prevents the game from toggling the sprite address at m_cps_a_regs[0], similar to other bootlegs.
Currently the game is working somewhat, but only using the code left over from the original. If anyone wants to
do any development work on the set, (eg, find the sprite clearing issue), then this should be changed as the game
likely won't write any sprite clearing values otherwise.

None of this is hooked up currently due to issues with row scroll on the scroll2 layer.



Status of each game:
--------------------
cawingb2, cawingbl: ok

dinopic: no sound

dinopic2: no sound, one bad gfx rom. Copying 8.bin from dinopic fixes it.

fcrash, kodb: old sprites show on next screen. Patch used.

knightsb: sprites are entangled with the front layer.

punipic, punipic2: no sound. Problems in Central Park. Patches used.

punipic3: same as punipic, and doors are missing.

sf2m1: crowd is missing. Plane's tail comes off a bit. Patch used.

sf2mdt, sf2mdtb: ok

sf2mdta, sf2ceb: scroll 2X has strange 0x200 writes that cause missing fighters' portraits at the vs. screen and glitched backgrounds during fights. Masking them out seems a hack.

sgyxz, wofabl: garbage left behind. A priority problem can be seen in 3rd demo where
       the fighters walk through the crowd instead of behind.

slampic: no sound. A priority problem between sprites and crowd.

*/

#include "emu.h"
#include "includes/cps1.h"

#include "cpu/z80/z80.h"
#include "cpu/m68000/m68000.h"
#include "sound/2203intf.h"
#include "sound/msm5205.h"
#include "sound/ym2151.h"
#include "sound/okim6295.h"
#include "machine/eepromser.h"
#include "speaker.h"


WRITE16_MEMBER( cps_state::fcrash_soundlatch_w )
{
	if (ACCESSING_BITS_0_7)
	{
		m_soundlatch->write(space, 0, data & 0xff);
		m_audiocpu->set_input_line(0, HOLD_LINE);
	}
}

WRITE16_MEMBER(cps_state::cawingbl_soundlatch_w)
{
	if (ACCESSING_BITS_8_15)
	{
		m_soundlatch->write(space, 0, data  >> 8);
		m_audiocpu->set_input_line(0, HOLD_LINE);
		machine().scheduler().boost_interleave(attotime::zero, attotime::from_usec(50)); /* boost the interleave or some voices get dropped */
	}
}

WRITE8_MEMBER( cps_state::fcrash_snd_bankswitch_w )
{
	m_msm_1->set_output_gain(0, (data & 0x08) ? 0.0 : 1.0);
	m_msm_2->set_output_gain(0, (data & 0x10) ? 0.0 : 1.0);

	membank("bank1")->set_entry(data & 0x07);
}

WRITE8_MEMBER( cps_state::sf2mdt_snd_bankswitch_w )
{
	m_msm_1->set_output_gain(0, (data & 0x20) ? 0.0 : 1.0);
	m_msm_2->set_output_gain(0, (data & 0x10) ? 0.0 : 1.0);

	membank("bank1")->set_entry(data & 0x07);
}

WRITE8_MEMBER( cps_state::knightsb_snd_bankswitch_w )
{
	m_msm_1->set_output_gain(0, (data & 0x20) ? 0.0 : 1.0);
	m_msm_2->set_output_gain(0, (data & 0x10) ? 0.0 : 1.0);

	membank("bank1")->set_entry(data & 0x0f);
}

WRITE_LINE_MEMBER(cps_state::m5205_int1)
{
	m_msm_1->data_w(m_sample_buffer1 & 0x0f);
	m_sample_buffer1 >>= 4;
	m_sample_select1 ^= 1;
	if (m_sample_select1 == 0)
		m_audiocpu->pulse_input_line(INPUT_LINE_NMI, attotime::zero);
}

WRITE_LINE_MEMBER(cps_state::m5205_int2)
{
	m_msm_2->data_w(m_sample_buffer2 & 0x0f);
	m_sample_buffer2 >>= 4;
	m_sample_select2 ^= 1;
}



WRITE8_MEMBER( cps_state::fcrash_msm5205_0_data_w )
{
	m_sample_buffer1 = data;
}

WRITE8_MEMBER( cps_state::fcrash_msm5205_1_data_w )
{
	m_sample_buffer2 = data;
}

/* not verified */
#define CPS1_ROWSCROLL_OFFS     (0x20/2)    /* base of row scroll offsets in other RAM */

WRITE16_MEMBER(cps_state::dinopic_layer_w)
{
	switch (offset)
	{
	case 0x00:
		m_cps_a_regs[0x0e / 2] = data;
		break;
	case 0x01:
		m_cps_a_regs[0x0c / 2] = data;
		break;
	case 0x02:
		m_cps_a_regs[0x12 / 2] = data;
		m_cps_a_regs[CPS1_ROWSCROLL_OFFS] = data; /* row scroll start */
		break;
	case 0x03:
		m_cps_a_regs[0x10 / 2] = data;
		break;
	case 0x04:
		m_cps_a_regs[0x16 / 2] = data;
		break;
	case 0x05:
		m_cps_a_regs[0x14 / 2] = data;
		break;
	default:
		logerror("%s: Unknown layer cmd %X %X\n",machine().describe_context(),offset<<1,data);

	}
}

WRITE16_MEMBER( cps_state::dinopic_layer2_w )
{
	m_cps_a_regs[0x06 / 2] = data;
}

WRITE16_MEMBER(cps_state::kodb_layer_w)
{
	/* layer enable and mask 1&2 registers are written here - passing them to m_cps_b_regs for now for drawing routines */
	if (offset == 0x06)
		m_cps_b_regs[m_layer_enable_reg / 2] = data;
	else
	if (offset == 0x10)
		m_cps_b_regs[m_layer_mask_reg[1] / 2] = data;
	else
	if (offset == 0x11)
		m_cps_b_regs[m_layer_mask_reg[2] / 2] = data;
}

WRITE16_MEMBER(cps_state::knightsb_layer_w)
{
	switch (offset)
	{
	case 0x00:
		m_cps_a_regs[0x0e / 2] = data;
		break;
	case 0x01:
		m_cps_a_regs[0x0c / 2] = data;
		break;
	case 0x02:
		m_cps_a_regs[0x12 / 2] = data;
		m_cps_a_regs[CPS1_ROWSCROLL_OFFS] = data; /* row scroll start */
		break;
	case 0x03:
		m_cps_a_regs[0x10 / 2] = data;
		break;
	case 0x04:
		m_cps_a_regs[0x16 / 2] = data;
		break;
	case 0x05:
		m_cps_a_regs[0x14 / 2] = data;
		break;
	case 0x06:
		{
			switch (data)
			{
			case 0x0000:
			case 0x001f:
			case 0x00ff:
				data = 0x12f2;
				break;
			case 0x2000:
				data = 0x06f2;
				break;
			case 0xa000:
				data = 0x24d0;
				break;
			default:
				printf ("Unknown control word = %X\n",data);
				data = 0x12c0;
			}
		m_cps_b_regs[m_layer_enable_reg / 2] = data;
		break;
		}
	case 0x10:
		m_cps_b_regs[m_layer_mask_reg[1] / 2] = data;
		break;
	case 0x11:
		m_cps_b_regs[m_layer_mask_reg[2] / 2] = data;
		break;
	case 0x12:
		m_cps_b_regs[m_layer_mask_reg[3] / 2] = data;
	}
}

WRITE16_MEMBER(cps_state::punipic_layer_w)
{
	switch (offset)
	{
	case 0x00:
		m_cps_a_regs[0x0e / 2] = data;
		break;
	case 0x01:
		m_cps_a_regs[0x0c / 2] = data;
		break;
	case 0x02:
		m_cps_a_regs[0x12 / 2] = data;
		m_cps_a_regs[CPS1_ROWSCROLL_OFFS] = data; /* row scroll start */
		break;
	case 0x03:
		m_cps_a_regs[0x10 / 2] = data + 0xffc0;
		break;
	case 0x04:
		m_cps_a_regs[0x16 / 2] = data;
		break;
	case 0x05:
		m_cps_a_regs[0x14 / 2] = data;
		break;
	case 0x06:
			switch (data)
			{
			case 0x14:
			case 0x54:
				m_cps_a_regs[0x04 / 2] = 0x9100;
				break;
			case 0x24:
			case 0x64:
				m_cps_a_regs[0x04 / 2] = 0x90c0;
				break;
			case 0x3c:
			case 0x7c:
				m_cps_a_regs[0x04 / 2] = 0x9180;
				break;
			}

			m_cps_a_regs[0x08 / 2] = m_mainram[0xdb90 / 2]; // fixes split objects
			break;
	case 0x07:
		// unknown
		break;
	default:
		logerror("%s: Unknown layer cmd %X %X\n",machine().describe_context(),offset<<1,data);

	}
}

WRITE16_MEMBER(cps_state::sf2m1_layer_w)
{
	switch (offset)
	{
	case 0x00:
		m_cps_a_regs[0x0e / 2] = data;
		break;
	case 0x01:
		m_cps_a_regs[0x0c / 2] = data;
		break;
	case 0x02:
		m_cps_a_regs[0x12 / 2] = data;
		m_cps_a_regs[CPS1_ROWSCROLL_OFFS] = data; /* row scroll start */
		break;
	case 0x03:
		m_cps_a_regs[0x10 / 2] = data;
		break;
	case 0x04:
		m_cps_a_regs[0x16 / 2] = data;
		break;
	case 0x05:
		m_cps_a_regs[0x14 / 2] = data;
		break;
	case 0x06:
			switch (data)
			{
			case 0:
				data = 0x078e;
				break;
			case 1:
				data = 0x12c0;
				break;
			case 2:
				data = 0x06ce;
				break;
			case 3:
				data = 0x09ce;
				break;
			case 4:
				data = 0x12ce;
				break;
			case 5:
				data = 0x0b4e;
				break;
			}
	case 0xb3:
			m_cps_b_regs[m_layer_enable_reg / 2] = data;
			break;
	case 0x0b:
	case 0x1b:
		m_cps_a_regs[0x06 / 2] = data;
		break;
	default:
		logerror("%s: Unknown layer cmd %X %X\n",machine().describe_context(),offset<<1,data);

	}
}

WRITE16_MEMBER(cps_state::sf2mdt_layer_w)
{
	/* layer enable and scroll registers are written here - passing them to m_cps_b_regs and m_cps_a_regs for now for drawing routines
	the scroll layers aren't buttery smooth, due to the lack of using the row scroll address tables in the rendering code, this is also
	supported by the fact that the game doesn't write the table address anywhere */

	switch (offset)
	{
	case 0x06:
		m_cps_a_regs[0x14 / 2] = data + 0xffce; /* scroll 3x */
		break;
	case 0x07:
		m_cps_a_regs[0x16 / 2] = data; /* scroll 3y */
		break;
	case 0x08:
		m_cps_a_regs[0x10 / 2] = data + 0xffce; /* scroll 2x */
		break;
	case 0x09:
		m_cps_a_regs[0x0c / 2] = data + 0xffca; /* scroll 1x */
		break;
	case 0x0a:
		m_cps_a_regs[0x12 / 2] = data; /* scroll 2y */
		m_cps_a_regs[CPS1_ROWSCROLL_OFFS] = data; /* row scroll start */
		break;
	case 0x0b:
		m_cps_a_regs[0x0e / 2] = data; /* scroll 1y */
		break;
	case 0x26:
		m_cps_b_regs[m_layer_enable_reg / 2] = data;
	}
}

WRITE16_MEMBER(cps_state::sf2mdta_layer_w)
{
	/* layer enable and scroll registers are written here - passing them to m_cps_b_regs and m_cps_a_regs for now for drawing routines
	the scroll layers aren't buttery smooth, due to the lack of using the row scroll address tables in the rendering code, this is also
	supported by the fact that the game doesn't write the table address anywhere */

	switch (offset)
	{
	case 0x06:
		m_cps_a_regs[0x0c / 2] = data + 0xffbe; /* scroll 1x */
		break;
	case 0x07:
		m_cps_a_regs[0x0e / 2] = data; /* scroll 1y */
		break;
	case 0x08:
		m_cps_a_regs[0x14 / 2] = data + 0xffce; /* scroll 3x */
		break;
	case 0x09:
		m_cps_a_regs[0x12 / 2] = data; /* scroll 2y */
		m_cps_a_regs[CPS1_ROWSCROLL_OFFS] = data; /* row scroll start */
		break;
	case 0x0a:
		m_cps_a_regs[0x10 / 2] = data + 0xffce; /* scroll 2x */
		break;
	case 0x0b:
		m_cps_a_regs[0x16 / 2] = data; /* scroll 3y */
		break;
	case 0x26:
		m_cps_b_regs[m_layer_enable_reg / 2] = data;
	}
}

WRITE16_MEMBER(cps_state::slampic_layer_w)
{
	switch (offset)
	{
	case 0x00:
	case 0x01:
	case 0x02:
	case 0x03:
	case 0x04:
	case 0x05:
		dinopic_layer_w(space, offset, data);
		break;
	case 0x06: // scroll 2 base
		m_cps_a_regs[0x04/2] = data << 4;
		break;
	}
}


void cps_state::fcrash_update_transmasks()
{
	int i;

	for (i = 0; i < 4; i++)
	{
		int mask;

		/* Get transparency registers */
		if (m_layer_mask_reg[i])
			mask = m_cps_b_regs[m_layer_mask_reg[i] / 2] ^ 0xffff;
		else
			mask = 0xffff;  /* completely transparent if priority masks not defined (mercs, qad) */

		m_bg_tilemap[0]->set_transmask(i, mask, 0x8000);
		m_bg_tilemap[1]->set_transmask(i, mask, 0x8000);
		m_bg_tilemap[2]->set_transmask(i, mask, 0x8000);
	}
}

void cps_state::fcrash_render_sprites( screen_device &screen, bitmap_ind16 &bitmap, const rectangle &cliprect )
{
	int pos;
	int base = m_sprite_base / 2;
	int num_sprites = m_gfxdecode->gfx(2)->elements();
	int last_sprite_offset = 0x1ffc;
	uint16_t *sprite_ram = m_gfxram;
	uint16_t tileno,colour,xpos,ypos;
	bool flipx, flipy;

	/* if we have separate sprite ram, use it */
	if (m_bootleg_sprite_ram) sprite_ram = m_bootleg_sprite_ram.get();

	/* get end of sprite list marker */
	for (pos = 0x1ffc - base; pos >= 0x0000; pos -= 4)
		if (sprite_ram[base + pos - 1] == m_sprite_list_end_marker) last_sprite_offset = pos;

	/* If we are using bootleg sprite ram, the index must be less than 0x2000 */
	if (((base + last_sprite_offset) < 0x2000) || (!m_bootleg_sprite_ram))
	{
		for (pos = last_sprite_offset; pos >= 0x0000; pos -= 4)
		{
			tileno = sprite_ram[base + pos];
			if (tileno >= num_sprites) continue; /* don't render anything outside our tiles */
			xpos   = sprite_ram[base + pos + 2] & 0x1ff;
			ypos   = sprite_ram[base + pos - 1] & 0x1ff;
			flipx  = BIT(sprite_ram[base + pos + 1], 5);
			flipy  = BIT(sprite_ram[base + pos + 1], 6);
			colour = sprite_ram[base + pos + 1] & 0x1f;
			ypos   = 256 - ypos - 16;
			xpos   = xpos + m_sprite_x_offset + 49;

			if (flip_screen())
				m_gfxdecode->gfx(2)->prio_transpen(bitmap, cliprect, tileno, colour, !flipx, !flipy, 512-16-xpos, 256-16-ypos, screen.priority(), 2, 15);
			else
				m_gfxdecode->gfx(2)->prio_transpen(bitmap, cliprect, tileno, colour, flipx, flipy, xpos, ypos, screen.priority(), 2, 15);
		}
	}
}

void cps_state::fcrash_render_layer( screen_device &screen, bitmap_ind16 &bitmap, const rectangle &cliprect, int layer, int primask )
{
	switch (layer)
	{
		case 0:
			fcrash_render_sprites(screen, bitmap, cliprect);
			break;
		case 1:
		case 2:
		case 3:
			m_bg_tilemap[layer - 1]->draw(screen, bitmap, cliprect, TILEMAP_DRAW_LAYER1, primask);
			break;
	}
}

void cps_state::fcrash_render_high_layer( screen_device &screen, bitmap_ind16 &bitmap, const rectangle &cliprect, int layer )
{
	bitmap_ind16 dummy_bitmap;

	switch (layer)
	{
		case 0:
			/* there are no high priority sprites */
			break;
		case 1:
		case 2:
		case 3:
			m_bg_tilemap[layer - 1]->draw(screen, dummy_bitmap, cliprect, TILEMAP_DRAW_LAYER0, 1);
			break;
	}
}

void cps_state::fcrash_build_palette()
{
	int offset;

	// all the bootlegs seem to write the palette offset as usual
	int palettebase = (m_cps_a_regs[0x0a / 2] << 8) & 0x1ffff;

	for (offset = 0; offset < 32 * 6 * 16; offset++)
	{
		int palette = m_gfxram[palettebase / 2 + offset];
		int r, g, b, bright;

		// from my understanding of the schematics, when the 'brightness'
		// component is set to 0 it should reduce brightness to 1/3

		bright = 0x0f + ((palette >> 12) << 1);

		r = ((palette >> 8) & 0x0f) * 0x11 * bright / 0x2d;
		g = ((palette >> 4) & 0x0f) * 0x11 * bright / 0x2d;
		b = ((palette >> 0) & 0x0f) * 0x11 * bright / 0x2d;

		m_palette->set_pen_color (offset, rgb_t(r, g, b));
	}
}

uint32_t cps_state::screen_update_fcrash(screen_device &screen, bitmap_ind16 &bitmap, const rectangle &cliprect)
{
	int layercontrol, l0, l1, l2, l3;
	int videocontrol = m_cps_a_regs[0x22 / 2];

	flip_screen_set(videocontrol & 0x8000);

	layercontrol = m_cps_b_regs[m_layer_enable_reg / 2];

	/* Get video memory base registers */
	cps1_get_video_base();

	/* Build palette */
	fcrash_build_palette();

	fcrash_update_transmasks();

	m_bg_tilemap[0]->set_scrollx(0, m_scroll1x - m_layer_scroll1x_offset);
	m_bg_tilemap[0]->set_scrolly(0, m_scroll1y);

	if (videocontrol & 0x01)    /* linescroll enable */
	{
		int scrly = -m_scroll2y;
		int i;
		int otheroffs;

		m_bg_tilemap[1]->set_scroll_rows(1024);

		otheroffs = m_cps_a_regs[CPS1_ROWSCROLL_OFFS];

		for (i = 0; i < 256; i++)
			m_bg_tilemap[1]->set_scrollx((i - scrly) & 0x3ff, m_scroll2x + m_other[(i + otheroffs) & 0x3ff]);
	}
	else
	{
		m_bg_tilemap[1]->set_scroll_rows(1);
		m_bg_tilemap[1]->set_scrollx(0, m_scroll2x - m_layer_scroll2x_offset);
	}
	m_bg_tilemap[1]->set_scrolly(0, m_scroll2y);
	m_bg_tilemap[2]->set_scrollx(0, m_scroll3x - m_layer_scroll3x_offset);
	m_bg_tilemap[2]->set_scrolly(0, m_scroll3y);


	/* turn all tilemaps on regardless of settings in get_video_base() */
	/* write a custom get_video_base for this bootleg hardware? */
	m_bg_tilemap[0]->enable(1);
	m_bg_tilemap[1]->enable(1);
	m_bg_tilemap[2]->enable(1);

	/* Blank screen */
	bitmap.fill(0xbff, cliprect);

	screen.priority().fill(0, cliprect);
	l0 = (layercontrol >> 0x06) & 03;
	l1 = (layercontrol >> 0x08) & 03;
	l2 = (layercontrol >> 0x0a) & 03;
	l3 = (layercontrol >> 0x0c) & 03;

	fcrash_render_layer(screen, bitmap, cliprect, l0, 0);

	if (l1 == 0)
		fcrash_render_high_layer(screen, bitmap, cliprect, l0);

	fcrash_render_layer(screen, bitmap, cliprect, l1, 0);

	if (l2 == 0)
		fcrash_render_high_layer(screen, bitmap, cliprect, l1);

	fcrash_render_layer(screen, bitmap, cliprect, l2, 0);

	if (l3 == 0)
		fcrash_render_high_layer(screen, bitmap, cliprect, l2);

	fcrash_render_layer(screen, bitmap, cliprect, l3, 0);

	return 0;
}


void cps_state::knightsb_map(address_map &map)
{
	map(0x000000, 0x3fffff).rom();
	map(0x800000, 0x800001).portr("IN1");            /* Player input ports */
	map(0x800002, 0x800003).portr("IN2");            /* Player 3 controls */
	map(0x800004, 0x800005).nopw(); // writes 0000 here
	map(0x800006, 0x800007).w(this, FUNC(cps_state::fcrash_soundlatch_w));    /* Sound command */
	map(0x800018, 0x80001f).r(this, FUNC(cps_state::cps1_dsw_r));            /* System input ports / Dip Switches */
	map(0x800030, 0x800037).nopw(); //AM_WRITE(cps1_coinctrl_w) only writes bit 15
	map(0x800100, 0x80013f).ram().share("cps_a_regs");  /* CPS-A custom */
	map(0x800140, 0x80017f).ram().share("cps_b_regs");  /* CPS-B custom */
	map(0x800180, 0x800181).nopw(); //AM_WRITE(cps1_soundlatch2_w)   /* Sound timer fade */
	map(0x880000, 0x880001).nopw(); // unknown
	map(0x900000, 0x93ffff).ram().w(this, FUNC(cps_state::cps1_gfxram_w)).share("gfxram");
	map(0x980000, 0x98002f).w(this, FUNC(cps_state::knightsb_layer_w));
	map(0x990000, 0x990001).nopw(); // same as 880000
	map(0xff0000, 0xffffff).ram();
}

void cps_state::dinopic_map(address_map &map)
{
	map(0x000000, 0x3fffff).rom();
	map(0x800000, 0x800007).portr("IN1");            /* Player input ports */
	map(0x800006, 0x800007).w(this, FUNC(cps_state::cps1_soundlatch_w));    /* Sound command */
	map(0x800018, 0x80001f).r(this, FUNC(cps_state::cps1_dsw_r));            /* System input ports / Dip Switches */
	map(0x800030, 0x800037).w(this, FUNC(cps_state::cps1_coinctrl_w));
	map(0x800100, 0x80013f).w(this, FUNC(cps_state::cps1_cps_a_w)).share("cps_a_regs");  /* CPS-A custom */
	map(0x800140, 0x80017f).rw(this, FUNC(cps_state::cps1_cps_b_r), FUNC(cps_state::cps1_cps_b_w)).share("cps_b_regs");
	map(0x800222, 0x800223).w(this, FUNC(cps_state::dinopic_layer2_w));
	map(0x880000, 0x880001).nopw(); // always 0
	map(0x900000, 0x92ffff).ram().w(this, FUNC(cps_state::cps1_gfxram_w)).share("gfxram");
	map(0x980000, 0x98000b).w(this, FUNC(cps_state::dinopic_layer_w));
	map(0xf18000, 0xf19fff).ram();
	map(0xf1c000, 0xf1c001).portr("IN2");            /* Player 3 controls (later games) */
	map(0xf1c004, 0xf1c005).w(this, FUNC(cps_state::cpsq_coinctrl2_w));     /* Coin control2 (later games) */
	map(0xf1c006, 0xf1c007).portr("EEPROMIN").portw("EEPROMOUT");
	map(0xff0000, 0xffffff).ram();
}

void cps_state::fcrash_map(address_map &map)
{
	map(0x000000, 0x3fffff).rom();
	map(0x800030, 0x800031).w(this, FUNC(cps_state::cps1_coinctrl_w));
	map(0x800100, 0x80013f).ram().share("cps_a_regs");  /* CPS-A custom */
	map(0x800140, 0x80017f).ram().share("cps_b_regs");  /* CPS-B custom */
	map(0x880000, 0x880001).portr("IN1");                /* Player input ports */
	map(0x880006, 0x880007).w(this, FUNC(cps_state::fcrash_soundlatch_w));       /* Sound command */
	map(0x880008, 0x88000f).r(this, FUNC(cps_state::cps1_dsw_r));                /* System input ports / Dip Switches */
	map(0x890000, 0x890001).nopw();    // palette related?
	map(0x900000, 0x92ffff).ram().w(this, FUNC(cps_state::cps1_gfxram_w)).share("gfxram");
	map(0xff0000, 0xffffff).ram();
}

void cps_state::punipic_map(address_map &map)
{
	map(0x000000, 0x3fffff).rom();
	map(0x800000, 0x800007).portr("IN1");            /* Player input ports */
	map(0x800006, 0x800007).w(this, FUNC(cps_state::cps1_soundlatch_w));    /* Sound command */
	map(0x800018, 0x80001f).r(this, FUNC(cps_state::cps1_dsw_r));            /* System input ports / Dip Switches */
	map(0x800030, 0x800037).w(this, FUNC(cps_state::cps1_coinctrl_w));
	map(0x800100, 0x80013f).w(this, FUNC(cps_state::cps1_cps_a_w)).share("cps_a_regs");  /* CPS-A custom */
	map(0x800140, 0x80017f).rw(this, FUNC(cps_state::cps1_cps_b_r), FUNC(cps_state::cps1_cps_b_w)).share("cps_b_regs");
	map(0x880000, 0x880001).nopw(); // same as 98000C
	map(0x900000, 0x92ffff).ram().w(this, FUNC(cps_state::cps1_gfxram_w)).share("gfxram");
	map(0x980000, 0x98000f).w(this, FUNC(cps_state::punipic_layer_w));
	map(0x990000, 0x990001).nopw(); // unknown
	map(0x991000, 0x991017).nopw(); // unknown
	map(0xf18000, 0xf19fff).ram();
	map(0xf1c006, 0xf1c007).portr("EEPROMIN").portw("EEPROMOUT");
	map(0xff0000, 0xffffff).ram().share("mainram");
}

void cps_state::sf2m1_map(address_map &map)
{
	map(0x000000, 0x3fffff).rom();
	map(0x800000, 0x800007).portr("IN1");            /* Player input ports */
	map(0x800006, 0x800007).w(this, FUNC(cps_state::cps1_soundlatch_w));    /* Sound command */
	map(0x800012, 0x800013).r(this, FUNC(cps_state::cps1_in2_r));            /* Buttons 4,5,6 for both players */
	map(0x800018, 0x80001f).r(this, FUNC(cps_state::cps1_dsw_r));            /* System input ports / Dip Switches */
	map(0x800100, 0x80013f).w(this, FUNC(cps_state::cps1_cps_a_w)).share("cps_a_regs");  /* CPS-A custom */
	map(0x800140, 0x80017f).rw(this, FUNC(cps_state::cps1_cps_b_r), FUNC(cps_state::cps1_cps_b_w)).share("cps_b_regs");
	map(0x800180, 0x800181).nopw(); // only once at boot, for 80010c
	map(0x800188, 0x80018f).w(this, FUNC(cps_state::cps1_soundlatch2_w));   /* Sound timer fade */
	map(0x880000, 0x880001).nopw(); // unknown
	map(0x900000, 0x93ffff).ram().w(this, FUNC(cps_state::cps1_gfxram_w)).share("gfxram");
	map(0x980000, 0x9801ff).w(this, FUNC(cps_state::sf2m1_layer_w));
	map(0x990000, 0x990001).nopw(); // same as 880000
	map(0xff0000, 0xffffff).ram();
}

void cps_state::sf2mdt_map(address_map &map)
{
	map(0x000000, 0x3fffff).rom();
	map(0x708100, 0x7081ff).w(this, FUNC(cps_state::sf2mdta_layer_w));
	map(0x70c000, 0x70c001).portr("IN1");
	map(0x70c008, 0x70c009).portr("IN2");
	map(0x70c018, 0x70c01f).r(this, FUNC(cps_state::cps1_hack_dsw_r));
	map(0x70c106, 0x70c107).w(this, FUNC(cps_state::cawingbl_soundlatch_w));
	map(0x70d000, 0x70d001).nopw(); // writes FFFF
	//AM_RANGE(0x800030, 0x800031) AM_WRITE(cps1_coinctrl_w)
	map(0x800100, 0x80013f).ram().share("cps_a_regs");  /* CPS-A custom */
	map(0x800140, 0x80017f).ram().share("cps_b_regs");  /* CPS-B custom */
	map(0x900000, 0x92ffff).ram().w(this, FUNC(cps_state::cps1_gfxram_w)).share("gfxram");
	map(0xff0000, 0xffffff).ram();
}

void cps_state::sf2b_map(address_map &map)
{
	map(0x000000, 0x3fffff).rom();
	map(0x708100, 0x7081ff).w(this, FUNC(cps_state::sf2mdta_layer_w));
	map(0x70c000, 0x70c001).portr("IN1");
	map(0x70c008, 0x70c009).portr("IN2");
	map(0x70c018, 0x70c01f).r(this, FUNC(cps_state::cps1_hack_dsw_r));
	map(0x70c106, 0x70c107).w(this, FUNC(cps_state::cawingbl_soundlatch_w));
	map(0x70d000, 0x70d001).nopw(); // writes FFFF
	//AM_RANGE(0x800030, 0x800031) AM_WRITE(cps1_coinctrl_w)
	map(0x800100, 0x80013f).ram().share("cps_a_regs");  /* CPS-A custom */
	map(0x800140, 0x80017f).rw(this, FUNC(cps_state::cps1_cps_b_r), FUNC(cps_state::cps1_cps_b_w)).share("cps_b_regs");  /* CPS-B custom */
	map(0x900000, 0x92ffff).ram().w(this, FUNC(cps_state::cps1_gfxram_w)).share("gfxram");
	map(0xff0000, 0xffffff).ram();
}

void cps_state::sgyxz_map(address_map &map)
{
	map(0x000000, 0x3fffff).rom();
	map(0x800030, 0x800031).w(this, FUNC(cps_state::cps1_coinctrl_w));
	map(0x800100, 0x80013f).ram().share("cps_a_regs");  /* CPS-A custom */
	map(0x800140, 0x80017f).ram().share("cps_b_regs");  /* CPS-B custom */
	map(0x880000, 0x880001).portr("IN1");            /* Player input ports */
	map(0x880006, 0x88000d).r(this, FUNC(cps_state::cps1_dsw_r));            /* System input ports / Dip Switches */
	map(0x88000e, 0x88000f).w(this, FUNC(cps_state::cps1_soundlatch_w));
	map(0x880e78, 0x880e79).r(this, FUNC(cps_state::cps1_in2_r));            /* Player 3 controls (later games) */
	map(0x890000, 0x890001).w(this, FUNC(cps_state::cps1_soundlatch2_w));
	map(0x900000, 0x92ffff).ram().w(this, FUNC(cps_state::cps1_gfxram_w)).share("gfxram");
	map(0xf1c004, 0xf1c005).w(this, FUNC(cps_state::cpsq_coinctrl2_w));     /* Coin control2 (later games) */
	map(0xf1c006, 0xf1c007).portr("EEPROMIN").portw("EEPROMOUT");
	map(0xff0000, 0xffffff).ram();
}

void cps_state::wofabl_map(address_map &map)
{
	map(0x000000, 0x1fffff).rom();
	map(0x800030, 0x800031).w(this, FUNC(cps_state::cps1_coinctrl_w));
	map(0x800100, 0x80013f).ram().share("cps_a_regs");  /* CPS-A custom */
	map(0x800140, 0x80017f).ram().share("cps_b_regs");  /* CPS-B custom */
	map(0x880000, 0x880001).portr("IN1");            /* Player input ports */
	map(0x880006, 0x880007).w(this, FUNC(cps_state::cps1_soundlatch_w));
	map(0x880008, 0x88000f).r(this, FUNC(cps_state::cps1_dsw_r));            /* System input ports / Dip Switches */
	map(0x880e78, 0x880e79).r(this, FUNC(cps_state::cps1_in2_r));            /* Player 3 controls (later games) */
	map(0x890000, 0x890001).w(this, FUNC(cps_state::cps1_soundlatch2_w));
	map(0x900000, 0x92ffff).ram().w(this, FUNC(cps_state::cps1_gfxram_w)).share("gfxram");
	map(0xf1c004, 0xf1c005).w(this, FUNC(cps_state::cpsq_coinctrl2_w));     /* Coin control2 (later games) */
	map(0xf1c006, 0xf1c007).portr("EEPROMIN").portw("EEPROMOUT");
	map(0xff0000, 0xffffff).ram();
}

void cps_state::slampic_map(address_map &map)
{
	map(0x000000, 0x3fffff).rom();
	map(0x800006, 0x800007).nopw(); //AM_WRITE(cps1_soundlatch2_w)
	map(0x800000, 0x800007).portr("IN1");            /* Player input ports */
	map(0x800018, 0x80001f).r(this, FUNC(cps_state::cps1_dsw_r));            /* System input ports / Dip Switches */
	map(0x800030, 0x800037).w(this, FUNC(cps_state::cps1_coinctrl_w));
	map(0x800100, 0x80013f).w(this, FUNC(cps_state::cps1_cps_a_w)).share("cps_a_regs");  /* CPS-A custom */
	map(0x800140, 0x80017f).rw(this, FUNC(cps_state::cps1_cps_b_r), FUNC(cps_state::cps1_cps_b_w)).share("cps_b_regs");
	map(0x880000, 0x880001).nopw(); //AM_WRITE(cps1_soundlatch_w)    /* Sound command */
	map(0x900000, 0x92ffff).ram().w(this, FUNC(cps_state::cps1_gfxram_w)).share("gfxram");
	map(0x980000, 0x98000d).w(this, FUNC(cps_state::slampic_layer_w));
	map(0xf00000, 0xf0ffff).r(this, FUNC(cps_state::qsound_rom_r));          /* Slammasters protection */
	map(0xf18000, 0xf19fff).ram();
	map(0xf1c000, 0xf1c001).portr("IN2");            /* Player 3 controls (later games) */
	map(0xf1c004, 0xf1c005).w(this, FUNC(cps_state::cpsq_coinctrl2_w));     /* Coin control2 (later games) */
	map(0xf1c006, 0xf1c007).portr("EEPROMIN").portw("EEPROMOUT");
	map(0xf1f000, 0xf1ffff).noprw(); // writes 0 to range, then reads F1F6EC
	map(0xff0000, 0xffffff).ram();
}

void cps_state::sound_map(address_map &map)
{
	map(0x0000, 0x7fff).rom();
	map(0x8000, 0xbfff).bankr("bank1");
	map(0xd000, 0xd7ff).ram();
	map(0xd800, 0xd801).rw("ym1", FUNC(ym2203_device::read), FUNC(ym2203_device::write));
	map(0xdc00, 0xdc01).rw("ym2", FUNC(ym2203_device::read), FUNC(ym2203_device::write));
	map(0xe000, 0xe000).w(this, FUNC(cps_state::fcrash_snd_bankswitch_w));
	map(0xe400, 0xe400).r(m_soundlatch, FUNC(generic_latch_8_device::read));
	map(0xe800, 0xe800).w(this, FUNC(cps_state::fcrash_msm5205_0_data_w));
	map(0xec00, 0xec00).w(this, FUNC(cps_state::fcrash_msm5205_1_data_w));
}

void cps_state::kodb_sound_map(address_map &map)
{
	map(0x0000, 0x7fff).rom();
	map(0x8000, 0xbfff).bankr("bank1");
	map(0xd000, 0xd7ff).ram();
	map(0xe000, 0xe001).rw("2151", FUNC(ym2151_device::read), FUNC(ym2151_device::write));
	map(0xe400, 0xe400).rw(m_oki, FUNC(okim6295_device::read), FUNC(okim6295_device::write));
	map(0xe800, 0xe800).r(m_soundlatch, FUNC(generic_latch_8_device::read));
}

void cps_state::sf2mdt_z80map(address_map &map)
{
	map(0x0000, 0x7fff).rom();
	map(0x8000, 0xbfff).bankr("bank1");
	map(0xd000, 0xd7ff).ram();
	map(0xd800, 0xd801).rw("2151", FUNC(ym2151_device::read), FUNC(ym2151_device::write));
	map(0xdc00, 0xdc00).r(m_soundlatch, FUNC(generic_latch_8_device::read));
	map(0xe000, 0xe000).w(this, FUNC(cps_state::sf2mdt_snd_bankswitch_w));
	map(0xe400, 0xe400).w(this, FUNC(cps_state::fcrash_msm5205_0_data_w));
	map(0xe800, 0xe800).w(this, FUNC(cps_state::fcrash_msm5205_1_data_w));
}

void cps_state::knightsb_z80map(address_map &map)
{
	map(0x0000, 0x7fff).rom();
	map(0x8000, 0xbfff).bankr("bank1");
	map(0xcffe, 0xcfff).nopw(); // writes lots of data
	map(0xd000, 0xd7ff).ram();
	map(0xd800, 0xd801).rw("2151", FUNC(ym2151_device::read), FUNC(ym2151_device::write));
	map(0xdc00, 0xdc00).r(m_soundlatch, FUNC(generic_latch_8_device::read));
	map(0xe000, 0xe000).w(this, FUNC(cps_state::knightsb_snd_bankswitch_w));
	map(0xe400, 0xe400).w(this, FUNC(cps_state::fcrash_msm5205_0_data_w));
	map(0xe800, 0xe800).w(this, FUNC(cps_state::fcrash_msm5205_1_data_w));
}

void cps_state::sgyxz_sound_map(address_map &map)
{
	map(0x0000, 0x7fff).rom();
	map(0x8000, 0xbfff).bankr("bank1");
	map(0xd000, 0xd7ff).ram();
	map(0xf000, 0xf001).rw("2151", FUNC(ym2151_device::read), FUNC(ym2151_device::write));
	map(0xf002, 0xf002).rw(m_oki, FUNC(okim6295_device::read), FUNC(okim6295_device::write));
	map(0xf004, 0xf004).w(this, FUNC(cps_state::cps1_snd_bankswitch_w));
	map(0xf006, 0xf006).w(this, FUNC(cps_state::cps1_oki_pin7_w)); /* controls pin 7 of OKI chip */
	map(0xf008, 0xf008).r(m_soundlatch, FUNC(generic_latch_8_device::read)); /* Sound command */
	map(0xf00a, 0xf00a).r(m_soundlatch2, FUNC(generic_latch_8_device::read)); /* Sound timer fade */
}


#define CPS1_COINAGE_1 \
	PORT_DIPNAME( 0x07, 0x07, DEF_STR( Coin_A ) ) \
	PORT_DIPSETTING(    0x00, DEF_STR( 4C_1C ) ) \
	PORT_DIPSETTING(    0x01, DEF_STR( 3C_1C ) ) \
	PORT_DIPSETTING(    0x02, DEF_STR( 2C_1C ) ) \
	PORT_DIPSETTING(    0x07, DEF_STR( 1C_1C ) ) \
	PORT_DIPSETTING(    0x06, DEF_STR( 1C_2C ) ) \
	PORT_DIPSETTING(    0x05, DEF_STR( 1C_3C ) ) \
	PORT_DIPSETTING(    0x04, DEF_STR( 1C_4C ) ) \
	PORT_DIPSETTING(    0x03, DEF_STR( 1C_6C ) ) \
	PORT_DIPNAME( 0x38, 0x38, DEF_STR( Coin_B ) ) \
	PORT_DIPSETTING(    0x00, DEF_STR( 4C_1C ) ) \
	PORT_DIPSETTING(    0x08, DEF_STR( 3C_1C ) ) \
	PORT_DIPSETTING(    0x10, DEF_STR( 2C_1C ) ) \
	PORT_DIPSETTING(    0x38, DEF_STR( 1C_1C ) ) \
	PORT_DIPSETTING(    0x30, DEF_STR( 1C_2C ) ) \
	PORT_DIPSETTING(    0x28, DEF_STR( 1C_3C ) ) \
	PORT_DIPSETTING(    0x20, DEF_STR( 1C_4C ) ) \
	PORT_DIPSETTING(    0x18, DEF_STR( 1C_6C ) )


#define CPS1_COINAGE_2(diploc) \
	PORT_DIPNAME( 0x07, 0x07, DEF_STR( Coinage ) ) PORT_DIPLOCATION(diploc ":1,2,3") \
	PORT_DIPSETTING(    0x00, DEF_STR( 4C_1C ) ) \
	PORT_DIPSETTING(    0x01, DEF_STR( 3C_1C ) ) \
	PORT_DIPSETTING(    0x02, DEF_STR( 2C_1C ) ) \
	PORT_DIPSETTING(    0x07, DEF_STR( 1C_1C ) ) \
	PORT_DIPSETTING(    0x06, DEF_STR( 1C_2C ) ) \
	PORT_DIPSETTING(    0x05, DEF_STR( 1C_3C ) ) \
	PORT_DIPSETTING(    0x04, DEF_STR( 1C_4C ) ) \
	PORT_DIPSETTING(    0x03, DEF_STR( 1C_6C ) )

#define CPS1_COINAGE_3(diploc) \
	PORT_DIPNAME( 0x07, 0x07, DEF_STR( Coin_A ) ) PORT_DIPLOCATION(diploc ":1,2,3") \
	PORT_DIPSETTING(    0x01, DEF_STR( 4C_1C ) ) \
	PORT_DIPSETTING(    0x02, DEF_STR( 3C_1C ) ) \
	PORT_DIPSETTING(    0x03, DEF_STR( 2C_1C ) ) \
	PORT_DIPSETTING(    0x00, "2 Coins/1 Credit (1 to continue)" ) \
	PORT_DIPSETTING(    0x07, DEF_STR( 1C_1C ) ) \
	PORT_DIPSETTING(    0x06, DEF_STR( 1C_2C ) ) \
	PORT_DIPSETTING(    0x05, DEF_STR( 1C_3C ) ) \
	PORT_DIPSETTING(    0x04, DEF_STR( 1C_4C ) ) \
	PORT_DIPNAME( 0x38, 0x38, DEF_STR( Coin_B ) ) PORT_DIPLOCATION(diploc ":4,5,6") \
	PORT_DIPSETTING(    0x08, DEF_STR( 4C_1C ) ) \
	PORT_DIPSETTING(    0x10, DEF_STR( 3C_1C ) ) \
	PORT_DIPSETTING(    0x18, DEF_STR( 2C_1C ) ) \
	PORT_DIPSETTING(    0x00, "2 Coins/1 Credit (1 to continue)" ) \
	PORT_DIPSETTING(    0x38, DEF_STR( 1C_1C ) ) \
	PORT_DIPSETTING(    0x30, DEF_STR( 1C_2C ) ) \
	PORT_DIPSETTING(    0x28, DEF_STR( 1C_3C ) ) \
	PORT_DIPSETTING(    0x20, DEF_STR( 1C_4C ) )

#define CPS1_DIFFICULTY_1(diploc) \
	PORT_DIPNAME( 0x07, 0x04, DEF_STR( Difficulty ) ) PORT_DIPLOCATION(diploc ":1,2,3") \
	PORT_DIPSETTING(    0x07, "1 (Easiest)" ) \
	PORT_DIPSETTING(    0x06, "2" ) \
	PORT_DIPSETTING(    0x05, "3" ) \
	PORT_DIPSETTING(    0x04, "4 (Normal)" ) \
	PORT_DIPSETTING(    0x03, "5" ) \
	PORT_DIPSETTING(    0x02, "6" ) \
	PORT_DIPSETTING(    0x01, "7" ) \
	PORT_DIPSETTING(    0x00, "8 (Hardest)" )

#define CPS1_DIFFICULTY_2(diploc) \
	PORT_DIPNAME( 0x07, 0x07, DEF_STR( Difficulty ) ) PORT_DIPLOCATION(diploc ":1,2,3") \
	PORT_DIPSETTING(    0x04, "1 (Easiest)" ) \
	PORT_DIPSETTING(    0x05, "2" ) \
	PORT_DIPSETTING(    0x06, "3" ) \
	PORT_DIPSETTING(    0x07, "4 (Normal)" ) \
	PORT_DIPSETTING(    0x03, "5" ) \
	PORT_DIPSETTING(    0x02, "6" ) \
	PORT_DIPSETTING(    0x01, "7" ) \
	PORT_DIPSETTING(    0x00, "8 (Hardest)" )


static INPUT_PORTS_START( fcrash )
	PORT_START("IN0")
	PORT_BIT( 0x01, IP_ACTIVE_LOW, IPT_COIN1 )
	PORT_BIT( 0x02, IP_ACTIVE_LOW, IPT_COIN2 )
	PORT_BIT( 0x04, IP_ACTIVE_LOW, IPT_SERVICE1 )
	PORT_BIT( 0x08, IP_ACTIVE_LOW, IPT_UNKNOWN )
	PORT_BIT( 0x10, IP_ACTIVE_LOW, IPT_START1 )
	PORT_BIT( 0x20, IP_ACTIVE_LOW, IPT_START2 )
	PORT_SERVICE( 0x40, IP_ACTIVE_LOW )
	PORT_BIT( 0x80, IP_ACTIVE_LOW, IPT_UNKNOWN )

	PORT_START("DSWA")
	CPS1_COINAGE_1
	PORT_DIPNAME( 0x40, 0x40, "2 Coins to Start, 1 to Continue" )
	PORT_DIPSETTING(    0x40, DEF_STR( Off ) )
	PORT_DIPSETTING(    0x00, DEF_STR( On ) )
	PORT_DIPUNUSED( 0x80, IP_ACTIVE_LOW )

	PORT_START("DSWB")
	PORT_DIPNAME( 0x07, 0x04, "Difficulty Level 1" )
	PORT_DIPSETTING(    0x07, DEF_STR( Easiest ) )      // "01"
	PORT_DIPSETTING(    0x06, DEF_STR( Easier ) )       // "02"
	PORT_DIPSETTING(    0x05, DEF_STR( Easy ) )     // "03"
	PORT_DIPSETTING(    0x04, DEF_STR( Normal ) )       // "04"
	PORT_DIPSETTING(    0x03, DEF_STR( Medium ) )       // "05"
	PORT_DIPSETTING(    0x02, DEF_STR( Hard ) )     // "06"
	PORT_DIPSETTING(    0x01, DEF_STR( Harder ) )       // "07"
	PORT_DIPSETTING(    0x00, DEF_STR( Hardest ) )      // "08"
	PORT_DIPNAME( 0x18, 0x10, "Difficulty Level 2" )
	PORT_DIPSETTING(    0x18, DEF_STR( Easy ) )     // "01"
	PORT_DIPSETTING(    0x10, DEF_STR( Normal ) )       // "02"
	PORT_DIPSETTING(    0x08, DEF_STR( Hard ) )     // "03"
	PORT_DIPSETTING(    0x00, DEF_STR( Hardest ) )      // "04"
	PORT_DIPNAME( 0x60, 0x60, DEF_STR( Bonus_Life ) )
	PORT_DIPSETTING(    0x60, "100k" )
	PORT_DIPSETTING(    0x40, "200k" )
	PORT_DIPSETTING(    0x20, "100k and every 200k" )
	PORT_DIPSETTING(    0x00, DEF_STR( None ) )
	PORT_DIPUNUSED( 0x80, IP_ACTIVE_LOW )

	PORT_START("DSWC")
	PORT_DIPNAME( 0x03, 0x03, DEF_STR( Lives ) )
	PORT_DIPSETTING(    0x00, "1" )
	PORT_DIPSETTING(    0x03, "2" )
	PORT_DIPSETTING(    0x02, "3" )
	PORT_DIPSETTING(    0x01, "4" )
	PORT_DIPNAME( 0x04, 0x04, DEF_STR( Free_Play ) )
	PORT_DIPSETTING(    0x04, DEF_STR( Off ) )
	PORT_DIPSETTING(    0x00, DEF_STR( On ) )
	PORT_DIPNAME( 0x08, 0x08, "Freeze" )
	PORT_DIPSETTING(    0x08, DEF_STR( Off ) )
	PORT_DIPSETTING(    0x00, DEF_STR( On ) )
	PORT_DIPNAME( 0x10, 0x10, DEF_STR( Flip_Screen ) )
	PORT_DIPSETTING(    0x10, DEF_STR( Off ) )
	PORT_DIPSETTING(    0x00, DEF_STR( On ) )
	PORT_DIPNAME( 0x20, 0x00, DEF_STR( Demo_Sounds ) )
	PORT_DIPSETTING(    0x20, DEF_STR( Off ) )
	PORT_DIPSETTING(    0x00, DEF_STR( On ) )
	PORT_DIPNAME( 0x40, 0x00, DEF_STR( Allow_Continue ) )
	PORT_DIPSETTING(    0x40, DEF_STR( No ) )
	PORT_DIPSETTING(    0x00, DEF_STR( Yes ) )
	PORT_DIPNAME( 0x80, 0x80, "Game Mode")
	PORT_DIPSETTING(    0x80, "Game" )
	PORT_DIPSETTING(    0x00, DEF_STR( Test ) )

	PORT_START("IN1")
	PORT_BIT( 0x0001, IP_ACTIVE_LOW, IPT_JOYSTICK_RIGHT ) PORT_8WAY PORT_PLAYER(1)
	PORT_BIT( 0x0002, IP_ACTIVE_LOW, IPT_JOYSTICK_LEFT ) PORT_8WAY PORT_PLAYER(1)
	PORT_BIT( 0x0004, IP_ACTIVE_LOW, IPT_JOYSTICK_DOWN ) PORT_8WAY PORT_PLAYER(1)
	PORT_BIT( 0x0008, IP_ACTIVE_LOW, IPT_JOYSTICK_UP ) PORT_8WAY PORT_PLAYER(1)
	PORT_BIT( 0x0010, IP_ACTIVE_LOW, IPT_BUTTON1 ) PORT_PLAYER(1)
	PORT_BIT( 0x0020, IP_ACTIVE_LOW, IPT_BUTTON2 ) PORT_PLAYER(1)
	PORT_BIT( 0x0040, IP_ACTIVE_LOW, IPT_BUTTON3 ) PORT_PLAYER(1) PORT_NAME ("P1 Button 3 (Cheat)")
	PORT_BIT( 0x0080, IP_ACTIVE_LOW, IPT_UNKNOWN )
	PORT_BIT( 0x0100, IP_ACTIVE_LOW, IPT_JOYSTICK_RIGHT ) PORT_8WAY PORT_PLAYER(2)
	PORT_BIT( 0x0200, IP_ACTIVE_LOW, IPT_JOYSTICK_LEFT ) PORT_8WAY PORT_PLAYER(2)
	PORT_BIT( 0x0400, IP_ACTIVE_LOW, IPT_JOYSTICK_DOWN ) PORT_8WAY PORT_PLAYER(2)
	PORT_BIT( 0x0800, IP_ACTIVE_LOW, IPT_JOYSTICK_UP ) PORT_8WAY PORT_PLAYER(2)
	PORT_BIT( 0x1000, IP_ACTIVE_LOW, IPT_BUTTON1 ) PORT_PLAYER(2)
	PORT_BIT( 0x2000, IP_ACTIVE_LOW, IPT_BUTTON2 ) PORT_PLAYER(2)
	PORT_BIT( 0x4000, IP_ACTIVE_LOW, IPT_BUTTON3 ) PORT_PLAYER(2) PORT_NAME ("P2 Button 3 (Cheat)")
	PORT_BIT( 0x8000, IP_ACTIVE_LOW, IPT_UNKNOWN )
INPUT_PORTS_END

static INPUT_PORTS_START( cawingbl )
	PORT_START("IN0")
	PORT_BIT( 0x01, IP_ACTIVE_LOW, IPT_COIN1 )
	PORT_BIT( 0x02, IP_ACTIVE_LOW, IPT_COIN2 )
	PORT_BIT( 0x04, IP_ACTIVE_LOW, IPT_SERVICE1 )
	PORT_BIT( 0x08, IP_ACTIVE_LOW, IPT_UNKNOWN )
	PORT_BIT( 0x10, IP_ACTIVE_LOW, IPT_START1 )
	PORT_BIT( 0x20, IP_ACTIVE_LOW, IPT_START2 )
	PORT_SERVICE_NO_TOGGLE( 0x40, IP_ACTIVE_LOW )
	PORT_BIT( 0x80, IP_ACTIVE_LOW, IPT_UNKNOWN )

	PORT_START("IN1")
	PORT_BIT( 0x0001, IP_ACTIVE_LOW, IPT_JOYSTICK_RIGHT ) PORT_8WAY PORT_PLAYER(1)
	PORT_BIT( 0x0002, IP_ACTIVE_LOW, IPT_JOYSTICK_LEFT ) PORT_8WAY PORT_PLAYER(1)
	PORT_BIT( 0x0004, IP_ACTIVE_LOW, IPT_JOYSTICK_DOWN ) PORT_8WAY PORT_PLAYER(1)
	PORT_BIT( 0x0008, IP_ACTIVE_LOW, IPT_JOYSTICK_UP ) PORT_8WAY PORT_PLAYER(1)
	PORT_BIT( 0x0010, IP_ACTIVE_LOW, IPT_BUTTON1 ) PORT_PLAYER(1)
	PORT_BIT( 0x0020, IP_ACTIVE_LOW, IPT_BUTTON2 ) PORT_PLAYER(1)
	PORT_BIT( 0x0040, IP_ACTIVE_LOW, IPT_BUTTON3 ) PORT_PLAYER(1)
	PORT_BIT( 0x0080, IP_ACTIVE_LOW, IPT_UNKNOWN )
	PORT_BIT( 0x0100, IP_ACTIVE_LOW, IPT_JOYSTICK_RIGHT ) PORT_8WAY PORT_PLAYER(2)
	PORT_BIT( 0x0200, IP_ACTIVE_LOW, IPT_JOYSTICK_LEFT ) PORT_8WAY PORT_PLAYER(2)
	PORT_BIT( 0x0400, IP_ACTIVE_LOW, IPT_JOYSTICK_DOWN ) PORT_8WAY PORT_PLAYER(2)
	PORT_BIT( 0x0800, IP_ACTIVE_LOW, IPT_JOYSTICK_UP ) PORT_8WAY PORT_PLAYER(2)
	PORT_BIT( 0x1000, IP_ACTIVE_LOW, IPT_BUTTON1 ) PORT_PLAYER(2)
	PORT_BIT( 0x2000, IP_ACTIVE_LOW, IPT_BUTTON2 ) PORT_PLAYER(2)
	PORT_BIT( 0x4000, IP_ACTIVE_LOW, IPT_BUTTON3 ) PORT_PLAYER(2)
	PORT_BIT( 0x8000, IP_ACTIVE_LOW, IPT_UNKNOWN )

	PORT_START("DSWA")
	CPS1_COINAGE_1
	PORT_DIPNAME( 0x40, 0x40, "2 Coins to Start, 1 to Continue" )
	PORT_DIPSETTING(    0x40, DEF_STR( Off ) )                          // Overrides all other coinage settings
	PORT_DIPSETTING(    0x00, DEF_STR( On ) )                           // according to manual
	PORT_DIPUNUSED( 0x80, IP_ACTIVE_LOW )                       // This switch is not documented

	PORT_START("DSWB")
	PORT_DIPNAME( 0x07, 0x04, "Difficulty Level (Enemy's Strength)" )   PORT_DIPLOCATION("SW(B):1,2,3")
	PORT_DIPSETTING(    0x07, "1 (Easiest)" )
	PORT_DIPSETTING(    0x06, "2" )
	PORT_DIPSETTING(    0x05, "3" )
	PORT_DIPSETTING(    0x04, "4 (Normal)" )
	PORT_DIPSETTING(    0x03, "5" )
	PORT_DIPSETTING(    0x02, "6" )
	PORT_DIPSETTING(    0x01, "7" )
	PORT_DIPSETTING(    0x00, "8 (Hardest)" )
	PORT_DIPNAME( 0x18, 0x18, "Difficulty Level (Player's Strength)" )  PORT_DIPLOCATION("SW(B):4,5")
	PORT_DIPSETTING(    0x10, DEF_STR( Easy ) )
	PORT_DIPSETTING(    0x18, DEF_STR( Normal ) )
	PORT_DIPSETTING(    0x08, DEF_STR( Hard ) )
	PORT_DIPSETTING(    0x00, DEF_STR( Hardest ) )
	PORT_DIPUNUSED_DIPLOC( 0x20, 0x20, "SW(B):6" )                      // This switch is not documented
	PORT_DIPUNUSED_DIPLOC( 0x40, 0x40, "SW(B):7" )                      // This switch is not documented
	PORT_DIPUNUSED_DIPLOC( 0x80, 0x80, "SW(B):8" )                      // This switch is not documented

	PORT_START("DSWC")
	PORT_DIPUNUSED_DIPLOC( 0x01, 0x01, "SW(C):1" )                      // This switch is not documented
	PORT_DIPUNUSED_DIPLOC( 0x02, 0x02, "SW(C):2" )                      // This switch is not documented
	PORT_DIPNAME( 0x04, 0x04, DEF_STR( Free_Play ) )                    PORT_DIPLOCATION("SW(C):3")
	PORT_DIPSETTING(    0x04, DEF_STR( Off ) )
	PORT_DIPSETTING(    0x00, DEF_STR( On ) )
	PORT_DIPNAME( 0x08, 0x08, "Freeze" )                                PORT_DIPLOCATION("SW(C):4")
	PORT_DIPSETTING(    0x08, DEF_STR( Off ) )
	PORT_DIPSETTING(    0x00, DEF_STR( On ) )
	PORT_DIPNAME( 0x10, 0x10, DEF_STR( Flip_Screen ) )                  PORT_DIPLOCATION("SW(C):5")
	PORT_DIPSETTING(    0x10, DEF_STR( Off ) )
	PORT_DIPSETTING(    0x00, DEF_STR( On ) )
	PORT_DIPNAME( 0x20, 0x00, DEF_STR( Demo_Sounds ) )                  PORT_DIPLOCATION("SW(C):6")
	PORT_DIPSETTING(    0x20, DEF_STR( Off ) )
	PORT_DIPSETTING(    0x00, DEF_STR( On ) )
	PORT_DIPNAME( 0x40, 0x00, DEF_STR( Allow_Continue ) )               PORT_DIPLOCATION("SW(C):7")
	PORT_DIPSETTING(    0x40, DEF_STR( No ) )
	PORT_DIPSETTING(    0x00, DEF_STR( Yes ) )
	PORT_DIPNAME( 0x80, 0x80, "Game Mode")                              PORT_DIPLOCATION("SW(C):8")
	PORT_DIPSETTING(    0x80, "Game" )
	PORT_DIPSETTING(    0x00, DEF_STR( Test ) )
INPUT_PORTS_END


static INPUT_PORTS_START( kodb )
	PORT_START("IN0")
	PORT_BIT( 0x01, IP_ACTIVE_LOW, IPT_COIN1 )
	PORT_BIT( 0x02, IP_ACTIVE_LOW, IPT_COIN2 )
	PORT_BIT( 0x04, IP_ACTIVE_LOW, IPT_SERVICE1 )
	PORT_BIT( 0x08, IP_ACTIVE_LOW, IPT_UNKNOWN )
	PORT_BIT( 0x10, IP_ACTIVE_LOW, IPT_START1 )
	PORT_BIT( 0x20, IP_ACTIVE_LOW, IPT_START2 )
	PORT_SERVICE_NO_TOGGLE( 0x40, IP_ACTIVE_LOW )
	PORT_BIT( 0x80, IP_ACTIVE_LOW, IPT_UNKNOWN )

	PORT_START("DSWA")
	CPS1_COINAGE_2( "SW(A)" )
	PORT_DIPNAME( 0x08, 0x08, "Coin Slots" )                        PORT_DIPLOCATION("SW(A):4")
	PORT_DIPSETTING(    0x00, "1" )
	PORT_DIPSETTING(    0x08, "3" )
	PORT_DIPNAME( 0x10, 0x10, "Play Mode" )                         PORT_DIPLOCATION("SW(A):5")
	PORT_DIPSETTING(    0x00, "2 Players" )
	PORT_DIPSETTING(    0x10, "3 Players" )
	PORT_DIPUNUSED_DIPLOC( 0x20, 0x20, "SW(A):6" )
	PORT_DIPNAME( 0x40, 0x40, "2 Coins to Start, 1 to Continue" )   PORT_DIPLOCATION("SW(A):7")
	PORT_DIPSETTING(    0x40, DEF_STR( Off ) )
	PORT_DIPSETTING(    0x00, DEF_STR( On ) )
	PORT_DIPUNUSED_DIPLOC( 0x80, 0x80, "SW(A):8" )

	PORT_START("DSWB")
	CPS1_DIFFICULTY_1( "SW(B)" )
	PORT_DIPNAME( 0x38, 0x38, DEF_STR( Lives ) )                    PORT_DIPLOCATION("SW(B):4,5,6")
	PORT_DIPSETTING(    0x30, "1" )
	PORT_DIPSETTING(    0x38, "2" )
	PORT_DIPSETTING(    0x28, "3" )
	PORT_DIPSETTING(    0x20, "4" )
	PORT_DIPSETTING(    0x18, "5" )
	PORT_DIPSETTING(    0x10, "6" )
	PORT_DIPSETTING(    0x08, "7" )
	PORT_DIPSETTING(    0x00, "8" )
	PORT_DIPNAME( 0xc0, 0xc0, DEF_STR( Bonus_Life ) )               PORT_DIPLOCATION("SW(B):7,8")
	PORT_DIPSETTING(    0x80, "80k and every 400k" )
	PORT_DIPSETTING(    0xc0, "100k and every 450k" )
	PORT_DIPSETTING(    0x40, "160k and every 450k" )
	PORT_DIPSETTING(    0x00, DEF_STR( None ) )

	PORT_START("DSWC")
	PORT_DIPUNUSED_DIPLOC( 0x01, 0x01, "SW(C):1" )
	PORT_DIPUNUSED_DIPLOC( 0x02, 0x02, "SW(C):2" )
	PORT_DIPNAME( 0x04, 0x04, DEF_STR( Free_Play ) )                PORT_DIPLOCATION("SW(C):3")
	PORT_DIPSETTING(    0x04, DEF_STR( Off ) )
	PORT_DIPSETTING(    0x00, DEF_STR( On ) )
	PORT_DIPNAME( 0x08, 0x08, "Freeze" )                            PORT_DIPLOCATION("SW(C):4")
	PORT_DIPSETTING(    0x08, DEF_STR( Off ) )
	PORT_DIPSETTING(    0x00, DEF_STR( On ) )
	PORT_DIPNAME( 0x10, 0x10, DEF_STR( Flip_Screen ) )              PORT_DIPLOCATION("SW(C):5")
	PORT_DIPSETTING(    0x10, DEF_STR( Off ) )
	PORT_DIPSETTING(    0x00, DEF_STR( On ) )
	PORT_DIPNAME( 0x20, 0x00, DEF_STR( Demo_Sounds ) )              PORT_DIPLOCATION("SW(C):6")
	PORT_DIPSETTING(    0x20, DEF_STR( Off ) )
	PORT_DIPSETTING(    0x00, DEF_STR( On ) )
	PORT_DIPNAME( 0x40, 0x00, DEF_STR( Allow_Continue ) )           PORT_DIPLOCATION("SW(C):7")
	PORT_DIPSETTING(    0x40, DEF_STR( No ) )
	PORT_DIPSETTING(    0x00, DEF_STR( Yes ) )
	PORT_DIPNAME( 0x80, 0x80, "Game Mode")                          PORT_DIPLOCATION("SW(C):8")
	PORT_DIPSETTING(    0x80, "Game" )
	PORT_DIPSETTING(    0x00, DEF_STR( Test ) )

	PORT_START("IN1")
	PORT_BIT( 0x0001, IP_ACTIVE_LOW, IPT_JOYSTICK_RIGHT ) PORT_8WAY PORT_PLAYER(1)
	PORT_BIT( 0x0002, IP_ACTIVE_LOW, IPT_JOYSTICK_LEFT ) PORT_8WAY PORT_PLAYER(1)
	PORT_BIT( 0x0004, IP_ACTIVE_LOW, IPT_JOYSTICK_DOWN ) PORT_8WAY PORT_PLAYER(1)
	PORT_BIT( 0x0008, IP_ACTIVE_LOW, IPT_JOYSTICK_UP ) PORT_8WAY PORT_PLAYER(1)
	PORT_BIT( 0x0010, IP_ACTIVE_LOW, IPT_BUTTON1 ) PORT_PLAYER(1)
	PORT_BIT( 0x0020, IP_ACTIVE_LOW, IPT_BUTTON2 ) PORT_PLAYER(1)
	PORT_BIT( 0x0040, IP_ACTIVE_LOW, IPT_UNKNOWN )
	PORT_BIT( 0x0080, IP_ACTIVE_LOW, IPT_UNKNOWN )
	PORT_BIT( 0x0100, IP_ACTIVE_LOW, IPT_JOYSTICK_RIGHT ) PORT_8WAY PORT_PLAYER(2)
	PORT_BIT( 0x0200, IP_ACTIVE_LOW, IPT_JOYSTICK_LEFT ) PORT_8WAY PORT_PLAYER(2)
	PORT_BIT( 0x0400, IP_ACTIVE_LOW, IPT_JOYSTICK_DOWN ) PORT_8WAY PORT_PLAYER(2)
	PORT_BIT( 0x0800, IP_ACTIVE_LOW, IPT_JOYSTICK_UP ) PORT_8WAY PORT_PLAYER(2)
	PORT_BIT( 0x1000, IP_ACTIVE_LOW, IPT_BUTTON1 ) PORT_PLAYER(2)
	PORT_BIT( 0x2000, IP_ACTIVE_LOW, IPT_BUTTON2 ) PORT_PLAYER(2)
	PORT_BIT( 0x4000, IP_ACTIVE_LOW, IPT_UNKNOWN )
	PORT_BIT( 0x8000, IP_ACTIVE_LOW, IPT_UNKNOWN )

	PORT_START("IN2")
	PORT_BIT( 0x01, IP_ACTIVE_LOW, IPT_JOYSTICK_RIGHT ) PORT_8WAY PORT_PLAYER(3)
	PORT_BIT( 0x02, IP_ACTIVE_LOW, IPT_JOYSTICK_LEFT ) PORT_8WAY PORT_PLAYER(3)
	PORT_BIT( 0x04, IP_ACTIVE_LOW, IPT_JOYSTICK_DOWN ) PORT_8WAY PORT_PLAYER(3)
	PORT_BIT( 0x08, IP_ACTIVE_LOW, IPT_JOYSTICK_UP ) PORT_8WAY PORT_PLAYER(3)
	PORT_BIT( 0x10, IP_ACTIVE_LOW, IPT_BUTTON1 ) PORT_PLAYER(3)
	PORT_BIT( 0x20, IP_ACTIVE_LOW, IPT_BUTTON2 ) PORT_PLAYER(3)
	PORT_BIT( 0x40, IP_ACTIVE_LOW, IPT_COIN3 )
	PORT_BIT( 0x80, IP_ACTIVE_LOW, IPT_START3 )
INPUT_PORTS_END

static INPUT_PORTS_START( sf2mdt )
	PORT_START("IN0")
	PORT_BIT( 0x01, IP_ACTIVE_LOW, IPT_COIN1 )
	PORT_BIT( 0x02, IP_ACTIVE_LOW, IPT_COIN2 )
	PORT_BIT( 0x04, IP_ACTIVE_LOW, IPT_SERVICE1 )
	PORT_BIT( 0x08, IP_ACTIVE_LOW, IPT_UNKNOWN )
	PORT_BIT( 0x10, IP_ACTIVE_LOW, IPT_START1 )
	PORT_BIT( 0x20, IP_ACTIVE_LOW, IPT_START2 )
	PORT_SERVICE_NO_TOGGLE( 0x40, IP_ACTIVE_LOW )
	PORT_BIT( 0x80, IP_ACTIVE_LOW, IPT_UNKNOWN )

	PORT_START("IN1")
	PORT_BIT( 0x0001, IP_ACTIVE_LOW, IPT_JOYSTICK_RIGHT ) PORT_8WAY PORT_PLAYER(1)
	PORT_BIT( 0x0002, IP_ACTIVE_LOW, IPT_JOYSTICK_LEFT ) PORT_8WAY PORT_PLAYER(1)
	PORT_BIT( 0x0004, IP_ACTIVE_LOW, IPT_JOYSTICK_DOWN ) PORT_8WAY PORT_PLAYER(1)
	PORT_BIT( 0x0008, IP_ACTIVE_LOW, IPT_JOYSTICK_UP ) PORT_8WAY PORT_PLAYER(1)
	PORT_BIT( 0x0010, IP_ACTIVE_LOW, IPT_BUTTON1 ) PORT_NAME("P1 Jab Punch") PORT_PLAYER(1)
	PORT_BIT( 0x0020, IP_ACTIVE_LOW, IPT_BUTTON2 ) PORT_NAME("P1 Strong Punch") PORT_PLAYER(1)
	PORT_BIT( 0x0040, IP_ACTIVE_LOW, IPT_BUTTON3 ) PORT_NAME("P1 Fierce Punch") PORT_PLAYER(1)
	PORT_BIT( 0x0080, IP_ACTIVE_LOW, IPT_UNKNOWN )
	PORT_BIT( 0x0100, IP_ACTIVE_LOW, IPT_JOYSTICK_RIGHT ) PORT_8WAY PORT_PLAYER(2)
	PORT_BIT( 0x0200, IP_ACTIVE_LOW, IPT_JOYSTICK_LEFT ) PORT_8WAY PORT_PLAYER(2)
	PORT_BIT( 0x0400, IP_ACTIVE_LOW, IPT_JOYSTICK_DOWN ) PORT_8WAY PORT_PLAYER(2)
	PORT_BIT( 0x0800, IP_ACTIVE_LOW, IPT_JOYSTICK_UP ) PORT_8WAY PORT_PLAYER(2)
	PORT_BIT( 0x1000, IP_ACTIVE_LOW, IPT_BUTTON1 ) PORT_NAME("P2 Jab Punch") PORT_PLAYER(2)
	PORT_BIT( 0x2000, IP_ACTIVE_LOW, IPT_BUTTON2 ) PORT_NAME("P2 Strong Punch") PORT_PLAYER(2)
	PORT_BIT( 0x4000, IP_ACTIVE_LOW, IPT_BUTTON3 ) PORT_NAME("P2 Fierce Punch") PORT_PLAYER(2)
	PORT_BIT( 0x8000, IP_ACTIVE_LOW, IPT_UNKNOWN )

	PORT_START("IN2")      /* Extra buttons */
	PORT_BIT( 0x01, IP_ACTIVE_LOW, IPT_BUTTON4 ) PORT_NAME("P1 Short Kick") PORT_PLAYER(1)
	PORT_BIT( 0x02, IP_ACTIVE_LOW, IPT_BUTTON5 ) PORT_NAME("P1 Forward Kick") PORT_PLAYER(1)
	PORT_BIT( 0x04, IP_ACTIVE_LOW, IPT_BUTTON6 ) PORT_NAME("P1 Roundhouse Kick") PORT_PLAYER(1)
	PORT_BIT( 0x08, IP_ACTIVE_LOW, IPT_UNKNOWN )
	PORT_BIT( 0x10, IP_ACTIVE_LOW, IPT_BUTTON4 ) PORT_NAME("P2 Short Kick") PORT_PLAYER(2)
	PORT_BIT( 0x20, IP_ACTIVE_LOW, IPT_BUTTON5 ) PORT_NAME("P2 Forward Kick") PORT_PLAYER(2)
	PORT_BIT( 0x40, IP_ACTIVE_LOW, IPT_BUTTON6 ) PORT_NAME("P2 Roundhouse Kick") PORT_PLAYER(2)
	PORT_BIT( 0x80, IP_ACTIVE_LOW, IPT_UNKNOWN )

	PORT_START("DSWA")
	CPS1_COINAGE_1
	PORT_DIPNAME( 0x40, 0x40, "2 Coins to Start, 1 to Continue" )   PORT_DIPLOCATION("SW(A):7")
	PORT_DIPSETTING(    0x40, DEF_STR( Off ) )
	PORT_DIPSETTING(    0x00, DEF_STR( On ) )
	PORT_DIPUNUSED_DIPLOC( 0x80, 0x80, "SW(A):8" )

	PORT_START("DSWB")
	CPS1_DIFFICULTY_1( "SW(B)" )
	PORT_DIPUNUSED_DIPLOC( 0x08, 0x08, "SW(B):4" )
	PORT_DIPUNUSED_DIPLOC( 0x10, 0x10, "SW(B):5" )
	PORT_DIPUNUSED_DIPLOC( 0x20, 0x20, "SW(B):6" )
	PORT_DIPUNUSED_DIPLOC( 0x40, 0x40, "SW(B):7" )
	PORT_DIPUNUSED_DIPLOC( 0x80, 0x80, "SW(B):8" )

	PORT_START("DSWC")
	PORT_DIPUNUSED_DIPLOC( 0x01, 0x01, "SW(C):1" )
	PORT_DIPUNUSED_DIPLOC( 0x02, 0x02, "SW(C):2" )
	PORT_DIPNAME( 0x04, 0x04, DEF_STR( Free_Play ) )                PORT_DIPLOCATION("SW(C):3")
	PORT_DIPSETTING(    0x04, DEF_STR( Off ) )
	PORT_DIPSETTING(    0x00, DEF_STR( On ) )
	PORT_DIPNAME( 0x08, 0x08, "Freeze" )                            PORT_DIPLOCATION("SW(C):4")
	PORT_DIPSETTING(    0x08, DEF_STR( Off ) )
	PORT_DIPSETTING(    0x00, DEF_STR( On ) )
	PORT_DIPNAME( 0x10, 0x10, DEF_STR( Flip_Screen ) )              PORT_DIPLOCATION("SW(C):5")
	PORT_DIPSETTING(    0x10, DEF_STR( Off ) )
	PORT_DIPSETTING(    0x00, DEF_STR( On ) )
	PORT_DIPNAME( 0x20, 0x00, DEF_STR( Demo_Sounds ) )              PORT_DIPLOCATION("SW(C):6")
	PORT_DIPSETTING(    0x20, DEF_STR( Off ) )
	PORT_DIPSETTING(    0x00, DEF_STR( On ) )
	PORT_DIPNAME( 0x40, 0x00, DEF_STR( Allow_Continue ) )           PORT_DIPLOCATION("SW(C):7")
	PORT_DIPSETTING(    0x40, DEF_STR( No ) )
	PORT_DIPSETTING(    0x00, DEF_STR( Yes ) )
	PORT_DIPNAME( 0x80, 0x80, "Game Mode")                          PORT_DIPLOCATION("SW(C):8")
	PORT_DIPSETTING(    0x80, "Game" )
	PORT_DIPSETTING(    0x00, DEF_STR( Test ) )
INPUT_PORTS_END



static INPUT_PORTS_START( sf2mdtb )
	PORT_START("IN0")
	PORT_BIT( 0x01, IP_ACTIVE_LOW, IPT_COIN1 )
	PORT_BIT( 0x02, IP_ACTIVE_LOW, IPT_COIN2 )
	PORT_BIT( 0x04, IP_ACTIVE_LOW, IPT_SERVICE1 )
	PORT_BIT( 0x08, IP_ACTIVE_LOW, IPT_UNKNOWN )
	PORT_BIT( 0x10, IP_ACTIVE_LOW, IPT_START1 )
	PORT_BIT( 0x20, IP_ACTIVE_LOW, IPT_START2 )
	PORT_SERVICE_NO_TOGGLE( 0x40, IP_ACTIVE_LOW )
	PORT_BIT( 0x80, IP_ACTIVE_LOW, IPT_UNKNOWN )

	PORT_START("IN1")
	PORT_BIT( 0x0001, IP_ACTIVE_LOW, IPT_JOYSTICK_RIGHT ) PORT_8WAY PORT_PLAYER(1)
	PORT_BIT( 0x0002, IP_ACTIVE_LOW, IPT_JOYSTICK_LEFT ) PORT_8WAY PORT_PLAYER(1)
	PORT_BIT( 0x0004, IP_ACTIVE_LOW, IPT_JOYSTICK_DOWN ) PORT_8WAY PORT_PLAYER(1)
	PORT_BIT( 0x0008, IP_ACTIVE_LOW, IPT_JOYSTICK_UP ) PORT_8WAY PORT_PLAYER(1)
	PORT_BIT( 0x0010, IP_ACTIVE_LOW, IPT_BUTTON1 ) PORT_NAME("P1 Jab Punch") PORT_PLAYER(1)
	PORT_BIT( 0x0020, IP_ACTIVE_LOW, IPT_BUTTON2 ) PORT_NAME("P1 Strong Punch") PORT_PLAYER(1)
	PORT_BIT( 0x0040, IP_ACTIVE_LOW, IPT_BUTTON3 ) PORT_NAME("P1 Fierce Punch") PORT_PLAYER(1)
	PORT_BIT( 0x0080, IP_ACTIVE_LOW, IPT_UNKNOWN )
	PORT_BIT( 0x0100, IP_ACTIVE_LOW, IPT_JOYSTICK_RIGHT ) PORT_8WAY PORT_PLAYER(2)
	PORT_BIT( 0x0200, IP_ACTIVE_LOW, IPT_JOYSTICK_LEFT ) PORT_8WAY PORT_PLAYER(2)
	PORT_BIT( 0x0400, IP_ACTIVE_LOW, IPT_JOYSTICK_DOWN ) PORT_8WAY PORT_PLAYER(2)
	PORT_BIT( 0x0800, IP_ACTIVE_LOW, IPT_JOYSTICK_UP ) PORT_8WAY PORT_PLAYER(2)
	PORT_BIT( 0x1000, IP_ACTIVE_LOW, IPT_BUTTON1 ) PORT_NAME("P2 Jab Punch") PORT_PLAYER(2)
	PORT_BIT( 0x2000, IP_ACTIVE_LOW, IPT_BUTTON2 ) PORT_NAME("P2 Strong Punch") PORT_PLAYER(2)
	PORT_BIT( 0x4000, IP_ACTIVE_LOW, IPT_BUTTON3 ) PORT_NAME("P2 Fierce Punch") PORT_PLAYER(2)
	PORT_BIT( 0x8000, IP_ACTIVE_LOW, IPT_UNKNOWN )

	PORT_START("IN2")      /* Extra buttons */
	PORT_BIT( 0x01, IP_ACTIVE_LOW, IPT_BUTTON4 ) PORT_NAME("P1 Short Kick") PORT_PLAYER(1)
	PORT_BIT( 0x02, IP_ACTIVE_LOW, IPT_BUTTON5 ) PORT_NAME("P1 Forward Kick") PORT_PLAYER(1)
	PORT_BIT( 0x04, IP_ACTIVE_LOW, IPT_BUTTON6 ) PORT_NAME("P1 Roundhouse Kick") PORT_PLAYER(1)
	PORT_BIT( 0x08, IP_ACTIVE_LOW, IPT_UNKNOWN )
	PORT_BIT( 0x10, IP_ACTIVE_LOW, IPT_BUTTON4 ) PORT_NAME("P2 Short Kick") PORT_PLAYER(2)
	PORT_BIT( 0x20, IP_ACTIVE_LOW, IPT_BUTTON5 ) PORT_NAME("P2 Forward Kick") PORT_PLAYER(2)
	PORT_BIT( 0x40, IP_ACTIVE_LOW, IPT_BUTTON6 ) PORT_NAME("P2 Roundhouse Kick") PORT_PLAYER(2)
	PORT_BIT( 0x80, IP_ACTIVE_LOW, IPT_UNKNOWN )

	PORT_START("DSWA")
	CPS1_COINAGE_1
	PORT_DIPNAME( 0x40, 0x40, "2 Coins to Start, 1 to Continue" )   PORT_DIPLOCATION("SW(A):7")
	PORT_DIPSETTING(    0x40, DEF_STR( Off ) )
	PORT_DIPSETTING(    0x00, DEF_STR( On ) )
	PORT_DIPUNUSED_DIPLOC( 0x80, 0x80, "SW(A):8" )  //sort of debug mode...
													//depnding (???) of other DSW setting get different
													//"game" mode, autoplay, bonus round, ecc...
	PORT_START("DSWB")
	CPS1_DIFFICULTY_1( "SW(B)" )
	PORT_DIPUNUSED_DIPLOC( 0x08, 0x08, "SW(B):4" )
	PORT_DIPUNUSED_DIPLOC( 0x10, 0x10, "SW(B):5" )
	PORT_DIPUNUSED_DIPLOC( 0x20, 0x20, "SW(B):6" )
	PORT_DIPUNUSED_DIPLOC( 0x40, 0x40, "SW(B):7" )
	PORT_DIPUNUSED_DIPLOC( 0x80, 0x80, "SW(B):8" )

	PORT_START("DSWC")
	PORT_DIPUNUSED_DIPLOC( 0x01, 0x01, "SW(C):1" )
	PORT_DIPUNUSED_DIPLOC( 0x02, 0x02, "SW(C):2" )
	PORT_DIPNAME( 0x04, 0x04, DEF_STR( Free_Play ) )                PORT_DIPLOCATION("SW(C):3")
	PORT_DIPSETTING(    0x04, DEF_STR( Off ) )
	PORT_DIPSETTING(    0x00, DEF_STR( On ) )
	PORT_DIPNAME( 0x08, 0x08, "Freeze" )                            PORT_DIPLOCATION("SW(C):4")
	PORT_DIPSETTING(    0x08, DEF_STR( Off ) )
	PORT_DIPSETTING(    0x00, DEF_STR( On ) )
	PORT_DIPNAME( 0x10, 0x10, DEF_STR( Flip_Screen ) )              PORT_DIPLOCATION("SW(C):5")
	PORT_DIPSETTING(    0x10, DEF_STR( Off ) )
	PORT_DIPSETTING(    0x00, DEF_STR( On ) )
	PORT_DIPNAME( 0x20, 0x00, DEF_STR( Demo_Sounds ) )              PORT_DIPLOCATION("SW(C):6")
	PORT_DIPSETTING(    0x20, DEF_STR( Off ) )
	PORT_DIPSETTING(    0x00, DEF_STR( On ) )
	PORT_DIPNAME( 0x40, 0x00, DEF_STR( Allow_Continue ) )           PORT_DIPLOCATION("SW(C):7")
	PORT_DIPSETTING(    0x40, DEF_STR( No ) )
	PORT_DIPSETTING(    0x00, DEF_STR( Yes ) )
	PORT_DIPNAME( 0x80, 0x80, "Game Mode")                          PORT_DIPLOCATION("SW(C):8")
	PORT_DIPSETTING(    0x80, "Game" )
	PORT_DIPSETTING(    0x00, DEF_STR( Test ) )
INPUT_PORTS_END


static INPUT_PORTS_START( sgyxz )
	PORT_START ("IN0")
	PORT_BIT( 0x01, IP_ACTIVE_LOW, IPT_COIN1 )
	PORT_BIT( 0x02, IP_ACTIVE_LOW, IPT_COIN2 )
	PORT_BIT( 0x04, IP_ACTIVE_LOW, IPT_SERVICE1 )
	PORT_BIT( 0x08, IP_ACTIVE_LOW, IPT_UNKNOWN )
	PORT_BIT( 0x10, IP_ACTIVE_LOW, IPT_START1 )
	PORT_BIT( 0x20, IP_ACTIVE_LOW, IPT_START2 )
	PORT_SERVICE_NO_TOGGLE( 0x40, IP_ACTIVE_LOW )
	PORT_BIT( 0x80, IP_ACTIVE_LOW, IPT_UNKNOWN )

	PORT_START ("DSWA")
	PORT_DIPNAME( 0x03, 0x00, "Play Mode" )
	PORT_DIPSETTING(    0x00, DEF_STR( Normal ) )
	PORT_DIPSETTING(    0x03, "Tournament" )
	PORT_BIT( 0xfc, IP_ACTIVE_LOW, IPT_UNKNOWN )

	PORT_START ("DSWB")
	PORT_DIPNAME( 0x03, 0x03, DEF_STR( Coinage ) )
	PORT_DIPSETTING(    0x03, DEF_STR( 1C_1C ) )
	PORT_DIPSETTING(    0x02, DEF_STR( 1C_2C ) )
	PORT_DIPSETTING(    0x01, DEF_STR( 1C_3C ) )
	PORT_DIPSETTING(    0x00, DEF_STR( 1C_4C ) )
	PORT_BIT( 0xfc, IP_ACTIVE_LOW, IPT_UNKNOWN )

	PORT_START ("DSWC")
	PORT_BIT( 0xff, IP_ACTIVE_HIGH, IPT_UNKNOWN )

	PORT_START ("IN1")
	PORT_BIT( 0x0001, IP_ACTIVE_LOW, IPT_JOYSTICK_RIGHT ) PORT_8WAY PORT_PLAYER(1)
	PORT_BIT( 0x0002, IP_ACTIVE_LOW, IPT_JOYSTICK_LEFT ) PORT_8WAY PORT_PLAYER(1)
	PORT_BIT( 0x0004, IP_ACTIVE_LOW, IPT_JOYSTICK_DOWN ) PORT_8WAY PORT_PLAYER(1)
	PORT_BIT( 0x0008, IP_ACTIVE_LOW, IPT_JOYSTICK_UP ) PORT_8WAY PORT_PLAYER(1)
	PORT_BIT( 0x0010, IP_ACTIVE_LOW, IPT_BUTTON1 ) PORT_PLAYER(1)
	PORT_BIT( 0x0020, IP_ACTIVE_LOW, IPT_BUTTON2 ) PORT_PLAYER(1)
	PORT_BIT( 0x0040, IP_ACTIVE_LOW, IPT_BUTTON3 ) PORT_PLAYER(1)
	PORT_BIT( 0x0080, IP_ACTIVE_LOW, IPT_UNKNOWN )
	PORT_BIT( 0x0100, IP_ACTIVE_LOW, IPT_JOYSTICK_RIGHT ) PORT_8WAY PORT_PLAYER(2)
	PORT_BIT( 0x0200, IP_ACTIVE_LOW, IPT_JOYSTICK_LEFT ) PORT_8WAY PORT_PLAYER(2)
	PORT_BIT( 0x0400, IP_ACTIVE_LOW, IPT_JOYSTICK_DOWN ) PORT_8WAY PORT_PLAYER(2)
	PORT_BIT( 0x0800, IP_ACTIVE_LOW, IPT_JOYSTICK_UP ) PORT_8WAY PORT_PLAYER(2)
	PORT_BIT( 0x1000, IP_ACTIVE_LOW, IPT_BUTTON1 ) PORT_PLAYER(2)
	PORT_BIT( 0x2000, IP_ACTIVE_LOW, IPT_BUTTON2 ) PORT_PLAYER(2)
	PORT_BIT( 0x4000, IP_ACTIVE_LOW, IPT_BUTTON3 ) PORT_PLAYER(2)
	PORT_BIT( 0x8000, IP_ACTIVE_LOW, IPT_UNKNOWN )

	PORT_START ("IN2")      /* Player 3 */
	PORT_BIT( 0x01, IP_ACTIVE_LOW, IPT_JOYSTICK_RIGHT ) PORT_8WAY PORT_PLAYER(3)
	PORT_BIT( 0x02, IP_ACTIVE_LOW, IPT_JOYSTICK_LEFT ) PORT_8WAY PORT_PLAYER(3)
	PORT_BIT( 0x04, IP_ACTIVE_LOW, IPT_JOYSTICK_DOWN ) PORT_8WAY PORT_PLAYER(3)
	PORT_BIT( 0x08, IP_ACTIVE_LOW, IPT_JOYSTICK_UP ) PORT_8WAY PORT_PLAYER(3)
	PORT_BIT( 0x10, IP_ACTIVE_LOW, IPT_BUTTON1 ) PORT_PLAYER(3)
	PORT_BIT( 0x20, IP_ACTIVE_LOW, IPT_BUTTON2 ) PORT_PLAYER(3)
	PORT_BIT( 0x40, IP_ACTIVE_LOW, IPT_COIN3 )
	PORT_BIT( 0x80, IP_ACTIVE_LOW, IPT_START3 )

	PORT_START( "EEPROMIN" )
	PORT_BIT( 0x01, IP_ACTIVE_HIGH, IPT_CUSTOM ) PORT_READ_LINE_DEVICE_MEMBER("eeprom", eeprom_serial_93cxx_device, do_read)

	PORT_START( "EEPROMOUT" )
	PORT_BIT( 0x01, IP_ACTIVE_HIGH, IPT_OUTPUT ) PORT_WRITE_LINE_DEVICE_MEMBER("eeprom", eeprom_serial_93cxx_device, di_write)
	PORT_BIT( 0x40, IP_ACTIVE_HIGH, IPT_OUTPUT ) PORT_WRITE_LINE_DEVICE_MEMBER("eeprom", eeprom_serial_93cxx_device, clk_write)
	PORT_BIT( 0x80, IP_ACTIVE_HIGH, IPT_OUTPUT ) PORT_WRITE_LINE_DEVICE_MEMBER("eeprom", eeprom_serial_93cxx_device, cs_write)
INPUT_PORTS_END

static INPUT_PORTS_START( wofabl )
	PORT_INCLUDE(sgyxz)

	PORT_MODIFY("DSWA")
	PORT_DIPUNKNOWN_DIPLOC( 0x01, 0x01, "SW(A):1" )
	PORT_DIPUNKNOWN_DIPLOC( 0x02, 0x02, "SW(A):2" )
	PORT_DIPUNKNOWN_DIPLOC( 0x04, 0x04, "SW(A):3" )
	PORT_DIPUNKNOWN_DIPLOC( 0x08, 0x08, "SW(A):4" )
	PORT_DIPUNKNOWN_DIPLOC( 0x10, 0x10, "SW(A):5" )
	PORT_DIPUNKNOWN_DIPLOC( 0x20, 0x20, "SW(A):6" )
	PORT_DIPUNKNOWN_DIPLOC( 0x40, 0x40, "SW(A):7" )
	PORT_DIPUNKNOWN_DIPLOC( 0x80, 0x80, "SW(A):8" )

	PORT_MODIFY("DSWB")
	PORT_DIPUNKNOWN_DIPLOC( 0x01, 0x01, "SW(B):1" )
	PORT_DIPUNKNOWN_DIPLOC( 0x02, 0x02, "SW(B):2" )
	PORT_DIPUNKNOWN_DIPLOC( 0x04, 0x04, "SW(B):3" )
	PORT_DIPUNKNOWN_DIPLOC( 0x08, 0x08, "SW(B):4" )
	PORT_DIPUNKNOWN_DIPLOC( 0x10, 0x10, "SW(B):5" )
	PORT_DIPUNKNOWN_DIPLOC( 0x20, 0x20, "SW(B):6" )
	PORT_DIPUNKNOWN_DIPLOC( 0x40, 0x40, "SW(B):7" )
	PORT_DIPUNKNOWN_DIPLOC( 0x80, 0x80, "SW(B):8" )
INPUT_PORTS_END

MACHINE_START_MEMBER(cps_state,fcrash)
{
	uint8_t *ROM = memregion("audiocpu")->base();

	membank("bank1")->configure_entries(0, 8, &ROM[0x10000], 0x4000);

	m_layer_enable_reg = 0x20;
	m_layer_mask_reg[0] = 0x26;
	m_layer_mask_reg[1] = 0x30;
	m_layer_mask_reg[2] = 0x28;
	m_layer_mask_reg[3] = 0x32;
	m_layer_scroll1x_offset = 62;
	m_layer_scroll2x_offset = 60;
	m_layer_scroll3x_offset = 64;
	m_sprite_base = 0x50c8;
	m_sprite_list_end_marker = 0x8000;
	m_sprite_x_offset = 0;

	save_item(NAME(m_sample_buffer1));
	save_item(NAME(m_sample_buffer2));
	save_item(NAME(m_sample_select1));
	save_item(NAME(m_sample_select2));
}

MACHINE_START_MEMBER(cps_state,sgyxz)
{
	MACHINE_START_CALL_MEMBER(kodb);
	m_layer_scroll1x_offset = 0x40;
	m_layer_scroll2x_offset = 0x40;
	m_layer_scroll3x_offset = 0x40;
	membank("bank1")->configure_entries(0, 2, memregion("audiocpu")->base() + 0x10000, 0x4000);
}

MACHINE_START_MEMBER(cps_state,kodb)
{
	m_layer_enable_reg = 0x20;
	m_layer_mask_reg[0] = 0x2e;
	m_layer_mask_reg[1] = 0x2c;
	m_layer_mask_reg[2] = 0x2a;
	m_layer_mask_reg[3] = 0x28;
	m_layer_scroll1x_offset = 0;
	m_layer_scroll2x_offset = 0;
	m_layer_scroll3x_offset = 0;
	m_sprite_base = 0x1000;
	m_sprite_list_end_marker = 0xffff;
	m_sprite_x_offset = 0;
}

MACHINE_START_MEMBER(cps_state, cawingbl)
{
	MACHINE_START_CALL_MEMBER(fcrash);

	m_layer_enable_reg = 0x0c;
	m_layer_mask_reg[0] = 0x0a;
	m_layer_mask_reg[1] = 0x08;
	m_layer_mask_reg[2] = 0x06;
	m_layer_mask_reg[3] = 0x04;
	m_layer_scroll1x_offset = 63;
	m_layer_scroll2x_offset = 62;
	m_layer_scroll3x_offset = 65;
	m_sprite_base = 0x1000;
}

MACHINE_START_MEMBER(cps_state, sf2mdt)
{
	uint8_t *ROM = memregion("audiocpu")->base();

	membank("bank1")->configure_entries(0, 8, &ROM[0x10000], 0x4000);

	m_layer_enable_reg = 0x26;
	m_layer_mask_reg[0] = 0x28;
	m_layer_mask_reg[1] = 0x2a;
	m_layer_mask_reg[2] = 0x2c;
	m_layer_mask_reg[3] = 0x2e;
	m_layer_scroll1x_offset = 0;
	m_layer_scroll2x_offset = 0;
	m_layer_scroll3x_offset = 0;
	m_sprite_base = 0x1000;
	m_sprite_list_end_marker = 0x8000;
	m_sprite_x_offset = 2;

	save_item(NAME(m_sample_buffer1));
	save_item(NAME(m_sample_buffer2));
	save_item(NAME(m_sample_select1));
	save_item(NAME(m_sample_select2));
}

MACHINE_START_MEMBER(cps_state, knightsb)
{
	uint8_t *ROM = memregion("audiocpu")->base();

	membank("bank1")->configure_entries(0, 16, &ROM[0x10000], 0x4000);

	m_layer_enable_reg = 0x30;
	m_layer_mask_reg[0] = 0x28;
	m_layer_mask_reg[1] = 0x2a;
	m_layer_mask_reg[2] = 0x2c;
	m_layer_mask_reg[3] = 0x2e;
	m_layer_scroll1x_offset = 0x3e; //text
	m_layer_scroll2x_offset = 0x3c; //bricks around scores
	m_layer_scroll3x_offset = 0x40; //hill with sword going in
	m_sprite_base = 0x1000;
	m_sprite_list_end_marker = 0x8000;
	m_sprite_x_offset = 0;
}

MACHINE_START_MEMBER(cps_state, sf2m1)
{
	uint8_t *ROM = memregion("audiocpu")->base();

	membank("bank1")->configure_entries(0, 8, &ROM[0x10000], 0x4000);

	m_layer_enable_reg = 0x26;
	m_layer_mask_reg[0] = 0x28;
	m_layer_mask_reg[1] = 0x2a;
	m_layer_mask_reg[2] = 0x2c;
	m_layer_mask_reg[3] = 0x2e;
	m_layer_scroll1x_offset = 0x3e;
	m_layer_scroll2x_offset = 0x3c;
	m_layer_scroll3x_offset = 0x40;
	m_sprite_base = 0x1000;
	m_sprite_list_end_marker = 0x8000;
	m_sprite_x_offset = 0;
}

MACHINE_RESET_MEMBER(cps_state,fcrash)
{
	m_sample_buffer1 = 0;
	m_sample_buffer2 = 0;
	m_sample_select1 = 0;
	m_sample_select2 = 0;
}

MACHINE_CONFIG_START(cps_state::fcrash)

	/* basic machine hardware */
	MCFG_DEVICE_ADD("maincpu", M68000, 10000000)
	MCFG_DEVICE_PROGRAM_MAP(fcrash_map)
	MCFG_DEVICE_VBLANK_INT_DRIVER("screen", cps_state,  cps1_interrupt)
	MCFG_DEVICE_IRQ_ACKNOWLEDGE_DRIVER(cps_state, cps1_int_ack)

	MCFG_DEVICE_ADD("audiocpu", Z80, 24000000/6) /* ? */
	MCFG_DEVICE_PROGRAM_MAP(sound_map)

	MCFG_MACHINE_START_OVERRIDE(cps_state,fcrash)
	MCFG_MACHINE_RESET_OVERRIDE(cps_state,fcrash)

	/* video hardware */
	MCFG_SCREEN_ADD("screen", RASTER)
	MCFG_SCREEN_REFRESH_RATE(60)
	MCFG_SCREEN_VBLANK_TIME(ATTOSECONDS_IN_USEC(0))
	MCFG_SCREEN_SIZE(64*8, 32*8)
	MCFG_SCREEN_VISIBLE_AREA(8*8, (64-8)*8-1, 2*8, 30*8-1 )
	MCFG_SCREEN_UPDATE_DRIVER(cps_state, screen_update_fcrash)
	MCFG_SCREEN_VBLANK_CALLBACK(WRITELINE(*this, cps_state, screen_vblank_cps1))
	MCFG_SCREEN_PALETTE("palette")

	MCFG_DEVICE_ADD("gfxdecode", GFXDECODE, "palette", gfx_cps1)
	MCFG_PALETTE_ADD("palette", 4096)

	MCFG_VIDEO_START_OVERRIDE(cps_state,cps1)

	// sound hardware
	SPEAKER(config, "mono").front_center();

	MCFG_GENERIC_LATCH_8_ADD("soundlatch")

	MCFG_DEVICE_ADD("ym1", YM2203, 24000000/6)   /* ? */
	MCFG_SOUND_ROUTE(0, "mono", 0.10)
	MCFG_SOUND_ROUTE(1, "mono", 0.10)
	MCFG_SOUND_ROUTE(2, "mono", 0.10)
	MCFG_SOUND_ROUTE(3, "mono", 1.0)

	MCFG_DEVICE_ADD("ym2", YM2203, 24000000/6)   /* ? */
	MCFG_SOUND_ROUTE(0, "mono", 0.10)
	MCFG_SOUND_ROUTE(1, "mono", 0.10)
	MCFG_SOUND_ROUTE(2, "mono", 0.10)
	MCFG_SOUND_ROUTE(3, "mono", 1.0)

	MCFG_DEVICE_ADD("msm1", MSM5205, 24000000/64)    /* ? */
	MCFG_MSM5205_VCLK_CB(WRITELINE(*this, cps_state, m5205_int1)) /* interrupt function */
	MCFG_MSM5205_PRESCALER_SELECTOR(S96_4B)      /* 4KHz 4-bit */
	MCFG_SOUND_ROUTE(ALL_OUTPUTS, "mono", 0.25)

	MCFG_DEVICE_ADD("msm2", MSM5205, 24000000/64)    /* ? */
	MCFG_MSM5205_VCLK_CB(WRITELINE(*this, cps_state, m5205_int2)) /* interrupt function */
	MCFG_MSM5205_PRESCALER_SELECTOR(S96_4B)      /* 4KHz 4-bit */
	MCFG_SOUND_ROUTE(ALL_OUTPUTS, "mono", 0.25)
MACHINE_CONFIG_END

MACHINE_CONFIG_START(cps_state::cawingbl)
	fcrash(config);
	/* basic machine hardware */
	MCFG_DEVICE_MODIFY("maincpu")
	MCFG_DEVICE_VBLANK_INT_DRIVER("screen", cps_state,  irq6_line_hold) /* needed to write to scroll values */

	MCFG_MACHINE_START_OVERRIDE(cps_state, cawingbl)
MACHINE_CONFIG_END

MACHINE_CONFIG_START(cps_state::kodb)

	/* basic machine hardware */
	MCFG_DEVICE_ADD("maincpu", M68000, 10000000)
	MCFG_DEVICE_PROGRAM_MAP(fcrash_map)
	MCFG_DEVICE_VBLANK_INT_DRIVER("screen", cps_state,  cps1_interrupt)
	MCFG_DEVICE_IRQ_ACKNOWLEDGE_DRIVER(cps_state, cps1_int_ack)

	MCFG_DEVICE_ADD("audiocpu", Z80, 3579545)
	MCFG_DEVICE_PROGRAM_MAP(kodb_sound_map)

	MCFG_MACHINE_START_OVERRIDE(cps_state,kodb)

	/* video hardware */
	MCFG_SCREEN_ADD("screen", RASTER)
	MCFG_SCREEN_REFRESH_RATE(60)
	MCFG_SCREEN_VBLANK_TIME(ATTOSECONDS_IN_USEC(0))
	MCFG_SCREEN_SIZE(64*8, 32*8)
	MCFG_SCREEN_VISIBLE_AREA(8*8, (64-8)*8-1, 2*8, 30*8-1 )
	MCFG_SCREEN_UPDATE_DRIVER(cps_state, screen_update_fcrash)
	MCFG_SCREEN_VBLANK_CALLBACK(WRITELINE(*this, cps_state, screen_vblank_cps1))
	MCFG_SCREEN_PALETTE("palette")

	MCFG_DEVICE_ADD("gfxdecode", GFXDECODE, "palette", gfx_cps1)
	MCFG_PALETTE_ADD("palette", 0xc00)

	MCFG_VIDEO_START_OVERRIDE(cps_state,cps1)

	/* sound hardware */
	SPEAKER(config, "mono").front_center();

	MCFG_GENERIC_LATCH_8_ADD("soundlatch")

	MCFG_DEVICE_ADD("2151", YM2151, XTAL(3'579'545))  /* verified on pcb */
	MCFG_YM2151_IRQ_HANDLER(INPUTLINE("audiocpu", 0))
	MCFG_SOUND_ROUTE(0, "mono", 0.35)
	MCFG_SOUND_ROUTE(1, "mono", 0.35)

	/* CPS PPU is fed by a 16mhz clock,pin 117 outputs a 4mhz clock which is divided by 4 using 2 74ls74 */
	MCFG_DEVICE_ADD("oki", OKIM6295, XTAL(16'000'000)/4/4, okim6295_device::PIN7_HIGH) // pin 7 can be changed by the game code, see f006 on z80
	MCFG_SOUND_ROUTE(ALL_OUTPUTS, "mono", 0.30)
MACHINE_CONFIG_END

MACHINE_CONFIG_START(cps_state::sf2mdt)

	/* basic machine hardware */
	MCFG_DEVICE_ADD("maincpu", M68000, 12000000)
	MCFG_DEVICE_PROGRAM_MAP(sf2mdt_map)
	MCFG_DEVICE_VBLANK_INT_DRIVER("screen", cps_state,  irq4_line_hold) /* triggers the sprite ram and scroll writes */

	MCFG_DEVICE_ADD("audiocpu", Z80, 3579545)
	MCFG_DEVICE_PROGRAM_MAP(sf2mdt_z80map)

	MCFG_MACHINE_START_OVERRIDE(cps_state, sf2mdt)
	MCFG_MACHINE_RESET_OVERRIDE(cps_state,fcrash)

	/* video hardware */
	MCFG_SCREEN_ADD("screen", RASTER)
	MCFG_SCREEN_REFRESH_RATE(60)
	MCFG_SCREEN_VBLANK_TIME(ATTOSECONDS_IN_USEC(0))
	MCFG_SCREEN_SIZE(64*8, 32*8)
	MCFG_SCREEN_VISIBLE_AREA(8*8, (64-8)*8-1, 2*8, 30*8-1 )
	MCFG_SCREEN_UPDATE_DRIVER(cps_state, screen_update_fcrash)
	MCFG_SCREEN_VBLANK_CALLBACK(WRITELINE(*this, cps_state, screen_vblank_cps1))
	MCFG_SCREEN_PALETTE("palette")

	MCFG_DEVICE_ADD("gfxdecode", GFXDECODE, "palette", gfx_cps1)
	MCFG_PALETTE_ADD("palette", 4096)

	MCFG_VIDEO_START_OVERRIDE(cps_state,cps1)

	/* sound hardware */
	SPEAKER(config, "mono").front_center();

	MCFG_GENERIC_LATCH_8_ADD("soundlatch")

	MCFG_DEVICE_ADD("2151", YM2151, 3579545)
	MCFG_SOUND_ROUTE(0, "mono", 0.35)
	MCFG_SOUND_ROUTE(1, "mono", 0.35)

	/* has 2x MSM5205 instead of OKI6295 */
	MCFG_DEVICE_ADD("msm1", MSM5205, 24000000/64)    /* ? */
	MCFG_MSM5205_VCLK_CB(WRITELINE(*this, cps_state, m5205_int1)) /* interrupt function */
	MCFG_MSM5205_PRESCALER_SELECTOR(S96_4B)      /* 4KHz 4-bit */
	MCFG_SOUND_ROUTE(ALL_OUTPUTS, "mono", 0.25)

	MCFG_DEVICE_ADD("msm2", MSM5205, 24000000/64)    /* ? */
	MCFG_MSM5205_VCLK_CB(WRITELINE(*this, cps_state, m5205_int2)) /* interrupt function */
	MCFG_MSM5205_PRESCALER_SELECTOR(S96_4B)      /* 4KHz 4-bit */
	MCFG_SOUND_ROUTE(ALL_OUTPUTS, "mono", 0.25)
MACHINE_CONFIG_END

MACHINE_CONFIG_START(cps_state::sf2b)
	sf2mdt(config);
	MCFG_DEVICE_MODIFY("maincpu")
	MCFG_DEVICE_PROGRAM_MAP(sf2b_map)
MACHINE_CONFIG_END

MACHINE_CONFIG_START(cps_state::knightsb)

	/* basic machine hardware */
	MCFG_DEVICE_ADD("maincpu", M68000, 24000000 / 2)
	MCFG_DEVICE_PROGRAM_MAP(knightsb_map)
	MCFG_DEVICE_VBLANK_INT_DRIVER("screen", cps_state, cps1_interrupt)
	MCFG_DEVICE_IRQ_ACKNOWLEDGE_DRIVER(cps_state, cps1_int_ack)

	MCFG_DEVICE_ADD("audiocpu", Z80, 29821000 / 8)
	MCFG_DEVICE_PROGRAM_MAP(knightsb_z80map)

	MCFG_MACHINE_START_OVERRIDE(cps_state, knightsb)

	/* video hardware */
	MCFG_SCREEN_ADD("screen", RASTER)
	MCFG_SCREEN_REFRESH_RATE(60)
	MCFG_SCREEN_VBLANK_TIME(ATTOSECONDS_IN_USEC(0))
	MCFG_SCREEN_SIZE(64*8, 32*8)
	MCFG_SCREEN_VISIBLE_AREA(8*8, (64-8)*8-1, 2*8, 30*8-1 )
	MCFG_SCREEN_UPDATE_DRIVER(cps_state, screen_update_fcrash)
	MCFG_SCREEN_VBLANK_CALLBACK(WRITELINE(*this, cps_state, screen_vblank_cps1))
	MCFG_SCREEN_PALETTE("palette")

	MCFG_DEVICE_ADD("gfxdecode", GFXDECODE, "palette", gfx_cps1)
	MCFG_PALETTE_ADD("palette", 0xc00)

	MCFG_VIDEO_START_OVERRIDE(cps_state,cps1)

	/* sound hardware */
	SPEAKER(config, "mono").front_center();

	MCFG_GENERIC_LATCH_8_ADD("soundlatch")

	MCFG_DEVICE_ADD("2151", YM2151, 29821000 / 8)
	MCFG_YM2151_IRQ_HANDLER(INPUTLINE("audiocpu", 0))
	MCFG_SOUND_ROUTE(0, "mono", 0.35)
	MCFG_SOUND_ROUTE(1, "mono", 0.35)

	/* has 2x MSM5205 instead of OKI6295 */
	MCFG_DEVICE_ADD("msm1", MSM5205, 24000000/64)    /* ? */
	MCFG_MSM5205_VCLK_CB(WRITELINE(*this, cps_state, m5205_int1)) /* interrupt function */
	MCFG_MSM5205_PRESCALER_SELECTOR(S96_4B)      /* 4KHz 4-bit */
	MCFG_SOUND_ROUTE(ALL_OUTPUTS, "mono", 0.25)

	MCFG_DEVICE_ADD("msm2", MSM5205, 24000000/64)    /* ? */
	MCFG_MSM5205_VCLK_CB(WRITELINE(*this, cps_state, m5205_int2)) /* interrupt function */
	MCFG_MSM5205_PRESCALER_SELECTOR(S96_4B)      /* 4KHz 4-bit */
	MCFG_SOUND_ROUTE(ALL_OUTPUTS, "mono", 0.25)
MACHINE_CONFIG_END

#define CODE_SIZE 0x400000

// ************************************************************************* FCRASH

ROM_START( fcrash )
	ROM_REGION( CODE_SIZE, "maincpu", 0 )      /* 68000 code */
	ROM_LOAD16_BYTE( "9.bin",  0x00000, 0x20000, CRC(c6854c91) SHA1(29f01cc65be5eaa3f86e99eebdd284104623abb0) )
	ROM_LOAD16_BYTE( "5.bin",  0x00001, 0x20000, CRC(77f7c2b3) SHA1(feea48d9555824a2e5bf5e99ce159edc015f0792) )
	ROM_LOAD16_BYTE( "8.bin",  0x40000, 0x20000, CRC(1895b3df) SHA1(415a26050c50ed79a7ee5ddd1b8d61593b1ce876) )
	ROM_LOAD16_BYTE( "4.bin",  0x40001, 0x20000, CRC(bbd411ee) SHA1(85d50ca72ec46d627f9c88ff0809aa30e164821a) )
	ROM_LOAD16_BYTE( "7.bin",  0x80000, 0x20000, CRC(5b23ebf2) SHA1(8c28c21a72a28ad249170026891c6bb865943f84) )
	ROM_LOAD16_BYTE( "3.bin",  0x80001, 0x20000, CRC(aba2aebe) SHA1(294109b5929ed63859a55bef16643e3ade7da16f) )
	ROM_LOAD16_BYTE( "6.bin",  0xc0000, 0x20000, CRC(d4bf37f6) SHA1(f47e1cc9aa3b3019ee57f59715e3a611acf9fe3e) )
	ROM_LOAD16_BYTE( "2.bin",  0xc0001, 0x20000, CRC(07ac8f43) SHA1(7a41b003c76adaabd3f94929cc163461b70e0ed9) )
	//ROM_FILL(0x2610, 1, 7)  // temporary patch to fix transitions

	ROM_REGION( 0x30000, "audiocpu", 0 ) /* Audio CPU + Sample Data */
	ROM_LOAD( "1.bin",   0x00000, 0x20000, CRC(5b276c14) SHA1(73e53c077d4e3c1b919eee28b29e34176ee204f8) )
	ROM_RELOAD(          0x10000, 0x20000 )

	ROM_REGION( 0x200000, "gfx", 0 )
	ROMX_LOAD( "18.bin",     0x000000, 0x20000, CRC(f1eee6d9) SHA1(bee95efbff49c582cff1cc6d9bb5ef4ea5c4a074) , ROM_SKIP(3) )
	ROMX_LOAD( "20.bin",     0x000001, 0x20000, CRC(675f4537) SHA1(acc68822da3aafbb62f76cbffa5f3389fcc91447) , ROM_SKIP(3) )
	ROMX_LOAD( "22.bin",     0x000002, 0x20000, CRC(db8a32ac) SHA1(b95f73dff291acee239e22e5fd7efe15d0de23be) , ROM_SKIP(3) )
	ROMX_LOAD( "24.bin",     0x000003, 0x20000, CRC(f4113e57) SHA1(ff1f443c13494a169b9be24abc361d27a6d01c09) , ROM_SKIP(3) )
	ROMX_LOAD( "10.bin",     0x080000, 0x20000, CRC(d478853e) SHA1(91fcf8eb022ccea66d291bec84ace557181cf861) , ROM_SKIP(3) )
	ROMX_LOAD( "12.bin",     0x080001, 0x20000, CRC(25055642) SHA1(578cf6a436489cc1f2d1acdb0cba6c1cbee2e21f) , ROM_SKIP(3) )
	ROMX_LOAD( "14.bin",     0x080002, 0x20000, CRC(b77d0328) SHA1(42eb1ebfda301f2b09f3add5932e8331f4790706) , ROM_SKIP(3) )
	ROMX_LOAD( "16.bin",     0x080003, 0x20000, CRC(ea111a79) SHA1(1b86aa984d2d6c527e96b61274a82263f34d0d89) , ROM_SKIP(3) )
	ROMX_LOAD( "19.bin",     0x100000, 0x20000, CRC(b3aa1f48) SHA1(411f3855739992f5967e915f2a5255afcedeac2e) , ROM_SKIP(3) ) // only these 4 differ from ffightbla (new title logo)
	ROMX_LOAD( "21.bin",     0x100001, 0x20000, CRC(04d175c9) SHA1(33e6e3fefae4e3977c8c954fbd7feff36e92d723) , ROM_SKIP(3) ) // ^
	ROMX_LOAD( "23.bin",     0x100002, 0x20000, CRC(e592ba4f) SHA1(62559481e0da3954a90da0ab0fb51f87f1b3dd9d) , ROM_SKIP(3) ) // ^
	ROMX_LOAD( "25.bin",     0x100003, 0x20000, CRC(b89a740f) SHA1(516d73c772e0a904dfb0bd84874919d78bbbd200) , ROM_SKIP(3) ) // ^
	ROMX_LOAD( "11.bin",     0x180000, 0x20000, CRC(d4457a60) SHA1(9e956efafa81a81aca92837df03968f5670ffc15) , ROM_SKIP(3) )
	ROMX_LOAD( "13.bin",     0x180001, 0x20000, CRC(3b26a37d) SHA1(58d8d0cdef81c938fb1a5595f2d02b228865893b) , ROM_SKIP(3) )
	ROMX_LOAD( "15.bin",     0x180002, 0x20000, CRC(6d837e09) SHA1(b4a133ab96c35b689ee692bfcc04981791099b6f) , ROM_SKIP(3) )
	ROMX_LOAD( "17.bin",     0x180003, 0x20000, CRC(c59a4d6c) SHA1(59e49c7d24dd333007de4bb621050011a5392bcc) , ROM_SKIP(3) )

	ROM_REGION( 0x8000, "gfx2", 0 )
	ROM_COPY( "gfx", 0x000000, 0x000000, 0x8000 )   /* stars */
ROM_END

ROM_START( ffightbl )
	ROM_REGION( 0x400000, "maincpu", 0 )      /* 68000 code */
	ROM_LOAD16_BYTE( "fg-e.bin",  0x00000, 0x80000, CRC(f8ccf27e) SHA1(08ff445d946da81e7dc0cc021f686b5968fa34ab) )
	ROM_LOAD16_BYTE( "fg-f.bin",  0x00001, 0x80000, CRC(d96c76b2) SHA1(3f9ca4625491cab07cf4a1bf001f1325dc3652a3) )

	ROM_REGION( 0x30000, "audiocpu", 0 ) /* Audio CPU + Sample Data */
	ROM_LOAD( "ff1.bin",   0x00000, 0x20000, CRC(5b276c14) SHA1(73e53c077d4e3c1b919eee28b29e34176ee204f8) )
	ROM_RELOAD(          0x10000, 0x20000 )

	ROM_REGION( 0x200000, "gfx", 0 )
	ROMX_LOAD( "fg-d.bin",     0x000000, 0x80000, CRC(4303f863) SHA1(72a3246e14f9c4d1fb4712bd67d087db42d722d9) , ROM_SKIP(3) )
	ROMX_LOAD( "fg-c.bin",     0x000001, 0x80000, CRC(d1dfcd2d) SHA1(8796db70459e1e6232a75f5c3f4bf8b227b16f46) , ROM_SKIP(3) )
	ROMX_LOAD( "fg-b.bin",     0x000002, 0x80000, CRC(22f2c097) SHA1(bbf2d30d31c5a7802b7f7f164dd51a4584511936) , ROM_SKIP(3) )
	ROMX_LOAD( "fg-a.bin",     0x000003, 0x80000, CRC(16a89b2c) SHA1(4d0e1ec6ae9a2bd31fa77140532bbce64d3874e9) , ROM_SKIP(3) )

	ROM_REGION( 0x8000, "gfx2", 0 )
	ROM_COPY( "gfx", 0x000000, 0x000000, 0x8000 )   /* stars */
ROM_END

// this is identical to the Final Crash bootleg but without the modified gfx.
// it's less common than Final Crash, but is either the original bootleg, or the bootleggers wanted to restore the
// original title.
ROM_START( ffightbla )
	ROM_REGION( CODE_SIZE, "maincpu", 0 )      /* 68000 code */
	ROM_LOAD16_BYTE( "9.bin",  0x00000, 0x20000, CRC(c6854c91) SHA1(29f01cc65be5eaa3f86e99eebdd284104623abb0) )
	ROM_LOAD16_BYTE( "5.bin",  0x00001, 0x20000, CRC(77f7c2b3) SHA1(feea48d9555824a2e5bf5e99ce159edc015f0792) )
	ROM_LOAD16_BYTE( "8.bin",  0x40000, 0x20000, CRC(1895b3df) SHA1(415a26050c50ed79a7ee5ddd1b8d61593b1ce876) )
	ROM_LOAD16_BYTE( "4.bin",  0x40001, 0x20000, CRC(bbd411ee) SHA1(85d50ca72ec46d627f9c88ff0809aa30e164821a) )
	ROM_LOAD16_BYTE( "7.bin",  0x80000, 0x20000, CRC(5b23ebf2) SHA1(8c28c21a72a28ad249170026891c6bb865943f84) )
	ROM_LOAD16_BYTE( "3.bin",  0x80001, 0x20000, CRC(aba2aebe) SHA1(294109b5929ed63859a55bef16643e3ade7da16f) )
	ROM_LOAD16_BYTE( "6.bin",  0xc0000, 0x20000, CRC(d4bf37f6) SHA1(f47e1cc9aa3b3019ee57f59715e3a611acf9fe3e) )
	ROM_LOAD16_BYTE( "2.bin",  0xc0001, 0x20000, CRC(07ac8f43) SHA1(7a41b003c76adaabd3f94929cc163461b70e0ed9) )
	//ROM_FILL(0x2610, 1, 7)  // temporary patch to fix transitions

	ROM_REGION( 0x30000, "audiocpu", 0 ) /* Audio CPU + Sample Data */
	ROM_LOAD( "1.bin",   0x00000, 0x20000, CRC(5b276c14) SHA1(73e53c077d4e3c1b919eee28b29e34176ee204f8) )
	ROM_RELOAD(          0x10000, 0x20000 )

	ROM_REGION( 0x200000, "gfx", 0 )
	ROMX_LOAD( "18.bin",     0x000000, 0x20000, CRC(f1eee6d9) SHA1(bee95efbff49c582cff1cc6d9bb5ef4ea5c4a074) , ROM_SKIP(3) )
	ROMX_LOAD( "20.bin",     0x000001, 0x20000, CRC(675f4537) SHA1(acc68822da3aafbb62f76cbffa5f3389fcc91447) , ROM_SKIP(3) )
	ROMX_LOAD( "22.bin",     0x000002, 0x20000, CRC(db8a32ac) SHA1(b95f73dff291acee239e22e5fd7efe15d0de23be) , ROM_SKIP(3) )
	ROMX_LOAD( "24.bin",     0x000003, 0x20000, CRC(f4113e57) SHA1(ff1f443c13494a169b9be24abc361d27a6d01c09) , ROM_SKIP(3) )
	ROMX_LOAD( "10.bin",     0x080000, 0x20000, CRC(d478853e) SHA1(91fcf8eb022ccea66d291bec84ace557181cf861) , ROM_SKIP(3) )
	ROMX_LOAD( "12.bin",     0x080001, 0x20000, CRC(25055642) SHA1(578cf6a436489cc1f2d1acdb0cba6c1cbee2e21f) , ROM_SKIP(3) )
	ROMX_LOAD( "14.bin",     0x080002, 0x20000, CRC(b77d0328) SHA1(42eb1ebfda301f2b09f3add5932e8331f4790706) , ROM_SKIP(3) )
	ROMX_LOAD( "16.bin",     0x080003, 0x20000, CRC(ea111a79) SHA1(1b86aa984d2d6c527e96b61274a82263f34d0d89) , ROM_SKIP(3) )
	ROMX_LOAD( "ff-19.bin",  0x100000, 0x20000, CRC(7bc03747) SHA1(6964e5c562d6af5b4327ff828f3d0522c34911bc) , ROM_SKIP(3) ) // only these 4 differ from fcrash
	ROMX_LOAD( "ff-21.bin",  0x100001, 0x20000, CRC(0c248e2b) SHA1(28731fe25a8eb39c1e0822cf9074a7a32c6b2978) , ROM_SKIP(3) ) // ^
	ROMX_LOAD( "ff-23.bin",  0x100002, 0x20000, CRC(53949d0e) SHA1(1b11134005a47c323917b9892fe44819c36c6ee2) , ROM_SKIP(3) ) // ^
	ROMX_LOAD( "ff-25.bin",  0x100003, 0x20000, CRC(8d34a67d) SHA1(69e9f52efb73952313848a6d54dbdc17a2275c59) , ROM_SKIP(3) ) // ^
	ROMX_LOAD( "11.bin",     0x180000, 0x20000, CRC(d4457a60) SHA1(9e956efafa81a81aca92837df03968f5670ffc15) , ROM_SKIP(3) )
	ROMX_LOAD( "13.bin",     0x180001, 0x20000, CRC(3b26a37d) SHA1(58d8d0cdef81c938fb1a5595f2d02b228865893b) , ROM_SKIP(3) )
	ROMX_LOAD( "15.bin",     0x180002, 0x20000, CRC(6d837e09) SHA1(b4a133ab96c35b689ee692bfcc04981791099b6f) , ROM_SKIP(3) )
	ROMX_LOAD( "17.bin",     0x180003, 0x20000, CRC(c59a4d6c) SHA1(59e49c7d24dd333007de4bb621050011a5392bcc) , ROM_SKIP(3) )

	ROM_REGION( 0x8000, "gfx2", 0 )
	ROM_COPY( "gfx", 0x000000, 0x000000, 0x8000 )   /* stars */
ROM_END



// ************************************************************************* KODB

/*
CPU

1x TS68000CP12 (main)
1x TPC1020AFN-084C
1x Z8400BB1-Z80CPU (sound)
1x YM2151 (sound)
1x YM3012A (sound)
1x OKI-M6295 (sound)
2x LM324N (sound)
1x TDA2003 (sound)
1x oscillator 10.0 MHz
1x oscillator 22.1184 MHz

ROMs

1x AM27C512 (1)(sound)
1x AM27C020 (2)(sound)
2x AM27C040 (3,4)(main)
1x Am27C040 (bp)(gfx)
7x maskrom (ai,bi,ci,di,ap,cp,dp)(gfx)
1x GAL20V8A (not dumped)
3x GAL16V8A (not dumped)
1x PALCE20V8H (not dumped)
1x GAL20V8S (not dumped)

Note

1x JAMMA edge connector
1x trimmer (volume)
3x 8 switches dip

*/

ROM_START( kodb )
	ROM_REGION( CODE_SIZE, "maincpu", 0 )      /* 68000 code */
	ROM_LOAD16_BYTE( "3.ic172",    0x00000, 0x080000, CRC(036dd74c) SHA1(489344e56863429e86b4c362b82d89819c1d6afb) )
	ROM_LOAD16_BYTE( "4.ic171",    0x00001, 0x080000, CRC(3e4b7295) SHA1(3245640bae7d141238051dfe5c7683d05c6d3848) )
	//ROM_FILL( 0x952, 1, 7)  // temporary patch to fix transitions

	ROM_REGION( 0x18000, "audiocpu", 0 ) /* 64k for the audio CPU (+banks) */
	ROM_LOAD( "1.ic28",        0x00000, 0x08000, CRC(01cae60c) SHA1(b2cdd883fd859f0b701230831aca1f1a74ad6087) )
	ROM_CONTINUE(              0x10000, 0x08000 )

	ROM_REGION( 0x400000, "gfx", 0 )
	ROMX_LOAD( "cp.ic90",   0x000000, 0x80000, CRC(e3b8589e) SHA1(775f97e43cb995b93da40063a1f1e4d73b34437c), ROM_SKIP(7) )
	ROMX_LOAD( "dp.ic89",   0x000001, 0x80000, CRC(3eec9580) SHA1(3d8d0cfbeae077544e514a5eb96cc83f716e494f), ROM_SKIP(7) )
	ROMX_LOAD( "ap.ic88",   0x000002, 0x80000, CRC(fdf5f163) SHA1(271ee96886c958accaca9a82484ab80fe32bd38e), ROM_SKIP(7) )
	ROMX_LOAD( "bp.ic87",   0x000003, 0x80000, CRC(4e1c52b7) SHA1(74570e7d577c999c62203c97b3d449e3b61a678a), ROM_SKIP(7) )
	ROMX_LOAD( "ci.ic91",   0x000004, 0x80000, CRC(22228bc5) SHA1(d48a09ee284d9e4b986f5c3c1c865930f76986e2), ROM_SKIP(7) )
	ROMX_LOAD( "di.ic92",   0x000005, 0x80000, CRC(ab031763) SHA1(5bcd89b1debf029b779aa1bb73b3a572d27154ec), ROM_SKIP(7) )
	ROMX_LOAD( "ai.ic93",   0x000006, 0x80000, CRC(cffbf4be) SHA1(f805bafc855d4a656c055a76eaeb26e36835541e), ROM_SKIP(7) )
	ROMX_LOAD( "bi.ic94",   0x000007, 0x80000, CRC(4a1b43fe) SHA1(7957f45b2862825c9509043c63c7da7108bd251b), ROM_SKIP(7) )

	ROM_REGION( 0x8000, "gfx2", 0 )
	ROM_COPY( "gfx", 0x000000, 0x000000, 0x8000 )   /* stars */

	ROM_REGION( 0x40000, "oki", 0 ) /* Samples */
	ROM_LOAD( "2.ic19",      0x00000, 0x40000, CRC(a2db1575) SHA1(1a4a29e4b045af50700adf1665697feab12cc234) )
ROM_END

void cps_state::init_kodb()
{
	m_maincpu->space(AS_PROGRAM).install_read_port(0x800000, 0x800007, "IN1");
	m_maincpu->space(AS_PROGRAM).install_read_handler(0x800018, 0x80001f, read16_delegate(FUNC(cps_state::cps1_dsw_r),this));
	m_maincpu->space(AS_PROGRAM).install_write_handler(0x800180, 0x800187, write16_delegate(FUNC(cps_state::cps1_soundlatch_w),this));
	m_maincpu->space(AS_PROGRAM).install_write_handler(0x980000, 0x98002f, write16_delegate(FUNC(cps_state::kodb_layer_w),this));

	/* the original game alternates between 2 sprite ram areas to achieve flashing sprites - the bootleg doesn't do the write to the register to achieve this
	mapping both sprite ram areas to the same bootleg sprite ram - similar to how sf2mdt works */
	m_bootleg_sprite_ram = std::make_unique<uint16_t[]>(0x2000);
	m_maincpu->space(AS_PROGRAM).install_ram(0x900000, 0x903fff, m_bootleg_sprite_ram.get());
	m_maincpu->space(AS_PROGRAM).install_ram(0x904000, 0x907fff, m_bootleg_sprite_ram.get()); /* both of these need to be mapped */

	init_cps1();
}



// ************************************************************************* KNIGHTSB

/*

CPU:

1x MC68000P12 ic65 main
1x Z0840006PSC ic1 sound
1x YM2151 ic29 sound
1x YM3012 ic30 sound
2x LM324 ic15,ic31 sound
2x M5205 ic184,ic185 sound
1x TDA2003 ic14 sound
1x oscillator 24.000000MHz (close to main)
1x oscillator 29.821000MHz (close to sound)

ROMs

5x M27C2001 1,2,3,4,5 dumped
4x maskrom KA,KB,KC,KD not dumped

RAMs:

4x KM62256ALP ic112,ic113,ic168,ic170
1x SYC6116L ic24
1x MCM2018AN ic7,ic8,ic51,ic56,ic70,ic71,ic77,ic78

PLDs:

1x TPC1020AFN ic116 read protected
3x GAL20V8A ic120,ic121,ic169 read protected
3x GAL16V8A ic7,ic72,ic80 read protected

Note:

1x JAMMA edge connector
2x 10 legs connector
1x trimmer (volume)
3x 8x2 switches DIP

*/
/* bootleg */
/* FIXME - GFX ROMs are wrong, copied from the other version */
/* ROMs missing are KA.IC91 KB.IC92 KC.IC93 KD.IC94 */
ROM_START( knightsb )
	ROM_REGION( CODE_SIZE, "maincpu", 0 )      /* 68000 code */
	ROM_LOAD16_BYTE( "3.ic173",    0x00001, 0x40000, CRC(c9c6e720) SHA1(e8a1cd73458b548e88fc49d8f659e0dc33a8e756) )
	ROM_LOAD16_BYTE( "5.ic172",    0x00000, 0x40000, CRC(7fd91118) SHA1(d2832b21309a467938891946d7af35d8095787a4) )
	ROM_LOAD16_BYTE( "2.ic175",    0x80001, 0x40000, CRC(1eb91343) SHA1(e02cfbbd7689346f14f2e3455ed17e7f0b51bad0) )
	ROM_LOAD16_BYTE( "4.ic176",    0x80000, 0x40000, CRC(af352703) SHA1(7855ac65752203f45af4ef41af8c291540a1c8a8) )

	ROM_REGION( 0x400000, "gfx", 0 ) /* bootleg had 4x 1meg MASKroms, these need dumping so that the format is known */
	ROMX_LOAD( "kr_gfx1.rom",  0x000000, 0x80000, BAD_DUMP CRC(9e36c1a4) SHA1(772daae74e119371dfb76fde9775bda78a8ba125) , ROM_GROUPWORD | ROM_SKIP(6) )
	ROMX_LOAD( "kr_gfx3.rom",  0x000002, 0x80000, BAD_DUMP CRC(c5832cae) SHA1(a188cf401cd3a2909b377d3059f14d22ec3b0643) , ROM_GROUPWORD | ROM_SKIP(6) )
	ROMX_LOAD( "kr_gfx2.rom",  0x000004, 0x80000, BAD_DUMP CRC(f095be2d) SHA1(0427d1574062f277a9d04440019d5638b05de561) , ROM_GROUPWORD | ROM_SKIP(6) )
	ROMX_LOAD( "kr_gfx4.rom",  0x000006, 0x80000, BAD_DUMP CRC(179dfd96) SHA1(b1844e69da7ab13474da569978d5b47deb8eb2be) , ROM_GROUPWORD | ROM_SKIP(6) )
	ROMX_LOAD( "kr_gfx5.rom",  0x200000, 0x80000, BAD_DUMP CRC(1f4298d2) SHA1(4b162a7f649b0bcd676f8ca0c5eee9a1250d6452) , ROM_GROUPWORD | ROM_SKIP(6) )
	ROMX_LOAD( "kr_gfx7.rom",  0x200002, 0x80000, BAD_DUMP CRC(37fa8751) SHA1(b88b39d1f08621f15a5620095aef998346fa9891) , ROM_GROUPWORD | ROM_SKIP(6) )
	ROMX_LOAD( "kr_gfx6.rom",  0x200004, 0x80000, BAD_DUMP CRC(0200bc3d) SHA1(c900b1be2b4e49b951e5c1e3fd1e19d21b82986e) , ROM_GROUPWORD | ROM_SKIP(6) )
	ROMX_LOAD( "kr_gfx8.rom",  0x200006, 0x80000, BAD_DUMP CRC(0bb2b4e7) SHA1(983b800925d58e4aeb4e5105f93ed5faf66d009c) , ROM_GROUPWORD | ROM_SKIP(6) )

	ROM_REGION( 0x50000, "audiocpu", 0 ) /* 64k for the audio CPU (+banks) */
	ROM_LOAD( "1.ic26",     0x00000, 0x40000, CRC(bd6f9cc1) SHA1(9f33cccef224d2204736a9eae761196866bd6e41) )
	ROM_RELOAD(            0x10000, 0x40000 )
ROM_END



// ************************************************************************* CAWINGBL, CAWINGB2

ROM_START( cawingbl )
	ROM_REGION( CODE_SIZE, "maincpu", 0 )      /* 68000 code */
	ROM_LOAD16_BYTE( "caw2.bin",    0x00000, 0x80000, CRC(8125d3f0) SHA1(a0e48c326c6164ca189c9372f5c38a7c103772c1) )
	ROM_LOAD16_BYTE( "caw1.bin",    0x00001, 0x80000, CRC(b19b10ce) SHA1(3c71f1dc830d1e8b8ba26d8a71e12f477659480c) )

	ROM_REGION( 0x200000, "gfx", 0 )
	ROMX_LOAD( "caw7.bin", 0x000000, 0x80000, CRC(a045c689) SHA1(8946c55635121282ea03586a278e50de20d92633) , ROM_SKIP(3) )
	ROMX_LOAD( "caw6.bin", 0x000001, 0x80000, CRC(61192f7c) SHA1(86643c62653a62a5c7541d50cfdecae9b607440d) , ROM_SKIP(3) )
	ROMX_LOAD( "caw5.bin", 0x000002, 0x80000, CRC(30dd78db) SHA1(e0295001d6f5fb4a9276c432f971e88f73c5e39a) , ROM_SKIP(3) )
	ROMX_LOAD( "caw4.bin", 0x000003, 0x80000, CRC(4937fc41) SHA1(dac179715be483a521df8e515afc1fb7a2cd8f13) , ROM_SKIP(3) )

	ROM_REGION( 0x30000, "audiocpu", 0 ) /* 64k for the audio CPU (+banks) */
	ROM_LOAD( "caw3.bin",  0x00000, 0x20000, CRC(ffe16cdc) SHA1(8069ea69f0b89d61c35995c8040a4989d7be9c1f) )
	ROM_RELOAD(            0x10000, 0x20000 )
ROM_END

ROM_START( cawingb2 )
	ROM_REGION( CODE_SIZE, "maincpu", 0 )      /* 68000 code */
	ROM_LOAD16_BYTE( "8.8",    0x00000, 0x20000, CRC(f655708c) SHA1(9962a1c96ea08bc71b25d4f58e5d1fb1beebf0dc) )
	ROM_LOAD16_BYTE( "4.4",    0x00001, 0x20000, CRC(a02fb5aa) SHA1(c9c064a83899c48f681ac803cfc5886503b9d992) )
	ROM_LOAD16_BYTE( "7.7",    0x40000, 0x20000, CRC(8c6c7430) SHA1(3ed5713caf774b050b41a6adea026e1307b570df) )
	ROM_LOAD16_BYTE( "3.3",    0x40001, 0x20000, CRC(f585bf2c) SHA1(3a3169791f8deace8d9bee1adb08f19fbcd309c6) )
	ROM_LOAD16_BYTE( "6.6",    0x80000, 0x20000, CRC(5fda906e) SHA1(7b3ef17d494a2f92e58ab7e34a3beaad8c149fca) )
	ROM_LOAD16_BYTE( "2.2",    0x80001, 0x20000, CRC(736c1835) SHA1(a91f479fab30603a111304adc0478d430faa80fc) )
	ROM_LOAD16_BYTE( "5.5",    0xc0000, 0x20000, CRC(76458083) SHA1(cbb4ef5f7615c834b2ee1ad3c86e7262f2f62c01) )
	ROM_LOAD16_BYTE( "1.1",    0xc0001, 0x20000, CRC(d3523f34) SHA1(005ea378c2b78782f85ecc591946c027ca2ca023) )

	ROM_REGION( 0x200000, "gfx", 0 )
	ROMX_LOAD( "17.17",     0x000000, 0x20000, CRC(0b538062) SHA1(ac6e5dc82efdca311adfe6e6cdda160ad4a0d04d) , ROM_SKIP(3) )
	ROMX_LOAD( "19.19",     0x000001, 0x20000, CRC(3ad62311) SHA1(1c132696b55191d16af30ebd36d2320d979eab36) , ROM_SKIP(3) )
	ROMX_LOAD( "21.21",     0x000002, 0x20000, CRC(1b872a98) SHA1(7a3f72c6d384dfa8e224f93604997a7b6e5c8926) , ROM_SKIP(3) )
	ROMX_LOAD( "23.23",     0x000003, 0x20000, CRC(ad49eecd) SHA1(39909996765391ed734a02c74f683e1bd9ce1561) , ROM_SKIP(3) )
	ROMX_LOAD( "9.9",       0x080000, 0x20000, CRC(8cd4df5b) SHA1(771b6d6a6baa95a669335fe64e2219fe7226e140) , ROM_SKIP(3) )
	ROMX_LOAD( "11.11",     0x080001, 0x20000, CRC(bf14418a) SHA1(7a0e1c65b8825a252338d6c1db59a88966ec6cfb) , ROM_SKIP(3) )
	ROMX_LOAD( "13.13",     0x080002, 0x20000, CRC(cef1aab8) SHA1(677a889b939ff00e95737a4a53053744bb6744c0) , ROM_SKIP(3) )
	ROMX_LOAD( "15.15",     0x080003, 0x20000, CRC(397725dc) SHA1(9450362bbf2f91b4225a088d6e283d7b16407b74) , ROM_SKIP(3) )
	ROMX_LOAD( "18.18",     0x100000, 0x20000, CRC(9b14f7ed) SHA1(72b6e1174d4faab487261aa6739de842d2423e1a) , ROM_SKIP(3) )
	ROMX_LOAD( "20.20",     0x100001, 0x20000, CRC(59bcc1bb) SHA1(c725060e068294dea1d962c54a9018050fa70297) , ROM_SKIP(3) )
	ROMX_LOAD( "22.22",     0x100002, 0x20000, CRC(23dc647a) SHA1(2d8d4c4c7b2d0616430360d1639b07216dd731d6) , ROM_SKIP(3) )
	ROMX_LOAD( "24.24",     0x100003, 0x20000, CRC(eda9fa6b) SHA1(4a3510ce71b015a1ea568fd0bbe61c5c093a2fbf) , ROM_SKIP(3) )
	ROMX_LOAD( "10.10",     0x180000, 0x20000, CRC(17174249) SHA1(71c6424ab4629065dd6af8bb47b18f5b5d0fbe49) , ROM_SKIP(3) )
	ROMX_LOAD( "12.12",     0x180001, 0x20000, CRC(490440b2) SHA1(2597bf16340308f84b32cfa048c426db571b4a35) , ROM_SKIP(3) )
	ROMX_LOAD( "14.14",     0x180002, 0x20000, CRC(344a8270) SHA1(fdb588a7ba60783225e3b5c72446f79625de4f9c) , ROM_SKIP(3) )
	ROMX_LOAD( "16.16",     0x180003, 0x20000, CRC(b991ad91) SHA1(5c59131ddf068cb54d23f8836293360fbc967d58) , ROM_SKIP(3) )

	ROM_REGION( 0x30000, "audiocpu", 0 ) /* 64k for the audio CPU (+banks) */
	ROM_LOAD( "5.a",       0x00000, 0x20000, CRC(ffe16cdc) SHA1(8069ea69f0b89d61c35995c8040a4989d7be9c1f) )
	ROM_RELOAD(            0x10000, 0x20000 )
ROM_END

void cps_state::init_cawingbl()
{
	m_maincpu->space(AS_PROGRAM).install_read_port(0x882000, 0x882001, "IN1");
	m_maincpu->space(AS_PROGRAM).install_write_handler(0x882006, 0x882007, write16_delegate(FUNC(cps_state::cawingbl_soundlatch_w),this));
	m_maincpu->space(AS_PROGRAM).install_read_handler(0x882008, 0x88200f, read16_delegate(FUNC(cps_state::cps1_dsw_r),this));

	init_cps1();
}



// ************************************************************************* DINOPIC, DINOPIC2

MACHINE_START_MEMBER(cps_state, dinopic)
{
	m_layer_enable_reg = 0x0a;
	m_layer_mask_reg[0] = 0x0c;
	m_layer_mask_reg[1] = 0x0e;
	m_layer_mask_reg[2] = 0x00;
	m_layer_mask_reg[3] = 0x02;
	m_layer_scroll1x_offset = 0x40;
	m_layer_scroll2x_offset = 0x40;
	m_layer_scroll3x_offset = 0x40;
	m_sprite_base = 0x1000;
	m_sprite_list_end_marker = 0x8000;
	m_sprite_x_offset = 0;
}

MACHINE_CONFIG_START(cps_state::dinopic)

	/* basic machine hardware */
	MCFG_DEVICE_ADD("maincpu", M68000, 12000000)
	MCFG_DEVICE_PROGRAM_MAP(dinopic_map)
	MCFG_DEVICE_VBLANK_INT_DRIVER("screen", cps_state, cps1_interrupt)
	MCFG_DEVICE_IRQ_ACKNOWLEDGE_DRIVER(cps_state, cps1_int_ack)

	//MCFG_DEVICE_ADD("audiocpu", PIC16C57, 12000000)
	//MCFG_DEVICE_DISABLE() /* no valid dumps .. */

	MCFG_MACHINE_START_OVERRIDE(cps_state, dinopic)

	MCFG_EEPROM_SERIAL_93C46_8BIT_ADD("eeprom")

	/* video hardware */
	MCFG_SCREEN_ADD("screen", RASTER)
	MCFG_SCREEN_REFRESH_RATE(60)
	MCFG_SCREEN_VBLANK_TIME(ATTOSECONDS_IN_USEC(0))
	MCFG_SCREEN_SIZE(64*8, 32*8)
	MCFG_SCREEN_VISIBLE_AREA(8*8, (64-8)*8-1, 2*8, 30*8-1 )
	MCFG_SCREEN_UPDATE_DRIVER(cps_state, screen_update_fcrash)
	MCFG_SCREEN_VBLANK_CALLBACK(WRITELINE(*this, cps_state, screen_vblank_cps1))
	MCFG_SCREEN_PALETTE("palette")

	MCFG_DEVICE_ADD("gfxdecode", GFXDECODE, "palette", gfx_cps1)
	MCFG_PALETTE_ADD("palette", 0xc00)

	MCFG_VIDEO_START_OVERRIDE(cps_state,cps1)

	/* sound hardware */
	SPEAKER(config, "mono").front_center();

	MCFG_GENERIC_LATCH_8_ADD("soundlatch")

	MCFG_DEVICE_ADD("oki", OKIM6295, 1000000, okim6295_device::PIN7_HIGH)
	MCFG_SOUND_ROUTE(ALL_OUTPUTS, "mono", 0.30)
MACHINE_CONFIG_END

/*

Cadillac Bootleg Hardware:

1x 68000p10
1x PIC16c57
1x AD-65
1x OSC 30mhz
1x OSC 24mhz
13x 27c4000 ROMS

*/
ROM_START( dinopic )
	ROM_REGION( CODE_SIZE, "maincpu", 0 )      /* 68000 code */
	ROM_LOAD16_BYTE( "3.bin",      0x000001, 0x80000, CRC(13dfeb08) SHA1(cd2f9dd64f4fabe93901247e36dff3763169716d) )
	ROM_LOAD16_BYTE( "5.bin",      0x000000, 0x80000, CRC(96dfcbf1) SHA1(a8bda6edae2c1b79db7ae8a8976fd2457f874373) )
	ROM_LOAD16_BYTE( "2.bin",      0x100001, 0x80000, CRC(0e4058ba) SHA1(346f9e34ea53dd1bf5cdafa1e38bf2edb09b9a7f) )
	ROM_LOAD16_BYTE( "7.bin",      0x100000, 0x80000, CRC(6133f349) SHA1(d13af99910623f62c090d25372a2253dbc2f8cbe) )

	ROM_REGION( 0x400000, "gfx", 0 ) // same data, different format, except for 8 which is a 99% match (bad rom?)
	ROMX_LOAD( "4.bin",   0x000000, 0x40000, CRC(f3c2c98d) SHA1(98ae51a67fa4159456a4a205eebdd8d1775888d1), ROM_SKIP(7) )
	ROM_CONTINUE(         0x000004, 0x40000)
	ROMX_LOAD( "8.bin",   0x000001, 0x40000, CRC(d574befc) SHA1(56482e7a9aa8439f30e3cf72311495ce677a083d), ROM_SKIP(7) )
	ROM_CONTINUE(         0x000005, 0x40000)
	ROMX_LOAD( "9.bin",   0x000002, 0x40000, CRC(55ef0adc) SHA1(3b5551ae76ae80882d37fc70a1031a57885d6840), ROM_SKIP(7) )
	ROM_CONTINUE(         0x000006, 0x40000)
	ROMX_LOAD( "6.bin",   0x000003, 0x40000, CRC(cc0805fc) SHA1(c512734c28b878a30a0de249929f69784d5d77a1), ROM_SKIP(7) )
	ROM_CONTINUE(         0x000007, 0x40000)
	ROMX_LOAD( "13.bin",  0x200000, 0x40000, CRC(1371f714) SHA1(d2c98096fab08e3d4fd2482e6ebfc970ead656ee), ROM_SKIP(7) )
	ROM_CONTINUE(         0x200004, 0x40000)
	ROMX_LOAD( "12.bin",  0x200001, 0x40000, CRC(b284c4a7) SHA1(166f571e0afa115f8e38ba427b40e30abcfd70ee), ROM_SKIP(7) )
	ROM_CONTINUE(         0x200005, 0x40000)
	ROMX_LOAD( "11.bin",  0x200002, 0x40000, CRC(b7ad3394) SHA1(58dec34d9d991ff2817c8a7847749716abae6c77), ROM_SKIP(7) )
	ROM_CONTINUE(         0x200006, 0x40000)
	ROMX_LOAD( "10.bin",  0x200003, 0x40000, CRC(88847705) SHA1(05dc90067921960e417b7436056a5e1f86abaa1a), ROM_SKIP(7) )
	ROM_CONTINUE(         0x200007, 0x40000)

	ROM_REGION( 0x28000, "audiocpu", 0 ) /* PIC16c57 - protected, dump isn't valid */
	ROM_LOAD( "pic16c57-rp", 0x00000, 0x2d4c, BAD_DUMP CRC(5a6d393c) SHA1(1391a1590aff5f75bb6fae1c83eddb796b53135d) )

	ROM_REGION( 0x80000, "oki", 0 ) /* OKI6295 samples */
	ROM_LOAD( "1.bin",      0x000000, 0x80000,  CRC(7d921309) SHA1(d51e60e904d302c2516b734189e141aa171b2b82) )
ROM_END

/* this is basically the same set as above, from a different bootleg pcb, with a few extra pal dumps etc.
   the first dump will probably be removed eventually

  CPU
  1x TS68000CP10 (main)
  1x AD-65 (sound)(equivalent to M6295)
  1x PIC16C57-XT/P
  1x A1020B-PL84C
  1x oscillator 24.000MHz (close to main)
  1x oscillator 30.000MHz (close to sound)

  ROMs
  13x 27C4000
  3x GAL20V8A
  3x PALCE16V8H (1 broken not dumped)
  1x CAT93C46P

  Note
  1x JAMMA edge connector
  1x 10 legs connector
  1x trimmer (volume)
*/

ROM_START( dinopic2 )
	ROM_REGION( CODE_SIZE, "maincpu", 0 )      /* 68000 code */
	ROM_LOAD16_BYTE( "27c4000-m12374r-2.bin",      0x000001, 0x80000, CRC(13dfeb08) SHA1(cd2f9dd64f4fabe93901247e36dff3763169716d) )
	ROM_LOAD16_BYTE( "27c4000-m12481.bin",         0x000000, 0x80000, CRC(96dfcbf1) SHA1(a8bda6edae2c1b79db7ae8a8976fd2457f874373) )
	ROM_LOAD16_BYTE( "27c4000-m12374r-1.bin",      0x100001, 0x80000, CRC(0e4058ba) SHA1(346f9e34ea53dd1bf5cdafa1e38bf2edb09b9a7f) )
	ROM_LOAD16_BYTE( "27c4000-m12374r-3.bin",      0x100000, 0x80000, CRC(6133f349) SHA1(d13af99910623f62c090d25372a2253dbc2f8cbe) )

	ROM_REGION( 0x400000, "gfx", 0 )
	ROMX_LOAD( "27c4000-m12481-4.bin",   0x000000, 0x40000, CRC(f3c2c98d) SHA1(98ae51a67fa4159456a4a205eebdd8d1775888d1), ROM_SKIP(7) )
	ROM_CONTINUE(                        0x000004, 0x40000)
	ROMX_LOAD( "27c4000-m12481-3.bin",   0x000001, 0x40000, BAD_DUMP CRC(417a4816) SHA1(5268f6667ff550a949a08f94171966f5d841c6b2), ROM_SKIP(7) ) // this one is a perfect match, unlike dinopic set
	ROM_CONTINUE(                        0x000005, 0x40000)
	ROMX_LOAD( "27c4000-m12481-2.bin",   0x000002, 0x40000, CRC(55ef0adc) SHA1(3b5551ae76ae80882d37fc70a1031a57885d6840), ROM_SKIP(7) )
	ROM_CONTINUE(                        0x000006, 0x40000)
	ROMX_LOAD( "27c4000-m12481-1.bin",   0x000003, 0x40000, CRC(cc0805fc) SHA1(c512734c28b878a30a0de249929f69784d5d77a1), ROM_SKIP(7) )
	ROM_CONTINUE(                        0x000007, 0x40000)
	ROMX_LOAD( "27c4000-m12481-8.bin",   0x200000, 0x40000, CRC(1371f714) SHA1(d2c98096fab08e3d4fd2482e6ebfc970ead656ee), ROM_SKIP(7) )
	ROM_CONTINUE(                        0x200004, 0x40000)
	ROMX_LOAD( "27c4000-m12481-7.bin",   0x200001, 0x40000, CRC(b284c4a7) SHA1(166f571e0afa115f8e38ba427b40e30abcfd70ee), ROM_SKIP(7) )
	ROM_CONTINUE(                        0x200005, 0x40000)
	ROMX_LOAD( "27c4000-m12481-6.bin",   0x200002, 0x40000, CRC(b7ad3394) SHA1(58dec34d9d991ff2817c8a7847749716abae6c77), ROM_SKIP(7) )
	ROM_CONTINUE(                        0x200006, 0x40000)
	ROMX_LOAD( "27c4000-m12481-5.bin",   0x200003, 0x40000, CRC(88847705) SHA1(05dc90067921960e417b7436056a5e1f86abaa1a), ROM_SKIP(7) )
	ROM_CONTINUE(                        0x200007, 0x40000)

	ROM_REGION( 0x28000, "audiocpu", 0 ) /* PIC16c57 - protected, dump isn't valid */
	ROM_LOAD( "pic16c57-xt.hex", 0x00000, 0x26cc, BAD_DUMP CRC(a6a5eac4) SHA1(2039789084836769180f0bfd230c2553a37e2aaf) )

	ROM_REGION( 0x80000, "oki", 0 ) /* OKI6295 samples */
	ROM_LOAD( "27c4000-m12623.bin",      0x000000, 0x80000,  CRC(7d921309) SHA1(d51e60e904d302c2516b734189e141aa171b2b82) )

	ROM_REGION( 0xc00, "user1", 0 ) /* extra bits on this set */
	ROM_LOAD( "cat93c46p.bin",       0x000, 0x080,  CRC(d49fa351) SHA1(e6dfaff1c6aa962d34ae8e82b71e6f394d82e19c) )
	ROM_LOAD( "gal20v8a-1.bin",      0x200, 0x157,  CRC(cd99ca47) SHA1(ee1d990fd294aa46f56f31264134251569f6792e) )
	ROM_LOAD( "gal20v8a-2.bin",      0x400, 0x157,  CRC(60d016b9) SHA1(add42c763c819f3fe6d7cf3adc7123a52c2a3be9) )
	ROM_LOAD( "gal20v8a-3.bin",      0x600, 0x157,  CRC(049b7f4f) SHA1(6c6ea03d9a293db69a8bd10e042ee75e3c01313c) )
	ROM_LOAD( "palce16v8h-1.bin",    0x800, 0x117,  CRC(48253c66) SHA1(8c94e655b768c45c3edf6ef39e62e3b7a4e57530) )
	ROM_LOAD( "palce16v8h-2.bin",    0xa00, 0x117,  CRC(9ae375ba) SHA1(6f227c2a5b1170a41e6419f12d1e1f98edc6f8e5) )
ROM_END

void cps_state::init_dinopic()
{
	m_bootleg_sprite_ram = std::make_unique<uint16_t[]>(0x2000);
	m_maincpu->space(AS_PROGRAM).install_ram(0x990000, 0x993fff, m_bootleg_sprite_ram.get());
	init_cps1();
}



// ************************************************************************* SGYXZ

// 24mhz crystal (maincpu), 28.322 crystal (video), 3.579545 crystal (sound)
// sound cpu is (239 V 249521 VC5006 KABUKI DL-030P-110V) - recycled Kabuki Z80 from genuine Capcom HW?
// 3x8 dsws

MACHINE_CONFIG_START(cps_state::sgyxz)
	/* basic machine hardware */
	MCFG_DEVICE_ADD("maincpu", M68000, 12000000)
	MCFG_DEVICE_PROGRAM_MAP(sgyxz_map)
	MCFG_DEVICE_VBLANK_INT_DRIVER("screen", cps_state,  cps1_interrupt)
	MCFG_DEVICE_IRQ_ACKNOWLEDGE_DRIVER(cps_state, cps1_int_ack)

	MCFG_DEVICE_ADD("audiocpu", Z80, 3579545)
	MCFG_DEVICE_PROGRAM_MAP(sgyxz_sound_map)

	MCFG_MACHINE_START_OVERRIDE(cps_state,sgyxz)

	/* video hardware */
	MCFG_SCREEN_ADD("screen", RASTER)
	MCFG_SCREEN_REFRESH_RATE(60)
	MCFG_SCREEN_VBLANK_TIME(ATTOSECONDS_IN_USEC(0))
	MCFG_SCREEN_SIZE(64*8, 32*8)
	MCFG_SCREEN_VISIBLE_AREA(8*8, (64-8)*8-1, 2*8, 30*8-1 )
	MCFG_SCREEN_UPDATE_DRIVER(cps_state, screen_update_fcrash)
	MCFG_SCREEN_VBLANK_CALLBACK(WRITELINE(*this, cps_state, screen_vblank_cps1))
	MCFG_SCREEN_PALETTE("palette")
	MCFG_DEVICE_ADD("gfxdecode", GFXDECODE, "palette", gfx_cps1)
	MCFG_PALETTE_ADD("palette", 0xc00)
	MCFG_VIDEO_START_OVERRIDE(cps_state,cps1)

	MCFG_EEPROM_SERIAL_93C46_8BIT_ADD("eeprom")

	/* sound hardware */
	SPEAKER(config, "mono").front_center();

	MCFG_GENERIC_LATCH_8_ADD("soundlatch")
	MCFG_GENERIC_LATCH_8_ADD("soundlatch2")

	MCFG_DEVICE_ADD("2151", YM2151, XTAL(3'579'545))  /* verified on pcb */
	MCFG_YM2151_IRQ_HANDLER(INPUTLINE("audiocpu", 0))
	MCFG_SOUND_ROUTE(0, "mono", 0.35)
	MCFG_SOUND_ROUTE(1, "mono", 0.35)

	/* CPS PPU is fed by a 16mhz clock,pin 117 outputs a 4mhz clock which is divided by 4 using 2 74ls74 */
	MCFG_DEVICE_ADD("oki", OKIM6295, XTAL(16'000'000)/4/4, okim6295_device::PIN7_HIGH) // pin 7 can be changed by the game code, see f006 on z80
	MCFG_SOUND_ROUTE(ALL_OUTPUTS, "mono", 0.30)
MACHINE_CONFIG_END

ROM_START( sgyxz )
	ROM_REGION( CODE_SIZE, "maincpu", 0 ) /* 68000 Code */
	ROM_LOAD16_BYTE( "sgyxz_prg1.bin", 0x000001, 0x20000, CRC(d8511929) SHA1(4de9263778f327693f4d1e21b48e43806f673487) )
	ROM_CONTINUE( 0x80001, 0x20000 )
	ROM_CONTINUE( 0x40001, 0x20000 )
	ROM_CONTINUE( 0xc0001, 0x20000 )
	ROM_LOAD16_BYTE( "sgyxz_prg2.bin", 0x000000, 0x20000, CRC(95429c83) SHA1(e981624d018132e5625a66113b6ac4fc44e55cf7) )
	ROM_CONTINUE( 0x80000, 0x20000 )
	ROM_CONTINUE( 0x40000, 0x20000 )
	ROM_CONTINUE( 0xc0000, 0x20000 )
	ROM_FILL(0x708da, 4, 0xff) // patch out protections
	ROM_FILL(0xf11ea, 1, 0x60)
	ROM_FILL(0x00007, 1, 0xa2) // start address
	ROM_FILL(0x02448, 1, 0x07) // transitions

	ROM_REGION( 0x400000, "gfx", 0 )
	ROMX_LOAD("sgyxz_gfx1.bin", 0x000000, 0x80000, CRC(a60be9f6) SHA1(2298a4b6a2c83b76dc106a1efa19606b298d378a), ROM_GROUPWORD | ROM_SKIP(6) ) // 'picture 1'
	ROM_CONTINUE(              0x000004, 0x80000 )
	ROM_CONTINUE(              0x200000, 0x80000 )
	ROM_CONTINUE(              0x200004, 0x80000 )
	ROMX_LOAD("sgyxz_gfx2.bin", 0x000002, 0x80000, CRC(6ad9d048) SHA1(d47212d28d0a1ce349e4c59e5d0d99c541b3458e), ROM_GROUPWORD | ROM_SKIP(6) ) // 'picture 2'
	ROM_CONTINUE(              0x000006, 0x80000 )
	ROM_CONTINUE(              0x200002, 0x80000 )
	ROM_CONTINUE(              0x200006, 0x80000 )

	ROM_REGION( 0x20000, "audiocpu", 0 ) /* Z80 code */
	ROM_LOAD( "sgyxz_snd2.bin", 0x00000, 0x10000,  CRC(210c376f) SHA1(0d937c86078d0a106f5636b7daf5fc0266c2c2ec) )
	ROM_RELOAD(           0x8000, 0x10000 )

	ROM_REGION( 0x040000, "oki", 0 ) /* Samples */
	ROM_LOAD( "sgyxz_snd1.bin", 0x00000, 0x40000,  CRC(c15ac0f2) SHA1(8d9e5519d9820e4ac4f70555088c80e64d052c9d) )
ROM_END

MACHINE_CONFIG_START(cps_state::wofabl)
	sgyxz(config);

	MCFG_DEVICE_MODIFY("maincpu")
	MCFG_DEVICE_PROGRAM_MAP(wofabl_map)
MACHINE_CONFIG_END

ROM_START( wofabl )
	ROM_REGION( CODE_SIZE, "maincpu", 0 ) /* 68000 Code */
	ROM_LOAD16_BYTE( "5.prg.040", 0x000000, 0x80000, CRC(4d9d2327) SHA1(b8029b117083a1c31546455fa53d9ee83a4ff7ad) )
	ROM_LOAD16_BYTE( "3.prg.040", 0x000001, 0x80000, CRC(ef25fe49) SHA1(d45d3c94cb57187b2f6ac248e9c3c9989be38f99) )
	ROM_LOAD16_BYTE( "6.prg.010", 0x100000, 0x20000, CRC(93eeb161) SHA1(0b8efb7ace59791ffb8a3f7826f0ea74620d7a0f) ) // x111111xxxxxxxxxx = 0xFF
	ROM_LOAD16_BYTE( "4.prg.010", 0x100001, 0x20000, CRC(a0751944) SHA1(84f092992f0f94acffbbb43168fbcee2c45da789) ) // x111111xxxxxxxxxx = 0xFF

	ROM_REGION( 0x400000, "gfx", 0 ) /* rearranged in init */
	ROMX_LOAD( "gfx13.040",  0x000000, 0x80000, CRC(8e8db215) SHA1(cc85e576bf09c3edab9afc1b5fa0a152f4140c06) , ROM_GROUPWORD | ROM_SKIP(6) )
	ROMX_LOAD( "gfx15.040",  0x000002, 0x80000, CRC(a5e4f449) SHA1(9956f82818ccc685367b5fe5e4bc8b59b65c31c1) , ROM_GROUPWORD | ROM_SKIP(6) )
	ROMX_LOAD( "gfx14.040",  0x000004, 0x80000, CRC(f34a7f9d) SHA1(6d67623c93147a779f07ef103188f3e2cb6d6d6e) , ROM_GROUPWORD | ROM_SKIP(6) )
	ROMX_LOAD( "gfx16.040",  0x000006, 0x80000, CRC(49a3dfc7) SHA1(c14ea91745fd72be936b6db9981d12d958326757) , ROM_GROUPWORD | ROM_SKIP(6) )
	ROMX_LOAD( "gfx9.040",   0x200000, 0x80000, CRC(f8f33a0e) SHA1(33f172b79499d4a76b53c070c0007bd1604a71bd) , ROM_GROUPWORD | ROM_SKIP(6) )
	ROMX_LOAD( "gfx11.040",  0x200002, 0x80000, CRC(13324965) SHA1(979754ebd15a2989f92b5b7fc5bae99eb83c3593) , ROM_GROUPWORD | ROM_SKIP(6) )
	ROMX_LOAD( "gfx10.040",  0x200004, 0x80000, CRC(6a060c6c) SHA1(49e4da9373272e5889caa79a86c39ee34087c480) , ROM_GROUPWORD | ROM_SKIP(6) )
	ROMX_LOAD( "gfx12.040",  0x200006, 0x80000, CRC(c29f7b70) SHA1(95d22dcd9e2a48ddea7573d0be75225e0aae798f) , ROM_GROUPWORD | ROM_SKIP(6) )

	ROM_REGION( 0x20000, "audiocpu", 0 ) /* Z80 code */
	ROM_LOAD( "sound.512", 0x00000, 0x10000,  CRC(210c376f) SHA1(0d937c86078d0a106f5636b7daf5fc0266c2c2ec) ) // identical to sgyxz
	ROM_RELOAD(           0x8000, 0x10000 )

	ROM_REGION( 0x040000, "oki", 0 ) /* Samples */
	ROM_LOAD( "sound.020", 0x00000, 0x40000,  CRC(672dcb46) SHA1(e76c1ce81689a55b573fb6e5c9a860cb756cd876) ) // almost identical to sgyxz
ROM_END

// ************************************************************************* PUNIPIC, PUNIPIC2, PUNIPIC3

MACHINE_START_MEMBER(cps_state, punipic)
{
	m_layer_enable_reg = 0x12;
	m_layer_mask_reg[0] = 0x14;
	m_layer_mask_reg[1] = 0x16;
	m_layer_mask_reg[2] = 0x08;
	m_layer_mask_reg[3] = 0x0a;
	m_layer_scroll1x_offset = 0x46; // text
	m_layer_scroll3x_offset = 0x46; // green patch in the park
	m_sprite_base = 0x1000;
	m_sprite_list_end_marker = 0x8000;
	m_sprite_x_offset = 0;
}

MACHINE_CONFIG_START(cps_state::punipic)

	/* basic machine hardware */
	MCFG_DEVICE_ADD("maincpu", M68000, 12000000)
	MCFG_DEVICE_PROGRAM_MAP(punipic_map)
	MCFG_DEVICE_VBLANK_INT_DRIVER("screen", cps_state, cps1_interrupt)
	MCFG_DEVICE_IRQ_ACKNOWLEDGE_DRIVER(cps_state, cps1_int_ack)

	//MCFG_DEVICE_ADD("audiocpu", PIC16C57, 12000000)
	//MCFG_DEVICE_DISABLE() /* no valid dumps .. */

	MCFG_MACHINE_START_OVERRIDE(cps_state, punipic)

	MCFG_EEPROM_SERIAL_93C46_8BIT_ADD("eeprom")

	/* video hardware */
	MCFG_SCREEN_ADD("screen", RASTER)
	MCFG_SCREEN_REFRESH_RATE(60)
	MCFG_SCREEN_VBLANK_TIME(ATTOSECONDS_IN_USEC(0))
	MCFG_SCREEN_SIZE(64*8, 32*8)
	MCFG_SCREEN_VISIBLE_AREA(8*8, (64-8)*8-1, 2*8, 30*8-1 )
	MCFG_SCREEN_UPDATE_DRIVER(cps_state, screen_update_fcrash)
	MCFG_SCREEN_VBLANK_CALLBACK(WRITELINE(*this, cps_state, screen_vblank_cps1))
	MCFG_SCREEN_PALETTE("palette")

	MCFG_DEVICE_ADD("gfxdecode", GFXDECODE, "palette", gfx_cps1)
	MCFG_PALETTE_ADD("palette", 0xc00)

	MCFG_VIDEO_START_OVERRIDE(cps_state,cps1)

	/* sound hardware */
	SPEAKER(config, "mono").front_center();

	MCFG_GENERIC_LATCH_8_ADD("soundlatch")

	MCFG_DEVICE_ADD("oki", OKIM6295, 1000000, okim6295_device::PIN7_HIGH)
	MCFG_SOUND_ROUTE(ALL_OUTPUTS, "mono", 0.30)
MACHINE_CONFIG_END

/* bootleg with pic, like dinopic / dinopic2 */
ROM_START( punipic )
	ROM_REGION( CODE_SIZE, "maincpu", 0 )      /* 68000 code */
	ROM_LOAD16_BYTE( "cpu5.bin",       0x000000, 0x80000, CRC(c3151563) SHA1(61d3a20c25fea8a94ae6e473a87c21968867cba0) )
	ROM_LOAD16_BYTE( "cpu3.bin",       0x000001, 0x80000, CRC(8c2593ac) SHA1(4261bc72b96c3a5690df35c5d8b71524765693d9) )
	ROM_LOAD16_BYTE( "cpu4.bin",       0x100000, 0x80000, CRC(665a5485) SHA1(c07920d110ca9c35f6cbff94a6a889c17300f994) )
	ROM_LOAD16_BYTE( "cpu2.bin",       0x100001, 0x80000, CRC(d7b13f39) SHA1(eb7cd92b44fdef3b72672b0be6786c526421b627) )

	ROM_REGION( 0x400000, "gfx", 0 )
	ROMX_LOAD( "gfx9.bin",    0x000000, 0x40000, CRC(9b9a887a) SHA1(8805b36fc18837bd7c64c751b435d72b763b2235), ROM_SKIP(7) )
	ROM_CONTINUE(             0x000004, 0x40000)
	ROMX_LOAD( "gfx8.bin",    0x000001, 0x40000, CRC(2b94287a) SHA1(815d88e66f537e17550fc0483616f02f7126bfb1), ROM_SKIP(7) )
	ROM_CONTINUE(             0x000005, 0x40000)
	ROMX_LOAD( "gfx7.bin",    0x000002, 0x40000, CRC(e9bd74f5) SHA1(8ed7098c69d1c70093c99956bf82e532bd6fc7ac), ROM_SKIP(7) )
	ROM_CONTINUE(             0x000006, 0x40000)
	ROMX_LOAD( "gfx6.bin",    0x000003, 0x40000, CRC(a5e1c8a4) SHA1(3596265a45cf6bbf16c623f0fce7cdc65f9338ad), ROM_SKIP(7) )
	ROM_CONTINUE(             0x000007, 0x40000)
	ROMX_LOAD( "gfx13.bin",   0x200000, 0x40000, CRC(6d75a193) SHA1(6c5a89517926d7ba4a925a3df800d4bdb8a6938d), ROM_SKIP(7) )
	ROM_CONTINUE(             0x200004, 0x40000)
	ROMX_LOAD( "gfx12.bin",   0x200001, 0x40000, CRC(a3c205c1) SHA1(6317cc49434dbbb9a249ddd4b50bd791803b3ebe), ROM_SKIP(7) )
	ROM_CONTINUE(             0x200005, 0x40000)
	ROMX_LOAD( "gfx11.bin",   0x200002, 0x40000, CRC(22f2ec92) SHA1(9186bfc5db71dc5b099c9a985e8fdd5710772d1c), ROM_SKIP(7) )
	ROM_CONTINUE(             0x200006, 0x40000)
	ROMX_LOAD( "gfx10.bin",   0x200003, 0x40000, CRC(763974c9) SHA1(f9b93c7cf0cb8c212fc21c57c85459b7d2e4e2fd), ROM_SKIP(7) )
	ROM_CONTINUE(             0x200007, 0x40000)

	ROM_REGION( 0x28000, "audiocpu", 0 ) /* PIC16c57 - protected */
	ROM_LOAD( "pic16c57", 0x00000, 0x4000, NO_DUMP )

	ROM_REGION( 0x200000, "oki", 0 ) /* OKI6295 */
	ROM_LOAD( "sound.bin",      0x000000, 0x80000, CRC(aeec9dc6) SHA1(56fd62e8db8aa96cdd242d8c705849a413567780) )
ROM_END

/* alt bootleg with PIC, same program roms as above, bigger GFX roms

Punisher
1993, Capcom

This is a bootleg version running on a single PCB.

PCB Layout
----------

|-----------------------------------------|
|    93C46  SOUND   30MHz  PAL            |
|    M6295  PIC16C57                      |
|           6116     PAL   6116           |
|           6116           6116  ACTEL    |
|                          6116  A1020B   |
|J                         6116           |
|A   TEST                  6116           |
|M                         6116           |
|M                                        |
|A                                        |
|    62256  62256        62256  PU13478   |
|     PRG1   PRG2                         |
|     PRG3   PRG4        62256  PU11256   |
|                                      PAL|
|       68000      24MHz        PAL   PAL |
|-----------------------------------------|

Notes:
      Measured clocks
      ---------------
      68000 clock: 12.000MHz (24 / 2)
      M6295 clock: 937.5kHz  (30 / 32), sample rate = 30000000 / 32 / 132
      16C57 clock: 3.75MHz   (30 / 8)   NOTE! 4096 bytes internal ROM is protected and can't be read out.
      VSYNC      : 60Hz

      ROMs
      ----
      PRG*  - 4M  MASK ROM (read as 27C040)
      SOUND - 4M  MASK ROM (read as 27C040)
      PU*   - 16M MASK ROM (read as 27C160)

*/

ROM_START( punipic2 )
	ROM_REGION( CODE_SIZE, "maincpu", 0 )      /* 68000 code */
	ROM_LOAD16_BYTE( "prg4.bin",       0x000000, 0x80000, CRC(c3151563) SHA1(61d3a20c25fea8a94ae6e473a87c21968867cba0) )
	ROM_LOAD16_BYTE( "prg3.bin",       0x000001, 0x80000, CRC(8c2593ac) SHA1(4261bc72b96c3a5690df35c5d8b71524765693d9) )
	ROM_LOAD16_BYTE( "prg2.bin",       0x100000, 0x80000, CRC(665a5485) SHA1(c07920d110ca9c35f6cbff94a6a889c17300f994) )
	ROM_LOAD16_BYTE( "prg1.bin",       0x100001, 0x80000, CRC(d7b13f39) SHA1(eb7cd92b44fdef3b72672b0be6786c526421b627) )

	ROM_REGION( 0x400000, "gfx", 0 )
	ROMX_LOAD( "pu11256.bin",   0x000000, 0x80000, CRC(6581faea) SHA1(2b0e96998002a1df96c7869ec965257d2ecfb531), ROM_GROUPWORD | ROM_SKIP(6) )
	ROM_CONTINUE(               0x200000, 0x80000 )
	ROM_CONTINUE(               0x000004, 0x80000 )
	ROM_CONTINUE(               0x200004, 0x80000 )
	ROMX_LOAD( "pu13478.bin",   0x000002, 0x80000, CRC(61613de4) SHA1(8f8c46ce907be2b4c4715ad88bfd1456818bdd2c), ROM_GROUPWORD | ROM_SKIP(6) )
	ROM_CONTINUE(               0x200002, 0x80000 )
	ROM_CONTINUE(               0x000006, 0x80000 )
	ROM_CONTINUE(               0x200006, 0x80000 )

	ROM_REGION( 0x28000, "audiocpu", 0 ) /* PIC16c57 - protected */
	ROM_LOAD( "pic16c57", 0x00000, 0x4000, NO_DUMP )

	ROM_REGION( 0x200000, "oki", 0 ) /* OKI6295 */
	ROM_LOAD( "sound.bin",      0x000000, 0x80000, CRC(aeec9dc6) SHA1(56fd62e8db8aa96cdd242d8c705849a413567780) )

	ROM_REGION( 0x200000, "user1", 0 ) /* other */
	ROM_LOAD( "93c46.bin",      0x00, 0x80, CRC(36ab4e7d) SHA1(60bea43051d86d9aefcbb7a390cf0c7d8b905a4b) )
ROM_END

/* the readme doesn't actually state this has a PIC, and there's no sound rom
   so it might be different */

ROM_START( punipic3 )
	ROM_REGION( CODE_SIZE, "maincpu", 0 )      /* 68000 code */
	ROM_LOAD16_BYTE( "psb5b.rom",       0x000000, 0x80000, CRC(58f42c05) SHA1(e243928f0bbecdf2a8d07cf4a6fdea4440e46c01) )
	ROM_LOAD16_BYTE( "psb3b.rom",       0x000001, 0x80000, CRC(90113db4) SHA1(4decc203ae3ee4abcb2e017f11cd20eae2abf3f3) )
	ROM_LOAD16_BYTE( "psb4a.rom",       0x100000, 0x80000, CRC(665a5485) SHA1(c07920d110ca9c35f6cbff94a6a889c17300f994) )
	ROM_LOAD16_BYTE( "psb2a.rom",       0x100001, 0x80000, CRC(d7b13f39) SHA1(eb7cd92b44fdef3b72672b0be6786c526421b627) )

	ROM_REGION( 0x400000, "gfx", 0 )
	ROMX_LOAD( "psb-a.rom",     0x000000, 0x80000, CRC(57f0f5e3) SHA1(130b6e92181994bbe874261e0895db65d4f3d5d1), ROM_GROUPWORD | ROM_SKIP(6) )
	ROM_CONTINUE(               0x000004, 0x80000 )
	ROM_CONTINUE(               0x200000, 0x80000 )
	ROM_CONTINUE(               0x200004, 0x80000 )
	ROMX_LOAD( "psb-b.rom",     0x000002, 0x80000, CRC(d9eb867e) SHA1(9b6eaa4a780da5c9cf09658fcab3a1a6f632c2f4), ROM_GROUPWORD | ROM_SKIP(6) )
	ROM_CONTINUE(               0x000006, 0x80000 )
	ROM_CONTINUE(               0x200002, 0x80000 )
	ROM_CONTINUE(               0x200006, 0x80000 )

	ROM_REGION( 0x28000, "audiocpu", ROMREGION_ERASE00 ) /* PIC16c57 (maybe, not listed in readme) */
	//ROM_LOAD( "pic16c57", 0x00000, 0x4000, NO_DUMP )

	ROM_REGION( 0x200000, "oki", ROMREGION_ERASE00 ) /* OKI6295 */
	//ROM_LOAD( "sound.bin",      0x000000, 0x80000, CRC(aeec9dc6) SHA1(56fd62e8db8aa96cdd242d8c705849a413567780) )
ROM_END

void cps_state::init_punipic()
{
	uint16_t *mem16 = (uint16_t *)memregion("maincpu")->base();
	mem16[0x5A8/2] = 0x4E71; // set data pointers
	mem16[0x4DF0/2] = 0x33ED;
	mem16[0x4DF2/2] = 0xDB2E;
	mem16[0x4DF4/2] = 0x0080;
	mem16[0x4DF6/2] = 0x0152;
	mem16[0x4DF8/2] = 0x4E75;

	init_dinopic();
}

void cps_state::init_punipic3()
{
	uint16_t *mem16 = (uint16_t *)memregion("maincpu")->base();
	mem16[0x5A6/2] = 0x4E71; // set data pointers
	mem16[0x5A8/2] = 0x4E71;

	init_dinopic();
}



// ************************************************************************* SF2M1

MACHINE_CONFIG_START(cps_state::sf2m1)

	/* basic machine hardware */
	MCFG_DEVICE_ADD("maincpu", M68000, XTAL(12'000'000) )
	MCFG_DEVICE_PROGRAM_MAP(sf2m1_map)
	MCFG_DEVICE_VBLANK_INT_DRIVER("screen", cps_state, cps1_interrupt)
	MCFG_DEVICE_IRQ_ACKNOWLEDGE_DRIVER(cps_state, cps1_int_ack)

	MCFG_DEVICE_ADD("audiocpu", Z80, XTAL(3'579'545))
	MCFG_DEVICE_PROGRAM_MAP(sgyxz_sound_map)

	MCFG_MACHINE_START_OVERRIDE(cps_state,sf2m1)

	/* video hardware */
	MCFG_SCREEN_ADD("screen", RASTER)
	MCFG_SCREEN_RAW_PARAMS(CPS_PIXEL_CLOCK, CPS_HTOTAL, CPS_HBEND, CPS_HBSTART, CPS_VTOTAL, CPS_VBEND, CPS_VBSTART)
	MCFG_SCREEN_UPDATE_DRIVER(cps_state, screen_update_fcrash)
	MCFG_SCREEN_VBLANK_CALLBACK(WRITELINE(*this, cps_state, screen_vblank_cps1))
	MCFG_SCREEN_PALETTE("palette")

	MCFG_DEVICE_ADD("gfxdecode", GFXDECODE, "palette", gfx_cps1)
	MCFG_PALETTE_ADD("palette", 0xc00)
	MCFG_VIDEO_START_OVERRIDE(cps_state,cps1)

	/* sound hardware */
	SPEAKER(config, "mono").front_center();
	MCFG_GENERIC_LATCH_8_ADD("soundlatch")
	MCFG_GENERIC_LATCH_8_ADD("soundlatch2")
	MCFG_DEVICE_ADD("2151", YM2151, XTAL(3'579'545))
	MCFG_YM2151_IRQ_HANDLER(INPUTLINE("audiocpu", 0))
	MCFG_SOUND_ROUTE(0, "mono", 0.35)
	MCFG_SOUND_ROUTE(1, "mono", 0.35)
	MCFG_DEVICE_ADD("oki", OKIM6295, XTAL(16'000'000)/4/4, okim6295_device::PIN7_HIGH)
	MCFG_SOUND_ROUTE(ALL_OUTPUTS, "mono", 0.30)
MACHINE_CONFIG_END

ROM_START( sf2m1 )
	ROM_REGION( CODE_SIZE, "maincpu", 0 )      /* 68000 code */
	ROM_LOAD16_BYTE( "222e",              0x000000, 0x80000, CRC(1e20d0a3) SHA1(5e05b52fd938aff5190bca7e178705d7236aef66) )
	ROM_LOAD16_BYTE( "196e",              0x000001, 0x80000, CRC(88cc38a3) SHA1(6049962f943bd37748a9531cc3254e8b59326eac) )
	ROM_LOAD16_WORD_SWAP( "s92_21a.bin",  0x100000, 0x80000, CRC(925a7877) SHA1(1960dca35f0ca6f2b399a9fccfbc0132ac6425d1) )

	ROM_REGION( 0x600000, "gfx", 0 )
	ROMX_LOAD( "s92_01.bin",   0x000000, 0x80000, CRC(03b0d852) SHA1(f370f25c96ad2b94f8c53d6b7139100285a25bef) , ROM_GROUPWORD | ROM_SKIP(6) )
	ROMX_LOAD( "s92_02.bin",   0x000002, 0x80000, CRC(840289ec) SHA1(2fb42a242f60ba7e74009b5a90eb26e035ba1e82) , ROM_GROUPWORD | ROM_SKIP(6) )
	ROMX_LOAD( "s92_03.bin",   0x000004, 0x80000, CRC(cdb5f027) SHA1(4c7d944fef200fdfcaf57758b901b5511188ed2e) , ROM_GROUPWORD | ROM_SKIP(6) )
	ROMX_LOAD( "s92_04.bin",   0x000006, 0x80000, CRC(e2799472) SHA1(27d3796429338d82a8de246a0ea06dd487a87768) , ROM_GROUPWORD | ROM_SKIP(6) )
	ROMX_LOAD( "s92_05.bin",   0x200000, 0x80000, CRC(ba8a2761) SHA1(4b696d66c51611e43522bed752654314e76d33b6) , ROM_GROUPWORD | ROM_SKIP(6) )
	ROMX_LOAD( "s92_06.bin",   0x200002, 0x80000, CRC(e584bfb5) SHA1(ebdf1f5e2638eed3a65dda82b1ed9151a355f4c9) , ROM_GROUPWORD | ROM_SKIP(6) )
	ROMX_LOAD( "s92_07.bin",   0x200004, 0x80000, CRC(21e3f87d) SHA1(4a4961bb68c3a1ce15f9d393d9c03ecb2466cc29) , ROM_GROUPWORD | ROM_SKIP(6) )
	ROMX_LOAD( "s92_08.bin",   0x200006, 0x80000, CRC(befc47df) SHA1(520390420da3a0271ba90b0a933e65143265e5cf) , ROM_GROUPWORD | ROM_SKIP(6) )
	ROMX_LOAD( "s92_10.bin",   0x400000, 0x80000, CRC(960687d5) SHA1(2868c31121b1c7564e9767b9a19cdbf655c7ed1d) , ROM_GROUPWORD | ROM_SKIP(6) )
	ROMX_LOAD( "s92_11.bin",   0x400002, 0x80000, CRC(978ecd18) SHA1(648a59706b93c84b4206a968ecbdc3e834c476f6) , ROM_GROUPWORD | ROM_SKIP(6) )
	ROMX_LOAD( "s92_12.bin",   0x400004, 0x80000, CRC(d6ec9a0a) SHA1(ed6143f8737013b6ef1684e37c05e037e7a80dae) , ROM_GROUPWORD | ROM_SKIP(6) )
	ROMX_LOAD( "s92_13.bin",   0x400006, 0x80000, CRC(ed2c67f6) SHA1(0083c0ffaf6fe7659ff0cf822be4346cd6e61329) , ROM_GROUPWORD | ROM_SKIP(6) )

	ROM_REGION( 0x18000, "audiocpu", 0 ) /* 64k for the audio CPU (+banks) */
	ROM_LOAD( "s92_09.bin",    0x00000, 0x08000, CRC(08f6b60e) SHA1(8258fcaca4ac419312531eec67079b97f471179c) )
	ROM_CONTINUE(              0x10000, 0x08000 )

	ROM_REGION( 0x40000, "oki", 0 ) /* Samples */
	ROM_LOAD( "s92_18.bin",    0x00000, 0x20000, CRC(7f162009) SHA1(346bf42992b4c36c593e21901e22c87ae4a7d86d) )
	ROM_LOAD( "s92_19.bin",    0x20000, 0x20000, CRC(beade53f) SHA1(277c397dc12752719ec6b47d2224750bd1c07f79) )
ROM_END

void cps_state::init_sf2m1()
{
	uint16_t *mem16 = (uint16_t *)memregion("maincpu")->base();
	mem16[0x64E/2] = 0x6046; // fix priorities

	init_dinopic();

}



// ************************************************************************* SF2MDT, SF2MDTA


/*
CPU

1x MC68000P12 (main)
1x TPC1020AFN-084C (main)
1x Z0840006PSC-Z80CPU (sound)
1x YM2151 (sound)
1x YM3012 (sound)
2x M5205 (sound)
2x LM324N (sound)
1x TDA2003 (sound)
1x oscillator 24.000000MHz
1x oscillator 30.000MHz
ROMs

14x AM27C040 (1,3,6,7,8,9,10,11,12,13,14,15,16,17)
3x TMS27C010A (2,4,5)
3x PAL 16S20 (ic7,ic72, ic80) (read protected, not dumped)
3x GAL20V8A (ic120, ic121, ic169) (read protected, not dumped)

Note

1x JAMMA edge connector
1x trimmer (volume)
3x 8x2 switches dip
*/

ROM_START( sf2mdt )
	ROM_REGION( CODE_SIZE, "maincpu", 0 )      /* 68000 code */
	ROM_LOAD16_BYTE( "3.ic172",   0x000000, 0x80000, CRC(5301b41f) SHA1(6855a57b21e8c5d74e5cb18f9ce6af650d7fb422) )
	ROM_LOAD16_BYTE( "1.ic171",   0x000001, 0x80000, CRC(c1c803f6) SHA1(9fe18ae2553a63d8e4dcc20bafd5a4634f8b93c4) )
	ROM_LOAD16_BYTE( "4.ic176",   0x100000, 0x20000, CRC(1073b7b6) SHA1(81ca1eab65ceac69520584bb23a684ccb9d92f89) )
	ROM_LOAD16_BYTE( "2.ic175",   0x100001, 0x20000, CRC(924c6ce2) SHA1(676a912652bd75da5087f0c7eae047b7681a993c) )

	ROM_REGION( 0x600000, "gfx", 0 ) /* rearranged in init */
	ROMX_LOAD( "7.ic90",    0x000000, 0x80000, CRC(896eaf48) SHA1(5a13ae8b554e05eed3d5749aaf5845d499bce45b) , ROM_GROUPWORD | ROM_SKIP(6) )
	ROMX_LOAD( "10.ic88",   0x000002, 0x80000, CRC(ef3f5be8) SHA1(d4e1de7d7caf6977e48544d6701618ae70c717f9) , ROM_GROUPWORD | ROM_SKIP(6) )
	ROMX_LOAD( "13.ic89",   0x000004, 0x80000, CRC(305dd72a) SHA1(c373b517c23f3b019abb06e21f6b9ab6e1e47909) , ROM_GROUPWORD | ROM_SKIP(6) )
	ROMX_LOAD( "16.ic87",   0x000006, 0x80000, CRC(e57f6db9) SHA1(b37f95737804002ec0e237472eaacf0bc1e868e8) , ROM_GROUPWORD | ROM_SKIP(6) )
	ROMX_LOAD( "6.ic91",    0x200000, 0x80000, CRC(054cd5c4) SHA1(07f275e118c141a84ca15a2e9edc81694af37cf2) , ROM_GROUPWORD | ROM_SKIP(6) )
	ROMX_LOAD( "9.ic93",    0x200002, 0x80000, CRC(818ca33d) SHA1(dfb707e17c83216f8a62e905f8c7cd6d406b417b) , ROM_GROUPWORD | ROM_SKIP(6) )
	ROMX_LOAD( "12.ic92",   0x200004, 0x80000, CRC(87e069e8) SHA1(cddd3be84f8379134590bfbbb080518f28120e49) , ROM_GROUPWORD | ROM_SKIP(6) )
	ROMX_LOAD( "15.ic94",   0x200006, 0x80000, CRC(5dfb44d1) SHA1(08e44b8efc84f9cfc829aabf704155ddc700de76) , ROM_GROUPWORD | ROM_SKIP(6) )
	ROMX_LOAD( "8.ic86",    0x400000, 0x80000, CRC(34bbb3fa) SHA1(7794e89258f12b17d38c3d302dc15c502a8c8eb6) , ROM_GROUPWORD | ROM_SKIP(6) )
	ROMX_LOAD( "11.ic84",   0x400002, 0x80000, CRC(cea6d1d6) SHA1(9c953db42f0d877e43c0c239f69a00df39a18295) , ROM_GROUPWORD | ROM_SKIP(6) )
	ROMX_LOAD( "14.ic85",   0x400004, 0x80000, CRC(7d9f1a67) SHA1(6deb7fff867c42b13a32bb11eda798cfdb4cbaa8) , ROM_GROUPWORD | ROM_SKIP(6) )
	ROMX_LOAD( "17.ic83",   0x400006, 0x80000, CRC(91a9a05d) SHA1(5266ceddd2df925e79b4200843dec2f7aa9297b3) , ROM_GROUPWORD | ROM_SKIP(6) )

	ROM_REGION( 0x30000, "audiocpu", 0 ) /* Sound program + samples  */
	ROM_LOAD( "5.ic26",    0x00000, 0x20000, CRC(17d5ba8a) SHA1(6ff3b8860d7e1fdee3561846f645eb4d3a8965ec) )
	ROM_RELOAD(            0x10000, 0x20000 )
ROM_END

ROM_START( sf2mdta )
/* unconfirmed if working on real hardware, pf4 is a bad dump (bad pin) */
	ROM_REGION( CODE_SIZE, "maincpu", 0 )      /* 68000 code */
	ROM_LOAD16_BYTE( "3.mdta", 0x000000, 0x80000, CRC(9f544ef4) SHA1(f784809e59a5fcabd6d15d3f1c36250a5528c9f8) )
	ROM_LOAD16_BYTE( "5.mdta", 0x000001, 0x80000, CRC(d76d6621) SHA1(aa9cea9ddace212a7b3c535b8f6e3fbc50da1f94) )
	ROM_LOAD16_BYTE( "2.mdta", 0x100000, 0x20000, CRC(74844192) SHA1(99cd546c78cce7f632007af454d8a55eddb6b19b) )
	ROM_LOAD16_BYTE( "4.mdta", 0x100001, 0x20000, CRC(bd98ff15) SHA1(ed902d949b0b5c5beaaea78a4b418ffa6db9e1df) )

	ROM_REGION( 0x600000, "gfx", 0 )
	ROMX_LOAD( "pf4 sh058.ic89", 0x000000, 0x100000, CRC(16289710) SHA1(4f3236712b979a1eb2fa97740e32d7913cee0d0d), ROM_GROUPWORD | ROM_SKIP(2) )
	ROMX_LOAD( "pf7 sh072.ic92", 0x000002, 0x100000, CRC(fb78022e) SHA1(b8974387056dd52db96b01cc4648edc814398c7e), ROM_GROUPWORD | ROM_SKIP(2) )
	ROMX_LOAD( "pf5 sh036.ic90", 0x200000, 0x100000, CRC(0a6be48b) SHA1(b7e72c94d4e3eb4a6bba6608d9b9a093c8901ad9), ROM_GROUPWORD | ROM_SKIP(2) )
	ROMX_LOAD( "pf8 sh074.ic93", 0x200002, 0x100000, CRC(6258c7cf) SHA1(4cd7519245c0aa816934a43e6743160f715d7dc2), ROM_GROUPWORD | ROM_SKIP(2) )
	ROMX_LOAD( "pf6 sh070.ic88", 0x400000, 0x100000, CRC(9b5b09d7) SHA1(698a6aab41e495bd0c37a19aee16a84f04d15797), ROM_GROUPWORD | ROM_SKIP(2) )
	ROMX_LOAD( "pf9 sh001.ic91", 0x400002, 0x100000, CRC(9f25090e) SHA1(12ff0431ef6550db446985c8914ac7d78eec6b6d), ROM_GROUPWORD | ROM_SKIP(2) )

	ROM_REGION( 0x30000, "audiocpu", 0 ) /* Sound program + samples  */
	ROM_LOAD( "1.ic28",    0x00000, 0x20000, CRC(d5bee9cc) SHA1(e638cb5ce7a22c18b60296a7defe8b03418da56c) )
	ROM_RELOAD(            0x10000, 0x20000 )
ROM_END

ROM_START( sf2mdtb )
	ROM_REGION( CODE_SIZE, "maincpu", 0 )      /* 68000 code */
	ROM_LOAD16_BYTE( "3.ic172", 0x000000, 0x80000, CRC(0bdb9da2) SHA1(5224ee81d94be70a84ffaa3a56b8093aa36d6b4f) ) // sldh
	ROM_LOAD16_BYTE( "1.ic171", 0x000001, 0x80000, CRC(d88abbce) SHA1(57667a92710bb1d37daed09262c3064d09cbf4af) ) // sldh
	ROM_LOAD16_BYTE( "4.ic176", 0x100000, 0x20000, CRC(74844192) SHA1(99cd546c78cce7f632007af454d8a55eddb6b19b) ) // sldh
	ROM_LOAD16_BYTE( "2.ic175", 0x100001, 0x20000, CRC(bd98ff15) SHA1(ed902d949b0b5c5beaaea78a4b418ffa6db9e1df) ) // sldh

	ROM_REGION( 0x600000, "gfx", 0 ) /* rearranged in init */
	ROMX_LOAD( "7.ic90",    0x000000, 0x80000, CRC(896eaf48) SHA1(5a13ae8b554e05eed3d5749aaf5845d499bce45b) , ROM_GROUPWORD | ROM_SKIP(6) )
	ROMX_LOAD( "10.ic88",   0x000002, 0x80000, CRC(ef3f5be8) SHA1(d4e1de7d7caf6977e48544d6701618ae70c717f9) , ROM_GROUPWORD | ROM_SKIP(6) )
	ROMX_LOAD( "13.ic89",   0x000004, 0x80000, CRC(305dd72a) SHA1(c373b517c23f3b019abb06e21f6b9ab6e1e47909) , ROM_GROUPWORD | ROM_SKIP(6) )
	ROMX_LOAD( "16.ic87",   0x000006, 0x80000, CRC(e57f6db9) SHA1(b37f95737804002ec0e237472eaacf0bc1e868e8) , ROM_GROUPWORD | ROM_SKIP(6) )
	ROMX_LOAD( "6.ic91",    0x200000, 0x80000, CRC(054cd5c4) SHA1(07f275e118c141a84ca15a2e9edc81694af37cf2) , ROM_GROUPWORD | ROM_SKIP(6) )
	ROMX_LOAD( "9.ic93",    0x200002, 0x80000, CRC(818ca33d) SHA1(dfb707e17c83216f8a62e905f8c7cd6d406b417b) , ROM_GROUPWORD | ROM_SKIP(6) )
	ROMX_LOAD( "12.ic92",   0x200004, 0x80000, CRC(87e069e8) SHA1(cddd3be84f8379134590bfbbb080518f28120e49) , ROM_GROUPWORD | ROM_SKIP(6) )
	ROMX_LOAD( "15.ic94",   0x200006, 0x80000, CRC(5dfb44d1) SHA1(08e44b8efc84f9cfc829aabf704155ddc700de76) , ROM_GROUPWORD | ROM_SKIP(6) )
	ROMX_LOAD( "8.ic86",    0x400000, 0x80000, CRC(34bbb3fa) SHA1(7794e89258f12b17d38c3d302dc15c502a8c8eb6) , ROM_GROUPWORD | ROM_SKIP(6) )
	ROMX_LOAD( "11.ic84",   0x400002, 0x80000, CRC(cea6d1d6) SHA1(9c953db42f0d877e43c0c239f69a00df39a18295) , ROM_GROUPWORD | ROM_SKIP(6) )
	ROMX_LOAD( "14.ic85",   0x400004, 0x80000, CRC(7d9f1a67) SHA1(6deb7fff867c42b13a32bb11eda798cfdb4cbaa8) , ROM_GROUPWORD | ROM_SKIP(6) )
	ROMX_LOAD( "17.ic83",   0x400006, 0x80000, CRC(91a9a05d) SHA1(5266ceddd2df925e79b4200843dec2f7aa9297b3) , ROM_GROUPWORD | ROM_SKIP(6) )

	ROM_REGION( 0x30000, "audiocpu", 0 ) /* Sound program + samples  */
	ROM_LOAD( "5.ic28",    0x00000, 0x20000, CRC(d5bee9cc) SHA1(e638cb5ce7a22c18b60296a7defe8b03418da56c) )
	ROM_RELOAD(            0x10000, 0x20000 )
ROM_END

ROM_START( sf2ceb )
	ROM_REGION( CODE_SIZE, "maincpu", 0 )      /* 68000 code */
	ROM_LOAD16_BYTE( "3.ic171", 0x000000, 0x80000, CRC(a2355d90) SHA1(6c9e1294c55a5a9f244f6f1ce46224c51f910bb1) )
	ROM_LOAD16_BYTE( "5.ic171", 0x000001, 0x80000, CRC(c6f86e84) SHA1(546841fe7d423fff05a7772aa57fa3274515c32b) )
	ROM_LOAD16_BYTE( "2.ic171", 0x100000, 0x20000, CRC(74844192) SHA1(99cd546c78cce7f632007af454d8a55eddb6b19b) )
	ROM_LOAD16_BYTE( "4.ic171", 0x100001, 0x20000, CRC(bd98ff15) SHA1(ed902d949b0b5c5beaaea78a4b418ffa6db9e1df) )

	ROM_REGION( 0x600000, "gfx", 0 )
	ROMX_LOAD( "pf4-sg072.ic90", 0x000000, 0x100000, CRC(446575c7) SHA1(2bd769674fbe280d304b389daf74202cf9e4ac22), ROM_GROUPWORD | ROM_SKIP(2) )
	ROMX_LOAD( "pf7-sg103.ic88", 0x000002, 0x100000, CRC(fb78022e) SHA1(b8974387056dd52db96b01cc4648edc814398c7e), ROM_GROUPWORD | ROM_SKIP(2) )
	ROMX_LOAD( "pf5-sg063.ic91", 0x200000, 0x100000, CRC(0a6be48b) SHA1(b7e72c94d4e3eb4a6bba6608d9b9a093c8901ad9), ROM_GROUPWORD | ROM_SKIP(2) )
	ROMX_LOAD( "pf8-sg101.ic93", 0x200002, 0x100000, CRC(6258c7cf) SHA1(4cd7519245c0aa816934a43e6743160f715d7dc2), ROM_GROUPWORD | ROM_SKIP(2) )
	ROMX_LOAD( "pf6-sg070.ic86", 0x400000, 0x100000, CRC(9b5b09d7) SHA1(698a6aab41e495bd0c37a19aee16a84f04d15797), ROM_GROUPWORD | ROM_SKIP(2) )
	ROMX_LOAD( "pf9-sh001.ic84", 0x400002, 0x100000, CRC(9f25090e) SHA1(12ff0431ef6550db446985c8914ac7d78eec6b6d), ROM_GROUPWORD | ROM_SKIP(2) )

	ROM_REGION( 0x30000, "audiocpu", 0 ) /* Sound program + samples  */
	ROM_LOAD( "3.ic28",    0x00000, 0x20000, CRC(d5bee9cc) SHA1(e638cb5ce7a22c18b60296a7defe8b03418da56c) )
	ROM_RELOAD(            0x10000, 0x20000 )
ROM_END

ROM_START( sf2b )
	ROM_REGION( CODE_SIZE, "maincpu", 0 )      /* 68000 code */
	ROM_LOAD16_WORD_SWAP( "pf1-2-sg076.bin",  0x000000, 0x100000, CRC(1d15bc7a) SHA1(834627545f191f39de6beb008c89623f2b88c13b) )

	ROM_REGION( 0x600000, "gfx", 0 )
	ROMX_LOAD( "pf4-sg072.bin", 0x000000, 0x100000, CRC(16289710) SHA1(4f3236712b979a1eb2fa97740e32d7913cee0d0d), ROM_GROUPWORD | ROM_SKIP(2) )
	ROMX_LOAD( "pf7-sg103.bin", 0x000002, 0x100000, CRC(fb78022e) SHA1(b8974387056dd52db96b01cc4648edc814398c7e), ROM_GROUPWORD | ROM_SKIP(2) )
	ROMX_LOAD( "pf5-sg095.bin", 0x200000, 0x100000, CRC(0a6be48b) SHA1(b7e72c94d4e3eb4a6bba6608d9b9a093c8901ad9), ROM_GROUPWORD | ROM_SKIP(2) )
	ROMX_LOAD( "pf8-sg101.bin", 0x200002, 0x100000, CRC(6258c7cf) SHA1(4cd7519245c0aa816934a43e6743160f715d7dc2), ROM_GROUPWORD | ROM_SKIP(2) )
	ROMX_LOAD( "pf6-sg068.bin", 0x400000, 0x100000, CRC(9b5b09d7) SHA1(698a6aab41e495bd0c37a19aee16a84f04d15797), ROM_GROUPWORD | ROM_SKIP(2) )
	ROMX_LOAD( "pf9-sh001.bin", 0x400002, 0x100000, CRC(9f25090e) SHA1(12ff0431ef6550db446985c8914ac7d78eec6b6d), ROM_GROUPWORD | ROM_SKIP(2) )

	ROM_REGION( 0x30000, "audiocpu", 0 ) /* Sound program + samples  */
	ROM_LOAD( "3snd.ic28",    0x00000, 0x20000, CRC(d5bee9cc) SHA1(e638cb5ce7a22c18b60296a7defe8b03418da56c) )
	ROM_RELOAD(            0x10000, 0x20000 )
ROM_END

// this PCB has stickers in Spanish. It's extremely similar to sf2b, but audiocpu ROM is identical to sf2mdt and 11.bin is slightly different.
ROM_START( sf2b2 )
	ROM_REGION( CODE_SIZE, "maincpu", 0 )      /* 68000 code */
	ROM_LOAD16_BYTE( "2.bin",   0x000000, 0x80000, CRC(42809e5a) SHA1(ee91ecfce29bc50cf3f492ff646109c60bf65551) )
	ROM_LOAD16_BYTE( "1.bin",   0x000001, 0x80000, CRC(e58db26c) SHA1(da1a4e063fa770257fd3df5fdb3785c1856511a5) )

	ROM_REGION( 0x600000, "gfx", 0 ) /* rearranged in init */
	ROMX_LOAD( "5.bin",    0x000000, 0x80000, CRC(47fab9ed) SHA1(1709becbe189b21f2c1920acef96f9412eb954e2) , ROM_GROUPWORD | ROM_SKIP(6) )
	ROMX_LOAD( "8.bin",    0x000002, 0x80000, CRC(b8c39d56) SHA1(ee2939f42e95c926bdd88adf326eee02cba3f37a) , ROM_GROUPWORD | ROM_SKIP(6) )
	ROMX_LOAD( "11.bin",   0x000004, 0x80000, CRC(6e8c98d8) SHA1(fbd7d788349fd418c48aedd906c40960e41c20f1) , ROM_GROUPWORD | ROM_SKIP(6) )
	ROMX_LOAD( "14.bin",   0x000006, 0x80000, CRC(672d4f85) SHA1(511a8878d14d3fd39c9a22efb983550098ea8760) , ROM_GROUPWORD | ROM_SKIP(6) )
	ROMX_LOAD( "4.bin",    0x200000, 0x80000, CRC(69d7b06b) SHA1(b428a0b5dfdee20d4d198673fe3b0147cad2d5bd) , ROM_GROUPWORD | ROM_SKIP(6) )
	ROMX_LOAD( "7.bin",    0x200002, 0x80000, CRC(ded88f5f) SHA1(71c63fed5a15f6ce1df878dca7aa5d53868e68ee) , ROM_GROUPWORD | ROM_SKIP(6) )
	ROMX_LOAD( "10.bin",   0x200004, 0x80000, CRC(8c2fca3c) SHA1(a84399e91dbf5790c3fe003385f6d9f4bc9d3366) , ROM_GROUPWORD | ROM_SKIP(6) )
	ROMX_LOAD( "13.bin",   0x200006, 0x80000, CRC(26f09d38) SHA1(3babc4f502ea9e07f79306b1abc9c94f484f9cc1) , ROM_GROUPWORD | ROM_SKIP(6) )
	ROMX_LOAD( "6.bin",    0x400000, 0x80000, CRC(b6215991) SHA1(5e20632e1a2d6eebe3b5d314cf2549bb74d7118e) , ROM_GROUPWORD | ROM_SKIP(6) )
	ROMX_LOAD( "9.bin",    0x400002, 0x80000, CRC(b6a71ed7) SHA1(1850b4b4aa4b5cafc594b174322afefbdf215221) , ROM_GROUPWORD | ROM_SKIP(6) )
	ROMX_LOAD( "12.bin",   0x400004, 0x80000, CRC(971903fa) SHA1(849ee7200815ef73f75456e656f061f1e852af59) , ROM_GROUPWORD | ROM_SKIP(6) )
	ROMX_LOAD( "15.bin",   0x400006, 0x80000, CRC(00983914) SHA1(4ead6bbce6ca8c4cc884d55c1f821242d0e67fae) , ROM_GROUPWORD | ROM_SKIP(6) )

	ROM_REGION( 0x30000, "audiocpu", 0 ) /* Sound program + samples  */
	ROM_LOAD( "3.bin",    0x00000, 0x20000, CRC(17d5ba8a) SHA1(6ff3b8860d7e1fdee3561846f645eb4d3a8965ec) )
	ROM_RELOAD(            0x10000, 0x20000 )
ROM_END

ROM_START( sf2m9 )
	ROM_REGION( CODE_SIZE, "maincpu", 0 )      /* 68000 code */
	ROM_LOAD16_BYTE( "27040.6",              0x000000, 0x80000, CRC(16c6372e) SHA1(5d5a49392f2fb806e66e0ac137df00425ca52e7f) )
	ROM_LOAD16_BYTE( "27040.5",              0x000001, 0x80000, CRC(137d5f2e) SHA1(835e9b767e6499f161c5c4fd9a31a9f54b3ee68f) )
	ROM_LOAD16_BYTE( "27010.4",              0x100000, 0x20000, CRC(8226c11c) SHA1(9588bd64e338901394805aca8a234f880674dc60) )
	ROM_LOAD16_BYTE( "27010.3",              0x100001, 0x20000, CRC(924c6ce2) SHA1(676a912652bd75da5087f0c7eae047b7681a993c) )


	ROM_REGION( 0x600000, "gfx", 0 )
	ROMX_LOAD( "tat-01.bin",    0x000000, 0x40000, CRC(a887f7d4) SHA1(d7e0c46b3ab1c6352f45033cb9e610d9c34d51fb), ROM_SKIP(7) )
	ROM_CONTINUE(          0x000004, 0x40000)
	ROMX_LOAD( "tat-05.bin",    0x000001, 0x40000, CRC(9390ff23) SHA1(b234169615aa952e3b15c7b0dfb495e499ba49ef), ROM_SKIP(7) )
	ROM_CONTINUE(          0x000005, 0x40000)
	ROMX_LOAD( "tat-02.bin",    0x000002, 0x40000, CRC(afb3b589) SHA1(9721fa705d62814e416c38a6c3e698efb9385a98), ROM_SKIP(7) )
	ROM_CONTINUE(          0x000006, 0x40000)
	ROMX_LOAD( "tat-06.bin",    0x000003, 0x40000, CRC(90f2053e) SHA1(a78710421e702b410650c45c3dec21bf16799fb4), ROM_SKIP(7) )
	ROM_CONTINUE(          0x000007, 0x40000)

	ROMX_LOAD( "tat-03.bin",    0x200000, 0x40000, CRC(79fa8bf0) SHA1(9f8f7b8dc54a75226beb017b9ca9fd62a9e42f6b), ROM_SKIP(7) )
	ROM_CONTINUE(          0x200004, 0x40000)
	ROMX_LOAD( "tat-07.bin",    0x200001, 0x40000, CRC(6a5f153c) SHA1(f3d82ad01e2e4bdb2039815747fa14399c69753a), ROM_SKIP(7) )
	ROM_CONTINUE(          0x200005, 0x40000)
	ROMX_LOAD( "tat-04.bin",    0x200002, 0x40000, CRC(32518120) SHA1(56ffa5fffb714cff8be8be5a3675b8a5fa29b2bc), ROM_SKIP(7) )
	ROM_CONTINUE(          0x200006, 0x40000)
	ROMX_LOAD( "tat-08.bin",    0x200003, 0x40000, CRC(c16579ae) SHA1(42c9d6df9f3b015f5d1ad4fa2b34ea90bb37bcae), ROM_SKIP(7) )
	ROM_CONTINUE(          0x200007, 0x40000)

	ROMX_LOAD( "tat-09.bin",    0x400000, 0x40000, CRC(169d85a6) SHA1(dd98c8807e80465858b2eac10825e598c37e1a93), ROM_SKIP(7) )
	ROM_CONTINUE(          0x400004, 0x40000)
	ROMX_LOAD( "tat-11.bin",    0x400001, 0x40000, CRC(32a3a841) SHA1(6f9a13b8828998d194dd3933b032c75efed9cab3), ROM_SKIP(7) )
	ROM_CONTINUE(          0x400005, 0x40000)
	ROMX_LOAD( "tat-10.bin",    0x400002, 0x40000, CRC(0c638630) SHA1(709d183d181a0509c7ed839c59214851468d2bb8), ROM_SKIP(7) )
	ROM_CONTINUE(          0x400006, 0x40000)
	ROMX_LOAD( "tat-12.bin",    0x400003, 0x40000, CRC(6ee19b94) SHA1(c45119d04879b6ca23a3f7749175c56b381b43f2), ROM_SKIP(7) )
	ROM_CONTINUE(          0x400007, 0x40000)

	ROM_REGION( 0x18000, "audiocpu", 0 ) /* 64k for the audio CPU (+banks) */
	ROM_LOAD( "27512.1",    0x00000, 0x08000, CRC(08f6b60e) SHA1(8258fcaca4ac419312531eec67079b97f471179c) )
	ROM_CONTINUE(              0x10000, 0x08000 )

	ROM_REGION( 0x40000, "oki", 0 ) /* Samples */
	ROM_LOAD( "27020.2",    0x00000, 0x40000, CRC(6cfffb11) SHA1(995526183ffd35f92e9096500a3fe6237faaa2dd) )

	ROM_REGION( 0x00c8d, "pld", 0 ) /* pal/gal */
	ROM_LOAD( "gal20v8.68kadd",    0x00000, 0x00c8d, CRC(27cdd376) SHA1(9fb5844b33002bec80fb92d3e5d1bbc779087300) )//68k address decoder

ROM_END

void cps_state::init_sf2mdt()
{
	uint32_t gfx_size = memregion( "gfx" )->bytes();
	uint8_t *rom = memregion( "gfx" )->base();
	for (int i = 0; i < gfx_size; i += 8)
	{
		uint8_t tmp = rom[i + 1];
		rom[i + 1] = rom[i + 4];
		rom[i + 4] = tmp;
		tmp = rom[i + 3];
		rom[i + 3] = rom[i + 6];
		rom[i + 6] = tmp;
	}

	m_maincpu->space(AS_PROGRAM).install_write_handler(0x708100, 0x7081ff, write16_delegate(FUNC(cps_state::sf2mdt_layer_w),this));
	init_sf2mdta();
}



void cps_state::init_sf2mdtb()
{
	/* bootleg sprite ram */
	m_bootleg_sprite_ram = std::make_unique<uint16_t[]>(0x2000);
	m_maincpu->space(AS_PROGRAM).install_ram(0x700000, 0x703fff, m_bootleg_sprite_ram.get());
	m_maincpu->space(AS_PROGRAM).install_ram(0x704000, 0x707fff, m_bootleg_sprite_ram.get()); /* both of these need to be mapped  */

	init_wofabl();
}


void cps_state::init_sf2mdta()
{
	/* bootleg sprite ram */
	m_bootleg_sprite_ram = std::make_unique<uint16_t[]>(0x2000);
	m_maincpu->space(AS_PROGRAM).install_ram(0x700000, 0x703fff, m_bootleg_sprite_ram.get());
	m_maincpu->space(AS_PROGRAM).install_ram(0x704000, 0x707fff, m_bootleg_sprite_ram.get()); /* both of these need to be mapped - see the "Magic Delta Turbo" text on the title screen */

	m_bootleg_work_ram = std::make_unique<uint16_t[]>(0x8000);
	m_maincpu->space(AS_PROGRAM).install_ram(0xfc0000, 0xfcffff, m_bootleg_work_ram.get()); /* this has moved */

	init_cps1();
}

void cps_state::init_sf2b()
{
	/* bootleg sprite ram */
	m_bootleg_sprite_ram = std::make_unique<uint16_t[]>(0x2000);
	m_maincpu->space(AS_PROGRAM).install_ram(0x700000, 0x703fff, m_bootleg_sprite_ram.get());
	m_maincpu->space(AS_PROGRAM).install_ram(0x704000, 0x707fff, m_bootleg_sprite_ram.get());

	init_cps1();
}

void cps_state::init_wofabl()
{
	uint32_t gfx_size = memregion( "gfx" )->bytes();
	uint8_t *rom = memregion( "gfx" )->base();
	for (int i = 0; i < gfx_size; i += 8)
	{
		uint8_t tmp = rom[i + 1];
		rom[i + 1] = rom[i + 4];
		rom[i + 4] = tmp;
		tmp = rom[i + 3];
		rom[i + 3] = rom[i + 6];
		rom[i + 6] = tmp;
	}

	init_cps1();
}

// ************************************************************************* SLAMPIC

MACHINE_START_MEMBER(cps_state, slampic)
{
	m_layer_enable_reg = 0x16;
	m_layer_mask_reg[0] = 0x00;
	m_layer_mask_reg[1] = 0x02;
	m_layer_mask_reg[2] = 0x28;
	m_layer_mask_reg[3] = 0x2a;
	m_layer_scroll1x_offset = 0x40;
	m_layer_scroll2x_offset = 0x40;
	m_layer_scroll3x_offset = 0x40;
	m_sprite_base = 0x1000;
	m_sprite_list_end_marker = 0x8000;
	m_sprite_x_offset = 0;
}

MACHINE_CONFIG_START(cps_state::slampic)

	/* basic machine hardware */
	MCFG_DEVICE_ADD("maincpu", M68000, 12000000)
	MCFG_DEVICE_PROGRAM_MAP(slampic_map)
	MCFG_DEVICE_VBLANK_INT_DRIVER("screen", cps_state, cps1_interrupt)
	MCFG_DEVICE_IRQ_ACKNOWLEDGE_DRIVER(cps_state, cps1_int_ack)

	//MCFG_DEVICE_ADD("audiocpu", PIC16C57, 12000000)
	//MCFG_DEVICE_DISABLE() /* no valid dumps .. */

	MCFG_MACHINE_START_OVERRIDE(cps_state, slampic)

	MCFG_EEPROM_SERIAL_93C46_8BIT_ADD("eeprom")

	/* video hardware */
	MCFG_SCREEN_ADD("screen", RASTER)
	MCFG_SCREEN_REFRESH_RATE(60)
	MCFG_SCREEN_VBLANK_TIME(ATTOSECONDS_IN_USEC(0))
	MCFG_SCREEN_SIZE(64*8, 32*8)
	MCFG_SCREEN_VISIBLE_AREA(8*8, (64-8)*8-1, 2*8, 30*8-1 )
	MCFG_SCREEN_UPDATE_DRIVER(cps_state, screen_update_fcrash)
	MCFG_SCREEN_VBLANK_CALLBACK(WRITELINE(*this, cps_state, screen_vblank_cps1))
	MCFG_SCREEN_PALETTE("palette")

	MCFG_DEVICE_ADD("gfxdecode", GFXDECODE, "palette", gfx_cps1)
	MCFG_PALETTE_ADD("palette", 0xc00)

	MCFG_VIDEO_START_OVERRIDE(cps_state,cps1)

	/* sound hardware */
	SPEAKER(config, "mono").front_center();

	MCFG_DEVICE_ADD("oki", OKIM6295, 1000000, okim6295_device::PIN7_HIGH)
	MCFG_SOUND_ROUTE(ALL_OUTPUTS, "mono", 0.30)
MACHINE_CONFIG_END

ROM_START( slampic )
	ROM_REGION( CODE_SIZE, "maincpu", 0 )      /* 68000 code */
	ROM_LOAD16_BYTE( "5.bin",      0x000000, 0x80000,  CRC(7dba63cd) SHA1(222e781ffc40c5c23f5789c0682f549f00beeb8d) )
	ROM_LOAD16_BYTE( "3.bin",      0x000001, 0x80000,  CRC(d86671f3) SHA1(d95fae27b0f4d3688f1c2229c9d3780724a870a8) )
	ROM_LOAD16_BYTE( "4.bin",      0x100000, 0x80000,  CRC(d14d0e42) SHA1(b60c44193b247dc4856bd36d69cbbe9dcb2d21a7) )
	ROM_LOAD16_BYTE( "2.bin",      0x100001, 0x80000,  CRC(38063cd8) SHA1(e647433414ff4fdc0b2c4c7036b8995a95289efa) )

	ROM_REGION( 0x600000, "gfx", 0 )
	ROMX_LOAD( "9.bin",    0x000000, 0x40000, CRC(dc140351) SHA1(0e69e1c8ded85ba26eb8236449d38ead0243ae78), ROM_SKIP(7) )
	ROM_CONTINUE(          0x000004, 0x40000)
	ROMX_LOAD( "8.bin",    0x000001, 0x40000, CRC(9ae88035) SHA1(3329e9582ca052940e115e759bb3d96f4a9c87fa), ROM_SKIP(7) )
	ROM_CONTINUE(          0x000005, 0x40000)
	ROMX_LOAD( "7.bin",    0x000002, 0x40000, CRC(5321f759) SHA1(7538a6587cf1077921b938070185e0a0ce5ca922), ROM_SKIP(7) )
	ROM_CONTINUE(          0x000006, 0x40000)
	ROMX_LOAD( "6.bin",    0x000003, 0x40000, CRC(c8eb5f76) SHA1(a361d2d2dfe71789736666b744ae5f1e4bf7e1b2), ROM_SKIP(7) )
	ROM_CONTINUE(          0x000007, 0x40000)
	ROMX_LOAD( "17.bin",   0x200000, 0x40000, CRC(21652214) SHA1(039335251f6553c4f36e2d33e8b43fb5726e833e), ROM_SKIP(7) )
	ROM_CONTINUE(          0x200004, 0x40000)
	ROMX_LOAD( "16.bin",   0x200001, 0x40000, CRC(d49d2eb0) SHA1(1af01575340730166975be93bae438e2b0492f98), ROM_SKIP(7) )
	ROM_CONTINUE(          0x200005, 0x40000)
	ROMX_LOAD( "15.bin",   0x200002, 0x40000, CRC(0d98bfd6) SHA1(c11fbf555880a933a4cbf6faa517f59f8443304f), ROM_SKIP(7) )
	ROM_CONTINUE(          0x200006, 0x40000)
	ROMX_LOAD( "14.bin",   0x200003, 0x40000, CRC(807284f1) SHA1(c747c3eaade31c2633fb0a0682dbea900bf2b092), ROM_SKIP(7) )
	ROM_CONTINUE(          0x200007, 0x40000)
	ROMX_LOAD( "13.bin",   0x400000, 0x40000, CRC(293579c5) SHA1(9adafe29664b20834365b339f7ae379cdb9ee138), ROM_SKIP(7) )
	ROM_CONTINUE(          0x400004, 0x40000)
	ROMX_LOAD( "12.bin",   0x400001, 0x40000, CRC(c3727ce7) SHA1(c4abc2c59152c59a45f85393e9525505bc2c9e6e), ROM_SKIP(7) )
	ROM_CONTINUE(          0x400005, 0x40000)
	ROMX_LOAD( "11.bin",   0x400002, 0x40000, CRC(2919883b) SHA1(44ad979daae673c77b3157d2b352797d4ad0ec24), ROM_SKIP(7) )
	ROM_CONTINUE(          0x400006, 0x40000)
	ROMX_LOAD( "10.bin",   0x400003, 0x40000, CRC(f538e620) SHA1(354cd0548b067dfc8782bbe13b0a9c2083dbd290), ROM_SKIP(7) )
	ROM_CONTINUE(          0x400007, 0x40000)

	ROM_REGION( 0x2000, "audiocpu", 0 ) /* PIC16c57 - protected, dump isn't valid */
	ROM_LOAD( "pic16c57-xt-p.bin", 0x00000, 0x2000, BAD_DUMP CRC(aeae5ccc) SHA1(553afb68f7bf130cdf34e24512f72b4ecef1576f) )

	ROM_REGION( 0x80000, "oki", 0 ) /* OKI6295 samples */
	ROM_LOAD( "18.bin",   0x00000, 0x80000, CRC(73a0c11c) SHA1(a66e1a964313e21c4436200d36c598dcb277cd34) )

	ROM_REGION( 0x20000, "user1", 0 ) // not in the dump, but needed for protection
	ROM_LOAD( "mb_qa.5k",   0x00000, 0x20000, CRC(e21a03c4) SHA1(98c03fd2c9b6bf8a4fc25a4edca87fff7c3c3819) )
ROM_END

ROM_START( slampic2 )
	ROM_REGION( CODE_SIZE, "maincpu", 0 )      /* 68000 code */
	// ROM_LOAD16_BYTE( "5.bin",      0x000000, 0x80000,  CRC(7dba63cd) SHA1(222e781ffc40c5c23f5789c0682f549f00beeb8d) )
	// ROM_LOAD16_BYTE( "3.bin",      0x000001, 0x80000,  CRC(d86671f3) SHA1(d95fae27b0f4d3688f1c2229c9d3780724a870a8) )
	// ROM_LOAD16_BYTE( "4.bin",      0x100000, 0x80000,  CRC(d14d0e42) SHA1(b60c44193b247dc4856bd36d69cbbe9dcb2d21a7) )
	// ROM_LOAD16_BYTE( "2.bin",      0x100001, 0x80000,  CRC(38063cd8) SHA1(e647433414ff4fdc0b2c4c7036b8995a95289efa) )
	ROM_LOAD16_BYTE( "4.bin",      0x000000, 0x80000,  CRC(105cfefd) SHA1(83a34bc83782ae04be1665a91b44625d24f99466) )
	ROM_LOAD16_BYTE( "2.bin",      0x000001, 0x80000,  CRC(6026c95e) SHA1(8503587941ad14a757ad337dc36591fedcddaa41) )
	ROM_LOAD16_BYTE( "3.bin",      0x100000, 0x80000,  CRC(0effa84a) SHA1(03342bd4cb1de8652bab874c11cb1ecb69a339c7) )
	ROM_LOAD16_BYTE( "1.bin",      0x100001, 0x80000,  CRC(8fcb683a) SHA1(4648656bed010a0c27748df4a78c73c5cae07442) )

	ROM_REGION( 0x600000, "gfx", 0 )
	// ROMX_LOAD( "9.bin",    0x000000, 0x40000, CRC(dc140351) SHA1(0e69e1c8ded85ba26eb8236449d38ead0243ae78), ROM_SKIP(7) )
	// ROM_CONTINUE(          0x000004, 0x40000)
	// ROMX_LOAD( "8.bin",    0x000001, 0x40000, CRC(9ae88035) SHA1(3329e9582ca052940e115e759bb3d96f4a9c87fa), ROM_SKIP(7) )
	// ROM_CONTINUE(          0x000005, 0x40000)
	ROMX_LOAD( "rom7.bin", 0x000000, 0x40000, CRC(b5669ad3) SHA1(ceb3d2a6d6c1443a40d37c8f2ba5f3cf03315908), ROM_SKIP(7) )
	ROM_CONTINUE(          0x000004, 0x40000)
	ROMX_LOAD( "rom8.bin", 0x000001, 0x40000, CRC(f07a6085) SHA1(68795a0f5151a45f053059bc2fe4a622d5e10d8a), ROM_SKIP(7) )
	ROM_CONTINUE(          0x000005, 0x40000)
	ROMX_LOAD( "7.bin",    0x000002, 0x40000, CRC(5321f759) SHA1(7538a6587cf1077921b938070185e0a0ce5ca922), ROM_SKIP(7) )
	ROM_CONTINUE(          0x000006, 0x40000)
	ROMX_LOAD( "6.bin",    0x000003, 0x40000, CRC(c8eb5f76) SHA1(a361d2d2dfe71789736666b744ae5f1e4bf7e1b2), ROM_SKIP(7) )
	ROM_CONTINUE(          0x000007, 0x40000)
	ROMX_LOAD( "17.bin",   0x200000, 0x40000, CRC(21652214) SHA1(039335251f6553c4f36e2d33e8b43fb5726e833e), ROM_SKIP(7) )
	ROM_CONTINUE(          0x200004, 0x40000)
	ROMX_LOAD( "16.bin",   0x200001, 0x40000, CRC(d49d2eb0) SHA1(1af01575340730166975be93bae438e2b0492f98), ROM_SKIP(7) )
	ROM_CONTINUE(          0x200005, 0x40000)
	ROMX_LOAD( "15.bin",   0x200002, 0x40000, CRC(0d98bfd6) SHA1(c11fbf555880a933a4cbf6faa517f59f8443304f), ROM_SKIP(7) )
	ROM_CONTINUE(          0x200006, 0x40000)
	ROMX_LOAD( "14.bin",   0x200003, 0x40000, CRC(807284f1) SHA1(c747c3eaade31c2633fb0a0682dbea900bf2b092), ROM_SKIP(7) )
	ROM_CONTINUE(          0x200007, 0x40000)
	ROMX_LOAD( "13.bin",   0x400000, 0x40000, CRC(293579c5) SHA1(9adafe29664b20834365b339f7ae379cdb9ee138), ROM_SKIP(7) )
	ROM_CONTINUE(          0x400004, 0x40000)
	ROMX_LOAD( "12.bin",   0x400001, 0x40000, CRC(c3727ce7) SHA1(c4abc2c59152c59a45f85393e9525505bc2c9e6e), ROM_SKIP(7) )
	ROM_CONTINUE(          0x400005, 0x40000)
	ROMX_LOAD( "11.bin",   0x400002, 0x40000, CRC(2919883b) SHA1(44ad979daae673c77b3157d2b352797d4ad0ec24), ROM_SKIP(7) )
	ROM_CONTINUE(          0x400006, 0x40000)
	ROMX_LOAD( "10.bin",   0x400003, 0x40000, CRC(f538e620) SHA1(354cd0548b067dfc8782bbe13b0a9c2083dbd290), ROM_SKIP(7) )
	ROM_CONTINUE(          0x400007, 0x40000)

	ROM_REGION( 0x2000, "audiocpu", 0 ) /* PIC16c57 - protected, dump isn't valid */
	ROM_LOAD( "pic16c57-xt-p.bin", 0x00000, 0x2000, BAD_DUMP CRC(aeae5ccc) SHA1(553afb68f7bf130cdf34e24512f72b4ecef1576f) )

	ROM_REGION( 0x80000, "oki", 0 ) /* OKI6295 samples */
	ROM_LOAD( "18.bin",   0x00000, 0x80000, CRC(73a0c11c) SHA1(a66e1a964313e21c4436200d36c598dcb277cd34) )

	ROM_REGION( 0x20000, "user1", 0 ) // not in the dump, but needed for protection
	ROM_LOAD( "mb_qa.5k",   0x00000, 0x20000, CRC(e21a03c4) SHA1(98c03fd2c9b6bf8a4fc25a4edca87fff7c3c3819) )
ROM_END

// ************************************************************************* VARTHB

WRITE16_MEMBER(cps_state::varthb_layer_w)
{
	if (data > 0x9000)
		m_cps_a_regs[0x06 / 2] = data;
}

void cps_state::varthb_map(address_map &map)
{
	map(0x000000, 0x1fffff).rom();
	map(0x800000, 0x800001).portr("IN1");
	map(0x800006, 0x800007).w(this, FUNC(cps_state::cps1_soundlatch_w));
	map(0x800018, 0x80001f).r(this, FUNC(cps_state::cps1_dsw_r));
	map(0x800030, 0x800037).w(this, FUNC(cps_state::cps1_coinctrl_w));
	map(0x800100, 0x80013f).w(this, FUNC(cps_state::cps1_cps_a_w)).share("cps_a_regs");
	map(0x800140, 0x80017f).rw(this, FUNC(cps_state::cps1_cps_b_r), FUNC(cps_state::cps1_cps_b_w)).share("cps_b_regs");
	map(0x800188, 0x800189).w(this, FUNC(cps_state::varthb_layer_w));
	map(0x980000, 0x98000b).w(this, FUNC(cps_state::dinopic_layer_w));
	map(0x900000, 0x92ffff).ram().w(this, FUNC(cps_state::cps1_gfxram_w)).share("gfxram");
	map(0xff0000, 0xffffff).ram().share("mainram");
}

MACHINE_CONFIG_START(cps_state::varthb)

	/* basic machine hardware */
	MCFG_DEVICE_ADD("maincpu", M68000, 12000000)
	MCFG_DEVICE_PROGRAM_MAP(varthb_map)
	MCFG_DEVICE_VBLANK_INT_DRIVER("screen", cps_state,  cps1_interrupt)
	MCFG_DEVICE_IRQ_ACKNOWLEDGE_DRIVER(cps_state, cps1_int_ack)

	MCFG_DEVICE_ADD("audiocpu", Z80, 3579545)
	MCFG_DEVICE_PROGRAM_MAP(sgyxz_sound_map)

	MCFG_MACHINE_START_OVERRIDE(cps_state,cps1)

	/* video hardware */
	MCFG_SCREEN_ADD("screen", RASTER)
	MCFG_SCREEN_REFRESH_RATE(60)
	MCFG_SCREEN_VBLANK_TIME(ATTOSECONDS_IN_USEC(0))
	MCFG_SCREEN_SIZE(64*8, 32*8)
	MCFG_SCREEN_VISIBLE_AREA(8*8, (64-8)*8-1, 2*8, 30*8-1 )
	MCFG_SCREEN_UPDATE_DRIVER(cps_state, screen_update_cps1)
	MCFG_SCREEN_VBLANK_CALLBACK(WRITELINE(*this, cps_state, screen_vblank_cps1))
	MCFG_SCREEN_PALETTE("palette")

	MCFG_DEVICE_ADD("gfxdecode", GFXDECODE, "palette", gfx_cps1)
	MCFG_PALETTE_ADD("palette", 0xc00)

	MCFG_VIDEO_START_OVERRIDE(cps_state,cps1)

	/* sound hardware */
	SPEAKER(config, "mono").front_center();

	MCFG_GENERIC_LATCH_8_ADD("soundlatch")
	MCFG_GENERIC_LATCH_8_ADD("soundlatch2")

	MCFG_DEVICE_ADD("2151", YM2151, XTAL(3'579'545))
	MCFG_YM2151_IRQ_HANDLER(INPUTLINE("audiocpu", 0))
	MCFG_SOUND_ROUTE(0, "mono", 0.35)
	MCFG_SOUND_ROUTE(1, "mono", 0.35)

	MCFG_DEVICE_ADD("oki", OKIM6295, XTAL(16'000'000)/4/4, okim6295_device::PIN7_HIGH)
	MCFG_SOUND_ROUTE(ALL_OUTPUTS, "mono", 0.30)
MACHINE_CONFIG_END

ROM_START( varthb )
	ROM_REGION( CODE_SIZE, "maincpu", 0 )      /* 68000 code */
	ROM_LOAD16_BYTE( "2",   0x000000, 0x80000, CRC(2f010023) SHA1(bf4b6c0cd82cf1b86e17d6ea2670110c06e6eabe) )
	ROM_LOAD16_BYTE( "1",   0x000001, 0x80000, CRC(0861dff3) SHA1(bf6dfe18ecaeaa1bbea09267014891c4a4a07943) )
	ROM_LOAD16_BYTE( "4",   0x100000, 0x10000, CRC(aa51e43b) SHA1(46b9dab844c55b50a47d048e5bb114911773699c) )
	ROM_LOAD16_BYTE( "3",   0x100001, 0x10000, CRC(f7e4f2f0) SHA1(2ce4eadb2d6a0e0d5745323eff2c899950ad4d3b) )

	ROM_REGION( 0x200000, "gfx", 0 )
	ROMX_LOAD( "14",  0x000000, 0x40000, CRC(7ca73780) SHA1(26909db32f84157cd05719e5d1e715e76636d292) , ROM_SKIP(7) )
	ROMX_LOAD( "13",  0x000001, 0x40000, CRC(9fb11869) SHA1(a434fb0b588f934aaa68139495e1212a63ccf162) , ROM_SKIP(7) )
	ROMX_LOAD( "12",  0x000002, 0x40000, CRC(afeba416) SHA1(e722c65ea2e2bac3251c32208899484aa5ef6ad2) , ROM_SKIP(7) )
	ROMX_LOAD( "11",  0x000003, 0x40000, CRC(9eef3507) SHA1(ae03064ca5681fbdc43a34c54aaac11c8467428b) , ROM_SKIP(7) )
	ROMX_LOAD( "10",  0x000004, 0x40000, CRC(eeec6183) SHA1(40dc9c86e90d7c1a2ad600c195fe387180d95fd4) , ROM_SKIP(7) )
	ROMX_LOAD( "9",   0x000005, 0x40000, CRC(0e94f718) SHA1(249534f2323abcdb24099d0abc24c229c699ba94) , ROM_SKIP(7) )
	ROMX_LOAD( "8",   0x000006, 0x40000, CRC(c4ddc5b4) SHA1(79c2a42a664e387932b7804e7a80f5753338c3b0) , ROM_SKIP(7) )
	ROMX_LOAD( "7",   0x000007, 0x40000, CRC(8941ca12) SHA1(5ad5d47b8614c2899d05c65dc3b74947d4bac561) , ROM_SKIP(7) )

	ROM_REGION( 0x18000, "audiocpu", 0 ) /* 64k for the audio CPU (+banks) */
	ROM_LOAD( "6",    0x00000, 0x08000, CRC(7a99446e) SHA1(ca027f41e3e58be5abc33ad7380746658cb5380a) )
	ROM_CONTINUE(           0x10000, 0x08000 )

	ROM_REGION( 0x40000, "oki", 0 ) /* Samples */
	ROM_LOAD( "5",    0x00000, 0x40000, CRC(1547e595) SHA1(27f47b1afd9700afd9e8167d7e4e2888be34a9e5) )

	ROM_REGION( 0x1000, "pals", 0 )
	ROM_LOAD_OPTIONAL( "varth1.bin",    0x00000, 0x157, CRC(4c6a0d99) SHA1(081a307ef38675de178dd6221e6c4e55a5bfbd87) )
	ROM_LOAD_OPTIONAL( "varth2.bin",    0x00200, 0x157, NO_DUMP ) // Registered
	ROM_LOAD_OPTIONAL( "varth3.bin",    0x00400, 0x157, NO_DUMP ) // Registered
	ROM_LOAD_OPTIONAL( "varth4.bin",    0x00600, 0x117, CRC(53317bf6) SHA1(f7b8f8b2c40429a517e3be63e5aed9573972ddfb) )
	ROM_LOAD_OPTIONAL( "varth5.bin",    0x00800, 0x157, NO_DUMP ) // Registered
	ROM_LOAD_OPTIONAL( "varth6.bin",    0x00a00, 0x157, NO_DUMP ) // Registered
ROM_END


// ************************************************************************* DRIVER MACROS

GAME( 1990, cawingbl,  cawing,   cawingbl,  cawingbl, cps_state, init_cawingbl, ROT0,   "bootleg", "Carrier Air Wing (bootleg with 2xYM2203 + 2xMSM205 set 1)", MACHINE_SUPPORTS_SAVE ) // 901012 ETC
GAME( 1990, cawingb2,  cawing,   cawingbl,  cawingbl, cps_state, init_cawingbl, ROT0,   "bootleg", "Carrier Air Wing (bootleg with 2xYM2203 + 2xMSM205 set 2)", MACHINE_SUPPORTS_SAVE ) // 901012 ETC

GAME( 1993, dinopic,   dino,     dinopic,   dino,     cps_state, init_dinopic,  ROT0,   "bootleg", "Cadillacs and Dinosaurs (bootleg with PIC16c57, set 1)", MACHINE_NO_SOUND | MACHINE_SUPPORTS_SAVE ) // 930201 ETC
GAME( 1993, dinopic2,  dino,     dinopic,   dino,     cps_state, init_dinopic,  ROT0,   "bootleg", "Cadillacs and Dinosaurs (bootleg with PIC16c57, set 2)", MACHINE_NOT_WORKING | MACHINE_SUPPORTS_SAVE ) // 930201 ETC

GAME( 1990, fcrash,    ffight,   fcrash,    fcrash,   cps_state, init_cps1,     ROT0,   "bootleg (Playmark)", "Final Crash (bootleg of Final Fight)", MACHINE_SUPPORTS_SAVE )
GAME( 1990, ffightbl,  ffight,   fcrash,    fcrash,   cps_state, init_cps1,     ROT0,   "bootleg", "Final Fight (bootleg)", MACHINE_SUPPORTS_SAVE )
GAME( 1990, ffightbla, ffight,   fcrash,    fcrash,   cps_state, init_cps1,     ROT0,   "bootleg", "Final Fight (bootleg on Final Crash PCB)", MACHINE_SUPPORTS_SAVE ) // same as Final Crash without the modified gfx

GAME( 1991, kodb,      kod,      kodb,      kodb,     cps_state, init_kodb,     ROT0,   "bootleg (Playmark)", "The King of Dragons (bootleg)", MACHINE_IMPERFECT_GRAPHICS | MACHINE_SUPPORTS_SAVE ) // 910731  "ETC"
GAME( 1991, knightsb,  knights,  knightsb,  knights,  cps_state, init_dinopic,  ROT0,   "bootleg", "Knights of the Round (bootleg)", MACHINE_NOT_WORKING | MACHINE_SUPPORTS_SAVE )    // 911127 - based on World version

GAME( 1993, punipic,   punisher, punipic,   punisher, cps_state, init_punipic,  ROT0,   "bootleg", "The Punisher (bootleg with PIC16c57, set 1)", MACHINE_NO_SOUND | MACHINE_SUPPORTS_SAVE ) // 930422 ETC
GAME( 1993, punipic2,  punisher, punipic,   punisher, cps_state, init_punipic,  ROT0,   "bootleg", "The Punisher (bootleg with PIC16c57, set 2)", MACHINE_NO_SOUND | MACHINE_SUPPORTS_SAVE ) // 930422 ETC
GAME( 1993, punipic3,  punisher, punipic,   punisher, cps_state, init_punipic3, ROT0,   "bootleg", "The Punisher (bootleg with PIC16c57, set 3)", MACHINE_IMPERFECT_GRAPHICS | MACHINE_NO_SOUND | MACHINE_SUPPORTS_SAVE ) // 930422 ETC

GAME( 1992, sf2m1,     sf2ce,    sf2m1,     sf2,      cps_state, init_sf2m1,    ROT0,   "bootleg", "Street Fighter II': Champion Edition (M1, bootleg)", MACHINE_IMPERFECT_GRAPHICS | MACHINE_SUPPORTS_SAVE ) // 920313 ETC
GAME( 1992, sf2mdt,    sf2ce,    sf2mdt,    sf2mdt,   cps_state, init_sf2mdt,   ROT0,   "bootleg", "Street Fighter II': Magic Delta Turbo (bootleg, set 1)", MACHINE_IMPERFECT_GRAPHICS | MACHINE_SUPPORTS_SAVE )   // 920313 - based on (heavily modified) World version
GAME( 1992, sf2mdta,   sf2ce,    sf2mdt,    sf2mdt,   cps_state, init_sf2mdta,  ROT0,   "bootleg", "Street Fighter II': Magic Delta Turbo (bootleg, set 2)", MACHINE_IMPERFECT_GRAPHICS | MACHINE_SUPPORTS_SAVE )   // 920313 - based on World version
GAME( 1992, sf2mdtb,   sf2ce,    sf2mdt,    sf2mdtb,  cps_state, init_sf2mdtb,  ROT0,   "bootleg", "Street Fighter II': Magic Delta Turbo (bootleg, set 3)", MACHINE_IMPERFECT_GRAPHICS | MACHINE_SUPPORTS_SAVE )   // 920313 - based on World version
GAME( 1992, sf2ceb,    sf2ce,    sf2mdt,    sf2mdt,   cps_state, init_sf2mdta,  ROT0,   "bootleg (Playmark)", "Street Fighter II': Champion Edition (Playmark bootleg)", MACHINE_IMPERFECT_GRAPHICS | MACHINE_SUPPORTS_SAVE )   // 920313 - based on World version

GAME( 1992, sf2b,      sf2,      sf2b,      sf2mdt,   cps_state, init_sf2b,     ROT0,   "bootleg (Playmark)", "Street Fighter II: The World Warrior (bootleg)",  MACHINE_IMPERFECT_GRAPHICS | MACHINE_SUPPORTS_SAVE ) //910204 - based on World version
GAME( 1992, sf2b2,     sf2,      sf2b,      sf2mdt,   cps_state, init_sf2mdtb,  ROT0,   "bootleg", "Street Fighter II: The World Warrior (bootleg, set 2)",  MACHINE_IMPERFECT_GRAPHICS | MACHINE_SUPPORTS_SAVE ) //910204 - based on World version

GAME( 1992, sf2m9,     sf2ce,    sf2m1,     sf2,      cps_state, init_sf2m1,    ROT0,   "bootleg", "Street Fighter II': Champion Edition (M9, bootleg)",  MACHINE_IMPERFECT_GRAPHICS | MACHINE_SUPPORTS_SAVE ) // 920313 ETC

<<<<<<< HEAD
GAME( 1993, slampic,   slammast, slampic,   slammast, cps_state, init_dinopic,  ROT0,   "bootleg", "Saturday Night Slam Masters (bootleg with PIC16c57)", MACHINE_IMPERFECT_GRAPHICS | MACHINE_NO_SOUND | MACHINE_SUPPORTS_SAVE ) // 930713 ETC
=======
GAME( 1993, slampic,   slammast, slampic,   slammast, cps_state, dinopic,  ROT0,   "bootleg", "Saturday Night Slam Masters (bootleg with PIC16c57)", MACHINE_IMPERFECT_GRAPHICS | MACHINE_NO_SOUND | MACHINE_SUPPORTS_SAVE ) // 930713 ETC
GAME( 1993, slampic2,  slammast, slampic,   slammast, cps_state, dinopic,  ROT0,   "bootleg", "Saturday Night Slam Masters (bootleg with PIC16c57, set 2)", MACHINE_IMPERFECT_GRAPHICS | MACHINE_NO_SOUND | MACHINE_SUPPORTS_SAVE )
>>>>>>> 57164749

GAME( 1999, sgyxz,     wof,      sgyxz,     sgyxz,    cps_state, init_cps1,     ROT0,   "bootleg (All-In Electronic)", "Warriors of Fate ('sgyxz' bootleg)", MACHINE_IMPERFECT_GRAPHICS | MACHINE_SUPPORTS_SAVE )   // 921005 - Sangokushi 2
GAME( 1999, wofabl,    wof,      wofabl,    wofabl,   cps_state, init_wofabl,   ROT0,   "bootleg", "Sangokushi II (bootleg)", MACHINE_NOT_WORKING | MACHINE_IMPERFECT_GRAPHICS | MACHINE_SUPPORTS_SAVE )   // heavy gfx glitches - 921005 - Sangokushi 2

GAME( 1992, varthb,    varth,    varthb,    varth,    cps_state, init_dinopic,  ROT270, "bootleg", "Varth: Operation Thunderstorm (bootleg)", MACHINE_SUPPORTS_SAVE )<|MERGE_RESOLUTION|>--- conflicted
+++ resolved
@@ -3281,12 +3281,8 @@
 
 GAME( 1992, sf2m9,     sf2ce,    sf2m1,     sf2,      cps_state, init_sf2m1,    ROT0,   "bootleg", "Street Fighter II': Champion Edition (M9, bootleg)",  MACHINE_IMPERFECT_GRAPHICS | MACHINE_SUPPORTS_SAVE ) // 920313 ETC
 
-<<<<<<< HEAD
 GAME( 1993, slampic,   slammast, slampic,   slammast, cps_state, init_dinopic,  ROT0,   "bootleg", "Saturday Night Slam Masters (bootleg with PIC16c57)", MACHINE_IMPERFECT_GRAPHICS | MACHINE_NO_SOUND | MACHINE_SUPPORTS_SAVE ) // 930713 ETC
-=======
-GAME( 1993, slampic,   slammast, slampic,   slammast, cps_state, dinopic,  ROT0,   "bootleg", "Saturday Night Slam Masters (bootleg with PIC16c57)", MACHINE_IMPERFECT_GRAPHICS | MACHINE_NO_SOUND | MACHINE_SUPPORTS_SAVE ) // 930713 ETC
-GAME( 1993, slampic2,  slammast, slampic,   slammast, cps_state, dinopic,  ROT0,   "bootleg", "Saturday Night Slam Masters (bootleg with PIC16c57, set 2)", MACHINE_IMPERFECT_GRAPHICS | MACHINE_NO_SOUND | MACHINE_SUPPORTS_SAVE )
->>>>>>> 57164749
+GAME( 1993, slampic2,  slammast, slampic,   slammast, cps_state, init_dinopic,  ROT0,   "bootleg", "Saturday Night Slam Masters (bootleg with PIC16c57, set 2)", MACHINE_IMPERFECT_GRAPHICS | MACHINE_NO_SOUND | MACHINE_SUPPORTS_SAVE )
 
 GAME( 1999, sgyxz,     wof,      sgyxz,     sgyxz,    cps_state, init_cps1,     ROT0,   "bootleg (All-In Electronic)", "Warriors of Fate ('sgyxz' bootleg)", MACHINE_IMPERFECT_GRAPHICS | MACHINE_SUPPORTS_SAVE )   // 921005 - Sangokushi 2
 GAME( 1999, wofabl,    wof,      wofabl,    wofabl,   cps_state, init_wofabl,   ROT0,   "bootleg", "Sangokushi II (bootleg)", MACHINE_NOT_WORKING | MACHINE_IMPERFECT_GRAPHICS | MACHINE_SUPPORTS_SAVE )   // heavy gfx glitches - 921005 - Sangokushi 2
