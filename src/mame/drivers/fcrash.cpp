--- conflicted
+++ resolved
@@ -2125,20 +2125,6 @@
 	ROM_LOAD( "5.a",       0x00000, 0x20000, CRC(ffe16cdc) SHA1(8069ea69f0b89d61c35995c8040a4989d7be9c1f) )
 ROM_END
 
-void cps_state::init_cawingbl()
-{
-<<<<<<< HEAD
-	DRIVER_INIT_CALL(cps1);
-=======
-	m_maincpu->space(AS_PROGRAM).install_read_port(0x882000, 0x882001, "IN1");
-	m_maincpu->space(AS_PROGRAM).install_write_handler(0x882006, 0x882007, write16_delegate(FUNC(cps_state::cawingbl_soundlatch_w),this));
-	m_maincpu->space(AS_PROGRAM).install_read_handler(0x882008, 0x88200f, read16_delegate(FUNC(cps_state::cps1_dsw_r),this));
-
-	init_cps1();
->>>>>>> a3c41424
-}
-
-
 
 // ************************************************************************* DINOPIC, DINOPIC2
 
@@ -3189,8 +3175,8 @@
 
 // ************************************************************************* DRIVER MACROS
 
-GAME( 1990, cawingbl,  cawing,   cawingbl,  cawingbl, cps_state, init_cawingbl, ROT0,   "bootleg", "Carrier Air Wing (bootleg with 2xYM2203 + 2xMSM205 set 1)", MACHINE_SUPPORTS_SAVE ) // 901012 ETC
-GAME( 1990, cawingb2,  cawing,   cawingbl,  cawingbl, cps_state, init_cawingbl, ROT0,   "bootleg", "Carrier Air Wing (bootleg with 2xYM2203 + 2xMSM205 set 2)", MACHINE_SUPPORTS_SAVE ) // 901012 ETC
+GAME( 1990, cawingbl,  cawing,   cawingbl,  cawingbl, cps_state, init_cps1,     ROT0,   "bootleg", "Carrier Air Wing (bootleg with 2xYM2203 + 2xMSM205 set 1)", MACHINE_SUPPORTS_SAVE ) // 901012 ETC
+GAME( 1990, cawingb2,  cawing,   cawingbl,  cawingbl, cps_state, init_cps1,     ROT0,   "bootleg", "Carrier Air Wing (bootleg with 2xYM2203 + 2xMSM205 set 2)", MACHINE_SUPPORTS_SAVE ) // 901012 ETC
 
 GAME( 1993, dinopic,   dino,     dinopic,   dino,     cps_state, init_dinopic,  ROT0,   "bootleg", "Cadillacs and Dinosaurs (bootleg with PIC16c57, set 1)", MACHINE_NO_SOUND | MACHINE_SUPPORTS_SAVE ) // 930201 ETC
 GAME( 1993, dinopic2,  dino,     dinopic,   dino,     cps_state, init_dinopic,  ROT0,   "bootleg", "Cadillacs and Dinosaurs (bootleg with PIC16c57, set 2)", MACHINE_NOT_WORKING | MACHINE_SUPPORTS_SAVE ) // 930201 ETC
