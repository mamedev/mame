// license:?
// copyright-holders:Tomasz Slanina, Angelo Salese, hap
/* Cross Shooter (c) 1987 Seibu

 TS 01.05.2006:

 - added sprites, bgmap reading and few ixes here and there
   airraid and cshootere are a bit "playable" ;) without gfx


Haze's notes :

  - interrupts are probably wrong .. it ends up writing to rom etc.
  - how do the sprites / bg's work .. these big black unknown things on the pcb
    also sound a bit disturbing, what are they?
  - i can't decode the other gfx? rom
  - there don't seem to be any sprites / bg's in ram, interrupts?
  - palette? format isn't understood
  - the other sets ('cshootere' and 'airraid') need decrypting ..
    is the main one protected ? theres a 68705 on it


Stephh's notes (based on the game Z80 code and some tests) :

  - Memory notes (100% guess) :

      * There are still some writes to the ROM area, but I think it's
        related to wrong interrupts and/or incomplete memory mapping.
      * Reads from 0xb0?? seem to be related to sound
      * Write to 0xc500 happens LOTS of time - related to scanlines ?
      * Write to 0xc600 might be used to disable the interrupts and
        the possible communication between CPUs (if they are 2)
      * Write to 0xc700 seems to be done when a coin is inserted
        (also done once during P.O.S.T. - unknown purpose here).
      * Write to 0xc801 might be sort of watchdog as it "pollutes"
        the error.log file.


  - Interrupts notes :

      * I think that they aren't handled correctly : after a few frames,
        the number of lives are reset to 0, causing a "GAME OVER" 8(
            * - or is this protection from the 68705, haze


  - Inputs notes :

      * COINx don't work correcly : see "cshooter_coin_r" read handler.
    * In game, bits 3 and 4 of 0xc202 ("START") are tested,
        while bits 4 and 5 are tested in the "test mode".
      * Pressing STARTx while in game adds lives (depending on the
        "Lives" Dip Switch) for player x.


  - Other notes :

      * 0x0006 contains the "region" stuff (value in 'cshooter' = 0xc4) :
          . bits 2 and 3 determine the manufacturer :
              0x00 : "J.K.H. Corp."         (no logo)
              0x04 : "Taito Corporation."   (+ logo)
              0x08 : "International Games"  (+ logo)
              0x0c : "Seibu Kaihatsu,Inc."  (+ logo)
          . bits 6 and 7 determine the title screen :
              0x00 : unknown - scrambled GFX *probably air raid, haze
              0x40 : unknown - scrambled GFX (alternate entry) *probably air raid, haze
              0x80 : "Cross Shooter"
              0xc0 : "Cross Shooter" (same as 0x80)


  - Addresses :

      * 0xe222 : contents of DSW1 (0xc204)
      * 0xe223 : contents of DSW2 (0xc203)
      * 0xe228 : difficulty (from DSW2)
      * 0xe229 : bonus life (from DSW2 - table at 0x6264)
      * 0xe22b : lives      (from DSW2 - table at 0x7546)
      * 0xe234 : credits (0x00-0xff, even if display is limited to 9)
          . if 1 coin slot , total credits
          . if 2 coin slots, credits for player 1
      * 0xe235 : credits (0x00-0xff, even if display is limited to 9)
          . if 1 coin slot , always 0x00 !
          . if 2 coin slots, credits for player 2
      * 0xe237 : lives for player 1
      * 0xe238 : lives for player 2

*/

#include "emu.h"
#include "cpu/z80/z80.h"
#include "audio/seibu.h"


class cshooter_state : public driver_device
{
public:
	cshooter_state(const machine_config &mconfig, device_type type, const char *tag)
		: driver_device(mconfig, type, tag),
		m_maincpu(*this, "maincpu"),
		m_seibu_sound(*this, "seibu_sound"),
		m_txram(*this, "txram"),
		m_mainram(*this, "mainram"),
		m_spriteram(*this, "spriteram"),
		m_gfxdecode(*this, "gfxdecode")
	{ }

	required_device<cpu_device> m_maincpu;
	optional_device<seibu_sound_device> m_seibu_sound;
	required_shared_ptr<UINT8> m_txram;
	optional_shared_ptr<UINT8> m_mainram;
	optional_shared_ptr<UINT8> m_spriteram;
	required_device<gfxdecode_device> m_gfxdecode;

	tilemap_t *m_txtilemap;
	int m_coin_stat;
	int m_counter;

	DECLARE_WRITE8_MEMBER(cshooter_txram_w);
	DECLARE_READ8_MEMBER(cshooter_coin_r);
	DECLARE_WRITE8_MEMBER(cshooter_c500_w);
	DECLARE_WRITE8_MEMBER(cshooter_c700_w);
	DECLARE_WRITE8_MEMBER(bank_w);
	DECLARE_READ8_MEMBER(seibu_sound_comms_r);
	DECLARE_WRITE8_MEMBER(seibu_sound_comms_w);
	DECLARE_DRIVER_INIT(cshootere);
	DECLARE_DRIVER_INIT(cshooter);
	TILE_GET_INFO_MEMBER(get_cstx_tile_info);
	virtual void video_start();
	virtual void palette_init();
	DECLARE_MACHINE_RESET(cshooter);
	void draw_sprites(bitmap_ind16 &bitmap, const rectangle &cliprect);
	UINT32 screen_update_airraid(screen_device &screen, bitmap_ind16 &bitmap, const rectangle &cliprect);
	TIMER_DEVICE_CALLBACK_MEMBER(cshooter_scanline);
};


PALETTE_INIT_MEMBER(cshooter_state, cshooter)
{
	const UINT8 *color_prom = memregion("proms")->base();
	int i;

	// text uses colors 0xc0-0xdf
	for (i = 0; i < 0x40; i++)
		palette.set_pen_indirect(i, (color_prom[i] & 0x1f) | 0xc0);

	// rest is still unknown..
	for (i = 0x40; i < 0x100; i++)
		palette.set_pen_indirect(i, color_prom[i]);
}

TILE_GET_INFO_MEMBER(cshooter_state::get_cstx_tile_info)
{
	int code = (m_txram[tile_index*2]);
	int attr = (m_txram[tile_index*2+1]);
	int color = attr & 0xf;

	SET_TILE_INFO_MEMBER(m_gfxdecode, 0, (code << 1) | ((attr & 0x20) >> 5), color, 0);
}

WRITE8_MEMBER(cshooter_state::cshooter_txram_w)
{
	m_txram[offset] = data;
	m_txtilemap->mark_tile_dirty(offset/2);
}

void cshooter_state::video_start()
{
	m_txtilemap = &machine().tilemap().create(tilemap_get_info_delegate(FUNC(cshooter_state::get_cstx_tile_info),this),TILEMAP_SCAN_ROWS, 8,8,32,32);
	m_txtilemap->set_transparent_pen(0);
}

void cshooter_state::draw_sprites(bitmap_ind16 &bitmap, const rectangle &cliprect)
{
	for (int i = m_spriteram.bytes() - 4; i >= 0 ; i -= 4)
	{
		if (m_spriteram[i+1]&0x80)
			continue;

		/* BCD debug code, to be removed in the end */
		UINT8 tile_low = (m_spriteram[i]&0x0f);
		UINT8 tile_high = ((m_spriteram[i]&0xf0)>>4);

		tile_low += (tile_low > 0x9) ? 0x37 : 0x30;
		tile_high += (tile_high > 0x9) ? 0x37 : 0x30;

		m_gfxdecode->gfx(0)->transpen(bitmap,cliprect, tile_high << 1, m_spriteram[i+1], 0, 0, m_spriteram[i+3],m_spriteram[i+2],0);
		m_gfxdecode->gfx(0)->transpen(bitmap,cliprect, tile_high << 1, m_spriteram[i+1], 0, 0, m_spriteram[i+3]+8,m_spriteram[i+2],0);
		m_gfxdecode->gfx(0)->transpen(bitmap,cliprect, tile_low << 1, m_spriteram[i+1], 0, 0, m_spriteram[i+3]+8,m_spriteram[i+2]+8,0);
		m_gfxdecode->gfx(0)->transpen(bitmap,cliprect, tile_low << 1, m_spriteram[i+1], 0, 0, m_spriteram[i+3],m_spriteram[i+2]+8,0);
	}
}

UINT32 cshooter_state::screen_update_airraid(screen_device &screen, bitmap_ind16 &bitmap, const rectangle &cliprect)
{
	// set palette (compared to cshooter, r and g are swapped)
	for (int i = 0; i < 0x100; i++)
	{
		int r = m_generic_paletteram_8[i] & 0xf;
		int g = m_generic_paletteram_8[i] >> 4;
		int b = m_generic_paletteram2_8[i] & 0xf;

<<<<<<< HEAD
		rgb_t color = MAKE_RGB(pal4bit(r), pal4bit(g), pal4bit(b));
		m_palette->set_indirect_color(i, color);
=======
		rgb_t color = rgb_t(pal4bit(r), pal4bit(g), pal4bit(b));
		colortable_palette_set_color(machine().colortable, i, color);
>>>>>>> ca932a6d
	}

	bitmap.fill(0x80, cliprect); // temp

	draw_sprites(bitmap, cliprect);

	m_txtilemap->draw(screen, bitmap, cliprect, 0,0);
	return 0;
}


/* main cpu */

TIMER_DEVICE_CALLBACK_MEMBER(cshooter_state::cshooter_scanline)
{
	int scanline = param;

//  if(scanline == 240) // presumably a SW trap, not an irq
//      m_maincpu->set_input_line_and_vector(0, HOLD_LINE,0xd7); /* RST 10h */

	if(scanline == 240) // vblank-out irq
		m_maincpu->set_input_line_and_vector(0, HOLD_LINE,0xcf); /* RST 08h */
}


MACHINE_RESET_MEMBER(cshooter_state,cshooter)
{
	m_counter = 0;
}

READ8_MEMBER(cshooter_state::cshooter_coin_r)
{
	/* Even reads must return 0xff - Odd reads must return the contents of input port 5.
	   Code at 0x5061 is executed once during P.O.S.T. where there is one read.
	   Code at 0x50b4 is then executed each frame (not sure) where there are 2 reads. */
	return ( (m_counter++ & 1) ? 0xff : ioport("COIN")->read() );
}

WRITE8_MEMBER(cshooter_state::cshooter_c500_w)
{
}

WRITE8_MEMBER(cshooter_state::cshooter_c700_w)
{
}

WRITE8_MEMBER(cshooter_state::bank_w)
{
	membank("bank1")->set_base(&memregion("user1")->base()[0x4000*((data>>4)&3)]);
}


READ8_MEMBER(cshooter_state::seibu_sound_comms_r)
{
	return m_seibu_sound->main_word_r(space,offset,0x00ff);
}

WRITE8_MEMBER(cshooter_state::seibu_sound_comms_w)
{
	m_seibu_sound->main_word_w(space,offset,data,0x00ff);
}

#if 0
static ADDRESS_MAP_START( cshooter_map, AS_PROGRAM, 8, cshooter_state )
	AM_RANGE(0x0000, 0x7fff) AM_ROM
	AM_RANGE(0x8000, 0xafff) AM_READ_BANK("bank1") AM_WRITEONLY
	AM_RANGE(0xb000, 0xb0ff) AM_READONLY            // sound related ?
	AM_RANGE(0xc000, 0xc0ff) AM_RAM AM_SHARE("paletteram")
	AM_RANGE(0xc100, 0xc1ff) AM_RAM AM_SHARE("paletteram2")
	AM_RANGE(0xc200, 0xc200) AM_READ_PORT("IN0")
	AM_RANGE(0xc201, 0xc201) AM_READ_PORT("IN1")
	AM_RANGE(0xc202, 0xc202) AM_READ_PORT("IN2")
	AM_RANGE(0xc203, 0xc203) AM_READ_PORT("DSW2")
	AM_RANGE(0xc204, 0xc204) AM_READ_PORT("DSW1")
	AM_RANGE(0xc205, 0xc205) AM_READ(cshooter_coin_r)   // hack until I understand
	AM_RANGE(0xc500, 0xc500) AM_WRITE(cshooter_c500_w)
	AM_RANGE(0xc600, 0xc600) AM_WRITENOP            // see notes
	AM_RANGE(0xc700, 0xc700) AM_WRITE(cshooter_c700_w)
	AM_RANGE(0xc801, 0xc801) AM_WRITENOP            // see notes
	AM_RANGE(0xd000, 0xd7ff) AM_RAM_WRITE(cshooter_txram_w) AM_SHARE("txram")
	AM_RANGE(0xd800, 0xdfff) AM_RAM
	AM_RANGE(0xe000, 0xffff) AM_RAM
ADDRESS_MAP_END

#endif

static ADDRESS_MAP_START( airraid_map, AS_PROGRAM, 8, cshooter_state )
	AM_RANGE(0x0000, 0x7fff) AM_ROM
	AM_RANGE(0x8000, 0xbfff) AM_ROMBANK("bank1") AM_WRITENOP // rld result write-back
	AM_RANGE(0xc000, 0xc000) AM_READ_PORT("IN0")
	AM_RANGE(0xc001, 0xc001) AM_READ_PORT("IN1")
	AM_RANGE(0xc002, 0xc002) AM_READ_PORT("IN2")
	AM_RANGE(0xc003, 0xc003) AM_READ_PORT("DSW2")
	AM_RANGE(0xc004, 0xc004) AM_READ_PORT("DSW1")
	AM_RANGE(0xc500, 0xc500) AM_WRITE(cshooter_c500_w)
	AM_RANGE(0xc600, 0xc600) AM_WRITENOP            // see notes
	AM_RANGE(0xc700, 0xc700) AM_WRITE(cshooter_c700_w)
	AM_RANGE(0xc801, 0xc801) AM_WRITENOP            // see notes
	AM_RANGE(0xd000, 0xd7ff) AM_RAM_WRITE(cshooter_txram_w) AM_SHARE("txram")
	AM_RANGE(0xd800, 0xd8ff) AM_RAM AM_SHARE("paletteram")
	AM_RANGE(0xda00, 0xdaff) AM_RAM AM_SHARE("paletteram2")
	AM_RANGE(0xdc11, 0xdc11) AM_WRITE(bank_w)
	AM_RANGE(0xdc00, 0xdc1f) AM_RAM //video registers
	AM_RANGE(0xde00, 0xde0f) AM_READWRITE(seibu_sound_comms_r,seibu_sound_comms_w)
	AM_RANGE(0xe000, 0xfdff) AM_RAM AM_SHARE("mainram")
	AM_RANGE(0xfe00, 0xffff) AM_RAM AM_SHARE("spriteram")
ADDRESS_MAP_END

#if 0
/* Sound CPU */

static ADDRESS_MAP_START( sound_map, AS_PROGRAM, 8, cshooter_state )
	AM_RANGE(0x0000, 0x1fff) AM_ROM
	AM_RANGE(0xc000, 0xc001) AM_WRITENOP // AM_DEVWRITE("ym1", ym2203_device, write) ?
	AM_RANGE(0xc800, 0xc801) AM_WRITENOP // AM_DEVWRITE("ym2", ym2203_device, write) ?
	AM_RANGE(0xf800, 0xffff) AM_RAM
ADDRESS_MAP_END
#endif

static INPUT_PORTS_START( cshooter )
	PORT_START("IN0")   /* IN0  (0xc200) */
	PORT_BIT( 0x01, IP_ACTIVE_LOW, IPT_JOYSTICK_UP ) PORT_8WAY
	PORT_BIT( 0x02, IP_ACTIVE_LOW, IPT_JOYSTICK_DOWN ) PORT_8WAY
	PORT_BIT( 0x04, IP_ACTIVE_LOW, IPT_JOYSTICK_LEFT ) PORT_8WAY
	PORT_BIT( 0x08, IP_ACTIVE_LOW, IPT_JOYSTICK_RIGHT ) PORT_8WAY
	PORT_BIT( 0x10, IP_ACTIVE_LOW, IPT_BUTTON1 )
	PORT_BIT( 0x20, IP_ACTIVE_LOW, IPT_BUTTON2 )
	PORT_BIT( 0x40, IP_ACTIVE_LOW, IPT_UNKNOWN )
	PORT_BIT( 0x80, IP_ACTIVE_LOW, IPT_UNKNOWN )

	PORT_START("IN1")   /* IN1  (0xc201) */
	PORT_BIT( 0x01, IP_ACTIVE_LOW, IPT_JOYSTICK_UP ) PORT_8WAY PORT_COCKTAIL
	PORT_BIT( 0x02, IP_ACTIVE_LOW, IPT_JOYSTICK_DOWN ) PORT_8WAY PORT_COCKTAIL
	PORT_BIT( 0x04, IP_ACTIVE_LOW, IPT_JOYSTICK_LEFT ) PORT_8WAY PORT_COCKTAIL
	PORT_BIT( 0x08, IP_ACTIVE_LOW, IPT_JOYSTICK_RIGHT ) PORT_8WAY PORT_COCKTAIL
	PORT_BIT( 0x10, IP_ACTIVE_LOW, IPT_BUTTON1 ) PORT_COCKTAIL
	PORT_BIT( 0x20, IP_ACTIVE_LOW, IPT_BUTTON2 ) PORT_COCKTAIL
	PORT_BIT( 0x40, IP_ACTIVE_LOW, IPT_UNKNOWN )
	PORT_BIT( 0x80, IP_ACTIVE_LOW, IPT_UNKNOWN )

	PORT_START("IN2")   /* START    (0xc202) */
	PORT_BIT( 0x01, IP_ACTIVE_LOW, IPT_UNKNOWN )
	PORT_BIT( 0x02, IP_ACTIVE_LOW, IPT_UNKNOWN )
	PORT_BIT( 0x04, IP_ACTIVE_LOW, IPT_UNKNOWN )
	PORT_BIT( 0x08, IP_ACTIVE_LOW, IPT_START2 ) PORT_IMPULSE(1)
	PORT_BIT( 0x10, IP_ACTIVE_LOW, IPT_START1 ) PORT_IMPULSE(1)
	PORT_BIT( 0x20, IP_ACTIVE_LOW, IPT_UNKNOWN )
	PORT_BIT( 0x40, IP_ACTIVE_LOW, IPT_UNKNOWN )
	PORT_BIT( 0x80, IP_ACTIVE_LOW, IPT_UNKNOWN )

	PORT_START("DSW2")  /* DSW2 (0xc203) */
	PORT_DIPNAME( 0x03, 0x03, DEF_STR( Difficulty ) )   PORT_DIPLOCATION("SW2:1,2")
	PORT_DIPSETTING(    0x03, DEF_STR( Easy ) )
	PORT_DIPSETTING(    0x02, DEF_STR( Medium ) )
	PORT_DIPSETTING(    0x01, DEF_STR( Hard ) )
	PORT_DIPSETTING(    0x00, DEF_STR( Hardest ) )
	PORT_DIPNAME( 0x0c, 0x0c, DEF_STR( Bonus_Life ) )   PORT_DIPLOCATION("SW2:3,4")
	PORT_DIPSETTING(    0x0c, "2k 10k 20k" )
	PORT_DIPSETTING(    0x08, "5k 20k 40k" )
	PORT_DIPSETTING(    0x04, "6k 30k 60k" )
	PORT_DIPSETTING(    0x00, "7k 40k 80k" )
	PORT_DIPNAME( 0x30, 0x30, DEF_STR( Lives ) )        PORT_DIPLOCATION("SW2:5,6")
	PORT_DIPSETTING(    0x20, "1" )
	PORT_DIPSETTING(    0x10, "2" )
	PORT_DIPSETTING(    0x30, "3" )
	PORT_DIPSETTING(    0x00, "4" )
	PORT_DIPUNUSED_DIPLOC( 0x40, 0x40, "SW2:7" )
	PORT_DIPUNUSED_DIPLOC( 0x80, 0x80, "SW2:8" )

	PORT_START("DSW1")  /* DSW1 (0xc204) */
	PORT_DIPNAME( 0x01, 0x01, "Coin Slots" )        PORT_DIPLOCATION("SW1:1")
	PORT_DIPSETTING(    0x01, "1" )
	PORT_DIPSETTING(    0x00, "2" )
	PORT_SERVICE_DIPLOC(  0x02, IP_ACTIVE_LOW, "SW1:2" )
	PORT_DIPNAME( 0x04, 0x00, DEF_STR( Demo_Sounds ) )  PORT_DIPLOCATION("SW1:3")
	PORT_DIPSETTING(    0x04, DEF_STR( Off ) )
	PORT_DIPSETTING(    0x00, DEF_STR( On ) )
	PORT_DIPNAME( 0x38, 0x38, DEF_STR( Coinage ) )      PORT_DIPLOCATION("SW1:4,5,6")
	PORT_DIPSETTING(    0x00, DEF_STR( 5C_1C ) )
	PORT_DIPSETTING(    0x20, DEF_STR( 4C_1C ) )
	PORT_DIPSETTING(    0x10, DEF_STR( 3C_1C ) )
	PORT_DIPSETTING(    0x30, DEF_STR( 2C_1C ) )
	PORT_DIPSETTING(    0x38, DEF_STR( 1C_1C ) )
	PORT_DIPSETTING(    0x18, DEF_STR( 1C_2C ) )
	PORT_DIPSETTING(    0x28, DEF_STR( 1C_3C ) )
	PORT_DIPSETTING(    0x08, DEF_STR( 1C_5C ) )
	PORT_DIPUNUSED_DIPLOC( 0x40, 0x40, "SW1:7" )
	PORT_DIPUNUSED_DIPLOC( 0x80, 0x80, "SW1:8" )

	PORT_START("COIN")  /* COIN (0xc205) */
	PORT_BIT( 0x01, IP_ACTIVE_LOW, IPT_COIN1 ) PORT_IMPULSE(1)
	PORT_BIT( 0x02, IP_ACTIVE_LOW, IPT_COIN2 ) PORT_IMPULSE(1)
	PORT_BIT( 0x04, IP_ACTIVE_LOW, IPT_UNKNOWN )
	PORT_BIT( 0x08, IP_ACTIVE_LOW, IPT_UNKNOWN )
	PORT_BIT( 0x10, IP_ACTIVE_LOW, IPT_UNKNOWN )
	PORT_BIT( 0x20, IP_ACTIVE_LOW, IPT_UNKNOWN )
	PORT_BIT( 0x40, IP_ACTIVE_LOW, IPT_UNKNOWN )
	PORT_BIT( 0x80, IP_ACTIVE_LOW, IPT_UNKNOWN )
INPUT_PORTS_END

static INPUT_PORTS_START( airraid )
	PORT_INCLUDE( cshooter )

	PORT_MODIFY("IN2")
	PORT_BIT( 0x10, IP_ACTIVE_LOW, IPT_START1 )
	PORT_BIT( 0x20, IP_ACTIVE_LOW, IPT_START2 )
	PORT_BIT( 0xcf, IP_ACTIVE_LOW, IPT_UNUSED )

	PORT_MODIFY("COIN")
	PORT_BIT( 0x01, IP_ACTIVE_HIGH, IPT_COIN1 )
	PORT_BIT( 0x02, IP_ACTIVE_HIGH, IPT_COIN2 )
	PORT_BIT( 0xfc, IP_ACTIVE_HIGH, IPT_UNUSED )
INPUT_PORTS_END

static const gfx_layout cshooter_charlayout =
{
	8,8,        /* 8*8 characters */
	RGN_FRAC(1,1),      /* 512 characters */
	2,          /* 4 bits per pixel */
	{ 0,4 },
	{ 8,9,10,11,0,1,2,3 },
	{ 0*16, 1*16, 2*16, 3*16, 4*16, 5*16, 6*16, 7*16 },
	128*1
};


static GFXDECODE_START( cshooter )
	GFXDECODE_ENTRY( "gfx1", 0,     cshooter_charlayout, 0, 16  )
GFXDECODE_END

static MACHINE_CONFIG_START( airraid, cshooter_state )

	/* basic machine hardware */
	MCFG_CPU_ADD("maincpu", Z80,XTAL_12MHz/2)        /* verified on pcb */
	MCFG_CPU_PROGRAM_MAP(airraid_map)
	MCFG_TIMER_DRIVER_ADD_SCANLINE("scantimer", cshooter_state, cshooter_scanline, "screen", 0, 1)

	SEIBU2_AIRRAID_SOUND_SYSTEM_CPU(XTAL_14_31818MHz/4)      /* verified on pcb */

	MCFG_QUANTUM_TIME(attotime::from_hz(6000))

	/* video hardware */
	MCFG_SCREEN_ADD("screen", RASTER)
	MCFG_SCREEN_REFRESH_RATE(60)
	MCFG_SCREEN_VBLANK_TIME(ATTOSECONDS_IN_USEC(0))
	MCFG_SCREEN_SIZE(256, 256)
	MCFG_SCREEN_VISIBLE_AREA(0, 256-1, 16, 256-1-16)
	MCFG_SCREEN_UPDATE_DRIVER(cshooter_state, screen_update_airraid)

	MCFG_GFXDECODE_ADD("gfxdecode",cshooter,"palette")
	MCFG_PALETTE_ADD("palette", 0x100)

	/* sound hardware */
	SEIBU_AIRRAID_SOUND_SYSTEM_YM2151_INTERFACE(XTAL_14_31818MHz/4)
MACHINE_CONFIG_END






/*

Cross Shooter
(C) J K H Corp  (Seibu?)

Seibu Hardware
PCB is coloured black and supposed to be proto, but mask roms are present......?

PCB No. S-0087-011A-0
CPU: SHARP LH0080B (Z80B)
SND: YM2151, Z80A, SEI80BU 611 787, YM3012, SEI0100BU YM3931
RAM: TMM2015 x 7, TMM2063 x 1
DIPs: 2 x 8 position
CMOS Gate Arrays: SEI0020BU TC17G008AN-0015 (x 3), SEI10040BU TC15G008AP-0048,
                  SEI0030BU TC17G005AN-0026, SEI0060BU TC17G008AN-0024
OTHER: SEI0050BU M  6 4 0 00
XTAL: 14.318 MHz (near SEI80BU), xx.000 MHz (cant read speed, near SEI0040BU)

There are 3 BIG custom black packs on the PCB.

ROMS:
Note, all ROMs have official sticker, "(C) SEIBU KAIHATSU INC." and a number.

1.k19  TMM27256      \
2.k20  TMM27512      / Program
3.f11  TMM2764         Gfx?
4.g8   TMM24256 Mask   Sound (Samples?)
5.g6   TMM2764         Sound program


*/

ROM_START( cshootere )
	ROM_REGION( 0x10000, "maincpu", 0 ) // Main CPU
	ROM_LOAD( "1.k19",   0x00000, 0x08000, CRC(71418952) SHA1(9745ca006576381c9e9595d8e42ab276bab80a41) )

	ROM_REGION( 0x10000, "audiocpu", 0 ) // Sub/Sound CPU
	ROM_LOAD( "5.6f",    0x00000, 0x02000, CRC(30be398c) SHA1(6c61200ee8888d6270c8cec50423b3b5602c2027) ) // 5.g6
	ROM_LOAD( "4.7f",    0x08000, 0x08000, CRC(3cd715b4) SHA1(da735fb5d262908ddf7ed7dacdea68899f1723ff) ) // 4.g8

	ROM_REGION( 0x02000, "gfx1",  0 ) // TX Layer
	ROM_LOAD( "3.f11",   0x00000, 0x02000, CRC(67b50a47) SHA1(b1f4aefc9437edbeefba5371149cc08c0b55c741) )

	ROM_REGION( 0x20000, "gfx2", 0 ) // tiles
	ROM_LOAD( "graphics1.bin", 0x00000, 0x10000, NO_DUMP )
	ROM_LOAD( "graphics2.bin", 0x10000, 0x10000, NO_DUMP )

	ROM_REGION( 0x10000, "gfx3", 0 ) // sprites
	ROM_LOAD( "graphics3.bin", 0x00000, 0x10000, NO_DUMP )

	ROM_REGION( 0x10000, "user1", 0 ) // Tilemaps
	ROM_LOAD( "2.k20",   0x00000, 0x10000, CRC(5812fe72) SHA1(3b28bff6b62a411d2195bb228952db62ad32ef3d) )

	ROM_REGION( 0x320, "proms", 0 ) // taken from parent set
	ROM_LOAD( "63s281.16a", 0x0000, 0x0100, CRC(0b8b914b) SHA1(8cf4910b846de79661cc187887171ed8ebfd6719) ) // clut
	ROM_LOAD( "82s123.7a",  0x0100, 0x0020, CRC(93e2d292) SHA1(af8edd0cfe85f28ede9604cfaf4516d54e5277c9) ) // sprite color related? (not used)
	ROM_LOAD( "82s129.9s",  0x0120, 0x0100, CRC(cf14ba30) SHA1(3284b6809075756b3c8e07d9705fc7eacb7556f1) ) // timing? (not used)
	ROM_LOAD( "82s129.4e",  0x0220, 0x0100, CRC(0eaf5158) SHA1(bafd4108708f66cd7b280e47152b108f3e254fc9) ) // timing? (not used)
ROM_END

/*

Air Raid (Seibu 1987)
S-0087-011A-0

            82S129        TMM2015      Z80B  2.19J
SEI0020BU                 TMM2015            1.18J
SEI0020BU         63S281                    TMM2063
SEI0020BU         TMM2015
63S281
SEI0050BU                 3.13F

SEI0040BU                                   TMM2015          on
                                     4.7F    YM2151          x x
TMM2015                TMM2015       5.6F    Z80         sw2  x xxxxx
TMM2015               TMM2015                                  x
SEI0030BU          SEI0060BU                             sw1 xx xxxxx
                                   SEI80BU
                                   SEI0100BU(YM3931) YM3012

*/

ROM_START( airraid )
	ROM_REGION( 0x10000, "maincpu", 0 ) // Main CPU
	ROM_LOAD( "1.16j",   0x00000, 0x08000, CRC(7ac2cedf) SHA1(272831f51a2731e067b5aec6dba6bddd3c5350c9) )

	ROM_REGION( 0x10000, "audiocpu", 0 ) // Sub/Sound CPU
	ROM_LOAD( "5.6f",    0x00000, 0x02000, CRC(30be398c) SHA1(6c61200ee8888d6270c8cec50423b3b5602c2027) )
	ROM_LOAD( "4.7f",    0x08000, 0x08000, CRC(3cd715b4) SHA1(da735fb5d262908ddf7ed7dacdea68899f1723ff) )

	ROM_REGION( 0x02000, "gfx1", 0 ) // TX Layer
	ROM_LOAD( "3.13e",   0x00000, 0x02000, CRC(672ec0e8) SHA1(a11cd90d6494251ceee3bc7c72f4e7b1580b77e2) )

	ROM_REGION( 0x20000, "gfx2", 0 ) // tiles
	ROM_LOAD( "graphics1.bin", 0x00000, 0x10000, NO_DUMP )
	ROM_LOAD( "graphics2.bin", 0x10000, 0x10000, NO_DUMP )

	ROM_REGION( 0x10000, "gfx3", 0 ) // sprites
	ROM_LOAD( "graphics3.bin", 0x00000, 0x10000, NO_DUMP )

	ROM_REGION( 0x10000, "user1", 0 ) // bg maps
	ROM_LOAD( "2.19j",   0x00000, 0x10000, CRC(842ae6c2) SHA1(0468445e4ab6f42bac786f9a258df3972fd1fde9) )

	ROM_REGION( 0x320, "proms", 0 ) // taken from parent set
	ROM_LOAD( "63s281.16a", 0x0000, 0x0100, CRC(0b8b914b) SHA1(8cf4910b846de79661cc187887171ed8ebfd6719) ) // clut
	ROM_LOAD( "82s123.7a",  0x0100, 0x0020, CRC(93e2d292) SHA1(af8edd0cfe85f28ede9604cfaf4516d54e5277c9) ) // sprite color related? (not used)
	ROM_LOAD( "82s129.9s",  0x0120, 0x0100, CRC(cf14ba30) SHA1(3284b6809075756b3c8e07d9705fc7eacb7556f1) ) // timing? (not used)
	ROM_LOAD( "82s129.4e",  0x0220, 0x0100, CRC(0eaf5158) SHA1(bafd4108708f66cd7b280e47152b108f3e254fc9) ) // timing? (not used)
ROM_END


#if 0
DRIVER_INIT_MEMBER(cshooter_state,cshooter)
{
	/* temp so it boots */
	UINT8 *rom = memregion("maincpu")->base();

	rom[0xa2] = 0x00;
	rom[0xa3] = 0x00;
	rom[0xa4] = 0x00;
	membank("bank1")->set_base(&memregion("user1")->base()[0]);
}
#endif

DRIVER_INIT_MEMBER(cshooter_state,cshootere)
{
	address_space &space = m_maincpu->space(AS_PROGRAM);
	int A;
	UINT8 *rom = memregion("maincpu")->base();
	UINT8 *decrypt = auto_alloc_array(machine(), UINT8, 0x8000);

	space.set_decrypted_region(0x0000, 0x7fff, decrypt);

	for (A = 0x0000;A < 0x8000;A++)
	{
		/* decode the opcodes */
		decrypt[A] = rom[A];

		if (BIT(A,5) && !BIT(A,3))
			decrypt[A] ^= 0x40;

		if (BIT(A,10) && !BIT(A,9) && BIT(A,3))
			decrypt[A] ^= 0x20;

		if ((BIT(A,10) ^ BIT(A,9)) && BIT(A,1))
			decrypt[A] ^= 0x02;

		if (BIT(A,9) || !BIT(A,5) || BIT(A,3))
			decrypt[A] = BITSWAP8(decrypt[A],7,6,1,4,3,2,5,0);

		/* decode the data */
		if (BIT(A,5))
			rom[A] ^= 0x40;

		if (BIT(A,9) || !BIT(A,5))
			rom[A] = BITSWAP8(rom[A],7,6,1,4,3,2,5,0);
	}

	membank("bank1")->set_base(&memregion("user1")->base()[0]);
	m_seibu_sound->decrypt("audiocpu",0x2000);
}



GAME( 1987, cshootere, cshooter,  airraid,  airraid,  cshooter_state, cshootere, ROT270, "Seibu Kaihatsu (J.K.H. license)", "Cross Shooter (encrypted)", GAME_IMPERFECT_GRAPHICS | GAME_NOT_WORKING )
GAME( 1987, airraid,   cshooter,  airraid,  airraid,  cshooter_state, cshootere, ROT270, "Seibu Kaihatsu", "Air Raid (encrypted)", GAME_IMPERFECT_GRAPHICS | GAME_NOT_WORKING )
// There's also an undumped International Games version<|MERGE_RESOLUTION|>--- conflicted
+++ resolved
@@ -198,13 +198,8 @@
 		int g = m_generic_paletteram_8[i] >> 4;
 		int b = m_generic_paletteram2_8[i] & 0xf;
 
-<<<<<<< HEAD
-		rgb_t color = MAKE_RGB(pal4bit(r), pal4bit(g), pal4bit(b));
+		rgb_t color = rgb_t(pal4bit(r), pal4bit(g), pal4bit(b));
 		m_palette->set_indirect_color(i, color);
-=======
-		rgb_t color = rgb_t(pal4bit(r), pal4bit(g), pal4bit(b));
-		colortable_palette_set_color(machine().colortable, i, color);
->>>>>>> ca932a6d
 	}
 
 	bitmap.fill(0x80, cliprect); // temp
