// license:BSD-3-Clause
// copyright-holders:Olivier Galibert
/***************************************************************************

    Street Fighter

    driver by Olivier Galibert

    TODO:
    - acquire i8751 protection mcu internal rom dump and emulate it

***************************************************************************/

#include "emu.h"
#include "includes/sf.h"

#include "cpu/z80/z80.h"
#include "cpu/m68000/m68000.h"
#include "sound/ym2151.h"
#include "screen.h"
#include "speaker.h"


/* The protection of the Japanese (and alt US) version */
/* I'd love to see someone dump the i8751 rom */

void sf_state::write_dword( address_space &space, offs_t offset, uint32_t data )
{
	space.write_word(offset, data >> 16);
	space.write_word(offset + 2, data);
}

WRITE16_MEMBER(sf_state::protection_w)
{
	static const int maplist[4][10] = {
		{ 1, 0, 3, 2, 4, 5, 6, 7, 8, 9 },
		{ 4, 5, 6, 7, 1, 0, 3, 2, 8, 9 },
		{ 3, 2, 1, 0, 6, 7, 4, 5, 8, 9 },
		{ 6, 7, 4, 5, 3, 2, 1, 0, 8, 9 }
	};
	int map = maplist
		[space.read_byte(0xffc006)]
		[(space.read_byte(0xffc003) << 1) + (space.read_word(0xffc004) >> 8)];

	switch (space.read_byte(0xffc684))
	{
	case 1:
		{
			int base;

			base = 0x1b6e8 + 0x300e * map;

			write_dword(space, 0xffc01c, 0x16bfc + 0x270 * map);
			write_dword(space, 0xffc020, base + 0x80);
			write_dword(space, 0xffc024, base);
			write_dword(space, 0xffc028, base + 0x86);
			write_dword(space, 0xffc02c, base + 0x8e);
			write_dword(space, 0xffc030, base + 0x20e);
			write_dword(space, 0xffc034, base + 0x30e);
			write_dword(space, 0xffc038, base + 0x38e);
			write_dword(space, 0xffc03c, base + 0x40e);
			write_dword(space, 0xffc040, base + 0x80e);
			write_dword(space, 0xffc044, base + 0xc0e);
			write_dword(space, 0xffc048, base + 0x180e);
			write_dword(space, 0xffc04c, base + 0x240e);
			write_dword(space, 0xffc050, 0x19548 + 0x60 * map);
			write_dword(space, 0xffc054, 0x19578 + 0x60 * map);
			break;
		}
	case 2:
		{
			static const int delta1[10] = {
				0x1f80, 0x1c80, 0x2700, 0x2400, 0x2b80, 0x2e80, 0x3300, 0x3600, 0x3a80, 0x3d80
			};
			static const int delta2[10] = {
				0x2180, 0x1800, 0x3480, 0x2b00, 0x3e00, 0x4780, 0x5100, 0x5a80, 0x6400, 0x6d80
			};

			int d1 = delta1[map] + 0xc0;
			int d2 = delta2[map];

			space.write_word(0xffc680, d1);
			space.write_word(0xffc682, d2);
			space.write_word(0xffc00c, 0xc0);
			space.write_word(0xffc00e, 0);

			fg_scroll_w(space, 0, d1, 0xffff);
			bg_scroll_w(space, 0, d2, 0xffff);
			break;
		}
	case 4:
		{
			int pos = space.read_byte(0xffc010);
			pos = (pos + 1) & 3;
			space.write_byte(0xffc010, pos);
			if(!pos)
			{
				int d1 = space.read_word(0xffc682);
				int off = space.read_word(0xffc00e);
				if (off!=512)
				{
					off++;
					d1++;
				}
				else
				{
					off = 0;
					d1 -= 512;
				}
				space.write_word(0xffc682, d1);
				space.write_word(0xffc00e, off);
				bg_scroll_w(space, 0, d1, 0xffff);
			}
			break;
		}
	default:
		{
			logerror("Write protection at %06x (%04x)\n", m_maincpu->pc(), data & 0xffff);
			logerror("*** Unknown protection %d\n", space.read_byte(0xffc684));
			break;
		}
	}
}


WRITE8_MEMBER(sf_state::coin_w)
{
	machine().bookkeeping().coin_counter_w(0,  data & 0x01);
	machine().bookkeeping().coin_counter_w(1,  data & 0x02);
	machine().bookkeeping().coin_lockout_w(0, ~data & 0x10);
	machine().bookkeeping().coin_lockout_w(1, ~data & 0x20);
	machine().bookkeeping().coin_lockout_w(2, ~data & 0x40); /* is there a third coin input? */
}

WRITE8_MEMBER(sf_state::soundcmd_w)
{
	m_soundlatch->write(space, offset, data & 0xff);
	m_audiocpu->pulse_input_line(INPUT_LINE_NMI, attotime::zero);
}

WRITE8_MEMBER(sf_state::sound2_bank_w)
{
	m_audiobank->set_entry(data);
}

template<int Chip>
WRITE8_MEMBER(sf_state::msm_w)
{
	m_msm[Chip]->reset_w(BIT(data, 7));
	/* ?? bit 6?? */
	m_msm[Chip]->data_w(data);
	m_msm[Chip]->vclk_w(1);
	m_msm[Chip]->vclk_w(0);
}

void sf_state::sfan_map(address_map &map)
{
	map.unmap_value_high();
	map(0x000000, 0x04ffff).rom();
	map(0x800000, 0x800fff).ram().w(FUNC(sf_state::videoram_w)).share("videoram");
	map(0xb00000, 0xb007ff).ram().w(m_palette, FUNC(palette_device::write16)).share("palette");
	map(0xc00000, 0xc00001).portr("IN0");
	map(0xc00002, 0xc00003).portr("IN1");
	map(0xc00004, 0xc00005).portr("PUNCH");
	map(0xc00006, 0xc00007).portr("KICK");
	map(0xc00008, 0xc00009).portr("DSW1");
	map(0xc0000a, 0xc0000b).portr("DSW2");
	map(0xc0000c, 0xc0000d).portr("SYSTEM");
	map(0xc0000e, 0xc0000f).nopr();
	map(0xc00011, 0xc00011).w(FUNC(sf_state::coin_w));
	map(0xc00014, 0xc00015).w(FUNC(sf_state::fg_scroll_w));
	map(0xc00018, 0xc00019).w(FUNC(sf_state::bg_scroll_w));
	map(0xc0001a, 0xc0001b).w(FUNC(sf_state::gfxctrl_w));
	map(0xc0001d, 0xc0001d).w(FUNC(sf_state::soundcmd_w));
//  AM_RANGE(0xc0001e, 0xc0001f) AM_WRITE(protection_w)
	map(0xff8000, 0xffdfff).ram();
	map(0xffe000, 0xffffff).ram().share("objectram");
}

void sf_state::sfus_map(address_map &map)
{
	map.unmap_value_high();
	map(0x000000, 0x04ffff).rom();
	map(0x800000, 0x800fff).ram().w(FUNC(sf_state::videoram_w)).share("videoram");
	map(0xb00000, 0xb007ff).ram().w(m_palette, FUNC(palette_device::write16)).share("palette");
	map(0xc00000, 0xc00001).portr("IN0");
	map(0xc00002, 0xc00003).portr("IN1");
	map(0xc00004, 0xc00005).nopr();
	map(0xc00006, 0xc00007).nopr();
	map(0xc00008, 0xc00009).portr("DSW1");
	map(0xc0000a, 0xc0000b).portr("DSW2");
	map(0xc0000c, 0xc0000d).portr("SYSTEM");
	map(0xc0000e, 0xc0000f).nopr();
	map(0xc00011, 0xc00011).w(FUNC(sf_state::coin_w));
	map(0xc00014, 0xc00015).w(FUNC(sf_state::fg_scroll_w));
	map(0xc00018, 0xc00019).w(FUNC(sf_state::bg_scroll_w));
	map(0xc0001a, 0xc0001b).w(FUNC(sf_state::gfxctrl_w));
	map(0xc0001d, 0xc0001d).w(FUNC(sf_state::soundcmd_w));
//  AM_RANGE(0xc0001e, 0xc0001f) AM_WRITE(protection_w)
	map(0xff8000, 0xffdfff).ram();
	map(0xffe000, 0xffffff).ram().share("objectram");
}

void sf_state::sfjp_map(address_map &map)
{
	map.unmap_value_high();
	map(0x000000, 0x04ffff).rom();
	map(0x800000, 0x800fff).ram().w(FUNC(sf_state::videoram_w)).share("videoram");
	map(0xb00000, 0xb007ff).ram().w(m_palette, FUNC(palette_device::write16)).share("palette");
	map(0xc00000, 0xc00001).portr("IN0");
	map(0xc00002, 0xc00003).portr("IN1");
	map(0xc00004, 0xc00005).portr("IN2");
	map(0xc00006, 0xc00007).nopr();
	map(0xc00008, 0xc00009).portr("DSW1");
	map(0xc0000a, 0xc0000b).portr("DSW2");
	map(0xc0000c, 0xc0000d).portr("SYSTEM");
	map(0xc0000e, 0xc0000f).nopr();
	map(0xc00011, 0xc00011).w(FUNC(sf_state::coin_w));
	map(0xc00014, 0xc00015).w(FUNC(sf_state::fg_scroll_w));
	map(0xc00018, 0xc00019).w(FUNC(sf_state::bg_scroll_w));
	map(0xc0001a, 0xc0001b).w(FUNC(sf_state::gfxctrl_w));
	map(0xc0001d, 0xc0001d).w(FUNC(sf_state::soundcmd_w));
	map(0xc0001e, 0xc0001f).w(FUNC(sf_state::protection_w));
	map(0xff8000, 0xffdfff).ram();
	map(0xffe000, 0xffffff).ram().share("objectram");
}

void sf_state::sound_map(address_map &map)
{
	map(0x0000, 0x7fff).rom();
	map(0xc000, 0xc7ff).ram();
	map(0xc800, 0xc800).r(m_soundlatch, FUNC(generic_latch_8_device::read));
	map(0xe000, 0xe001).rw("ymsnd", FUNC(ym2151_device::read), FUNC(ym2151_device::write));
}

/* Yes, _no_ ram */
void sf_state::sound2_map(address_map &map)
{
	map(0x0000, 0x7fff).rom();
	map(0x8000, 0xffff).bankr("audiobank");
	map(0x0000, 0xffff).nopw(); /* avoid cluttering up error.log */
}

void sf_state::sound2_io_map(address_map &map)
{
	map.global_mask(0xff);
<<<<<<< HEAD
	map(0x00, 0x00).w(this, FUNC(sf_state::msm_w<0>));
	map(0x01, 0x01).w(this, FUNC(sf_state::msm_w<1>));
=======
	map(0x00, 0x00).w(FUNC(sf_state::msm1_5205_w));
	map(0x01, 0x01).w(FUNC(sf_state::msm2_5205_w));
>>>>>>> 8e1d7288
	map(0x01, 0x01).r(m_soundlatch, FUNC(generic_latch_8_device::read));
	map(0x02, 0x02).w(FUNC(sf_state::sound2_bank_w));
}



/***************************************************************************

  Inputs

***************************************************************************/

static INPUT_PORTS_START( common )
	PORT_START("DSW1")
	PORT_DIPNAME( 0x0007, 0x0007, DEF_STR( Coin_A ) )               PORT_DIPLOCATION("DSW1.7E:1,2,3")
	PORT_DIPSETTING(      0x0000, DEF_STR( 4C_1C ) )
	PORT_DIPSETTING(      0x0001, DEF_STR( 3C_1C ) )
	PORT_DIPSETTING(      0x0002, DEF_STR( 2C_1C ) )
	PORT_DIPSETTING(      0x0007, DEF_STR( 1C_1C ) )
	PORT_DIPSETTING(      0x0006, DEF_STR( 1C_2C ) )
	PORT_DIPSETTING(      0x0005, DEF_STR( 1C_3C ) )
	PORT_DIPSETTING(      0x0004, DEF_STR( 1C_4C ) )
	PORT_DIPSETTING(      0x0003, DEF_STR( 1C_6C ) )
	PORT_DIPNAME( 0x0038, 0x0038, DEF_STR( Coin_B ) )               PORT_DIPLOCATION("DSW1.7E:4,5,6")
	PORT_DIPSETTING(      0x0000, DEF_STR( 4C_1C ) )
	PORT_DIPSETTING(      0x0008, DEF_STR( 3C_1C ) )
	PORT_DIPSETTING(      0x0010, DEF_STR( 2C_1C ) )
	PORT_DIPSETTING(      0x0038, DEF_STR( 1C_1C ) )
	PORT_DIPSETTING(      0x0030, DEF_STR( 1C_2C ) )
	PORT_DIPSETTING(      0x0028, DEF_STR( 1C_3C ) )
	PORT_DIPSETTING(      0x0020, DEF_STR( 1C_4C ) )
	PORT_DIPSETTING(      0x0018, DEF_STR( 1C_6C ) )
	PORT_DIPUNUSED_DIPLOC( 0x0040, 0x0040, "DSW1.7E:7" )
	PORT_DIPUNUSED_DIPLOC( 0x0080, 0x0080, "DSW1.7E:8" )
	PORT_DIPNAME( 0x0100, 0x0100, DEF_STR( Flip_Screen ) )          PORT_DIPLOCATION("DSW2.13E:1")
	PORT_DIPSETTING(      0x0100, DEF_STR( Off ) )
	PORT_DIPSETTING(      0x0000, DEF_STR( On ) )
	PORT_DIPNAME( 0x0200, 0x0200, "Attract Music" )                 PORT_DIPLOCATION("DSW2.13E:2")
	PORT_DIPSETTING(      0x0000, DEF_STR( Off ) )
	PORT_DIPSETTING(      0x0200, DEF_STR( On ) )
	PORT_DIPUNUSED_DIPLOC( 0x0400, 0x0400, "DSW2.13E:3" )
	PORT_DIPUNUSED_DIPLOC( 0x0800, 0x0800, "DSW2.13E:4" )
	PORT_DIPNAME( 0x1000, 0x1000, "Speed" )                         PORT_DIPLOCATION("DSW2.13E:5")
	PORT_DIPSETTING(      0x0000, "Slow" )
	PORT_DIPSETTING(      0x1000, DEF_STR( Normal ) )
	PORT_DIPNAME( 0x2000, 0x0000, DEF_STR( Demo_Sounds ) )          PORT_DIPLOCATION("DSW2.13E:6")
	PORT_DIPSETTING(      0x2000, DEF_STR( Off ) )
	PORT_DIPSETTING(      0x0000, DEF_STR( On ) )
	PORT_DIPNAME( 0x4000, 0x4000, "Freeze" )                        PORT_DIPLOCATION("DSW2.13E:7")
	PORT_DIPSETTING(      0x4000, DEF_STR( Off ) )
	PORT_DIPSETTING(      0x0000, DEF_STR( On ) )
	PORT_SERVICE_DIPLOC( 0x8000, IP_ACTIVE_LOW, "DSW2.13E:8" ) // Self-Test Mode

	PORT_START("DSW2")
	PORT_DIPNAME( 0x0007, 0x0007, "Game Continuation" )             PORT_DIPLOCATION("DSW3.6E:1,2,3")
	PORT_DIPSETTING(      0x0007, "5th Stage Maximum" )
	PORT_DIPSETTING(      0x0006, "4th Stage Maximum" )
	PORT_DIPSETTING(      0x0005, "3rd Stage Maximum" )
	PORT_DIPSETTING(      0x0004, "2nd Stage Maximum" )
	PORT_DIPSETTING(      0x0003, "1st Stage Maximum" )
	PORT_DIPSETTING(      0x0002, DEF_STR( None ) )
	PORT_DIPNAME( 0x0018, 0x0018, "Round Time Count" )              PORT_DIPLOCATION("DSW3.6E:4,5")
	PORT_DIPSETTING(      0x0018, "100" )
	PORT_DIPSETTING(      0x0010, "150" )
	PORT_DIPSETTING(      0x0008, "200" )
	PORT_DIPSETTING(      0x0000, "250" )
	PORT_DIPNAME( 0x0060, 0x0060, DEF_STR( Difficulty ) )           PORT_DIPLOCATION("DSW3.6E:6,7")
	PORT_DIPSETTING(      0x0060, DEF_STR( Normal ) )
	PORT_DIPSETTING(      0x0040, DEF_STR( Easy ) )
	PORT_DIPSETTING(      0x0020, DEF_STR( Difficult ) )
	PORT_DIPSETTING(      0x0000, DEF_STR( Very_Difficult ) )
	PORT_DIPNAME( 0x0380, 0x0380, "Buy-In Feature" )                PORT_DIPLOCATION("DSW3.6E:8,DSW4.11E:1,2")
	PORT_DIPSETTING(      0x0380, "5th Stage Maximum" )
	PORT_DIPSETTING(      0x0300, "4th Stage Maximum" )
	PORT_DIPSETTING(      0x0280, "3rd Stage Maximum" )
	PORT_DIPSETTING(      0x0200, "2nd Stage Maximum" )
	PORT_DIPSETTING(      0x0180, "1st Stage Maximum" )
	PORT_DIPSETTING(      0x0080, DEF_STR( None ) )
	PORT_DIPNAME( 0x0400, 0x0400, "Number of Countries Selected" )  PORT_DIPLOCATION("DSW4.11E:3")
	PORT_DIPSETTING(      0x0400, "2" )
	PORT_DIPSETTING(      0x0000, "4" )
	PORT_DIPUNUSED_DIPLOC( 0x0800, 0x0800, "DSW4.11E:4" )
	PORT_DIPUNUSED_DIPLOC( 0x1000, 0x1000, "DSW4.11E:5" )
	PORT_DIPUNUSED_DIPLOC( 0x2000, 0x2000, "DSW4.11E:6" )
	PORT_DIPUNUSED_DIPLOC( 0x4000, 0x4000, "DSW4.11E:7" )
	PORT_DIPUNUSED_DIPLOC( 0x8000, 0x8000, "DSW4.11E:8" )

	PORT_START("SYSTEM")
	PORT_BIT( 0x0001, IP_ACTIVE_LOW, IPT_START1 )
	PORT_BIT( 0x0002, IP_ACTIVE_LOW, IPT_START2 )
	PORT_BIT( 0x0004, IP_ACTIVE_LOW, IPT_SERVICE1 )
	PORT_BIT( 0x0008, IP_ACTIVE_LOW, IPT_UNKNOWN )
	PORT_BIT( 0x0010, IP_ACTIVE_LOW, IPT_UNKNOWN )
	PORT_BIT( 0x0020, IP_ACTIVE_LOW, IPT_UNKNOWN )
	PORT_BIT( 0x0040, IP_ACTIVE_LOW, IPT_UNKNOWN )
	PORT_BIT( 0x0080, IP_ACTIVE_HIGH, IPT_UNKNOWN ) /* Freezes the game ? */
	PORT_BIT( 0x0100, IP_ACTIVE_LOW, IPT_UNKNOWN )
	PORT_BIT( 0x0200, IP_ACTIVE_LOW, IPT_UNKNOWN )
	PORT_BIT( 0x0400, IP_ACTIVE_LOW, IPT_UNKNOWN )
	PORT_BIT( 0x0800, IP_ACTIVE_LOW, IPT_UNKNOWN )
	PORT_BIT( 0x1000, IP_ACTIVE_LOW, IPT_UNKNOWN )
	PORT_BIT( 0x2000, IP_ACTIVE_LOW, IPT_UNKNOWN )
	PORT_BIT( 0x4000, IP_ACTIVE_LOW, IPT_UNKNOWN )
	PORT_BIT( 0x8000, IP_ACTIVE_LOW, IPT_UNKNOWN )

	PORT_START("IN0")
	PORT_BIT( 0x0001, IP_ACTIVE_LOW, IPT_COIN1 )
	PORT_BIT( 0x0002, IP_ACTIVE_LOW, IPT_COIN2 )
	PORT_BIT( 0x0004, IP_ACTIVE_LOW, IPT_UNKNOWN )
	PORT_BIT( 0x0008, IP_ACTIVE_LOW, IPT_UNKNOWN )
	PORT_BIT( 0x0010, IP_ACTIVE_LOW, IPT_UNKNOWN )
	PORT_BIT( 0x0020, IP_ACTIVE_LOW, IPT_UNKNOWN )
	PORT_BIT( 0x0040, IP_ACTIVE_LOW, IPT_UNKNOWN )
	PORT_BIT( 0x0080, IP_ACTIVE_LOW, IPT_UNKNOWN )
	PORT_BIT( 0x0100, IP_ACTIVE_LOW, IPT_UNKNOWN )
	PORT_BIT( 0x0200, IP_ACTIVE_LOW, IPT_UNKNOWN )
	PORT_BIT( 0x0400, IP_ACTIVE_LOW, IPT_UNKNOWN )
	PORT_BIT( 0x0800, IP_ACTIVE_LOW, IPT_UNKNOWN )
	PORT_BIT( 0x1000, IP_ACTIVE_LOW, IPT_UNKNOWN )
	PORT_BIT( 0x2000, IP_ACTIVE_LOW, IPT_UNKNOWN )
	PORT_BIT( 0x4000, IP_ACTIVE_LOW, IPT_UNKNOWN )
	PORT_BIT( 0x8000, IP_ACTIVE_LOW, IPT_UNKNOWN )

	PORT_START("IN1")
	PORT_BIT( 0x0001, IP_ACTIVE_LOW, IPT_JOYSTICK_RIGHT ) PORT_8WAY PORT_PLAYER(1)
	PORT_BIT( 0x0002, IP_ACTIVE_LOW, IPT_JOYSTICK_LEFT ) PORT_8WAY PORT_PLAYER(1)
	PORT_BIT( 0x0004, IP_ACTIVE_LOW, IPT_JOYSTICK_DOWN ) PORT_8WAY PORT_PLAYER(1)
	PORT_BIT( 0x0008, IP_ACTIVE_LOW, IPT_JOYSTICK_UP ) PORT_8WAY PORT_PLAYER(1)
	PORT_BIT( 0x0010, IP_ACTIVE_LOW, IPT_UNKNOWN )
	PORT_BIT( 0x0020, IP_ACTIVE_LOW, IPT_UNKNOWN )
	PORT_BIT( 0x0040, IP_ACTIVE_LOW, IPT_UNKNOWN )
	PORT_BIT( 0x0080, IP_ACTIVE_LOW, IPT_UNKNOWN )
	PORT_BIT( 0x0100, IP_ACTIVE_LOW, IPT_JOYSTICK_RIGHT ) PORT_8WAY PORT_PLAYER(2)
	PORT_BIT( 0x0200, IP_ACTIVE_LOW, IPT_JOYSTICK_LEFT ) PORT_8WAY PORT_PLAYER(2)
	PORT_BIT( 0x0400, IP_ACTIVE_LOW, IPT_JOYSTICK_DOWN ) PORT_8WAY PORT_PLAYER(2)
	PORT_BIT( 0x0800, IP_ACTIVE_LOW, IPT_JOYSTICK_UP ) PORT_8WAY PORT_PLAYER(2)
	PORT_BIT( 0x1000, IP_ACTIVE_LOW, IPT_UNKNOWN )
	PORT_BIT( 0x2000, IP_ACTIVE_LOW, IPT_UNKNOWN )
	PORT_BIT( 0x4000, IP_ACTIVE_LOW, IPT_UNKNOWN )
	PORT_BIT( 0x8000, IP_ACTIVE_LOW, IPT_UNKNOWN )
INPUT_PORTS_END

static INPUT_PORTS_START( sfan )
	PORT_INCLUDE( common )

	PORT_MODIFY("DSW1")
	PORT_DIPUNUSED_DIPLOC( 0x0100, 0x0100, "DSW2.13E:1" ) // Flip Screen not available

	PORT_MODIFY("DSW2")
	PORT_DIPNAME( 0x0400, 0x0400, "Number of Countries Selected" )  PORT_DIPLOCATION("DSW4.11E:3")
	PORT_DIPSETTING(      0x0400, "4" )
	PORT_DIPSETTING(      0x0000, "2" )

	// 4 pneumatic buttons. When their pressure starts decreasing, the game will latch
	// the highest measured value and respond with a low/mid/strong attack: approx.
	// 0x40 for low, 0xe0 for mid, 0xfe for strong.
	// NOTE: Timing is a matter of tenth-seconds. Tapping the button too lightly/quickly,
	// will not trigger an attack, same as on the original cab. Similarly, holding the
	// button for too long won't register either, analogous to the original cab by pushing
	// the button down slowly instead of hammering it.
	PORT_START("PUNCH")
	PORT_BIT( 0x00ff, 0x0000, IPT_PEDAL1 ) PORT_PLAYER(1) PORT_SENSITIVITY(100) PORT_KEYDELTA(25) PORT_NAME("P1 Punch")
	PORT_BIT( 0xff00, 0x0000, IPT_PEDAL1 ) PORT_PLAYER(2) PORT_SENSITIVITY(100) PORT_KEYDELTA(25) PORT_NAME("P2 Punch")

	PORT_START("KICK")
	PORT_BIT( 0x00ff, 0x0000, IPT_PEDAL2 ) PORT_PLAYER(1) PORT_SENSITIVITY(100) PORT_KEYDELTA(25) PORT_NAME("P1 Kick")
	PORT_BIT( 0xff00, 0x0000, IPT_PEDAL2 ) PORT_PLAYER(2) PORT_SENSITIVITY(100) PORT_KEYDELTA(25) PORT_NAME("P2 Kick")
INPUT_PORTS_END

static INPUT_PORTS_START( sfus )
	PORT_INCLUDE( common )

	PORT_MODIFY("IN0")
	PORT_BIT( 0x0004, IP_ACTIVE_LOW, IPT_BUTTON6 ) PORT_PLAYER(1)
	PORT_BIT( 0x0100, IP_ACTIVE_LOW, IPT_BUTTON6 ) PORT_PLAYER(2)
	PORT_BIT( 0x0200, IP_ACTIVE_LOW, IPT_BUTTON3 ) PORT_PLAYER(1)
	PORT_BIT( 0x0400, IP_ACTIVE_LOW, IPT_BUTTON3 ) PORT_PLAYER(2)

	PORT_MODIFY("IN1")
	PORT_BIT( 0x0010, IP_ACTIVE_LOW, IPT_BUTTON1 ) PORT_PLAYER(1)
	PORT_BIT( 0x0020, IP_ACTIVE_LOW, IPT_BUTTON2 ) PORT_PLAYER(1)
	PORT_BIT( 0x0040, IP_ACTIVE_LOW, IPT_BUTTON4 ) PORT_PLAYER(1)
	PORT_BIT( 0x0080, IP_ACTIVE_LOW, IPT_BUTTON5 ) PORT_PLAYER(1)
	PORT_BIT( 0x1000, IP_ACTIVE_LOW, IPT_BUTTON1 ) PORT_PLAYER(2)
	PORT_BIT( 0x2000, IP_ACTIVE_LOW, IPT_BUTTON2 ) PORT_PLAYER(2)
	PORT_BIT( 0x4000, IP_ACTIVE_LOW, IPT_BUTTON4 ) PORT_PLAYER(2)
	PORT_BIT( 0x8000, IP_ACTIVE_LOW, IPT_BUTTON5 ) PORT_PLAYER(2)
INPUT_PORTS_END

static INPUT_PORTS_START( sfjp )
	PORT_INCLUDE( common )

	PORT_MODIFY("IN1")
	PORT_BIT( 0x0001, IP_ACTIVE_LOW, IPT_JOYSTICK_RIGHT ) PORT_8WAY PORT_PLAYER(1)
	PORT_BIT( 0x0002, IP_ACTIVE_LOW, IPT_JOYSTICK_LEFT ) PORT_8WAY PORT_PLAYER(1)
	PORT_BIT( 0x0004, IP_ACTIVE_LOW, IPT_JOYSTICK_DOWN ) PORT_8WAY PORT_PLAYER(1)
	PORT_BIT( 0x0008, IP_ACTIVE_LOW, IPT_JOYSTICK_UP ) PORT_8WAY PORT_PLAYER(1)
	PORT_BIT( 0x0010, IP_ACTIVE_LOW, IPT_UNKNOWN )
	PORT_BIT( 0x0020, IP_ACTIVE_LOW, IPT_UNKNOWN )
	PORT_BIT( 0x0040, IP_ACTIVE_LOW, IPT_UNKNOWN )
	PORT_BIT( 0x0080, IP_ACTIVE_LOW, IPT_UNKNOWN )
	PORT_BIT( 0x0100, IP_ACTIVE_LOW, IPT_BUTTON1 ) PORT_PLAYER(1)
	PORT_BIT( 0x0200, IP_ACTIVE_LOW, IPT_BUTTON2 ) PORT_PLAYER(1)
	PORT_BIT( 0x0400, IP_ACTIVE_LOW, IPT_BUTTON3 ) PORT_PLAYER(1)
	PORT_BIT( 0x0800, IP_ACTIVE_LOW, IPT_UNKNOWN )
	PORT_BIT( 0x1000, IP_ACTIVE_LOW, IPT_BUTTON4 ) PORT_PLAYER(1)
	PORT_BIT( 0x2000, IP_ACTIVE_LOW, IPT_BUTTON5 ) PORT_PLAYER(1)
	PORT_BIT( 0x4000, IP_ACTIVE_LOW, IPT_BUTTON6 ) PORT_PLAYER(1)
	PORT_BIT( 0x8000, IP_ACTIVE_LOW, IPT_UNKNOWN )

	PORT_START("IN2")
	PORT_BIT( 0x0001, IP_ACTIVE_LOW, IPT_JOYSTICK_RIGHT ) PORT_8WAY PORT_PLAYER(2)
	PORT_BIT( 0x0002, IP_ACTIVE_LOW, IPT_JOYSTICK_LEFT ) PORT_8WAY PORT_PLAYER(2)
	PORT_BIT( 0x0004, IP_ACTIVE_LOW, IPT_JOYSTICK_DOWN ) PORT_8WAY PORT_PLAYER(2)
	PORT_BIT( 0x0008, IP_ACTIVE_LOW, IPT_JOYSTICK_UP ) PORT_8WAY PORT_PLAYER(2)
	PORT_BIT( 0x0010, IP_ACTIVE_LOW, IPT_UNKNOWN )
	PORT_BIT( 0x0020, IP_ACTIVE_LOW, IPT_UNKNOWN )
	PORT_BIT( 0x0040, IP_ACTIVE_LOW, IPT_UNKNOWN )
	PORT_BIT( 0x0080, IP_ACTIVE_LOW, IPT_UNKNOWN )
	PORT_BIT( 0x0100, IP_ACTIVE_LOW, IPT_BUTTON1 ) PORT_PLAYER(2)
	PORT_BIT( 0x0200, IP_ACTIVE_LOW, IPT_BUTTON2 ) PORT_PLAYER(2)
	PORT_BIT( 0x0400, IP_ACTIVE_LOW, IPT_BUTTON3 ) PORT_PLAYER(2)
	PORT_BIT( 0x0800, IP_ACTIVE_LOW, IPT_UNKNOWN )
	PORT_BIT( 0x1000, IP_ACTIVE_LOW, IPT_BUTTON4 ) PORT_PLAYER(2)
	PORT_BIT( 0x2000, IP_ACTIVE_LOW, IPT_BUTTON5 ) PORT_PLAYER(2)
	PORT_BIT( 0x4000, IP_ACTIVE_LOW, IPT_BUTTON6 ) PORT_PLAYER(2)
	PORT_BIT( 0x8000, IP_ACTIVE_LOW, IPT_UNKNOWN )
INPUT_PORTS_END



/***************************************************************************

  Machine Configs

***************************************************************************/

static const gfx_layout char_layout =
{
	8,8,
	RGN_FRAC(1,1),
	2,
	{ 4, 0 },
	{ STEP4(0,1), STEP4(4*2,1) },
	{ STEP8(4*2*2,1) },
	16*8
};

static const gfx_layout sprite_layout =
{
	16,16,
	RGN_FRAC(1,2),
	4,
	{ 4, 0, RGN_FRAC(1,2)+4, RGN_FRAC(1,2) },
	{ STEP4(0,1), STEP4(4*2,1), STEP4(4*2*2*16,1), STEP4(4*2*2*16+4,1) },
	{ STEP16(4*2*2,1) },
	64*8
};


static GFXDECODE_START( gfx_sf )
	GFXDECODE_ENTRY( "gfx1", 0, sprite_layout,   0, 16 )
	GFXDECODE_ENTRY( "gfx2", 0, sprite_layout, 256, 16 )
	GFXDECODE_ENTRY( "gfx3", 0, sprite_layout, 512, 16 )
	GFXDECODE_ENTRY( "gfx4", 0, char_layout,   768, 16 )
GFXDECODE_END


void sf_state::machine_start()
{
	save_item(NAME(m_active));
	save_item(NAME(m_bgscroll));
	save_item(NAME(m_fgscroll));

	m_audiobank->configure_entries(0, 256, memregion("audio2")->base() + 0x8000, 0x8000);
}

void sf_state::machine_reset()
{
	m_active = 0;
	m_bgscroll = 0;
	m_fgscroll = 0;
}

MACHINE_CONFIG_START(sf_state::sfan)

	/* basic machine hardware */
	MCFG_DEVICE_ADD("maincpu", M68000, XTAL(8'000'000))
	MCFG_DEVICE_PROGRAM_MAP(sfan_map)
	MCFG_DEVICE_VBLANK_INT_DRIVER("screen", sf_state, irq1_line_hold)

	MCFG_DEVICE_ADD("audiocpu", Z80, XTAL(3'579'545))  /* ? xtal is 3.579545MHz */
	MCFG_DEVICE_PROGRAM_MAP(sound_map)

	MCFG_DEVICE_ADD("audio2", Z80, XTAL(3'579'545))    /* ? xtal is 3.579545MHz */
	MCFG_DEVICE_PROGRAM_MAP(sound2_map)
	MCFG_DEVICE_IO_MAP(sound2_io_map)
	MCFG_DEVICE_PERIODIC_INT_DRIVER(sf_state, irq0_line_hold, 8000) // ?

	/* video hardware */
	MCFG_SCREEN_ADD("screen", RASTER)
	MCFG_SCREEN_REFRESH_RATE(60)
	MCFG_SCREEN_VBLANK_TIME(ATTOSECONDS_IN_USEC(0))
	MCFG_SCREEN_SIZE(64*8, 32*8)
	MCFG_SCREEN_VISIBLE_AREA(8*8, (64-8)*8-1, 2*8, 30*8-1 )
	MCFG_SCREEN_UPDATE_DRIVER(sf_state, screen_update)
	MCFG_SCREEN_PALETTE("palette")

	MCFG_DEVICE_ADD("gfxdecode", GFXDECODE, "palette", gfx_sf)

	MCFG_PALETTE_ADD("palette", 1024)
	MCFG_PALETTE_FORMAT(xxxxRRRRGGGGBBBB)

	/* sound hardware */
	SPEAKER(config, "lspeaker").front_left();
	SPEAKER(config, "rspeaker").front_right();

	MCFG_GENERIC_LATCH_8_ADD("soundlatch")

	MCFG_DEVICE_ADD("ymsnd", YM2151, XTAL(3'579'545))
	MCFG_YM2151_IRQ_HANDLER(INPUTLINE("audiocpu", 0))
	MCFG_SOUND_ROUTE(0, "lspeaker", 0.60)
	MCFG_SOUND_ROUTE(1, "rspeaker", 0.60)

	MCFG_DEVICE_ADD("msm1", MSM5205, 384000)
	MCFG_MSM5205_PRESCALER_SELECTOR(SEX_4B)  /* 8KHz playback ?    */
	MCFG_SOUND_ROUTE(ALL_OUTPUTS, "lspeaker", 1.0)
	MCFG_SOUND_ROUTE(ALL_OUTPUTS, "rspeaker", 1.0)

	MCFG_DEVICE_ADD("msm2", MSM5205, 384000)
	MCFG_MSM5205_PRESCALER_SELECTOR(SEX_4B)  /* 8KHz playback ?    */
	MCFG_SOUND_ROUTE(ALL_OUTPUTS, "lspeaker", 1.0)
	MCFG_SOUND_ROUTE(ALL_OUTPUTS, "rspeaker", 1.0)
MACHINE_CONFIG_END


MACHINE_CONFIG_START(sf_state::sfus)
	sfan(config);

	/* basic machine hardware */
	MCFG_DEVICE_MODIFY("maincpu")
	MCFG_DEVICE_PROGRAM_MAP(sfus_map)
MACHINE_CONFIG_END


MACHINE_CONFIG_START(sf_state::sfjp)
	sfan(config);

	/* basic machine hardware */
	MCFG_DEVICE_MODIFY("maincpu")
	MCFG_DEVICE_PROGRAM_MAP(sfjp_map)
MACHINE_CONFIG_END


MACHINE_CONFIG_START(sf_state::sfp)
	sfan(config);

	/* basic machine hardware */
	MCFG_DEVICE_MODIFY("maincpu")
	MCFG_DEVICE_VBLANK_INT_DRIVER("screen", sf_state, irq6_line_hold)
MACHINE_CONFIG_END



/***************************************************************************

  Game drivers

***************************************************************************/

ROM_START( sf )
	ROM_REGION( 0x60000, "maincpu", 0 )
	ROM_LOAD16_BYTE("sfd-19.2a", 0x00000, 0x10000, CRC(faaf6255) SHA1(f6d0186c6109780839576c141fc6b557c170c182) )
	ROM_LOAD16_BYTE("sfd-22.2c", 0x00001, 0x10000, CRC(e1fe3519) SHA1(5c59343a8acaaa4f36636d8e28a4ca7854110dad) )
	ROM_LOAD16_BYTE("sfd-20.3a", 0x20000, 0x10000, CRC(44b915bd) SHA1(85772fb89712f97bb0489a7e43f8b1a5037c8081) )
	ROM_LOAD16_BYTE("sfd-23.3c", 0x20001, 0x10000, CRC(79c43ff8) SHA1(450fb75b6f36e08788d7a806122e4e1b0a87746c) )
	ROM_LOAD16_BYTE("sfd-21.4a", 0x40000, 0x10000, CRC(e8db799b) SHA1(8443ba6a9b9ad29d5985d434658e685fd46d8f1e) )
	ROM_LOAD16_BYTE("sfd-24.4c", 0x40001, 0x10000, CRC(466a3440) SHA1(689823763bfdbc12ac11ff176acfd22f352e2658) )

	ROM_REGION( 0x10000, "audiocpu", 0 )    /* 64k for the music CPU */
	ROM_LOAD( "sf-02.7k", 0x0000, 0x8000, CRC(4a9ac534) SHA1(933645f8db4756aa2a35a843c3ac6f93cb8d565d) )

	ROM_REGION( 0x40000, "audio2", 0 )  /* 256k for the samples CPU */
	ROM_LOAD( "sfu-00.1h",0x00000, 0x20000, CRC(a7cce903) SHA1(76f521c9a00abd95a3491ab95e8eccd0fc7ea0e5) )
	ROM_LOAD( "sf-01.1k", 0x20000, 0x20000, CRC(86e0f0d5) SHA1(7cef8056f83dac15f1b47d7be705d26170858337) )

	ROM_REGION( 0x080000, "gfx1", 0 )
	ROM_LOAD( "sf-39.2k", 0x000000, 0x020000, CRC(cee3d292) SHA1(a8c22f1dc81976e8dd5d6c70361c61fa3f9f89d6) ) /* Background b planes 0-1*/
	ROM_LOAD( "sf-38.1k", 0x020000, 0x020000, CRC(2ea99676) SHA1(5f3eb77e75f0ee27fb8fc7bab2819b3fdd480206) )
	ROM_LOAD( "sf-41.4k", 0x040000, 0x020000, CRC(e0280495) SHA1(e52c79feed590535b9a0b71ccadd0ed27d04ff45) ) /* planes 2-3 */
	ROM_LOAD( "sf-40.3k", 0x060000, 0x020000, CRC(c70b30de) SHA1(26112ee1720b6ad0e2e29e2d25ee2ec76fca0e3a) )

	ROM_REGION( 0x100000, "gfx2", 0 )
	ROM_LOAD( "sf-25.1d", 0x000000, 0x020000, CRC(7f23042e) SHA1(a355fd7047fb1a71ab5cd08e1afd82c2558494c1) ) /* Background m planes 0-1 */
	ROM_LOAD( "sf-28.1e", 0x020000, 0x020000, CRC(92f8b91c) SHA1(6d958bc45131810d7b0af02be939ce37a39c35e8) )
	ROM_LOAD( "sf-30.1g", 0x040000, 0x020000, CRC(b1399856) SHA1(7c956d49b2e73291182ea1ec4cebd3411d1322a1) )
	ROM_LOAD( "sf-34.1h", 0x060000, 0x020000, CRC(96b6ae2e) SHA1(700e050463b7a29a1eb08007a2add045afdcd8a0) )
	ROM_LOAD( "sf-26.2d", 0x080000, 0x020000, CRC(54ede9f5) SHA1(c2cb354a6b32047759945fa3ecafc70ba7d1dda1) ) /* planes 2-3 */
	ROM_LOAD( "sf-29.2e", 0x0a0000, 0x020000, CRC(f0649a67) SHA1(eeda256527f7a2ee2d5e0688c505a01de548bc54) )
	ROM_LOAD( "sf-31.2g", 0x0c0000, 0x020000, CRC(8f4dd71a) SHA1(28b82c540df04c91a2dd6cbbc9a95bbebda6643b) )
	ROM_LOAD( "sf-35.2h", 0x0e0000, 0x020000, CRC(70c00fb4) SHA1(7c5504a5aedd3be7b663c5090eb22243e3fa669b) )

	ROM_REGION( 0x1c0000, "gfx3", 0 )
	/* Sprites planes 1-2 */
	ROM_LOAD( "sf-15.1m", 0x000000, 0x020000, CRC(fc0113db) SHA1(7c19603129be5f6e1ccd07fd8b7ee1cbf86468db) )
	ROM_LOAD( "sf-16.2m", 0x020000, 0x020000, CRC(82e4a6d3) SHA1(5ec519c2740c66f5da27ced1db99e19fe38fdad7) )
	ROM_LOAD( "sf-11.1k", 0x040000, 0x020000, CRC(e112df1b) SHA1(3f9856f69b457d79fe085bf51dfb2efcd98f883d) )
	ROM_LOAD( "sf-12.2k", 0x060000, 0x020000, CRC(42d52299) SHA1(6560c38f5fd5a47db7728cc7df83d2169157174f) )
	ROM_LOAD( "sf-07.1h", 0x080000, 0x020000, CRC(49f340d9) SHA1(65822efefa198791a632ef851a5ce06a71b4ed0f) )
	ROM_LOAD( "sf-08.2h", 0x0a0000, 0x020000, CRC(95ece9b1) SHA1(f0a15fce5cd9617fa5d4dd43bd5b6ea190dace85) )
	ROM_LOAD( "sf-03.1f", 0x0c0000, 0x020000, CRC(5ca05781) SHA1(004f5ad34798471b39bd4612c797f0913ed0fb4a) )
	/* Sprites planes 2-3 */
	ROM_LOAD( "sf-17.3m", 0x0e0000, 0x020000, CRC(69fac48e) SHA1(c9272217256c73cb8ddb4fbbfb5905ce1122c746) )
	ROM_LOAD( "sf-18.4m", 0x100000, 0x020000, CRC(71cfd18d) SHA1(4c17e2124f3456d6b13ede8ad3ae916b53f9bb7e) )
	ROM_LOAD( "sf-13.3k", 0x120000, 0x020000, CRC(fa2eb24b) SHA1(96f3bd54c340771577cc232ebde93965421f2557) )
	ROM_LOAD( "sf-14.4k", 0x140000, 0x020000, CRC(ad955c95) SHA1(549d6a5125432aa45d03f15e76f6c2c8ab2e05a3) )
	ROM_LOAD( "sf-09.3h", 0x160000, 0x020000, CRC(41b73a31) SHA1(aaa7a53e29fe23a1ca8ec4430f7efcbd774a8cbf) )
	ROM_LOAD( "sf-10.4h", 0x180000, 0x020000, CRC(91c41c50) SHA1(b03fb9b3c553fb4aae45ad6997eeb7bb95fdcce3) )
	ROM_LOAD( "sf-05.3f", 0x1a0000, 0x020000, CRC(538c7cbe) SHA1(f030a9562fbb93d1534b91343ca3f429cdbd0136) )

	ROM_REGION( 0x004000, "gfx4", 0 )
	ROM_LOAD( "sf-27.4d", 0x000000, 0x004000, CRC(2b09b36d) SHA1(9fe1dd3a9396fbb06f30247cfe526653553beca1) ) /* Characters planes 1-2 */

	ROM_REGION( 0x40000, "tilerom", 0 )    /* background tilemaps */
	ROM_LOAD( "sf-37.4h", 0x000000, 0x010000, CRC(23d09d3d) SHA1(a0c71abc49c5fe59487a63b502e3d03021bfef13) )
	ROM_LOAD( "sf-36.3h", 0x010000, 0x010000, CRC(ea16df6c) SHA1(68709a314b775c500817fc17d40a80204b2ae06c) )
	ROM_LOAD( "sf-32.3g", 0x020000, 0x010000, CRC(72df2bd9) SHA1(9a0da618139673738b6b3302207255e44c5491a2) )
	ROM_LOAD( "sf-33.4g", 0x030000, 0x010000, CRC(3e99d3d5) SHA1(9168a977e80f8c23c6126b9e64eb176290cf941a) )

	ROM_REGION( 0x0320, "proms", 0 )
	ROM_LOAD( "mb7114h.12k",  0x0000, 0x0100, CRC(75af3553) SHA1(14da009592877a6097b34ea844fa897ceda7465e) ) /* unknown */
	ROM_LOAD( "mb7114h.11h",  0x0100, 0x0100, CRC(c0e56586) SHA1(2abf93aef48af34f869b30f63c130513a97f86a3) ) /* unknown */
	ROM_LOAD( "mb7114h.12j",  0x0200, 0x0100, CRC(4c734b64) SHA1(7a122b643bad3e3586821980efff023a63e5a029) ) /* unknown */
	ROM_LOAD( "mmi-7603.13h", 0x0300, 0x0020, CRC(06bcda53) SHA1(fa69b77697bb12aa6012d82ef5b504d3a1d20232) ) /* unknown */
ROM_END


ROM_START( sfua )
	ROM_REGION( 0x60000, "maincpu", 0 )
	ROM_LOAD16_BYTE("sfs19u.1a", 0x00000, 0x10000, CRC(c8e41c49) SHA1(01f023864a662fa451901b8689341b00a36973c1) )
	ROM_LOAD16_BYTE("sfs22u.1b", 0x00001, 0x10000, CRC(667e9309) SHA1(3d895874cf86470e4f2041d21e751fac3170b4c5) )
	ROM_LOAD16_BYTE("sfs20u.2a", 0x20000, 0x10000, CRC(303065bf) SHA1(152bb707cd71a8614f6d17cf9a145c8a8184ded7) )
	ROM_LOAD16_BYTE("sfs23u.2b", 0x20001, 0x10000, CRC(de6927a3) SHA1(862a62b71fbd2049f05968a238b97344d3b7404e) )
	ROM_LOAD16_BYTE("sfs21u.3a", 0x40000, 0x10000, CRC(004a418b) SHA1(1048afe2e0dbc22969d79a031394f3c8ab4c8901) )
	ROM_LOAD16_BYTE("sfs24u.3b", 0x40001, 0x10000, CRC(2b4545ff) SHA1(19bdae7947d13b861ace25b96e46f199ee9a6eb2) )

	ROM_REGION( 0x10000, "audiocpu", 0 )    /* 64k for the music CPU */
	ROM_LOAD( "sf-02.7k", 0x0000, 0x8000, CRC(4a9ac534) SHA1(933645f8db4756aa2a35a843c3ac6f93cb8d565d) )

	ROM_REGION( 0x40000, "audio2", 0 )  /* 256k for the samples CPU */
	ROM_LOAD( "sfu-00.1h",0x00000, 0x20000, CRC(a7cce903) SHA1(76f521c9a00abd95a3491ab95e8eccd0fc7ea0e5) )
	ROM_LOAD( "sf-01.1k", 0x20000, 0x20000, CRC(86e0f0d5) SHA1(7cef8056f83dac15f1b47d7be705d26170858337) )

	ROM_REGION( 0x0800, "mcu", 0 ) /* i8751 MCU */
	ROM_LOAD( "sf_s.id8751h-8.14f",   0x0000, 0x0800, NO_DUMP ) // is this mcu label right for the US set?

	ROM_REGION( 0x080000, "gfx1", 0 )
	ROM_LOAD( "sf-39.2k", 0x000000, 0x020000, CRC(cee3d292) SHA1(a8c22f1dc81976e8dd5d6c70361c61fa3f9f89d6) ) /* Background b planes 0-1*/
	ROM_LOAD( "sf-38.1k", 0x020000, 0x020000, CRC(2ea99676) SHA1(5f3eb77e75f0ee27fb8fc7bab2819b3fdd480206) )
	ROM_LOAD( "sf-41.4k", 0x040000, 0x020000, CRC(e0280495) SHA1(e52c79feed590535b9a0b71ccadd0ed27d04ff45) ) /* planes 2-3 */
	ROM_LOAD( "sf-40.3k", 0x060000, 0x020000, CRC(c70b30de) SHA1(26112ee1720b6ad0e2e29e2d25ee2ec76fca0e3a) )

	ROM_REGION( 0x100000, "gfx2", 0 )
	ROM_LOAD( "sf-25.1d", 0x000000, 0x020000, CRC(7f23042e) SHA1(a355fd7047fb1a71ab5cd08e1afd82c2558494c1) ) /* Background m planes 0-1 */
	ROM_LOAD( "sf-28.1e", 0x020000, 0x020000, CRC(92f8b91c) SHA1(6d958bc45131810d7b0af02be939ce37a39c35e8) )
	ROM_LOAD( "sf-30.1g", 0x040000, 0x020000, CRC(b1399856) SHA1(7c956d49b2e73291182ea1ec4cebd3411d1322a1) )
	ROM_LOAD( "sf-34.1h", 0x060000, 0x020000, CRC(96b6ae2e) SHA1(700e050463b7a29a1eb08007a2add045afdcd8a0) )
	ROM_LOAD( "sf-26.2d", 0x080000, 0x020000, CRC(54ede9f5) SHA1(c2cb354a6b32047759945fa3ecafc70ba7d1dda1) ) /* planes 2-3 */
	ROM_LOAD( "sf-29.2e", 0x0a0000, 0x020000, CRC(f0649a67) SHA1(eeda256527f7a2ee2d5e0688c505a01de548bc54) )
	ROM_LOAD( "sf-31.2g", 0x0c0000, 0x020000, CRC(8f4dd71a) SHA1(28b82c540df04c91a2dd6cbbc9a95bbebda6643b) )
	ROM_LOAD( "sf-35.2h", 0x0e0000, 0x020000, CRC(70c00fb4) SHA1(7c5504a5aedd3be7b663c5090eb22243e3fa669b) )

	ROM_REGION( 0x1c0000, "gfx3", 0 )
	/* Sprites planes 1-2 */
	ROM_LOAD( "sf-15.1m", 0x000000, 0x020000, CRC(fc0113db) SHA1(7c19603129be5f6e1ccd07fd8b7ee1cbf86468db) )
	ROM_LOAD( "sf-16.2m", 0x020000, 0x020000, CRC(82e4a6d3) SHA1(5ec519c2740c66f5da27ced1db99e19fe38fdad7) )
	ROM_LOAD( "sf-11.1k", 0x040000, 0x020000, CRC(e112df1b) SHA1(3f9856f69b457d79fe085bf51dfb2efcd98f883d) )
	ROM_LOAD( "sf-12.2k", 0x060000, 0x020000, CRC(42d52299) SHA1(6560c38f5fd5a47db7728cc7df83d2169157174f) )
	ROM_LOAD( "sf-07.1h", 0x080000, 0x020000, CRC(49f340d9) SHA1(65822efefa198791a632ef851a5ce06a71b4ed0f) )
	ROM_LOAD( "sf-08.2h", 0x0a0000, 0x020000, CRC(95ece9b1) SHA1(f0a15fce5cd9617fa5d4dd43bd5b6ea190dace85) )
	ROM_LOAD( "sf-03.1f", 0x0c0000, 0x020000, CRC(5ca05781) SHA1(004f5ad34798471b39bd4612c797f0913ed0fb4a) )
	/* Sprites planes 2-3 */
	ROM_LOAD( "sf-17.3m", 0x0e0000, 0x020000, CRC(69fac48e) SHA1(c9272217256c73cb8ddb4fbbfb5905ce1122c746) )
	ROM_LOAD( "sf-18.4m", 0x100000, 0x020000, CRC(71cfd18d) SHA1(4c17e2124f3456d6b13ede8ad3ae916b53f9bb7e) )
	ROM_LOAD( "sf-13.3k", 0x120000, 0x020000, CRC(fa2eb24b) SHA1(96f3bd54c340771577cc232ebde93965421f2557) )
	ROM_LOAD( "sf-14.4k", 0x140000, 0x020000, CRC(ad955c95) SHA1(549d6a5125432aa45d03f15e76f6c2c8ab2e05a3) )
	ROM_LOAD( "sf-09.3h", 0x160000, 0x020000, CRC(41b73a31) SHA1(aaa7a53e29fe23a1ca8ec4430f7efcbd774a8cbf) )
	ROM_LOAD( "sf-10.4h", 0x180000, 0x020000, CRC(91c41c50) SHA1(b03fb9b3c553fb4aae45ad6997eeb7bb95fdcce3) )
	ROM_LOAD( "sf-05.3f", 0x1a0000, 0x020000, CRC(538c7cbe) SHA1(f030a9562fbb93d1534b91343ca3f429cdbd0136) )

	ROM_REGION( 0x004000, "gfx4", 0 )
	ROM_LOAD( "sf-27.4d", 0x000000, 0x004000, CRC(2b09b36d) SHA1(9fe1dd3a9396fbb06f30247cfe526653553beca1) ) /* Characters planes 1-2 */

	ROM_REGION( 0x40000, "tilerom", 0 )    /* background tilemaps */
	ROM_LOAD( "sf-37.4h", 0x000000, 0x010000, CRC(23d09d3d) SHA1(a0c71abc49c5fe59487a63b502e3d03021bfef13) )
	ROM_LOAD( "sf-36.3h", 0x010000, 0x010000, CRC(ea16df6c) SHA1(68709a314b775c500817fc17d40a80204b2ae06c) )
	ROM_LOAD( "sf-32.3g", 0x020000, 0x010000, CRC(72df2bd9) SHA1(9a0da618139673738b6b3302207255e44c5491a2) )
	ROM_LOAD( "sf-33.4g", 0x030000, 0x010000, CRC(3e99d3d5) SHA1(9168a977e80f8c23c6126b9e64eb176290cf941a) )

	ROM_REGION( 0x0320, "proms", 0 )
	ROM_LOAD( "sfb05.bin",    0x0000, 0x0100, CRC(864199ad) SHA1(b777df20b19fa7b7536120191df1875101e9d7af) ) /* unknown */
	ROM_LOAD( "sfb00.bin",    0x0100, 0x0100, CRC(bd3f8c5d) SHA1(c31ee9f466f05a21612f5ea29fb8c7c25dc9e011) ) /* unknown */
	ROM_LOAD( "mb7114h.12j",  0x0200, 0x0100, CRC(4c734b64) SHA1(7a122b643bad3e3586821980efff023a63e5a029) ) /* unknown */
	ROM_LOAD( "mmi-7603.13h", 0x0300, 0x0020, CRC(06bcda53) SHA1(fa69b77697bb12aa6012d82ef5b504d3a1d20232) ) /* unknown */
ROM_END


ROM_START( sfj )
	ROM_REGION( 0x60000, "maincpu", 0 )
	ROM_LOAD16_BYTE("sf-19.2a", 0x00000, 0x10000, CRC(116027d7) SHA1(6bcb117ee415aff4d8ea962d4eff4088ca94c251) )
	ROM_LOAD16_BYTE("sf-22.2c", 0x00001, 0x10000, CRC(d3cbd09e) SHA1(7274c603100132102de09e10d2129cfeb6c06369) )
	ROM_LOAD16_BYTE("sf-20.3a", 0x20000, 0x10000, CRC(fe07e83f) SHA1(252dd592c31e594103ac1eabd734d10748655701) )
	ROM_LOAD16_BYTE("sf-23.3c", 0x20001, 0x10000, CRC(1e435d33) SHA1(2022a4368aa63cb036e77cb5739810030db469ff) )
	ROM_LOAD16_BYTE("sf-21.4a", 0x40000, 0x10000, CRC(e086bc4c) SHA1(782134978ff0a7133768d9cc8050bc3b5016580b) )
	ROM_LOAD16_BYTE("sf-24.4c", 0x40001, 0x10000, CRC(13a6696b) SHA1(c01f9b700928e427bc9914c61beeaa6bcbde4546) )

	ROM_REGION( 0x10000, "audiocpu", 0 )    /* 64k for the music CPU */
	ROM_LOAD( "sf-02.7k", 0x0000, 0x8000, CRC(4a9ac534) SHA1(933645f8db4756aa2a35a843c3ac6f93cb8d565d) )

	ROM_REGION( 0x40000, "audio2", 0 )  /* 256k for the samples CPU */
	ROM_LOAD( "sf-00.1h", 0x00000, 0x20000, CRC(4b733845) SHA1(f7ff46e02f8ce6682d6e573588271bae2edfa90f) )
	ROM_LOAD( "sf-01.1k", 0x20000, 0x20000, CRC(86e0f0d5) SHA1(7cef8056f83dac15f1b47d7be705d26170858337) )

	ROM_REGION( 0x0800, "mcu", 0 ) /* i8751 MCU */
	ROM_LOAD( "sf_s.id8751h-8.14f",   0x0000, 0x0800, NO_DUMP )

	ROM_REGION( 0x080000, "gfx1", 0 )
	ROM_LOAD( "sf-39.2k", 0x000000, 0x020000, CRC(cee3d292) SHA1(a8c22f1dc81976e8dd5d6c70361c61fa3f9f89d6) ) /* Background b planes 0-1*/
	ROM_LOAD( "sf-38.1k", 0x020000, 0x020000, CRC(2ea99676) SHA1(5f3eb77e75f0ee27fb8fc7bab2819b3fdd480206) )
	ROM_LOAD( "sf-41.4k", 0x040000, 0x020000, CRC(e0280495) SHA1(e52c79feed590535b9a0b71ccadd0ed27d04ff45) ) /* planes 2-3 */
	ROM_LOAD( "sf-40.3k", 0x060000, 0x020000, CRC(c70b30de) SHA1(26112ee1720b6ad0e2e29e2d25ee2ec76fca0e3a) )

	ROM_REGION( 0x100000, "gfx2", 0 )
	ROM_LOAD( "sf-25.1d", 0x000000, 0x020000, CRC(7f23042e) SHA1(a355fd7047fb1a71ab5cd08e1afd82c2558494c1) ) /* Background m planes 0-1 */
	ROM_LOAD( "sf-28.1e", 0x020000, 0x020000, CRC(92f8b91c) SHA1(6d958bc45131810d7b0af02be939ce37a39c35e8) )
	ROM_LOAD( "sf-30.1g", 0x040000, 0x020000, CRC(b1399856) SHA1(7c956d49b2e73291182ea1ec4cebd3411d1322a1) )
	ROM_LOAD( "sf-34.1h", 0x060000, 0x020000, CRC(96b6ae2e) SHA1(700e050463b7a29a1eb08007a2add045afdcd8a0) )
	ROM_LOAD( "sf-26.2d", 0x080000, 0x020000, CRC(54ede9f5) SHA1(c2cb354a6b32047759945fa3ecafc70ba7d1dda1) ) /* planes 2-3 */
	ROM_LOAD( "sf-29.2e", 0x0a0000, 0x020000, CRC(f0649a67) SHA1(eeda256527f7a2ee2d5e0688c505a01de548bc54) )
	ROM_LOAD( "sf-31.2g", 0x0c0000, 0x020000, CRC(8f4dd71a) SHA1(28b82c540df04c91a2dd6cbbc9a95bbebda6643b) )
	ROM_LOAD( "sf-35.2h", 0x0e0000, 0x020000, CRC(70c00fb4) SHA1(7c5504a5aedd3be7b663c5090eb22243e3fa669b) )

	ROM_REGION( 0x1c0000, "gfx3", 0 )
	/* Sprites planes 1-2 */
	ROM_LOAD( "sf-15.1m", 0x000000, 0x020000, CRC(fc0113db) SHA1(7c19603129be5f6e1ccd07fd8b7ee1cbf86468db) )
	ROM_LOAD( "sf-16.2m", 0x020000, 0x020000, CRC(82e4a6d3) SHA1(5ec519c2740c66f5da27ced1db99e19fe38fdad7) )
	ROM_LOAD( "sf-11.1k", 0x040000, 0x020000, CRC(e112df1b) SHA1(3f9856f69b457d79fe085bf51dfb2efcd98f883d) )
	ROM_LOAD( "sf-12.2k", 0x060000, 0x020000, CRC(42d52299) SHA1(6560c38f5fd5a47db7728cc7df83d2169157174f) )
	ROM_LOAD( "sf-07.1h", 0x080000, 0x020000, CRC(49f340d9) SHA1(65822efefa198791a632ef851a5ce06a71b4ed0f) )
	ROM_LOAD( "sf-08.2h", 0x0a0000, 0x020000, CRC(95ece9b1) SHA1(f0a15fce5cd9617fa5d4dd43bd5b6ea190dace85) )
	ROM_LOAD( "sf-03.1f", 0x0c0000, 0x020000, CRC(5ca05781) SHA1(004f5ad34798471b39bd4612c797f0913ed0fb4a) )
	/* Sprites planes 2-3 */
	ROM_LOAD( "sf-17.3m", 0x0e0000, 0x020000, CRC(69fac48e) SHA1(c9272217256c73cb8ddb4fbbfb5905ce1122c746) )
	ROM_LOAD( "sf-18.4m", 0x100000, 0x020000, CRC(71cfd18d) SHA1(4c17e2124f3456d6b13ede8ad3ae916b53f9bb7e) )
	ROM_LOAD( "sf-13.3k", 0x120000, 0x020000, CRC(fa2eb24b) SHA1(96f3bd54c340771577cc232ebde93965421f2557) )
	ROM_LOAD( "sf-14.4k", 0x140000, 0x020000, CRC(ad955c95) SHA1(549d6a5125432aa45d03f15e76f6c2c8ab2e05a3) )
	ROM_LOAD( "sf-09.3h", 0x160000, 0x020000, CRC(41b73a31) SHA1(aaa7a53e29fe23a1ca8ec4430f7efcbd774a8cbf) )
	ROM_LOAD( "sf-10.4h", 0x180000, 0x020000, CRC(91c41c50) SHA1(b03fb9b3c553fb4aae45ad6997eeb7bb95fdcce3) )
	ROM_LOAD( "sf-05.3f", 0x1a0000, 0x020000, CRC(538c7cbe) SHA1(f030a9562fbb93d1534b91343ca3f429cdbd0136) )

	ROM_REGION( 0x004000, "gfx4", 0 )
	ROM_LOAD( "sf-27.4d", 0x000000, 0x004000, CRC(2b09b36d) SHA1(9fe1dd3a9396fbb06f30247cfe526653553beca1) ) /* Characters planes 1-2 */

	ROM_REGION( 0x40000, "tilerom", 0 )    /* background tilemaps */
	ROM_LOAD( "sf-37.4h", 0x000000, 0x010000, CRC(23d09d3d) SHA1(a0c71abc49c5fe59487a63b502e3d03021bfef13) )
	ROM_LOAD( "sf-36.3h", 0x010000, 0x010000, CRC(ea16df6c) SHA1(68709a314b775c500817fc17d40a80204b2ae06c) )
	ROM_LOAD( "sf-32.3g", 0x020000, 0x010000, CRC(72df2bd9) SHA1(9a0da618139673738b6b3302207255e44c5491a2) )
	ROM_LOAD( "sf-33.4g", 0x030000, 0x010000, CRC(3e99d3d5) SHA1(9168a977e80f8c23c6126b9e64eb176290cf941a) )

	ROM_REGION( 0x0320, "proms", 0 )
	ROM_LOAD( "sfb05.bin",    0x0000, 0x0100, CRC(864199ad) SHA1(b777df20b19fa7b7536120191df1875101e9d7af) ) /* unknown */
	ROM_LOAD( "sfb00.bin",    0x0100, 0x0100, CRC(bd3f8c5d) SHA1(c31ee9f466f05a21612f5ea29fb8c7c25dc9e011) ) /* unknown */
	ROM_LOAD( "mb7114h.12j",  0x0200, 0x0100, CRC(4c734b64) SHA1(7a122b643bad3e3586821980efff023a63e5a029) ) /* unknown */
	ROM_LOAD( "mmi-7603.13h", 0x0300, 0x0020, CRC(06bcda53) SHA1(fa69b77697bb12aa6012d82ef5b504d3a1d20232) ) /* unknown */
ROM_END


ROM_START( sfan )
	ROM_REGION( 0x60000, "maincpu", 0 )
	ROM_LOAD16_BYTE("sfe-19.2a", 0x00000, 0x10000, CRC(8346c3ca) SHA1(404e26d210e453ef0f03b092d70c770106eed1d1) )
	ROM_LOAD16_BYTE("sfe-22.2c", 0x00001, 0x10000, CRC(3a4bfaa8) SHA1(6a6fc8d967838eca7d2973de987bb350c25628d5) )
	ROM_LOAD16_BYTE("sfe-20.3a", 0x20000, 0x10000, CRC(b40e67ee) SHA1(394987dc4c306351b1657d10528ecb665700c4db) )
	ROM_LOAD16_BYTE("sfe-23.3c", 0x20001, 0x10000, CRC(477c3d5b) SHA1(6443334b3546550e5d97cf4057b279ec7b3cd758) )
	ROM_LOAD16_BYTE("sfe-21.4a", 0x40000, 0x10000, CRC(2547192b) SHA1(aaf07c613a6c42ec1dc82ffa86d00044b4ea27fc) )
	ROM_LOAD16_BYTE("sfe-24.4c", 0x40001, 0x10000, CRC(79680f4e) SHA1(df596fa5b49a336fe462c2be7b454e695f5382db) )

	ROM_REGION( 0x10000, "audiocpu", 0 )    /* 64k for the music CPU */
	ROM_LOAD( "sf-02.7k", 0x0000, 0x8000, CRC(4a9ac534) SHA1(933645f8db4756aa2a35a843c3ac6f93cb8d565d) )

	ROM_REGION( 0x40000, "audio2", 0 )  /* 256k for the samples CPU */
	ROM_LOAD( "sfu-00.1h",0x00000, 0x20000, CRC(a7cce903) SHA1(76f521c9a00abd95a3491ab95e8eccd0fc7ea0e5) )
	ROM_LOAD( "sf-01.2k", 0x20000, 0x20000, CRC(86e0f0d5) SHA1(7cef8056f83dac15f1b47d7be705d26170858337) )

	ROM_REGION( 0x080000, "gfx1", 0 )
	ROM_LOAD( "sf-39.2k", 0x000000, 0x020000, CRC(cee3d292) SHA1(a8c22f1dc81976e8dd5d6c70361c61fa3f9f89d6) ) /* Background b planes 0-1*/
	ROM_LOAD( "sf-38.1k", 0x020000, 0x020000, CRC(2ea99676) SHA1(5f3eb77e75f0ee27fb8fc7bab2819b3fdd480206) )
	ROM_LOAD( "sf-41.4k", 0x040000, 0x020000, CRC(e0280495) SHA1(e52c79feed590535b9a0b71ccadd0ed27d04ff45) ) /* planes 2-3 */
	ROM_LOAD( "sf-40.3k", 0x060000, 0x020000, CRC(c70b30de) SHA1(26112ee1720b6ad0e2e29e2d25ee2ec76fca0e3a) )

	ROM_REGION( 0x100000, "gfx2", 0 )
	ROM_LOAD( "sf-25.1d", 0x000000, 0x020000, CRC(7f23042e) SHA1(a355fd7047fb1a71ab5cd08e1afd82c2558494c1) ) /* Background m planes 0-1 */
	ROM_LOAD( "sf-28.1e", 0x020000, 0x020000, CRC(92f8b91c) SHA1(6d958bc45131810d7b0af02be939ce37a39c35e8) )
	ROM_LOAD( "sf-30.1g", 0x040000, 0x020000, CRC(b1399856) SHA1(7c956d49b2e73291182ea1ec4cebd3411d1322a1) )
	ROM_LOAD( "sf-34.1h", 0x060000, 0x020000, CRC(96b6ae2e) SHA1(700e050463b7a29a1eb08007a2add045afdcd8a0) )
	ROM_LOAD( "sf-26.2d", 0x080000, 0x020000, CRC(54ede9f5) SHA1(c2cb354a6b32047759945fa3ecafc70ba7d1dda1) ) /* planes 2-3 */
	ROM_LOAD( "sf-29.2e", 0x0a0000, 0x020000, CRC(f0649a67) SHA1(eeda256527f7a2ee2d5e0688c505a01de548bc54) )
	ROM_LOAD( "sf-31.2g", 0x0c0000, 0x020000, CRC(8f4dd71a) SHA1(28b82c540df04c91a2dd6cbbc9a95bbebda6643b) )
	ROM_LOAD( "sf-35.2h", 0x0e0000, 0x020000, CRC(70c00fb4) SHA1(7c5504a5aedd3be7b663c5090eb22243e3fa669b) )

	ROM_REGION( 0x1c0000, "gfx3", 0 )
	/* Sprites planes 1-2 */
	ROM_LOAD( "sf-15.1m", 0x000000, 0x020000, CRC(fc0113db) SHA1(7c19603129be5f6e1ccd07fd8b7ee1cbf86468db) )
	ROM_LOAD( "sf-16.2m", 0x020000, 0x020000, CRC(82e4a6d3) SHA1(5ec519c2740c66f5da27ced1db99e19fe38fdad7) )
	ROM_LOAD( "sf-11.1k", 0x040000, 0x020000, CRC(e112df1b) SHA1(3f9856f69b457d79fe085bf51dfb2efcd98f883d) )
	ROM_LOAD( "sf-12.2k", 0x060000, 0x020000, CRC(42d52299) SHA1(6560c38f5fd5a47db7728cc7df83d2169157174f) )
	ROM_LOAD( "sf-07.1h", 0x080000, 0x020000, CRC(49f340d9) SHA1(65822efefa198791a632ef851a5ce06a71b4ed0f) )
	ROM_LOAD( "sf-08.2h", 0x0a0000, 0x020000, CRC(95ece9b1) SHA1(f0a15fce5cd9617fa5d4dd43bd5b6ea190dace85) )
	ROM_LOAD( "sf-03.1f", 0x0c0000, 0x020000, CRC(5ca05781) SHA1(004f5ad34798471b39bd4612c797f0913ed0fb4a) )
	/* Sprites planes 2-3 */
	ROM_LOAD( "sf-17.3m", 0x0e0000, 0x020000, CRC(69fac48e) SHA1(c9272217256c73cb8ddb4fbbfb5905ce1122c746) )
	ROM_LOAD( "sf-18.4m", 0x100000, 0x020000, CRC(71cfd18d) SHA1(4c17e2124f3456d6b13ede8ad3ae916b53f9bb7e) )
	ROM_LOAD( "sf-13.3k", 0x120000, 0x020000, CRC(fa2eb24b) SHA1(96f3bd54c340771577cc232ebde93965421f2557) )
	ROM_LOAD( "sf-14.4k", 0x140000, 0x020000, CRC(ad955c95) SHA1(549d6a5125432aa45d03f15e76f6c2c8ab2e05a3) )
	ROM_LOAD( "sf-09.3h", 0x160000, 0x020000, CRC(41b73a31) SHA1(aaa7a53e29fe23a1ca8ec4430f7efcbd774a8cbf) )
	ROM_LOAD( "sf-10.4h", 0x180000, 0x020000, CRC(91c41c50) SHA1(b03fb9b3c553fb4aae45ad6997eeb7bb95fdcce3) )
	ROM_LOAD( "sf-05.3f", 0x1a0000, 0x020000, CRC(538c7cbe) SHA1(f030a9562fbb93d1534b91343ca3f429cdbd0136) )

	ROM_REGION( 0x004000, "gfx4", 0 )
	ROM_LOAD( "sf-27.4d", 0x000000, 0x004000, CRC(2b09b36d) SHA1(9fe1dd3a9396fbb06f30247cfe526653553beca1) ) /* Characters planes 1-2 */

	ROM_REGION( 0x40000, "tilerom", 0 )    /* background tilemaps */
	ROM_LOAD( "sf-37.4h", 0x000000, 0x010000, CRC(23d09d3d) SHA1(a0c71abc49c5fe59487a63b502e3d03021bfef13) )
	ROM_LOAD( "sf-36.3h", 0x010000, 0x010000, CRC(ea16df6c) SHA1(68709a314b775c500817fc17d40a80204b2ae06c) )
	ROM_LOAD( "sf-32.3g", 0x020000, 0x010000, CRC(72df2bd9) SHA1(9a0da618139673738b6b3302207255e44c5491a2) )
	ROM_LOAD( "sf-33.4g", 0x030000, 0x010000, CRC(3e99d3d5) SHA1(9168a977e80f8c23c6126b9e64eb176290cf941a) )

	ROM_REGION( 0x0320, "proms", 0 )
	ROM_LOAD( "sfb05.mb7114h.12k", 0x0000, 0x0100, CRC(75af3553) SHA1(14da009592877a6097b34ea844fa897ceda7465e) ) /* MB7114H */
	ROM_LOAD( "sfb10.mb7114h.11h", 0x0100, 0x0100, CRC(c0e56586) SHA1(2abf93aef48af34f869b30f63c130513a97f86a3) ) /* MB7114H */
	ROM_LOAD( "sfb04.mb7114h.12j", 0x0200, 0x0100, CRC(4c734b64) SHA1(7a122b643bad3e3586821980efff023a63e5a029) ) /* MB7114H */
	ROM_LOAD( "sfb00.mb7051.13h",  0x0300, 0x0020, CRC(06bcda53) SHA1(fa69b77697bb12aa6012d82ef5b504d3a1d20232) ) /* MMI-7603 or MB7051 (equiv to 82s123 32x8 TS) */
ROM_END


ROM_START( sfjan )
	ROM_REGION( 0x60000, "maincpu", 0 )
	ROM_LOAD16_BYTE( "sf_n_19a.2a.27c512", 0x000000, 0x010000, CRC(8346c3ca) SHA1(404e26d210e453ef0f03b092d70c770106eed1d1) )
	ROM_LOAD16_BYTE( "sf_n_22a.2c.27c512", 0x000001, 0x010000, CRC(3a4bfaa8) SHA1(6a6fc8d967838eca7d2973de987bb350c25628d5) )
	ROM_LOAD16_BYTE( "sf_n_20a.3a.27c512", 0x020000, 0x010000, CRC(7e00b1dd) SHA1(cae5e7e3ee8876d7a67f4afe4e5ddb75b90d1ded) )
	ROM_LOAD16_BYTE( "sf_n_23a.3c.27c512", 0x020001, 0x010000, CRC(1cf3c108) SHA1(b94eac4fb2dc2a1ba2ae4079299a546fe471913e) )
	ROM_LOAD16_BYTE( "sf_n_21a.4a.27c512", 0x040000, 0x010000, CRC(2547192b) SHA1(aaf07c613a6c42ec1dc82ffa86d00044b4ea27fc) )
	ROM_LOAD16_BYTE( "sf_n_24a.4c.27c512", 0x040001, 0x010000, CRC(79680f4e) SHA1(df596fa5b49a336fe462c2be7b454e695f5382db) )

	ROM_REGION( 0x10000, "audiocpu", 0 )    /* 64k for the music CPU */
	ROM_LOAD( "sf-02.bin", 0x0000, 0x8000, CRC(4a9ac534) SHA1(933645f8db4756aa2a35a843c3ac6f93cb8d565d) ) // sf_02a.7k.27256

	ROM_REGION( 0x40000, "audio2", 0 )  /* 256k for the samples CPU */
	ROM_LOAD( "sf-00.bin", 0x00000, 0x20000, CRC(4b733845) SHA1(f7ff46e02f8ce6682d6e573588271bae2edfa90f) ) // sf_n_00.1h.27c1000
	ROM_LOAD( "sf-01.bin", 0x20000, 0x20000, CRC(86e0f0d5) SHA1(7cef8056f83dac15f1b47d7be705d26170858337) ) // sf_n_01.1k.27c1000

	ROM_REGION( 0x080000, "gfx1", 0 )
	ROM_LOAD( "sf-39.2k", 0x000000, 0x020000, CRC(cee3d292) SHA1(a8c22f1dc81976e8dd5d6c70361c61fa3f9f89d6) ) /* Background b planes 0-1*/
	ROM_LOAD( "sf-38.1k", 0x020000, 0x020000, CRC(2ea99676) SHA1(5f3eb77e75f0ee27fb8fc7bab2819b3fdd480206) )
	ROM_LOAD( "sf-41.4k", 0x040000, 0x020000, CRC(e0280495) SHA1(e52c79feed590535b9a0b71ccadd0ed27d04ff45) ) /* planes 2-3 */
	ROM_LOAD( "sf-40.3k", 0x060000, 0x020000, CRC(c70b30de) SHA1(26112ee1720b6ad0e2e29e2d25ee2ec76fca0e3a) )

	ROM_REGION( 0x100000, "gfx2", 0 )
	ROM_LOAD( "sf-25.1d", 0x000000, 0x020000, CRC(7f23042e) SHA1(a355fd7047fb1a71ab5cd08e1afd82c2558494c1) ) /* Background m planes 0-1 */
	ROM_LOAD( "sf-28.1e", 0x020000, 0x020000, CRC(92f8b91c) SHA1(6d958bc45131810d7b0af02be939ce37a39c35e8) )
	ROM_LOAD( "sf-30.1g", 0x040000, 0x020000, CRC(b1399856) SHA1(7c956d49b2e73291182ea1ec4cebd3411d1322a1) )
	ROM_LOAD( "sf-34.1h", 0x060000, 0x020000, CRC(96b6ae2e) SHA1(700e050463b7a29a1eb08007a2add045afdcd8a0) )
	ROM_LOAD( "sf-26.2d", 0x080000, 0x020000, CRC(54ede9f5) SHA1(c2cb354a6b32047759945fa3ecafc70ba7d1dda1) ) /* planes 2-3 */
	ROM_LOAD( "sf-29.2e", 0x0a0000, 0x020000, CRC(f0649a67) SHA1(eeda256527f7a2ee2d5e0688c505a01de548bc54) )
	ROM_LOAD( "sf-31.2g", 0x0c0000, 0x020000, CRC(8f4dd71a) SHA1(28b82c540df04c91a2dd6cbbc9a95bbebda6643b) )
	ROM_LOAD( "sf-35.2h", 0x0e0000, 0x020000, CRC(70c00fb4) SHA1(7c5504a5aedd3be7b663c5090eb22243e3fa669b) )

	ROM_REGION( 0x1c0000, "gfx3", 0 )
	/* Sprites planes 1-2 */
	ROM_LOAD( "sf-15.1m", 0x000000, 0x020000, CRC(fc0113db) SHA1(7c19603129be5f6e1ccd07fd8b7ee1cbf86468db) )
	ROM_LOAD( "sf-16.2m", 0x020000, 0x020000, CRC(82e4a6d3) SHA1(5ec519c2740c66f5da27ced1db99e19fe38fdad7) )
	ROM_LOAD( "sf-11.1k", 0x040000, 0x020000, CRC(e112df1b) SHA1(3f9856f69b457d79fe085bf51dfb2efcd98f883d) )
	ROM_LOAD( "sf-12.2k", 0x060000, 0x020000, CRC(42d52299) SHA1(6560c38f5fd5a47db7728cc7df83d2169157174f) )
	ROM_LOAD( "sf-07.1h", 0x080000, 0x020000, CRC(49f340d9) SHA1(65822efefa198791a632ef851a5ce06a71b4ed0f) )
	ROM_LOAD( "sf-08.2h", 0x0a0000, 0x020000, CRC(95ece9b1) SHA1(f0a15fce5cd9617fa5d4dd43bd5b6ea190dace85) )
	ROM_LOAD( "sf-03.1f", 0x0c0000, 0x020000, CRC(5ca05781) SHA1(004f5ad34798471b39bd4612c797f0913ed0fb4a) )
	/* Sprites planes 2-3 */
	ROM_LOAD( "sf-17.3m", 0x0e0000, 0x020000, CRC(69fac48e) SHA1(c9272217256c73cb8ddb4fbbfb5905ce1122c746) )
	ROM_LOAD( "sf-18.4m", 0x100000, 0x020000, CRC(71cfd18d) SHA1(4c17e2124f3456d6b13ede8ad3ae916b53f9bb7e) )
	ROM_LOAD( "sf-13.3k", 0x120000, 0x020000, CRC(fa2eb24b) SHA1(96f3bd54c340771577cc232ebde93965421f2557) )
	ROM_LOAD( "sf-14.4k", 0x140000, 0x020000, CRC(ad955c95) SHA1(549d6a5125432aa45d03f15e76f6c2c8ab2e05a3) )
	ROM_LOAD( "sf-09.3h", 0x160000, 0x020000, CRC(41b73a31) SHA1(aaa7a53e29fe23a1ca8ec4430f7efcbd774a8cbf) )
	ROM_LOAD( "sf-10.4h", 0x180000, 0x020000, CRC(91c41c50) SHA1(b03fb9b3c553fb4aae45ad6997eeb7bb95fdcce3) )
	ROM_LOAD( "sf-05.3f", 0x1a0000, 0x020000, CRC(538c7cbe) SHA1(f030a9562fbb93d1534b91343ca3f429cdbd0136) )

	ROM_REGION( 0x004000, "gfx4", 0 )
	ROM_LOAD( "sf_27.4d.27256", 0x000000, 0x004000, CRC(59416e03) SHA1(028e74e0b23c5063883d19f94da35719be4feada) ) //  First half FF, second half matches known
	ROM_CONTINUE( 0, 0x004000 )

	ROM_REGION( 0x40000, "tilerom", 0 )    /* background tilemaps */
	ROM_LOAD( "sf-37.4h", 0x000000, 0x010000, CRC(23d09d3d) SHA1(a0c71abc49c5fe59487a63b502e3d03021bfef13) ) // sf_37.4h.27c512
	ROM_LOAD( "sf-36.3h", 0x010000, 0x010000, CRC(ea16df6c) SHA1(68709a314b775c500817fc17d40a80204b2ae06c) ) // sf_36.3h.27c512
	ROM_LOAD( "sf-32.3g", 0x020000, 0x010000, CRC(72df2bd9) SHA1(9a0da618139673738b6b3302207255e44c5491a2) ) // sf_32.3g.27c512
	ROM_LOAD( "sf-33.4g", 0x030000, 0x010000, CRC(3e99d3d5) SHA1(9168a977e80f8c23c6126b9e64eb176290cf941a) ) // sf_33.4g.27c512

	ROM_REGION( 0x0320, "proms", 0 )
	ROM_LOAD( "sfb05.12k",    0x0000, 0x0100, CRC(864199ad) SHA1(b777df20b19fa7b7536120191df1875101e9d7af) ) /* unknown */
	ROM_LOAD( "sfb00.13h",    0x0100, 0x0100, CRC(bd3f8c5d) SHA1(c31ee9f466f05a21612f5ea29fb8c7c25dc9e011) ) /* unknown */
	ROM_LOAD( "sfb04.12j",    0x0200, 0x0100, CRC(4c734b64) SHA1(7a122b643bad3e3586821980efff023a63e5a029) ) /* unknown */
	ROM_LOAD( "mmi-7603.13h", 0x0300, 0x0020, CRC(06bcda53) SHA1(fa69b77697bb12aa6012d82ef5b504d3a1d20232) ) /* unknown */
ROM_END

ROM_START( sfw )
	ROM_REGION( 0x60000, "maincpu", 0 )
	ROM_LOAD16_BYTE("sfs19e.2a", 0x00000, 0x10000, CRC(56eabd3a) SHA1(fe6edb15e12af2d1c39c4f0224444509b940aba3) )
	ROM_LOAD16_BYTE("sfs22e.2c", 0x00001, 0x10000, CRC(34541285) SHA1(f8c673e5ee7647b64ada284c4d0ee6cb0f48fd92) )
	ROM_LOAD16_BYTE("sfs20e.3a", 0x20000, 0x10000, CRC(ea8d3a70) SHA1(bdc90569573f0877b839008fe671411c93bc47d8) )
	ROM_LOAD16_BYTE("sfs23e.3c", 0x20001, 0x10000, CRC(21e7d1c7) SHA1(c8fd36ef62ee8be6a5a0532f5a18d6a784b6abf8) )
	ROM_LOAD16_BYTE("sfs21e.4a", 0x40000, 0x10000, CRC(e0d3f410) SHA1(442841df8c29a43ad8322b2f91c615f98ded3950) )
	ROM_LOAD16_BYTE("sfs24e.4c", 0x40001, 0x10000, CRC(bcd20105) SHA1(ce0383e839c7c08534dfbe885f709c727352c3f0) )

	ROM_REGION( 0x10000, "audiocpu", 0 )    /* 64k for the music CPU */
	ROM_LOAD( "sf-02.7k", 0x0000, 0x8000, CRC(4a9ac534) SHA1(933645f8db4756aa2a35a843c3ac6f93cb8d565d) )

	ROM_REGION( 0x40000, "audio2", 0 )  /* 256k for the samples CPU */
	ROM_LOAD( "sfu-00.1h",0x00000, 0x20000, CRC(a7cce903) SHA1(76f521c9a00abd95a3491ab95e8eccd0fc7ea0e5) )
	ROM_LOAD( "sf-01.2k", 0x20000, 0x20000, CRC(86e0f0d5) SHA1(7cef8056f83dac15f1b47d7be705d26170858337) )

	ROM_REGION( 0x0800, "mcu", 0 ) /* i8751 MCU */
	ROM_LOAD( "sf.14e",   0x0000, 0x0800, NO_DUMP )

	ROM_REGION( 0x080000, "gfx1", 0 )
	ROM_LOAD( "sf-39.2k", 0x000000, 0x020000, CRC(cee3d292) SHA1(a8c22f1dc81976e8dd5d6c70361c61fa3f9f89d6) ) /* Background b planes 0-1*/
	ROM_LOAD( "sf-38.1k", 0x020000, 0x020000, CRC(2ea99676) SHA1(5f3eb77e75f0ee27fb8fc7bab2819b3fdd480206) )
	ROM_LOAD( "sf-41.4k", 0x040000, 0x020000, CRC(e0280495) SHA1(e52c79feed590535b9a0b71ccadd0ed27d04ff45) ) /* planes 2-3 */
	ROM_LOAD( "sf-40.3k", 0x060000, 0x020000, CRC(c70b30de) SHA1(26112ee1720b6ad0e2e29e2d25ee2ec76fca0e3a) )

	ROM_REGION( 0x100000, "gfx2", 0 )
	ROM_LOAD( "sf-25.1d", 0x000000, 0x020000, CRC(7f23042e) SHA1(a355fd7047fb1a71ab5cd08e1afd82c2558494c1) ) /* Background m planes 0-1 */
	ROM_LOAD( "sf-28.1e", 0x020000, 0x020000, CRC(92f8b91c) SHA1(6d958bc45131810d7b0af02be939ce37a39c35e8) )
	ROM_LOAD( "sf-30.1g", 0x040000, 0x020000, CRC(b1399856) SHA1(7c956d49b2e73291182ea1ec4cebd3411d1322a1) )
	ROM_LOAD( "sf-34.1h", 0x060000, 0x020000, CRC(96b6ae2e) SHA1(700e050463b7a29a1eb08007a2add045afdcd8a0) )
	ROM_LOAD( "sf-26.2d", 0x080000, 0x020000, CRC(54ede9f5) SHA1(c2cb354a6b32047759945fa3ecafc70ba7d1dda1) ) /* planes 2-3 */
	ROM_LOAD( "sf-29.2e", 0x0a0000, 0x020000, CRC(f0649a67) SHA1(eeda256527f7a2ee2d5e0688c505a01de548bc54) )
	ROM_LOAD( "sf-31.2g", 0x0c0000, 0x020000, CRC(8f4dd71a) SHA1(28b82c540df04c91a2dd6cbbc9a95bbebda6643b) )
	ROM_LOAD( "sf-35.2h", 0x0e0000, 0x020000, CRC(70c00fb4) SHA1(7c5504a5aedd3be7b663c5090eb22243e3fa669b) )

	ROM_REGION( 0x1c0000, "gfx3", 0 )
	/* Sprites planes 1-2 */
	ROM_LOAD( "sf-15.1m", 0x000000, 0x020000, CRC(fc0113db) SHA1(7c19603129be5f6e1ccd07fd8b7ee1cbf86468db) )
	ROM_LOAD( "sf-16.2m", 0x020000, 0x020000, CRC(82e4a6d3) SHA1(5ec519c2740c66f5da27ced1db99e19fe38fdad7) )
	ROM_LOAD( "sf-11.1k", 0x040000, 0x020000, CRC(e112df1b) SHA1(3f9856f69b457d79fe085bf51dfb2efcd98f883d) )
	ROM_LOAD( "sf-12.2k", 0x060000, 0x020000, CRC(42d52299) SHA1(6560c38f5fd5a47db7728cc7df83d2169157174f) )
	ROM_LOAD( "sf-07.1h", 0x080000, 0x020000, CRC(49f340d9) SHA1(65822efefa198791a632ef851a5ce06a71b4ed0f) )
	ROM_LOAD( "sf-08.2h", 0x0a0000, 0x020000, CRC(95ece9b1) SHA1(f0a15fce5cd9617fa5d4dd43bd5b6ea190dace85) )
	ROM_LOAD( "sf-03.1f", 0x0c0000, 0x020000, CRC(5ca05781) SHA1(004f5ad34798471b39bd4612c797f0913ed0fb4a) )
	/* Sprites planes 2-3 */
	ROM_LOAD( "sf-17.3m", 0x0e0000, 0x020000, CRC(69fac48e) SHA1(c9272217256c73cb8ddb4fbbfb5905ce1122c746) )
	ROM_LOAD( "sf-18.4m", 0x100000, 0x020000, CRC(71cfd18d) SHA1(4c17e2124f3456d6b13ede8ad3ae916b53f9bb7e) )
	ROM_LOAD( "sf-13.3k", 0x120000, 0x020000, CRC(fa2eb24b) SHA1(96f3bd54c340771577cc232ebde93965421f2557) )
	ROM_LOAD( "sf-14.4k", 0x140000, 0x020000, CRC(ad955c95) SHA1(549d6a5125432aa45d03f15e76f6c2c8ab2e05a3) )
	ROM_LOAD( "sf-09.3h", 0x160000, 0x020000, CRC(41b73a31) SHA1(aaa7a53e29fe23a1ca8ec4430f7efcbd774a8cbf) )
	ROM_LOAD( "sf-10.4h", 0x180000, 0x020000, CRC(91c41c50) SHA1(b03fb9b3c553fb4aae45ad6997eeb7bb95fdcce3) )
	ROM_LOAD( "sf-05.3f", 0x1a0000, 0x020000, CRC(538c7cbe) SHA1(f030a9562fbb93d1534b91343ca3f429cdbd0136) )

	ROM_REGION( 0x004000, "gfx4", 0 )
	ROM_LOAD( "sf-27.4d", 0x000000, 0x004000, CRC(2b09b36d) SHA1(9fe1dd3a9396fbb06f30247cfe526653553beca1) ) /* Characters planes 1-2 */

	ROM_REGION( 0x40000, "tilerom", 0 )    /* background tilemaps */
	ROM_LOAD( "sf-37.4h", 0x000000, 0x010000, CRC(23d09d3d) SHA1(a0c71abc49c5fe59487a63b502e3d03021bfef13) )
	ROM_LOAD( "sf-36.3h", 0x010000, 0x010000, CRC(ea16df6c) SHA1(68709a314b775c500817fc17d40a80204b2ae06c) )
	ROM_LOAD( "sf-32.3g", 0x020000, 0x010000, CRC(72df2bd9) SHA1(9a0da618139673738b6b3302207255e44c5491a2) )
	ROM_LOAD( "sf-33.4g", 0x030000, 0x010000, CRC(3e99d3d5) SHA1(9168a977e80f8c23c6126b9e64eb176290cf941a) )

	ROM_REGION( 0x0320, "proms", 0 )
	ROM_LOAD( "sfb05.mb7114h.12k", 0x0000, 0x0100, CRC(75af3553) SHA1(14da009592877a6097b34ea844fa897ceda7465e) ) /* MB7114H */
	ROM_LOAD( "sfb10.mb7114h.11h", 0x0100, 0x0100, CRC(c0e56586) SHA1(2abf93aef48af34f869b30f63c130513a97f86a3) ) /* MB7114H */
	ROM_LOAD( "sfb04.mb7114h.12j", 0x0200, 0x0100, CRC(4c734b64) SHA1(7a122b643bad3e3586821980efff023a63e5a029) ) /* MB7114H */
	ROM_LOAD( "sfb00.mb7051.13h",  0x0300, 0x0020, CRC(06bcda53) SHA1(fa69b77697bb12aa6012d82ef5b504d3a1d20232) ) /* MMI-7603 or MB7051 (equiv to 82s123 32x8 TS) */
ROM_END

ROM_START( sfp )
	ROM_REGION( 0x60000, "maincpu", 0 )
	ROM_LOAD16_BYTE("prg8.2a", 0x00000, 0x20000, CRC(d48d06a3) SHA1(d899771c66c1e7a5caa11f67a1122adb6f0f4d28) )
	ROM_LOAD16_BYTE("prg0.2c", 0x00001, 0x20000, CRC(e8606c1a) SHA1(be94203cba733e337993e6f386ff5ce1e76d8913) )

	ROM_REGION( 0x10000, "audiocpu", 0 )    /* 64k for the music CPU */
	ROM_LOAD( "sound.9j", 0x0000, 0x8000, CRC(43cd32ae) SHA1(42e59becde5761eb5d5bc310d2bc690f6f16882a) )

	ROM_REGION( 0x10000, "audio2", 0 )  /* 256k for the samples CPU */
	ROM_LOAD( "voice.1g", 0x00000, 0x10000, CRC(3f23c180) SHA1(fb4e3bb835d94a733eacc0b1df9fe19fa1120997) )

	ROM_REGION( 0x080000, "gfx1", 0 )
	ROM_LOAD( "bkchr.2k", 0x000000, 0x020000, CRC(e4d47aca) SHA1(597ed03e5c8328ec7209282247080c171eaedf86) ) /* Background b planes 0-1*/
	ROM_LOAD( "bkchr.1k", 0x020000, 0x020000, CRC(5a1cbc1b) SHA1(ad7bf117a7d1c0ef2aa47e133b0889092a009ae5) )
	ROM_LOAD( "bkchr.4k", 0x040000, 0x020000, CRC(c351bd48) SHA1(58131974d378a91f03f8c0bbd2ea384bd4fe501a) ) /* planes 2-3 */
	ROM_LOAD( "bkchr.3k", 0x060000, 0x020000, CRC(6bb2b050) SHA1(d36419dabdc0a90b76e295b746928d9e1e69674a) )

	ROM_REGION( 0x100000, "gfx2", 0 )
	ROM_LOAD( "mchr.1d", 0x000000, 0x020000, CRC(ab06a60b) SHA1(44febaa2ac8f060ed297b69af1fd258164ff565d) ) /* Background m planes 0-1 */
	ROM_LOAD( "mchr.1e", 0x020000, 0x020000, CRC(d221387d) SHA1(012dc8c646a6a4b8bf905d859e3465b4bcaaed67) )
	ROM_LOAD( "mchr.1g", 0x040000, 0x020000, CRC(1e4c1712) SHA1(543b47a865d11dd91331c0236c5578dbe7549881) )
	ROM_LOAD( "mchr.1h", 0x060000, 0x020000, CRC(a381f529) SHA1(7e427894f8440c23c92ce5d1f118b7a1d70b0282) )
	ROM_LOAD( "mchr.2d", 0x080000, 0x020000, CRC(e52303c4) SHA1(1ae4979c53e589d9a5e7c0dbbf33b980d10274ac) ) /* planes 2-3 */
	ROM_LOAD( "mchr.2e", 0x0a0000, 0x020000, CRC(23b9a6a1) SHA1(bf7f67d97cfaa1f4c78f290c7c18e099566709c7) )
	ROM_LOAD( "mchr.2g", 0x0c0000, 0x020000, CRC(1283ac09) SHA1(229a507e0a1c46b451d8879e690e8557d21d588d) )
	ROM_LOAD( "mchr.2h", 0x0e0000, 0x020000, CRC(cc6bf05c) SHA1(4e83dd55c88d5b539ab1dcae5bfd16195bcd2565) )

	/* these graphic roms seem mismatched with this version of the prototype, they don't contain the graphics needed
	   for the bonus round, or have complete tile sets graphic set for 2 of the characters which are used by the prototype
	   (all of Joe is missing, many of Mike's poses are missing) If you use the original ROMs instead the graphics are
	   correct, so the prototype is clearly already referencing the final tile arrangement for them.  The glitches
	   therefore are not emulation bugs, if the PCB contained the same mismatched ROMs it would exhibit the same glitches. */
	ROM_REGION( 0x1c0000, "gfx3", ROMREGION_ERASE00 )
	/* Sprites planes 1-2 */
	ROM_LOAD( "b1m.bin", 0x000000, 0x010000, CRC(64758232) SHA1(20d21677b791a7f96afed54b286ee92adb80456d) )
	ROM_LOAD( "b2m.bin", 0x010000, 0x010000, CRC(d958f5ad) SHA1(0e5c98a24814f5e1e6346dba4cfbd3a3a72ed724) )
	ROM_LOAD( "b1k.bin", 0x020000, 0x010000, CRC(e766f5fe) SHA1(ad48a543507a981d844f0e2d5cceb689775b9ad6) )
	ROM_LOAD( "b2k.bin", 0x030000, 0x010000, CRC(e71572d3) SHA1(752540bbabf56c883208b132e285b485d4b5b4ee) )
	ROM_LOAD( "b1h.bin", 0x040000, 0x010000, CRC(8494f38c) SHA1(8d99ae088bd5b479f10e69b0a960f07d10adc23b) )
	ROM_LOAD( "b2h.bin", 0x050000, 0x010000, CRC(1fc5f049) SHA1(bb6d5622247ec32ad044cde856cf67dddc3c732f) )
	/* Sprites planes 2-3 */
	ROM_LOAD( "b3m.bin", 0x0e0000, 0x010000, CRC(d136802e) SHA1(84c2a6b2a8bad7e9249b6dce9cbf5301526aa6af) )
	ROM_LOAD( "b4m.bin", 0x0f0000, 0x010000, CRC(b4fa85d3) SHA1(c15e36000bf68a838eb34c3872e342acbb9c140a) )
	ROM_LOAD( "b3k.bin", 0x100000, 0x010000, CRC(40e11cc8) SHA1(ed469a8629080da88ce6faeb232633f94e2816c3) )
	ROM_LOAD( "b4k.bin", 0x110000, 0x010000, CRC(5ca9716e) SHA1(87620083aa6a7697f6faf742ac0e47115af3e0f3) )
	ROM_LOAD( "b3h.bin", 0x120000, 0x010000, CRC(8c3d9173) SHA1(08df92d962852f88b42e76dfaf6bb23a80d84657) )
	ROM_LOAD( "b4h.bin", 0x130000, 0x010000, CRC(a2df66f8) SHA1(9349704fdb7b0919813cb48d4deacdbbdebb2fee) )

	ROM_REGION( 0x004000, "gfx4", 0 )
	ROM_LOAD( "vram.4d", 0x000000, 0x004000, CRC(bfadfb32) SHA1(8443ad9f02da5fb032017fc0c657b1bdc15e4f27) ) /* Characters planes 1-2 */

	ROM_REGION( 0x40000, "tilerom", 0 )    /* background tilemaps */
	ROM_LOAD( "bks1j10.5h", 0x000000, 0x010000, CRC(4934aacd) SHA1(15274ae8b26799e15c7a66ff89ffd386de1659d3) )
	ROM_LOAD( "bks1j18.3h", 0x010000, 0x010000, CRC(551ffc88) SHA1(4f9213f4e80033f910dd8aae44b2c6d9ba760d61) )
	ROM_LOAD( "ms1j10.3g",  0x020000, 0x010000, CRC(f92958b8) SHA1(da8fa64ea9ad27c737225681c49f7c57cc7afeed) )
	ROM_LOAD( "ms1j18.5g",  0x030000, 0x010000, CRC(89e35dc1) SHA1(368d0cce3bc39b3762d79df0c023242018fbbcb8) )

	ROM_REGION( 0x0320, "proms", 0 )
	ROM_LOAD( "sfb05.bin",    0x0000, 0x0100, CRC(864199ad) SHA1(b777df20b19fa7b7536120191df1875101e9d7af) ) /* unknown */
	ROM_LOAD( "sfb00.bin",    0x0100, 0x0100, CRC(bd3f8c5d) SHA1(c31ee9f466f05a21612f5ea29fb8c7c25dc9e011) ) /* unknown */
	ROM_LOAD( "mb7114h.12j",  0x0200, 0x0100, CRC(4c734b64) SHA1(7a122b643bad3e3586821980efff023a63e5a029) ) /* unknown */
	ROM_LOAD( "mmi-7603.13h", 0x0300, 0x0020, CRC(06bcda53) SHA1(fa69b77697bb12aa6012d82ef5b504d3a1d20232) ) /* unknown */
ROM_END



GAME( 1987, sf,   0,  sfus, sfus, sf_state, empty_init, ROT0, "Capcom", "Street Fighter (US, set 1)", MACHINE_SUPPORTS_SAVE ) // Shows Capcom copyright
GAME( 1987, sfua, sf, sfjp, sfjp, sf_state, empty_init, ROT0, "Capcom", "Street Fighter (US, set 2) (protected)", MACHINE_SUPPORTS_SAVE ) // Shows Capcom USA copyright
GAME( 1987, sfj,  sf, sfjp, sfjp, sf_state, empty_init, ROT0, "Capcom", "Street Fighter (Japan) (protected)", MACHINE_SUPPORTS_SAVE )
GAME( 1987, sfjan,sf, sfan, sfan, sf_state, empty_init, ROT0, "Capcom", "Street Fighter (Japan, pneumatic buttons)", MACHINE_SUPPORTS_SAVE )
GAME( 1987, sfan, sf, sfan, sfan, sf_state, empty_init, ROT0, "Capcom", "Street Fighter (World, pneumatic buttons)", MACHINE_SUPPORTS_SAVE )
GAME( 1987, sfp,  sf, sfp,  sfan, sf_state, empty_init, ROT0, "Capcom", "Street Fighter (prototype)", MACHINE_SUPPORTS_SAVE )
GAME( 1987, sfw,  sf, sfjp, sfjp, sf_state, empty_init, ROT0, "Capcom", "Street Fighter (World) (protected)", MACHINE_SUPPORTS_SAVE )  // Shows Capcom copyright<|MERGE_RESOLUTION|>--- conflicted
+++ resolved
@@ -244,13 +244,8 @@
 void sf_state::sound2_io_map(address_map &map)
 {
 	map.global_mask(0xff);
-<<<<<<< HEAD
-	map(0x00, 0x00).w(this, FUNC(sf_state::msm_w<0>));
-	map(0x01, 0x01).w(this, FUNC(sf_state::msm_w<1>));
-=======
-	map(0x00, 0x00).w(FUNC(sf_state::msm1_5205_w));
-	map(0x01, 0x01).w(FUNC(sf_state::msm2_5205_w));
->>>>>>> 8e1d7288
+	map(0x00, 0x00).w(FUNC(sf_state::msm_w<0>));
+	map(0x01, 0x01).w(FUNC(sf_state::msm_w<1>));
 	map(0x01, 0x01).r(m_soundlatch, FUNC(generic_latch_8_device::read));
 	map(0x02, 0x02).w(FUNC(sf_state::sound2_bank_w));
 }
@@ -495,7 +490,7 @@
 	2,
 	{ 4, 0 },
 	{ STEP4(0,1), STEP4(4*2,1) },
-	{ STEP8(4*2*2,1) },
+	{ STEP8(0,1*16) },
 	16*8
 };
 
@@ -505,8 +500,8 @@
 	RGN_FRAC(1,2),
 	4,
 	{ 4, 0, RGN_FRAC(1,2)+4, RGN_FRAC(1,2) },
-	{ STEP4(0,1), STEP4(4*2,1), STEP4(4*2*2*16,1), STEP4(4*2*2*16+4,1) },
-	{ STEP16(4*2*2,1) },
+	{ STEP4(0,1), STEP4(4*2,1), STEP4(4*2*2*16,1), STEP4(4*2*2*16+8,1) },
+	{ STEP16(0,1*16) },
 	64*8
 };
 
