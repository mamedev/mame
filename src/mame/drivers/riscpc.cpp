// license:BSD-3-Clause
// copyright-holders:Angelo Salese
/***************************************************************************

    Acorn RiscPC line of computers

    preliminary driver by Angelo Salese,
    based on work by Tomasz Slanina and Sarah Walker

    TODO:
	- IOMD currently hardwired with ARM7500FE flavour for all machines, needs information about 
	  which uses what;
	- PS/2 keyboard doesn't work properly;
    - Fix pendingUnd fatalerror from ARM7 core;
	- Fix pendingAbtD fatalerror for RiscOS 4.xx;

****************************************************************************/

#include "emu.h"
#include "cpu/arm7/arm7.h"
#include "cpu/arm7/arm7core.h"
#include "machine/acorn_vidc.h"
#include "machine/arm_iomd.h"
#include "machine/i2cmem.h"
#include "machine/at_keybc.h"
#include "bus/pc_kbd/pc_kbdc.h"
#include "bus/pc_kbd/keyboards.h"
#include "emupal.h"
#include "screen.h"
#include "speaker.h"
#include "debugger.h"

class riscpc_state : public driver_device
{
public:
	riscpc_state(const machine_config &mconfig, device_type type, const char *tag)
		: driver_device(mconfig, type, tag)
		, m_maincpu(*this, "maincpu")
		, m_vidc(*this, "vidc")
		, m_iomd(*this, "iomd")
		, m_screen(*this, "screen")
		, m_i2cmem(*this, "i2cmem")
		, m_kbdc(*this, "kbdc")
	{ }

	void rpc700(machine_config &config);
	void rpc600(machine_config &config);
	void sarpc(machine_config &config);
	void sarpc_j233(machine_config &config);
	void a7000(machine_config &config);
	void a7000p(machine_config &config);

private:
	void base_config(machine_config &config);

	required_device<cpu_device> m_maincpu;
	required_device<arm_vidc20_device> m_vidc;
	required_device<arm7500fe_iomd_device> m_iomd;
	required_device<screen_device> m_screen;
	required_device<i2cmem_device> m_i2cmem;
	required_device<ps2_keyboard_controller_device> m_kbdc;

	uint8_t m_i2c_clk;

	virtual void machine_reset() override;
	virtual void machine_start() override;

	void a7000_map(address_map &map);
	void riscpc_map(address_map &map);
	
	bool m_i2cmem_clock;
	DECLARE_READ_LINE_MEMBER(iocr_od0_r);
	DECLARE_READ_LINE_MEMBER(iocr_od1_r);
	DECLARE_WRITE_LINE_MEMBER(iocr_od0_w);
	DECLARE_WRITE_LINE_MEMBER(iocr_od1_w);
};

READ_LINE_MEMBER(riscpc_state::iocr_od1_r)
{
	// TODO: presuming same as Acorn Archimedes, where i2c clock can be readback
	return (m_i2cmem_clock == true) ? 1 : 0;
}

READ_LINE_MEMBER(riscpc_state::iocr_od0_r)
{
	return (m_i2cmem->read_sda() ? 1 : 0); //eeprom read
}

WRITE_LINE_MEMBER(riscpc_state::iocr_od0_w)
{
	m_i2cmem->write_sda(state == true ? 1 : 0);
}

WRITE_LINE_MEMBER(riscpc_state::iocr_od1_w)
{
	m_i2cmem_clock = state;
	m_i2cmem->write_scl(state == true ? 1 : 0);
}

void riscpc_state::a7000_map(address_map &map)
{
	map(0x00000000, 0x003fffff).mirror(0x00800000).rom().region("user1", 0);
//  map(0x01000000, 0x01ffffff).noprw(); //expansion ROM
	//
//  map(0x02000000, 0x027fffff).mirror(0x00800000).ram(); // VRAM, not installed on A7000 models
//  I/O 03000000 - 033fffff
<<<<<<< HEAD
//  AM_RANGE(0x03010000, 0x03011fff) //Super IO
//  AM_RANGE(0x03012000, 0x03029fff) //FDC
//  AM_RANGE(0x0302b000, 0x0302bfff) //Network podule
//  AM_RANGE(0x03040000, 0x0304ffff) //podule space 0,1,2,3
//  AM_RANGE(0x03070000, 0x0307ffff) //podule space 4,5,6,7
	map(0x03200000, 0x032001ff).m(m_iomd, FUNC(arm7500fe_iomd_device::map));
	map(0x03310000, 0x03310003).portr("MOUSE");

	map(0x03400000, 0x037fffff).w(m_vidc, FUNC(arm_vidc20_device::write));
//  AM_RANGE(0x08000000, 0x08ffffff) AM_MIRROR(0x07000000) //EASI space
=======
//  map(0x03010000, 0x03011fff) //Super IO
//  map(0x03012000, 0x03029fff) //FDC
//  map(0x0302b000, 0x0302bfff) //Network podule
//  map(0x03040000, 0x0304ffff) //podule space 0,1,2,3
//  map(0x03070000, 0x0307ffff) //podule space 4,5,6,7
	map(0x03200000, 0x032001ff).rw(FUNC(riscpc_state::a7000_iomd_r), FUNC(riscpc_state::a7000_iomd_w)); //IOMD Registers //mirrored at 0x03000000-0x1ff?
	map(0x03310000, 0x03310003).portr("MOUSE");

	map(0x03400000, 0x037fffff).w(FUNC(riscpc_state::a7000_vidc20_w));
//  map(0x08000000, 0x08ffffff).mirror(0x07000000); //EASI space
>>>>>>> 96b40d99
	map(0x10000000, 0x13ffffff).ram(); //SIMM 0 bank 0
	map(0x14000000, 0x17ffffff).ram(); //SIMM 0 bank 1
//  map(0x18000000, 0x18ffffff).mirror(0x03000000).ram(); //SIMM 1 bank 0
//  map(0x1c000000, 0x1cffffff).mirror(0x03000000).ram(); //SIMM 1 bank 1
}

void riscpc_state::riscpc_map(address_map &map)
{
	a7000_map(map);
	map(0x02000000, 0x027fffff).mirror(0x00800000).ram(); // VRAM
}


/* Input ports */
static INPUT_PORTS_START( a7000 )
//  PORT_INCLUDE( at_keyboard )

	PORT_START("MOUSE")
	// for debugging we leave video and sound HWs as options, eventually slotify them
	PORT_CONFNAME( 0x01, 0x00, "Monitor Type" )
	PORT_CONFSETTING(    0x00, "VGA" )
	PORT_CONFSETTING(    0x01, "TV Screen" )
	PORT_BIT( 0x0e, IP_ACTIVE_LOW, IPT_UNUSED )
	PORT_BIT( 0x10, IP_ACTIVE_LOW, IPT_BUTTON3 ) PORT_NAME("Mouse Right")   PORT_CODE(MOUSECODE_BUTTON3)
	PORT_BIT( 0x20, IP_ACTIVE_LOW, IPT_BUTTON2 ) PORT_NAME("Mouse Center")  PORT_CODE(MOUSECODE_BUTTON2)
	PORT_BIT( 0x40, IP_ACTIVE_LOW, IPT_BUTTON1 ) PORT_NAME("Mouse Left")    PORT_CODE(MOUSECODE_BUTTON1)
	// TODO: understand condition where this occurs
	PORT_CONFNAME( 0x80, 0x00, "CMOS Reset bit" )
	PORT_CONFSETTING(    0x00, DEF_STR( Off ) )
	PORT_CONFSETTING(    0x80, DEF_STR( On ) )
	PORT_CONFNAME( 0x100, 0x000, "Sound HW" )
	PORT_CONFSETTING(    0x000, "16-bit" )
	PORT_CONFSETTING(    0x100, "8-bit" )
	PORT_BIT(0xfffffe00, IP_ACTIVE_LOW, IPT_UNUSED )
INPUT_PORTS_END

void riscpc_state::machine_start()
{
	// ...
}

void riscpc_state::machine_reset()
{

}

void riscpc_state::base_config(machine_config &config)
{
	I2C_24C02(config, m_i2cmem);

	pc_kbdc_device &kbd_con(PC_KBDC(config, "kbd_con", 0));
	kbd_con.out_clock_cb().set(m_kbdc, FUNC(ps2_keyboard_controller_device::kbd_clk_w));
	kbd_con.out_data_cb().set(m_kbdc, FUNC(ps2_keyboard_controller_device::kbd_data_w));

	// TODO: verify type
	pc_kbdc_slot_device &kbd(PC_KBDC_SLOT(config, "kbd", pc_at_keyboards, STR_KBD_IBM_PC_AT_101));
	kbd.set_pc_kbdc_slot(&kbd_con);

	// auxiliary connector
//  pc_kbdc_device &aux_con(PC_KBDC(config, "aux_con", 0));
//  aux_con.out_clock_cb().set(m_kbdc, FUNC(ps2_keyboard_controller_device::aux_clk_w));
//  aux_con.out_data_cb().set(m_kbdc, FUNC(ps2_keyboard_controller_device::aux_data_w));

	// auxiliary port
//  pc_kbdc_slot_device &aux(PC_KBDC_SLOT(config, "aux", ps2_mice, STR_HLE_PS2_MOUSE));
//  aux.set_pc_kbdc_slot(&aux_con);

	PS2_KEYBOARD_CONTROLLER(config, m_kbdc, 12_MHz_XTAL);
	m_kbdc->hot_res().set(m_iomd, FUNC(arm_iomd_device::keyboard_reset));
	m_kbdc->kbd_clk().set(kbd_con, FUNC(pc_kbdc_device::clock_write_from_mb));
	m_kbdc->kbd_data().set(kbd_con, FUNC(pc_kbdc_device::data_write_from_mb));
	m_kbdc->kbd_irq().set(m_iomd, FUNC(arm_iomd_device::keyboard_irq));
//  m_kbdc->aux_clk().set(aux_con, FUNC(pc_kbdc_device::clock_write_from_mb));
//  m_kbdc->aux_data().set(aux_con, FUNC(pc_kbdc_device::data_write_from_mb));
//  m_kbdc->aux_irq().set(FUNC(riscpc_state::keyboard_interrupt));

	/* video hardware */
	SCREEN(config, m_screen, SCREEN_TYPE_RASTER);

	ARM_VIDC20(config, m_vidc, 24_MHz_XTAL);
	m_vidc->set_screen("screen");
	m_vidc->vblank().set(m_iomd, FUNC(arm_iomd_device::vblank_irq));
	m_vidc->sound_drq().set(m_iomd, FUNC(arm_iomd_device::sound_drq));
	
	m_iomd->set_host_cpu_tag(m_maincpu);
	m_iomd->set_vidc_tag(m_vidc);
	m_iomd->set_kbdc_tag(m_kbdc);
	m_iomd->iocr_read_od<0>().set(FUNC(riscpc_state::iocr_od0_r));
	m_iomd->iocr_read_od<1>().set(FUNC(riscpc_state::iocr_od1_r));
	m_iomd->iocr_write_od<0>().set(FUNC(riscpc_state::iocr_od0_w));
	m_iomd->iocr_write_od<1>().set(FUNC(riscpc_state::iocr_od1_w));
}

void riscpc_state::rpc600(machine_config &config)
{
	constexpr XTAL cpuxtal(60_MHz_XTAL/2);
	
	ARM7(config, m_maincpu, cpuxtal); // really ARM610
	m_maincpu->set_addrmap(AS_PROGRAM, &riscpc_state::riscpc_map);

	ARM7500FE_IOMD(config, m_iomd, cpuxtal);
	base_config(config);
}

void riscpc_state::rpc700(machine_config &config)
{
	constexpr XTAL cpuxtal(80_MHz_XTAL/2);
	ARM710A(config, m_maincpu, cpuxtal);
	m_maincpu->set_addrmap(AS_PROGRAM, &riscpc_state::riscpc_map);

	ARM7500FE_IOMD(config, m_iomd, cpuxtal);
	base_config(config);
}

void riscpc_state::a7000(machine_config &config)
{
	constexpr XTAL cpuxtal(32'000'000);

	ARM7500(config, m_maincpu, cpuxtal);
	m_maincpu->set_addrmap(AS_PROGRAM, &riscpc_state::a7000_map);

	ARM7500FE_IOMD(config, m_iomd, cpuxtal);
	base_config(config);
}

void riscpc_state::a7000p(machine_config &config)
{
	constexpr XTAL cpuxtal(48'000'000);

	ARM7500(config, m_maincpu, cpuxtal); // really ARM7500FE
	m_maincpu->set_addrmap(AS_PROGRAM, &riscpc_state::a7000_map);

	ARM7500FE_IOMD(config, m_iomd, cpuxtal);
	base_config(config);
}

void riscpc_state::sarpc(machine_config &config)
{
	// TODO: ranges from 160 to 233 MHz
	constexpr XTAL cpuxtal(200'000'000); 

	SA1110(config, m_maincpu, cpuxtal); // StrongARM
	m_maincpu->set_addrmap(AS_PROGRAM, &riscpc_state::riscpc_map);

	ARM7500FE_IOMD(config, m_iomd, cpuxtal);
	base_config(config);
}

void riscpc_state::sarpc_j233(machine_config &config)
{
	// TODO: 233 MHz, unsupported by xtal module
	constexpr XTAL cpuxtal(200'000'000);

	SA1110(config, m_maincpu, cpuxtal); // StrongARM
	m_maincpu->set_addrmap(AS_PROGRAM, &riscpc_state::riscpc_map);

	ARM7500FE_IOMD(config, m_iomd, cpuxtal);
	base_config(config);
}

ROM_START(rpc600)
	ROM_REGION32_LE( 0x800000, "user1", ROMREGION_ERASEFF )
	// Version 3.50
	ROM_SYSTEM_BIOS( 0, "350", "RiscOS 3.50" )
	ROMX_LOAD("0277,521-01.bin", 0x000000, 0x100000, CRC(8ba4444e) SHA1(1b31d7a6e924bef0e0056c3a00a3fed95e55b175), ROM_BIOS(0))
	ROMX_LOAD("0277,522-01.bin", 0x100000, 0x100000, CRC(2bc95c9f) SHA1(f8c6e2a1deb4fda48aac2e9fa21b9e01955331cf), ROM_BIOS(0))
ROM_END

ROM_START(rpc700)
	ROM_REGION32_LE( 0x800000, "user1", ROMREGION_ERASEFF )
	// Version 3.60
	ROM_SYSTEM_BIOS( 0, "360", "RiscOS 3.60" )
	ROMX_LOAD("1203,101-01.bin", 0x000000, 0x200000, CRC(2eeded56) SHA1(7217f942cdac55033b9a8eec4a89faa2dd63cd68), ROM_GROUPWORD | ROM_SKIP(2) | ROM_BIOS(0))
	ROMX_LOAD("1203,102-01.bin", 0x000002, 0x200000, CRC(6db87d21) SHA1(428403ed31682041f1e3d114ea02a688d24b7d94), ROM_GROUPWORD | ROM_SKIP(2) | ROM_BIOS(0))
ROM_END

ROM_START(a7000)
	ROM_REGION32_LE( 0x800000, "user1", ROMREGION_ERASEFF )
	// Version 3.60
	ROM_SYSTEM_BIOS( 0, "360", "RiscOS 3.60" )
	ROMX_LOAD("1203,101-01.bin", 0x000000, 0x200000, CRC(2eeded56) SHA1(7217f942cdac55033b9a8eec4a89faa2dd63cd68), ROM_GROUPWORD | ROM_SKIP(2) | ROM_BIOS(0))
	ROMX_LOAD("1203,102-01.bin", 0x000002, 0x200000, CRC(6db87d21) SHA1(428403ed31682041f1e3d114ea02a688d24b7d94), ROM_GROUPWORD | ROM_SKIP(2) | ROM_BIOS(0))
ROM_END

ROM_START(a7000p)
	ROM_REGION32_LE( 0x800000, "user1", ROMREGION_ERASEFF )
	// Version 3.71
	ROM_SYSTEM_BIOS( 0, "371", "RiscOS 3.71" )
	ROMX_LOAD("1203,261-01.bin", 0x000000, 0x200000, CRC(8e3c570a) SHA1(ffccb52fa8e165d3f64545caae1c349c604386e9), ROM_GROUPWORD | ROM_SKIP(2) | ROM_BIOS(0))
	ROMX_LOAD("1203,262-01.bin", 0x000002, 0x200000, CRC(cf4615b4) SHA1(c340f29aeda3557ebd34419fcb28559fc9b620f8), ROM_GROUPWORD | ROM_SKIP(2) | ROM_BIOS(0))
	// Version 4.02
	ROM_SYSTEM_BIOS( 1, "402", "RiscOS 4.02" )
	ROMX_LOAD("riscos402_1.bin", 0x000000, 0x200000, CRC(4c32f7e2) SHA1(d290e29a4de7be9eb36cbafbb2dc99b1c4ce7f72), ROM_GROUPWORD | ROM_SKIP(2) | ROM_BIOS(1))
	ROMX_LOAD("riscos402_2.bin", 0x000002, 0x200000, CRC(7292b790) SHA1(67f999c1ccf5419e0a142b7e07f809e13dfed425), ROM_GROUPWORD | ROM_SKIP(2) | ROM_BIOS(1))
	// Version 4.39
	ROM_SYSTEM_BIOS( 2, "439", "RiscOS 4.39" )
	ROMX_LOAD("riscos439_1.bin", 0x000000, 0x200000, CRC(dab94cb8) SHA1(a81fb7f1a8117f85e82764675445092d769aa9af), ROM_GROUPWORD | ROM_SKIP(2) | ROM_BIOS(2))
	ROMX_LOAD("riscos439_2.bin", 0x000002, 0x200000, CRC(22e6a5d4) SHA1(b73b73c87824045130840a19ce16fa12e388c039), ROM_GROUPWORD | ROM_SKIP(2) | ROM_BIOS(2))
ROM_END

ROM_START(sarpc)
	ROM_REGION32_LE( 0x800000, "user1", ROMREGION_ERASEFF )
	// Version 3.70
	ROM_SYSTEM_BIOS( 0, "370", "RiscOS 3.70" )
	ROMX_LOAD("1203,191-01.bin", 0x000000, 0x200000, NO_DUMP, ROM_GROUPWORD | ROM_SKIP(2) | ROM_BIOS(0))
	ROMX_LOAD("1203,192-01.bin", 0x000002, 0x200000, NO_DUMP, ROM_GROUPWORD | ROM_SKIP(2) | ROM_BIOS(0))
ROM_END

ROM_START(sarpc_j233)
	ROM_REGION32_LE( 0x800000, "user1", ROMREGION_ERASEFF )
	// Version 3.71
	ROM_SYSTEM_BIOS( 0, "371", "RiscOS 3.71" )
	ROMX_LOAD("1203,261-01.bin", 0x000000, 0x200000, CRC(8e3c570a) SHA1(ffccb52fa8e165d3f64545caae1c349c604386e9), ROM_GROUPWORD | ROM_SKIP(2) | ROM_BIOS(0))
	ROMX_LOAD("1203,262-01.bin", 0x000002, 0x200000, CRC(cf4615b4) SHA1(c340f29aeda3557ebd34419fcb28559fc9b620f8), ROM_GROUPWORD | ROM_SKIP(2) | ROM_BIOS(0))
ROM_END

/***************************************************************************

  Game driver(s)

***************************************************************************/

/*    YEAR  NAME        PARENT  COMPAT  MACHINE     INPUT  CLASS         INIT        COMPANY  FULLNAME                  FLAGS */
COMP( 1994, rpc600,     0,      0,      rpc600,     a7000, riscpc_state, empty_init, "Acorn", "Risc PC 600",            MACHINE_NOT_WORKING | MACHINE_NO_SOUND )
COMP( 1994, rpc700,     rpc600, 0,      rpc700,     a7000, riscpc_state, empty_init, "Acorn", "Risc PC 700",            MACHINE_NOT_WORKING | MACHINE_NO_SOUND )
COMP( 1995, a7000,      rpc600, 0,      a7000,      a7000, riscpc_state, empty_init, "Acorn", "Archimedes A7000",       MACHINE_NOT_WORKING | MACHINE_NO_SOUND )
COMP( 1997, a7000p,     rpc600, 0,      a7000p,     a7000, riscpc_state, empty_init, "Acorn", "Archimedes A7000+",      MACHINE_NOT_WORKING | MACHINE_NO_SOUND )
COMP( 1997, sarpc,      rpc600, 0,      sarpc,      a7000, riscpc_state, empty_init, "Acorn", "StrongARM Risc PC",      MACHINE_NOT_WORKING | MACHINE_NO_SOUND )
COMP( 1997, sarpc_j233, rpc600, 0,      sarpc_j233, a7000, riscpc_state, empty_init, "Acorn", "J233 StrongARM Risc PC", MACHINE_NOT_WORKING | MACHINE_NO_SOUND )<|MERGE_RESOLUTION|>--- conflicted
+++ resolved
@@ -104,7 +104,6 @@
 	//
 //  map(0x02000000, 0x027fffff).mirror(0x00800000).ram(); // VRAM, not installed on A7000 models
 //  I/O 03000000 - 033fffff
-<<<<<<< HEAD
 //  AM_RANGE(0x03010000, 0x03011fff) //Super IO
 //  AM_RANGE(0x03012000, 0x03029fff) //FDC
 //  AM_RANGE(0x0302b000, 0x0302bfff) //Network podule
@@ -115,18 +114,7 @@
 
 	map(0x03400000, 0x037fffff).w(m_vidc, FUNC(arm_vidc20_device::write));
 //  AM_RANGE(0x08000000, 0x08ffffff) AM_MIRROR(0x07000000) //EASI space
-=======
-//  map(0x03010000, 0x03011fff) //Super IO
-//  map(0x03012000, 0x03029fff) //FDC
-//  map(0x0302b000, 0x0302bfff) //Network podule
-//  map(0x03040000, 0x0304ffff) //podule space 0,1,2,3
-//  map(0x03070000, 0x0307ffff) //podule space 4,5,6,7
-	map(0x03200000, 0x032001ff).rw(FUNC(riscpc_state::a7000_iomd_r), FUNC(riscpc_state::a7000_iomd_w)); //IOMD Registers //mirrored at 0x03000000-0x1ff?
-	map(0x03310000, 0x03310003).portr("MOUSE");
-
-	map(0x03400000, 0x037fffff).w(FUNC(riscpc_state::a7000_vidc20_w));
-//  map(0x08000000, 0x08ffffff).mirror(0x07000000); //EASI space
->>>>>>> 96b40d99
+
 	map(0x10000000, 0x13ffffff).ram(); //SIMM 0 bank 0
 	map(0x14000000, 0x17ffffff).ram(); //SIMM 0 bank 1
 //  map(0x18000000, 0x18ffffff).mirror(0x03000000).ram(); //SIMM 1 bank 0
