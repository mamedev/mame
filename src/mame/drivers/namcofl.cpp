// license:BSD-3-Clause
// copyright-holders:R. Belmont, ElSemi
/*
    Namco System FL
    Driver by R. Belmont and ElSemi

    IMPORTANT (for Manual Calibration, MAME now loads these defaults instead)
    ---------
    To calibrate the steering, do the following:
    1) Delete the .nv file
    2) Start the game.  Speed Racer will guide you through the calibration
       (the "jump button" is mapped to Space).
       For Final Lap R, hold down service (9) and tap test (F2).  If you do
       not get an "initializing" message followed by the input test, keep doing
       it until you do.
    3) Exit MAME and restart the game, it's now calibrated.


PCB Layout
----------

SYSTEM-FL MAIN PCB 8636960100 (8636970100)
       |--------------------------------------------------------------------------------------------|
       |                                                                       |-----------------|  |
       |                                                                       |       4Z IC3 IC1| Z|
       |                21Y 20Y 19Y 18Y     16Y     14Y 13Y 12Y                |       4Y        | Y|
       |                    20X                                                |       4X        | X|
    |--|                                                                       |          IC4 IC2| W|
    |               22U 21U         18U     16U     14U 13U 12U                |    Sub Board    | U|
    |               22T             18T                                        |-----------------| T|
    |                                                                                               |
    |J          23S                                         12S                        4S    2S    S|
    |                                                                                               |
    |A          23R                                     13R                                        R|
    |                                                                                               |
    |M                  21P 20P 19P 18P                             10P    8P 7P    5P             P|
    |                       20N                                                               OSC1 N|
    |M                                                                                    OSC2      |
    |           23L     21L                             OSC3                              3L       L|
    |A                                              14K         11K                                K|
    |                                                                                               |
    |                           19J 18J 17J 16J                                                    J|
    |--|        23F     21F                                                                        F|
       |                                                                                            |
    |--|        23E                                     13E                                        E|
    |N          23D             19D                     13D                               3D       D|
    |A                                                                                              |
    |M          23C                                                                                C|
    |C  25B             21B                                                                        B|
    |O                                                                                              |
    |4              22A 21A     19A 18A     16A 15A 14A 13A 12A 11A 10A 9A 8A 7A 6A 5A    3A       A|
    |4                                                                                              |
    |--|                                                                                            |
       |25  24  23  22  21  20  19  18  17  16  15  14  13  12  11  10  9  8  7  6  5  4  3  2  1   |
       |--------------------------------------------------------------------------------------------|

RAM
---
4Y : CY7C199-25PC
4Z : CY7C199-25PC
5A : TC514256BZ-60
5P : LH528256N-70LL
6A : TC514256BZ-60
7A : TC514256BZ-60
7P : LH528256N-70LL
8A : TC514256BZ-60
8P : LH528256N-70LL
9A : TC514256BZ-60
10A: TC514256BZ-60
10P: LH528256N-70LL
11A: TC514256BZ-60
12A: TC514256BZ-60
12U: TC511632FL-70
12Y: TC511632FL-70
13U: TC511632FL-70
13Y: TC511632FL-70
14U: TC511632FL-70
14Y: TC511632FL-70
16U: TC511632FL-70
16Y: TC511632FL-70
19Y: M5M5178AFP-25
20Y: M5M5178AFP-25
21A: 65256BLFP-10T
21Y: M5M5178AFP-25
22A: 65256BLFP-10T
22T: LH528256N-70LL
22U: LH528256N-70LL
23E: M5M5256BFP-70LL
23F: M5M5256BFP-70LL

CUSTOM
------
4X : NAMCO C355 (sprite chip)
18Y: NAMCO 156
20X: NAMCO C116
21U: NAMCO 145
18T: NAMCO 123
23R: NAMCO C352
3D : NAMCO C380
4S : NAMCO 187
23L: NAMCO 75 (M37702 MCU)
11K: NAMCO 137
21B: NAMCO C345  9348EV  333791  VY06436A  NX25024K JAPAN
21F: NAMCO 195


ROMs - Main Board
-----------------
23S: MASK ROM - SE1_VOI.23S (PCB LABEL 'VOICE'), mounted on a small plug-in PCB
     labelled MEMEXT 32M MROM PCB 8635909200 (8635909300). This chip is programmed in BYTE mode.
18U: MB834000 MASK ROM - SE1_SSH.18U (PCB LABEL 'SSHAPE')
21P: MB838000 MASK ROM - SE1_SCH0.21P (PCB LABEL 'SCHA0')
20P: MB838000 MASK ROM - SE1_SCH1.20P (PCB LABEL 'SCHA1')
19P: MB838000 MASK ROM - SE1_SCH2.19P (PCB LABEL 'SCHA2')
18P: MB838000 MASK ROM - SE1_SCH3.18P (PCB LABEL 'SCHA3')
21L: M27C4002 EPROM - SE1_SPR.21L (PCB LABEL 'SPROG')
14K: MB834000 MASK ROM - SE1_RSH.14K (PCB LABEL 'RSHAPE')
19J: MB838000 MASK ROM - SE1_RCH0.19J (PCB LABEL 'RCHA0')
18J: MB838000 MASK ROM - SE1_RCH1.18J (PCB LABEL 'RCHA1')
17J, 16J: RCH2, RCH3 but sockets not populated
19A: D27C4096 EPROM - SE2MPEA4.19A (PCB LABEL 'PROGE')
18A: D27C4096 EPROM - SE2MPOA4.18A (PCB LABEL 'PROGO')
16A: AM27C040 EPROM - SE1_DAT3.16A (PCB LABEL 'DATA3')
15A: AM27C040 EPROM - SE1_DAT2.15A (PCB LABEL 'DATA2')
14A: AM27C040 EPROM - SE1_DAT1.14A (PCB LABEL 'DATA1')
13A: AM27C040 EPROM - SE1_DAT0.13A (PCB LABEL 'DATA0')


ROMs - Sub Board
----------------
IC1: MB8316200 SOP44 MASK ROM - SE1OBJ0L.IC1 (PCB LABEL 'OBJ0L')
IC2: MB8316200 SOP44 MASK ROM - SE1OBJ0U.IC2 (PCB LABEL 'OBJ0U')
IC3: MB8316200 SOP44 MASK ROM - SE1OBJ1L.IC3 (PCB LABEL 'OBJ1L')
IC4: MB8316200 SOP44 MASK ROM - SE1OBJ1U.IC4 (PCB LABEL 'OBJ1U')


PALs
----
2S : PAL16L8BCN (PCB LABEL 'SYSFL-1')
3L : PAL16L8BCN (PCB LABEL 'SYSFL-2')
12S: PALCE16V8H (PCB LABEL 'SYSFL-3')
20N: PAL20L8BCN (PCB LABEL 'SYSFL-4')
19D: PALCE16V8H (PCB LABEL 'SYSFL-5')


OTHER
-----
OSC1: 80.000MHz
OSC2: 27.800MHz
OSC3: 48.384MHz
13D : KEYCUS2 (not populated)
3A  : Intel NG80960KA-20 (i960 CPU)
25B : Sharp PC9D10
23C : IR2C24AN
23D : IR2C24AN
13E : HN58C65 EEPROM

*/

#include "emu.h"
#include "includes/namcofl.h"
#include "machine/namcoic.h"

#include "cpu/i960/i960.h"
#include "sound/c352.h"
#include "machine/namcomcu.h"
#include "machine/nvram.h"
#include "speaker.h"

#include "namcofl.lh"

#include <algorithm>

READ32_MEMBER(namcofl_state::fl_unk1_r)
{
	return 0xffffffff;
}

READ32_MEMBER(namcofl_state::fl_network_r)
{
	return 0xffffffff;
}

READ32_MEMBER(namcofl_state::namcofl_sysreg_r)
{
	return 0;
}

WRITE32_MEMBER(namcofl_state::namcofl_sysreg_w)
{
	if ((offset == 2) && ACCESSING_BITS_0_7)  // address space configuration
	{
		if (data == 0)  // RAM at 00000000, ROM at 10000000
		{
			for (int bank = 0; bank < 2; bank++)
				m_mainbank[bank]->set_entry(1^bank);
		}
		else        // ROM at 00000000, RAM at 10000000
		{
			for (int bank = 0; bank < 2; bank++)
				m_mainbank[bank]->set_entry(bank);
		}
	}
}

// FIXME: remove this trampoline once the IRQ is moved into the actual device
WRITE8_MEMBER(namcofl_state::namcofl_c116_w)
{
	m_c116->write(space, offset, data);

	if ((offset & 0x180e) == 0x180a)
	{
		uint16_t triggerscanline=m_c116->get_reg(5)-(32+1);
		m_raster_interrupt_timer->adjust(m_screen->time_until_pos(triggerscanline));
	}
}

void namcofl_state::namcofl_mem(address_map &map)
{
	map(0x00000000, 0x000fffff).bankrw("mainbank1");
	map(0x10000000, 0x100fffff).bankrw("mainbank2");
	map(0x20000000, 0x201fffff).rom().region("data", 0);
	map(0x30000000, 0x30001fff).ram().share("nvram"); /* nvram */
	map(0x30100000, 0x30100003).w(FUNC(namcofl_state::namcofl_spritebank_w));
	map(0x30284000, 0x3028bfff).ram().share("shareram");
	map(0x30300000, 0x30303fff).ram(); /* COMRAM */
	map(0x30380000, 0x303800ff).r(FUNC(namcofl_state::fl_network_r)); /* network registers */
	map(0x30400000, 0x30407fff).r(m_c116, FUNC(namco_c116_device::read)).w(FUNC(namcofl_state::namcofl_c116_w));
	map(0x30800000, 0x3080ffff).rw(FUNC(namcofl_state::c123_tilemap_videoram_r), FUNC(namcofl_state::c123_tilemap_videoram_w));
	map(0x30a00000, 0x30a0003f).rw(FUNC(namcofl_state::c123_tilemap_control_r), FUNC(namcofl_state::c123_tilemap_control_w));
	map(0x30c00000, 0x30c1ffff).rw(FUNC(namcofl_state::c169_roz_videoram_r), FUNC(namcofl_state::c169_roz_videoram_w)).share("rozvideoram");
	map(0x30d00000, 0x30d0001f).rw(FUNC(namcofl_state::c169_roz_control_r), FUNC(namcofl_state::c169_roz_control_w));
	map(0x30e00000, 0x30e1ffff).rw(FUNC(namcofl_state::c355_obj_ram_r), FUNC(namcofl_state::c355_obj_ram_w)).share("objram");
	map(0x30f00000, 0x30f0000f).ram(); /* NebulaM2 code says this is int enable at 0000, int request at 0004, but doesn't do much about it */
	map(0x40000000, 0x4000005f).rw(FUNC(namcofl_state::namcofl_sysreg_r), FUNC(namcofl_state::namcofl_sysreg_w));
	map(0xfffffffc, 0xffffffff).r(FUNC(namcofl_state::fl_unk1_r));
}


WRITE16_MEMBER(namcofl_state::mcu_shared_w)
{
	// HACK!  Many games data ROM routines redirect the vector from the sound command read to an RTS.
	// This needs more investigation.  nebulray and vshoot do NOT do this.
	// Timers A2 and A3 are set up in "external input counter" mode, this may be related.
#if 0
	if ((offset == 0x647c/2) && (data != 0))
	{
		data = 0xd2f6;
	}
#endif

	COMBINE_DATA(&m_shareram[offset]);

	// C75 BIOS has a very short window on the CPU sync signal, so immediately let the i960 at it
	if ((offset == 0x6000/2) && (data & 0x80))
	{
		m_mcu->yield();
	}
}


READ8_MEMBER(namcofl_state::port6_r)
{
	return m_mcu_port6;
}

WRITE8_MEMBER(namcofl_state::port6_w)
{
	m_mcu_port6 = data;
}

READ8_MEMBER(namcofl_state::port7_r)
{
	switch (m_mcu_port6 & 0xf0)
	{
		case 0x00:
			return m_in0->read();

		case 0x20:
			return m_misc->read();

		case 0x40:
			return m_in1->read();

		case 0x60:
			return m_in2->read();

		default:
			break;
	}

	return 0xff;
}

READ8_MEMBER(namcofl_state::dac7_r)
{
	return m_accel.read_safe(0xff);
}

READ8_MEMBER(namcofl_state::dac6_r)
{
	return m_brake.read_safe(0xff);
}

READ8_MEMBER(namcofl_state::dac5_r)
{
	return m_wheel.read_safe(0xff);
}

READ8_MEMBER(namcofl_state::dac4_r){ return 0xff; }
READ8_MEMBER(namcofl_state::dac3_r){ return 0xff; }
READ8_MEMBER(namcofl_state::dac2_r){ return 0xff; }
READ8_MEMBER(namcofl_state::dac1_r){ return 0xff; }
READ8_MEMBER(namcofl_state::dac0_r){ return 0xff; }

void namcofl_state::namcoc75_am(address_map &map)
{
	map(0x002000, 0x002fff).rw("c352", FUNC(c352_device::read), FUNC(c352_device::write));
	map(0x004000, 0x00bfff).ram().w(FUNC(namcofl_state::mcu_shared_w)).share("shareram");
	map(0x200000, 0x27ffff).rom().region("c75data", 0);
}

void namcofl_state::namcoc75_io(address_map &map)
{
	map(M37710_PORT6, M37710_PORT6).rw(FUNC(namcofl_state::port6_r), FUNC(namcofl_state::port6_w));
	map(M37710_PORT7, M37710_PORT7).r(FUNC(namcofl_state::port7_r));
	map(M37710_ADC7_L, M37710_ADC7_L).r(FUNC(namcofl_state::dac7_r));
	map(M37710_ADC6_L, M37710_ADC6_L).r(FUNC(namcofl_state::dac6_r));
	map(M37710_ADC5_L, M37710_ADC5_L).r(FUNC(namcofl_state::dac5_r));
	map(M37710_ADC4_L, M37710_ADC4_L).r(FUNC(namcofl_state::dac4_r));
	map(M37710_ADC3_L, M37710_ADC3_L).r(FUNC(namcofl_state::dac3_r));
	map(M37710_ADC2_L, M37710_ADC2_L).r(FUNC(namcofl_state::dac2_r));
	map(M37710_ADC1_L, M37710_ADC1_L).r(FUNC(namcofl_state::dac1_r));
	map(M37710_ADC0_L, M37710_ADC0_L).r(FUNC(namcofl_state::dac0_r));
}


static INPUT_PORTS_START( speedrcr )
	PORT_START("MISC")
	PORT_BIT( 0x01, IP_ACTIVE_LOW, IPT_UNKNOWN )
	PORT_BIT( 0x02, IP_ACTIVE_LOW, IPT_UNKNOWN )
	PORT_BIT( 0x04, IP_ACTIVE_LOW, IPT_UNKNOWN )
	PORT_BIT( 0x08, IP_ACTIVE_LOW, IPT_UNKNOWN )
	PORT_BIT( 0x10, IP_ACTIVE_LOW, IPT_COIN2 )
	PORT_BIT( 0x20, IP_ACTIVE_LOW, IPT_COIN1 )
	PORT_SERVICE( 0x40, IP_ACTIVE_LOW )
	PORT_BIT( 0x80, IP_ACTIVE_LOW, IPT_SERVICE1 ) // enters pages in test menu

	PORT_START("IN0")
	PORT_BIT( 0x01, IP_ACTIVE_LOW, IPT_UNKNOWN )
	PORT_BIT( 0x02, IP_ACTIVE_LOW, IPT_UNKNOWN )
	PORT_BIT( 0x04, IP_ACTIVE_LOW, IPT_UNKNOWN )
	PORT_BIT( 0x08, IP_ACTIVE_LOW, IPT_UNKNOWN )
	PORT_BIT( 0x10, IP_ACTIVE_LOW, IPT_UNKNOWN )
	PORT_BIT( 0x20, IP_ACTIVE_LOW, IPT_UNKNOWN )
	PORT_BIT( 0x40, IP_ACTIVE_LOW, IPT_UNKNOWN )
	PORT_BIT( 0x80, IP_ACTIVE_LOW, IPT_UNKNOWN )

	PORT_START("IN1")
	PORT_BIT( 0x01, IP_ACTIVE_LOW, IPT_UNKNOWN )
	PORT_BIT( 0x02, IP_ACTIVE_LOW, IPT_UNKNOWN )
	PORT_BIT( 0x04, IP_ACTIVE_LOW, IPT_UNKNOWN )
	PORT_BIT( 0x08, IP_ACTIVE_LOW, IPT_UNKNOWN )
	PORT_BIT( 0x10, IP_ACTIVE_LOW, IPT_UNKNOWN ) // no gear button on this
	PORT_DIPNAME( 0x20, 0x20, "Freeze Screen" )
	PORT_DIPSETTING(    0x20, DEF_STR( Off ) )
	PORT_DIPSETTING(    0x00, DEF_STR( On ) )
	PORT_BIT( 0x40, IP_ACTIVE_LOW, IPT_UNKNOWN )
	PORT_BIT( 0x80, IP_ACTIVE_LOW, IPT_UNKNOWN )

	PORT_START("IN2")
	PORT_BIT( 0x01, IP_ACTIVE_LOW, IPT_UNKNOWN )
	PORT_BIT( 0x02, IP_ACTIVE_LOW, IPT_UNKNOWN )
	PORT_BIT( 0x04, IP_ACTIVE_LOW, IPT_UNKNOWN )
	PORT_BIT( 0x08, IP_ACTIVE_LOW, IPT_UNKNOWN ) // buttons are named because their use in navigating test mode isn't clear
	PORT_BIT( 0x10, IP_ACTIVE_LOW, IPT_BUTTON3 ) PORT_NAME("Weapon 1 / Test Menu Down") PORT_CODE(KEYCODE_C)
	PORT_BIT( 0x20, IP_ACTIVE_LOW, IPT_BUTTON2 ) PORT_NAME("Weapon 2 / Test Menu Modify") PORT_CODE(KEYCODE_Z)
	PORT_BIT( 0x40, IP_ACTIVE_LOW, IPT_BUTTON1 ) PORT_NAME("Weapon 3 / Test Menu Up") PORT_CODE(KEYCODE_X)
	PORT_BIT( 0x80, IP_ACTIVE_LOW, IPT_BUTTON4 ) PORT_NAME("Start / Jump") PORT_CODE(KEYCODE_SPACE) // jump / start button

	PORT_START("IN3")
	PORT_BIT( 0x01, IP_ACTIVE_LOW, IPT_UNKNOWN )
	PORT_BIT( 0x02, IP_ACTIVE_LOW, IPT_UNKNOWN )
	PORT_BIT( 0x04, IP_ACTIVE_LOW, IPT_UNKNOWN )
	PORT_BIT( 0x08, IP_ACTIVE_LOW, IPT_UNKNOWN )
	PORT_BIT( 0x10, IP_ACTIVE_LOW, IPT_UNKNOWN )
	PORT_BIT( 0x20, IP_ACTIVE_LOW, IPT_UNKNOWN )
	PORT_BIT( 0x40, IP_ACTIVE_LOW, IPT_UNKNOWN )
	PORT_BIT( 0x80, IP_ACTIVE_LOW, IPT_UNKNOWN )

	PORT_START("ACCEL")
	PORT_BIT( 0xff, 0x00, IPT_PEDAL ) PORT_SENSITIVITY(100) PORT_KEYDELTA(20)

	PORT_START("BRAKE")
	PORT_BIT( 0x80, IP_ACTIVE_LOW, IPT_UNUSED ) // no brake

	PORT_START("WHEEL")
	PORT_BIT( 0xff, 0x80, IPT_PADDLE ) PORT_SENSITIVITY(100) PORT_KEYDELTA(4)
INPUT_PORTS_END


static INPUT_PORTS_START( finalapr )
	PORT_START("MISC")
	PORT_BIT( 0x01, IP_ACTIVE_LOW, IPT_UNKNOWN )
	PORT_BIT( 0x02, IP_ACTIVE_LOW, IPT_UNKNOWN )
	PORT_BIT( 0x04, IP_ACTIVE_LOW, IPT_UNKNOWN )
	PORT_BIT( 0x08, IP_ACTIVE_LOW, IPT_UNKNOWN )
	PORT_BIT( 0x10, IP_ACTIVE_LOW, IPT_COIN2 )
	PORT_BIT( 0x20, IP_ACTIVE_LOW, IPT_COIN1 )
	PORT_SERVICE( 0x40, IP_ACTIVE_LOW )
	PORT_BIT( 0x80, IP_ACTIVE_LOW, IPT_SERVICE1 )

	PORT_START("IN0")
	PORT_BIT( 0x01, IP_ACTIVE_LOW, IPT_UNKNOWN )
	PORT_BIT( 0x02, IP_ACTIVE_LOW, IPT_UNKNOWN )
	PORT_BIT( 0x04, IP_ACTIVE_LOW, IPT_UNKNOWN )
	PORT_BIT( 0x08, IP_ACTIVE_LOW, IPT_UNKNOWN )
	PORT_BIT( 0x10, IP_ACTIVE_LOW, IPT_UNKNOWN )
	PORT_BIT( 0x20, IP_ACTIVE_LOW, IPT_UNKNOWN )
	PORT_BIT( 0x40, IP_ACTIVE_LOW, IPT_UNKNOWN )
	PORT_BIT( 0x80, IP_ACTIVE_LOW, IPT_UNKNOWN )

	PORT_START("IN1")
	PORT_BIT( 0x01, IP_ACTIVE_LOW, IPT_UNKNOWN )
	PORT_BIT( 0x02, IP_ACTIVE_LOW, IPT_UNKNOWN )
	PORT_BIT( 0x04, IP_ACTIVE_LOW, IPT_UNKNOWN )
	PORT_BIT( 0x08, IP_ACTIVE_LOW, IPT_UNKNOWN )
	PORT_BIT( 0x10, IP_ACTIVE_LOW, IPT_BUTTON1 ) PORT_NAME("Gear Change") PORT_CODE(KEYCODE_LSHIFT) PORT_TOGGLE // gear
	PORT_DIPNAME( 0x20, 0x20, "Freeze Screen" )
	PORT_DIPSETTING(    0x20, DEF_STR( Off ) )
	PORT_DIPSETTING(    0x00, DEF_STR( On ) )
	PORT_BIT( 0x40, IP_ACTIVE_LOW, IPT_UNKNOWN )
	PORT_BIT( 0x80, IP_ACTIVE_LOW, IPT_UNKNOWN )

	PORT_START("IN2")
	PORT_BIT( 0x01, IP_ACTIVE_LOW, IPT_UNKNOWN )
	PORT_BIT( 0x02, IP_ACTIVE_LOW, IPT_UNKNOWN )
	PORT_BIT( 0x04, IP_ACTIVE_LOW, IPT_UNKNOWN )
	PORT_BIT( 0x08, IP_ACTIVE_LOW, IPT_UNKNOWN )
	PORT_BIT( 0x10, IP_ACTIVE_LOW, IPT_UNKNOWN )
	PORT_BIT( 0x20, IP_ACTIVE_LOW, IPT_UNKNOWN )
	PORT_BIT( 0x40, IP_ACTIVE_LOW, IPT_UNKNOWN )
	PORT_BIT( 0x80, IP_ACTIVE_LOW, IPT_UNKNOWN ) // freezes the game

	PORT_START("IN3")
	PORT_BIT( 0x01, IP_ACTIVE_LOW, IPT_UNKNOWN )
	PORT_BIT( 0x02, IP_ACTIVE_LOW, IPT_UNKNOWN )
	PORT_BIT( 0x04, IP_ACTIVE_LOW, IPT_UNKNOWN )
	PORT_BIT( 0x08, IP_ACTIVE_LOW, IPT_UNKNOWN )
	PORT_BIT( 0x10, IP_ACTIVE_LOW, IPT_UNKNOWN )
	PORT_BIT( 0x20, IP_ACTIVE_LOW, IPT_UNKNOWN )
	PORT_BIT( 0x40, IP_ACTIVE_LOW, IPT_UNKNOWN )
	PORT_BIT( 0x80, IP_ACTIVE_LOW, IPT_UNKNOWN )

	PORT_START("ACCEL")
	PORT_BIT( 0xff, 0x00, IPT_PEDAL ) PORT_SENSITIVITY(100) PORT_KEYDELTA(6)

	PORT_START("BRAKE")
	PORT_BIT( 0xff, 0x00, IPT_PEDAL2 ) PORT_SENSITIVITY(100) PORT_KEYDELTA(6)

	PORT_START("WHEEL")
	PORT_BIT( 0xff, 0x80, IPT_PADDLE ) PORT_SENSITIVITY(100) PORT_KEYDELTA(6)
INPUT_PORTS_END


static const gfx_layout layout8x8x8 = {
	8,8,
	RGN_FRAC(1,1),
	8,
	{ STEP8(0,1) },
	{ STEP8(0,8) },
	{ STEP8(0,8*8) },
	8*8*8
};

static const gfx_layout layout16x16x8 =
{
	16,16,
	RGN_FRAC(1,1),
	8,
	{ STEP8(0,1) },
	{ STEP16(0,8) },
	{ STEP16(0,8*16) },
	16*16*8
};

static GFXDECODE_START( gfx_namcofl )
<<<<<<< HEAD
	GFXDECODE_ENTRY( NAMCOFL_TILEGFXREGION,   0, layout8x8x8,   0x1000, 0x08 )
	GFXDECODE_ENTRY( NAMCOFL_SPRITEGFXREGION, 0, layout16x16x8, 0x0000, 0x10 )
	GFXDECODE_ENTRY( NAMCOFL_ROTGFXREGION,    0, layout16x16x8, 0x1800, 0x08 )
=======
	GFXDECODE_ENTRY( NAMCOFL_TILEGFXREGION,   0, tile_layout, 0x1000, 0x08 )
	GFXDECODE_ENTRY( NAMCOFL_SPRITEGFXREGION, 0, obj_layout,  0x0000, 0x10 )
	GFXDECODE_ENTRY( NAMCOFL_ROTGFXREGION,    0, roz_layout,  0x1800, 0x08 )
>>>>>>> cf34ccd3
GFXDECODE_END


TIMER_CALLBACK_MEMBER(namcofl_state::network_interrupt_callback)
{
	m_maincpu->set_input_line(I960_IRQ0, ASSERT_LINE);
	m_network_interrupt_timer->adjust(m_screen->frame_period());
}


TIMER_CALLBACK_MEMBER(namcofl_state::vblank_interrupt_callback)
{
	m_maincpu->set_input_line(I960_IRQ2, ASSERT_LINE);
	m_vblank_interrupt_timer->adjust(m_screen->frame_period());
}


TIMER_CALLBACK_MEMBER(namcofl_state::raster_interrupt_callback)
{
	m_screen->update_partial(m_screen->vpos());
	m_maincpu->set_input_line(I960_IRQ1, ASSERT_LINE);
	m_raster_interrupt_timer->adjust(m_screen->frame_period());
}

TIMER_DEVICE_CALLBACK_MEMBER(namcofl_state::mcu_irq0_cb)
{
	m_mcu->set_input_line(M37710_LINE_IRQ0, HOLD_LINE);
}

TIMER_DEVICE_CALLBACK_MEMBER(namcofl_state::mcu_irq2_cb)
{
	m_mcu->set_input_line(M37710_LINE_IRQ2, HOLD_LINE);
}

TIMER_DEVICE_CALLBACK_MEMBER(namcofl_state::mcu_adc_cb)
{
	m_mcu->set_input_line(M37710_LINE_ADC, HOLD_LINE);
}


MACHINE_START_MEMBER(namcofl_state,namcofl)
{
	m_raster_interrupt_timer = machine().scheduler().timer_alloc(timer_expired_delegate(FUNC(namcofl_state::raster_interrupt_callback),this));
	m_network_interrupt_timer = machine().scheduler().timer_alloc(timer_expired_delegate(FUNC(namcofl_state::network_interrupt_callback),this));
	m_vblank_interrupt_timer =  machine().scheduler().timer_alloc(timer_expired_delegate(FUNC(namcofl_state::vblank_interrupt_callback),this));

	for (int bank = 0; bank < 2; bank++)
	{
		m_mainbank[bank]->configure_entry(0, memregion("maincpu")->base());
		m_mainbank[bank]->configure_entry(1, m_workram.get());
		m_mainbank[bank]->set_entry(bank);
	}
}


MACHINE_RESET_MEMBER(namcofl_state,namcofl)
{
	m_network_interrupt_timer->adjust(m_screen->time_until_pos(m_screen->visible_area().max_y + 3));
	m_vblank_interrupt_timer->adjust(m_screen->time_until_pos(m_screen->visible_area().max_y + 1));

	std::fill(&m_workram[0], &m_workram[0x100000/4], 0);

	for (int bank = 0; bank < 2; bank++)
		m_mainbank[bank]->set_entry(bank);
}


MACHINE_CONFIG_START(namcofl_state::namcofl)
	MCFG_DEVICE_ADD("maincpu", I960, 20000000) // i80960KA-20 == 20 MHz part
	MCFG_DEVICE_PROGRAM_MAP(namcofl_mem)

	MCFG_DEVICE_ADD("mcu", NAMCO_C75, 48384000/3)
	MCFG_DEVICE_PROGRAM_MAP(namcoc75_am)
	MCFG_DEVICE_IO_MAP(namcoc75_io)
	/* TODO: irq generation for these */
	MCFG_TIMER_DRIVER_ADD_PERIODIC("mcu_irq0", namcofl_state, mcu_irq0_cb, attotime::from_hz(60))
	MCFG_TIMER_DRIVER_ADD_PERIODIC("mcu_irq2", namcofl_state, mcu_irq2_cb, attotime::from_hz(60))
	MCFG_TIMER_DRIVER_ADD_PERIODIC("mcu_adc", namcofl_state, mcu_adc_cb, attotime::from_hz(60))

	MCFG_MACHINE_START_OVERRIDE(namcofl_state,namcofl)
	MCFG_MACHINE_RESET_OVERRIDE(namcofl_state,namcofl)
	MCFG_NVRAM_ADD_1FILL("nvram")

	MCFG_SCREEN_ADD("screen", RASTER)
	MCFG_SCREEN_REFRESH_RATE(60)
	MCFG_SCREEN_SIZE(NAMCOFL_HTOTAL, NAMCOFL_VTOTAL)
	MCFG_SCREEN_VISIBLE_AREA(0, NAMCOFL_HBSTART-1, 0, NAMCOFL_VBSTART-1)
	MCFG_SCREEN_UPDATE_DRIVER(namcofl_state, screen_update_namcofl)
	MCFG_SCREEN_PALETTE("palette")

	MCFG_PALETTE_ADD("palette", 8192)

	MCFG_DEVICE_ADD("gfxdecode", GFXDECODE, "palette", gfx_namcofl)

	NAMCO_C116(config, m_c116, 0);
	m_c116->set_palette(m_palette);

	MCFG_VIDEO_START_OVERRIDE(namcofl_state,namcofl)

	SPEAKER(config, "lspeaker").front_left();
	SPEAKER(config, "rspeaker").front_right();
	MCFG_DEVICE_ADD("c352", C352, 48384000/2, 288)
	MCFG_SOUND_ROUTE(0, "lspeaker", 1.00)
	MCFG_SOUND_ROUTE(1, "rspeaker", 1.00)
	//MCFG_SOUND_ROUTE(2, "lspeaker", 1.00) // Second DAC not present.
	//MCFG_SOUND_ROUTE(3, "rspeaker", 1.00)
MACHINE_CONFIG_END

ROM_START( speedrcr )
	ROM_REGION( 0x200000, "maincpu", 0 ) // i960 program
	ROM_LOAD32_WORD("se2mpea4.19a",   0x000000, 0x080000, CRC(95ab3fd7) SHA1(273a536f8512f3c55260ac1b78533bc35b8390ed) )
	ROM_LOAD32_WORD("se2mpoa4.18a",   0x000002, 0x080000, CRC(5b5ef1eb) SHA1(3e9e4abb1a32269baef772079de825dfe1ea230c) )

	ROM_REGION32_LE( 0x200000, "data", 0 ) // Data
	ROM_LOAD32_BYTE("se1_dat0.13a",   0x000000, 0x080000, CRC(cc5d6ff5) SHA1(6fad40a1fac75bc64d3b7a7562cf7ce2a3abd36a) )
	ROM_LOAD32_BYTE("se1_dat1.14a",   0x000001, 0x080000, CRC(ddc8b306) SHA1(f169d521b800c108deffdef9fc6b0058621ee909) )
	ROM_LOAD32_BYTE("se1_dat2.15a",   0x000002, 0x080000, CRC(2a29abbb) SHA1(945419ed61e9a656a340214a63a01818396fbe98) )
	ROM_LOAD32_BYTE("se1_dat3.16a",   0x000003, 0x080000, CRC(49849aff) SHA1(b7c7eea1d56304e40e996ee998c971313ff03614) )

	ROM_REGION16_LE( 0x80000, "c75data", 0 ) // C75 data
	ROM_LOAD("se1_spr.21l",   0x000000, 0x080000, CRC(850a27ac) SHA1(7d5db840ec67659a1f2e69a62cdb03ce6ee0b47b) )

	ROM_REGION( 0x200000, NAMCOFL_ROTGFXREGION, 0 ) // "RCHAR" (roz characters)
	ROM_LOAD("se1_rch0.19j",   0x000000, 0x100000, CRC(a0827288) SHA1(13691ef4d402a6dc91851de4f82cfbdf96d417cb) )
	ROM_LOAD("se1_rch1.18j",   0x100000, 0x100000, CRC(af7609ad) SHA1(b16041f0eb47d7566011d9d762a3083411dc422e) )

	ROM_REGION( 0x400000, NAMCOFL_TILEGFXREGION, 0 ) // "SCHAR" (regular BG characters)
	ROM_LOAD("se1_sch0.21p",   0x000000, 0x100000, CRC(7b5cfad0) SHA1(5a0355e37eb191bc0cf8b6b7c3d0274560b9bbd5) )
	ROM_LOAD("se1_sch1.20p",   0x100000, 0x100000, CRC(5086e0d3) SHA1(0aa7d11f4f9a75117e69cc77f1b73a68d9007aef) )
	ROM_LOAD("se1_sch2.19p",   0x200000, 0x100000, CRC(e59a731e) SHA1(3fed72e9bb485d4d689ab51490360c4c6f1dc5cb) )
	ROM_LOAD("se1_sch3.18p",   0x300000, 0x100000, CRC(f817027a) SHA1(71745476f496c60d89c8563b3e46bc85eebc79ce) )

	ROM_REGION( 0x800000, NAMCOFL_SPRITEGFXREGION, 0 )  // OBJ
	ROM_LOAD32_WORD("se1obj0l.ic1", 0x000000, 0x200000, CRC(17585218) SHA1(3332afa9bd194ac37b8d6f352507c523a0f2e2b3) )
	ROM_LOAD32_WORD("se1obj0u.ic2", 0x000002, 0x200000, CRC(d14b1236) SHA1(e5447732ef3acec88fb7a00e0deca3e71a40ae65) )
	ROM_LOAD32_WORD("se1obj1l.ic3", 0x400000, 0x200000, CRC(c4809fd5) SHA1(e0b80fccc17c83fb9d08f7f1cf2cd2f0f3a510b4) )
	ROM_LOAD32_WORD("se1obj1u.ic4", 0x400002, 0x200000, CRC(0beefa56) SHA1(012fb7b330dbf851ab2217da0a0e7136ddc3d23f) )

	ROM_REGION( 0x100000, NAMCOFL_ROTMASKREGION, 0 ) // "RSHAPE" (roz mask like NB-1?)
	ROM_LOAD("se1_rsh.14k",    0x000000, 0x100000, CRC(7aa5a962) SHA1(ff936dfcfcc4ee1f5f2232df62def76ff99e671e) )

	ROM_REGION( 0x100000, NAMCOFL_TILEMASKREGION, 0 ) // "SSHAPE" (mask for other tiles?)
	ROM_LOAD("se1_ssh.18u",    0x000000, 0x100000, CRC(7a8e0bda) SHA1(f6a508d90274d0205fec0c46f5f783a2715c0c6e) )

	ROM_REGION( 0x1000000, "c352", 0 ) // Samples
	ROM_LOAD("se1_voi.23s",   0x000000, 0x400000, CRC(b95e2ffb) SHA1(7669232d772caa9afa4c7593d018e8b6e534114a) )

	ROM_REGION( 0x000005, "pals", 0) /* PAL's */
	ROM_LOAD( "sysfl-1.bin",  0x000000, 0x000001, NO_DUMP ) /* PAL16L8BCN at 2S */
	ROM_LOAD( "sysfl-2.bin",  0x000000, 0x000001, NO_DUMP ) /* PAL16L8BCN at 3L */
	ROM_LOAD( "sysfl-3.bin",  0x000000, 0x000001, NO_DUMP ) /* PALCE16V8H-15PC/4 at 12S */
	ROM_LOAD( "sysfl-4.bin",  0x000000, 0x000001, NO_DUMP ) /* PAL20L8BCNS at 20N */
	ROM_LOAD( "sysfl-5.bin",  0x000000, 0x000001, NO_DUMP ) /* PALCE16V8H-15PC/4 at 19D */

	ROM_REGION( 0x2000, "nvram", 0 ) // default settings, including calibration
	ROM_LOAD("speedrcr.nv",   0x000000, 0x2000, CRC(58b41c70) SHA1(c30ea7f4951ce208781deafef8d99bdb4902e5b8) )
ROM_END


ROM_START( finalapr )
	ROM_REGION( 0x200000, "maincpu", 0 ) // i960 program
	ROM_LOAD32_WORD("flr2mpeb.19a",   0x000000, 0x080000, CRC(8bfe615f) SHA1(7b867eb261268a83177f1f873689f77d1b6c47ca) )
	ROM_LOAD32_WORD("flr2mpob.18a",   0x000002, 0x080000, CRC(91c14e4f) SHA1(934a86daaef0e3e2c2b3066f4677ccb3aaab6eaf) )

	ROM_REGION32_LE( 0x200000, "data", ROMREGION_ERASEFF ) // Data

	ROM_REGION16_LE( 0x80000, "c75data", 0 ) // C75 data
	ROM_LOAD("flr1spr.21l",   0x000000, 0x020000, CRC(69bb0f5e) SHA1(6831d618de42a165e508ad37db594d3aa290c530) )

	ROM_REGION( 0x200000, NAMCOFL_ROTGFXREGION, 0 ) // "RCHAR" (roz characters)
	ROM_LOAD("flr1rch0.19j",   0x000000, 0x100000, CRC(f413f50d) SHA1(cdd8073dda4feaea78e3b94520cf20a9799fd04d) )
	ROM_LOAD("flr1rch1.18j",   0x100000, 0x100000, CRC(4654d519) SHA1(f8bb473013cdca48dd98df0de2f78c300c156e91) )

	ROM_REGION( 0x400000, NAMCOFL_TILEGFXREGION, 0 ) // "SCHAR" (regular BG characters)
	ROM_LOAD("flr1sch0.21p",   0x000000, 0x100000, CRC(7169efca) SHA1(66c7aa1b50b236b4700b07be0dca7aebdabedb8c) )
	ROM_LOAD("flr1sch1.20p",   0x100000, 0x100000, CRC(aa233a02) SHA1(0011329f585658d90f820daf0ba08ce2735bddfc) )
	ROM_LOAD("flr1sch2.19p",   0x200000, 0x100000, CRC(9b6b7abd) SHA1(5cdec70db1b46bc5d0866ca155b520157fef3adf) )
	ROM_LOAD("flr1sch3.18p",   0x300000, 0x100000, CRC(50a14f54) SHA1(ab9c2f2e11f006a9dc7e5aedd5788d7d67166d36) )

	ROM_REGION( 0x800000, NAMCOFL_SPRITEGFXREGION, 0 )  // OBJ
	ROM_LOAD32_WORD("flr1obj0l.ic1", 0x000000, 0x200000, CRC(364a902c) SHA1(4a1ea48eee86d410e36096cc100b4c9a5a645034) )
	ROM_LOAD32_WORD("flr1obj0u.ic2", 0x000002, 0x200000, CRC(a5c7b80e) SHA1(4e0e863cfdd8c051c3c4594bb21e11fb93c28f0c) )
	ROM_LOAD32_WORD("flr1obj1l.ic3", 0x400000, 0x200000, CRC(51fd8de7) SHA1(b1571c45e8c33d746716fd790c704a3361d02bdc) )
	ROM_LOAD32_WORD("flr1obj1u.ic4", 0x400002, 0x200000, CRC(1737aa3c) SHA1(8eaf0dc5d60a270d2c1626f54f5edbddbb0a59c8) )

	ROM_REGION( 0x80000, NAMCOFL_ROTMASKREGION, 0 ) // "RSHAPE" (roz mask like NB-1?)
	ROM_LOAD("flr1rsh.14k",    0x000000, 0x080000, CRC(037c0983) SHA1(c48574a8ad125cedfaf2538c5ff824e121204629) )

	ROM_REGION( 0x80000, NAMCOFL_TILEMASKREGION, 0 ) // "SSHAPE" (mask for other tiles?)
	ROM_LOAD("flr1ssh.18u",    0x000000, 0x080000, CRC(f70cb2bf) SHA1(dbddda822287783a43415172b81d0382a8ac43d8) )

	ROM_REGION( 0x1000000, "c352", 0 ) // Samples
	ROM_LOAD("flr1voi.23s",   0x000000, 0x200000, CRC(ff6077cd) SHA1(73c289125ddeae3e43153e4c570549ca04501262) )

	ROM_REGION( 0x2000, "nvram", 0 ) // default settings, including calibration
	ROM_LOAD("finalapr.nv",   0x000000, 0x2000, CRC(d51d65fe) SHA1(8a0a523cb6ba2880951e41ca04db23584f0a108c) )
ROM_END

ROM_START( finalapro )
	ROM_REGION( 0x200000, "maincpu", 0 ) // i960 program
	ROM_LOAD32_WORD("flr2mpe.19a",   0x000000, 0x080000, CRC(cc8961ae) SHA1(08ce4d27a723101370d1c536b26256ce0d8a1b6c) )
	ROM_LOAD32_WORD("flr2mpo.18a",   0x000002, 0x080000, CRC(8118f465) SHA1(c4b79878a82fd36b5707e92aa893f69c2b942d57) )

	ROM_REGION32_LE( 0x200000, "data", ROMREGION_ERASEFF ) // Data

	ROM_REGION16_LE( 0x80000, "c75data", 0 ) // C75 data
	ROM_LOAD("flr1spr.21l",   0x000000, 0x020000, CRC(69bb0f5e) SHA1(6831d618de42a165e508ad37db594d3aa290c530) )

	ROM_REGION( 0x200000, NAMCOFL_ROTGFXREGION, 0 ) // "RCHAR" (roz characters)
	ROM_LOAD("flr1rch0.19j",   0x000000, 0x100000, CRC(f413f50d) SHA1(cdd8073dda4feaea78e3b94520cf20a9799fd04d) )
	ROM_LOAD("flr1rch1.18j",   0x100000, 0x100000, CRC(4654d519) SHA1(f8bb473013cdca48dd98df0de2f78c300c156e91) )

	ROM_REGION( 0x400000, NAMCOFL_TILEGFXREGION, 0 ) // "SCHAR" (regular BG characters)
	ROM_LOAD("flr1sch0.21p",   0x000000, 0x100000, CRC(7169efca) SHA1(66c7aa1b50b236b4700b07be0dca7aebdabedb8c) )
	ROM_LOAD("flr1sch1.20p",   0x100000, 0x100000, CRC(aa233a02) SHA1(0011329f585658d90f820daf0ba08ce2735bddfc) )
	ROM_LOAD("flr1sch2.19p",   0x200000, 0x100000, CRC(9b6b7abd) SHA1(5cdec70db1b46bc5d0866ca155b520157fef3adf) )
	ROM_LOAD("flr1sch3.18p",   0x300000, 0x100000, CRC(50a14f54) SHA1(ab9c2f2e11f006a9dc7e5aedd5788d7d67166d36) )

	ROM_REGION( 0x800000, NAMCOFL_SPRITEGFXREGION, 0 )  // OBJ
	ROM_LOAD32_WORD("flr1obj0l.ic1", 0x000000, 0x200000, CRC(364a902c) SHA1(4a1ea48eee86d410e36096cc100b4c9a5a645034) )
	ROM_LOAD32_WORD("flr1obj0u.ic2", 0x000002, 0x200000, CRC(a5c7b80e) SHA1(4e0e863cfdd8c051c3c4594bb21e11fb93c28f0c) )
	ROM_LOAD32_WORD("flr1obj1l.ic3", 0x400000, 0x200000, CRC(51fd8de7) SHA1(b1571c45e8c33d746716fd790c704a3361d02bdc) )
	ROM_LOAD32_WORD("flr1obj1u.ic4", 0x400002, 0x200000, CRC(1737aa3c) SHA1(8eaf0dc5d60a270d2c1626f54f5edbddbb0a59c8) )

	ROM_REGION( 0x80000, NAMCOFL_ROTMASKREGION, 0 ) // "RSHAPE" (roz mask like NB-1?)
	ROM_LOAD("flr1rsh.14k",    0x000000, 0x080000, CRC(037c0983) SHA1(c48574a8ad125cedfaf2538c5ff824e121204629) )

	ROM_REGION( 0x80000, NAMCOFL_TILEMASKREGION, 0 ) // "SSHAPE" (mask for other tiles?)
	ROM_LOAD("flr1ssh.18u",    0x000000, 0x080000, CRC(f70cb2bf) SHA1(dbddda822287783a43415172b81d0382a8ac43d8) )

	ROM_REGION( 0x1000000, "c352", 0 ) // Samples
	ROM_LOAD("flr1voi.23s",   0x000000, 0x200000, CRC(ff6077cd) SHA1(73c289125ddeae3e43153e4c570549ca04501262) )

	ROM_REGION( 0x2000, "nvram", 0 ) // default settings, including calibration
	ROM_LOAD("finalapr.nv",   0x000000, 0x2000, CRC(d51d65fe) SHA1(8a0a523cb6ba2880951e41ca04db23584f0a108c) )
ROM_END

ROM_START( finalaprj )
	ROM_REGION( 0x200000, "maincpu", 0 ) // i960 program
	ROM_LOAD32_WORD("flr1_mpec.19a", 0x000000, 0x080000, CRC(52735494) SHA1(db9873cb39bcfdd3dbe2e5079249fecac2c46df9) )
	ROM_LOAD32_WORD("flr1_mpoc.18a", 0x000002, 0x080000, CRC(b11fe577) SHA1(70b51a1e66a3bb92f027aad7ba0f358c0e139b3c) )

	ROM_REGION32_LE( 0x200000, "data", ROMREGION_ERASEFF ) // Data

	ROM_REGION16_LE( 0x80000, "c75data", 0 ) // C75 data
	ROM_LOAD("flr1spr.21l",   0x000000, 0x020000, CRC(69bb0f5e) SHA1(6831d618de42a165e508ad37db594d3aa290c530) )

	ROM_REGION( 0x200000, NAMCOFL_ROTGFXREGION, 0 ) // "RCHAR" (roz characters)
	ROM_LOAD("flr1rch0.19j",   0x000000, 0x100000, CRC(f413f50d) SHA1(cdd8073dda4feaea78e3b94520cf20a9799fd04d) )
	ROM_LOAD("flr1rch1.18j",   0x100000, 0x100000, CRC(4654d519) SHA1(f8bb473013cdca48dd98df0de2f78c300c156e91) )

	ROM_REGION( 0x400000, NAMCOFL_TILEGFXREGION, 0 ) // "SCHAR" (regular BG characters)
	ROM_LOAD("flr1sch0.21p",   0x000000, 0x100000, CRC(7169efca) SHA1(66c7aa1b50b236b4700b07be0dca7aebdabedb8c) )
	ROM_LOAD("flr1sch1.20p",   0x100000, 0x100000, CRC(aa233a02) SHA1(0011329f585658d90f820daf0ba08ce2735bddfc) )
	ROM_LOAD("flr1sch2.19p",   0x200000, 0x100000, CRC(9b6b7abd) SHA1(5cdec70db1b46bc5d0866ca155b520157fef3adf) )
	ROM_LOAD("flr1sch3.18p",   0x300000, 0x100000, CRC(50a14f54) SHA1(ab9c2f2e11f006a9dc7e5aedd5788d7d67166d36) )

	ROM_REGION( 0x800000, NAMCOFL_SPRITEGFXREGION, 0 )  // OBJ
	ROM_LOAD32_WORD("flr1obj0l.ic1", 0x000000, 0x200000, CRC(364a902c) SHA1(4a1ea48eee86d410e36096cc100b4c9a5a645034) )
	ROM_LOAD32_WORD("flr1obj0u.ic2", 0x000002, 0x200000, CRC(a5c7b80e) SHA1(4e0e863cfdd8c051c3c4594bb21e11fb93c28f0c) )
	ROM_LOAD32_WORD("flr1obj1l.ic3", 0x400000, 0x200000, CRC(51fd8de7) SHA1(b1571c45e8c33d746716fd790c704a3361d02bdc) )
	ROM_LOAD32_WORD("flr1obj1u.ic4", 0x400002, 0x200000, CRC(1737aa3c) SHA1(8eaf0dc5d60a270d2c1626f54f5edbddbb0a59c8) )

	ROM_REGION( 0x80000, NAMCOFL_ROTMASKREGION, 0 ) // "RSHAPE" (roz mask like NB-1?)
	ROM_LOAD("flr1rsh.14k",    0x000000, 0x080000, CRC(037c0983) SHA1(c48574a8ad125cedfaf2538c5ff824e121204629) )

	ROM_REGION( 0x80000, NAMCOFL_TILEMASKREGION, 0 ) // "SSHAPE" (mask for other tiles?)
	ROM_LOAD("flr1ssh.18u",    0x000000, 0x080000, CRC(f70cb2bf) SHA1(dbddda822287783a43415172b81d0382a8ac43d8) )

	ROM_REGION( 0x1000000, "c352", 0 ) // Samples
	ROM_LOAD("flr1voi.23s",   0x000000, 0x200000, CRC(ff6077cd) SHA1(73c289125ddeae3e43153e4c570549ca04501262) )

	ROM_REGION( 0x2000, "nvram", 0 ) // default settings, including calibration
	ROM_LOAD("finalapr.nv",   0x000000, 0x2000, CRC(d51d65fe) SHA1(8a0a523cb6ba2880951e41ca04db23584f0a108c) )
ROM_END

void namcofl_state::common_init()
{
	m_workram = std::make_unique<uint32_t[]>(0x100000/4);
	save_pointer(NAME(m_workram), 0x100000/4),

	save_item(NAME(m_mcu_port6));
	save_item(NAME(m_sprbank));
}

void namcofl_state::init_speedrcr()
{
	common_init();
	m_gametype = NAMCOFL_SPEED_RACER;
}

void namcofl_state::init_finalapr()
{
	common_init();
	m_gametype = NAMCOFL_FINAL_LAP_R;
}

GAME(  1995, speedrcr,         0, namcofl, speedrcr, namcofl_state, init_speedrcr, ROT0, "Namco", "Speed Racer", MACHINE_IMPERFECT_GRAPHICS | MACHINE_NODEVICE_LAN | MACHINE_SUPPORTS_SAVE )
GAMEL( 1995, finalapr,         0, namcofl, finalapr, namcofl_state, init_finalapr, ROT0, "Namco", "Final Lap R (Rev. B)", MACHINE_NODEVICE_LAN | MACHINE_SUPPORTS_SAVE, layout_namcofl )
GAMEL( 1995, finalapro, finalapr, namcofl, finalapr, namcofl_state, init_finalapr, ROT0, "Namco", "Final Lap R", MACHINE_NODEVICE_LAN | MACHINE_SUPPORTS_SAVE, layout_namcofl )
GAMEL( 1995, finalaprj, finalapr, namcofl, finalapr, namcofl_state, init_finalapr, ROT0, "Namco", "Final Lap R (Japan Rev. C)", MACHINE_NODEVICE_LAN | MACHINE_SUPPORTS_SAVE, layout_namcofl )<|MERGE_RESOLUTION|>--- conflicted
+++ resolved
@@ -485,15 +485,9 @@
 };
 
 static GFXDECODE_START( gfx_namcofl )
-<<<<<<< HEAD
 	GFXDECODE_ENTRY( NAMCOFL_TILEGFXREGION,   0, layout8x8x8,   0x1000, 0x08 )
 	GFXDECODE_ENTRY( NAMCOFL_SPRITEGFXREGION, 0, layout16x16x8, 0x0000, 0x10 )
 	GFXDECODE_ENTRY( NAMCOFL_ROTGFXREGION,    0, layout16x16x8, 0x1800, 0x08 )
-=======
-	GFXDECODE_ENTRY( NAMCOFL_TILEGFXREGION,   0, tile_layout, 0x1000, 0x08 )
-	GFXDECODE_ENTRY( NAMCOFL_SPRITEGFXREGION, 0, obj_layout,  0x0000, 0x10 )
-	GFXDECODE_ENTRY( NAMCOFL_ROTGFXREGION,    0, roz_layout,  0x1800, 0x08 )
->>>>>>> cf34ccd3
 GFXDECODE_END
 
 
@@ -584,7 +578,7 @@
 	MCFG_SCREEN_UPDATE_DRIVER(namcofl_state, screen_update_namcofl)
 	MCFG_SCREEN_PALETTE("palette")
 
-	MCFG_PALETTE_ADD("palette", 8192)
+	PALETTE(config, m_palette, 0x2000);
 
 	MCFG_DEVICE_ADD("gfxdecode", GFXDECODE, "palette", gfx_namcofl)
 
