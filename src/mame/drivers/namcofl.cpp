// license:BSD-3-Clause
// copyright-holders:R. Belmont, ElSemi
/*
    Namco System FL
    Driver by R. Belmont and ElSemi

    IMPORTANT (for Manual Calibration, MAME now loads these defaults instead)
    ---------
    To calibrate the steering, do the following:
    1) Delete the .nv file
    2) Start the game.  Speed Racer will guide you through the calibration
       (the "jump button" is mapped to Space).
       For Final Lap R, hold down service (9) and tap test (F2).  If you do
       not get an "initializing" message followed by the input test, keep doing
       it until you do.
    3) Exit MAME and restart the game, it's now calibrated.


PCB Layout
----------

SYSTEM-FL MAIN PCB 8636960100 (8636970100)
       |--------------------------------------------------------------------------------------------|
       |                                                                       |-----------------|  |
       |                                                                       |       4Z IC3 IC1| Z|
       |                21Y 20Y 19Y 18Y     16Y     14Y 13Y 12Y                |       4Y        | Y|
       |                    20X                                                |       4X        | X|
    |--|                                                                       |          IC4 IC2| W|
    |               22U 21U         18U     16U     14U 13U 12U                |    Sub Board    | U|
    |               22T             18T                                        |-----------------| T|
    |                                                                                               |
    |J          23S                                         12S                        4S    2S    S|
    |                                                                                               |
    |A          23R                                     13R                                        R|
    |                                                                                               |
    |M                  21P 20P 19P 18P                             10P    8P 7P    5P             P|
    |                       20N                                                               OSC1 N|
    |M                                                                                    OSC2      |
    |           23L     21L                             OSC3                              3L       L|
    |A                                              14K         11K                                K|
    |                                                                                               |
    |                           19J 18J 17J 16J                                                    J|
    |--|        23F     21F                                                                        F|
       |                                                                                            |
    |--|        23E                                     13E                                        E|
    |N          23D             19D                     13D                               3D       D|
    |A                                                                                              |
    |M          23C                                                                                C|
    |C  25B             21B                                                                        B|
    |O                                                                                              |
    |4              22A 21A     19A 18A     16A 15A 14A 13A 12A 11A 10A 9A 8A 7A 6A 5A    3A       A|
    |4                                                                                              |
    |--|                                                                                            |
       |25  24  23  22  21  20  19  18  17  16  15  14  13  12  11  10  9  8  7  6  5  4  3  2  1   |
       |--------------------------------------------------------------------------------------------|

RAM
---
4Y : CY7C199-25PC
4Z : CY7C199-25PC
5A : TC514256BZ-60
5P : LH528256N-70LL
6A : TC514256BZ-60
7A : TC514256BZ-60
7P : LH528256N-70LL
8A : TC514256BZ-60
8P : LH528256N-70LL
9A : TC514256BZ-60
10A: TC514256BZ-60
10P: LH528256N-70LL
11A: TC514256BZ-60
12A: TC514256BZ-60
12U: TC511632FL-70
12Y: TC511632FL-70
13U: TC511632FL-70
13Y: TC511632FL-70
14U: TC511632FL-70
14Y: TC511632FL-70
16U: TC511632FL-70
16Y: TC511632FL-70
19Y: M5M5178AFP-25
20Y: M5M5178AFP-25
21A: 65256BLFP-10T
21Y: M5M5178AFP-25
22A: 65256BLFP-10T
22T: LH528256N-70LL
22U: LH528256N-70LL
23E: M5M5256BFP-70LL
23F: M5M5256BFP-70LL

CUSTOM
------
4X : NAMCO C355 (sprite chip)
18Y: NAMCO 156
20X: NAMCO C116
21U: NAMCO 145
18T: NAMCO 123
23R: NAMCO C352
3D : NAMCO C380
4S : NAMCO 187
23L: NAMCO 75 (M37702 MCU)
11K: NAMCO 137
21B: NAMCO C345  9348EV  333791  VY06436A  NX25024K JAPAN
21F: NAMCO 195


ROMs - Main Board
-----------------
23S: MASK ROM - SE1_VOI.23S (PCB LABEL 'VOICE'), mounted on a small plug-in PCB
     labelled MEMEXT 32M MROM PCB 8635909200 (8635909300). This chip is programmed in BYTE mode.
18U: MB834000 MASK ROM - SE1_SSH.18U (PCB LABEL 'SSHAPE')
21P: MB838000 MASK ROM - SE1_SCH0.21P (PCB LABEL 'SCHA0')
20P: MB838000 MASK ROM - SE1_SCH1.20P (PCB LABEL 'SCHA1')
19P: MB838000 MASK ROM - SE1_SCH2.19P (PCB LABEL 'SCHA2')
18P: MB838000 MASK ROM - SE1_SCH3.18P (PCB LABEL 'SCHA3')
21L: M27C4002 EPROM - SE1_SPR.21L (PCB LABEL 'SPROG')
14K: MB834000 MASK ROM - SE1_RSH.14K (PCB LABEL 'RSHAPE')
19J: MB838000 MASK ROM - SE1_RCH0.19J (PCB LABEL 'RCHA0')
18J: MB838000 MASK ROM - SE1_RCH1.18J (PCB LABEL 'RCHA1')
17J, 16J: RCH2, RCH3 but sockets not populated
19A: D27C4096 EPROM - SE2MPEA4.19A (PCB LABEL 'PROGE')
18A: D27C4096 EPROM - SE2MPOA4.18A (PCB LABEL 'PROGO')
16A: AM27C040 EPROM - SE1_DAT3.16A (PCB LABEL 'DATA3')
15A: AM27C040 EPROM - SE1_DAT2.15A (PCB LABEL 'DATA2')
14A: AM27C040 EPROM - SE1_DAT1.14A (PCB LABEL 'DATA1')
13A: AM27C040 EPROM - SE1_DAT0.13A (PCB LABEL 'DATA0')


ROMs - Sub Board
----------------
IC1: MB8316200 SOP44 MASK ROM - SE1OBJ0L.IC1 (PCB LABEL 'OBJ0L')
IC2: MB8316200 SOP44 MASK ROM - SE1OBJ0U.IC2 (PCB LABEL 'OBJ0U')
IC3: MB8316200 SOP44 MASK ROM - SE1OBJ1L.IC3 (PCB LABEL 'OBJ1L')
IC4: MB8316200 SOP44 MASK ROM - SE1OBJ1U.IC4 (PCB LABEL 'OBJ1U')


PALs
----
2S : PAL16L8BCN (PCB LABEL 'SYSFL-1')
3L : PAL16L8BCN (PCB LABEL 'SYSFL-2')
12S: PALCE16V8H (PCB LABEL 'SYSFL-3')
20N: PAL20L8BCN (PCB LABEL 'SYSFL-4')
19D: PALCE16V8H (PCB LABEL 'SYSFL-5')


OTHER
-----
OSC1: 80.000MHz
OSC2: 27.800MHz
OSC3: 48.384MHz
13D : KEYCUS2 (not populated)
3A  : Intel NG80960KA-20 (i960 CPU)
25B : Sharp PC9D10
23C : IR2C24AN
23D : IR2C24AN
13E : HN58C65 EEPROM

*/

#include "emu.h"
#include "includes/namcofl.h"
#include "machine/namcoic.h"

#include "cpu/i960/i960.h"
#include "sound/c352.h"
#include "machine/namcomcu.h"
#include "machine/nvram.h"
#include "speaker.h"

#include "namcofl.lh"

#include <algorithm>

READ32_MEMBER(namcofl_state::fl_unk1_r)
{
	return 0xffffffff;
}

READ32_MEMBER(namcofl_state::fl_network_r)
{
	return 0xffffffff;
}

READ32_MEMBER(namcofl_state::namcofl_sysreg_r)
{
	return 0;
}

WRITE32_MEMBER(namcofl_state::namcofl_sysreg_w)
{
	if ((offset == 2) && ACCESSING_BITS_0_7)  // address space configuration
	{
		if (data == 0)  // RAM at 00000000, ROM at 10000000
		{
			for (int bank = 0; bank < 2; bank++)
				m_mainbank[bank]->set_entry(1^bank);
		}
		else        // ROM at 00000000, RAM at 10000000
		{
			for (int bank = 0; bank < 2; bank++)
				m_mainbank[bank]->set_entry(bank);
		}
	}
}

// FIXME: remove this trampoline once the IRQ is moved into the actual device
WRITE8_MEMBER(namcofl_state::namcofl_c116_w)
{
	m_c116->write(space, offset, data);

	if ((offset & 0x180e) == 0x180a)
	{
		uint16_t triggerscanline=m_c116->get_reg(5)-(32+1);
		m_raster_interrupt_timer->adjust(m_screen->time_until_pos(triggerscanline));
	}
}

void namcofl_state::namcofl_mem(address_map &map)
{
	map(0x00000000, 0x000fffff).bankrw("mainbank1");
	map(0x10000000, 0x100fffff).bankrw("mainbank2");
	map(0x20000000, 0x201fffff).rom().region("data", 0);
	map(0x30000000, 0x30001fff).ram().share("nvram"); /* nvram */
	map(0x30100000, 0x30100003).w(this, FUNC(namcofl_state::namcofl_spritebank_w));
	map(0x30284000, 0x3028bfff).ram().share("shareram");
	map(0x30300000, 0x30303fff).ram(); /* COMRAM */
	map(0x30380000, 0x303800ff).r(this, FUNC(namcofl_state::fl_network_r)); /* network registers */
	map(0x30400000, 0x30407fff).r(m_c116, FUNC(namco_c116_device::read)).w(this, FUNC(namcofl_state::namcofl_c116_w));
	map(0x30800000, 0x3080ffff).rw(this, FUNC(namcofl_state::c123_tilemap_videoram_r), FUNC(namcofl_state::c123_tilemap_videoram_w));
	map(0x30a00000, 0x30a0003f).rw(this, FUNC(namcofl_state::c123_tilemap_control_r), FUNC(namcofl_state::c123_tilemap_control_w));
	map(0x30c00000, 0x30c1ffff).rw(this, FUNC(namcofl_state::c169_roz_videoram_r), FUNC(namcofl_state::c169_roz_videoram_w)).share("rozvideoram");
	map(0x30d00000, 0x30d0001f).rw(this, FUNC(namcofl_state::c169_roz_control_r), FUNC(namcofl_state::c169_roz_control_w));
	map(0x30e00000, 0x30e1ffff).rw(this, FUNC(namcofl_state::c355_obj_ram_r), FUNC(namcofl_state::c355_obj_ram_w)).share("objram");
	map(0x30f00000, 0x30f0000f).ram(); /* NebulaM2 code says this is int enable at 0000, int request at 0004, but doesn't do much about it */
	map(0x40000000, 0x4000005f).rw(this, FUNC(namcofl_state::namcofl_sysreg_r), FUNC(namcofl_state::namcofl_sysreg_w));
	map(0xfffffffc, 0xffffffff).r(this, FUNC(namcofl_state::fl_unk1_r));
}


WRITE16_MEMBER(namcofl_state::mcu_shared_w)
{
	// HACK!  Many games data ROM routines redirect the vector from the sound command read to an RTS.
	// This needs more investigation.  nebulray and vshoot do NOT do this.
	// Timers A2 and A3 are set up in "external input counter" mode, this may be related.
#if 0
	if ((offset == 0x647c/2) && (data != 0))
	{
		data = 0xd2f6;
	}
#endif

	COMBINE_DATA(&m_shareram[offset]);

	// C75 BIOS has a very short window on the CPU sync signal, so immediately let the i960 at it
	if ((offset == 0x6000/2) && (data & 0x80))
	{
		m_mcu->yield();
	}
}


READ8_MEMBER(namcofl_state::port6_r)
{
	return m_mcu_port6;
}

WRITE8_MEMBER(namcofl_state::port6_w)
{
	m_mcu_port6 = data;
}

READ8_MEMBER(namcofl_state::port7_r)
{
	switch (m_mcu_port6 & 0xf0)
	{
		case 0x00:
			return m_in0->read();

		case 0x20:
			return m_misc->read();

		case 0x40:
			return m_in1->read();

		case 0x60:
			return m_in2->read();

		default:
			break;
	}

	return 0xff;
}

READ8_MEMBER(namcofl_state::dac7_r)
{
	return m_accel.read_safe(0xff);
}

READ8_MEMBER(namcofl_state::dac6_r)
{
	return m_brake.read_safe(0xff);
}

READ8_MEMBER(namcofl_state::dac5_r)
{
	return m_wheel.read_safe(0xff);
}

READ8_MEMBER(namcofl_state::dac4_r){ return 0xff; }
READ8_MEMBER(namcofl_state::dac3_r){ return 0xff; }
READ8_MEMBER(namcofl_state::dac2_r){ return 0xff; }
READ8_MEMBER(namcofl_state::dac1_r){ return 0xff; }
READ8_MEMBER(namcofl_state::dac0_r){ return 0xff; }

void namcofl_state::namcoc75_am(address_map &map)
{
	map(0x002000, 0x002fff).rw("c352", FUNC(c352_device::read), FUNC(c352_device::write));
	map(0x004000, 0x00bfff).ram().w(this, FUNC(namcofl_state::mcu_shared_w)).share("shareram");
	map(0x200000, 0x27ffff).rom().region("c75data", 0);
}

void namcofl_state::namcoc75_io(address_map &map)
{
	map(M37710_PORT6, M37710_PORT6).rw(this, FUNC(namcofl_state::port6_r), FUNC(namcofl_state::port6_w));
	map(M37710_PORT7, M37710_PORT7).r(this, FUNC(namcofl_state::port7_r));
	map(M37710_ADC7_L, M37710_ADC7_L).r(this, FUNC(namcofl_state::dac7_r));
	map(M37710_ADC6_L, M37710_ADC6_L).r(this, FUNC(namcofl_state::dac6_r));
	map(M37710_ADC5_L, M37710_ADC5_L).r(this, FUNC(namcofl_state::dac5_r));
	map(M37710_ADC4_L, M37710_ADC4_L).r(this, FUNC(namcofl_state::dac4_r));
	map(M37710_ADC3_L, M37710_ADC3_L).r(this, FUNC(namcofl_state::dac3_r));
	map(M37710_ADC2_L, M37710_ADC2_L).r(this, FUNC(namcofl_state::dac2_r));
	map(M37710_ADC1_L, M37710_ADC1_L).r(this, FUNC(namcofl_state::dac1_r));
	map(M37710_ADC0_L, M37710_ADC0_L).r(this, FUNC(namcofl_state::dac0_r));
}


static INPUT_PORTS_START( speedrcr )
	PORT_START("MISC")
	PORT_BIT( 0x01, IP_ACTIVE_LOW, IPT_UNKNOWN )
	PORT_BIT( 0x02, IP_ACTIVE_LOW, IPT_UNKNOWN )
	PORT_BIT( 0x04, IP_ACTIVE_LOW, IPT_UNKNOWN )
	PORT_BIT( 0x08, IP_ACTIVE_LOW, IPT_UNKNOWN )
	PORT_BIT( 0x10, IP_ACTIVE_LOW, IPT_COIN2 )
	PORT_BIT( 0x20, IP_ACTIVE_LOW, IPT_COIN1 )
	PORT_SERVICE( 0x40, IP_ACTIVE_LOW )
	PORT_BIT( 0x80, IP_ACTIVE_LOW, IPT_SERVICE1 ) // enters pages in test menu

	PORT_START("IN0")
	PORT_BIT( 0x01, IP_ACTIVE_LOW, IPT_UNKNOWN )
	PORT_BIT( 0x02, IP_ACTIVE_LOW, IPT_UNKNOWN )
	PORT_BIT( 0x04, IP_ACTIVE_LOW, IPT_UNKNOWN )
	PORT_BIT( 0x08, IP_ACTIVE_LOW, IPT_UNKNOWN )
	PORT_BIT( 0x10, IP_ACTIVE_LOW, IPT_UNKNOWN )
	PORT_BIT( 0x20, IP_ACTIVE_LOW, IPT_UNKNOWN )
	PORT_BIT( 0x40, IP_ACTIVE_LOW, IPT_UNKNOWN )
	PORT_BIT( 0x80, IP_ACTIVE_LOW, IPT_UNKNOWN )

	PORT_START("IN1")
	PORT_BIT( 0x01, IP_ACTIVE_LOW, IPT_UNKNOWN )
	PORT_BIT( 0x02, IP_ACTIVE_LOW, IPT_UNKNOWN )
	PORT_BIT( 0x04, IP_ACTIVE_LOW, IPT_UNKNOWN )
	PORT_BIT( 0x08, IP_ACTIVE_LOW, IPT_UNKNOWN )
	PORT_BIT( 0x10, IP_ACTIVE_LOW, IPT_UNKNOWN ) // no gear button on this
	PORT_DIPNAME( 0x20, 0x20, "Freeze Screen" )
	PORT_DIPSETTING(    0x20, DEF_STR( Off ) )
	PORT_DIPSETTING(    0x00, DEF_STR( On ) )
	PORT_BIT( 0x40, IP_ACTIVE_LOW, IPT_UNKNOWN )
	PORT_BIT( 0x80, IP_ACTIVE_LOW, IPT_UNKNOWN )

	PORT_START("IN2")
	PORT_BIT( 0x01, IP_ACTIVE_LOW, IPT_UNKNOWN )
	PORT_BIT( 0x02, IP_ACTIVE_LOW, IPT_UNKNOWN )
	PORT_BIT( 0x04, IP_ACTIVE_LOW, IPT_UNKNOWN )
	PORT_BIT( 0x08, IP_ACTIVE_LOW, IPT_UNKNOWN ) // buttons are named because their use in navigating test mode isn't clear
	PORT_BIT( 0x10, IP_ACTIVE_LOW, IPT_BUTTON3 ) PORT_NAME("Weapon 1 / Test Menu Down") PORT_CODE(KEYCODE_C)
	PORT_BIT( 0x20, IP_ACTIVE_LOW, IPT_BUTTON2 ) PORT_NAME("Weapon 2 / Test Menu Modify") PORT_CODE(KEYCODE_Z)
	PORT_BIT( 0x40, IP_ACTIVE_LOW, IPT_BUTTON1 ) PORT_NAME("Weapon 3 / Test Menu Up") PORT_CODE(KEYCODE_X)
	PORT_BIT( 0x80, IP_ACTIVE_LOW, IPT_BUTTON4 ) PORT_NAME("Start / Jump") PORT_CODE(KEYCODE_SPACE) // jump / start button

	PORT_START("IN3")
	PORT_BIT( 0x01, IP_ACTIVE_LOW, IPT_UNKNOWN )
	PORT_BIT( 0x02, IP_ACTIVE_LOW, IPT_UNKNOWN )
	PORT_BIT( 0x04, IP_ACTIVE_LOW, IPT_UNKNOWN )
	PORT_BIT( 0x08, IP_ACTIVE_LOW, IPT_UNKNOWN )
	PORT_BIT( 0x10, IP_ACTIVE_LOW, IPT_UNKNOWN )
	PORT_BIT( 0x20, IP_ACTIVE_LOW, IPT_UNKNOWN )
	PORT_BIT( 0x40, IP_ACTIVE_LOW, IPT_UNKNOWN )
	PORT_BIT( 0x80, IP_ACTIVE_LOW, IPT_UNKNOWN )

	PORT_START("ACCEL")
	PORT_BIT( 0xff, 0x00, IPT_PEDAL ) PORT_SENSITIVITY(100) PORT_KEYDELTA(20)

	PORT_START("BRAKE")
	PORT_BIT( 0x80, IP_ACTIVE_LOW, IPT_UNUSED ) // no brake

	PORT_START("WHEEL")
	PORT_BIT( 0xff, 0x80, IPT_PADDLE ) PORT_SENSITIVITY(100) PORT_KEYDELTA(4)
INPUT_PORTS_END


static INPUT_PORTS_START( finalapr )
	PORT_START("MISC")
	PORT_BIT( 0x01, IP_ACTIVE_LOW, IPT_UNKNOWN )
	PORT_BIT( 0x02, IP_ACTIVE_LOW, IPT_UNKNOWN )
	PORT_BIT( 0x04, IP_ACTIVE_LOW, IPT_UNKNOWN )
	PORT_BIT( 0x08, IP_ACTIVE_LOW, IPT_UNKNOWN )
	PORT_BIT( 0x10, IP_ACTIVE_LOW, IPT_COIN2 )
	PORT_BIT( 0x20, IP_ACTIVE_LOW, IPT_COIN1 )
	PORT_SERVICE( 0x40, IP_ACTIVE_LOW )
	PORT_BIT( 0x80, IP_ACTIVE_LOW, IPT_SERVICE1 )

	PORT_START("IN0")
	PORT_BIT( 0x01, IP_ACTIVE_LOW, IPT_UNKNOWN )
	PORT_BIT( 0x02, IP_ACTIVE_LOW, IPT_UNKNOWN )
	PORT_BIT( 0x04, IP_ACTIVE_LOW, IPT_UNKNOWN )
	PORT_BIT( 0x08, IP_ACTIVE_LOW, IPT_UNKNOWN )
	PORT_BIT( 0x10, IP_ACTIVE_LOW, IPT_UNKNOWN )
	PORT_BIT( 0x20, IP_ACTIVE_LOW, IPT_UNKNOWN )
	PORT_BIT( 0x40, IP_ACTIVE_LOW, IPT_UNKNOWN )
	PORT_BIT( 0x80, IP_ACTIVE_LOW, IPT_UNKNOWN )

	PORT_START("IN1")
	PORT_BIT( 0x01, IP_ACTIVE_LOW, IPT_UNKNOWN )
	PORT_BIT( 0x02, IP_ACTIVE_LOW, IPT_UNKNOWN )
	PORT_BIT( 0x04, IP_ACTIVE_LOW, IPT_UNKNOWN )
	PORT_BIT( 0x08, IP_ACTIVE_LOW, IPT_UNKNOWN )
	PORT_BIT( 0x10, IP_ACTIVE_LOW, IPT_BUTTON1 ) PORT_NAME("Gear Change") PORT_CODE(KEYCODE_LSHIFT) PORT_TOGGLE // gear
	PORT_DIPNAME( 0x20, 0x20, "Freeze Screen" )
	PORT_DIPSETTING(    0x20, DEF_STR( Off ) )
	PORT_DIPSETTING(    0x00, DEF_STR( On ) )
	PORT_BIT( 0x40, IP_ACTIVE_LOW, IPT_UNKNOWN )
	PORT_BIT( 0x80, IP_ACTIVE_LOW, IPT_UNKNOWN )

	PORT_START("IN2")
	PORT_BIT( 0x01, IP_ACTIVE_LOW, IPT_UNKNOWN )
	PORT_BIT( 0x02, IP_ACTIVE_LOW, IPT_UNKNOWN )
	PORT_BIT( 0x04, IP_ACTIVE_LOW, IPT_UNKNOWN )
	PORT_BIT( 0x08, IP_ACTIVE_LOW, IPT_UNKNOWN )
	PORT_BIT( 0x10, IP_ACTIVE_LOW, IPT_UNKNOWN )
	PORT_BIT( 0x20, IP_ACTIVE_LOW, IPT_UNKNOWN )
	PORT_BIT( 0x40, IP_ACTIVE_LOW, IPT_UNKNOWN )
	PORT_BIT( 0x80, IP_ACTIVE_LOW, IPT_UNKNOWN ) // freezes the game

	PORT_START("IN3")
	PORT_BIT( 0x01, IP_ACTIVE_LOW, IPT_UNKNOWN )
	PORT_BIT( 0x02, IP_ACTIVE_LOW, IPT_UNKNOWN )
	PORT_BIT( 0x04, IP_ACTIVE_LOW, IPT_UNKNOWN )
	PORT_BIT( 0x08, IP_ACTIVE_LOW, IPT_UNKNOWN )
	PORT_BIT( 0x10, IP_ACTIVE_LOW, IPT_UNKNOWN )
	PORT_BIT( 0x20, IP_ACTIVE_LOW, IPT_UNKNOWN )
	PORT_BIT( 0x40, IP_ACTIVE_LOW, IPT_UNKNOWN )
	PORT_BIT( 0x80, IP_ACTIVE_LOW, IPT_UNKNOWN )

	PORT_START("ACCEL")
	PORT_BIT( 0xff, 0x00, IPT_PEDAL ) PORT_SENSITIVITY(100) PORT_KEYDELTA(6)

	PORT_START("BRAKE")
	PORT_BIT( 0xff, 0x00, IPT_PEDAL2 ) PORT_SENSITIVITY(100) PORT_KEYDELTA(6)

	PORT_START("WHEEL")
	PORT_BIT( 0xff, 0x80, IPT_PADDLE ) PORT_SENSITIVITY(100) PORT_KEYDELTA(6)
INPUT_PORTS_END


static const gfx_layout layout8x8x8 = {
	8,8,
	RGN_FRAC(1,1),
	8,
	{ STEP8(0,1) },
	{ STEP8(0,8) },
	{ STEP8(0,8*8) },
	8*8*8
};

static const gfx_layout layout16x16x8 =
{
	16,16,
	RGN_FRAC(1,1),
	8,
	{ STEP8(0,1) },
	{ STEP16(0,8) },
	{ STEP16(0,8*16) },
	16*16*8
};

<<<<<<< HEAD
static GFXDECODE_START( namcofl )
	GFXDECODE_ENTRY( NAMCOFL_TILEGFXREGION,   0, layout8x8x8,   0x1000, 0x08 )
	GFXDECODE_ENTRY( NAMCOFL_SPRITEGFXREGION, 0, layout16x16x8, 0x0000, 0x10 )
	GFXDECODE_ENTRY( NAMCOFL_ROTGFXREGION,    0, layout16x16x8, 0x1800, 0x08 )
=======
static GFXDECODE_START( gfx_2 )
	GFXDECODE_ENTRY( NAMCOFL_TILEGFXREGION, 0, tile_layout, 0x1000, 0x08 )
	GFXDECODE_ENTRY( NAMCOFL_SPRITEGFXREGION,   0, obj_layout,      0x0000, 0x10 )
	GFXDECODE_ENTRY( NAMCOFL_ROTGFXREGION,      0, roz_layout,      0x1800, 0x08 )
>>>>>>> a259ba3e
GFXDECODE_END


TIMER_CALLBACK_MEMBER(namcofl_state::network_interrupt_callback)
{
	m_maincpu->set_input_line(I960_IRQ0, ASSERT_LINE);
	m_network_interrupt_timer->adjust(m_screen->frame_period());
}


TIMER_CALLBACK_MEMBER(namcofl_state::vblank_interrupt_callback)
{
	m_maincpu->set_input_line(I960_IRQ2, ASSERT_LINE);
	m_vblank_interrupt_timer->adjust(m_screen->frame_period());
}


TIMER_CALLBACK_MEMBER(namcofl_state::raster_interrupt_callback)
{
	m_screen->update_partial(m_screen->vpos());
	m_maincpu->set_input_line(I960_IRQ1, ASSERT_LINE);
	m_raster_interrupt_timer->adjust(m_screen->frame_period());
}

TIMER_DEVICE_CALLBACK_MEMBER(namcofl_state::mcu_irq0_cb)
{
	m_mcu->set_input_line(M37710_LINE_IRQ0, HOLD_LINE);
}

TIMER_DEVICE_CALLBACK_MEMBER(namcofl_state::mcu_irq2_cb)
{
	m_mcu->set_input_line(M37710_LINE_IRQ2, HOLD_LINE);
}

TIMER_DEVICE_CALLBACK_MEMBER(namcofl_state::mcu_adc_cb)
{
	m_mcu->set_input_line(M37710_LINE_ADC, HOLD_LINE);
}


void namcofl_state::machine_start_namcofl()
{
	m_raster_interrupt_timer = machine().scheduler().timer_alloc(timer_expired_delegate(FUNC(namcofl_state::raster_interrupt_callback),this));
	m_network_interrupt_timer = machine().scheduler().timer_alloc(timer_expired_delegate(FUNC(namcofl_state::network_interrupt_callback),this));
	m_vblank_interrupt_timer =  machine().scheduler().timer_alloc(timer_expired_delegate(FUNC(namcofl_state::vblank_interrupt_callback),this));

	for (int bank = 0; bank < 2; bank++)
	{
		m_mainbank[bank]->configure_entry(0, memregion("maincpu")->base());
		m_mainbank[bank]->configure_entry(1, m_workram.get());
		m_mainbank[bank]->set_entry(bank);
	}
}


void namcofl_state::machine_reset_namcofl()
{
	m_network_interrupt_timer->adjust(m_screen->time_until_pos(m_screen->visible_area().max_y + 3));
	m_vblank_interrupt_timer->adjust(m_screen->time_until_pos(m_screen->visible_area().max_y + 1));

	std::fill(&m_workram[0], &m_workram[0x100000/4], 0);

	for (int bank = 0; bank < 2; bank++)
		m_mainbank[bank]->set_entry(bank);
}


MACHINE_CONFIG_START(namcofl_state::namcofl)
	MCFG_DEVICE_ADD("maincpu", I960, 20000000) // i80960KA-20 == 20 MHz part
	MCFG_DEVICE_PROGRAM_MAP(namcofl_mem)

	MCFG_DEVICE_ADD("mcu", NAMCO_C75, 48384000/3)
	MCFG_DEVICE_PROGRAM_MAP(namcoc75_am)
	MCFG_DEVICE_IO_MAP(namcoc75_io)
	/* TODO: irq generation for these */
	MCFG_TIMER_DRIVER_ADD_PERIODIC("mcu_irq0", namcofl_state, mcu_irq0_cb, attotime::from_hz(60))
	MCFG_TIMER_DRIVER_ADD_PERIODIC("mcu_irq2", namcofl_state, mcu_irq2_cb, attotime::from_hz(60))
	MCFG_TIMER_DRIVER_ADD_PERIODIC("mcu_adc", namcofl_state, mcu_adc_cb, attotime::from_hz(60))

	set_machine_start_cb(config, driver_callback_delegate(&machine_start_namcofl, this));
	set_machine_reset_cb(config, driver_callback_delegate(&machine_reset_namcofl, this));
	MCFG_NVRAM_ADD_1FILL("nvram")

	MCFG_SCREEN_ADD("screen", RASTER)
	MCFG_SCREEN_REFRESH_RATE(60)
	MCFG_SCREEN_SIZE(NAMCOFL_HTOTAL, NAMCOFL_VTOTAL)
	MCFG_SCREEN_VISIBLE_AREA(0, NAMCOFL_HBSTART-1, 0, NAMCOFL_VBSTART-1)
	MCFG_SCREEN_UPDATE_DRIVER(namcofl_state, screen_update_namcofl)
	MCFG_SCREEN_PALETTE("palette")

	MCFG_PALETTE_ADD("palette", 8192)

<<<<<<< HEAD
	MCFG_GFXDECODE_ADD("gfxdecode", "palette", namcofl)
=======
	MCFG_DEVICE_ADD("gfxdecode", GFXDECODE, "palette", gfx_2)
>>>>>>> a259ba3e

	MCFG_DEVICE_ADD("c116", NAMCO_C116, 0)
	MCFG_GFX_PALETTE("palette")

	set_video_start_cb(config, driver_callback_delegate(&video_start_namcofl, this));

	SPEAKER(config, "lspeaker").front_left();
	SPEAKER(config, "rspeaker").front_right();
	MCFG_C352_ADD("c352", 48384000/2, 288)
	MCFG_SOUND_ROUTE(0, "lspeaker", 1.00)
	MCFG_SOUND_ROUTE(1, "rspeaker", 1.00)
	//MCFG_SOUND_ROUTE(2, "lspeaker", 1.00) // Second DAC not present.
	//MCFG_SOUND_ROUTE(3, "rspeaker", 1.00)
MACHINE_CONFIG_END

ROM_START( speedrcr )
	ROM_REGION( 0x200000, "maincpu", 0 ) // i960 program
	ROM_LOAD32_WORD("se2mpea4.19a",   0x000000, 0x080000, CRC(95ab3fd7) SHA1(273a536f8512f3c55260ac1b78533bc35b8390ed) )
	ROM_LOAD32_WORD("se2mpoa4.18a",   0x000002, 0x080000, CRC(5b5ef1eb) SHA1(3e9e4abb1a32269baef772079de825dfe1ea230c) )

	ROM_REGION32_LE( 0x200000, "data", 0 ) // Data
	ROM_LOAD32_BYTE("se1_dat0.13a",   0x000000, 0x080000, CRC(cc5d6ff5) SHA1(6fad40a1fac75bc64d3b7a7562cf7ce2a3abd36a) )
	ROM_LOAD32_BYTE("se1_dat1.14a",   0x000001, 0x080000, CRC(ddc8b306) SHA1(f169d521b800c108deffdef9fc6b0058621ee909) )
	ROM_LOAD32_BYTE("se1_dat2.15a",   0x000002, 0x080000, CRC(2a29abbb) SHA1(945419ed61e9a656a340214a63a01818396fbe98) )
	ROM_LOAD32_BYTE("se1_dat3.16a",   0x000003, 0x080000, CRC(49849aff) SHA1(b7c7eea1d56304e40e996ee998c971313ff03614) )

	ROM_REGION16_LE( 0x80000, "c75data", 0 ) // C75 data
	ROM_LOAD("se1_spr.21l",   0x000000, 0x080000, CRC(850a27ac) SHA1(7d5db840ec67659a1f2e69a62cdb03ce6ee0b47b) )

	ROM_REGION( 0x200000, NAMCOFL_ROTGFXREGION, 0 ) // "RCHAR" (roz characters)
	ROM_LOAD("se1_rch0.19j",   0x000000, 0x100000, CRC(a0827288) SHA1(13691ef4d402a6dc91851de4f82cfbdf96d417cb) )
	ROM_LOAD("se1_rch1.18j",   0x100000, 0x100000, CRC(af7609ad) SHA1(b16041f0eb47d7566011d9d762a3083411dc422e) )

	ROM_REGION( 0x400000, NAMCOFL_TILEGFXREGION, 0 ) // "SCHAR" (regular BG characters)
	ROM_LOAD("se1_sch0.21p",   0x000000, 0x100000, CRC(7b5cfad0) SHA1(5a0355e37eb191bc0cf8b6b7c3d0274560b9bbd5) )
	ROM_LOAD("se1_sch1.20p",   0x100000, 0x100000, CRC(5086e0d3) SHA1(0aa7d11f4f9a75117e69cc77f1b73a68d9007aef) )
	ROM_LOAD("se1_sch2.19p",   0x200000, 0x100000, CRC(e59a731e) SHA1(3fed72e9bb485d4d689ab51490360c4c6f1dc5cb) )
	ROM_LOAD("se1_sch3.18p",   0x300000, 0x100000, CRC(f817027a) SHA1(71745476f496c60d89c8563b3e46bc85eebc79ce) )

	ROM_REGION( 0x800000, NAMCOFL_SPRITEGFXREGION, 0 )  // OBJ
	ROM_LOAD32_WORD("se1obj0l.ic1", 0x000000, 0x200000, CRC(17585218) SHA1(3332afa9bd194ac37b8d6f352507c523a0f2e2b3) )
	ROM_LOAD32_WORD("se1obj0u.ic2", 0x000002, 0x200000, CRC(d14b1236) SHA1(e5447732ef3acec88fb7a00e0deca3e71a40ae65) )
	ROM_LOAD32_WORD("se1obj1l.ic3", 0x400000, 0x200000, CRC(c4809fd5) SHA1(e0b80fccc17c83fb9d08f7f1cf2cd2f0f3a510b4) )
	ROM_LOAD32_WORD("se1obj1u.ic4", 0x400002, 0x200000, CRC(0beefa56) SHA1(012fb7b330dbf851ab2217da0a0e7136ddc3d23f) )

	ROM_REGION( 0x100000, NAMCOFL_ROTMASKREGION, 0 ) // "RSHAPE" (roz mask like NB-1?)
	ROM_LOAD("se1_rsh.14k",    0x000000, 0x100000, CRC(7aa5a962) SHA1(ff936dfcfcc4ee1f5f2232df62def76ff99e671e) )

	ROM_REGION( 0x100000, NAMCOFL_TILEMASKREGION, 0 ) // "SSHAPE" (mask for other tiles?)
	ROM_LOAD("se1_ssh.18u",    0x000000, 0x100000, CRC(7a8e0bda) SHA1(f6a508d90274d0205fec0c46f5f783a2715c0c6e) )

	ROM_REGION( 0x1000000, "c352", 0 ) // Samples
	ROM_LOAD("se1_voi.23s",   0x000000, 0x400000, CRC(b95e2ffb) SHA1(7669232d772caa9afa4c7593d018e8b6e534114a) )

	ROM_REGION( 0x000005, "pals", 0) /* PAL's */
	ROM_LOAD( "sysfl-1.bin",  0x000000, 0x000001, NO_DUMP ) /* PAL16L8BCN at 2S */
	ROM_LOAD( "sysfl-2.bin",  0x000000, 0x000001, NO_DUMP ) /* PAL16L8BCN at 3L */
	ROM_LOAD( "sysfl-3.bin",  0x000000, 0x000001, NO_DUMP ) /* PALCE16V8H-15PC/4 at 12S */
	ROM_LOAD( "sysfl-4.bin",  0x000000, 0x000001, NO_DUMP ) /* PAL20L8BCNS at 20N */
	ROM_LOAD( "sysfl-5.bin",  0x000000, 0x000001, NO_DUMP ) /* PALCE16V8H-15PC/4 at 19D */

	ROM_REGION( 0x2000, "nvram", 0 ) // default settings, including calibration
	ROM_LOAD("speedrcr.nv",   0x000000, 0x2000, CRC(58b41c70) SHA1(c30ea7f4951ce208781deafef8d99bdb4902e5b8) )
ROM_END


ROM_START( finalapr )
	ROM_REGION( 0x200000, "maincpu", 0 ) // i960 program
	ROM_LOAD32_WORD("flr2mpeb.19a",   0x000000, 0x080000, CRC(8bfe615f) SHA1(7b867eb261268a83177f1f873689f77d1b6c47ca) )
	ROM_LOAD32_WORD("flr2mpob.18a",   0x000002, 0x080000, CRC(91c14e4f) SHA1(934a86daaef0e3e2c2b3066f4677ccb3aaab6eaf) )

	ROM_REGION32_LE( 0x200000, "data", ROMREGION_ERASEFF ) // Data

	ROM_REGION16_LE( 0x80000, "c75data", 0 ) // C75 data
	ROM_LOAD("flr1spr.21l",   0x000000, 0x020000, CRC(69bb0f5e) SHA1(6831d618de42a165e508ad37db594d3aa290c530) )

	ROM_REGION( 0x200000, NAMCOFL_ROTGFXREGION, 0 ) // "RCHAR" (roz characters)
	ROM_LOAD("flr1rch0.19j",   0x000000, 0x100000, CRC(f413f50d) SHA1(cdd8073dda4feaea78e3b94520cf20a9799fd04d) )
	ROM_LOAD("flr1rch1.18j",   0x100000, 0x100000, CRC(4654d519) SHA1(f8bb473013cdca48dd98df0de2f78c300c156e91) )

	ROM_REGION( 0x400000, NAMCOFL_TILEGFXREGION, 0 ) // "SCHAR" (regular BG characters)
	ROM_LOAD("flr1sch0.21p",   0x000000, 0x100000, CRC(7169efca) SHA1(66c7aa1b50b236b4700b07be0dca7aebdabedb8c) )
	ROM_LOAD("flr1sch1.20p",   0x100000, 0x100000, CRC(aa233a02) SHA1(0011329f585658d90f820daf0ba08ce2735bddfc) )
	ROM_LOAD("flr1sch2.19p",   0x200000, 0x100000, CRC(9b6b7abd) SHA1(5cdec70db1b46bc5d0866ca155b520157fef3adf) )
	ROM_LOAD("flr1sch3.18p",   0x300000, 0x100000, CRC(50a14f54) SHA1(ab9c2f2e11f006a9dc7e5aedd5788d7d67166d36) )

	ROM_REGION( 0x800000, NAMCOFL_SPRITEGFXREGION, 0 )  // OBJ
	ROM_LOAD32_WORD("flr1obj0l.ic1", 0x000000, 0x200000, CRC(364a902c) SHA1(4a1ea48eee86d410e36096cc100b4c9a5a645034) )
	ROM_LOAD32_WORD("flr1obj0u.ic2", 0x000002, 0x200000, CRC(a5c7b80e) SHA1(4e0e863cfdd8c051c3c4594bb21e11fb93c28f0c) )
	ROM_LOAD32_WORD("flr1obj1l.ic3", 0x400000, 0x200000, CRC(51fd8de7) SHA1(b1571c45e8c33d746716fd790c704a3361d02bdc) )
	ROM_LOAD32_WORD("flr1obj1u.ic4", 0x400002, 0x200000, CRC(1737aa3c) SHA1(8eaf0dc5d60a270d2c1626f54f5edbddbb0a59c8) )

	ROM_REGION( 0x80000, NAMCOFL_ROTMASKREGION, 0 ) // "RSHAPE" (roz mask like NB-1?)
	ROM_LOAD("flr1rsh.14k",    0x000000, 0x080000, CRC(037c0983) SHA1(c48574a8ad125cedfaf2538c5ff824e121204629) )

	ROM_REGION( 0x80000, NAMCOFL_TILEMASKREGION, 0 ) // "SSHAPE" (mask for other tiles?)
	ROM_LOAD("flr1ssh.18u",    0x000000, 0x080000, CRC(f70cb2bf) SHA1(dbddda822287783a43415172b81d0382a8ac43d8) )

	ROM_REGION( 0x1000000, "c352", 0 ) // Samples
	ROM_LOAD("flr1voi.23s",   0x000000, 0x200000, CRC(ff6077cd) SHA1(73c289125ddeae3e43153e4c570549ca04501262) )

	ROM_REGION( 0x2000, "nvram", 0 ) // default settings, including calibration
	ROM_LOAD("finalapr.nv",   0x000000, 0x2000, CRC(d51d65fe) SHA1(8a0a523cb6ba2880951e41ca04db23584f0a108c) )
ROM_END

ROM_START( finalapro )
	ROM_REGION( 0x200000, "maincpu", 0 ) // i960 program
	ROM_LOAD32_WORD("flr2mpe.19a",   0x000000, 0x080000, CRC(cc8961ae) SHA1(08ce4d27a723101370d1c536b26256ce0d8a1b6c) )
	ROM_LOAD32_WORD("flr2mpo.18a",   0x000002, 0x080000, CRC(8118f465) SHA1(c4b79878a82fd36b5707e92aa893f69c2b942d57) )

	ROM_REGION32_LE( 0x200000, "data", ROMREGION_ERASEFF ) // Data

	ROM_REGION16_LE( 0x80000, "c75data", 0 ) // C75 data
	ROM_LOAD("flr1spr.21l",   0x000000, 0x020000, CRC(69bb0f5e) SHA1(6831d618de42a165e508ad37db594d3aa290c530) )

	ROM_REGION( 0x200000, NAMCOFL_ROTGFXREGION, 0 ) // "RCHAR" (roz characters)
	ROM_LOAD("flr1rch0.19j",   0x000000, 0x100000, CRC(f413f50d) SHA1(cdd8073dda4feaea78e3b94520cf20a9799fd04d) )
	ROM_LOAD("flr1rch1.18j",   0x100000, 0x100000, CRC(4654d519) SHA1(f8bb473013cdca48dd98df0de2f78c300c156e91) )

	ROM_REGION( 0x400000, NAMCOFL_TILEGFXREGION, 0 ) // "SCHAR" (regular BG characters)
	ROM_LOAD("flr1sch0.21p",   0x000000, 0x100000, CRC(7169efca) SHA1(66c7aa1b50b236b4700b07be0dca7aebdabedb8c) )
	ROM_LOAD("flr1sch1.20p",   0x100000, 0x100000, CRC(aa233a02) SHA1(0011329f585658d90f820daf0ba08ce2735bddfc) )
	ROM_LOAD("flr1sch2.19p",   0x200000, 0x100000, CRC(9b6b7abd) SHA1(5cdec70db1b46bc5d0866ca155b520157fef3adf) )
	ROM_LOAD("flr1sch3.18p",   0x300000, 0x100000, CRC(50a14f54) SHA1(ab9c2f2e11f006a9dc7e5aedd5788d7d67166d36) )

	ROM_REGION( 0x800000, NAMCOFL_SPRITEGFXREGION, 0 )  // OBJ
	ROM_LOAD32_WORD("flr1obj0l.ic1", 0x000000, 0x200000, CRC(364a902c) SHA1(4a1ea48eee86d410e36096cc100b4c9a5a645034) )
	ROM_LOAD32_WORD("flr1obj0u.ic2", 0x000002, 0x200000, CRC(a5c7b80e) SHA1(4e0e863cfdd8c051c3c4594bb21e11fb93c28f0c) )
	ROM_LOAD32_WORD("flr1obj1l.ic3", 0x400000, 0x200000, CRC(51fd8de7) SHA1(b1571c45e8c33d746716fd790c704a3361d02bdc) )
	ROM_LOAD32_WORD("flr1obj1u.ic4", 0x400002, 0x200000, CRC(1737aa3c) SHA1(8eaf0dc5d60a270d2c1626f54f5edbddbb0a59c8) )

	ROM_REGION( 0x80000, NAMCOFL_ROTMASKREGION, 0 ) // "RSHAPE" (roz mask like NB-1?)
	ROM_LOAD("flr1rsh.14k",    0x000000, 0x080000, CRC(037c0983) SHA1(c48574a8ad125cedfaf2538c5ff824e121204629) )

	ROM_REGION( 0x80000, NAMCOFL_TILEMASKREGION, 0 ) // "SSHAPE" (mask for other tiles?)
	ROM_LOAD("flr1ssh.18u",    0x000000, 0x080000, CRC(f70cb2bf) SHA1(dbddda822287783a43415172b81d0382a8ac43d8) )

	ROM_REGION( 0x1000000, "c352", 0 ) // Samples
	ROM_LOAD("flr1voi.23s",   0x000000, 0x200000, CRC(ff6077cd) SHA1(73c289125ddeae3e43153e4c570549ca04501262) )

	ROM_REGION( 0x2000, "nvram", 0 ) // default settings, including calibration
	ROM_LOAD("finalapr.nv",   0x000000, 0x2000, CRC(d51d65fe) SHA1(8a0a523cb6ba2880951e41ca04db23584f0a108c) )
ROM_END

ROM_START( finalaprj )
	ROM_REGION( 0x200000, "maincpu", 0 ) // i960 program
	ROM_LOAD32_WORD("flr1_mpec.19a", 0x000000, 0x080000, CRC(52735494) SHA1(db9873cb39bcfdd3dbe2e5079249fecac2c46df9) )
	ROM_LOAD32_WORD("flr1_mpoc.18a", 0x000002, 0x080000, CRC(b11fe577) SHA1(70b51a1e66a3bb92f027aad7ba0f358c0e139b3c) )

	ROM_REGION32_LE( 0x200000, "data", ROMREGION_ERASEFF ) // Data

	ROM_REGION16_LE( 0x80000, "c75data", 0 ) // C75 data
	ROM_LOAD("flr1spr.21l",   0x000000, 0x020000, CRC(69bb0f5e) SHA1(6831d618de42a165e508ad37db594d3aa290c530) )

	ROM_REGION( 0x200000, NAMCOFL_ROTGFXREGION, 0 ) // "RCHAR" (roz characters)
	ROM_LOAD("flr1rch0.19j",   0x000000, 0x100000, CRC(f413f50d) SHA1(cdd8073dda4feaea78e3b94520cf20a9799fd04d) )
	ROM_LOAD("flr1rch1.18j",   0x100000, 0x100000, CRC(4654d519) SHA1(f8bb473013cdca48dd98df0de2f78c300c156e91) )

	ROM_REGION( 0x400000, NAMCOFL_TILEGFXREGION, 0 ) // "SCHAR" (regular BG characters)
	ROM_LOAD("flr1sch0.21p",   0x000000, 0x100000, CRC(7169efca) SHA1(66c7aa1b50b236b4700b07be0dca7aebdabedb8c) )
	ROM_LOAD("flr1sch1.20p",   0x100000, 0x100000, CRC(aa233a02) SHA1(0011329f585658d90f820daf0ba08ce2735bddfc) )
	ROM_LOAD("flr1sch2.19p",   0x200000, 0x100000, CRC(9b6b7abd) SHA1(5cdec70db1b46bc5d0866ca155b520157fef3adf) )
	ROM_LOAD("flr1sch3.18p",   0x300000, 0x100000, CRC(50a14f54) SHA1(ab9c2f2e11f006a9dc7e5aedd5788d7d67166d36) )

	ROM_REGION( 0x800000, NAMCOFL_SPRITEGFXREGION, 0 )  // OBJ
	ROM_LOAD32_WORD("flr1obj0l.ic1", 0x000000, 0x200000, CRC(364a902c) SHA1(4a1ea48eee86d410e36096cc100b4c9a5a645034) )
	ROM_LOAD32_WORD("flr1obj0u.ic2", 0x000002, 0x200000, CRC(a5c7b80e) SHA1(4e0e863cfdd8c051c3c4594bb21e11fb93c28f0c) )
	ROM_LOAD32_WORD("flr1obj1l.ic3", 0x400000, 0x200000, CRC(51fd8de7) SHA1(b1571c45e8c33d746716fd790c704a3361d02bdc) )
	ROM_LOAD32_WORD("flr1obj1u.ic4", 0x400002, 0x200000, CRC(1737aa3c) SHA1(8eaf0dc5d60a270d2c1626f54f5edbddbb0a59c8) )

	ROM_REGION( 0x80000, NAMCOFL_ROTMASKREGION, 0 ) // "RSHAPE" (roz mask like NB-1?)
	ROM_LOAD("flr1rsh.14k",    0x000000, 0x080000, CRC(037c0983) SHA1(c48574a8ad125cedfaf2538c5ff824e121204629) )

	ROM_REGION( 0x80000, NAMCOFL_TILEMASKREGION, 0 ) // "SSHAPE" (mask for other tiles?)
	ROM_LOAD("flr1ssh.18u",    0x000000, 0x080000, CRC(f70cb2bf) SHA1(dbddda822287783a43415172b81d0382a8ac43d8) )

	ROM_REGION( 0x1000000, "c352", 0 ) // Samples
	ROM_LOAD("flr1voi.23s",   0x000000, 0x200000, CRC(ff6077cd) SHA1(73c289125ddeae3e43153e4c570549ca04501262) )

	ROM_REGION( 0x2000, "nvram", 0 ) // default settings, including calibration
	ROM_LOAD("finalapr.nv",   0x000000, 0x2000, CRC(d51d65fe) SHA1(8a0a523cb6ba2880951e41ca04db23584f0a108c) )
ROM_END

void namcofl_state::common_init()
{
	m_workram = std::make_unique<uint32_t[]>(0x100000/4);
	save_pointer(NAME(m_workram.get()), 0x100000/4),

	save_item(NAME(m_mcu_port6));
	save_item(NAME(m_sprbank));
}

void namcofl_state::init_speedrcr()
{
	common_init();
	m_gametype = NAMCOFL_SPEED_RACER;
}

void namcofl_state::init_finalapr()
{
	common_init();
	m_gametype = NAMCOFL_FINAL_LAP_R;
}

GAME(  1995, speedrcr,         0, namcofl, speedrcr, namcofl_state, init_speedrcr, ROT0, "Namco", "Speed Racer", MACHINE_IMPERFECT_GRAPHICS | MACHINE_NODEVICE_LAN | MACHINE_SUPPORTS_SAVE )
GAMEL( 1995, finalapr,         0, namcofl, finalapr, namcofl_state, init_finalapr, ROT0, "Namco", "Final Lap R (Rev. B)", MACHINE_NODEVICE_LAN | MACHINE_SUPPORTS_SAVE, layout_namcofl )
GAMEL( 1995, finalapro, finalapr, namcofl, finalapr, namcofl_state, init_finalapr, ROT0, "Namco", "Final Lap R", MACHINE_NODEVICE_LAN | MACHINE_SUPPORTS_SAVE, layout_namcofl )
GAMEL( 1995, finalaprj, finalapr, namcofl, finalapr, namcofl_state, init_finalapr, ROT0, "Namco", "Final Lap R (Japan Rev. C)", MACHINE_NODEVICE_LAN | MACHINE_SUPPORTS_SAVE, layout_namcofl )<|MERGE_RESOLUTION|>--- conflicted
+++ resolved
@@ -484,17 +484,10 @@
 	16*16*8
 };
 
-<<<<<<< HEAD
-static GFXDECODE_START( namcofl )
+static GFXDECODE_START( gfx_namcofl )
 	GFXDECODE_ENTRY( NAMCOFL_TILEGFXREGION,   0, layout8x8x8,   0x1000, 0x08 )
 	GFXDECODE_ENTRY( NAMCOFL_SPRITEGFXREGION, 0, layout16x16x8, 0x0000, 0x10 )
 	GFXDECODE_ENTRY( NAMCOFL_ROTGFXREGION,    0, layout16x16x8, 0x1800, 0x08 )
-=======
-static GFXDECODE_START( gfx_2 )
-	GFXDECODE_ENTRY( NAMCOFL_TILEGFXREGION, 0, tile_layout, 0x1000, 0x08 )
-	GFXDECODE_ENTRY( NAMCOFL_SPRITEGFXREGION,   0, obj_layout,      0x0000, 0x10 )
-	GFXDECODE_ENTRY( NAMCOFL_ROTGFXREGION,      0, roz_layout,      0x1800, 0x08 )
->>>>>>> a259ba3e
 GFXDECODE_END
 
 
@@ -587,11 +580,7 @@
 
 	MCFG_PALETTE_ADD("palette", 8192)
 
-<<<<<<< HEAD
-	MCFG_GFXDECODE_ADD("gfxdecode", "palette", namcofl)
-=======
-	MCFG_DEVICE_ADD("gfxdecode", GFXDECODE, "palette", gfx_2)
->>>>>>> a259ba3e
+	MCFG_DEVICE_ADD("gfxdecode", GFXDECODE, "palette", gfx_namcofl)
 
 	MCFG_DEVICE_ADD("c116", NAMCO_C116, 0)
 	MCFG_GFX_PALETTE("palette")
