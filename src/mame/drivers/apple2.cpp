--- conflicted
+++ resolved
@@ -1361,12 +1361,9 @@
 	device.option_add("uniprint", A2BUS_UNIPRINT);     /* Videx Uniprint parallel printer card */
 	device.option_add("ccs7710", A2BUS_CCS7710); /* California Computer Systems Model 7710 Asynchronous Serial Interface */
 	device.option_add("booti", A2BUS_BOOTI);  /* Booti Card */
-<<<<<<< HEAD
 	device.option_add("q68", A2BUS_Q68);      /* Stellation Q68 68000 card */
 	device.option_add("q68plus", A2BUS_Q68PLUS); /* Stellation Q68 Plus 68000 card */
-=======
-	device.option_add("silentype", A2BUS_SILENTYPE);  /* Booti Card */
->>>>>>> 98d6fedb
+	device.option_add("silentype", A2BUS_SILENTYPE);  /* Apple Silentype Card */
 }
 
 void apple2_state::apple2_common(machine_config &config)
