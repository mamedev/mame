--- conflicted
+++ resolved
@@ -275,7 +275,7 @@
 
 	m_tilemap[0]->set_scrollx(m_scroll_x);
 	m_tilemap[0]->set_scrolly(m_scroll_y);
-	
+
 	m_tilemap[0]->draw(screen, bitmap, cliprect, 0);
 	m_tilemap[1]->draw(screen, bitmap, cliprect, 0);
 
@@ -311,7 +311,7 @@
 		m_screen_ram[addr] = data;
 
 		if (address >= 0x1003f000 && address < 0x1003f800)
-		{			
+		{
 			uint32_t a = address - 0x1003f000;
 			m_tilemap[0]->mark_tile_dirty((a * 2));
 			m_tilemap[0]->mark_tile_dirty((a * 2) + 1);
@@ -860,15 +860,9 @@
 
 	screen_device &screen(SCREEN(config, "screen", SCREEN_TYPE_RASTER));
 	screen.set_refresh_hz(60);
-<<<<<<< HEAD
 	screen.set_vblank_time(subseconds::from_usec(0));
-	screen.set_size(512, 384);
-	screen.set_visarea(0, 511, 0, 383);
-=======
-	screen.set_vblank_time(ATTOSECONDS_IN_USEC(0));
 	screen.set_size(480, 384);
 	screen.set_visarea(0, 479, 0, 383);
->>>>>>> 1f192de4
 	screen.set_screen_update(FUNC(taitopjc_state::screen_update_taitopjc));
 	screen.set_palette(m_palette);
 
