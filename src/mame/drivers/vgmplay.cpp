--- conflicted
+++ resolved
@@ -2563,17 +2563,12 @@
 		if (r32(0x0c) & 0x80000000)
 			logerror("Warning: file requests an unsupported T6W28");
 
-<<<<<<< HEAD
-		m_ym2413[0]->set_unscaled_clock(r32(0x10) & ~0x40000000);
-		m_ym2413[1]->set_unscaled_clock((r32(0x10) & 0x40000000) ? r32(0x10) & ~0x40000000 : 0);
-		m_ym2413[0]->set_output_gain(ALL_OUTPUTS, (r32(0x10) & ~0x40000000) ? volume : 0.0f);
-		m_ym2413[1]->set_output_gain(ALL_OUTPUTS, (r32(0x10) & 0x40000000) ? volume : 0.0f);
-=======
 		m_ym2413[0]->set_unscaled_clock(r32(0x10) & ~0xc0000000);
 		m_ym2413[1]->set_unscaled_clock((r32(0x10) & 0x40000000) ? r32(0x10) & ~0xc0000000 : 0);
+		m_ym2413[0]->set_output_gain(ALL_OUTPUTS, (r32(0x10) & ~0xc0000000) ? volume : 0.0f);
+		m_ym2413[1]->set_output_gain(ALL_OUTPUTS, (r32(0x10) & 0x40000000) ? volume : 0.0f);
 		if (version >= 0x110 && (r32(0x2c) & 0x80000000))
 			logerror("Warning: file requests an unsupported VRC7\n");
->>>>>>> 562a3dd5
 
 		m_ym2612[0]->set_unscaled_clock((version >= 0x110 ? r32(0x2c) : r32(0x10)) & ~0xc0000000);
 		m_ym2612[1]->set_unscaled_clock(((version >= 0x110 ? r32(0x2c) : r32(0x10)) & 0x40000000) ? (version >= 0x110 ? r32(0x2c) : r32(0x10)) & ~0xc0000000 : 0);
@@ -2651,14 +2646,10 @@
 		m_ymz280b[0]->set_output_gain(ALL_OUTPUTS, version >= 0x151 && header_size >= 0x6c && (r32(0x68) & ~0x40000000) ? volume : 0.0f);
 		m_ymz280b[1]->set_output_gain(ALL_OUTPUTS, version >= 0x151 && header_size >= 0x6c && (r32(0x68) & 0x40000000) ? volume : 0.0f);
 
-<<<<<<< HEAD
-		m_rf5c164->set_unscaled_clock(version >= 0x151 && header_size >= 0x70 ? r32(0x6c) : 0);
-		m_rf5c164->set_output_gain(ALL_OUTPUTS, version >= 0x151 && header_size >= 0x70 && r32(0x6c) ? volume : 0.0f);
-=======
 		m_rf5c164->set_unscaled_clock(version >= 0x151 && header_size >= 0x70 ? r32(0x6c) & ~0x80000000 : 0);
+		m_rf5c164->set_output_gain(ALL_OUTPUTS, version >= 0x151 && header_size >= 0x70 && (r32(0x6c) & ~0x80000000) ? volume : 0.0f);
 		if (version >= 0x151 && header_size >= 0x70 && (r32(0x6c) & 0x80000000))
 			logerror("Warning: file requests an unsupported Cosmic Fantasy Stories HACK\n");
->>>>>>> 562a3dd5
 
 		m_sega32x->set_unscaled_clock(version >= 0x151 && header_size >= 0x74 && r32(0x70) ? r32(0x70) : 0);
 		m_sega32x->set_ldac_output_gain(version >= 0x151 && header_size >= 0x74 && r32(0x70) ? volume : 0.0f);
@@ -2838,27 +2829,18 @@
 		m_x1_010[0]->set_output_gain(ALL_OUTPUTS, version >= 0x171 && header_size >= 0xdc && (r32(0xd8) & ~0x40000000) ? volume : 0.0f);
 		m_x1_010[1]->set_output_gain(ALL_OUTPUTS, version >= 0x171 && header_size >= 0xdc && (r32(0xd8) & 0x40000000) ? volume : 0.0f);
 
-<<<<<<< HEAD
-		m_c352[0]->set_unscaled_clock(version >= 0x171 && header_size >= 0xe0 ? r32(0xdc) & ~0x40000000 : 0);
-		m_c352[1]->set_unscaled_clock(version >= 0x171 && header_size >= 0xe0 && (r32(0xdc) & 0x40000000) ? r32(0xdc) & ~0x40000000 : 0);
-		m_c352[0]->set_output_gain(ALL_OUTPUTS, version >= 0x171 && header_size >= 0xe0 && (r32(0xdc) & ~0x40000000) ? volume : 0.0f);
+		m_c352[0]->set_unscaled_clock(version >= 0x171 && header_size >= 0xe0 ? r32(0xdc) & ~0xc0000000 : 0);
+		m_c352[1]->set_unscaled_clock(version >= 0x171 && header_size >= 0xe0 && (r32(0xdc) & 0x40000000) ? r32(0xdc) & ~0xc0000000 : 0);
+		m_c352[0]->set_output_gain(ALL_OUTPUTS, version >= 0x171 && header_size >= 0xe0 && (r32(0xdc) & ~0xc0000000) ? volume : 0.0f);
 		m_c352[1]->set_output_gain(ALL_OUTPUTS, version >= 0x171 && header_size >= 0xe0 && (r32(0xdc) & 0x40000000) ? volume : 0.0f);
+		if (version >= 0x171 && header_size >= 0xe0 && r32(0xdc) & 0x80000000)
+			logerror("Warning: file requests an unsupported disable rear speakers\n");
 
 		m_ga20[0]->set_unscaled_clock(version >= 0x171 && header_size >= 0xe4 ? r32(0xe0) & ~0x40000000 : 0);
 		m_ga20[1]->set_unscaled_clock(version >= 0x171 && header_size >= 0xe4 && (r32(0xe0) & 0x40000000) ? r32(0xe0) & ~0x40000000 : 0);
 		m_ga20[0]->set_output_gain(ALL_OUTPUTS, version >= 0x171 && header_size >= 0xe4 && (r32(0xe0) & ~0x40000000) ? volume : 0.0f);
 		m_ga20[1]->set_output_gain(ALL_OUTPUTS, version >= 0x171 && header_size >= 0xe4 && (r32(0xe0) & 0x40000000) ? volume : 0.0f);
-		
-=======
-		m_c352[0]->set_unscaled_clock(version >= 0x171 && header_size >= 0xe0 ? r32(0xdc) & ~0xc0000000 : 0);
-		m_c352[1]->set_unscaled_clock(version >= 0x171 && header_size >= 0xe0 && (r32(0xdc) & 0x40000000) ? r32(0xdc) & ~0xc0000000 : 0);
-		if (version >= 0x171 && header_size >= 0xe0 && r32(0xdc) & 0x80000000)
-			logerror("Warning: file requests an unsupported disable rear speakers\n");
-
-		m_ga20[0]->set_unscaled_clock(version >= 0x171 && header_size >= 0xe4 ? r32(0xe0) & ~0x40000000 : 0);
-		m_ga20[1]->set_unscaled_clock(version >= 0x171 && header_size >= 0xe4 && (r32(0xe0) & 0x40000000) ? r32(0xe0) & ~0x40000000 : 0);
-
->>>>>>> 562a3dd5
+
 		for (device_t &child : subdevices())
 			if (child.clock() != 0)
 				logerror("%s %d\n", child.tag(), child.clock());
