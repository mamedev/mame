--- conflicted
+++ resolved
@@ -84,15 +84,11 @@
 		A_YMZ280B    = 0x00013050,
 		A_YM2608     = 0x00013060,
 		A_QSOUND     = 0x00013070,
+		A_K051649    = 0x00013080,
 		A_K054539A   = 0x00014000,
 		A_K054539B   = 0x00014400,
-<<<<<<< HEAD
 		A_C140       = 0x00016000,
-		A_C219       = 0x00018000,
-=======
-		A_QSOUND     = 0x00013070,
-		A_K051649    = 0x00013080
->>>>>>> 5f215ff7
+		A_C219       = 0x00018000
 	};
 
 	enum io16_t
@@ -197,6 +193,8 @@
 	DECLARE_WRITE8_MEMBER(scc_w);
 
 	void vgmplay(machine_config &config);
+	void c140_map(address_map &map);
+	void c219_map(address_map &map);
 	void c352_map(address_map &map);
 	void file_map(address_map &map);
 	void h6280_io_map(address_map &map);
@@ -241,12 +239,9 @@
 	required_device<ymz280b_device> m_ymz280b;
 	required_device<ym2608_device> m_ym2608;
 	required_device<qsound_device> m_qsound;
-<<<<<<< HEAD
+	required_device<k051649_device> m_k051649;
 	required_device<c140_device> m_c140;
 	required_device<c219_device> m_c219;
-=======
-	required_device<k051649_device> m_k051649;
->>>>>>> 5f215ff7
 
 	uint32_t m_okim6295_clock[2];
 	uint32_t m_okim6295_pin7[2];
@@ -1140,12 +1135,9 @@
 	, m_ymz280b(*this, "ymz280b")
 	, m_ym2608(*this, "ym2608")
 	, m_qsound(*this, "qsound")
-<<<<<<< HEAD
+	, m_k051649(*this, "k051649")
 	, m_c140(*this, "c140")
 	, m_c219(*this, "c219")
-=======
-	, m_k051649(*this, "k051649")
->>>>>>> 5f215ff7
 {
 }
 
@@ -1585,12 +1577,9 @@
 	AM_RANGE(vgmplay_device::A_K054539A,       vgmplay_device::A_K054539A+0x22f) AM_DEVWRITE    ("k054539a",      k054539_device, write)
 	AM_RANGE(vgmplay_device::A_K054539B,       vgmplay_device::A_K054539B+0x22f) AM_DEVWRITE    ("k054539b",      k054539_device, write)
 	AM_RANGE(vgmplay_device::A_QSOUND,         vgmplay_device::A_QSOUND+0x2)     AM_DEVWRITE    ("qsound",        qsound_device, qsound_w)
-<<<<<<< HEAD
+	AM_RANGE(vgmplay_device::A_K051649,        vgmplay_device::A_K051649+0xf)    AM_WRITE       (scc_w)
 	AM_RANGE(vgmplay_device::A_C140,           vgmplay_device::A_C140+0x1fff)    AM_DEVWRITE    ("c140",          c140_device, c140_w)
 	AM_RANGE(vgmplay_device::A_C219,           vgmplay_device::A_C219+0x1fff)    AM_DEVWRITE    ("c219",          c219_device, c219_w)
-=======
-	AM_RANGE(vgmplay_device::A_K051649,        vgmplay_device::A_K051649+0xf)    AM_WRITE       (scc_w)
->>>>>>> 5f215ff7
 ADDRESS_MAP_END
 
 ADDRESS_MAP_START(vgmplay_state::segapcm_map)
@@ -1625,19 +1614,15 @@
 	AM_RANGE(0, 0xffffff) AM_DEVREAD("vgmplay", vgmplay_device, k054539_rom_r<1>)
 ADDRESS_MAP_END
 
-<<<<<<< HEAD
-static ADDRESS_MAP_START( c140_map, 0, 8, vgmplay_state )
+ADDRESS_MAP_START(vgmplay_state::c140_map)
 	AM_RANGE(0, 0xffffff) AM_DEVREAD("vgmplay", vgmplay_device, c140_rom_r)
 ADDRESS_MAP_END
 
-static ADDRESS_MAP_START( c219_map, 0, 16, vgmplay_state )
+ADDRESS_MAP_START(vgmplay_state::c219_map)
 	AM_RANGE(0, 0xffffff) AM_DEVREAD8("vgmplay", vgmplay_device, c140_rom_r, 0xffff)
 ADDRESS_MAP_END
 
-static ADDRESS_MAP_START( c352_map, 0, 8, vgmplay_state )
-=======
 ADDRESS_MAP_START(vgmplay_state::c352_map)
->>>>>>> 5f215ff7
 	AM_RANGE(0, 0xffffff) AM_DEVREAD("vgmplay", vgmplay_device, c352_rom_r)
 ADDRESS_MAP_END
 
@@ -1805,8 +1790,11 @@
 	MCFG_DEVICE_ADDRESS_MAP(0, qsound_map)
 	MCFG_SOUND_ROUTE(0, "lspeaker", 1)
 	MCFG_SOUND_ROUTE(1, "rspeaker", 1)
-
-<<<<<<< HEAD
+	
+	MCFG_K051649_ADD("k051649", 3579545)
+	MCFG_SOUND_ROUTE(ALL_OUTPUTS, "lspeaker", 0.33)
+	MCFG_SOUND_ROUTE(ALL_OUTPUTS, "rspeaker", 0.33)
+
 	MCFG_C140_ADD("c140", 44100)
 	MCFG_DEVICE_ADDRESS_MAP(0, c140_map)
 	MCFG_SOUND_ROUTE(0, "lspeaker", 1)
@@ -1816,11 +1804,6 @@
 	MCFG_DEVICE_ADDRESS_MAP(0, c219_map)
 	MCFG_SOUND_ROUTE(0, "lspeaker", 1)
 	MCFG_SOUND_ROUTE(1, "rspeaker", 1)
-=======
-	MCFG_K051649_ADD("k051649", 3579545)
-	MCFG_SOUND_ROUTE(ALL_OUTPUTS, "lspeaker", 0.33)
-	MCFG_SOUND_ROUTE(ALL_OUTPUTS, "rspeaker", 0.33)
->>>>>>> 5f215ff7
 MACHINE_CONFIG_END
 
 ROM_START( vgmplay )
