--- conflicted
+++ resolved
@@ -1525,14 +1525,10 @@
 		if (r32(0x10) & 0x40000000)
 			logerror("Warning: file requests an unsupported 2nd YM2413\n");
 
-<<<<<<< HEAD
-		m_ym2612->set_unscaled_clock((version >= 0x110 ? r32(0x2c) : r32(0x10)) & ~0x40000000);
-		m_ym2612->set_output_gain(ALL_OUTPUTS, ((version >= 0x110 ? r32(0x2c) : r32(0x10)) & ~0x40000000) ? volume : 0.0f);
-=======
 		m_ym2612->set_unscaled_clock((version >= 0x110 ? r32(0x2c) : r32(0x10)) & ~0xc0000000);
+		m_ym2612->set_output_gain(ALL_OUTPUTS, ((version >= 0x110 ? r32(0x2c) : r32(0x10)) & ~0xc0000000) ? volume : 0.0f);
 		if (version >= 0x110 && (r32(0x2c) & 0x80000000))
 			logerror("Warning: file requests an unsupported YM3438\n");
->>>>>>> 2b8fc7d6
 		if (version >= 0x110 && (r32(0x2c) & 0x40000000))
 			logerror("Warning: file requests an unsupported 2nd YM2612\n");
 
@@ -1673,16 +1669,12 @@
 
 		m_pokey[0]->set_unscaled_clock(version >= 0x161 && data_start >= 0xb4 ? r32(0xb0) & ~0x40000000 : 0);
 		m_pokey[1]->set_unscaled_clock(version >= 0x161 && data_start >= 0xb4 && (r32(0xb0) & 0x40000000) ? r32(0xb0) & ~0x40000000 : 0);
-<<<<<<< HEAD
 		m_pokey[0]->set_output_gain(ALL_OUTPUTS, version >= 0x161 && data_start >= 0xb4 && (r32(0xb0) & ~0x40000000) ? volume : 0.0f);
 		m_pokey[1]->set_output_gain(ALL_OUTPUTS, version >= 0x161 && data_start >= 0xb4 && (r32(0xb0) & 0x40000000) ? volume : 0.0f);
-		m_qsound->set_unscaled_clock(version >= 0x161 && data_start >= 0xb8 ? r32(0xb4) * 15 : 0); // * 15 multipler for correct pitch
-		m_qsound->set_output_gain(ALL_OUTPUTS, version >= 0x161 && data_start >= 0xb8 && r32(0xb4) ? volume : 0.0f);
-=======
 
 		m_qsound->set_clock_scale(15); // HACK: VGMs contain 4,000,000 instead of 60,000,000
 		m_qsound->set_unscaled_clock(version >= 0x161 && data_start >= 0xb8 ? r32(0xb4) : 0);
->>>>>>> 2b8fc7d6
+		m_qsound->set_output_gain(ALL_OUTPUTS, version >= 0x161 && data_start >= 0xb8 && r32(0xb4) ? volume : 0.0f);
 
 		if (version >= 0x151 && data_start >= 0xbc && r32(0xb8))
 			logerror("Warning: file requests an unsupported SCSP\n");
