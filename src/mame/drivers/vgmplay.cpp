--- conflicted
+++ resolved
@@ -2717,20 +2717,12 @@
 		uint32_t extra_header_start = version >= 0x170 && data_start >= 0xc0 && r32(0xbc) ? r32(0xbc) + 0xbc : 0;
 		uint32_t header_size = extra_header_start ? extra_header_start : data_start;
 
-<<<<<<< HEAD
-		// Parse clocks
-		m_sn76496[0]->set_unscaled_clock(r32(0x0c) & ~0xc0000000);
-		m_sn76496[1]->set_unscaled_clock((r32(0x0c) & 0x40000000) ? r32(0x0c) & ~0xc0000000 : 0);
-		m_sn76496[0]->set_output_gain(ALL_OUTPUTS, (r32(0x0c) & ~0xc0000000) ? volume : 0.0f);
-		m_sn76496[1]->set_output_gain(ALL_OUTPUTS, (r32(0x0c) & 0x40000000) ? volume : 0.0f);
-=======
 		uint32_t extra_header_size = extra_header_start ? r32(extra_header_start) : 0;
 		uint32_t chip_clock_start = extra_header_size >= 4 && r32(extra_header_start + 4) ? r32(extra_header_start + 4) + extra_header_start + 4: 0;
 		uint32_t chip_volume_start = extra_header_size >= 8 && r32(extra_header_start + 8) ? r32(extra_header_start + 8) + extra_header_start + 8 : 0;
 
 		if (chip_volume_start != 0)
 			osd_printf_warning("Warning: file has unsupported chip volumes\n");
->>>>>>> 1c9aa491
 
 		const auto&& setup_device([&](device_t &device, int chip_num, vgm_chip chip_type, uint32_t offset, uint32_t min_version = 0)
 		{
@@ -2752,6 +2744,7 @@
 			}
 
 			device.set_unscaled_clock(c & ~0xc0000000);
+			device.set_output_gain((c & ~0xc0000000) ? volume : 0); // TODO : Volume is related to chip number
 
 			return (c & 0x80000000) != 0;
 		});
@@ -2761,104 +2754,6 @@
 			setup_device(*m_sn76489[1], 1, CT_SN76489, 0x0c))
 			osd_printf_warning("Warning: file requests an unsupported T6W28\n");
 
-<<<<<<< HEAD
-		m_ym2413[0]->set_unscaled_clock(r32(0x10) & ~0xc0000000);
-		m_ym2413[1]->set_unscaled_clock((r32(0x10) & 0x40000000) ? r32(0x10) & ~0xc0000000 : 0);
-		m_ym2413[0]->set_output_gain(ALL_OUTPUTS, (r32(0x10) & ~0xc0000000) ? volume : 0.0f);
-		m_ym2413[1]->set_output_gain(ALL_OUTPUTS, (r32(0x10) & 0x40000000) ? volume : 0.0f);
-		if (version >= 0x110 && (r32(0x2c) & 0x80000000))
-			logerror("Warning: file requests an unsupported VRC7\n");
-
-		m_ym2612[0]->set_unscaled_clock((version >= 0x110 ? r32(0x2c) : r32(0x10)) & ~0xc0000000);
-		m_ym2612[1]->set_unscaled_clock(((version >= 0x110 ? r32(0x2c) : r32(0x10)) & 0x40000000) ? (version >= 0x110 ? r32(0x2c) : r32(0x10)) & ~0xc0000000 : 0);
-		m_ym2612[0]->set_output_gain(ALL_OUTPUTS, ((version >= 0x110 ? r32(0x2c) : r32(0x10)) & ~0xc0000000) ? volume : 0.0f);
-		m_ym2612[1]->set_output_gain(ALL_OUTPUTS, ((version >= 0x110 ? r32(0x2c) : r32(0x10)) & 0x40000000) ? volume : 0.0f);
-		if (version >= 0x110 && (r32(0x2c) & 0x80000000))
-			logerror("Warning: file requests an unsupported YM3438\n");
-
-		m_ym2151[0]->set_unscaled_clock((version >= 0x110 ? r32(0x30) : r32(0x10)) & ~0x40000000);
-		m_ym2151[1]->set_unscaled_clock(((version >= 0x110 ? r32(0x30) : r32(0x10)) & 0x40000000) ? (version >= 0x110 ? r32(0x30) : r32(0x10)) & ~0x40000000 : 0);
-		m_ym2151[0]->set_output_gain(ALL_OUTPUTS, ((version >= 0x110 ? r32(0x30) : r32(0x10)) & ~0x40000000) ? volume : 0.0f);
-		m_ym2151[1]->set_output_gain(ALL_OUTPUTS, ((version >= 0x110 ? r32(0x30) : r32(0x10)) & 0x40000000) ? volume : 0.0f);
-
-		m_segapcm[0]->set_unscaled_clock(version >= 0x151 && header_size >= 0x3c ? r32(0x38) & ~0x40000000 : 0);
-		m_segapcm[1]->set_unscaled_clock(version >= 0x151 && header_size >= 0x3c && (r32(0x38) & 0x40000000) ? r32(0x38) & ~0x40000000 : 0);
-		m_segapcm[0]->set_output_gain(ALL_OUTPUTS, version >= 0x151 && header_size >= 0x3c && (r32(0x38) & ~0x40000000) ? volume : 0.0f);
-		m_segapcm[1]->set_output_gain(ALL_OUTPUTS, version >= 0x151 && header_size >= 0x3c && (r32(0x38) & 0x40000000) ? volume : 0.0f);
-		m_segapcm[0]->set_bank(version >= 0x151 && header_size >= 0x40 ? r32(0x3c) : 0);
-		m_segapcm[1]->set_bank(version >= 0x151 && header_size >= 0x40 ? r32(0x3c) : 0);
-
-		m_rf5c68->set_unscaled_clock(version >= 0x151 && header_size >= 0x44 ? r32(0x40) : 0);
-		m_rf5c68->set_output_gain(ALL_OUTPUTS, version >= 0x151 && header_size >= 0x44 && r32(0x40) ? volume : 0.0f);
-
-		m_ym2203[0]->set_unscaled_clock(version >= 0x151 && header_size >= 0x48 ? r32(0x44) & ~0x40000000 : 0);
-		m_ym2203[1]->set_unscaled_clock(version >= 0x151 && header_size >= 0x48 && (r32(0x44) & 0x40000000) ? r32(0x44) & ~0x40000000 : 0);
-		m_ym2203[0]->set_output_gain(ALL_OUTPUTS, version >= 0x151 && header_size >= 0x48 && (r32(0x44) & ~0x40000000) ? volume : 0.0f);
-		m_ym2203[1]->set_output_gain(ALL_OUTPUTS, version >= 0x151 && header_size >= 0x48 && (r32(0x44) & 0x40000000) ? volume : 0.0f);
-
-		m_ym2608[0]->set_unscaled_clock(version >= 0x151 && header_size >= 0x4c ? r32(0x48) & ~0x40000000 : 0);
-		m_ym2608[1]->set_unscaled_clock(version >= 0x151 && header_size >= 0x4c && (r32(0x48) & 0x40000000) ? r32(0x48) & ~0x40000000 : 0);
-		m_ym2608[0]->set_output_gain(ALL_OUTPUTS, version >= 0x151 && header_size >= 0x4c && (r32(0x48) & ~0x40000000) ? volume : 0.0f);
-		m_ym2608[1]->set_output_gain(ALL_OUTPUTS, version >= 0x151 && header_size >= 0x4c && (r32(0x48) & 0x40000000) ? volume : 0.0f);
-
-		m_ym2610[0]->set_unscaled_clock(version >= 0x151 && header_size >= 0x50 ? r32(0x4c) & ~0xc0000000 : 0);
-		m_ym2610[1]->set_unscaled_clock(version >= 0x151 && header_size >= 0x50 && (r32(0x4c) & 0x40000000) ? r32(0x4c) & ~0xc0000000 : 0);
-		m_ym2610[0]->set_output_gain(ALL_OUTPUTS, version >= 0x151 && header_size >= 0x50 && (r32(0x4c) & ~0xc0000000) ? volume : 0.0f);
-		m_ym2610[1]->set_output_gain(ALL_OUTPUTS, version >= 0x151 && header_size >= 0x50 && (r32(0x4c) & 0x40000000) ? volume : 0.0f);
-		if (version >= 0x151 && header_size >= 0x50 && (r32(0x4c) & 0x80000000))
-			logerror("Warning: file requests an unsupported YM2610B\n");
-
-		m_ym3812[0]->set_unscaled_clock(version >= 0x151 && header_size >= 0x54 ? r32(0x50) & ~0xc0000000 : 0);
-		m_ym3812[1]->set_unscaled_clock(version >= 0x151 && header_size >= 0x54 && (r32(0x50) & 0x40000000) ? r32(0x50) & ~0xc0000000 : 0);
-		m_ym3812[0]->set_output_gain(ALL_OUTPUTS, version >= 0x151 && header_size >= 0x54 && (r32(0x50) & ~0xc0000000) ? volume : 0.0f);
-		m_ym3812[1]->set_output_gain(ALL_OUTPUTS, version >= 0x151 && header_size >= 0x54 && (r32(0x50) & 0x40000000) ? volume : 0.0f);
-		if (version >= 0x151 && header_size >= 0x54 && (r32(0x50) & 0x80000000))
-			logerror("Warning: file requests an unsupported SoundBlaster Pro\n");
-
-		m_ym3526[0]->set_unscaled_clock(version >= 0x151 && header_size >= 0x58 ? r32(0x54) & ~0x40000000 : 0);
-		m_ym3526[1]->set_unscaled_clock(version >= 0x151 && header_size >= 0x58 && (r32(0x54) & 0x40000000) ? r32(0x54) & ~0x40000000 : 0);
-		m_ym3526[0]->set_output_gain(ALL_OUTPUTS, version >= 0x151 && header_size >= 0x58 && (r32(0x54) & ~0x40000000) ? volume : 0.0f);
-		m_ym3526[1]->set_output_gain(ALL_OUTPUTS, version >= 0x151 && header_size >= 0x58 && (r32(0x54) & 0x40000000) ? volume : 0.0f);
-
-		m_y8950[0]->set_unscaled_clock(version >= 0x151 && header_size >= 0x5c ? r32(0x58) & ~0x40000000 : 0);
-		m_y8950[1]->set_unscaled_clock(version >= 0x151 && header_size >= 0x5c && (r32(0x58) & 0x40000000) ? r32(0x58) & ~0x40000000 : 0);
-		m_y8950[0]->set_output_gain(ALL_OUTPUTS, version >= 0x151 && header_size >= 0x5c && (r32(0x58) & ~0x40000000) ? volume : 0.0f);
-		m_y8950[1]->set_output_gain(ALL_OUTPUTS, version >= 0x151 && header_size >= 0x5c && (r32(0x58) & 0x40000000) ? volume : 0.0f);
-
-		m_ymf262[0]->set_unscaled_clock(version >= 0x151 && header_size >= 0x60 ? r32(0x5c) & ~0x40000000 : 0);
-		m_ymf262[1]->set_unscaled_clock(version >= 0x151 && header_size >= 0x60 && (r32(0x5c) & 0x40000000) ? r32(0x5c) & ~0x40000000 : 0);
-		m_ymf262[0]->set_output_gain(ALL_OUTPUTS, version >= 0x151 && header_size >= 0x60 && (r32(0x5c) & ~0x40000000) ? volume : 0.0f);
-		m_ymf262[1]->set_output_gain(ALL_OUTPUTS, version >= 0x151 && header_size >= 0x60 && (r32(0x5c) & 0x40000000) ? volume : 0.0f);
-
-		m_ymf278b[0]->set_unscaled_clock(version >= 0x151 && header_size >= 0x64 ? r32(0x60) & ~0x40000000 : 0);
-		m_ymf278b[1]->set_unscaled_clock(version >= 0x151 && header_size >= 0x64 && r32(0x60) & 0x40000000 ? r32(0x60) & ~0x40000000 : 0);
-		m_ymf278b[0]->set_output_gain(ALL_OUTPUTS, version >= 0x151 && header_size >= 0x64 && (r32(0x60) & ~0x40000000) ? volume : 0.0f);
-		m_ymf278b[1]->set_output_gain(ALL_OUTPUTS, version >= 0x151 && header_size >= 0x64 && (r32(0x60) & 0x40000000) ? volume : 0.0f);
-
-		m_ymf271[0]->set_unscaled_clock(version >= 0x151 && header_size >= 0x68 ? r32(0x64) & ~0x40000000 : 0);
-		m_ymf271[1]->set_unscaled_clock(version >= 0x151 && header_size >= 0x68 && r32(0x64) & 0x40000000 ? r32(0x64) & ~0x40000000 : 0);
-		m_ymf271[0]->set_output_gain(ALL_OUTPUTS, version >= 0x151 && header_size >= 0x68 && (r32(0x64) & ~0x40000000) ? volume : 0.0f);
-		m_ymf271[1]->set_output_gain(ALL_OUTPUTS, version >= 0x151 && header_size >= 0x68 && (r32(0x64) & 0x40000000) ? volume : 0.0f);
-
-		m_ymz280b[0]->set_unscaled_clock(version >= 0x151 && header_size >= 0x6c ? r32(0x68) & ~0x40000000 : 0);
-		m_ymz280b[1]->set_unscaled_clock(version >= 0x151 && header_size >= 0x6c && r32(0x68) & 0x40000000 ? r32(0x68) & ~0x40000000 : 0);
-		m_ymz280b[0]->set_output_gain(ALL_OUTPUTS, version >= 0x151 && header_size >= 0x6c && (r32(0x68) & ~0x40000000) ? volume : 0.0f);
-		m_ymz280b[1]->set_output_gain(ALL_OUTPUTS, version >= 0x151 && header_size >= 0x6c && (r32(0x68) & 0x40000000) ? volume : 0.0f);
-
-		m_rf5c164->set_unscaled_clock(version >= 0x151 && header_size >= 0x70 ? r32(0x6c) & ~0x80000000 : 0);
-		m_rf5c164->set_output_gain(ALL_OUTPUTS, version >= 0x151 && header_size >= 0x70 && (r32(0x6c) & ~0x80000000) ? volume : 0.0f);
-		if (version >= 0x151 && header_size >= 0x70 && (r32(0x6c) & 0x80000000))
-			logerror("Warning: file requests an unsupported Cosmic Fantasy Stories HACK\n");
-
-		m_sega32x->set_unscaled_clock(version >= 0x151 && header_size >= 0x74 && r32(0x70) ? r32(0x70) : 0);
-		m_sega32x->set_ldac_output_gain(version >= 0x151 && header_size >= 0x74 && r32(0x70) ? volume : 0.0f);
-		m_sega32x->set_rdac_output_gain(version >= 0x151 && header_size >= 0x74 && r32(0x70) ? volume : 0.0f);
-
-		m_ay8910[0]->set_unscaled_clock(version >= 0x151 && header_size >= 0x78 ? r32(0x74) & ~0x40000000 : 0);
-		m_ay8910[1]->set_unscaled_clock(version >= 0x151 && header_size >= 0x78 && (r32(0x74) & 0x40000000) ? r32(0x74) & ~0x40000000 : 0);
-		m_ay8910[0]->set_output_gain(ALL_OUTPUTS, version >= 0x151 && header_size >= 0x78 && (r32(0x74) & ~0x40000000) ? volume : 0.0f);
-		m_ay8910[1]->set_output_gain(ALL_OUTPUTS, version >= 0x151 && header_size >= 0x78 && (r32(0x74) & 0x40000000) ? volume : 0.0f);
-=======
 		if (setup_device(*m_ym2413[0], 0, CT_YM2413, 0x10) ||
 			setup_device(*m_ym2413[1], 1, CT_YM2413, 0x10))
 			osd_printf_warning("Warning: file requests an unsupported VRC7\n");
@@ -2909,7 +2804,6 @@
 
 		setup_device(*m_ay8910[0], 0, CT_AY8910, 0x74, 0x151);
 		setup_device(*m_ay8910[1], 1, CT_AY8910, 0x74, 0x151);
->>>>>>> 1c9aa491
 		m_ay8910[0]->set_psg_type(vgm_ay8910_type(version >= 0x151 && header_size >= 0x7c ? r8(0x78) : 0));
 		m_ay8910[1]->set_psg_type(vgm_ay8910_type(version >= 0x151 && header_size >= 0x7c ? r8(0x78) : 0));
 		m_ay8910[0]->set_flags(vgm_ay8910_flags(version >= 0x151 && header_size >= 0x7a ? r8(0x79) : 0));
@@ -2919,30 +2813,6 @@
 		m_ym2608[0]->set_flags(vgm_ay8910_flags(version >= 0x151 && header_size >= 0x7c ? r8(0x7b) : 0));
 		m_ym2608[1]->set_flags(vgm_ay8910_flags(version >= 0x151 && header_size >= 0x7c ? r8(0x7b) : 0));
 
-<<<<<<< HEAD
-		m_dmg[0]->set_unscaled_clock(version >= 0x161 && header_size >= 0x84 ? r32(0x80) & ~0x40000000 : 0);
-		m_dmg[1]->set_unscaled_clock(version >= 0x161 && header_size >= 0x84 && (r32(0x80) & 0x40000000) ? r32(0x80) & ~0x40000000 : 0);
-		m_dmg[0]->set_output_gain(ALL_OUTPUTS, version >= 0x161 && header_size >= 0x84 && (r32(0x80) & ~0x40000000) ? volume : 0.0f);
-		m_dmg[1]->set_output_gain(ALL_OUTPUTS, version >= 0x161 && header_size >= 0x84 && (r32(0x80) & 0x40000000) ? volume : 0.0f);
-
-		m_nescpu[0]->set_unscaled_clock(version >= 0x161 && header_size >= 0x88 ? r32(0x84) & ~0xc0000000 : 0);
-		m_nescpu[1]->set_unscaled_clock(version >= 0x161 && header_size >= 0x88 && (r32(0x84) & 0x40000000) ? r32(0x84) & ~0xc0000000 : 0);
-		m_nescpu[0]->m_apu->set_output_gain(ALL_OUTPUTS, version >= 0x161 && header_size >= 0x88 && (r32(0x84) & ~0xc0000000) ? volume : 0.0f);
-		m_nescpu[1]->m_apu->set_output_gain(ALL_OUTPUTS, version >= 0x161 && header_size >= 0x88 && (r32(0x84) & 0x40000000) ? volume : 0.0f);
-
-		if (version >= 0x161 && header_size >= 0x88 && (r32(0x84) & 0x80000000))
-			logerror("Warning: file requests an unsupported FDS sound addon\n");
-
-		m_multipcm[0]->set_unscaled_clock(version >= 0x161 && header_size >= 0x8c ? r32(0x88) & ~0x40000000 : 0);
-		m_multipcm[1]->set_unscaled_clock(version >= 0x161 && header_size >= 0x8c && (r32(0x88) & 0x40000000) ? r32(0x88) & ~0x40000000 : 0);
-		m_multipcm[0]->set_output_gain(ALL_OUTPUTS, version >= 0x161 && header_size >= 0x8c && (r32(0x88) & ~0x40000000) ? volume : 0.0f);
-		m_multipcm[1]->set_output_gain(ALL_OUTPUTS, version >= 0x161 && header_size >= 0x8c && (r32(0x88) & 0x40000000) ? volume : 0.0f);
-
-		m_upd7759[0]->set_unscaled_clock(version >= 0x161 && header_size >= 0x90 ? r32(0x8c) & ~0xc0000000 : 0);
-		m_upd7759[1]->set_unscaled_clock(version >= 0x161 && header_size >= 0x90 && (r32(0x8c) & 0x40000000) ? r32(0x8c) & ~0xc0000000 : 0);
-		m_upd7759[0]->set_output_gain(ALL_OUTPUTS, version >= 0x161 && header_size >= 0x90 && (r32(0x8c) & ~0xc0000000) ? volume : 0.0f);
-		m_upd7759[1]->set_output_gain(ALL_OUTPUTS, version >= 0x161 && header_size >= 0x90 && (r32(0x8c) & 0x40000000) ? volume : 0.0f);
-=======
 		setup_device(*m_dmg[0], 0, CT_GAMEBOY, 0x80, 0x161);
 		setup_device(*m_dmg[1], 1, CT_GAMEBOY, 0x80, 0x161);
 
@@ -2955,21 +2825,13 @@
 
 		setup_device(*m_upd7759[0], 0, CT_UPD7759, 0x8c, 0x161);
 		setup_device(*m_upd7759[1], 1, CT_UPD7759, 0x8c, 0x161);
->>>>>>> 1c9aa491
 		m_upd7759_md[0] = r32(0x8c) & 0x80000000 ? 0 : 1;
 		m_upd7759_md[1] = r32(0x8c) & 0x80000000 ? 0 : 1;
 		m_upd7759[0]->md_w(m_upd7759_md[0]);
 		m_upd7759[1]->md_w(m_upd7759_md[1]);
 
-<<<<<<< HEAD
-		m_okim6258[0]->set_unscaled_clock(version >= 0x161 && header_size >= 0x94 ? r32(0x90) & ~0x40000000 : 0);
-		m_okim6258[1]->set_unscaled_clock(version >= 0x161 && header_size >= 0x94 && (r32(0x90) & 0x40000000) ? r32(0x90) & ~0x40000000 : 0);
-		m_okim6258[0]->set_output_gain(ALL_OUTPUTS, version >= 0x161 && header_size >= 0x94 && (r32(0x90) & ~0x40000000) ? volume : 0.0f);
-		m_okim6258[1]->set_output_gain(ALL_OUTPUTS, version >= 0x161 && header_size >= 0x94 && (r32(0x90) & 0x40000000) ? volume : 0.0f);
-=======
 		setup_device(*m_okim6258[0], 0, CT_OKIM6258, 0x90, 0x161);
 		setup_device(*m_okim6258[1], 1, CT_OKIM6258, 0x90, 0x161);
->>>>>>> 1c9aa491
 
 		uint8_t okim6258_flags = version >= 0x161 && header_size >= 0x95 ? r8(0x94) : 0;
 		m_okim6258_divider[0] = okim6258_flags & 3;
@@ -2987,26 +2849,6 @@
 		m_c140[0]->set_bank_type(c140_bank_type(version >= 0x161 && header_size >= 0x96 ? r8(0x96) : 0));
 		m_c140[1]->set_bank_type(c140_bank_type(version >= 0x161 && header_size >= 0x96 ? r8(0x96) : 0));
 
-<<<<<<< HEAD
-		m_okim6295_clock[0] = version >= 0x161 && header_size >= 0x9c ? r32(0x98) & ~0xc0000000 : 0;
-		m_okim6295_clock[1] = version >= 0x161 && header_size >= 0x9c && (r32(0x98) & 0x40000000) ? r32(0x98) & ~0xc0000000 : 0;
-		m_okim6295[0]->set_unscaled_clock(m_okim6295_clock[0]);
-		m_okim6295[1]->set_unscaled_clock(m_okim6295_clock[1]);
-		m_okim6295[0]->set_output_gain(ALL_OUTPUTS, m_okim6295_clock[0] ? volume : 0.0f);
-		m_okim6295[1]->set_output_gain(ALL_OUTPUTS, m_okim6295_clock[1] ? volume : 0.0f);
-
-		m_okim6295_pin7[0] = version >= 0x161 && header_size >= 0x9c && (r32(0x98) & 0x80000000) ? 1 : 0;
-		m_okim6295_pin7[1] = version >= 0x161 && header_size >= 0x9c && (r32(0x98) & 0x40000000) && (r32(0x98) & 0x80000000) ? 1 : 0;
-		m_okim6295[0]->set_pin7(m_okim6295_pin7[0] ? okim6295_device::PIN7_HIGH : okim6295_device::PIN7_LOW);
-		m_okim6295[1]->set_pin7(m_okim6295_pin7[1] ? okim6295_device::PIN7_HIGH : okim6295_device::PIN7_LOW);
-
-		m_k051649[0]->set_unscaled_clock(version >= 0x161 && header_size >= 0xa0 ? r32(0x9c) & ~0xc0000000 : 0);
-		m_k051649[1]->set_unscaled_clock(version >= 0x161 && header_size >= 0xa0 && (r32(0x9c) & 0x40000000) ? r32(0x9c) & ~0xc0000000 : 0);
-		m_k051649[0]->set_output_gain(ALL_OUTPUTS, version >= 0x161 && header_size >= 0xa0 && (r32(0x9c) & ~0xc0000000) ? volume : 0.0f);
-		m_k051649[1]->set_output_gain(ALL_OUTPUTS, version >= 0x161 && header_size >= 0xa0 && (r32(0x9c) & 0x40000000) ? volume : 0.0f);
-		if (version >= 0x161 && header_size >= 0xa0 && (r32(0x9c) & 0x80000000))
-			logerror("Warning: file requests an unsupported Konami SCC\n");
-=======
 		m_okim6295_pin7[0] = setup_device(*m_okim6295[0], 0, CT_OKIM6295, 0x98, 0x161);
 		m_okim6295_pin7[1] = setup_device(*m_okim6295[1], 1, CT_OKIM6295, 0x98, 0x161);
 		m_okim6295[0]->set_pin7(m_okim6295_pin7[0] ? okim6295_device::PIN7_HIGH : okim6295_device::PIN7_LOW);
@@ -3015,92 +2857,20 @@
 		if (setup_device(*m_k051649[0], 0, CT_K051649, 0x9c, 0x161) ||
 			setup_device(*m_k051649[1], 1, CT_K051649, 0x9c, 0x161))
 			osd_printf_warning("Warning: file requests an unsupported Konami SCC\n");
->>>>>>> 1c9aa491
 
 		setup_device(*m_k054539[0], 0, CT_K054539, 0xa0, 0x161);
 		setup_device(*m_k054539[1], 1, CT_K054539, 0xa0, 0x161);
 
-<<<<<<< HEAD
-		m_k054539[0]->set_unscaled_clock(version >= 0x161 && header_size >= 0xa4 ? r32(0xa0) & ~0x40000000 : 0);
-		m_k054539[1]->set_unscaled_clock(version >= 0x161 && header_size >= 0xa4 && (r32(0xa0) & 0x40000000) ? r32(0xa0) & ~0x40000000 : 0);
-		m_k054539[0]->set_output_gain(ALL_OUTPUTS, version >= 0x161 && header_size >= 0xa4 && (r32(0xa0) & ~0x40000000) ? volume : 0.0f);
-		m_k054539[1]->set_output_gain(ALL_OUTPUTS, version >= 0x161 && header_size >= 0xa4 && (r32(0xa0) & 0x40000000) ? volume : 0.0f);
-=======
 		// HACK: Some VGMs contain 48,000 instead of 18,432,000
 		m_k054539[0]->set_clock_scale(m_k054539[0]->unscaled_clock() == 48000 ? 384.0 : 1.0);
 		m_k054539[1]->set_clock_scale(m_k054539[1]->unscaled_clock() == 48000 ? 384.0 : 1.0);
 		if (m_k054539[0]->unscaled_clock() == 48000 || m_k054539[1]->unscaled_clock() == 48000)
 			osd_printf_error("bad rip detected, correcting k054539 clock\n");
->>>>>>> 1c9aa491
 
 		// HACK: VGM contain the halved clock speed of the sound core inside the HUC6280
 		m_huc6280[0]->set_clock_scale(2);
 		m_huc6280[1]->set_clock_scale(2);
 
-<<<<<<< HEAD
-		m_huc6280[0]->set_unscaled_clock(version >= 0x161 && header_size >= 0xa8 ? r32(0xa4) & ~0x40000000 : 0);
-		m_huc6280[1]->set_unscaled_clock(version >= 0x161 && header_size >= 0xa8 && (r32(0xa4) & 0x40000000) ? r32(0xa4) & ~0x40000000 : 0);
-		m_huc6280[0]->set_output_gain(ALL_OUTPUTS, version >= 0x161 && header_size >= 0xa8 && (r32(0xa4) & ~0x40000000) ? volume : 0.0f);
-		m_huc6280[1]->set_output_gain(ALL_OUTPUTS, version >= 0x161 && header_size >= 0xa8 && (r32(0xa4) & 0x40000000) ? volume : 0.0f);
-
-		m_c140[0]->set_unscaled_clock(version >= 0x161 && header_size >= 0xac ? r32(0xa8) & ~0x40000000 : 0);
-		m_c140[1]->set_unscaled_clock(version >= 0x161 && header_size >= 0xac && (r32(0xa8) & 0x40000000) ? r32(0xa8) & ~0x40000000 : 0);
-		m_c140[0]->set_output_gain(ALL_OUTPUTS, version >= 0x161 && header_size >= 0xac && (r32(0xa8) & ~0x40000000) ? volume : 0.0f);
-		m_c140[1]->set_output_gain(ALL_OUTPUTS, version >= 0x161 && header_size >= 0xac && (r32(0xa8) & 0x40000000) ? volume : 0.0f);
-
-		m_k053260[0]->set_unscaled_clock(version >= 0x161 && header_size >= 0xb0 ? r32(0xac) & ~0x40000000 : 0);
-		m_k053260[1]->set_unscaled_clock(version >= 0x161 && header_size >= 0xb0 && (r32(0xac) & 0x40000000) ? r32(0xac) & ~0x40000000 : 0);
-		m_k053260[0]->set_output_gain(ALL_OUTPUTS, version >= 0x161 && header_size >= 0xb0 && (r32(0xac) & ~0x40000000) ? volume : 0.0f);
-		m_k053260[1]->set_output_gain(ALL_OUTPUTS, version >= 0x161 && header_size >= 0xb0 && (r32(0xac) & 0x40000000) ? volume : 0.0f);
-
-		m_pokey[0]->set_unscaled_clock(version >= 0x161 && header_size >= 0xb4 ? r32(0xb0) & ~0x40000000 : 0);
-		m_pokey[1]->set_unscaled_clock(version >= 0x161 && header_size >= 0xb4 && (r32(0xb0) & 0x40000000) ? r32(0xb0) & ~0x40000000 : 0);
-		m_pokey[0]->set_output_gain(ALL_OUTPUTS, version >= 0x161 && header_size >= 0xb4 && (r32(0xb0) & ~0x40000000) ? volume : 0.0f);
-		m_pokey[1]->set_output_gain(ALL_OUTPUTS, version >= 0x161 && header_size >= 0xb4 && (r32(0xb0) & 0x40000000) ? volume : 0.0f);
-
-		// HACK: VGMs contain 4,000,000 instead of 60,000,000
-		if (version >= 0x161 && header_size >= 0xb8 && r32(0xb4) == 4000000)
-		{
-			osd_printf_error("HACK: incorrect qsound clock\n");
-			m_qsound->set_clock_scale(15);
-		}
-
-		m_qsound->set_unscaled_clock(version >= 0x161 && header_size >= 0xb8 ? r32(0xb4) : 0);
-		m_qsound->set_output_gain(ALL_OUTPUTS, version >= 0x161 && header_size >= 0xb8 && r32(0xb4) ? volume : 0.0f);
-
-		m_scsp[0]->set_unscaled_clock(version >= 0x161 && header_size >= 0xbc ? r32(0xb8) & ~0x40000000 : 0);
-		m_scsp[1]->set_unscaled_clock(version >= 0x161 && header_size >= 0xbc && (r32(0xb8) & 0x40000000) ? r32(0xb8) & ~0x40000000 : 0);
-		m_scsp[0]->set_output_gain(ALL_OUTPUTS, version >= 0x161 && header_size >= 0xbc && (r32(0xb8) & ~0x40000000) ? volume : 0.0f);
-		m_scsp[1]->set_output_gain(ALL_OUTPUTS, version >= 0x161 && header_size >= 0xbc && (r32(0xb8) & 0x40000000) ? volume : 0.0f);
-
-		if (version >= 0x170 && header_size >= 0xc0 && r32(0xbc))
-			logerror("Warning: file requests an unsupported Extra Header\n");
-
-		m_wswan[0]->set_unscaled_clock(version >= 0x161 && header_size >= 0xc4 ? r32(0xc0) & ~0x40000000 : 0);
-		m_wswan[1]->set_unscaled_clock(version >= 0x161 && header_size >= 0xc4 && (r32(0xc0) & 0x40000000) ? r32(0xc0) & ~0x40000000 : 0);
-
-		m_vsu_vue[0]->set_unscaled_clock(version >= 0x161 && header_size >= 0xc8 ? r32(0xc4) & ~0x40000000 : 0);
-		m_vsu_vue[1]->set_unscaled_clock(version >= 0x161 && header_size >= 0xc8 && (r32(0xc4) & 0x40000000) ? r32(0xc4) & ~0x40000000 : 0);
-		m_vsu_vue[0]->set_output_gain(ALL_OUTPUTS, version >= 0x161 && header_size >= 0xc8 && (r32(0xc4) & ~0x40000000) ? volume : 0.0f);
-		m_vsu_vue[1]->set_output_gain(ALL_OUTPUTS, version >= 0x161 && header_size >= 0xc8 && (r32(0xc4) & 0x40000000) ? volume : 0.0f);
-
-		m_saa1099[0]->set_unscaled_clock(version >= 0x161 && header_size >= 0xcc ? r32(0xc8) & ~0x40000000 : 0);
-		m_saa1099[1]->set_unscaled_clock(version >= 0x161 && header_size >= 0xcc && (r32(0xc8) & 0x40000000) ? r32(0xc8) & ~0x40000000 : 0);
-		m_saa1099[0]->set_output_gain(ALL_OUTPUTS, version >= 0x161 && header_size >= 0xcc && (r32(0xc8) & ~0x40000000) ? volume : 0.0f);
-		m_saa1099[1]->set_output_gain(ALL_OUTPUTS, version >= 0x161 && header_size >= 0xcc && (r32(0xc8) & 0x40000000) ? volume : 0.0f);
-
-		m_es5503[0]->set_unscaled_clock(version >= 0x161 && header_size >= 0xd0 ? r32(0xcc) & ~0x40000000 : 0);
-		m_es5503[1]->set_unscaled_clock(version >= 0x161 && header_size >= 0xd0 && (r32(0xcc) & 0x40000000) ? r32(0xcc) & ~0x40000000 : 0);
-		m_es5503[0]->set_output_gain(ALL_OUTPUTS, version >= 0x161 && header_size >= 0xd0 && (r32(0xcc) & ~0x40000000) ? volume : 0.0f);
-		m_es5503[1]->set_output_gain(ALL_OUTPUTS, version >= 0x161 && header_size >= 0xd0 && (r32(0xcc) & 0x40000000) ? volume : 0.0f);
-
-		m_es5505[0]->set_unscaled_clock(version >= 0x161 && header_size >= 0xd4 ? r32(0xd0) & ~0x40000000 : 0);
-		m_es5505[1]->set_unscaled_clock(version >= 0x161 && header_size >= 0xd4 && (r32(0xd0) & 0x40000000) ? r32(0xd0) & ~0x40000000 : 0);
-		m_es5505[0]->set_output_gain(ALL_OUTPUTS, version >= 0x161 && header_size >= 0xd4 && (r32(0xd0) & ~0x40000000) ? volume : 0.0f);
-		m_es5505[1]->set_output_gain(ALL_OUTPUTS, version >= 0x161 && header_size >= 0xd4 && (r32(0xd0) & 0x40000000) ? volume : 0.0f);
-		if (version >= 0x171 && header_size >= 0xd4 && r32(0xd0) & 0x80000000)
-			logerror("Warning: file requests an unsupported ES5506\n");
-=======
 		setup_device(*m_huc6280[0], 0, CT_C6280, 0xa4, 0x161);
 		setup_device(*m_huc6280[1], 1, CT_C6280, 0xa4, 0x161);
 		setup_device(*m_c140[0], 0, CT_C140, 0xa8, 0x161);
@@ -3131,7 +2901,6 @@
 		if (setup_device(*m_es5505[0], 0, CT_ES5505, 0xd0, 0x171) ||
 			setup_device(*m_es5505[1], 1, CT_ES5503, 0xd0, 0x171))
 			osd_printf_warning("Warning: file requests an unsupported ES5506\n");
->>>>>>> 1c9aa491
 
 		// TODO: dynamically remap es5503/es5505 channels?
 		//m_es5503[0]->set_channels(version >= 0x171 && header_size >= 0xd5 ? r8(0xd4) : 0);
@@ -3142,24 +2911,6 @@
 		m_c352[0]->set_divider(version >= 0x171 && header_size >= 0xd7 && r8(0xd6) ? r8(0xd6) * 4 : 1);
 		m_c352[1]->set_divider(version >= 0x171 && header_size >= 0xd7 && r8(0xd6) ? r8(0xd6) * 4 : 1);
 
-<<<<<<< HEAD
-		m_x1_010[0]->set_unscaled_clock(version >= 0x171 && header_size >= 0xdc ? r32(0xd8) & ~0x40000000 : 0);
-		m_x1_010[1]->set_unscaled_clock(version >= 0x171 && header_size >= 0xdc && (r32(0xd8) & 0x40000000) ? r32(0xd8) & ~0x40000000 : 0);
-		m_x1_010[0]->set_output_gain(ALL_OUTPUTS, version >= 0x171 && header_size >= 0xdc && (r32(0xd8) & ~0x40000000) ? volume : 0.0f);
-		m_x1_010[1]->set_output_gain(ALL_OUTPUTS, version >= 0x171 && header_size >= 0xdc && (r32(0xd8) & 0x40000000) ? volume : 0.0f);
-
-		m_c352[0]->set_unscaled_clock(version >= 0x171 && header_size >= 0xe0 ? r32(0xdc) & ~0xc0000000 : 0);
-		m_c352[1]->set_unscaled_clock(version >= 0x171 && header_size >= 0xe0 && (r32(0xdc) & 0x40000000) ? r32(0xdc) & ~0xc0000000 : 0);
-		m_c352[0]->set_output_gain(ALL_OUTPUTS, version >= 0x171 && header_size >= 0xe0 && (r32(0xdc) & ~0xc0000000) ? volume : 0.0f);
-		m_c352[1]->set_output_gain(ALL_OUTPUTS, version >= 0x171 && header_size >= 0xe0 && (r32(0xdc) & 0x40000000) ? volume : 0.0f);
-		if (version >= 0x171 && header_size >= 0xe0 && r32(0xdc) & 0x80000000)
-			logerror("Warning: file requests an unsupported disable rear speakers\n");
-
-		m_ga20[0]->set_unscaled_clock(version >= 0x171 && header_size >= 0xe4 ? r32(0xe0) & ~0x40000000 : 0);
-		m_ga20[1]->set_unscaled_clock(version >= 0x171 && header_size >= 0xe4 && (r32(0xe0) & 0x40000000) ? r32(0xe0) & ~0x40000000 : 0);
-		m_ga20[0]->set_output_gain(ALL_OUTPUTS, version >= 0x171 && header_size >= 0xe4 && (r32(0xe0) & ~0x40000000) ? volume : 0.0f);
-		m_ga20[1]->set_output_gain(ALL_OUTPUTS, version >= 0x171 && header_size >= 0xe4 && (r32(0xe0) & 0x40000000) ? volume : 0.0f);
-=======
 		setup_device(*m_x1_010[0], 0, CT_X1_010, 0xd8, 0x171);
 		setup_device(*m_x1_010[1], 1, CT_X1_010, 0xd8, 0x171);
 
@@ -3169,7 +2920,6 @@
 
 		setup_device(*m_ga20[0], 0, CT_GA20, 0xe0, 0x171);
 		setup_device(*m_ga20[1], 1, CT_GA20, 0xe0, 0x171);
->>>>>>> 1c9aa491
 
 		for (device_t &child : subdevices())
 			if (child.clock() != 0)
