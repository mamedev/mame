--- conflicted
+++ resolved
@@ -1762,17 +1762,12 @@
 		if (version >= 0x151 && data_start >= 0x50 && (r32(0x4c) & 0x80000000))
 			logerror("Warning: file requests an unsupported YM2610B\n");
 
-<<<<<<< HEAD
-		m_ym3812[0]->set_unscaled_clock(version >= 0x151 && data_start >= 0x54 ? r32(0x50) & ~0x40000000 : 0);
-		m_ym3812[1]->set_unscaled_clock(version >= 0x151 && data_start >= 0x54 && r32(0x50) & 0x40000000 ? r32(0x50) & ~0x40000000 : 0);
-		m_ym3812[0]->set_output_gain(ALL_OUTPUTS, version >= 0x151 && data_start >= 0x54 && (r32(0x50) & ~0x40000000) ? volume : 0.0f);
-		m_ym3812[1]->set_output_gain(ALL_OUTPUTS, version >= 0x151 && data_start >= 0x54 && (r32(0x50) & 0x40000000) ? volume : 0.0f);
-=======
 		m_ym3812[0]->set_unscaled_clock(version >= 0x151 && data_start >= 0x54 ? r32(0x50) & ~0xc0000000 : 0);
 		m_ym3812[1]->set_unscaled_clock(version >= 0x151 && data_start >= 0x54 && r32(0x50) & 0x40000000 ? r32(0x50) & ~0xc0000000 : 0);
+		m_ym3812[0]->set_output_gain(ALL_OUTPUTS, version >= 0x151 && data_start >= 0x54 && (r32(0x50) & ~0xc0000000) ? volume : 0.0f);
+		m_ym3812[1]->set_output_gain(ALL_OUTPUTS, version >= 0x151 && data_start >= 0x54 && (r32(0x50) & 0x40000000) ? volume : 0.0f);
 		if (version >= 0x151 && data_start >= 0x54 && (r32(0x50) & 0x80000000))
 			logerror("Warning: file requests an unsupported SoundBlaster Pro\n");
->>>>>>> ef33cc04
 
 		m_ym3526[0]->set_unscaled_clock(version >= 0x151 && data_start >= 0x58 ? r32(0x54) & ~0x40000000 : 0);
 		m_ym3526[1]->set_unscaled_clock(version >= 0x151 && data_start >= 0x58 && r32(0x54) & 0x40000000 ? r32(0x54) & ~0x40000000 : 0);
@@ -1828,15 +1823,10 @@
 		if (version >= 0x161 && data_start >= 0x84 && (r32(0x80) & 0x40000000))
 			logerror("Warning: file requests an unsupported 2nd DMG\n");
 
-<<<<<<< HEAD
-		m_nescpu->set_unscaled_clock(version >= 0x161 && data_start >= 0x88 ? r32(0x84) & ~0x40000000 : 0);
-		m_nescpu->m_apu->set_unscaled_clock(version >= 0x161 && data_start >= 0x88 ? r32(0x84) & ~0x40000000 : 0);
-		m_nescpu->m_apu->set_output_gain(ALL_OUTPUTS, version >= 0x161 && data_start >= 0x88 && (r32(0x84) & ~0x40000000) ? volume : 0.0f);
-=======
 		m_nescpu->set_unscaled_clock(version >= 0x161 && data_start >= 0x88 ? r32(0x84) & ~0xc0000000 : 0);
+		m_nescpu->m_apu->set_output_gain(ALL_OUTPUTS, version >= 0x161 && data_start >= 0x88 && (r32(0x84) & ~0xc0000000) ? volume : 0.0f);
 		if (version >= 0x161 && data_start >= 0x88 && (r32(0x84) & 0x80000000))
 			logerror("Warning: file requests an unsupported FDS sound addon\n");
->>>>>>> ef33cc04
 		if (version >= 0x161 && data_start >= 0x88 && (r32(0x84) & 0x40000000))
 			logerror("Warning: file requests an unsupported 2nd NES APU\n");
 
@@ -1865,14 +1855,10 @@
 		m_okim6295[0]->set_pin7(m_okim6295_pin7[0] ? okim6295_device::PIN7_HIGH : okim6295_device::PIN7_LOW);
 		m_okim6295[1]->set_pin7(m_okim6295_pin7[1] ? okim6295_device::PIN7_HIGH : okim6295_device::PIN7_LOW);
 
-<<<<<<< HEAD
-		m_k051649->set_unscaled_clock(version >= 0x161 && data_start >= 0xa0 ? r32(0x9c) & ~0x40000000 : 0);
-		m_k051649->set_output_gain(ALL_OUTPUTS, version >= 0x161 && data_start >= 0xa0 && (r32(0x9c) & ~0x40000000) ? volume : 0.0f);
-=======
 		m_k051649->set_unscaled_clock(version >= 0x161 && data_start >= 0xa0 ? r32(0x9c) & ~0xc0000000 : 0);
+		m_k051649->set_output_gain(ALL_OUTPUTS, version >= 0x161 && data_start >= 0xa0 && (r32(0x9c) & ~0xc0000000) ? volume : 0.0f);
 		if (version >= 0x161 && data_start >= 0xa0 && (r32(0x9c) & 0x80000000))
 			logerror("Warning: file requests an unsupported Konami SCC\n");
->>>>>>> ef33cc04
 		if (version >= 0x161 && data_start >= 0xa0 && (r32(0x9c) & 0x40000000))
 			logerror("Warning: file requests an unsupported 2nd K051649\n");
 
