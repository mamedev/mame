--- conflicted
+++ resolved
@@ -127,62 +127,6 @@
 	DECLARE_WRITE8_MEMBER(multipcm_bank_hi_a_w);
 	DECLARE_WRITE8_MEMBER(multipcm_bank_lo_b_w);
 	DECLARE_WRITE8_MEMBER(multipcm_bank_hi_b_w);
-
-private:
-	struct rom_block {
-		offs_t start_address;
-		offs_t end_address;
-		std::unique_ptr<uint8_t[]> data;
-
-		rom_block(rom_block &&) = default;
-		rom_block(offs_t start, offs_t end, std::unique_ptr<uint8_t[]> &&d) : start_address(start), end_address(end), data(std::move(d)) {}
-	};
-
-	enum { RESET, RUN, DONE };
-
-	address_space_config m_file_config, m_io_config, m_io16_config;
-	address_space *m_file, *m_io, *m_io16;
-
-	int m_icount, m_state;
-
-	uint32_t m_pc;
-
-	std::list<rom_block> m_rom_blocks[2][0x40];
-
-	std::vector<uint8_t> m_data_streams[0x40];
-	std::vector<uint32_t> m_data_stream_starts[0x40];
-
-	uint32_t m_ym2612_stream_offset;
-
-	uint32_t m_multipcma_bank_l;
-	uint32_t m_multipcma_bank_r;
-	uint32_t m_multipcma_banked;
-	uint32_t m_multipcmb_bank_l;
-	uint32_t m_multipcmb_bank_r;
-	uint32_t m_multipcmb_banked;
-
-	uint8_t rom_r(int chip, uint8_t type, offs_t offset);
-	uint32_t handle_data_block(uint32_t address);
-	void blocks_clear();
-};
-
-DEFINE_DEVICE_TYPE(VGMPLAY, vgmplay_device, "vgmplay_core", "VGM Player engine")
-
-class vgmplay_state : public driver_device
-{
-public:
-	vgmplay_state(const machine_config &mconfig, device_type type, const char *tag);
-
-	virtual void machine_start() override;
-
-	DECLARE_READ8_MEMBER(file_r);
-	DECLARE_READ8_MEMBER(file_size_r);
-
-<<<<<<< HEAD
-	DECLARE_WRITE8_MEMBER(multipcm_bank_lo_a_w);
-	DECLARE_WRITE8_MEMBER(multipcm_bank_hi_a_w);
-	DECLARE_WRITE8_MEMBER(multipcm_bank_lo_b_w);
-	DECLARE_WRITE8_MEMBER(multipcm_bank_hi_b_w);
 	DECLARE_WRITE8_MEMBER(okim6295_clock_a_w);
 	DECLARE_WRITE8_MEMBER(okim6295_pin7_a_w);
 	DECLARE_WRITE8_MEMBER(okim6295_nmk112_enable_a_w);
@@ -194,8 +138,66 @@
 	DECLARE_WRITE8_MEMBER(okim6295_bank_b_w);
 	DECLARE_WRITE8_MEMBER(okim6295_nmk112_bank_b_w);
 
-=======
->>>>>>> 11cf1a37
+private:
+	struct rom_block {
+		offs_t start_address;
+		offs_t end_address;
+		std::unique_ptr<uint8_t[]> data;
+
+		rom_block(rom_block &&) = default;
+		rom_block(offs_t start, offs_t end, std::unique_ptr<uint8_t[]> &&d) : start_address(start), end_address(end), data(std::move(d)) {}
+	};
+
+	enum { RESET, RUN, DONE };
+
+	address_space_config m_file_config, m_io_config, m_io16_config;
+	address_space *m_file, *m_io, *m_io16;
+
+	int m_icount, m_state;
+
+	uint32_t m_pc;
+
+	std::list<rom_block> m_rom_blocks[2][0x40];
+
+	std::vector<uint8_t> m_data_streams[0x40];
+	std::vector<uint32_t> m_data_stream_starts[0x40];
+
+	uint32_t m_ym2612_stream_offset;
+
+	uint32_t m_multipcma_bank_l;
+	uint32_t m_multipcma_bank_r;
+	uint32_t m_multipcma_banked;
+	uint32_t m_multipcmb_bank_l;
+	uint32_t m_multipcmb_bank_r;
+	uint32_t m_multipcmb_banked;
+	uint32_t m_okim6295a_clock;
+	uint32_t m_okim6295a_pin7;
+	uint32_t m_okim6295a_nmk112_enable;
+	uint32_t m_okim6295a_bank;
+	uint32_t m_okim6295a_nmk112_bank[4];
+	uint32_t m_okim6295b_clock;
+	uint32_t m_okim6295b_pin7;
+	uint32_t m_okim6295b_nmk112_enable;
+	uint32_t m_okim6295b_bank;
+	uint32_t m_okim6295b_nmk112_bank[4];
+
+	uint8_t rom_r(int chip, uint8_t type, offs_t offset);
+	uint32_t handle_data_block(uint32_t address);
+	void blocks_clear();
+};
+
+DEFINE_DEVICE_TYPE(VGMPLAY, vgmplay_device, "vgmplay_core", "VGM Player engine")
+
+class vgmplay_state : public driver_device
+{
+public:
+	vgmplay_state(const machine_config &mconfig, device_type type, const char *tag);
+
+	virtual void machine_start() override;
+
+	DECLARE_READ8_MEMBER(file_r);
+	DECLARE_READ8_MEMBER(file_size_r);
+
 	void vgmplay(machine_config &config);
 private:
 	std::vector<uint8_t> m_file_data;
@@ -231,24 +233,6 @@
 	required_device<ym2608_device> m_ym2608;
 	required_device<qsound_device> m_qsound;
 
-<<<<<<< HEAD
-	uint32_t m_multipcma_bank_l;
-	uint32_t m_multipcma_bank_r;
-	uint32_t m_multipcmb_bank_l;
-	uint32_t m_multipcmb_bank_r;
-	uint32_t m_okim6295a_clock;
-	uint32_t m_okim6295a_pin7;
-	uint32_t m_okim6295a_nmk112_enable;
-	uint32_t m_okim6295a_bank;
-	uint32_t m_okim6295a_nmk112_bank[4];
-	uint32_t m_okim6295b_clock;
-	uint32_t m_okim6295b_pin7;
-	uint32_t m_okim6295b_nmk112_enable;
-	uint32_t m_okim6295b_bank;
-	uint32_t m_okim6295b_nmk112_bank[4];
-
-=======
->>>>>>> 11cf1a37
 	uint32_t r32(int offset) const;
 	uint8_t r8(int offset) const;
 };
@@ -1461,7 +1445,7 @@
 	m_multipcmb_banked = 1;
 }
 
-WRITE8_MEMBER(vgmplay_state::okim6295_clock_a_w)
+WRITE8_MEMBER(vgmplay_device::okim6295_clock_a_w)
 {
 	uint32_t old = m_okim6295a_clock;
 	int shift = ((offset & 3) << 3);
@@ -1471,7 +1455,7 @@
 
 }
 
-WRITE8_MEMBER(vgmplay_state::okim6295_pin7_a_w)
+WRITE8_MEMBER(vgmplay_device::okim6295_pin7_a_w)
 {
 	if ((data & mem_mask) != (m_okim6295a_pin7 & mem_mask))
 	{
@@ -1480,12 +1464,12 @@
 	}
 }
 
-WRITE8_MEMBER(vgmplay_state::okim6295_nmk112_enable_a_w)
+WRITE8_MEMBER(vgmplay_device::okim6295_nmk112_enable_a_w)
 {
 	COMBINE_DATA(&m_okim6295a_nmk112_enable);
 }
 
-WRITE8_MEMBER(vgmplay_state::okim6295_bank_a_w)
+WRITE8_MEMBER(vgmplay_device::okim6295_bank_a_w)
 {
 	if ((data & mem_mask) != (m_okim6295a_bank & mem_mask))
 	{
@@ -1493,7 +1477,7 @@
 	}
 }
 
-WRITE8_MEMBER(vgmplay_state::okim6295_nmk112_bank_a_w)
+WRITE8_MEMBER(vgmplay_device::okim6295_nmk112_bank_a_w)
 {
 	offset &= 3;
 	if ((data & mem_mask) != (m_okim6295a_nmk112_bank[offset] & mem_mask))
@@ -1502,7 +1486,7 @@
 	}
 }
 
-WRITE8_MEMBER(vgmplay_state::okim6295_clock_b_w)
+WRITE8_MEMBER(vgmplay_device::okim6295_clock_b_w)
 {
 	uint32_t old = m_okim6295b_clock;
 	int shift = ((offset & 3) << 3);
@@ -1512,7 +1496,7 @@
 
 }
 
-WRITE8_MEMBER(vgmplay_state::okim6295_pin7_b_w)
+WRITE8_MEMBER(vgmplay_device::okim6295_pin7_b_w)
 {
 	if ((data & mem_mask) != (m_okim6295b_pin7 & mem_mask))
 	{
@@ -1521,12 +1505,12 @@
 	}
 }
 
-WRITE8_MEMBER(vgmplay_state::okim6295_nmk112_enable_b_w)
+WRITE8_MEMBER(vgmplay_device::okim6295_nmk112_enable_b_w)
 {
 	COMBINE_DATA(&m_okim6295b_nmk112_enable);
 }
 
-WRITE8_MEMBER(vgmplay_state::okim6295_bank_b_w)
+WRITE8_MEMBER(vgmplay_device::okim6295_bank_b_w)
 {
 	if ((data & mem_mask) != (m_okim6295b_bank & mem_mask))
 	{
@@ -1534,7 +1518,7 @@
 	}
 }
 
-WRITE8_MEMBER(vgmplay_state::okim6295_nmk112_bank_b_w)
+WRITE8_MEMBER(vgmplay_device::okim6295_nmk112_bank_b_w)
 {
 	offset &= 3;
 	if ((data & mem_mask) != (m_okim6295b_nmk112_bank[offset] & mem_mask))
@@ -1555,7 +1539,6 @@
 ADDRESS_MAP_END
 
 static ADDRESS_MAP_START( soundchips_map, AS_IO, 8, vgmplay_state )
-<<<<<<< HEAD
 	AM_RANGE(vgmplay_device::REG_SIZE,         vgmplay_device::REG_SIZE+3)       AM_READ(file_size_r)
 	AM_RANGE(vgmplay_device::A_YM2612,         vgmplay_device::A_YM2612+3)       AM_DEVWRITE    ("ym2612",        ym2612_device, write)
 	AM_RANGE(vgmplay_device::A_YM2151,         vgmplay_device::A_YM2151+1)       AM_DEVWRITE    ("ym2151",        ym2151_device, write)
@@ -1573,28 +1556,28 @@
 	AM_RANGE(vgmplay_device::A_K053260,        vgmplay_device::A_K053260+0x2f)   AM_DEVWRITE    ("k053260",       k053260_device, write)
 	AM_RANGE(vgmplay_device::A_C6280,          vgmplay_device::A_C6280+0xf)      AM_DEVWRITE    ("c6280",         c6280_device, c6280_w)
 	AM_RANGE(vgmplay_device::A_OKIM6295A,      vgmplay_device::A_OKIM6295A)      AM_DEVWRITE    ("okim6295a",     okim6295_device, write)
-	AM_RANGE(vgmplay_device::A_OKIM6295A+0x8,  vgmplay_device::A_OKIM6295A+0xb)  AM_WRITE(okim6295_clock_a_w)
-	AM_RANGE(vgmplay_device::A_OKIM6295A+0xc,  vgmplay_device::A_OKIM6295A+0xc)  AM_WRITE(okim6295_pin7_a_w)
-	AM_RANGE(vgmplay_device::A_OKIM6295A+0xe,  vgmplay_device::A_OKIM6295A+0xe)  AM_WRITE(okim6295_nmk112_enable_a_w)
-	AM_RANGE(vgmplay_device::A_OKIM6295A+0xf,  vgmplay_device::A_OKIM6295A+0xf)  AM_WRITE(okim6295_bank_a_w)
-	AM_RANGE(vgmplay_device::A_OKIM6295A+0x10, vgmplay_device::A_OKIM6295A+0x13) AM_WRITE(okim6295_nmk112_bank_a_w)
+	AM_RANGE(vgmplay_device::A_OKIM6295A+0x8,  vgmplay_device::A_OKIM6295A+0xb)  AM_DEVWRITE    ("vgmplay",       vgmplay_device, okim6295_clock_a_w)
+	AM_RANGE(vgmplay_device::A_OKIM6295A+0xc,  vgmplay_device::A_OKIM6295A+0xc)  AM_DEVWRITE    ("vgmplay",       vgmplay_device, okim6295_pin7_a_w)
+	AM_RANGE(vgmplay_device::A_OKIM6295A+0xe,  vgmplay_device::A_OKIM6295A+0xe)  AM_DEVWRITE    ("vgmplay",       vgmplay_device, okim6295_nmk112_enable_a_w)
+	AM_RANGE(vgmplay_device::A_OKIM6295A+0xf,  vgmplay_device::A_OKIM6295A+0xf)  AM_DEVWRITE    ("vgmplay",       vgmplay_device, okim6295_bank_a_w)
+	AM_RANGE(vgmplay_device::A_OKIM6295A+0x10, vgmplay_device::A_OKIM6295A+0x13) AM_DEVWRITE    ("vgmplay",       vgmplay_device, okim6295_nmk112_bank_a_w)
 	AM_RANGE(vgmplay_device::A_OKIM6295B,      vgmplay_device::A_OKIM6295B)      AM_DEVWRITE    ("okim6295b",     okim6295_device, write)
-	AM_RANGE(vgmplay_device::A_OKIM6295B+0x8,  vgmplay_device::A_OKIM6295B+0xb)  AM_WRITE(okim6295_clock_b_w)
-	AM_RANGE(vgmplay_device::A_OKIM6295B+0xc,  vgmplay_device::A_OKIM6295B+0xc)  AM_WRITE(okim6295_pin7_b_w)
-	AM_RANGE(vgmplay_device::A_OKIM6295B+0xe,  vgmplay_device::A_OKIM6295B+0xe)  AM_WRITE(okim6295_nmk112_enable_b_w)
-	AM_RANGE(vgmplay_device::A_OKIM6295B+0xf,  vgmplay_device::A_OKIM6295B+0xf)  AM_WRITE(okim6295_bank_b_w)
-	AM_RANGE(vgmplay_device::A_OKIM6295B+0x10, vgmplay_device::A_OKIM6295B+0x13) AM_WRITE(okim6295_nmk112_bank_b_w)
+	AM_RANGE(vgmplay_device::A_OKIM6295B+0x8,  vgmplay_device::A_OKIM6295B+0xb)  AM_DEVWRITE    ("vgmplay",       vgmplay_device, okim6295_clock_b_w)
+	AM_RANGE(vgmplay_device::A_OKIM6295B+0xc,  vgmplay_device::A_OKIM6295B+0xc)  AM_DEVWRITE    ("vgmplay",       vgmplay_device, okim6295_pin7_b_w)
+	AM_RANGE(vgmplay_device::A_OKIM6295B+0xe,  vgmplay_device::A_OKIM6295B+0xe)  AM_DEVWRITE    ("vgmplay",       vgmplay_device, okim6295_nmk112_enable_b_w)
+	AM_RANGE(vgmplay_device::A_OKIM6295B+0xf,  vgmplay_device::A_OKIM6295B+0xf)  AM_DEVWRITE    ("vgmplay",       vgmplay_device, okim6295_bank_b_w)
+	AM_RANGE(vgmplay_device::A_OKIM6295B+0x10, vgmplay_device::A_OKIM6295B+0x13) AM_DEVWRITE    ("vgmplay",       vgmplay_device, okim6295_nmk112_bank_b_w)
 	AM_RANGE(vgmplay_device::A_SEGAPCM,        vgmplay_device::A_SEGAPCM+0x7ff)  AM_DEVWRITE    ("segapcm",       segapcm_device, sega_pcm_w)
 	AM_RANGE(vgmplay_device::A_GAMEBOY,        vgmplay_device::A_GAMEBOY+0x16)   AM_DEVWRITE    ("dmg",           gameboy_sound_device, sound_w)
 	AM_RANGE(vgmplay_device::A_GAMEBOY+0x20,   vgmplay_device::A_GAMEBOY+0x2f)   AM_DEVWRITE    ("dmg",           gameboy_sound_device, wave_w)
 	AM_RANGE(vgmplay_device::A_NESAPU,         vgmplay_device::A_NESAPU+0x1f)    AM_DEVWRITE    ("nescpu:nesapu", nesapu_device, write)
 	AM_RANGE(vgmplay_device::A_NESRAM,         vgmplay_device::A_NESRAM+0xffff)  AM_RAM AM_SHARE("nesapu_ram")
 	AM_RANGE(vgmplay_device::A_MULTIPCMA,      vgmplay_device::A_MULTIPCMA+3)    AM_DEVWRITE    ("multipcma",     multipcm_device, write )
-	AM_RANGE(vgmplay_device::A_MULTIPCMA+4,    vgmplay_device::A_MULTIPCMA+7)    AM_WRITE(multipcm_bank_hi_a_w)
-	AM_RANGE(vgmplay_device::A_MULTIPCMA+8,    vgmplay_device::A_MULTIPCMA+11)   AM_WRITE(multipcm_bank_lo_a_w)
+	AM_RANGE(vgmplay_device::A_MULTIPCMA+4,    vgmplay_device::A_MULTIPCMA+7)    AM_DEVWRITE    ("vgmplay",       vgmplay_device, multipcm_bank_hi_a_w)
+	AM_RANGE(vgmplay_device::A_MULTIPCMA+8,    vgmplay_device::A_MULTIPCMA+11)   AM_DEVWRITE    ("vgmplay",       vgmplay_device, multipcm_bank_lo_a_w)
 	AM_RANGE(vgmplay_device::A_MULTIPCMB,      vgmplay_device::A_MULTIPCMB+3)    AM_DEVWRITE    ("multipcmb",     multipcm_device, write )
-	AM_RANGE(vgmplay_device::A_MULTIPCMB+4,    vgmplay_device::A_MULTIPCMB+7)    AM_WRITE(multipcm_bank_hi_b_w)
-	AM_RANGE(vgmplay_device::A_MULTIPCMB+8,    vgmplay_device::A_MULTIPCMB+11)   AM_WRITE(multipcm_bank_lo_b_w)
+	AM_RANGE(vgmplay_device::A_MULTIPCMB+4,    vgmplay_device::A_MULTIPCMB+7)    AM_DEVWRITE    ("vgmplay",       vgmplay_device, multipcm_bank_hi_b_w)
+	AM_RANGE(vgmplay_device::A_MULTIPCMB+8,    vgmplay_device::A_MULTIPCMB+11)   AM_DEVWRITE    ("vgmplay",       vgmplay_device, multipcm_bank_lo_b_w)
 	AM_RANGE(vgmplay_device::A_POKEYA,         vgmplay_device::A_POKEYA+0xf)     AM_DEVWRITE    ("pokeya",        pokey_device, write)
 	AM_RANGE(vgmplay_device::A_POKEYB,         vgmplay_device::A_POKEYB+0xf)     AM_DEVWRITE    ("pokeyb",        pokey_device, write)
 	AM_RANGE(vgmplay_device::A_YMF271,         vgmplay_device::A_YMF271+0xf)     AM_DEVWRITE    ("ymf271",        ymf271_device, write)
@@ -1603,44 +1586,6 @@
 	AM_RANGE(vgmplay_device::A_K054539A,       vgmplay_device::A_K054539A+0x22f) AM_DEVWRITE    ("k054539a",      k054539_device, write)
 	AM_RANGE(vgmplay_device::A_K054539B,       vgmplay_device::A_K054539B+0x22f) AM_DEVWRITE    ("k054539b",      k054539_device, write)
 	AM_RANGE(vgmplay_device::A_QSOUND,         vgmplay_device::A_QSOUND+0x2)     AM_DEVWRITE    ("qsound",        qsound_device, qsound_w)
-=======
-	AM_RANGE(vgmplay_device::REG_SIZE,       vgmplay_device::REG_SIZE+3)       AM_READ(file_size_r)
-	AM_RANGE(vgmplay_device::A_YM2612,       vgmplay_device::A_YM2612+3)       AM_DEVWRITE    ("ym2612",        ym2612_device, write)
-	AM_RANGE(vgmplay_device::A_YM2151,       vgmplay_device::A_YM2151+1)       AM_DEVWRITE    ("ym2151",        ym2151_device, write)
-	AM_RANGE(vgmplay_device::A_YM2413,       vgmplay_device::A_YM2413+1)       AM_DEVWRITE    ("ym2413",        ym2413_device, write)
-	AM_RANGE(vgmplay_device::A_YM2203A,      vgmplay_device::A_YM2203A+1)      AM_DEVWRITE    ("ym2203a",       ym2203_device, write)
-	AM_RANGE(vgmplay_device::A_YM2203B,      vgmplay_device::A_YM2203B+1)      AM_DEVWRITE    ("ym2203b",       ym2203_device, write)
-	AM_RANGE(vgmplay_device::A_YM3526,       vgmplay_device::A_YM3526+1)       AM_DEVWRITE    ("ym3526",        ym3526_device, write)
-	AM_RANGE(vgmplay_device::A_YM3812,       vgmplay_device::A_YM3812+1)       AM_DEVWRITE    ("ym3812",        ym3812_device, write)
-	AM_RANGE(vgmplay_device::A_AY8910A,      vgmplay_device::A_AY8910A)        AM_DEVWRITE    ("ay8910a",       ay8910_device, data_w)
-	AM_RANGE(vgmplay_device::A_AY8910A+1,    vgmplay_device::A_AY8910A+1)      AM_DEVWRITE    ("ay8910a",       ay8910_device, address_w)
-	AM_RANGE(vgmplay_device::A_AY8910B,      vgmplay_device::A_AY8910B)        AM_DEVWRITE    ("ay8910b",       ay8910_device, data_w)
-	AM_RANGE(vgmplay_device::A_AY8910B+1,    vgmplay_device::A_AY8910B+1)      AM_DEVWRITE    ("ay8910b",       ay8910_device, address_w)
-//  AM_RANGE(vgmplay_device::A_SN76496+0,    vgmplay_device::A_SN76496+0)      AM_DEVWRITE    ("sn76496",       sn76496_device, stereo_w)
-	AM_RANGE(vgmplay_device::A_SN76496+1,    vgmplay_device::A_SN76496+1)      AM_DEVWRITE    ("sn76496",       sn76496_device, write)
-	AM_RANGE(vgmplay_device::A_K053260,      vgmplay_device::A_K053260+0x2f)   AM_DEVWRITE    ("k053260",       k053260_device, write)
-	AM_RANGE(vgmplay_device::A_C6280,        vgmplay_device::A_C6280+0xf)      AM_DEVWRITE    ("c6280",         c6280_device, c6280_w)
-	AM_RANGE(vgmplay_device::A_OKIM6295,     vgmplay_device::A_OKIM6295)       AM_DEVWRITE    ("okim6295",      okim6295_device, write)
-	AM_RANGE(vgmplay_device::A_SEGAPCM,      vgmplay_device::A_SEGAPCM+0x7ff)  AM_DEVWRITE    ("segapcm",       segapcm_device, sega_pcm_w)
-	AM_RANGE(vgmplay_device::A_GAMEBOY,      vgmplay_device::A_GAMEBOY+0x16)   AM_DEVWRITE    ("dmg",           gameboy_sound_device, sound_w)
-	AM_RANGE(vgmplay_device::A_GAMEBOY+0x20, vgmplay_device::A_GAMEBOY+0x2f)   AM_DEVWRITE    ("dmg",           gameboy_sound_device, wave_w)
-	AM_RANGE(vgmplay_device::A_NESAPU,       vgmplay_device::A_NESAPU+0x1f)    AM_DEVWRITE    ("nescpu:nesapu", nesapu_device, write)
-	AM_RANGE(vgmplay_device::A_NESRAM,       vgmplay_device::A_NESRAM+0xffff)  AM_RAM AM_SHARE("nesapu_ram")
-	AM_RANGE(vgmplay_device::A_MULTIPCMA,    vgmplay_device::A_MULTIPCMA+3)    AM_DEVWRITE    ("multipcma",     multipcm_device, write )
-	AM_RANGE(vgmplay_device::A_MULTIPCMA+4,  vgmplay_device::A_MULTIPCMA+7)    AM_DEVWRITE    ("vgmplay",       vgmplay_device, multipcm_bank_hi_a_w)
-	AM_RANGE(vgmplay_device::A_MULTIPCMA+8,  vgmplay_device::A_MULTIPCMA+11)   AM_DEVWRITE    ("vgmplay",       vgmplay_device, multipcm_bank_lo_a_w)
-	AM_RANGE(vgmplay_device::A_MULTIPCMB,    vgmplay_device::A_MULTIPCMB+3)    AM_DEVWRITE    ("multipcmb",     multipcm_device, write )
-	AM_RANGE(vgmplay_device::A_MULTIPCMB+4,  vgmplay_device::A_MULTIPCMB+7)    AM_DEVWRITE    ("vgmplay",       vgmplay_device, multipcm_bank_hi_b_w)
-	AM_RANGE(vgmplay_device::A_MULTIPCMB+8,  vgmplay_device::A_MULTIPCMB+11)   AM_DEVWRITE    ("vgmplay",       vgmplay_device, multipcm_bank_lo_b_w)
-	AM_RANGE(vgmplay_device::A_POKEYA,       vgmplay_device::A_POKEYA+0xf)     AM_DEVWRITE    ("pokeya",        pokey_device, write)
-	AM_RANGE(vgmplay_device::A_POKEYB,       vgmplay_device::A_POKEYB+0xf)     AM_DEVWRITE    ("pokeyb",        pokey_device, write)
-	AM_RANGE(vgmplay_device::A_YMF271,       vgmplay_device::A_YMF271+0xf)     AM_DEVWRITE    ("ymf271",        ymf271_device, write)
-	AM_RANGE(vgmplay_device::A_YMZ280B,      vgmplay_device::A_YMZ280B+0x1)    AM_DEVWRITE    ("ymz280b",       ymz280b_device, write)
-	AM_RANGE(vgmplay_device::A_YM2608,       vgmplay_device::A_YM2608+0x3)     AM_DEVWRITE    ("ym2608",        ym2608_device, write)
-	AM_RANGE(vgmplay_device::A_K054539A,     vgmplay_device::A_K054539A+0x22f) AM_DEVWRITE    ("k054539a",      k054539_device, write)
-	AM_RANGE(vgmplay_device::A_K054539B,     vgmplay_device::A_K054539B+0x22f) AM_DEVWRITE    ("k054539b",      k054539_device, write)
-	AM_RANGE(vgmplay_device::A_QSOUND,       vgmplay_device::A_QSOUND+0x2)     AM_DEVWRITE    ("qsound",        qsound_device, qsound_w)
->>>>>>> 11cf1a37
 ADDRESS_MAP_END
 
 static ADDRESS_MAP_START( segapcm_map, 0, 8, vgmplay_state )
