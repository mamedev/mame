// license:BSD-3-Clause
// copyright-holders: Olivier Galibert

// A "virtual" driver to play vgm files
// Use with mame vgmplay -quik file.vgm

#include "emu.h"

#define QSOUND_LLE

#include "imagedev/snapquik.h"

#include "cpu/h6280/h6280.h"
#include "cpu/m6502/n2a03.h"
#include "cpu/m68000/m68000.h"
#include "cpu/sh/sh2.h"
#include "sound/2203intf.h"
#include "sound/2608intf.h"
#include "sound/2610intf.h"
#include "sound/2612intf.h"
#include "sound/262intf.h"
#include "sound/3526intf.h"
#include "sound/3812intf.h"
#include "sound/ay8910.h"
#include "sound/8950intf.h"
#include "sound/c140.h"
#include "sound/c352.h"
#include "sound/c6280.h"
#include "sound/es5503.h"
#include "sound/es5506.h"
#include "sound/gb.h"
#include "sound/iremga20.h"
#include "sound/k051649.h"
#include "sound/k053260.h"
#include "sound/k054539.h"
#include "sound/multipcm.h"
#include "sound/okim6258.h"
#include "sound/okim6295.h"
#include "sound/pokey.h"
#include "sound/qsound.h"
#include "sound/rf5c68.h"
#include "sound/saa1099.h"
#include "sound/scsp.h"
#include "sound/segapcm.h"
#include "sound/sn76496.h"
#include "sound/upd7759.h"
#include "sound/x1_010.h"
#include "sound/ym2151.h"
#include "sound/ym2413.h"
#include "sound/ymf271.h"
#include "sound/ymf278b.h"
#include "sound/ymz280b.h"
#include "audio/vboy.h"
#include "audio/wswan.h"
#include "machine/mega32x.h"

#include "vgmplay.lh"
#include "debugger.h"
#include "speaker.h"

#include <zlib.h>

#include <list>
#include <memory>
#include <utility>
#include <vector>
#include <queue>

#define AS_IO16             1

class vgmplay_disassembler : public util::disasm_interface
{
public:
	vgmplay_disassembler() = default;
	virtual ~vgmplay_disassembler() = default;

	virtual uint32_t opcode_alignment() const override;
	virtual offs_t disassemble(std::ostream &stream, offs_t pc, const data_buffer &opcodes, const data_buffer &params) override;
};

class vgmplay_device : public cpu_device
{
public:
	enum io8_t
	{
		REG_SIZE = 0xff000000,
		A_SN76496_0 = 0x00000000,
		A_SN76496_1 = 0x80000000,
		A_YM2413_0 = 0x01000000,
		A_YM2413_1 = 0x81000000,
		A_YM2612_0 = 0x02000000,
		A_YM2612_1 = 0x82000000,
		A_YM2151_0 = 0x03000000,
		A_YM2151_1 = 0x83000000,
		A_SEGAPCM_0 = 0x04000000,
		A_SEGAPCM_1 = 0x84000000,
		A_RF5C68 = 0x05000000,
		A_RF5C68_RAM = 0x85000000,
		A_YM2203_0 = 0x06000000,
		A_YM2203_1 = 0x86000000,
		A_YM2608_0 = 0x07000000,
		A_YM2608_1 = 0x87000000,
		A_YM2610_0 = 0x08000000,
		A_YM2610_1 = 0x88000000,
		A_YM3812_0 = 0x09000000,
		A_YM3812_1 = 0x89000000,
		A_YM3526_0 = 0x0a000000,
		A_YM3526_1 = 0x8a000000,
		A_Y8950_0 = 0x0b000000,
		A_Y8950_1 = 0x8b000000,
		A_YMF262_0 = 0x0c000000,
		A_YMF262_1 = 0x8c000000,
		A_YMF278B_0 = 0x0d000000,
		A_YMF278B_1 = 0x8d000000,
		A_YMF271_0 = 0x0e000000,
		A_YMF271_1 = 0x8e000000,
		A_YMZ280B_0 = 0x0f000000,
		A_YMZ280B_1 = 0x8f000000,
		A_RF5C164 = 0x10000000,
		A_RF5C164_RAM = 0x90000000,
		A_32X_PWM = 0x11000000,
		A_AY8910_0 = 0x12000000,
		A_AY8910_1 = 0x92000000,
		A_GAMEBOY_0 = 0x13000000,
		A_GAMEBOY_1 = 0x93000000,
		A_NESAPU_0 = 0x14000000,
		A_NES_RAM_0 = 0x14010000,
		A_NESAPU_1 = 0x94000000,
		A_NES_RAM_1 = 0x94010000,
		A_MULTIPCM_0 = 0x15000000,
		A_MULTIPCM_1 = 0x95000000,
		A_UPD7759_0 = 0x16000000,
		A_UPD7759_1 = 0x96000000,
		A_OKIM6258_0 = 0x17000000,
		A_OKIM6258_1 = 0x97000000,
		A_OKIM6295_0 = 0x18000000,
		A_OKIM6295_1 = 0x98000000,
		A_K051649_0 = 0x19000000,
		A_K051649_1 = 0x99000000,
		A_K054539_0 = 0x1a000000,
		A_K054539_1 = 0x9a000000,
		A_C6280_0 = 0x1b000000,
		A_C6280_1 = 0x9b000000,
		A_C140_0 = 0x1c000000,
		A_C140_1 = 0x9c000000,
		A_K053260_0 = 0x1d000000,
		A_K053260_1 = 0x9d000000,
		A_POKEY_0 = 0x1e000000,
		A_POKEY_1 = 0x9e000000,
		A_QSOUND = 0x1f000000,
		A_SCSP_0 = 0x20000000,
		A_SCSP_1 = 0xa0000000,
		A_WSWAN_0 = 0x21000000,
		A_WSWAN_RAM_0 = 0x21000100,
		A_WSWAN_1 = 0xa1000000,
		A_WSWAN_RAM_1 = 0xa1000100,
		A_VSU_VUE_0 = 0x22000000,
		A_VSU_VUE_1 = 0xa2000000,
		A_SAA1099_0 = 0x23000000,
		A_SAA1099_1 = 0xa3000000,
		A_ES5503_0 = 0x24000000,
		A_ES5503_RAM_0 = 0x24000100,
		A_ES5503_1 = 0xa4000000,
		A_ES5503_RAM_1 = 0xa4000100,
		A_ES5505_0 = 0x25000000,
		A_ES5505_1 = 0xa5000000,
		A_X1_010_0 = 0x26000000,
		A_X1_010_1 = 0xa6000000,
		A_C352_0 = 0x27000000,
		A_C352_1 = 0xa7000000,
		A_GA20_0 = 0x28000000,
		A_GA20_1 = 0xa8000000,
	};

	vgmplay_device(const machine_config &mconfig, const char *tag, device_t *owner, uint32_t clock);

	virtual uint32_t execute_min_cycles() const override;
	virtual uint32_t execute_max_cycles() const override;
	virtual uint32_t execute_input_lines() const override;
	virtual void execute_run() override;
	virtual void execute_set_input(int inputnum, int state) override;

	virtual space_config_vector memory_space_config() const override;

	virtual void state_import(const device_state_entry &entry) override;
	virtual void state_export(const device_state_entry &entry) override;
	virtual void state_string_export(const device_state_entry &entry, std::string &str) const override;

	virtual std::unique_ptr<util::disasm_interface> create_disassembler() override;

	template<int Chip> DECLARE_READ8_MEMBER(segapcm_rom_r);
	template<int Chip> DECLARE_READ8_MEMBER(ymf278b_rom_r);
	template<int Chip> DECLARE_READ8_MEMBER(ymf271_rom_r);
	template<int Chip> DECLARE_READ8_MEMBER(ymz280b_rom_r);
	template<int Chip> DECLARE_READ8_MEMBER(multipcm_rom_r);
	template<int Chip> DECLARE_READ8_MEMBER(upd7759_rom_r);
	template<int Chip> DECLARE_READ8_MEMBER(okim6295_rom_r);
	template<int Chip> DECLARE_READ8_MEMBER(k054539_rom_r);
	template<int Chip> DECLARE_READ8_MEMBER(c140_rom_r);
	template<int Chip> DECLARE_READ8_MEMBER(k053260_rom_r);
	template<int Chip> DECLARE_READ8_MEMBER(qsound_rom_r);
	template<int Chip> DECLARE_READ8_MEMBER(es5505_rom_r);
	template<int Chip> DECLARE_READ8_MEMBER(x1_010_rom_r);
	template<int Chip> DECLARE_READ8_MEMBER(c352_rom_r);
	template<int Chip> DECLARE_READ8_MEMBER(ga20_rom_r);

	template<int Chip> DECLARE_WRITE8_MEMBER(multipcm_bank_hi_w);
	template<int Chip> DECLARE_WRITE8_MEMBER(multipcm_bank_lo_w);

	template<int Chip> DECLARE_WRITE8_MEMBER(upd7759_bank_w);

	template<int Chip> DECLARE_WRITE8_MEMBER(okim6295_nmk112_enable_w);
	template<int Chip> DECLARE_WRITE8_MEMBER(okim6295_bank_w);
	template<int Chip> DECLARE_WRITE8_MEMBER(okim6295_nmk112_bank_w);

	void stop();
	void pause();
	bool paused() const { return m_paused; }
	void play();
	void toggle_loop() { m_loop = !m_loop; }

protected:
	virtual void device_start() override;
	virtual void device_reset() override;

private:
	enum { ACT_LED_PERSIST_MS = 100 };

	enum act_led
	{
		LED_SN76496 = 0,
		LED_YM2413,
		LED_YM2612,
		LED_YM2151,
		LED_SEGAPCM,
		LED_RF5C68,
		LED_YM2203,
		LED_YM2608,
		LED_YM2610,
		LED_YM3812,
		LED_YM3526,
		LED_Y8950,
		LED_YMF262,
		LED_YMF278B,
		LED_YMF271,
		LED_YMZ280B,
		LED_RF5C164,
		LED_32X_PWM,
		LED_AY8910,
		LED_GAMEBOY,
		LED_NESAPU,
		LED_MULTIPCM,
		LED_UPD7759,
		LED_OKIM6258,
		LED_OKIM6295,
		LED_K051649,
		LED_K054539,
		LED_C6280,
		LED_C140,
		LED_K053260,
		LED_POKEY,
		LED_QSOUND,
		LED_SCSP,
		LED_WSWAN,
		LED_VSU_VUE,
		LED_SAA1099,
		LED_ES5503,
		LED_ES5505,
		LED_X1_010,
		LED_C352,
		LED_GA20,

		LED_COUNT
	};

	enum { RESET, RUN, DONE };

	using led_expiry = std::pair<act_led, attotime>;
	using led_expiry_list = std::list<led_expiry>;
	using led_expiry_iterator = led_expiry_list::iterator;

	struct rom_block
	{
		offs_t start_address;
		offs_t end_address;
		std::unique_ptr<uint8_t[]> data;

		rom_block(rom_block &&) = default;
		rom_block(offs_t start, offs_t end, std::unique_ptr<uint8_t[]> &&d) : start_address(start), end_address(end), data(std::move(d)) {}
	};

	struct stream
	{
		// stream control
		uint8_t type;
		uint8_t port;
		uint8_t reg;
		// stream data
		uint8_t bank;
		uint8_t step_size;
		uint8_t step_base;
		// frequency
		uint32_t frequency;
		// start stream
		uint32_t offset;
		uint32_t length;
		uint8_t length_mode;
		bool loop;
		bool reverse;
	};

	TIMER_CALLBACK_MEMBER(stream_timer_expired);

	stream m_streams[0xff];
	emu_timer *m_stream_timers[0xff];

	void pulse_act_led(act_led led);
	TIMER_CALLBACK_MEMBER(act_led_expired);

	uint8_t rom_r(int chip, uint8_t type, offs_t offset);
	uint32_t handle_data_block(uint32_t address);
	uint32_t handle_pcm_write(uint32_t address);
	void blocks_clear();

	output_finder<LED_COUNT> m_act_leds;
	led_expiry_list m_act_led_expiries;
	std::unique_ptr<led_expiry_iterator[]> m_act_led_index;
	led_expiry_iterator m_act_led_off;
	emu_timer *m_act_led_timer = nullptr;

	address_space_config m_file_config, m_io_config, m_io16_config;
	address_space *m_file = nullptr, *m_io = nullptr, *m_io16 = nullptr;

	int m_icount = 0;
	int m_state = RESET;
	bool m_paused = false;
	bool m_loop = false;

	uint32_t m_pc = 0U;

	std::list<rom_block> m_rom_blocks[2][0x40];

	std::vector<uint8_t> m_data_streams[0x40];
	std::vector<uint32_t> m_data_stream_starts[0x40];

	uint32_t m_ym2612_stream_offset = 0U;

	uint32_t m_multipcm_bank_l[2];
	uint32_t m_multipcm_bank_r[2];
	uint32_t m_multipcm_banked[2];

	uint32_t m_upd7759_bank[2];

	uint32_t m_okim6295_nmk112_enable[2];
	uint32_t m_okim6295_bank[2];
	uint32_t m_okim6295_nmk112_bank[2][4];
};

DEFINE_DEVICE_TYPE(VGMPLAY, vgmplay_device, "vgmplay_core", "VGM Player engine")

enum vgmplay_inputs : uint8_t
{
	VGMPLAY_STOP,
	VGMPLAY_PAUSE,
	VGMPLAY_PLAY,
	VGMPLAY_RESTART,
	VGMPLAY_LOOP,
};

class vgmplay_state : public driver_device
{
public:
	vgmplay_state(const machine_config &mconfig, device_type type, const char *tag);

	DECLARE_QUICKLOAD_LOAD_MEMBER(load_file);

	DECLARE_READ8_MEMBER(file_r);
	DECLARE_READ8_MEMBER(file_size_r);
	DECLARE_INPUT_CHANGED_MEMBER(key_pressed);

	template<int Chip> DECLARE_WRITE8_MEMBER(upd7759_reset_w);
	template<int Chip> DECLARE_WRITE8_MEMBER(upd7759_data_w);
	template<int Chip> DECLARE_WRITE_LINE_MEMBER(upd7759_drq_w);
	template<int Chip> DECLARE_WRITE8_MEMBER(okim6295_clock_w);
	template<int Chip> DECLARE_WRITE8_MEMBER(okim6295_pin7_w);
	template<int Chip> DECLARE_WRITE8_MEMBER(scc_w);

	void vgmplay(machine_config &config);
	void file_map(address_map &map);
	void soundchips_map(address_map &map);
	void soundchips16_map(address_map &map);
	template<int Chip> void segapcm_map(address_map &map);
	template<int Chip> void rf5c68_map(address_map &map);
	template<int Chip> void ymf278b_map(address_map &map);
	template<int Chip> void ymf271_map(address_map &map);
	template<int Chip> void ymz280b_map(address_map &map);
	template<int Chip> void rf5c164_map(address_map &map);
	template<int Chip> void nescpu_map(address_map &map);
	template<int Chip> void multipcm_map(address_map &map);
	template<int Chip> void upd7759_map(address_map &map);
	template<int Chip> void okim6295_map(address_map &map);
	template<int Chip> void k054539_map(address_map &map);
	template<int Chip> void c140_map(address_map &map);
	template<int Chip> void k053260_map(address_map &map);
	template<int Chip> void qsound_map(address_map &map);
	template<int Chip> void wswan_map(address_map &map);
	template<int Chip> void es5503_map(address_map &map);
	template<int Chip> void es5505_map(address_map &map);
	template<int Chip> void x1_010_map(address_map &map);
	template<int Chip> void c352_map(address_map &map);
	template<int Chip> void ga20_map(address_map &map);

private:
	std::vector<uint8_t> m_file_data;
	required_device<vgmplay_device> m_vgmplay;
	required_device<speaker_device> m_lspeaker;
	required_device<speaker_device> m_rspeaker;
	required_device_array<sn76496_device, 2> m_sn76496;
	required_device_array<ym2413_device, 2> m_ym2413;
	required_device_array<ym2612_device, 2> m_ym2612;
	required_device_array<ym2151_device, 2> m_ym2151;
	required_device_array<segapcm_device, 2> m_segapcm;
	required_device<rf5c68_device> m_rf5c68;
	required_device_array<ym2203_device, 2> m_ym2203;
	required_device_array<ym2608_device, 2> m_ym2608;
	required_device_array<ym2610_device, 2> m_ym2610;
	required_device_array<ym3812_device, 2> m_ym3812;
	required_device_array<ym3526_device, 2> m_ym3526;
	required_device_array<y8950_device, 2> m_y8950;
	required_device_array<ymf262_device, 2> m_ymf262;
	required_device_array<ymf278b_device, 2> m_ymf278b;
	required_device_array<ymf271_device, 2> m_ymf271;
	required_device_array<ymz280b_device, 2> m_ymz280b;
	required_device<rf5c164_device> m_rf5c164;
	required_device<sega_32x_ntsc_device> m_sega32x;
	required_device_array<ay8910_device, 2> m_ay8910;
	required_device_array<gameboy_sound_device, 2> m_dmg;
	required_device_array<n2a03_device, 2> m_nescpu;
	required_device_array<multipcm_device, 2> m_multipcm;
	required_device_array<upd7759_device, 2> m_upd7759;
	required_device_array<okim6258_device, 2> m_okim6258;
	required_device_array<okim6295_device, 2> m_okim6295;
	required_device_array<k051649_device, 2> m_k051649;
	required_device_array<k054539_device, 2> m_k054539;
	required_device_array<h6280_device, 2> m_huc6280;
	required_device_array<c140_device, 2> m_c140;
	required_device_array<k053260_device, 2> m_k053260;
	required_device_array<pokey_device, 2> m_pokey;
	required_device<qsound_device> m_qsound;
	required_device_array<scsp_device, 2> m_scsp;
	required_device_array<wswan_sound_device, 2> m_wswan;
	required_device_array<vboysnd_device, 2> m_vsu_vue;
	required_device_array<saa1099_device, 2> m_saa1099;
	required_device_array<es5503_device, 2> m_es5503;
	required_device_array<es5505_device, 2> m_es5505;
	required_device_array<x1_010_device, 2> m_x1_010;
	required_device_array<c352_device, 2> m_c352;
	required_device_array<iremga20_device, 2> m_ga20;

	uint32_t m_okim6295_clock[2];
	uint32_t m_okim6295_pin7[2];
	uint8_t m_scc_reg[2];

	int m_upd7759_md[2];
	int m_upd7759_reset[2];
	int m_upd7759_drq[2];
	std::queue<uint8_t> m_upd7759_slave_data[2];

	uint32_t r32(int offset) const;
	uint8_t r8(int offset) const;
};

vgmplay_device::vgmplay_device(const machine_config &mconfig, const char *tag, device_t *owner, uint32_t clock) :
	cpu_device(mconfig, VGMPLAY, tag, owner, clock),
	m_act_leds(*this, "led_act_%u", 0U),
	m_file_config("file", ENDIANNESS_LITTLE, 8, 32),
	m_io_config("io", ENDIANNESS_LITTLE, 8, 32),
	m_io16_config("io16", ENDIANNESS_LITTLE, 16, 32)
{
}

void vgmplay_device::device_start()
{
	set_icountptr(m_icount);
	m_file = &space(AS_PROGRAM);
	m_io = &space(AS_IO);
	m_io16 = &space(AS_IO16);

	m_act_leds.resolve();
	m_act_led_index = std::make_unique<led_expiry_iterator[]>(LED_COUNT);
	for (act_led led = act_led(0); LED_COUNT != led; led = act_led(led + 1))
		m_act_led_index[led] = m_act_led_expiries.emplace(m_act_led_expiries.end(), led, attotime::never);
	m_act_led_off = m_act_led_expiries.begin();
	m_act_led_timer = machine().scheduler().timer_alloc(timer_expired_delegate(FUNC(vgmplay_device::act_led_expired), this));

	for (int i = 0; i < 0xff; i++)
		m_stream_timers[i] = machine().scheduler().timer_alloc(timer_expired_delegate(FUNC(vgmplay_device::stream_timer_expired), this));

	save_item(NAME(m_pc));
	//save_item(NAME(m_streams));

	state_add(STATE_GENPC, "GENPC", m_pc).noshow();
	state_add(STATE_GENPCBASE, "CURPC", m_pc).noshow();
}

void vgmplay_device::device_reset()
{
	m_state = RESET;
	m_paused = false;

	m_ym2612_stream_offset = 0;
	std::fill(std::begin(m_upd7759_bank), std::end(m_upd7759_bank), 0);
	blocks_clear();

	for (int i = 0; i < 0xff; i++)
	{
		m_streams[i].type = 0xff;
		m_stream_timers[i]->adjust(attotime::never);
	}
}

void vgmplay_device::pulse_act_led(act_led led)
{
	m_act_leds[led] = 1;

	bool const was_first(m_act_led_expiries.begin() == m_act_led_index[led]);
	bool const all_off(m_act_led_expiries.begin() == m_act_led_off);
	attotime const now(machine().time());

	m_act_led_index[led]->second = now + attotime::from_msec(ACT_LED_PERSIST_MS);
	if (m_act_led_off != m_act_led_index[led])
		m_act_led_expiries.splice(m_act_led_off, m_act_led_expiries, m_act_led_index[led]);
	else
		++m_act_led_off;
	if (all_off)
		m_act_led_timer->adjust(attotime::from_msec(ACT_LED_PERSIST_MS));
	else if (was_first)
		m_act_led_timer->adjust(m_act_led_expiries.begin()->second - now);
}

TIMER_CALLBACK_MEMBER(vgmplay_device::act_led_expired)
{
	attotime const now(machine().time());

	while ((now + attotime::from_msec(1)) >= m_act_led_expiries.begin()->second)
	{
		led_expiry_iterator const expired(m_act_led_expiries.begin());
		m_act_leds[expired->first] = 0;
		expired->second = attotime::never;
		if (expired != m_act_led_off)
		{
			m_act_led_expiries.splice(m_act_led_off, m_act_led_expiries, expired);
			m_act_led_off = expired;
		}
	}

	if (m_act_led_expiries.begin() != m_act_led_off)
		m_act_led_timer->adjust(m_act_led_expiries.begin()->second - now);
}

void vgmplay_device::stop()
{
	device_reset();
	m_paused = true;
}

void vgmplay_device::pause()
{
	m_paused = !m_paused;
}

void vgmplay_device::play()
{
	if (m_paused && m_state != DONE)
		m_paused = false;
	else
		device_reset();
}

uint32_t vgmplay_device::execute_min_cycles() const
{
	return 0;
}

uint32_t vgmplay_device::execute_max_cycles() const
{
	return 65536;
}

uint32_t vgmplay_device::execute_input_lines() const
{
	return 0;
}

void vgmplay_device::blocks_clear()
{
	for (int i = 0; i < 0x40; i++)
	{
		m_rom_blocks[0][i].clear();
		m_rom_blocks[1][i].clear();
		m_data_streams[i].clear();
		m_data_stream_starts[i].clear();
	}
}

uint32_t vgmplay_device::handle_data_block(uint32_t address)
{
	uint32_t size = m_file->read_dword(m_pc + 3);
	int second = (size & 0x80000000) ? 1 : 0;
	size &= 0x7fffffff;

	uint8_t type = m_file->read_byte(m_pc + 2);
	if (type < 0x40)
	{
		uint32_t start = m_data_streams[type].size();
		m_data_stream_starts[type].push_back(start);
		m_data_streams[type].resize(start + size);
		for (uint32_t i = 0; i<size; i++)
			m_data_streams[type][start + i] = m_file->read_byte(m_pc + 7 + i);
	}
	else if (type < 0x7f)
		logerror("ignored compressed stream size %x type %02x\n", size, type);

	else if (type < 0x80)
		logerror("ignored compression table size %x\n", size);

	else if (type < 0xc0)
	{
		//uint32_t rs = m_file->read_dword(m_pc+7);
		uint32_t start = m_file->read_dword(m_pc + 11);
		std::unique_ptr<uint8_t[]> block = std::make_unique<uint8_t[]>(size - 8);
		for (uint32_t i = 0; i<size - 8; i++)
			block[i] = m_file->read_byte(m_pc + 15 + i);
		m_rom_blocks[second][type - 0x80].emplace_front(start, start + size - 9, std::move(block));
	}
	else if (type <= 0xc2)
	{
		uint16_t start = m_file->read_word(m_pc + 7);
		uint32_t data_size = size - 2;
		if (type == 0xc0)
			for (int i = 0; i < data_size; i++)
				m_io->write_byte(A_RF5C68_RAM + start + i, m_file->read_byte(m_pc + 9 + i));
		else if (type == 0xc1)
			for (int i = 0; i < data_size; i++)
				m_io->write_byte(A_RF5C164_RAM + start + i, m_file->read_byte(m_pc + 9 + i));
		else if (type == 0xc2)
			for (int i = 0; i < data_size; i++)
				m_io->write_byte((second ? A_NES_RAM_1 : A_NES_RAM_0) + start + i, m_file->read_byte(m_pc + 9 + i));
	}
	else if (type >= 0xe0 && type <= 0xe1)
	{
		uint16_t start = m_file->read_dword(m_pc + 7);
		uint32_t data_size = size - 4;
		if (type == 0xe0)
			; // TODO: SCSP
		else if (type == 0xe1)
			for (int i = 0; i < data_size; i++)
				m_io->write_byte((second ? A_ES5503_RAM_1 : A_ES5503_RAM_0) + start + i, m_file->read_byte(m_pc + 0xb + i));
	}
	else
	{
		logerror("ignored ram block size %x type %02x\n", size, type);
	}
	return 7 + size;
}

uint32_t vgmplay_device::handle_pcm_write(uint32_t address)
{
	uint8_t type = m_file->read_byte(m_pc + 2);
	uint32_t src = m_file->read_dword(m_pc + 3) & 0xffffff;
	uint32_t dst = m_file->read_dword(m_pc + 6) & 0xffffff;
	uint32_t size = m_file->read_dword(m_pc + 9) & 0xffffff;

	int second = (type & 0x80) ? 1 : 0;
	type &= 0x7f;

	if (m_data_streams->size() <= type || m_data_streams[type].size() <= src + size)
		logerror("ignored pcm ram writes src %x dst %x size %x type %02x\n", src, dst, size, type);
	else if (type == 0x01 && !second)
	{
		for (int i = 0; i < size; i++)
			m_io->write_byte(A_RF5C68_RAM + dst + i, m_data_streams[type][src + i]);
	}
	else if (type == 0x02 && !second)
	{
		for (int i = 0; i < size; i++)
			m_io->write_byte(A_RF5C164_RAM + dst + i, m_data_streams[type][src + i]);
	}
	else if (type == 0x06)
	{
		// TODO: SCSP
		//for (int i = 0; i < size; i++)
		//m_io->write_byte((second ? A_SCSP_RAM_1 : A_SCSP_RAM_0) + dst + i, m_data_streams[type][src + i]);
	}
	else if (type == 0x07)
	{
		for (int i = 0; i < size; i++)
			m_io->write_byte((second ? A_NES_RAM_1 : A_NES_RAM_0) + dst + i, m_data_streams[type][src + i]);
	}
	else
	{
		logerror("ignored pcm ram writes src %x dst %x size %x type %02x\n", src, dst, size, type);
	}
	return 12;
}

TIMER_CALLBACK_MEMBER(vgmplay_device::stream_timer_expired)
{
	// TODO: stream audio to chip
}

void vgmplay_device::execute_run()
{
	while (m_icount > 0)
	{
		switch (m_state)
		{
		case RESET:
		{
			uint32_t size = m_io->read_dword(REG_SIZE);
			if (!size)
			{
				logerror("zero length file\n");

				m_pc = 0;
				m_state = DONE;
				break;
			}
			uint32_t version = m_file->read_dword(8);
			m_pc = version < 0x150 ? 0x40 : 0x34 + m_file->read_dword(0x34);
			m_state = RUN;
			break;
		}
		case RUN:
		{
			if (m_paused)
			{
				machine().sound().system_mute(1);
				m_icount = 0;
				return;
			}
			else
			{
				machine().sound().system_mute(0);
			}

			if (machine().debug_flags & DEBUG_FLAG_ENABLED)
				debugger_instruction_hook(m_pc);

			uint8_t code = m_file->read_byte(m_pc);
			switch (code)
			{
			case 0x30:
				pulse_act_led(LED_SN76496);
				m_io->write_byte(A_SN76496_1 + 0, m_file->read_byte(m_pc + 1));
				m_pc += 2;
				break;

			case 0x3f:
				pulse_act_led(LED_SN76496);
				m_io->write_byte(A_SN76496_1 + 1, m_file->read_byte(m_pc + 1));
				m_pc += 2;
				break;

			case 0x4f:
				pulse_act_led(LED_SN76496);
				m_io->write_byte(A_SN76496_0 + 1, m_file->read_byte(m_pc + 1));
				m_pc += 2;
				break;

			case 0x50:
				pulse_act_led(LED_SN76496);
				m_io->write_byte(A_SN76496_0 + 0, m_file->read_byte(m_pc + 1));
				m_pc += 2;
				break;

			case 0x51:
				pulse_act_led(LED_YM2413);
				m_io->write_byte(A_YM2413_0 + 0, m_file->read_byte(m_pc + 1));
				m_io->write_byte(A_YM2413_0 + 1, m_file->read_byte(m_pc + 2));
				m_pc += 3;
				break;

			case 0x52:
			case 0x53:
				pulse_act_led(LED_YM2612);
				m_io->write_byte(A_YM2612_0 + 0 + ((code & 1) << 1), m_file->read_byte(m_pc + 1));
				m_io->write_byte(A_YM2612_0 + 1 + ((code & 1) << 1), m_file->read_byte(m_pc + 2));
				m_pc += 3;
				break;

			case 0x54:
				pulse_act_led(LED_YM2151);
				m_io->write_byte(A_YM2151_0 + 0, m_file->read_byte(m_pc + 1));
				m_io->write_byte(A_YM2151_0 + 1, m_file->read_byte(m_pc + 2));
				m_pc += 3;
				break;

			case 0x55:
				pulse_act_led(LED_YM2203);
				m_io->write_byte(A_YM2203_0 + 0, m_file->read_byte(m_pc + 1));
				m_io->write_byte(A_YM2203_0 + 1, m_file->read_byte(m_pc + 2));
				m_pc += 3;
				break;

			case 0x56:
			case 0x57:
				pulse_act_led(LED_YM2608);
				m_io->write_byte(A_YM2608_0 + 0 + ((code & 1) << 1), m_file->read_byte(m_pc + 1));
				m_io->write_byte(A_YM2608_0 + 1 + ((code & 1) << 1), m_file->read_byte(m_pc + 2));
				m_pc += 3;
				break;

			case 0x58:
			case 0x59:
				pulse_act_led(LED_YM2610);
				m_io->write_byte(A_YM2610_0 + 0 + ((code & 1) << 1), m_file->read_byte(m_pc + 1));
				m_io->write_byte(A_YM2610_0 + 1 + ((code & 1) << 1), m_file->read_byte(m_pc + 2));
				m_pc += 3;
				break;

			case 0x5a:
				pulse_act_led(LED_YM3812);
				m_io->write_byte(A_YM3812_0 + 0, m_file->read_byte(m_pc + 1));
				m_io->write_byte(A_YM3812_0 + 1, m_file->read_byte(m_pc + 2));
				m_pc += 3;
				break;

			case 0x5b:
				pulse_act_led(LED_YM3526);
				m_io->write_byte(A_YM3526_0 + 0, m_file->read_byte(m_pc + 1));
				m_io->write_byte(A_YM3526_0 + 1, m_file->read_byte(m_pc + 2));
				m_pc += 3;
				break;

			case 0x5c:
				pulse_act_led(LED_Y8950);
				m_io->write_byte(A_Y8950_0 + 0, m_file->read_byte(m_pc + 1));
				m_io->write_byte(A_Y8950_0 + 1, m_file->read_byte(m_pc + 2));
				m_pc += 3;
				break;

			case 0x5d:
				pulse_act_led(LED_YMZ280B);
				m_io->write_byte(A_YMZ280B_0 + 0, m_file->read_byte(m_pc + 1));
				m_io->write_byte(A_YMZ280B_0 + 1, m_file->read_byte(m_pc + 2));
				m_pc += 3;
				break;

			case 0x5e:
			case 0x5f:
				pulse_act_led(LED_YMF262);
				m_io->write_byte(A_YMF262_0 + 0 + ((code & 1) << 1), m_file->read_byte(m_pc + 1));
				m_io->write_byte(A_YMF262_0 + 1 + ((code & 1) << 1), m_file->read_byte(m_pc + 2));
				m_pc += 3;
				break;

			case 0x61:
			{
				uint32_t duration = m_file->read_word(m_pc + 1);
				m_icount -= duration;
				m_pc += 3;
				break;
			}

			case 0x62:
				m_icount -= 735;
				m_pc++;
				break;

			case 0x63:
				m_icount -= 882;
				m_pc++;
				break;

			case 0x66:
			{
				uint32_t loop_offset = m_file->read_dword(0x1c);
				if (!loop_offset)
				{
					if (m_loop)
						device_reset();
					else
					{
						logerror("done\n");
						m_state = DONE;
					}
					break;
				}

				m_pc = 0x1c + loop_offset;
				break;
			}

			case 0x67:
				m_pc += handle_data_block(m_pc);
				break;

			case 0x68:
				m_pc += handle_pcm_write(m_pc);
				break;

			case 0x70: case 0x71: case 0x72: case 0x73: case 0x74: case 0x75: case 0x76: case 0x77:
			case 0x78: case 0x79: case 0x7a: case 0x7b: case 0x7c: case 0x7d: case 0x7e: case 0x7f:
				m_icount -= 1 + (code & 0xf);
				m_pc += 1;
				break;

			case 0x80: case 0x81: case 0x82: case 0x83: case 0x84: case 0x85: case 0x86: case 0x87:
			case 0x88: case 0x89: case 0x8a: case 0x8b: case 0x8c: case 0x8d: case 0x8e: case 0x8f:
				pulse_act_led(LED_YM2612);
				if (!m_data_streams[0].empty())
				{
					if (m_ym2612_stream_offset >= int(m_data_streams[0].size()))
						m_ym2612_stream_offset = 0;

					m_io->write_byte(A_YM2612_0 + 0, 0x2a);
					m_io->write_byte(A_YM2612_0 + 1, m_data_streams[0][m_ym2612_stream_offset]);
					m_ym2612_stream_offset++;
				}
				m_pc += 1;
				m_icount -= code & 0xf;
				break;

			case 0x90:
			{
				uint8_t id = m_file->read_byte(m_pc + 1);
				if (id < 0xff)
				{
					m_streams[id].type = m_file->read_byte(m_pc + 2);
					m_streams[id].port = m_file->read_byte(m_pc + 3);
					m_streams[id].reg = m_file->read_byte(m_pc + 4);
				}
				m_pc += 5;
				break;
			}

			case 0x91:
			{
				uint8_t id = m_file->read_byte(m_pc + 1);
				if (id < 0xff)
				{
					m_streams[id].bank = m_file->read_byte(m_pc + 2);
					m_streams[id].step_size = m_file->read_byte(m_pc + 3);
					m_streams[id].step_base = m_file->read_byte(m_pc + 4);
				}
				m_pc += 5;
				break;
			}

			case 0x92:
			{
				uint8_t id = m_file->read_byte(m_pc + 1);
				if (id < 0xff)
					m_streams[id].frequency = m_file->read_dword(m_pc + 2);
				m_pc += 6;
				break;
			}

			case 0x93:
			{
				uint8_t id = m_file->read_byte(m_pc + 1);
				if (id < 0xff)
				{
					uint8_t flags = m_file->read_byte(m_pc + 3);
					m_streams[id].length_mode = flags & 3;
					m_streams[id].reverse = BIT(flags, 4);
					m_streams[id].loop = BIT(flags, 7);
					m_streams[id].offset = m_file->read_dword(m_pc + 2);
					m_streams[id].length = m_file->read_dword(m_pc + 7);
					m_stream_timers[id]->adjust(attotime::zero, id, m_streams[id].frequency ? attotime::from_double(m_streams[id].frequency) : attotime::never);
				}
				m_pc += 11;
				break;
			}

			case 0x94:
			{
				uint8_t id = m_file->read_byte(m_pc + 1);
				if (id < 0xff)
					m_stream_timers[id]->adjust(attotime::never, 0);
				else
					for (int i = 0; i < 0xff; i++)
						m_stream_timers[i]->adjust(attotime::never, 0);
				m_pc += 2;
				break;
			}

			case 0x95:
			{
				uint8_t id = m_file->read_byte(m_pc + 1);
				if (id < 0xff && m_streams[id].type < 0xff && m_data_streams[m_streams[id].bank].size() != 0)
				{
					uint8_t flags = m_file->read_byte(m_pc + 3);
					m_streams[id].loop = BIT(flags, 0);
					m_streams[id].reverse = BIT(flags, 4);
					/// TODO: get offset & length from????
					m_streams[id].offset = 0;
					m_streams[id].length = 0;
					m_streams[id].length_mode = 0;
					m_stream_timers[id]->adjust(attotime::zero, id, m_streams[id].frequency ? attotime::from_double(m_streams[id].frequency) : attotime::never);
				}
				m_pc += 5;
				break;
			}

			case 0xa0:
			{
				pulse_act_led(LED_AY8910);
				uint8_t reg = m_file->read_byte(m_pc + 1);
				if (reg & 0x80)
				{
					m_io->write_byte(A_AY8910_1 + 1, reg & 0x7f);
					m_io->write_byte(A_AY8910_1 + 0, m_file->read_byte(m_pc + 2));
				}
				else
				{
					m_io->write_byte(A_AY8910_0 + 1, reg & 0x7f);
					m_io->write_byte(A_AY8910_0 + 0, m_file->read_byte(m_pc + 2));
				}
				m_pc += 3;
				break;
			}

			case 0xa1:
				pulse_act_led(LED_YM2413);
				m_io->write_byte(A_YM2413_1 + 0, m_file->read_byte(m_pc + 1));
				m_io->write_byte(A_YM2413_1 + 1, m_file->read_byte(m_pc + 2));
				m_pc += 3;
				break;

			case 0xa2:
			case 0xa3:
				pulse_act_led(LED_YM2612);
				m_io->write_byte(A_YM2612_1 + 0 + ((code & 1) << 1), m_file->read_byte(m_pc + 1));
				m_io->write_byte(A_YM2612_1 + 1 + ((code & 1) << 1), m_file->read_byte(m_pc + 2));
				m_pc += 3;
				break;

			case 0xa4:
				pulse_act_led(LED_YM2151);
				m_io->write_byte(A_YM2151_1 + 0, m_file->read_byte(m_pc + 1));
				m_io->write_byte(A_YM2151_1 + 1, m_file->read_byte(m_pc + 2));
				m_pc += 3;
				break;

			case 0xa5:
				pulse_act_led(LED_YM2203);
				m_io->write_byte(A_YM2203_1 + 0, m_file->read_byte(m_pc + 1));
				m_io->write_byte(A_YM2203_1 + 1, m_file->read_byte(m_pc + 2));
				m_pc += 3;
				break;

			case 0xa6:
			case 0xa7:
				pulse_act_led(LED_YM2608);
				m_io->write_byte(A_YM2608_0 + 0 + ((code & 1) << 1), m_file->read_byte(m_pc + 1));
				m_io->write_byte(A_YM2608_0 + 1 + ((code & 1) << 1), m_file->read_byte(m_pc + 2));
				m_pc += 3;
				break;

			case 0xa8:
			case 0xa9:
				pulse_act_led(LED_YM2610);
				m_io->write_byte(A_YM2610_0 + 0 + ((code & 1) << 1), m_file->read_byte(m_pc + 1));
				m_io->write_byte(A_YM2610_0 + 1 + ((code & 1) << 1), m_file->read_byte(m_pc + 2));
				m_pc += 3;
				break;

			case 0xaa:
				pulse_act_led(LED_YM3812);
				m_io->write_byte(A_YM3812_1 + 0, m_file->read_byte(m_pc + 1));
				m_io->write_byte(A_YM3812_1 + 1, m_file->read_byte(m_pc + 2));
				m_pc += 3;
				break;

			case 0xab:
				pulse_act_led(LED_YM3526);
				m_io->write_byte(A_YM3526_1 + 0, m_file->read_byte(m_pc + 1));
				m_io->write_byte(A_YM3526_1 + 1, m_file->read_byte(m_pc + 2));
				m_pc += 3;
				break;

			case 0xac:
				pulse_act_led(LED_Y8950);
				m_io->write_byte(A_Y8950_1 + 0, m_file->read_byte(m_pc + 1));
				m_io->write_byte(A_Y8950_1 + 1, m_file->read_byte(m_pc + 2));
				m_pc += 3;
				break;

			case 0xad:
				pulse_act_led(LED_YMZ280B);
				m_io->write_byte(A_YMZ280B_1 + 0, m_file->read_byte(m_pc + 1));
				m_io->write_byte(A_YMZ280B_1 + 1, m_file->read_byte(m_pc + 2));
				m_pc += 3;
				break;

			case 0xae:
			case 0xaf:
				pulse_act_led(LED_YMF262);
				m_io->write_byte(A_YMF262_1 + 0 + ((code & 1) << 1), m_file->read_byte(m_pc + 1));
				m_io->write_byte(A_YMF262_1 + 1 + ((code & 1) << 1), m_file->read_byte(m_pc + 2));
				m_pc += 3;
				break;

			case 0xb0:
				pulse_act_led(LED_RF5C68);
				m_io->write_byte(A_RF5C68 + m_file->read_byte(m_pc + 1), m_file->read_byte(m_pc + 2));
				m_pc += 3;
				break;

			case 0xb1:
				pulse_act_led(LED_RF5C164);
				m_io->write_byte(A_RF5C164 + m_file->read_byte(m_pc + 1), m_file->read_byte(m_pc + 2));
				m_pc += 3;
				break;

			case 0xb2:
			{
				pulse_act_led(LED_32X_PWM);
				uint8_t offset = m_file->read_byte(m_pc + 1);
				m_io16->write_word(A_32X_PWM + (offset >> 4), ((offset & 0xf) << 8) | m_file->read_byte(m_pc + 2));
				m_pc += 3;
				break;
			}

			case 0xb3:
			{
				pulse_act_led(LED_GAMEBOY);
				uint8_t reg = m_file->read_byte(m_pc + 1);
				if (reg & 0x80)
					m_io->write_byte(A_GAMEBOY_1 + (reg & 0x7f), m_file->read_byte(m_pc + 2));
				else
					m_io->write_byte(A_GAMEBOY_0 + (reg & 0x7f), m_file->read_byte(m_pc + 2));
				m_pc += 3;
				break;
			}

			case 0xb4:
			{
				pulse_act_led(LED_NESAPU);
				uint8_t offset = m_file->read_byte(m_pc + 1);
				if (offset & 0x80)
					m_io->write_byte(A_NESAPU_1 + (offset & 0x7f), m_file->read_byte(m_pc + 2));
				else
					m_io->write_byte(A_NESAPU_0 + (offset & 0x7f), m_file->read_byte(m_pc + 2));
				m_pc += 3;
				break;
			}

			case 0xb5:
			{
				pulse_act_led(LED_MULTIPCM);
				uint8_t offset = m_file->read_byte(m_pc + 1);
				if (offset & 0x80)
					m_io->write_byte(A_MULTIPCM_1 + (offset & 0x7f), m_file->read_byte(m_pc + 2));
				else
					m_io->write_byte(A_MULTIPCM_0 + (offset & 0x7f), m_file->read_byte(m_pc + 2));
				m_pc += 3;
				break;
			}

			case 0xb6:
			{
				pulse_act_led(LED_UPD7759);
				uint8_t offset = m_file->read_byte(m_pc + 1);

				if (offset & 0x80)
					m_io->write_byte(A_UPD7759_1 + (offset & 0x7f), m_file->read_byte(m_pc + 2));
				else
					m_io->write_byte(A_UPD7759_0 + (offset & 0x7f), m_file->read_byte(m_pc + 2));
				m_pc += 3;
				break;
			}

			case 0xb7:
			{
				pulse_act_led(LED_OKIM6258);
				uint8_t offset = m_file->read_byte(m_pc + 1);
				if (offset & 0x80)
					m_io->write_byte(A_OKIM6258_1 + (offset & 0x7f), m_file->read_byte(m_pc + 2));
				else
					m_io->write_byte(A_OKIM6258_0 + (offset & 0x7f), m_file->read_byte(m_pc + 2));
				m_pc += 3;
				break;
			}

			case 0xb8:
			{
				pulse_act_led(LED_OKIM6295);
				uint8_t offset = m_file->read_byte(m_pc + 1);
				if (offset & 0x80)
					m_io->write_byte(A_OKIM6295_1 + (offset & 0x7f), m_file->read_byte(m_pc + 2));
				else
					m_io->write_byte(A_OKIM6295_0 + (offset & 0x7f), m_file->read_byte(m_pc + 2));
				m_pc += 3;
				break;
			}

			case 0xb9:
			{
				pulse_act_led(LED_C6280);
				uint8_t offset = m_file->read_byte(m_pc + 1);
				if (offset & 0x80)
					m_io->write_byte(A_C6280_1 + (offset & 0x7f), m_file->read_byte(m_pc + 2));
				else
					m_io->write_byte(A_C6280_0 + (offset & 0x7f), m_file->read_byte(m_pc + 2));
				m_pc += 3;
				break;
			}

			case 0xba:
			{
				pulse_act_led(LED_K053260);
				uint8_t offset = m_file->read_byte(m_pc + 1);
				if (offset & 0x80)
					m_io->write_byte(A_K053260_1 + (offset & 0x7f), m_file->read_byte(m_pc + 2));
				else
					m_io->write_byte(A_K053260_0 + (offset & 0x7f), m_file->read_byte(m_pc + 2));
				m_pc += 3;
				break;
			}

			case 0xbb:
			{
				pulse_act_led(LED_POKEY);
				uint8_t offset = m_file->read_byte(m_pc + 1);
				if (offset & 0x80)
					m_io->write_byte(A_POKEY_1 + (offset & 0x7f), m_file->read_byte(m_pc + 2));
				else
					m_io->write_byte(A_POKEY_0 + (offset & 0x7f), m_file->read_byte(m_pc + 2));
				m_pc += 3;
				break;
			}

			case 0xbc:
			{
				pulse_act_led(LED_WSWAN);
				uint8_t offset = m_file->read_byte(m_pc + 1);
				if (offset & 0x80)
					m_io->write_byte(A_WSWAN_1 + (offset & 0x7f) + 0x80, m_file->read_byte(m_pc + 2));
				else
					m_io->write_byte(A_WSWAN_0 + (offset & 0x7f) + 0x80, m_file->read_byte(m_pc + 2));
				m_pc += 3;
				break;
			}

			case 0xbd:
			{
				pulse_act_led(LED_SAA1099);
				uint8_t offset = m_file->read_byte(m_pc + 1);
				if (offset & 0x80)
				{
					m_io->write_byte(A_SAA1099_1 + 1, offset & 0x7f);
					m_io->write_byte(A_SAA1099_1 + 0, m_file->read_byte(m_pc + 2));
				}
				else
				{
					m_io->write_byte(A_SAA1099_0 + 1, offset & 0x7f);
					m_io->write_byte(A_SAA1099_0 + 0, m_file->read_byte(m_pc + 2));
				}
				m_pc += 3;
				break;
			}

			case 0xbe:
			{
				pulse_act_led(LED_ES5505);
				// TODO: es5505
				m_pc += 3;
				break;
			}

			case 0xbf:
			{
				pulse_act_led(LED_GA20);
				uint8_t offset = m_file->read_byte(m_pc + 1);
				if (offset & 0x80)
					m_io->write_byte(A_GA20_1 + (offset & 0x7f), m_file->read_byte(m_pc + 2));
				else
					m_io->write_byte(A_GA20_0 + (offset & 0x7f), m_file->read_byte(m_pc + 2));
				m_pc += 3;
				break;
			}

			case 0xc0:
			{
				pulse_act_led(LED_SEGAPCM);
				uint16_t offset = m_file->read_word(m_pc + 1);
				if (offset & 0x8000)
					m_io->write_byte(A_SEGAPCM_1 + (offset & 0x7fff), m_file->read_byte(m_pc + 3));
				else
					m_io->write_byte(A_SEGAPCM_0 + (offset & 0x7fff), m_file->read_byte(m_pc + 3));
				m_pc += 4;
				break;
			}

			case 0xc1:
				pulse_act_led(LED_RF5C68);
				m_io->write_byte(A_RF5C68_RAM + m_file->read_word(m_pc + 1), m_file->read_byte(m_pc + 3));
				m_pc += 4;
				break;

			case 0xc2:
				pulse_act_led(LED_RF5C164);
				m_io->write_byte(A_RF5C164_RAM + m_file->read_word(m_pc + 1), m_file->read_byte(m_pc + 3));
				m_pc += 4;
				break;

			case 0xc3:
			{
				pulse_act_led(LED_MULTIPCM);
				uint8_t offset = m_file->read_byte(m_pc + 1);
				if (offset & 0x80)
				{
					m_io->write_byte(A_MULTIPCM_1 + 4 + (offset & 0x7f), m_file->read_byte(m_pc + 3));
					m_io->write_byte(A_MULTIPCM_1 + 8 + (offset & 0x7f), m_file->read_byte(m_pc + 2));
				}
				else
				{
					m_io->write_byte(A_MULTIPCM_0 + 4 + (offset & 0x7f), m_file->read_byte(m_pc + 3));
					m_io->write_byte(A_MULTIPCM_0 + 8 + (offset & 0x7f), m_file->read_byte(m_pc + 2));
				}
				m_pc += 4;
				break;
			}

			case 0xc4:
				pulse_act_led(LED_QSOUND);
				m_io->write_byte(A_QSOUND + 0, m_file->read_byte(m_pc + 1));
				m_io->write_byte(A_QSOUND + 1, m_file->read_byte(m_pc + 2));
				m_io->write_byte(A_QSOUND + 2, m_file->read_byte(m_pc + 3));
				m_pc += 4;
				break;

			case 0xc5:
			{
				pulse_act_led(LED_SCSP);
				// TODO: SCSP memory
				m_pc += 4;
				break;
			}

			case 0xc6:
			{
				pulse_act_led(LED_WSWAN);
				uint8_t offset = m_file->read_byte(m_pc + 1);
				if (offset & 0x80)
					m_io->write_byte(A_WSWAN_RAM_1 + ((offset & 0x7f) << 8) + m_file->read_byte(m_pc + 2), m_file->read_byte(m_pc + 3));
				else
					m_io->write_byte(A_WSWAN_RAM_0 + ((offset & 0x7f) << 8) + m_file->read_byte(m_pc + 2), m_file->read_byte(m_pc + 3));
				m_pc += 4;
				break;
			}

			case 0xc7:
			{
				pulse_act_led(LED_VSU_VUE);
				uint8_t offset = m_file->read_byte(m_pc + 1);
				if (offset & 0x80)
					m_io->write_byte(A_VSU_VUE_1 + ((offset & 0x7f) << 10) + (m_file->read_byte(m_pc + 2) << 2), m_file->read_byte(m_pc + 3));
				else
					m_io->write_byte(A_VSU_VUE_0 + ((offset & 0x7f) << 10) + (m_file->read_byte(m_pc + 2) << 2), m_file->read_byte(m_pc + 3));
				m_pc += 4;
				break;
			}

			case 0xc8:
			{
				pulse_act_led(LED_X1_010);
				uint8_t offset = m_file->read_byte(m_pc + 1);
				if (offset & 0x80)
					m_io->write_byte(A_X1_010_1 + ((offset & 0x7f) << 8) + m_file->read_byte(m_pc + 2), m_file->read_byte(m_pc + 3));
				else
					m_io->write_byte(A_X1_010_0 + ((offset & 0x7f) << 8) + m_file->read_byte(m_pc + 2), m_file->read_byte(m_pc + 3));
				m_pc += 4;
				break;
			}

			case 0xd0:
			{
				pulse_act_led(LED_YMF278B);
				uint8_t offset = m_file->read_byte(m_pc + 1);
				if (offset & 0x80)
				{
					m_io->write_byte(A_YMF278B_1 + ((offset & 0x7f) << 1) + 0, m_file->read_byte(m_pc + 2));
					m_io->write_byte(A_YMF278B_1 + ((offset & 0x7f) << 1) + 1, m_file->read_byte(m_pc + 3));
				}
				else
				{
					m_io->write_byte(A_YMF278B_0 + ((offset & 0x7f) << 1) + 0, m_file->read_byte(m_pc + 2));
					m_io->write_byte(A_YMF278B_0 + ((offset & 0x7f) << 1) + 1, m_file->read_byte(m_pc + 3));
				}
				m_pc += 4;
				break;
			}

			case 0xd1:
			{
				pulse_act_led(LED_YMF271);
				uint8_t offset = m_file->read_byte(m_pc + 1);
				if (offset & 0x80)
				{
					m_io->write_byte(A_YMF271_1 + ((offset & 0x7f) << 1) + 0, m_file->read_byte(m_pc + 2));
					m_io->write_byte(A_YMF271_1 + ((offset & 0x7f) << 1) + 1, m_file->read_byte(m_pc + 3));
				}
				else
				{
					m_io->write_byte(A_YMF271_0 + ((offset & 0x7f) << 1) + 0, m_file->read_byte(m_pc + 2));
					m_io->write_byte(A_YMF271_0 + ((offset & 0x7f) << 1) + 1, m_file->read_byte(m_pc + 3));
				}
				m_pc += 4;
				break;
			}

			case 0xd2:
			{
				pulse_act_led(LED_K051649);
				uint8_t offset = m_file->read_byte(m_pc + 1);
				if (offset & 0x80)
				{
					m_io->write_byte(A_K051649_1 + ((offset & 0x7f) << 1) + 0, m_file->read_byte(m_pc + 2));
					m_io->write_byte(A_K051649_1 + ((offset & 0x7f) << 1) + 1, m_file->read_byte(m_pc + 3));
				}
				else
				{
					m_io->write_byte(A_K051649_0 + ((offset & 0x7f) << 1) + 0, m_file->read_byte(m_pc + 2));
					m_io->write_byte(A_K051649_0 + ((offset & 0x7f) << 1) + 1, m_file->read_byte(m_pc + 3));
				}
				m_pc += 4;
				break;
			}

			case 0xd3:
			{
				pulse_act_led(LED_K054539);
				uint8_t offset = m_file->read_byte(m_pc + 1);
				if (offset & 0x80)
					m_io->write_byte(A_K054539_1 + ((offset & 0x7f) << 8) + m_file->read_byte(m_pc + 2), m_file->read_byte(m_pc + 3));
				else
					m_io->write_byte(A_K054539_0 + ((offset & 0x7f) << 8) + m_file->read_byte(m_pc + 2), m_file->read_byte(m_pc + 3));
				m_pc += 4;
				break;
			}

			case 0xd4:
			{
				pulse_act_led(LED_C140);
				uint8_t offset = m_file->read_byte(m_pc + 1);
				if (offset & 0x80)
					m_io->write_byte(A_C140_1 + ((offset & 0x7f) << 8) + m_file->read_byte(m_pc + 2), m_file->read_byte(m_pc + 3));
				else
					m_io->write_byte(A_C140_0 + ((offset & 0x7f) << 8) + m_file->read_byte(m_pc + 2), m_file->read_byte(m_pc + 3));
				m_pc += 4;
				break;
			}

			case 0xd5:
			{
				pulse_act_led(LED_ES5503);
				uint8_t offset = m_file->read_byte(m_pc + 1);
				if (offset & 0x80)
					m_io->write_byte(A_ES5503_1 + ((offset & 0x7f) << 8) + m_file->read_byte(m_pc + 2), m_file->read_byte(m_pc + 3));
				else
					m_io->write_byte(A_ES5503_0 + ((offset & 0x7f) << 8) + m_file->read_byte(m_pc + 2), m_file->read_byte(m_pc + 3));
				m_pc += 4;
				break;
			}

			case 0xd6:
			{
				pulse_act_led(LED_ES5505);
				// TODO: es5505
				m_pc += 4;
				break;
			}

			case 0xe0:
				pulse_act_led(LED_YM2612);
				m_ym2612_stream_offset = m_file->read_dword(m_pc + 1);
				m_pc += 5;
				break;

			case 0xe1:
			{
				pulse_act_led(LED_C352);
				uint8_t offset = m_file->read_byte(m_pc + 1);
				uint32_t addr = ((offset & 0x7f) << 8) + m_file->read_byte(m_pc + 2);
				uint16_t data = (m_file->read_byte(m_pc + 3) << 8) + m_file->read_byte(m_pc + 4);
				if (offset & 0x80)
					m_io16->write_word(A_C352_1 + (addr << 1), data);
				else
					m_io16->write_word(A_C352_0 + (addr << 1), data);
				m_pc += 5;
				break;
			}

			default:
				logerror("unhandled code %02x (%02x %02x %02x %02x)\n", code, m_file->read_byte(m_pc + 1), m_file->read_byte(m_pc + 2), m_file->read_byte(m_pc + 3), m_file->read_byte(m_pc + 4));

				if (machine().debug_flags & DEBUG_FLAG_ENABLED)
					debugger_instruction_hook(m_pc);

				m_state = DONE;
				m_icount = 0;
				break;
			}
			break;
		}
		case DONE:
		{
			machine().sound().system_mute(1);
			m_icount = 0;
			break;
		}
		}
	}
}

void vgmplay_device::execute_set_input(int inputnum, int state)
{
}

device_memory_interface::space_config_vector vgmplay_device::memory_space_config() const
{
	return space_config_vector
	{
		std::make_pair(AS_PROGRAM, &m_file_config),
		std::make_pair(AS_IO,      &m_io_config),
		std::make_pair(AS_IO16,    &m_io16_config),
	};
}

void vgmplay_device::state_import(const device_state_entry &entry)
{
}

void vgmplay_device::state_export(const device_state_entry &entry)
{
}

void vgmplay_device::state_string_export(const device_state_entry &entry, std::string &str) const
{
}

std::unique_ptr<util::disasm_interface> vgmplay_device::create_disassembler()
{
	return std::make_unique<vgmplay_disassembler>();
}

uint32_t vgmplay_disassembler::opcode_alignment() const
{
	return 1;
}

offs_t vgmplay_disassembler::disassemble(std::ostream &stream, offs_t pc, const data_buffer &opcodes, const data_buffer &params)
{
	switch (opcodes.r8(pc))
	{
	case 0x30:
		util::stream_format(stream, "psg.1 write %02x", opcodes.r8(pc + 1));
		return 2 | SUPPORTED;

	case 0x3f:
		util::stream_format(stream, "psg.1 r06 = %02x", opcodes.r8(pc + 1));
		return 2 | SUPPORTED;

	case 0x4f:
		util::stream_format(stream, "psg.0 r06 = %02x", opcodes.r8(pc + 1));
		return 2 | SUPPORTED;

	case 0x50:
		util::stream_format(stream, "psg.0 write %02x", opcodes.r8(pc + 1));
		return 2 | SUPPORTED;

	case 0x51:
		util::stream_format(stream, "ym2413.0 r%02x = %02x", opcodes.r8(pc + 1), opcodes.r8(pc + 2));
		return 3 | SUPPORTED;

	case 0x52:
	case 0x53:
		util::stream_format(stream, "ym2612.0 %d r%02x = %02x", opcodes.r8(pc) & 1, opcodes.r8(pc + 1), opcodes.r8(pc + 2));
		return 3 | SUPPORTED;

	case 0x54:
		util::stream_format(stream, "ym2151.0 r%02x = %02x", opcodes.r8(pc + 1), opcodes.r8(pc + 2));
		return 3 | SUPPORTED;

	case 0x55:
		util::stream_format(stream, "ym2203.0 r%02x = %02x", opcodes.r8(pc + 1), opcodes.r8(pc + 2));
		return 3 | SUPPORTED;

	case 0x56:
	case 0x57:
		util::stream_format(stream, "ym2608.0 %d r%02x = %02x", opcodes.r8(pc) & 1, opcodes.r8(pc + 1), opcodes.r8(pc + 2));
		return 3 | SUPPORTED;

	case 0x58:
	case 0x59:
		util::stream_format(stream, "ym2610.0 %d r%02x = %02x", opcodes.r8(pc) & 1, opcodes.r8(pc + 1), opcodes.r8(pc + 2));
		return 3 | SUPPORTED;

	case 0x5a:
		util::stream_format(stream, "ym3812.0 r%02x = %02x", opcodes.r8(pc + 1), opcodes.r8(pc + 2));
		return 3 | SUPPORTED;

	case 0x5b:
		util::stream_format(stream, "ym3526.0 r%02x = %02x", opcodes.r8(pc + 1), opcodes.r8(pc + 2));
		return 3 | SUPPORTED;

	case 0x5c:
		util::stream_format(stream, "y8950.0 r%02x = %02x", opcodes.r8(pc + 1), opcodes.r8(pc + 2));
		return 3 | SUPPORTED;

	case 0x5d:
		util::stream_format(stream, "ymz280b.0 r%02x = %02x", opcodes.r8(pc + 1), opcodes.r8(pc + 2));
		return 3 | SUPPORTED;

	case 0x5e:
	case 0x5f:
		util::stream_format(stream, "ymf262.0 %d r%02x = %02x", opcodes.r8(pc) & 1, opcodes.r8(pc + 1), opcodes.r8(pc + 2));
		return 3 | SUPPORTED;

	case 0x61:
	{
		uint32_t duration = opcodes.r8(pc + 1) | (opcodes.r8(pc + 2) << 8);
		util::stream_format(stream, "wait %d", duration);
		return 3 | SUPPORTED;
	}

	case 0x62:
		util::stream_format(stream, "wait 735");
		return 1 | SUPPORTED;

	case 0x63:
		util::stream_format(stream, "wait 882");
		return 1 | SUPPORTED;

	case 0x66:
		util::stream_format(stream, "end");
		return 1 | SUPPORTED;

	case 0x67:
	{
		static const char *const basic_types[8] =
		{
			"ym2612 pcm",
			"rf5c68 pcm",
			"rf5c164 pcm",
			"pwm pcm",
			"okim6258 adpcm",
			"huc6280 pcm",
			"scsp pcm",
			"nes apu dpcm"
		};

		static const char *const rom_types[20] =
		{
			"sega pcm rom",
			"ym2608 delta-t rom",
			"ym2610 adpcm rom",
			"ym2610 delta-t rom",
			"ymf278b rom",
			"ymf271 rom",
			"ymz280b rom",
			"ymf278b rom",
			"y8950 delta-t rom",
			"multipcm rom",
			"upd7759 rom",
			"okim6295 rom",
			"k054539 rom",
			"c140 rom",
			"k053260 rom",
			"qsound rom",
			"es5505/es5506 rom",
			"x1-010 rom",
			"c352 rom",
			"ga20 rom"
		};

		static const char *const ram_types[3] =
		{
			"rf5c68 ram",
			"rf5c164 ram",
			"nes apu ram"
		};

		static const char *const ram2_types[2] =
		{
			"scsp ram",
			"es5503 ram"
		};

		uint8_t type = opcodes.r8(pc + 2);
		uint32_t size = opcodes.r8(pc + 3) | (opcodes.r8(pc + 4) << 8) | (opcodes.r8(pc + 5) << 16) | (opcodes.r8(pc + 6) << 24);
		if (type < 0x8)
			util::stream_format(stream, "data-block %x, %s", size, basic_types[type]);
		else if (type < 0x40)
			util::stream_format(stream, "data-block %x, %02x", size, type);
		else if (type < 0x48)
			util::stream_format(stream, "data-block %x comp., %s", size, basic_types[type & 0x3f]);
		else if (type < 0x7f)
			util::stream_format(stream, "data-block %x comp., %02x", size, type & 0x3f);
		else if (type < 0x80)
			util::stream_format(stream, "decomp-table %x, %02x/%02x", size, opcodes.r8(pc + 7), opcodes.r8(pc + 8));
		else if (type < 0x94)
			util::stream_format(stream, "data-block %x, %s", size, rom_types[type & 0x7f]);
		else if (type < 0xc0)
			util::stream_format(stream, "data-block %x, rom %02x", size, type);
		else if (type < 0xc3)
			util::stream_format(stream, "data-block %x, %s", size, ram_types[type & 0x1f]);
		else if (type < 0xe0)
			util::stream_format(stream, "data-block %x, ram %02x", size, type);
		else if (type < 0xe2)
			util::stream_format(stream, "data-block %x, %s", size, ram2_types[type & 0x1f]);
		else
			util::stream_format(stream, "data-block %x, ram %02x", size, type);
		return (7 + size) | SUPPORTED;
	}

	case 0x70: case 0x71: case 0x72: case 0x73: case 0x74: case 0x75: case 0x76: case 0x77:
	case 0x78: case 0x79: case 0x7a: case 0x7b: case 0x7c: case 0x7d: case 0x7e: case 0x7f:
		util::stream_format(stream, "wait %d", 1 + (opcodes.r8(pc) & 0x0f));
		return 1 | SUPPORTED;

	case 0x80:
		util::stream_format(stream, "ym2612.0 r2a = rom++");
		return 1 | SUPPORTED;

	case 0x81: case 0x82: case 0x83: case 0x84: case 0x85: case 0x86: case 0x87:
	case 0x88: case 0x89: case 0x8a: case 0x8b: case 0x8c: case 0x8d: case 0x8e: case 0x8f:
		util::stream_format(stream, "ym2612.0 r2a = rom++; wait %d", opcodes.r8(pc) & 0xf);
		return 1 | SUPPORTED;

	case 0x90:
		util::stream_format(stream, "stream control %02x %02x %02x %02x\n", opcodes.r8(pc + 1), opcodes.r8(pc + 2), opcodes.r8(pc + 3), opcodes.r8(pc + 4));
		return 5 | SUPPORTED;

	case 0x91:
		util::stream_format(stream, "stream data %02x %02x %02x %02x\n", opcodes.r8(pc + 1), opcodes.r8(pc + 2), opcodes.r8(pc + 3), opcodes.r8(pc + 4));
		return 5 | SUPPORTED;

	case 0x92:
		util::stream_format(stream, "stream frequency %02x %d\n", opcodes.r8(pc + 1), opcodes.r32(pc + 2));
		return 6 | SUPPORTED;

	case 0x93:
		util::stream_format(stream, "stream start %02x %02x %02x %02x %02x %02x %02x %02x %02x %02x\n", opcodes.r8(pc + 1), opcodes.r8(pc + 2), opcodes.r8(pc + 3), opcodes.r8(pc + 4), opcodes.r8(pc + 5), opcodes.r8(pc + 6), opcodes.r8(pc + 7), opcodes.r8(pc + 8), opcodes.r8(pc + 9), opcodes.r8(pc + 10));
		return 11 | SUPPORTED;

	case 0x94:
		util::stream_format(stream, "stream stop %02x\n", opcodes.r8(pc + 1));
		return 2 | SUPPORTED;

	case 0x95:
		util::stream_format(stream, "stream start (fast) %02x %02x %02x %02x\n", opcodes.r8(pc + 1), opcodes.r8(pc + 2), opcodes.r8(pc + 3), opcodes.r8(pc + 4));
		return 5 | SUPPORTED;

	case 0xa0:
		util::stream_format(stream, "ay8910.%d r%02x = %02x", BIT(opcodes.r8(pc + 1), 7), opcodes.r8(pc + 1) & 0x7f, opcodes.r8(pc + 2));
		return 3 | SUPPORTED;

	case 0xa1:
		util::stream_format(stream, "ym2413.1 r%02x = %02x", opcodes.r8(pc + 1), opcodes.r8(pc + 2));
		return 3 | SUPPORTED;

	case 0xa2:
	case 0xa3:
		util::stream_format(stream, "ym2612.1 %d r%02x = %02x", opcodes.r8(pc) & 1, opcodes.r8(pc + 1), opcodes.r8(pc + 2));
		return 3 | SUPPORTED;

	case 0xa4:
		util::stream_format(stream, "ym2151.1 r%02x = %02x", opcodes.r8(pc + 1), opcodes.r8(pc + 2));
		return 3 | SUPPORTED;

	case 0xa5:
		util::stream_format(stream, "ym2203.1 r%02x = %02x", opcodes.r8(pc + 1), opcodes.r8(pc + 2));
		return 3 | SUPPORTED;

	case 0xa6:
	case 0xa7:
		util::stream_format(stream, "ym2608.1 %d r%02x = %02x", opcodes.r8(pc) & 1, opcodes.r8(pc + 1), opcodes.r8(pc + 2));
		return 3 | SUPPORTED;

	case 0xa8:
	case 0xa9:
		util::stream_format(stream, "ym2610.1 %d r%02x = %02x", opcodes.r8(pc) & 1, opcodes.r8(pc + 1), opcodes.r8(pc + 2));
		return 3 | SUPPORTED;

	case 0xaa:
		util::stream_format(stream, "ym3812.1 r%02x = %02x", opcodes.r8(pc + 1), opcodes.r8(pc + 2));
		return 3 | SUPPORTED;

	case 0xab:
		util::stream_format(stream, "ym3526.1 r%02x = %02x", opcodes.r8(pc + 1), opcodes.r8(pc + 2));
		return 3 | SUPPORTED;

	case 0xac:
		util::stream_format(stream, "y8950.1 r%02x = %02x", opcodes.r8(pc + 1), opcodes.r8(pc + 2));
		return 3 | SUPPORTED;

	case 0xad:
		util::stream_format(stream, "ymz280b.1 r%02x = %02x", opcodes.r8(pc + 1), opcodes.r8(pc + 2));
		return 3 | SUPPORTED;

	case 0xae:
	case 0xaf:
		util::stream_format(stream, "ymf262.1 %d r%02x = %02x", opcodes.r8(pc) & 1, opcodes.r8(pc + 1), opcodes.r8(pc + 2));
		return 3 | SUPPORTED;

	case 0xb0:
		util::stream_format(stream, "rf5c68 r%02x = %02x", opcodes.r8(pc + 1), opcodes.r8(pc + 2));
		return 3 | SUPPORTED;

	case 0xb1:
		util::stream_format(stream, "rf5c164 r%02x = %02x", opcodes.r8(pc + 1), opcodes.r8(pc + 2));
		return 3 | SUPPORTED;

	case 0xb2:
		util::stream_format(stream, "32x_pwm r%x = %03x", opcodes.r8(pc + 1) >> 4, opcodes.r8(pc + 2) | ((opcodes.r8(pc + 1) & 0xf) << 8));
		return 3 | SUPPORTED;

	case 0xb3:
		util::stream_format(stream, "dmg.%d r%02x = %02x", BIT(opcodes.r8(pc + 1), 7), opcodes.r8(pc + 1) & 0x7f, opcodes.r8(pc + 2));
		return 3 | SUPPORTED;

	case 0xb4:
		util::stream_format(stream, "nesapu.%d r%02x = %02x", BIT(opcodes.r8(pc + 1), 7), opcodes.r8(pc + 1) & 0x7f, opcodes.r8(pc + 2));
		return 3 | SUPPORTED;

	case 0xb5:
		util::stream_format(stream, "multipcm.%d r%02x = %02x", BIT(opcodes.r8(pc + 1), 7), opcodes.r8(pc + 1) & 0x7f, opcodes.r8(pc + 2));
		return 3 | SUPPORTED;

	case 0xb6:
		util::stream_format(stream, "upd7759.%d r%02x = %02x", BIT(opcodes.r8(pc + 1), 7), opcodes.r8(pc + 1) & 0x7f, opcodes.r8(pc + 2));
		return 3 | SUPPORTED;

	case 0xb7:
		util::stream_format(stream, "okim6258.%d r%02x = %02x", BIT(opcodes.r8(pc + 1), 7), opcodes.r8(pc + 1) & 0x7f, opcodes.r8(pc + 2));
		return 3 | SUPPORTED;

	case 0xb8:
		util::stream_format(stream, "okim6295.%d r%02x = %02x", BIT(opcodes.r8(pc + 1), 7), opcodes.r8(pc + 1) & 0x7f, opcodes.r8(pc + 2));
		return 3 | SUPPORTED;

	case 0xb9:
		util::stream_format(stream, "huc6280.%d r%02x = %02x", BIT(opcodes.r8(pc + 1), 7), opcodes.r8(pc + 1) & 0x7f, opcodes.r8(pc + 2));
		return 3 | SUPPORTED;

	case 0xba:
		util::stream_format(stream, "k053260.%d r%02x = %02x", BIT(opcodes.r8(pc + 1), 7), opcodes.r8(pc + 1) & 0x7f, opcodes.r8(pc + 2));
		return 3 | SUPPORTED;

	case 0xbb:
		util::stream_format(stream, "pokey.%d r%02x = %02x", BIT(opcodes.r8(pc + 1), 7), opcodes.r8(pc + 1) & 0x7f, opcodes.r8(pc + 2));
		return 3 | SUPPORTED;

	case 0xbc:
		util::stream_format(stream, "wonderswan.%d r%02x = %02x", BIT(opcodes.r8(pc + 1), 7), opcodes.r8(pc + 1) & 0x7f, opcodes.r8(pc + 2));
		return 3 | SUPPORTED;

	case 0xbd:
		util::stream_format(stream, "saa1099.%d r%02x = %02x", BIT(opcodes.r8(pc + 1), 7), opcodes.r8(pc + 1) & 0x7f, opcodes.r8(pc + 2));
		return 3 | SUPPORTED;

	case 0xbe:
		util::stream_format(stream, "es5505.%d r%02x = %02x", BIT(opcodes.r8(pc + 1), 7), opcodes.r8(pc + 1) & 0x7f, opcodes.r8(pc + 2));
		return 3 | SUPPORTED;

	case 0xbf:
		util::stream_format(stream, "ga20.%d r%02x = %02x", BIT(opcodes.r8(pc + 1), 7), opcodes.r8(pc + 1) & 0x7f, opcodes.r8(pc + 2));
		return 3 | SUPPORTED;

	case 0xc0:
		util::stream_format(stream, "segapcm.%d %04x = %02x", BIT(opcodes.r8(pc + 2), 7), opcodes.r8(pc + 1) | ((opcodes.r8(pc + 2) & 0x7f) << 8), opcodes.r8(pc + 3));
		return 4 | SUPPORTED;

	case 0xc1:
		util::stream_format(stream, "rf5c68 %04x = %02x", opcodes.r8(pc + 1) | (opcodes.r8(pc + 2) << 8), opcodes.r8(pc + 3));
		return 4 | SUPPORTED;

	case 0xc2:
		util::stream_format(stream, "rf5c164 %04x = %02x", opcodes.r8(pc + 1) | (opcodes.r8(pc + 2) << 8), opcodes.r8(pc + 3));
		return 4 | SUPPORTED;

	case 0xc3:
		util::stream_format(stream, "multipcm.%d c%02x.off = %04x", BIT(opcodes.r8(pc + 1), 7), opcodes.r8(pc + 1) & 0x7f, opcodes.r8(pc + 2) | (opcodes.r8(pc + 3) << 8));
		return 4 | SUPPORTED;

	case 0xc4:
		util::stream_format(stream, "qsound %02x = %04x", opcodes.r8(pc + 3), opcodes.r8(pc + 2) | (opcodes.r8(pc + 1) << 8));
		return 4 | SUPPORTED;

	case 0xc5:
		util::stream_format(stream, "scsp.%d %04x = %02x", BIT(opcodes.r8(pc + 1), 7), ((opcodes.r8(pc + 1) & 0x7f) << 8) | opcodes.r8(pc + 2), opcodes.r8(pc + 3));
		return 4 | SUPPORTED;

	case 0xc6:
		util::stream_format(stream, "wswan.%d %04x = %02x", BIT(opcodes.r8(pc + 1), 7), ((opcodes.r8(pc + 1) & 0x7f) << 8) | opcodes.r8(pc + 2), opcodes.r8(pc + 3));
		return 4 | SUPPORTED;

	case 0xc7:
		util::stream_format(stream, "vsu-vue.%d %04x = %02x", BIT(opcodes.r8(pc + 1), 7), ((opcodes.r8(pc + 1) & 0x7f) << 8) | opcodes.r8(pc + 2), opcodes.r8(pc + 3));
		return 4 | SUPPORTED;

	case 0xc8:
		util::stream_format(stream, "x1-010.%d %04x = %02x", BIT(opcodes.r8(pc + 1), 7), ((opcodes.r8(pc + 1) & 0x7f) << 8) | opcodes.r8(pc + 2), opcodes.r8(pc + 3));
		return 4 | SUPPORTED;

	case 0xd0:
		util::stream_format(stream, "ymf278b.%d r%02x.%02x = %02x", BIT(opcodes.r8(pc + 1), 7), opcodes.r8(pc + 1) & 0x7f, opcodes.r8(pc + 2), opcodes.r8(pc + 3));
		return 4 | SUPPORTED;

	case 0xd1:
		util::stream_format(stream, "ymf271.%d r%02x.%02x = %02x", BIT(opcodes.r8(pc + 1), 7), opcodes.r8(pc + 1), opcodes.r8(pc + 2), opcodes.r8(pc + 3));
		return 4 | SUPPORTED;

	case 0xd2:
		util::stream_format(stream, "scc1.%d r%02x.%02x = %02x", BIT(opcodes.r8(pc + 1), 7), opcodes.r8(pc + 1) & 0x7f, opcodes.r8(pc + 2), opcodes.r8(pc + 3));
		return 4 | SUPPORTED;

	case 0xd3:
		util::stream_format(stream, "k054539.%d r%02x.%02x = %02x", BIT(opcodes.r8(pc + 1), 7), opcodes.r8(pc + 1) & 0x7f, opcodes.r8(pc + 2), opcodes.r8(pc + 3));
		return 4 | SUPPORTED;

	case 0xd4:
		util::stream_format(stream, "c140.%d r%02x.%02x = %02x", BIT(opcodes.r8(pc + 1), 7), opcodes.r8(pc + 1) & 0x7f, opcodes.r8(pc + 2), opcodes.r8(pc + 3));
		return 4 | SUPPORTED;

	case 0xd5:
		util::stream_format(stream, "ess5503.%d r%02x.%02x = %02x", BIT(opcodes.r8(pc + 1), 7), opcodes.r8(pc + 1) & 0x7f, opcodes.r8(pc + 2), opcodes.r8(pc + 3));
		return 4 | SUPPORTED;

	case 0xd6:
		util::stream_format(stream, "ess5505.%d r%02x.%02x = %02x", BIT(opcodes.r8(pc + 1), 7), opcodes.r8(pc + 1) & 0x7f, opcodes.r8(pc + 2), opcodes.r8(pc + 3));
		return 4 | SUPPORTED;

	case 0xe0:
	{
		uint32_t off = opcodes.r8(pc + 1) | (opcodes.r8(pc + 2) << 8) | (opcodes.r8(pc + 3) << 16) | (opcodes.r8(pc + 4) << 24);
		util::stream_format(stream, "ym2612 offset = %x", off);
		return 5 | SUPPORTED;
	}

	case 0xe1:
	{
		uint16_t addr = (opcodes.r8(pc + 1) << 8) | opcodes.r8(pc + 2);
		uint16_t data = (opcodes.r8(pc + 3) << 8) | opcodes.r8(pc + 4);
		util::stream_format(stream, "c352 r%04x = %04x", addr, data);
		return 5 | SUPPORTED;
	}

	default:
		util::stream_format(stream, "?? %02x", opcodes.r8(pc));
		return 1 | SUPPORTED;
	}
}

uint8_t vgmplay_device::rom_r(int chip, uint8_t type, offs_t offset)
{
	for (const auto &b : m_rom_blocks[chip][type - 0x80])
	{
		if (offset >= b.start_address && offset <= b.end_address)
		{
			return b.data[offset - b.start_address];
		}
	}
	return 0;
}

template<int Chip>
READ8_MEMBER(vgmplay_device::segapcm_rom_r)
{
	return rom_r(Chip, 0x80, offset);
}

template<int Chip>
READ8_MEMBER(vgmplay_device::ymf278b_rom_r)
{
	return rom_r(Chip, 0x84, offset);
}

template<int Chip>
READ8_MEMBER(vgmplay_device::ymf271_rom_r)
{
	return rom_r(Chip, 0x85, offset);
}

template<int Chip>
READ8_MEMBER(vgmplay_device::ymz280b_rom_r)
{
	return rom_r(Chip, 0x86, offset);
}

template<int Chip>
READ8_MEMBER(vgmplay_device::multipcm_rom_r)
{
	if (m_multipcm_banked[Chip] == 1)
	{
		offset &= 0x1fffff;
		if (offset & 0x100000)
		{
			if (m_multipcm_bank_l[Chip] == m_multipcm_bank_r[Chip])
			{
				offset = ((m_multipcm_bank_r[Chip] & ~0xf) << 16) | (offset & 0xfffff);
			}
			else
			{
				if (offset & 0x80000)
				{
					offset = ((m_multipcm_bank_l[Chip] & ~0x7) << 16) | (offset & 0x7ffff);
				}
				else
				{
					offset = ((m_multipcm_bank_r[Chip] & ~0x7) << 16) | (offset & 0x7ffff);
				}
			}
		}
	}
	return rom_r(Chip, 0x89, offset);
}

template<int Chip>
READ8_MEMBER(vgmplay_device::upd7759_rom_r)
{
	return rom_r(Chip, 0x8a, m_upd7759_bank[Chip] | offset);
}

template<int Chip>
READ8_MEMBER(vgmplay_device::okim6295_rom_r)
{
	if (m_okim6295_nmk112_enable[Chip])
	{
		if ((offset < 0x400) && (m_okim6295_nmk112_enable[Chip] & 0x80))
		{
			offset = (m_okim6295_nmk112_bank[Chip][(offset >> 8) & 0x3] << 16) | (offset & 0x3ff);
		}
		else
		{
			offset = (m_okim6295_nmk112_bank[Chip][(offset >> 16) & 0x3] << 16) | (offset & 0xffff);
		}
	}
	else
	{
		offset = (m_okim6295_bank[Chip] * 0x40000) | offset;
	}
	return rom_r(Chip, 0x8b, offset);
}

template<int Chip>
READ8_MEMBER(vgmplay_device::k054539_rom_r)
{
	return rom_r(Chip, 0x8c, offset);
}

template<int Chip>
READ8_MEMBER(vgmplay_device::c140_rom_r)
{
	return rom_r(Chip, 0x8d, offset);
}

template<int Chip>
READ8_MEMBER(vgmplay_device::k053260_rom_r)
{
	return rom_r(Chip, 0x8e, offset);
}

template<int Chip>
READ8_MEMBER(vgmplay_device::qsound_rom_r)
{
	return rom_r(Chip, 0x8f, offset);
}

template<int Chip>
READ8_MEMBER(vgmplay_device::es5505_rom_r)
{
	return rom_r(Chip, 0x90, offset);
}

template<int Chip>
READ8_MEMBER(vgmplay_device::x1_010_rom_r)
{
	return rom_r(Chip, 0x91, offset);
}

template<int Chip>
READ8_MEMBER(vgmplay_device::c352_rom_r)
{
	return rom_r(Chip, 0x92, offset);
}

template<int Chip>
READ8_MEMBER(vgmplay_device::ga20_rom_r)
{
	return rom_r(Chip, 0x93, offset);
}

vgmplay_state::vgmplay_state(const machine_config &mconfig, device_type type, const char *tag)
	: driver_device(mconfig, type, tag)
	, m_vgmplay(*this, "vgmplay")
	, m_lspeaker(*this, "lspeaker")
	, m_rspeaker(*this, "rspeaker")
	, m_sn76496(*this, "sn76496.%d", 0)
	, m_ym2413(*this, "ym2413.%d", 0)
	, m_ym2612(*this, "ym2612.%d", 0)
	, m_ym2151(*this, "ym2151.%d", 0)
	, m_segapcm(*this, "segapcm.%d", 0)
	, m_rf5c68(*this, "rf5c68")
	, m_ym2203(*this, "ym2203.%d", 0)
	, m_ym2608(*this, "ym2608.%d", 0)
	, m_ym2610(*this, "ym2610.%d", 0)
	, m_ym3812(*this, "ym3812.%d", 0)
	, m_ym3526(*this, "ym3526.%d", 0)
	, m_y8950(*this, "y8950.%d", 0)
	, m_ymf262(*this, "ymf262.%d", 0)
	, m_ymf278b(*this, "ymf278b.%d", 0)
	, m_ymf271(*this, "ymf271.%d", 0)
	, m_ymz280b(*this, "ymz280b.%d", 0)
	, m_rf5c164(*this, "rf5c164")
	, m_sega32x(*this, "sega32x")
	, m_ay8910(*this, "ay8910.%d", 0)
	, m_dmg(*this, "dmg.%d", 0)
	, m_nescpu(*this, "nescpu.%d", 0)
	, m_multipcm(*this, "multipcm.%d", 0)
	, m_upd7759(*this, "upd7759.%d", 0)
	, m_okim6258(*this, "okim6258.%d", 0)
	, m_okim6295(*this, "okim6295.%d", 0)
	, m_k051649(*this, "k051649.%d", 0)
	, m_k054539(*this, "k054539.%d", 0)
	, m_huc6280(*this, "huc6280.%d", 0)
	, m_c140(*this, "c140.%d", 0)
	, m_k053260(*this, "k053260.%d", 0)
	, m_pokey(*this, "pokey.%d", 0)
	, m_qsound(*this, "qsound")
	, m_scsp(*this, "scsp.%d", 0)
	, m_wswan(*this, "wswan.%d", 0)
	, m_vsu_vue(*this, "vsu_vue.%d", 0)
	, m_saa1099(*this, "saa1099.%d", 0)
	, m_es5503(*this, "es5503.%d", 0)
	, m_es5505(*this, "es5505.%d", 0)
	, m_x1_010(*this, "x1_010.%d", 0)
	, m_c352(*this, "c352.%d", 0)
	, m_ga20(*this, "ga20.%d", 0)
{
	std::fill(std::begin(m_upd7759_md), std::end(m_upd7759_md), 0);
	std::fill(std::begin(m_upd7759_reset), std::end(m_upd7759_drq), 0);
	std::fill(std::begin(m_upd7759_drq), std::end(m_upd7759_drq), 0);
}

uint32_t vgmplay_state::r32(int off) const
{
	if (off + 3 < int(m_file_data.size()))
		return m_file_data[off] | (m_file_data[off + 1] << 8) | (m_file_data[off + 2] << 16) | (m_file_data[off + 3] << 24);
	return 0;
}

uint8_t vgmplay_state::r8(int off) const
{
	if (off < int(m_file_data.size()))
		return m_file_data[off];
	return 0;
}

static const ay8910_device::psg_type_t vgm_ay8910_type(uint8_t vgm_type)
{
	return (vgm_type & 0x10) ? ay8910_device::PSG_TYPE_YM : ay8910_device::PSG_TYPE_AY;
}

static const uint8_t vgm_ay8910_flags(uint8_t vgm_flags)
{
	uint8_t flags = 0;
	if (vgm_flags & 1) flags |= AY8910_LEGACY_OUTPUT;
	if (vgm_flags & 2) flags |= AY8910_SINGLE_OUTPUT;
	if (vgm_flags & 4) flags |= AY8910_DISCRETE_OUTPUT;
	return flags;
}

static const c140_device::C140_TYPE c140_bank_type(uint8_t vgm_type)
{
	switch (vgm_type)
	{
	case 0:
	default:
		return c140_device::C140_TYPE::SYSTEM2;
	case 1:
		return c140_device::C140_TYPE::SYSTEM21;
	case 2:
		return c140_device::C140_TYPE::ASIC219;
	}
}

QUICKLOAD_LOAD_MEMBER(vgmplay_state, load_file)
{
	m_vgmplay->stop();

	m_file_data.resize(quickload_size);

	if (!quickload_size || 
		image.fread(&m_file_data[0], quickload_size) != quickload_size)
	{
		m_file_data.clear();
		return image_init_result::FAIL;
	}
	else
	{
		// Decompress gzip-compressed files (aka vgz)
		if(m_file_data[0] == 0x1f && m_file_data[1] == 0x8b)
		{
			std::vector<uint8_t> decomp;
			int bs = m_file_data.size();
			decomp.resize(2*bs);
			z_stream str;
			str.zalloc = nullptr;
			str.zfree = nullptr;
			str.opaque = nullptr;
			str.data_type = 0;
			str.next_in = &m_file_data[0];
			str.avail_in = m_file_data.size();
			str.total_in = 0;
			str.total_out = 0;
			int err = inflateInit2(&str, 31);
			if(err != Z_OK)
			{
				logerror("gzip header but not a gzip file\n");
				m_file_data.clear();
				return image_init_result::FAIL;
			}
			do
			{
				if(str.total_out >= decomp.size())
					decomp.resize(decomp.size() + bs);
				str.next_out = &decomp[str.total_out];
				str.avail_out = decomp.size() - str.total_out;
				err = inflate(&str, Z_SYNC_FLUSH);
			} while(err == Z_OK);
			
			if(err != Z_STREAM_END)
			{
				logerror("broken gzip file\n");
				m_file_data.clear();
				return image_init_result::FAIL;
			}
			m_file_data.resize(str.total_out);
			memcpy(&m_file_data[0], &decomp[0], str.total_out);
		}

		if(m_file_data.size() < 0x40 || r32(0) != 0x206d6756)
		{
			logerror("Not a vgm/vgz file\n");
			m_file_data.clear();
			return image_init_result::FAIL;
		}

		uint32_t version = r32(8);
		logerror("File version %x.%02x\n", version >> 8, version & 0xff);

		uint32_t data_start = version >= 0x150 ? r32(0x34) + 0x34 : 0x40;
		int volbyte = version >= 0x160 && data_start >= 0x7d ? r8(0x7c) : 0;

		if (volbyte == 0xc1) // 0x00~0xc0 0~192, 0xc1 -64, 0xc2~0xff -62~-1
			volbyte = -0x40;
		else if (volbyte > 0xc1)
			volbyte -= 0x100;

		float volume = powf(2.0f, float(volbyte) / float(0x20));

		uint32_t extra_header_start = version >= 0x170 && data_start >= 0xc0 && r32(0xbc) ? r32(0xbc) + 0xbc : 0;
		uint32_t header_size = extra_header_start ? extra_header_start : data_start;

		// Parse clocks
		m_sn76496[0]->set_unscaled_clock(r32(0x0c) & ~0xc0000000);
		m_sn76496[1]->set_unscaled_clock((r32(0x0c) & 0x40000000) ? r32(0x0c) & ~0xc0000000 : 0);
		m_sn76496[0]->set_output_gain(ALL_OUTPUTS, (r32(0x0c) & ~0xc0000000) ? volume : 0.0f);
		m_sn76496[1]->set_output_gain(ALL_OUTPUTS, (r32(0x0c) & 0x40000000) ? volume : 0.0f);

		if (r32(0x0c) & 0x80000000)
			logerror("Warning: file requests an unsupported T6W28");

		m_ym2413[0]->set_unscaled_clock(r32(0x10) & ~0x40000000);
		m_ym2413[1]->set_unscaled_clock((r32(0x10) & 0x40000000) ? r32(0x10) & ~0x40000000 : 0);
		m_ym2413[0]->set_output_gain(ALL_OUTPUTS, (r32(0x10) & ~0x40000000) ? volume : 0.0f);
		m_ym2413[1]->set_output_gain(ALL_OUTPUTS, (r32(0x10) & 0x40000000) ? volume : 0.0f);

		m_ym2612[0]->set_unscaled_clock((version >= 0x110 ? r32(0x2c) : r32(0x10)) & ~0xc0000000);
		m_ym2612[1]->set_unscaled_clock(((version >= 0x110 ? r32(0x2c) : r32(0x10)) & 0x40000000) ? (version >= 0x110 ? r32(0x2c) : r32(0x10)) & ~0xc0000000 : 0);
		m_ym2612[0]->set_output_gain(ALL_OUTPUTS, ((version >= 0x110 ? r32(0x2c) : r32(0x10)) & ~0xc0000000) ? volume : 0.0f);
		m_ym2612[1]->set_output_gain(ALL_OUTPUTS, ((version >= 0x110 ? r32(0x2c) : r32(0x10)) & 0x40000000) ? volume : 0.0f);
		if (version >= 0x110 && (r32(0x2c) & 0x80000000))
			logerror("Warning: file requests an unsupported YM3438\n");

		m_ym2151[0]->set_unscaled_clock((version >= 0x110 ? r32(0x30) : r32(0x10)) & ~0x40000000);
		m_ym2151[1]->set_unscaled_clock(((version >= 0x110 ? r32(0x30) : r32(0x10)) & 0x40000000) ? (version >= 0x110 ? r32(0x30) : r32(0x10)) & ~0x40000000 : 0);
		m_ym2151[0]->set_output_gain(ALL_OUTPUTS, ((version >= 0x110 ? r32(0x30) : r32(0x10)) & ~0x40000000) ? volume : 0.0f);
		m_ym2151[1]->set_output_gain(ALL_OUTPUTS, ((version >= 0x110 ? r32(0x30) : r32(0x10)) & 0x40000000) ? volume : 0.0f);

		m_segapcm[0]->set_unscaled_clock(version >= 0x151 && header_size >= 0x3c ? r32(0x38) & ~0x40000000 : 0);
		m_segapcm[1]->set_unscaled_clock(version >= 0x151 && header_size >= 0x3c && (r32(0x38) & 0x40000000) ? r32(0x38) & ~0x40000000 : 0);
		m_segapcm[0]->set_output_gain(ALL_OUTPUTS, version >= 0x151 && header_size >= 0x3c && (r32(0x38) & ~0x40000000) ? volume : 0.0f);
		m_segapcm[1]->set_output_gain(ALL_OUTPUTS, version >= 0x151 && header_size >= 0x3c && (r32(0x38) & 0x40000000) ? volume : 0.0f);
		m_segapcm[0]->set_bank(version >= 0x151 && header_size >= 0x40 ? r32(0x3c) : 0);
		m_segapcm[1]->set_bank(version >= 0x151 && header_size >= 0x40 ? r32(0x3c) : 0);

		m_rf5c68->set_unscaled_clock(version >= 0x151 && header_size >= 0x44 ? r32(0x40) : 0);
		m_rf5c68->set_output_gain(ALL_OUTPUTS, version >= 0x151 && header_size >= 0x44 && r32(0x40) ? volume : 0.0f);

		m_ym2203[0]->set_unscaled_clock(version >= 0x151 && header_size >= 0x48 ? r32(0x44) & ~0x40000000 : 0);
		m_ym2203[1]->set_unscaled_clock(version >= 0x151 && header_size >= 0x48 && (r32(0x44) & 0x40000000) ? r32(0x44) & ~0x40000000 : 0);
		m_ym2203[0]->set_output_gain(ALL_OUTPUTS, version >= 0x151 && header_size >= 0x48 && (r32(0x44) & ~0x40000000) ? volume : 0.0f);
		m_ym2203[1]->set_output_gain(ALL_OUTPUTS, version >= 0x151 && header_size >= 0x48 && (r32(0x44) & 0x40000000) ? volume : 0.0f);

		m_ym2608[0]->set_unscaled_clock(version >= 0x151 && header_size >= 0x4c ? r32(0x48) & ~0x40000000 : 0);
		m_ym2608[1]->set_unscaled_clock(version >= 0x151 && header_size >= 0x4c && (r32(0x48) & 0x40000000) ? r32(0x48) & ~0x40000000 : 0);
		m_ym2608[0]->set_output_gain(ALL_OUTPUTS, version >= 0x151 && header_size >= 0x4c && (r32(0x48) & ~0x40000000) ? volume : 0.0f);
		m_ym2608[1]->set_output_gain(ALL_OUTPUTS, version >= 0x151 && header_size >= 0x4c && (r32(0x48) & 0x40000000) ? volume : 0.0f);

		m_ym2610[0]->set_unscaled_clock(version >= 0x151 && header_size >= 0x50 ? r32(0x4c) & ~0xc0000000 : 0);
		m_ym2610[1]->set_unscaled_clock(version >= 0x151 && header_size >= 0x50 && (r32(0x4c) & 0x40000000) ? r32(0x4c) & ~0xc0000000 : 0);
		m_ym2610[0]->set_output_gain(ALL_OUTPUTS, version >= 0x151 && header_size >= 0x50 && (r32(0x4c) & ~0xc0000000) ? volume : 0.0f);
		m_ym2610[1]->set_output_gain(ALL_OUTPUTS, version >= 0x151 && header_size >= 0x50 && (r32(0x4c) & 0x40000000) ? volume : 0.0f);
		if (version >= 0x151 && header_size >= 0x50 && (r32(0x4c) & 0x80000000))
			logerror("Warning: file requests an unsupported YM2610B\n");

		m_ym3812[0]->set_unscaled_clock(version >= 0x151 && header_size >= 0x54 ? r32(0x50) & ~0xc0000000 : 0);
		m_ym3812[1]->set_unscaled_clock(version >= 0x151 && header_size >= 0x54 && (r32(0x50) & 0x40000000) ? r32(0x50) & ~0xc0000000 : 0);
		m_ym3812[0]->set_output_gain(ALL_OUTPUTS, version >= 0x151 && header_size >= 0x54 && (r32(0x50) & ~0xc0000000) ? volume : 0.0f);
		m_ym3812[1]->set_output_gain(ALL_OUTPUTS, version >= 0x151 && header_size >= 0x54 && (r32(0x50) & 0x40000000) ? volume : 0.0f);
		if (version >= 0x151 && header_size >= 0x54 && (r32(0x50) & 0x80000000))
			logerror("Warning: file requests an unsupported SoundBlaster Pro\n");

		m_ym3526[0]->set_unscaled_clock(version >= 0x151 && header_size >= 0x58 ? r32(0x54) & ~0x40000000 : 0);
		m_ym3526[1]->set_unscaled_clock(version >= 0x151 && header_size >= 0x58 && (r32(0x54) & 0x40000000) ? r32(0x54) & ~0x40000000 : 0);
		m_ym3526[0]->set_output_gain(ALL_OUTPUTS, version >= 0x151 && header_size >= 0x58 && (r32(0x54) & ~0x40000000) ? volume : 0.0f);
		m_ym3526[1]->set_output_gain(ALL_OUTPUTS, version >= 0x151 && header_size >= 0x58 && (r32(0x54) & 0x40000000) ? volume : 0.0f);

		m_y8950[0]->set_unscaled_clock(version >= 0x151 && header_size >= 0x5c ? r32(0x58) & ~0x40000000 : 0);
		m_y8950[1]->set_unscaled_clock(version >= 0x151 && header_size >= 0x5c && (r32(0x58) & 0x40000000) ? r32(0x58) & ~0x40000000 : 0);
		m_y8950[0]->set_output_gain(ALL_OUTPUTS, version >= 0x151 && header_size >= 0x5c && (r32(0x58) & ~0x40000000) ? volume : 0.0f);
		m_y8950[1]->set_output_gain(ALL_OUTPUTS, version >= 0x151 && header_size >= 0x5c && (r32(0x58) & 0x40000000) ? volume : 0.0f);

		m_ymf262[0]->set_unscaled_clock(version >= 0x151 && header_size >= 0x60 ? r32(0x5c) & ~0x40000000 : 0);
		m_ymf262[1]->set_unscaled_clock(version >= 0x151 && header_size >= 0x60 && (r32(0x5c) & 0x40000000) ? r32(0x5c) & ~0x40000000 : 0);
		m_ymf262[0]->set_output_gain(ALL_OUTPUTS, version >= 0x151 && header_size >= 0x60 && (r32(0x5c) & ~0x40000000) ? volume : 0.0f);
		m_ymf262[1]->set_output_gain(ALL_OUTPUTS, version >= 0x151 && header_size >= 0x60 && (r32(0x5c) & 0x40000000) ? volume : 0.0f);

		m_ymf278b[0]->set_unscaled_clock(version >= 0x151 && header_size >= 0x64 ? r32(0x60) & ~0x40000000 : 0);
		m_ymf278b[1]->set_unscaled_clock(version >= 0x151 && header_size >= 0x64 && r32(0x60) & 0x40000000 ? r32(0x60) & ~0x40000000 : 0);
		m_ymf278b[0]->set_output_gain(ALL_OUTPUTS, version >= 0x151 && header_size >= 0x64 && (r32(0x60) & ~0x40000000) ? volume : 0.0f);
		m_ymf278b[1]->set_output_gain(ALL_OUTPUTS, version >= 0x151 && header_size >= 0x64 && (r32(0x60) & 0x40000000) ? volume : 0.0f);

		m_ymf271[0]->set_unscaled_clock(version >= 0x151 && header_size >= 0x68 ? r32(0x64) & ~0x40000000 : 0);
		m_ymf271[1]->set_unscaled_clock(version >= 0x151 && header_size >= 0x68 && r32(0x64) & 0x40000000 ? r32(0x64) & ~0x40000000 : 0);
		m_ymf271[0]->set_output_gain(ALL_OUTPUTS, version >= 0x151 && header_size >= 0x68 && (r32(0x64) & ~0x40000000) ? volume : 0.0f);
		m_ymf271[1]->set_output_gain(ALL_OUTPUTS, version >= 0x151 && header_size >= 0x68 && (r32(0x64) & 0x40000000) ? volume : 0.0f);

		m_ymz280b[0]->set_unscaled_clock(version >= 0x151 && header_size >= 0x6c ? r32(0x68) & ~0x40000000 : 0);
		m_ymz280b[1]->set_unscaled_clock(version >= 0x151 && header_size >= 0x6c && r32(0x68) & 0x40000000 ? r32(0x68) & ~0x40000000 : 0);
		m_ymz280b[0]->set_output_gain(ALL_OUTPUTS, version >= 0x151 && header_size >= 0x6c && (r32(0x68) & ~0x40000000) ? volume : 0.0f);
		m_ymz280b[1]->set_output_gain(ALL_OUTPUTS, version >= 0x151 && header_size >= 0x6c && (r32(0x68) & 0x40000000) ? volume : 0.0f);

		m_rf5c164->set_unscaled_clock(version >= 0x151 && header_size >= 0x70 ? r32(0x6c) : 0);
		m_rf5c164->set_output_gain(ALL_OUTPUTS, version >= 0x151 && header_size >= 0x70 && r32(0x6c) ? volume : 0.0f);

		m_sega32x->set_unscaled_clock(version >= 0x151 && header_size >= 0x74 && r32(0x70) ? r32(0x70) : 0);
		m_sega32x->set_ldac_output_gain(version >= 0x151 && header_size >= 0x74 && r32(0x70) ? volume : 0.0f);
		m_sega32x->set_rdac_output_gain(version >= 0x151 && header_size >= 0x74 && r32(0x70) ? volume : 0.0f);

		m_ay8910[0]->set_unscaled_clock(version >= 0x151 && header_size >= 0x78 ? r32(0x74) & ~0x40000000 : 0);
		m_ay8910[1]->set_unscaled_clock(version >= 0x151 && header_size >= 0x78 && (r32(0x74) & 0x40000000) ? r32(0x74) & ~0x40000000 : 0);
		m_ay8910[0]->set_output_gain(ALL_OUTPUTS, version >= 0x151 && header_size >= 0x78 && (r32(0x74) & ~0x40000000) ? volume : 0.0f);
		m_ay8910[1]->set_output_gain(ALL_OUTPUTS, version >= 0x151 && header_size >= 0x78 && (r32(0x74) & 0x40000000) ? volume : 0.0f);
		m_ay8910[0]->set_psg_type(vgm_ay8910_type(version >= 0x151 && header_size >= 0x7c ? r8(0x78) : 0));
		m_ay8910[1]->set_psg_type(vgm_ay8910_type(version >= 0x151 && header_size >= 0x7c ? r8(0x78) : 0));
		m_ay8910[0]->set_flags(vgm_ay8910_flags(version >= 0x151 && header_size >= 0x7a ? r8(0x79) : 0));
		m_ay8910[1]->set_flags(vgm_ay8910_flags(version >= 0x151 && header_size >= 0x7a ? r8(0x79) : 0));
		m_ym2203[0]->set_flags(vgm_ay8910_flags(version >= 0x151 && header_size >= 0x7b ? r8(0x7a) : 0));
		m_ym2203[1]->set_flags(vgm_ay8910_flags(version >= 0x151 && header_size >= 0x7b ? r8(0x7a) : 0));
		m_ym2608[0]->set_flags(vgm_ay8910_flags(version >= 0x151 && header_size >= 0x7c ? r8(0x7b) : 0));
		m_ym2608[1]->set_flags(vgm_ay8910_flags(version >= 0x151 && header_size >= 0x7c ? r8(0x7b) : 0));

		m_dmg[0]->set_unscaled_clock(version >= 0x161 && header_size >= 0x84 ? r32(0x80) & ~0x40000000 : 0);
		m_dmg[1]->set_unscaled_clock(version >= 0x161 && header_size >= 0x84 && (r32(0x80) & 0x40000000) ? r32(0x80) & ~0x40000000 : 0);
		m_dmg[0]->set_output_gain(ALL_OUTPUTS, version >= 0x161 && header_size >= 0x84 && (r32(0x80) & ~0x40000000) ? volume : 0.0f);
		m_dmg[1]->set_output_gain(ALL_OUTPUTS, version >= 0x161 && header_size >= 0x84 && (r32(0x80) & 0x40000000) ? volume : 0.0f);

		m_nescpu[0]->set_unscaled_clock(version >= 0x161 && header_size >= 0x88 ? r32(0x84) & ~0xc0000000 : 0);
		m_nescpu[1]->set_unscaled_clock(version >= 0x161 && header_size >= 0x88 && (r32(0x84) & 0x40000000) ? r32(0x84) & ~0xc0000000 : 0);
		m_nescpu[0]->m_apu->set_output_gain(ALL_OUTPUTS, version >= 0x161 && header_size >= 0x88 && (r32(0x84) & ~0xc0000000) ? volume : 0.0f);
		m_nescpu[1]->m_apu->set_output_gain(ALL_OUTPUTS, version >= 0x161 && header_size >= 0x88 && (r32(0x84) & 0x40000000) ? volume : 0.0f);

		if (version >= 0x161 && header_size >= 0x88 && (r32(0x84) & 0x80000000))
			logerror("Warning: file requests an unsupported FDS sound addon\n");

		m_multipcm[0]->set_unscaled_clock(version >= 0x161 && header_size >= 0x8c ? r32(0x88) & ~0x40000000 : 0);
		m_multipcm[1]->set_unscaled_clock(version >= 0x161 && header_size >= 0x8c && (r32(0x88) & 0x40000000) ? r32(0x88) & ~0x40000000 : 0);
<<<<<<< HEAD
		m_multipcm[0]->set_output_gain(ALL_OUTPUTS, version >= 0x161 && header_size >= 0x8c && (r32(0x88) & ~0x40000000) ? volume : 0.0f);
		m_multipcm[1]->set_output_gain(ALL_OUTPUTS, version >= 0x161 && header_size >= 0x8c && (r32(0x88) & 0x40000000) ? volume : 0.0f);

		m_upd7759[0]->set_unscaled_clock(version >= 0x161 && header_size >= 0x90 ? r32(0x8c) & ~0x40000000 : 0);
		m_upd7759[1]->set_unscaled_clock(version >= 0x161 && header_size >= 0x90 && (r32(0x8c) & 0x40000000) ? r32(0x8c) & ~0x40000000 : 0);
		m_upd7759[0]->set_output_gain(ALL_OUTPUTS, version >= 0x161 && header_size >= 0x90 && (r32(0x8c) & ~0x40000000) ? volume : 0.0f);
		m_upd7759[1]->set_output_gain(ALL_OUTPUTS, version >= 0x161 && header_size >= 0x90 && (r32(0x8c) & 0x40000000) ? volume : 0.0f);
=======

		m_upd7759[0]->set_unscaled_clock(version >= 0x161 && header_size >= 0x90 ? r32(0x8c) & ~0xc0000000 : 0);
		m_upd7759[1]->set_unscaled_clock(version >= 0x161 && header_size >= 0x90 && (r32(0x8c) & 0x40000000) ? r32(0x8c) & ~0xc0000000 : 0);
		m_upd7759_md[0] = r32(0x8c) & 0x80000000 ? 0 : 1;
		m_upd7759_md[1] = r32(0x8c) & 0x80000000 ? 0 : 1;
		m_upd7759[0]->md_w(m_upd7759_md[0]);
		m_upd7759[1]->md_w(m_upd7759_md[1]);
>>>>>>> 6fba1e6b

		m_okim6258[0]->set_unscaled_clock(version >= 0x161 && header_size >= 0x94 ? r32(0x90) & ~0x40000000 : 0);
		m_okim6258[1]->set_unscaled_clock(version >= 0x161 && header_size >= 0x94 && (r32(0x90) & 0x40000000) ? r32(0x90) & ~0x40000000 : 0);
		m_okim6258[0]->set_output_gain(ALL_OUTPUTS, version >= 0x161 && header_size >= 0x94 && (r32(0x90) & ~0x40000000) ? volume : 0.0f);
		m_okim6258[1]->set_output_gain(ALL_OUTPUTS, version >= 0x161 && header_size >= 0x94 && (r32(0x90) & 0x40000000) ? volume : 0.0f);

		uint8_t oki6258_flags = version >= 0x161 && header_size >= 0x95 ? r8(0x94) : 0;
		m_okim6258[0]->set_divider(oki6258_flags & 3);
		m_okim6258[0]->set_outbits(BIT(oki6258_flags, 3) ? 12 : 10);
		m_okim6258[0]->set_type(BIT(oki6258_flags, 2));
		m_okim6258[1]->set_divider(oki6258_flags & 3);
		m_okim6258[1]->set_outbits(BIT(oki6258_flags, 3) ? 12 : 10);
		m_okim6258[1]->set_type(BIT(oki6258_flags, 2));

		m_k054539[0]->init_flags(version >= 0x161 && header_size >= 0x96 ? r8(0x95) : 0);
		m_k054539[1]->init_flags(version >= 0x161 && header_size >= 0x96 ? r8(0x95) : 0);

		m_c140[0]->set_bank_type(c140_bank_type(version >= 0x161 && header_size >= 0x96 ? r8(0x96) : 0));
		m_c140[1]->set_bank_type(c140_bank_type(version >= 0x161 && header_size >= 0x96 ? r8(0x96) : 0));

		m_okim6295_clock[0] = version >= 0x161 && header_size >= 0x9c ? r32(0x98) & ~0xc0000000 : 0;
		m_okim6295_clock[1] = version >= 0x161 && header_size >= 0x9c && (r32(0x98) & 0x40000000) ? r32(0x98) & ~0xc0000000 : 0;
		m_okim6295[0]->set_unscaled_clock(m_okim6295_clock[0]);
		m_okim6295[1]->set_unscaled_clock(m_okim6295_clock[1]);
		m_okim6295[0]->set_output_gain(ALL_OUTPUTS, m_okim6295_clock[0] ? volume : 0.0f);
		m_okim6295[1]->set_output_gain(ALL_OUTPUTS, m_okim6295_clock[1] ? volume : 0.0f);

		m_okim6295_pin7[0] = version >= 0x161 && header_size >= 0x9c && (r32(0x98) & 0x80000000) ? 1 : 0;
		m_okim6295_pin7[1] = version >= 0x161 && header_size >= 0x9c && (r32(0x98) & 0x40000000) && (r32(0x98) & 0x80000000) ? 1 : 0;
		m_okim6295[0]->set_pin7(m_okim6295_pin7[0] ? okim6295_device::PIN7_HIGH : okim6295_device::PIN7_LOW);
		m_okim6295[1]->set_pin7(m_okim6295_pin7[1] ? okim6295_device::PIN7_HIGH : okim6295_device::PIN7_LOW);

		m_k051649[0]->set_unscaled_clock(version >= 0x161 && header_size >= 0xa0 ? r32(0x9c) & ~0xc0000000 : 0);
		m_k051649[1]->set_unscaled_clock(version >= 0x161 && header_size >= 0xa0 && (r32(0x9c) & 0x40000000) ? r32(0x9c) & ~0xc0000000 : 0);
		m_k051649[0]->set_output_gain(ALL_OUTPUTS, version >= 0x161 && header_size >= 0xa0 && (r32(0x9c) & ~0xc0000000) ? volume : 0.0f);
		m_k051649[1]->set_output_gain(ALL_OUTPUTS, version >= 0x161 && header_size >= 0xa0 && (r32(0x9c) & 0x40000000) ? volume : 0.0f);
		if (version >= 0x161 && header_size >= 0xa0 && (r32(0x9c) & 0x80000000))
			logerror("Warning: file requests an unsupported Konami SCC\n");

		// HACK: Some VGMs contain 48,000 instead of 18,432,000
		if (version >= 0x161 && header_size >= 0xa4 && (r32(0xa0) & ~0x40000000) == 48000)
		{
			m_k054539[0]->set_clock_scale(384);
			m_k054539[1]->set_clock_scale(384);
		}

		m_k054539[0]->set_unscaled_clock(version >= 0x161 && header_size >= 0xa4 ? r32(0xa0) & ~0x40000000 : 0);
		m_k054539[1]->set_unscaled_clock(version >= 0x161 && header_size >= 0xa4 && (r32(0xa0) & 0x40000000) ? r32(0xa0) & ~0x40000000 : 0);
		m_k054539[0]->set_output_gain(ALL_OUTPUTS, version >= 0x161 && header_size >= 0xa4 && (r32(0xa0) & ~0x40000000) ? volume : 0.0f);
		m_k054539[1]->set_output_gain(ALL_OUTPUTS, version >= 0x161 && header_size >= 0xa4 && (r32(0xa0) & 0x40000000) ? volume : 0.0f);

		// HACK: VGM contain the halved clock speed of the sound core inside the HUC6280
		m_huc6280[0]->set_clock_scale(2);
		m_huc6280[1]->set_clock_scale(2);

		m_huc6280[0]->set_unscaled_clock(version >= 0x161 && header_size >= 0xa8 ? r32(0xa4) & ~0x40000000 : 0);
		m_huc6280[1]->set_unscaled_clock(version >= 0x161 && header_size >= 0xa8 && (r32(0xa4) & 0x40000000) ? r32(0xa4) & ~0x40000000 : 0);
		m_huc6280[0]->set_output_gain(ALL_OUTPUTS, version >= 0x161 && header_size >= 0xa8 && (r32(0xa4) & ~0x40000000) ? volume : 0.0f);
		m_huc6280[1]->set_output_gain(ALL_OUTPUTS, version >= 0x161 && header_size >= 0xa8 && (r32(0xa4) & 0x40000000) ? volume : 0.0f);

		m_c140[0]->set_unscaled_clock(version >= 0x161 && header_size >= 0xac ? r32(0xa8) & ~0x40000000 : 0);
		m_c140[1]->set_unscaled_clock(version >= 0x161 && header_size >= 0xac && (r32(0xa8) & 0x40000000) ? r32(0xa8) & ~0x40000000 : 0);
		m_c140[0]->set_output_gain(ALL_OUTPUTS, version >= 0x161 && header_size >= 0xac && (r32(0xa8) & ~0x40000000) ? volume : 0.0f);
		m_c140[1]->set_output_gain(ALL_OUTPUTS, version >= 0x161 && header_size >= 0xac && (r32(0xa8) & 0x40000000) ? volume : 0.0f);

		m_k053260[0]->set_unscaled_clock(version >= 0x161 && header_size >= 0xb0 ? r32(0xac) & ~0x40000000 : 0);
		m_k053260[1]->set_unscaled_clock(version >= 0x161 && header_size >= 0xb0 && (r32(0xac) & 0x40000000) ? r32(0xac) & ~0x40000000 : 0);
		m_k053260[0]->set_output_gain(ALL_OUTPUTS, version >= 0x161 && header_size >= 0xb0 && (r32(0xac) & ~0x40000000) ? volume : 0.0f);
		m_k053260[1]->set_output_gain(ALL_OUTPUTS, version >= 0x161 && header_size >= 0xb0 && (r32(0xac) & 0x40000000) ? volume : 0.0f);

		m_pokey[0]->set_unscaled_clock(version >= 0x161 && header_size >= 0xb4 ? r32(0xb0) & ~0x40000000 : 0);
		m_pokey[1]->set_unscaled_clock(version >= 0x161 && header_size >= 0xb4 && (r32(0xb0) & 0x40000000) ? r32(0xb0) & ~0x40000000 : 0);
		m_pokey[0]->set_output_gain(ALL_OUTPUTS, version >= 0x161 && header_size >= 0xb4 && (r32(0xb0) & ~0x40000000) ? volume : 0.0f);
		m_pokey[1]->set_output_gain(ALL_OUTPUTS, version >= 0x161 && header_size >= 0xb4 && (r32(0xb0) & 0x40000000) ? volume : 0.0f);

		// HACK: VGMs contain 4,000,000 instead of 60,000,000
		if (version >= 0x161 && header_size >= 0xb8 && r32(0xb4) == 4000000)
			m_qsound->set_clock_scale(15);

		m_qsound->set_unscaled_clock(version >= 0x161 && header_size >= 0xb8 ? r32(0xb4) : 0);
		m_qsound->set_output_gain(ALL_OUTPUTS, version >= 0x161 && header_size >= 0xb8 && r32(0xb4) ? volume : 0.0f);

		m_scsp[0]->set_unscaled_clock(version >= 0x161 && header_size >= 0xbc ? r32(0xb8) & ~0x40000000 : 0);
		m_scsp[1]->set_unscaled_clock(version >= 0x161 && header_size >= 0xbc && (r32(0xb8) & 0x40000000) ? r32(0xb8) & ~0x40000000 : 0);
		m_scsp[0]->set_output_gain(ALL_OUTPUTS, version >= 0x161 && header_size >= 0xbc && (r32(0xb8) & ~0x40000000) ? volume : 0.0f);
		m_scsp[1]->set_output_gain(ALL_OUTPUTS, version >= 0x161 && header_size >= 0xbc && (r32(0xb8) & 0x40000000) ? volume : 0.0f);

		if (version >= 0x170 && header_size >= 0xc0 && r32(0xbc))
			logerror("Warning: file requests an unsupported Extra Header\n");

		m_wswan[0]->set_unscaled_clock(version >= 0x161 && header_size >= 0xc4 ? r32(0xc0) & ~0x40000000 : 0);
		m_wswan[1]->set_unscaled_clock(version >= 0x161 && header_size >= 0xc4 && (r32(0xc0) & 0x40000000) ? r32(0xc0) & ~0x40000000 : 0);

		m_vsu_vue[0]->set_unscaled_clock(version >= 0x161 && header_size >= 0xc8 ? r32(0xc4) & ~0x40000000 : 0);
		m_vsu_vue[1]->set_unscaled_clock(version >= 0x161 && header_size >= 0xc8 && (r32(0xc4) & 0x40000000) ? r32(0xc4) & ~0x40000000 : 0);
		m_vsu_vue[0]->set_output_gain(ALL_OUTPUTS, version >= 0x161 && header_size >= 0xc8 && (r32(0xc4) & ~0x40000000) ? volume : 0.0f);
		m_vsu_vue[1]->set_output_gain(ALL_OUTPUTS, version >= 0x161 && header_size >= 0xc8 && (r32(0xc4) & 0x40000000) ? volume : 0.0f);

		m_saa1099[0]->set_unscaled_clock(version >= 0x161 && header_size >= 0xcc ? r32(0xc8) & ~0x40000000 : 0);
		m_saa1099[1]->set_unscaled_clock(version >= 0x161 && header_size >= 0xcc && (r32(0xc8) & 0x40000000) ? r32(0xc8) & ~0x40000000 : 0);
		m_saa1099[0]->set_output_gain(ALL_OUTPUTS, version >= 0x161 && header_size >= 0xcc && (r32(0xc8) & ~0x40000000) ? volume : 0.0f);
		m_saa1099[1]->set_output_gain(ALL_OUTPUTS, version >= 0x161 && header_size >= 0xcc && (r32(0xc8) & 0x40000000) ? volume : 0.0f);

		m_es5503[0]->set_unscaled_clock(version >= 0x161 && header_size >= 0xd0 ? r32(0xcc) & ~0x40000000 : 0);
		m_es5503[1]->set_unscaled_clock(version >= 0x161 && header_size >= 0xd0 && (r32(0xcc) & 0x40000000) ? r32(0xcc) & ~0x40000000 : 0);
		m_es5503[0]->set_output_gain(ALL_OUTPUTS, version >= 0x161 && header_size >= 0xd0 && (r32(0xcc) & ~0x40000000) ? volume : 0.0f);
		m_es5503[1]->set_output_gain(ALL_OUTPUTS, version >= 0x161 && header_size >= 0xd0 && (r32(0xcc) & 0x40000000) ? volume : 0.0f);

		m_es5505[0]->set_unscaled_clock(version >= 0x161 && header_size >= 0xd4 ? r32(0xd0) & ~0x40000000 : 0);
		m_es5505[1]->set_unscaled_clock(version >= 0x161 && header_size >= 0xd4 && (r32(0xd0) & 0x40000000) ? r32(0xd0) & ~0x40000000 : 0);
		m_es5505[0]->set_output_gain(ALL_OUTPUTS, version >= 0x161 && header_size >= 0xd4 && (r32(0xd0) & ~0x40000000) ? volume : 0.0f);
		m_es5505[1]->set_output_gain(ALL_OUTPUTS, version >= 0x161 && header_size >= 0xd4 && (r32(0xd0) & 0x40000000) ? volume : 0.0f);
		if (version >= 0x171 && header_size >= 0xd4 && r32(0xd0) & 0x80000000)
			logerror("Warning: file requests an unsupported ES5506\n");

		// TODO: dynamically remap es5503/es5505 channels?
		//m_es5503[0]->set_channels(version >= 0x171 && header_size >= 0xd5 ? r8(0xd4) : 0);
		//m_es5503[1]->set_channels(version >= 0x171 && header_size >= 0xd5 ? r8(0xd4) : 0);
		//m_es5505[0]->set_channels(version >= 0x171 && header_size >= 0xd6 ? r8(0xd5) : 0);
		//m_es5505[1]->set_channels(version >= 0x171 && header_size >= 0xd6 ? r8(0xd5) : 0);

		m_c352[0]->set_divider(version >= 0x171 && header_size >= 0xd7 && r8(0xd6) ? r8(0xd6) * 4 : 1);
		m_c352[1]->set_divider(version >= 0x171 && header_size >= 0xd7 && r8(0xd6) ? r8(0xd6) * 4 : 1);

		m_x1_010[0]->set_unscaled_clock(version >= 0x171 && header_size >= 0xdc ? r32(0xd8) & ~0x40000000 : 0);
		m_x1_010[1]->set_unscaled_clock(version >= 0x171 && header_size >= 0xdc && (r32(0xd8) & 0x40000000) ? r32(0xd8) & ~0x40000000 : 0);
		m_x1_010[0]->set_output_gain(ALL_OUTPUTS, version >= 0x171 && header_size >= 0xdc && (r32(0xd8) & ~0x40000000) ? volume : 0.0f);
		m_x1_010[1]->set_output_gain(ALL_OUTPUTS, version >= 0x171 && header_size >= 0xdc && (r32(0xd8) & 0x40000000) ? volume : 0.0f);

		m_c352[0]->set_unscaled_clock(version >= 0x171 && header_size >= 0xe0 ? r32(0xdc) & ~0x40000000 : 0);
		m_c352[1]->set_unscaled_clock(version >= 0x171 && header_size >= 0xe0 && (r32(0xdc) & 0x40000000) ? r32(0xdc) & ~0x40000000 : 0);
		m_c352[0]->set_output_gain(ALL_OUTPUTS, version >= 0x171 && header_size >= 0xe0 && (r32(0xdc) & ~0x40000000) ? volume : 0.0f);
		m_c352[1]->set_output_gain(ALL_OUTPUTS, version >= 0x171 && header_size >= 0xe0 && (r32(0xdc) & 0x40000000) ? volume : 0.0f);

		m_ga20[0]->set_unscaled_clock(version >= 0x171 && header_size >= 0xe4 ? r32(0xe0) & ~0x40000000 : 0);
		m_ga20[1]->set_unscaled_clock(version >= 0x171 && header_size >= 0xe4 && (r32(0xe0) & 0x40000000) ? r32(0xe0) & ~0x40000000 : 0);
		m_ga20[0]->set_output_gain(ALL_OUTPUTS, version >= 0x171 && header_size >= 0xe4 && (r32(0xe0) & ~0x40000000) ? volume : 0.0f);
		m_ga20[1]->set_output_gain(ALL_OUTPUTS, version >= 0x171 && header_size >= 0xe4 && (r32(0xe0) & 0x40000000) ? volume : 0.0f);
		
		for (device_t &child : subdevices())
			if (child.clock() != 0)
				logerror("%s %d\n", child.tag(), child.clock());

		//for (auto &stream : machine().sound().streams())
		//	if (stream->sample_rate() != 0)
		//		logerror("%s %d\n", stream->device().tag(), stream->sample_rate());

		machine().schedule_soft_reset();

		return image_init_result::PASS;
	}
}

READ8_MEMBER(vgmplay_state::file_r)
{
	if (offset < m_file_data.size())
		return m_file_data[offset];
	return 0;
}

READ8_MEMBER(vgmplay_state::file_size_r)
{
	uint32_t size = m_file_data.size();
	return size >> (8 * offset);
}

template<int Chip>
WRITE8_MEMBER(vgmplay_device::multipcm_bank_hi_w)
{
	if (offset & 1)
		m_multipcm_bank_l[Chip] = (m_multipcm_bank_l[Chip] & 0xff) | (data << 16);
	if (offset & 2)
		m_multipcm_bank_r[Chip] = (m_multipcm_bank_r[Chip] & 0xff) | (data << 16);
}

template<int Chip>
WRITE8_MEMBER(vgmplay_device::multipcm_bank_lo_w)
{
	if (offset & 1)
		m_multipcm_bank_l[Chip] = (m_multipcm_bank_l[Chip] & 0xff00) | data;
	if (offset & 2)
		m_multipcm_bank_r[Chip] = (m_multipcm_bank_r[Chip] & 0xff00) | data;

	m_multipcm_banked[Chip] = 1;
}

template<int Chip>
WRITE8_MEMBER(vgmplay_state::upd7759_reset_w)
{
	int reset = data != 0;

	m_upd7759[Chip]->reset_w(reset);

	if (m_upd7759_reset[Chip] != reset)
	{
		m_upd7759_reset[Chip] = reset;

		if (!reset)
			std::queue<uint8_t>().swap(m_upd7759_slave_data[Chip]);
	}
}

template<int Chip>
WRITE8_MEMBER(vgmplay_state::upd7759_data_w)
{
	if (!m_upd7759_md[Chip] && !m_upd7759_drq[Chip])
	{
		m_upd7759_slave_data[Chip].push(data);
	}
	else
	{
		m_upd7759[Chip]->port_w(data);
		m_upd7759_drq[Chip] = 0;
	}
}

template<int Chip>
WRITE_LINE_MEMBER(vgmplay_state::upd7759_drq_w)
{
	if (m_upd7759_drq[Chip] && !state)
		logerror("upd7759.%d underflow\n", Chip);

	m_upd7759_drq[Chip] = state;

	if (!m_upd7759_md[Chip] && m_upd7759_drq[Chip] && !m_upd7759_slave_data[Chip].empty())
	{
		const uint8_t data(m_upd7759_slave_data[Chip].front());
		m_upd7759_slave_data[Chip].pop();
		m_upd7759[Chip]->port_w(data);
		m_upd7759_drq[Chip] = 0;
	}
}

template<int Chip>
WRITE8_MEMBER(vgmplay_device::upd7759_bank_w)
{
	// TODO: upd7759 update stream

	m_upd7759_bank[Chip] = data * 0x20000;
}

template<int Chip>
WRITE8_MEMBER(vgmplay_state::okim6295_clock_w)
{
	uint32_t old = m_okim6295_clock[Chip];
	int shift = ((offset & 3) << 3);
	m_okim6295_clock[Chip] = (m_okim6295_clock[Chip] & ~(mem_mask << shift)) | ((data & mem_mask) << shift);
	if (old != m_okim6295_clock[Chip])
		m_okim6295[Chip]->set_unscaled_clock(m_okim6295_clock[Chip]);

}

template<int Chip>
WRITE8_MEMBER(vgmplay_state::okim6295_pin7_w)
{
	if ((data & mem_mask) != (m_okim6295_pin7[Chip] & mem_mask))
	{
		COMBINE_DATA(&m_okim6295_pin7[Chip]);
		m_okim6295[Chip]->set_pin7(m_okim6295_pin7[Chip]);
	}
}

template<int Chip>
WRITE8_MEMBER(vgmplay_device::okim6295_nmk112_enable_w)
{
	COMBINE_DATA(&m_okim6295_nmk112_enable[Chip]);
}

template<int Chip>
WRITE8_MEMBER(vgmplay_device::okim6295_bank_w)
{
	if ((data & mem_mask) != (m_okim6295_bank[Chip] & mem_mask))
	{
		COMBINE_DATA(&m_okim6295_bank[Chip]);
	}
}

template<int Chip>
WRITE8_MEMBER(vgmplay_device::okim6295_nmk112_bank_w)
{
	offset &= 3;
	if ((data & mem_mask) != (m_okim6295_nmk112_bank[Chip][offset] & mem_mask))
	{
		COMBINE_DATA(&m_okim6295_nmk112_bank[Chip][offset]);
	}
}

template<int Chip>
WRITE8_MEMBER(vgmplay_state::scc_w)
{
	switch (offset & 1)
	{
	case 0x00:
		m_scc_reg[Chip] = data;
		break;
	case 0x01:
		switch (offset >> 1)
		{
		case 0x00:
			m_k051649[Chip]->k051649_waveform_w(space, m_scc_reg[Chip], data);
			break;
		case 0x01:
			m_k051649[Chip]->k051649_frequency_w(space, m_scc_reg[Chip], data);
			break;
		case 0x02:
			m_k051649[Chip]->k051649_volume_w(space, m_scc_reg[Chip], data);
			break;
		case 0x03:
			m_k051649[Chip]->k051649_keyonoff_w(space, m_scc_reg[Chip], data);
			break;
		case 0x04:
			m_k051649[Chip]->k052539_waveform_w(space, m_scc_reg[Chip], data);
			break;
		case 0x05:
			m_k051649[Chip]->k051649_test_w(space, m_scc_reg[Chip], data);
			break;
		}
		break;
	}
}

INPUT_CHANGED_MEMBER(vgmplay_state::key_pressed)
{
	if (!newval)
		return;

	int val = (uint8_t)(uintptr_t)param;
	switch (val)
	{
	case VGMPLAY_STOP:
		m_vgmplay->stop();
		break;
	case VGMPLAY_PAUSE:
		m_vgmplay->pause();
		break;
	case VGMPLAY_PLAY:
		m_vgmplay->play();
		break;
	case VGMPLAY_RESTART:
		m_vgmplay->reset();
		break;
	case VGMPLAY_LOOP:
		m_vgmplay->toggle_loop();
		break;
	}
}

static INPUT_PORTS_START( vgmplay )
	PORT_START("CONTROLS")
	PORT_BIT(0x0001, IP_ACTIVE_HIGH, IPT_BUTTON1) PORT_CHANGED_MEMBER(DEVICE_SELF, vgmplay_state, key_pressed, VGMPLAY_STOP)        PORT_NAME("Stop")
	PORT_BIT(0x0002, IP_ACTIVE_HIGH, IPT_BUTTON2) PORT_CHANGED_MEMBER(DEVICE_SELF, vgmplay_state, key_pressed, VGMPLAY_PAUSE)       PORT_NAME("Pause")
	PORT_BIT(0x0004, IP_ACTIVE_HIGH, IPT_BUTTON3) PORT_CHANGED_MEMBER(DEVICE_SELF, vgmplay_state, key_pressed, VGMPLAY_PLAY)        PORT_NAME("Play")
	PORT_BIT(0x0008, IP_ACTIVE_HIGH, IPT_BUTTON4) PORT_CHANGED_MEMBER(DEVICE_SELF, vgmplay_state, key_pressed, VGMPLAY_RESTART)     PORT_NAME("Restart")
	PORT_BIT(0x0010, IP_ACTIVE_HIGH, IPT_BUTTON5) PORT_CHANGED_MEMBER(DEVICE_SELF, vgmplay_state, key_pressed, VGMPLAY_LOOP)        PORT_NAME("Loop")
INPUT_PORTS_END

void vgmplay_state::file_map(address_map &map)
{
	map(0x00000000, 0xffffffff).r(FUNC(vgmplay_state::file_r));
}

void vgmplay_state::soundchips_map(address_map &map)
{
	map(vgmplay_device::REG_SIZE, vgmplay_device::REG_SIZE + 3).r(FUNC(vgmplay_state::file_size_r));
	map(vgmplay_device::A_SN76496_0 + 0, vgmplay_device::A_SN76496_0 + 0).w(m_sn76496[0], FUNC(sn76496_device::command_w));
	//map(vgmplay_device::A_SN76496_0 + 1, vgmplay_device::A_SN76496_0 + 1).w(m_sn76496[0], FUNC(sn76496_device::stereo_w)); // TODO: GG stereo
	map(vgmplay_device::A_SN76496_1 + 0, vgmplay_device::A_SN76496_1 + 0).w(m_sn76496[1], FUNC(sn76496_device::command_w));
	//map(vgmplay_device::A_SN76496_1 + 1, vgmplay_device::A_SN76496_1 + 1).w(m_sn76496[1], FUNC(sn76496_device::stereo_w)); // TODO: GG stereo
	map(vgmplay_device::A_YM2413_0, vgmplay_device::A_YM2413_0 + 1).w(m_ym2413[0], FUNC(ym2413_device::write));
	map(vgmplay_device::A_YM2413_1, vgmplay_device::A_YM2413_1 + 1).w(m_ym2413[1], FUNC(ym2413_device::write));
	map(vgmplay_device::A_YM2612_0, vgmplay_device::A_YM2612_0 + 3).w(m_ym2612[0], FUNC(ym2612_device::write));
	map(vgmplay_device::A_YM2612_1, vgmplay_device::A_YM2612_1 + 3).w(m_ym2612[1], FUNC(ym2612_device::write));
	map(vgmplay_device::A_YM2151_0, vgmplay_device::A_YM2151_0 + 1).w(m_ym2151[0], FUNC(ym2151_device::write));
	map(vgmplay_device::A_YM2151_1, vgmplay_device::A_YM2151_1 + 1).w(m_ym2151[1], FUNC(ym2151_device::write));
	map(vgmplay_device::A_SEGAPCM_0, vgmplay_device::A_SEGAPCM_0 + 0x7ff).w(m_segapcm[0], FUNC(segapcm_device::sega_pcm_w));
	map(vgmplay_device::A_SEGAPCM_1, vgmplay_device::A_SEGAPCM_1 + 0x7ff).w(m_segapcm[1], FUNC(segapcm_device::sega_pcm_w));
	map(vgmplay_device::A_RF5C68, vgmplay_device::A_RF5C68 + 0xf).w(m_rf5c68, FUNC(rf5c68_device::rf5c68_w));
	map(vgmplay_device::A_RF5C68_RAM, vgmplay_device::A_RF5C68_RAM + 0xffff).w(m_rf5c68, FUNC(rf5c68_device::rf5c68_mem_w));
	map(vgmplay_device::A_YM2203_0, vgmplay_device::A_YM2203_0 + 1).w(m_ym2203[0], FUNC(ym2203_device::write));
	map(vgmplay_device::A_YM2203_1, vgmplay_device::A_YM2203_1 + 1).w(m_ym2203[1], FUNC(ym2203_device::write));
	map(vgmplay_device::A_YM2608_0, vgmplay_device::A_YM2608_0 + 0x3).w(m_ym2608[0], FUNC(ym2608_device::write));
	map(vgmplay_device::A_YM2608_1, vgmplay_device::A_YM2608_1 + 0x3).w(m_ym2608[1], FUNC(ym2608_device::write));
	map(vgmplay_device::A_YM2610_0, vgmplay_device::A_YM2610_0 + 0x3).w(m_ym2610[0], FUNC(ym2610_device::write));
	map(vgmplay_device::A_YM2610_1, vgmplay_device::A_YM2610_1 + 0x3).w(m_ym2610[1], FUNC(ym2610_device::write));
	map(vgmplay_device::A_YM3812_0, vgmplay_device::A_YM3812_0 + 1).w(m_ym3812[0], FUNC(ym3812_device::write));
	map(vgmplay_device::A_YM3812_1, vgmplay_device::A_YM3812_1 + 1).w(m_ym3812[1], FUNC(ym3812_device::write));
	map(vgmplay_device::A_YM3526_0, vgmplay_device::A_YM3526_0 + 1).w(m_ym3526[0], FUNC(ym3526_device::write));
	map(vgmplay_device::A_YM3526_1, vgmplay_device::A_YM3526_1 + 1).w(m_ym3526[1], FUNC(ym3526_device::write));
	map(vgmplay_device::A_Y8950_0, vgmplay_device::A_Y8950_0 + 1).w(m_y8950[0], FUNC(y8950_device::write));
	map(vgmplay_device::A_Y8950_1, vgmplay_device::A_Y8950_1 + 1).w(m_y8950[1], FUNC(y8950_device::write));
	map(vgmplay_device::A_YMF262_0, vgmplay_device::A_YMF262_0 + 1).w(m_ymf262[0], FUNC(ymf262_device::write));
	map(vgmplay_device::A_YMF262_1, vgmplay_device::A_YMF262_1 + 1).w(m_ymf262[1], FUNC(ymf262_device::write));
	map(vgmplay_device::A_YMF278B_0, vgmplay_device::A_YMF278B_0 + 0xf).w(m_ymf278b[0], FUNC(ymf278b_device::write));
	map(vgmplay_device::A_YMF278B_1, vgmplay_device::A_YMF278B_1 + 0xf).w(m_ymf278b[1], FUNC(ymf278b_device::write));
	map(vgmplay_device::A_YMF271_0, vgmplay_device::A_YMF271_0 + 0xf).w(m_ymf271[0], FUNC(ymf271_device::write));
	map(vgmplay_device::A_YMF271_1, vgmplay_device::A_YMF271_1 + 0xf).w(m_ymf271[1], FUNC(ymf271_device::write));
	map(vgmplay_device::A_YMZ280B_0, vgmplay_device::A_YMZ280B_0 + 0x1).w(m_ymz280b[0], FUNC(ymz280b_device::write));
	map(vgmplay_device::A_YMZ280B_1, vgmplay_device::A_YMZ280B_1 + 0x1).w(m_ymz280b[1], FUNC(ymz280b_device::write));
	map(vgmplay_device::A_RF5C164, vgmplay_device::A_RF5C164 + 0xf).w(m_rf5c164, FUNC(rf5c68_device::rf5c68_w));
	map(vgmplay_device::A_RF5C164_RAM, vgmplay_device::A_RF5C164_RAM + 0xffff).w(m_rf5c164, FUNC(rf5c68_device::rf5c68_mem_w));
	map(vgmplay_device::A_AY8910_0, vgmplay_device::A_AY8910_0).w(m_ay8910[0], FUNC(ay8910_device::data_w));
	map(vgmplay_device::A_AY8910_0 + 1, vgmplay_device::A_AY8910_0 + 1).w(m_ay8910[0], FUNC(ay8910_device::address_w));
	map(vgmplay_device::A_AY8910_1, vgmplay_device::A_AY8910_1).w(m_ay8910[1], FUNC(ay8910_device::data_w));
	map(vgmplay_device::A_AY8910_1 + 1, vgmplay_device::A_AY8910_1 + 1).w(m_ay8910[1], FUNC(ay8910_device::address_w));
	map(vgmplay_device::A_GAMEBOY_0, vgmplay_device::A_GAMEBOY_0 + 0x16).w(m_dmg[0], FUNC(gameboy_sound_device::sound_w));
	map(vgmplay_device::A_GAMEBOY_0 + 0x20, vgmplay_device::A_GAMEBOY_0 + 0x2f).w(m_dmg[0], FUNC(gameboy_sound_device::wave_w));
	map(vgmplay_device::A_GAMEBOY_1, vgmplay_device::A_GAMEBOY_1 + 0x16).w(m_dmg[1], FUNC(gameboy_sound_device::sound_w));
	map(vgmplay_device::A_GAMEBOY_1 + 0x20, vgmplay_device::A_GAMEBOY_1 + 0x2f).w(m_dmg[1], FUNC(gameboy_sound_device::wave_w));
	map(vgmplay_device::A_NESAPU_0, vgmplay_device::A_NESAPU_0 + 0x1f).w("nescpu.0:nesapu", FUNC(nesapu_device::write));
	map(vgmplay_device::A_NES_RAM_0, vgmplay_device::A_NES_RAM_0 + 0xffff).ram().share("nesapu_ram.0");
	map(vgmplay_device::A_NESAPU_1, vgmplay_device::A_NESAPU_1 + 0x1f).w("nescpu.1:nesapu", FUNC(nesapu_device::write));
	map(vgmplay_device::A_NES_RAM_1, vgmplay_device::A_NES_RAM_1 + 0xffff).ram().share("nesapu_ram.1");
	map(vgmplay_device::A_MULTIPCM_0, vgmplay_device::A_MULTIPCM_0 + 3).w(m_multipcm[0], FUNC(multipcm_device::write));
	map(vgmplay_device::A_MULTIPCM_0 + 4, vgmplay_device::A_MULTIPCM_0 + 7).w("vgmplay", FUNC(vgmplay_device::multipcm_bank_hi_w<0>));
	map(vgmplay_device::A_MULTIPCM_0 + 8, vgmplay_device::A_MULTIPCM_0 + 11).w("vgmplay", FUNC(vgmplay_device::multipcm_bank_lo_w<0>));
	map(vgmplay_device::A_MULTIPCM_1, vgmplay_device::A_MULTIPCM_1 + 3).w(m_multipcm[1], FUNC(multipcm_device::write));
	map(vgmplay_device::A_MULTIPCM_1 + 4, vgmplay_device::A_MULTIPCM_1 + 7).w("vgmplay", FUNC(vgmplay_device::multipcm_bank_hi_w<1>));
	map(vgmplay_device::A_MULTIPCM_1 + 8, vgmplay_device::A_MULTIPCM_1 + 11).w("vgmplay", FUNC(vgmplay_device::multipcm_bank_lo_w<1>));
<<<<<<< HEAD
	// TODO: upd7759
	map(vgmplay_device::A_OKIM6258_0 + 0, vgmplay_device::A_OKIM6258_0 + 0).w(m_okim6258[0], FUNC(okim6258_device::ctrl_w));
	map(vgmplay_device::A_OKIM6258_0 + 1, vgmplay_device::A_OKIM6258_0 + 1).w(m_okim6258[0], FUNC(okim6258_device::data_w));
	map(vgmplay_device::A_OKIM6258_1 + 0, vgmplay_device::A_OKIM6258_1 + 0).w(m_okim6258[1], FUNC(okim6258_device::ctrl_w));
	map(vgmplay_device::A_OKIM6258_1 + 1, vgmplay_device::A_OKIM6258_1 + 1).w(m_okim6258[1], FUNC(okim6258_device::data_w));
=======
	map(vgmplay_device::A_UPD7759_0 + 0, vgmplay_device::A_UPD7759_0 + 0).w(FUNC(vgmplay_state::upd7759_reset_w<0>));
	map(vgmplay_device::A_UPD7759_0 + 1, vgmplay_device::A_UPD7759_0 + 1).lw8("upd7759.0.start", [this](uint8_t data) {m_upd7759[0]->start_w(data != 0); });
	map(vgmplay_device::A_UPD7759_0 + 2, vgmplay_device::A_UPD7759_0 + 2).w(FUNC(vgmplay_state::upd7759_data_w<0>));
	map(vgmplay_device::A_UPD7759_0 + 3, vgmplay_device::A_UPD7759_0 + 3).w("vgmplay", FUNC(vgmplay_device::upd7759_bank_w<0>));
	map(vgmplay_device::A_UPD7759_1 + 0, vgmplay_device::A_UPD7759_1 + 0).w(FUNC(vgmplay_state::upd7759_reset_w<1>));
	map(vgmplay_device::A_UPD7759_1 + 1, vgmplay_device::A_UPD7759_1 + 1).lw8("upd7759.1.start", [this](uint8_t data) {m_upd7759[1]->start_w(data != 0); });
	map(vgmplay_device::A_UPD7759_1 + 2, vgmplay_device::A_UPD7759_1 + 2).w(FUNC(vgmplay_state::upd7759_data_w<1>));
	map(vgmplay_device::A_UPD7759_1 + 3, vgmplay_device::A_UPD7759_1 + 3).w("vgmplay", FUNC(vgmplay_device::upd7759_bank_w<1>));
	map(vgmplay_device::A_OKIM6258_0 + 0x0, vgmplay_device::A_OKIM6258_0 + 0x0).w(m_okim6258[0], FUNC(okim6258_device::ctrl_w));
	map(vgmplay_device::A_OKIM6258_0 + 0x1, vgmplay_device::A_OKIM6258_0 + 0x1).w(m_okim6258[0], FUNC(okim6258_device::data_w));
	map(vgmplay_device::A_OKIM6258_0 + 0x2, vgmplay_device::A_OKIM6258_0 + 0x2).nopw(); // TODO: okim6258 pan
	map(vgmplay_device::A_OKIM6258_0 + 0x8, vgmplay_device::A_OKIM6258_0 + 0xb).nopw(); // TODO: okim6258 clock
	map(vgmplay_device::A_OKIM6258_0 + 0xc, vgmplay_device::A_OKIM6258_0 + 0xc).nopw(); // TODO: okim6258 divider
	map(vgmplay_device::A_OKIM6258_1 + 0x0, vgmplay_device::A_OKIM6258_1 + 0x0).w(m_okim6258[1], FUNC(okim6258_device::ctrl_w));
	map(vgmplay_device::A_OKIM6258_1 + 0x1, vgmplay_device::A_OKIM6258_1 + 0x1).w(m_okim6258[1], FUNC(okim6258_device::data_w));
	map(vgmplay_device::A_OKIM6258_1 + 0x2, vgmplay_device::A_OKIM6258_1 + 0x2).nopw(); // TODO: okim6258 pan
	map(vgmplay_device::A_OKIM6258_1 + 0x8, vgmplay_device::A_OKIM6258_1 + 0xb).nopw(); // TODO: okim6258 clock
	map(vgmplay_device::A_OKIM6258_1 + 0xc, vgmplay_device::A_OKIM6258_1 + 0xc).nopw(); // TODO: okim6258 divider
>>>>>>> 6fba1e6b
	map(vgmplay_device::A_OKIM6295_0, vgmplay_device::A_OKIM6295_0).w(m_okim6295[0], FUNC(okim6295_device::write));
	map(vgmplay_device::A_OKIM6295_0 + 0x8, vgmplay_device::A_OKIM6295_0 + 0xb).w(FUNC(vgmplay_state::okim6295_clock_w<0>));
	map(vgmplay_device::A_OKIM6295_0 + 0xc, vgmplay_device::A_OKIM6295_0 + 0xc).w(FUNC(vgmplay_state::okim6295_pin7_w<0>));
	map(vgmplay_device::A_OKIM6295_0 + 0xe, vgmplay_device::A_OKIM6295_0 + 0xe).w("vgmplay", FUNC(vgmplay_device::okim6295_nmk112_enable_w<0>));
	map(vgmplay_device::A_OKIM6295_0 + 0xf, vgmplay_device::A_OKIM6295_0 + 0xf).w("vgmplay", FUNC(vgmplay_device::okim6295_bank_w<0>));
	map(vgmplay_device::A_OKIM6295_0 + 0x10, vgmplay_device::A_OKIM6295_0 + 0x13).w("vgmplay", FUNC(vgmplay_device::okim6295_nmk112_bank_w<0>));
	map(vgmplay_device::A_OKIM6295_1, vgmplay_device::A_OKIM6295_1).w(m_okim6295[1], FUNC(okim6295_device::write));
	map(vgmplay_device::A_OKIM6295_1 + 0x8, vgmplay_device::A_OKIM6295_1 + 0xb).w(FUNC(vgmplay_state::okim6295_clock_w<1>));
	map(vgmplay_device::A_OKIM6295_1 + 0xc, vgmplay_device::A_OKIM6295_1 + 0xc).w(FUNC(vgmplay_state::okim6295_pin7_w<1>));
	map(vgmplay_device::A_OKIM6295_1 + 0xe, vgmplay_device::A_OKIM6295_1 + 0xe).w("vgmplay", FUNC(vgmplay_device::okim6295_nmk112_enable_w<1>));
	map(vgmplay_device::A_OKIM6295_1 + 0xf, vgmplay_device::A_OKIM6295_1 + 0xf).w("vgmplay", FUNC(vgmplay_device::okim6295_bank_w<1>));
	map(vgmplay_device::A_OKIM6295_1 + 0x10, vgmplay_device::A_OKIM6295_1 + 0x13).w("vgmplay", FUNC(vgmplay_device::okim6295_nmk112_bank_w<1>));
	map(vgmplay_device::A_K051649_0, vgmplay_device::A_K051649_0 + 0xf).w(FUNC(vgmplay_state::scc_w<0>));
	map(vgmplay_device::A_K051649_1, vgmplay_device::A_K051649_1 + 0xf).w(FUNC(vgmplay_state::scc_w<1>));
	map(vgmplay_device::A_K054539_0, vgmplay_device::A_K054539_0 + 0x22f).w(m_k054539[0], FUNC(k054539_device::write));
	map(vgmplay_device::A_K054539_1, vgmplay_device::A_K054539_1 + 0x22f).w(m_k054539[1], FUNC(k054539_device::write));
	map(vgmplay_device::A_C6280_0, vgmplay_device::A_C6280_0 + 0xf).w("huc6280.0:psg", FUNC(c6280_device::c6280_w));
	map(vgmplay_device::A_C6280_1, vgmplay_device::A_C6280_1 + 0xf).w("huc6280.1:psg", FUNC(c6280_device::c6280_w));
	map(vgmplay_device::A_C140_0, vgmplay_device::A_C140_0 + 0x1ff).w(m_c140[0], FUNC(c140_device::c140_w));
	map(vgmplay_device::A_C140_1, vgmplay_device::A_C140_1 + 0x1ff).w(m_c140[1], FUNC(c140_device::c140_w));
	map(vgmplay_device::A_K053260_0, vgmplay_device::A_K053260_0 + 0x2f).w(m_k053260[0], FUNC(k053260_device::write));
	map(vgmplay_device::A_K053260_1, vgmplay_device::A_K053260_1 + 0x2f).w(m_k053260[1], FUNC(k053260_device::write));
	map(vgmplay_device::A_POKEY_0, vgmplay_device::A_POKEY_0 + 0xf).w(m_pokey[0], FUNC(pokey_device::write));
	map(vgmplay_device::A_POKEY_1, vgmplay_device::A_POKEY_1 + 0xf).w(m_pokey[1], FUNC(pokey_device::write));
	map(vgmplay_device::A_QSOUND, vgmplay_device::A_QSOUND + 0x2).w(m_qsound, FUNC(qsound_device::qsound_w));
	// TODO: scsp
	map(vgmplay_device::A_WSWAN_0, vgmplay_device::A_WSWAN_0 + 0xff).w(m_wswan[0], FUNC(wswan_sound_device::port_w));
	map(vgmplay_device::A_WSWAN_1, vgmplay_device::A_WSWAN_1 + 0xff).w(m_wswan[1], FUNC(wswan_sound_device::port_w));
	map(vgmplay_device::A_WSWAN_RAM_0, vgmplay_device::A_WSWAN_RAM_0 + 0x3fff).ram().share("wswan_ram.0");
	map(vgmplay_device::A_WSWAN_RAM_1, vgmplay_device::A_WSWAN_RAM_1 + 0x3fff).ram().share("wswan_ram.1");
	map(vgmplay_device::A_VSU_VUE_0, vgmplay_device::A_VSU_VUE_0 + 0x5ff).w(m_vsu_vue[0], FUNC(vboysnd_device::write));
	map(vgmplay_device::A_VSU_VUE_1, vgmplay_device::A_VSU_VUE_1 + 0x5ff).w(m_vsu_vue[1], FUNC(vboysnd_device::write));
	map(vgmplay_device::A_SAA1099_0, vgmplay_device::A_SAA1099_0 + 1).w(m_saa1099[0], FUNC(saa1099_device::write));
	map(vgmplay_device::A_SAA1099_1, vgmplay_device::A_SAA1099_1 + 1).w(m_saa1099[1], FUNC(saa1099_device::write));
	map(vgmplay_device::A_ES5503_0, vgmplay_device::A_ES5503_0 + 0xe2).w(m_es5503[0], FUNC(es5503_device::write));
	map(vgmplay_device::A_ES5503_RAM_0, vgmplay_device::A_ES5503_RAM_0 + 0x1ffff).ram().share("es5503_ram.0");
	map(vgmplay_device::A_ES5503_1, vgmplay_device::A_ES5503_1 + 0xe2).w(m_es5503[1], FUNC(es5503_device::write));
	map(vgmplay_device::A_ES5503_RAM_1, vgmplay_device::A_ES5503_RAM_1 + 0x1ffff).ram().share("es5503_ram.1");
	// TODO: es5505
	map(vgmplay_device::A_X1_010_0, vgmplay_device::A_X1_010_0 + 0x1fff).w(m_x1_010[0], FUNC(x1_010_device::write));
	map(vgmplay_device::A_X1_010_1, vgmplay_device::A_X1_010_1 + 0x1fff).w(m_x1_010[1], FUNC(x1_010_device::write));
	map(vgmplay_device::A_GA20_0, vgmplay_device::A_GA20_0 + 0x1f).w(m_ga20[0], FUNC(iremga20_device::irem_ga20_w));
	map(vgmplay_device::A_GA20_1, vgmplay_device::A_GA20_1 + 0x1f).w(m_ga20[1], FUNC(iremga20_device::irem_ga20_w));
}

void vgmplay_state::soundchips16_map(address_map &map)
{
	map(vgmplay_device::A_C352_0, vgmplay_device::A_C352_0 + 0x7fff).w(m_c352[0], FUNC(c352_device::write));
	map(vgmplay_device::A_C352_1, vgmplay_device::A_C352_1 + 0x7fff).w(m_c352[1], FUNC(c352_device::write));
	map(vgmplay_device::A_32X_PWM, vgmplay_device::A_32X_PWM + 0xf).w(m_sega32x, FUNC(sega_32x_device::_32x_pwm_w));
}

template<int Chip>
void vgmplay_state::segapcm_map(address_map &map)
{
	map(0, 0x1fffff).r("vgmplay", FUNC(vgmplay_device::segapcm_rom_r<Chip>));
}

template<int Chip>
void vgmplay_state::rf5c68_map(address_map &map)
{
	map(0, 0xffff).ram().share(Chip ? "rf5c68_ram.1" : "rf5c68_ram.0");
}

template<int Chip>
void vgmplay_state::ymf278b_map(address_map &map)
{
	map(0, 0x3fffff).r("vgmplay", FUNC(vgmplay_device::ymf278b_rom_r<Chip>));
}

template<int Chip>
void vgmplay_state::ymf271_map(address_map &map)
{
	map(0, 0x7fffff).r("vgmplay", FUNC(vgmplay_device::ymf271_rom_r<Chip>));
}

template<int Chip>
void vgmplay_state::ymz280b_map(address_map &map)
{
	map(0, 0xffffff).r("vgmplay", FUNC(vgmplay_device::ymz280b_rom_r<Chip>));
}

template<int Chip>
void vgmplay_state::nescpu_map(address_map &map)
{
	map(0, 0xffff).ram().share(Chip ? "nesapu_ram.1" : "nesapu_ram.0");
}

template<int Chip>
void vgmplay_state::multipcm_map(address_map &map)
{
	map(0, 0x3fffff).r("vgmplay", FUNC(vgmplay_device::multipcm_rom_r<Chip>));
}

template<int Chip>
void vgmplay_state::upd7759_map(address_map &map)
{
	map(0, 0x1ffff).r("vgmplay", FUNC(vgmplay_device::upd7759_rom_r<Chip>));
}

template<int Chip>
void vgmplay_state::okim6295_map(address_map &map)
{
	map(0, 0x3ffff).r("vgmplay", FUNC(vgmplay_device::okim6295_rom_r<Chip>));
}

template<int Chip>
void vgmplay_state::k054539_map(address_map &map)
{
	map(0, 0xffffff).r("vgmplay", FUNC(vgmplay_device::k054539_rom_r<Chip>));
}

template<int Chip>
void vgmplay_state::c140_map(address_map &map)
{
	map(0, 0x1fffff).r("vgmplay", FUNC(vgmplay_device::c140_rom_r<Chip>));
}

template<int Chip>
void vgmplay_state::k053260_map(address_map &map)
{
	map(0, 0x1fffff).r("vgmplay", FUNC(vgmplay_device::k053260_rom_r<Chip>));
}

template<int Chip>
void vgmplay_state::qsound_map(address_map &map)
{
	map(0, 0xffffff).r("vgmplay", FUNC(vgmplay_device::qsound_rom_r<Chip>));
}

template<int Chip>
void vgmplay_state::wswan_map(address_map &map)
{
	map(0, 0x3fff).ram().share(Chip ? "wswan_ram.1" : "wswan_ram.0");
}

template<int Chip>
void vgmplay_state::es5503_map(address_map &map)
{
	map(0, 0x1ffff).ram().share(Chip ? "es5503_ram.1" : "es5503_ram.0");
}

template<int Chip>
void vgmplay_state::es5505_map(address_map &map)
{
	map(0, 0xffffff).r("vgmplay", FUNC(vgmplay_device::es5505_rom_r<Chip>));
}

template<int Chip>
void vgmplay_state::x1_010_map(address_map &map)
{
	map(0, 0xfffff).r("vgmplay", FUNC(vgmplay_device::x1_010_rom_r<Chip>));
}

template<int Chip>
void vgmplay_state::c352_map(address_map &map)
{
	map(0, 0xffffff).r("vgmplay", FUNC(vgmplay_device::c352_rom_r<Chip>));
}

template<int Chip>
void vgmplay_state::ga20_map(address_map &map)
{
	map(0, 0xfffff).r("vgmplay", FUNC(vgmplay_device::ga20_rom_r<Chip>));
}

template<int Chip>
void vgmplay_state::rf5c164_map(address_map &map)
{
	map(0, 0xffff).ram().share("rf5c164_ram");
}

MACHINE_CONFIG_START(vgmplay_state::vgmplay)
	VGMPLAY(config, m_vgmplay, 44100);
	m_vgmplay->set_addrmap(AS_PROGRAM, &vgmplay_state::file_map);
	m_vgmplay->set_addrmap(AS_IO, &vgmplay_state::soundchips_map);
	m_vgmplay->set_addrmap(AS_IO16, &vgmplay_state::soundchips16_map);

	MCFG_QUICKLOAD_ADD("quickload", vgmplay_state, load_file, "vgm,vgz", 0)
	MCFG_QUICKLOAD_INTERFACE("vgm_quik")

	MCFG_SOFTWARE_LIST_ADD("vgm_list", "vgmplay")

	config.set_default_layout(layout_vgmplay);

	SPEAKER(config, "lspeaker").front_left();
	SPEAKER(config, "rspeaker").front_right();

	SN76496(config, m_sn76496[0], 0);
	m_sn76496[0]->add_route(0, "lspeaker", 0.5);
	m_sn76496[0]->add_route(0, "rspeaker", 0.5);

	SN76496(config, m_sn76496[1], 0);
	m_sn76496[1]->add_route(0, "lspeaker", 0.5);
	m_sn76496[1]->add_route(0, "rspeaker", 0.5);

	YM2413(config, m_ym2413[0], 0);
	m_ym2413[0]->add_route(ALL_OUTPUTS, "lspeaker", 1);
	m_ym2413[0]->add_route(ALL_OUTPUTS, "rspeaker", 1);

	YM2413(config, m_ym2413[1], 0);
	m_ym2413[1]->add_route(0, "lspeaker", 1);
	m_ym2413[1]->add_route(1, "rspeaker", 1);

	YM2612(config, m_ym2612[0], 0);
	m_ym2612[0]->add_route(0, "lspeaker", 1);
	m_ym2612[0]->add_route(1, "rspeaker", 1);

	YM2612(config, m_ym2612[1], 0);
	m_ym2612[1]->add_route(0, "lspeaker", 1);
	m_ym2612[1]->add_route(1, "rspeaker", 1);

	YM2151(config, m_ym2151[0], 0);
	m_ym2151[0]->add_route(0, "lspeaker", 1);
	m_ym2151[0]->add_route(1, "rspeaker", 1);

	YM2151(config, m_ym2151[1], 0);
	m_ym2151[1]->add_route(0, "lspeaker", 1);
	m_ym2151[1]->add_route(1, "rspeaker", 1);

	SEGAPCM(config, m_segapcm[0], 0);
	m_segapcm[0]->set_addrmap(0, &vgmplay_state::segapcm_map<0>);
	m_segapcm[0]->add_route(0, "lspeaker", 1);
	m_segapcm[0]->add_route(1, "rspeaker", 1);

	SEGAPCM(config, m_segapcm[1], 0);
	m_segapcm[1]->set_addrmap(0, &vgmplay_state::segapcm_map<1>);
	m_segapcm[1]->add_route(0, "lspeaker", 1);
	m_segapcm[1]->add_route(1, "rspeaker", 1);

	RF5C68(config, m_rf5c68, 0);
	m_rf5c68->set_addrmap(0, &vgmplay_state::rf5c68_map<0>);
	m_rf5c68->add_route(0, "lspeaker", 1);
	m_rf5c68->add_route(1, "rspeaker", 1);

	// TODO: prevent error.log spew
	YM2203(config, m_ym2203[0], 0);
	m_ym2203[0]->add_route(ALL_OUTPUTS, "lspeaker", 0.25);
	m_ym2203[0]->add_route(ALL_OUTPUTS, "rspeaker", 0.25);

	YM2203(config, m_ym2203[1], 0);
	m_ym2203[1]->add_route(ALL_OUTPUTS, "lspeaker", 0.25);
	m_ym2203[1]->add_route(ALL_OUTPUTS, "rspeaker", 0.25);

	// TODO: prevent error.log spew
	YM2608(config, m_ym2608[0], 0);
	m_ym2608[0]->add_route(ALL_OUTPUTS, "lspeaker", 1);
	m_ym2608[0]->add_route(ALL_OUTPUTS, "rspeaker", 1);

	YM2608(config, m_ym2608[1], 0);
	m_ym2608[1]->add_route(ALL_OUTPUTS, "lspeaker", 1);
	m_ym2608[1]->add_route(ALL_OUTPUTS, "rspeaker", 1);

	// TODO: prevent error.log spew
	YM2610(config, m_ym2610[0], 0);
	m_ym2610[0]->add_route(0, "lspeaker", 0.25);
	m_ym2610[0]->add_route(0, "rspeaker", 0.25);
	m_ym2610[0]->add_route(1, "lspeaker", 0.50);
	m_ym2610[0]->add_route(2, "rspeaker", 0.50);

	YM2610(config, m_ym2610[1], 0);
	m_ym2610[1]->add_route(0, "lspeaker", 0.25);
	m_ym2610[1]->add_route(0, "rspeaker", 0.25);
	m_ym2610[1]->add_route(1, "lspeaker", 0.50);
	m_ym2610[1]->add_route(2, "rspeaker", 0.50);

	YM3812(config, m_ym3812[0], 0);
	m_ym3812[0]->add_route(ALL_OUTPUTS, "lspeaker", 0.5);
	m_ym3812[0]->add_route(ALL_OUTPUTS, "rspeaker", 0.5);

	YM3812(config, m_ym3812[1], 0);
	m_ym3812[1]->add_route(ALL_OUTPUTS, "lspeaker", 0.5);
	m_ym3812[1]->add_route(ALL_OUTPUTS, "rspeaker", 0.5);

	YM3526(config, m_ym3526[0], 0);
	m_ym3526[0]->add_route(ALL_OUTPUTS, "lspeaker", 0.5);
	m_ym3526[0]->add_route(ALL_OUTPUTS, "rspeaker", 0.5);

	YM3526(config, m_ym3526[1], 0);
	m_ym3526[1]->add_route(ALL_OUTPUTS, "lspeaker", 0.5);
	m_ym3526[1]->add_route(ALL_OUTPUTS, "rspeaker", 0.5);

	Y8950(config, m_y8950[0], 0);
	m_y8950[0]->add_route(ALL_OUTPUTS, "lspeaker", 0.40);
	m_y8950[0]->add_route(ALL_OUTPUTS, "rspeaker", 0.40);

	Y8950(config, m_y8950[1], 0);
	m_y8950[1]->add_route(ALL_OUTPUTS, "lspeaker", 0.40);
	m_y8950[1]->add_route(ALL_OUTPUTS, "rspeaker", 0.40);

	YMF262(config, m_ymf262[0], 0);
	m_ymf262[0]->add_route(ALL_OUTPUTS, "lspeaker", 1.00);
	m_ymf262[0]->add_route(ALL_OUTPUTS, "rspeaker", 1.00);

	YMF262(config, m_ymf262[1], 0);
	m_ymf262[1]->add_route(ALL_OUTPUTS, "lspeaker", 1.00);
	m_ymf262[1]->add_route(ALL_OUTPUTS, "rspeaker", 1.00);

	// TODO: prevent error.log spew
	YMF278B(config, m_ymf278b[0], 0);
	m_ymf278b[0]->set_addrmap(0, &vgmplay_state::ymf278b_map<0>);
	m_ymf278b[0]->add_route(ALL_OUTPUTS, "lspeaker", 0.25);
	m_ymf278b[0]->add_route(ALL_OUTPUTS, "rspeaker", 0.25);

	YMF278B(config, m_ymf278b[1], 0);
	m_ymf278b[1]->set_addrmap(0, &vgmplay_state::ymf278b_map<1>);
	m_ymf278b[1]->add_route(ALL_OUTPUTS, "lspeaker", 0.25);
	m_ymf278b[1]->add_route(ALL_OUTPUTS, "rspeaker", 0.25);

	YMF271(config, m_ymf271[0], 0);
	m_ymf271[0]->set_addrmap(0, &vgmplay_state::ymf271_map<0>);
	m_ymf271[0]->add_route(ALL_OUTPUTS, "lspeaker", 0.25);
	m_ymf271[0]->add_route(ALL_OUTPUTS, "rspeaker", 0.25);

	YMF271(config, m_ymf271[1], 0);
	m_ymf271[1]->set_addrmap(0, &vgmplay_state::ymf271_map<0>);
	m_ymf271[1]->add_route(ALL_OUTPUTS, "lspeaker", 0.25);
	m_ymf271[1]->add_route(ALL_OUTPUTS, "rspeaker", 0.25);

	// TODO: prevent error.log spew
	YMZ280B(config, m_ymz280b[0], 0);
	m_ymz280b[0]->set_addrmap(0, &vgmplay_state::ymz280b_map<0>);
	m_ymz280b[0]->add_route(ALL_OUTPUTS, "lspeaker", 0.25);
	m_ymz280b[0]->add_route(ALL_OUTPUTS, "rspeaker", 0.25);

	YMZ280B(config, m_ymz280b[1], 0);
	m_ymz280b[1]->set_addrmap(0, &vgmplay_state::ymz280b_map<1>);
	m_ymz280b[1]->add_route(ALL_OUTPUTS, "lspeaker", 0.25);
	m_ymz280b[1]->add_route(ALL_OUTPUTS, "rspeaker", 0.25);

	RF5C164(config, m_rf5c164, 0);
	m_rf5c164->set_addrmap(0, &vgmplay_state::rf5c164_map<0>);
	m_rf5c164->add_route(0, "lspeaker", 1);
	m_rf5c164->add_route(1, "rspeaker", 1);

	/// TODO: rewrite to generate audio without using DAC devices
	SEGA_32X_NTSC(config, m_sega32x, 0, "sega32x_maincpu", "sega32x_scanline_timer");
	m_sega32x->set_palette_tag("sega32x_palette");

	auto& sega32x_maincpu(M68000(config, "sega32x_maincpu", 0));
	sega32x_maincpu.set_disable();

	TIMER(config, "sega32x_scanline_timer", 0);

	PALETTE(config, "sega32x_palette", 0xc0 * 2);

	dynamic_cast<cpu_device *>(config.device_find(m_sega32x, "32x_master_sh2"))->set_disable();
	dynamic_cast<cpu_device *>(config.device_find(m_sega32x, "32x_slave_sh2"))->set_disable();

	// TODO: prevent error.log spew
	AY8910(config, m_ay8910[0], 0);
	m_ay8910[0]->add_route(ALL_OUTPUTS, "lspeaker", 0.33);
	m_ay8910[0]->add_route(ALL_OUTPUTS, "rspeaker", 0.33);

	AY8910(config, m_ay8910[1], 0);
	m_ay8910[1]->add_route(ALL_OUTPUTS, "lspeaker", 0.33);
	m_ay8910[1]->add_route(ALL_OUTPUTS, "rspeaker", 0.33);

	DMG_APU(config, m_dmg[0], 0);
	m_dmg[0]->add_route(0, "lspeaker", 1);
	m_dmg[0]->add_route(0, "rspeaker", 1);

	DMG_APU(config, m_dmg[1], 0);
	m_dmg[1]->add_route(0, "lspeaker", 1);
	m_dmg[1]->add_route(0, "rspeaker", 1);

	N2A03(config, m_nescpu[0], 0);
	m_nescpu[0]->set_addrmap(AS_PROGRAM, &vgmplay_state::nescpu_map<0>);
	m_nescpu[0]->set_disable();

	auto *nesapu_0(dynamic_cast<device_sound_interface *>(config.device_find(m_nescpu[0], "nesapu")));
	nesapu_0->reset_routes();
	nesapu_0->add_route(ALL_OUTPUTS, ":lspeaker", 0.50);
	nesapu_0->add_route(ALL_OUTPUTS, ":rspeaker", 0.50);

	N2A03(config, m_nescpu[1], 0);
	m_nescpu[1]->set_addrmap(AS_PROGRAM, &vgmplay_state::nescpu_map<1>);
	m_nescpu[1]->set_disable();

	auto *nesapu_1(dynamic_cast<device_sound_interface *>(config.device_find(m_nescpu[1], "nesapu")));
	nesapu_1->reset_routes();
	nesapu_1->add_route(ALL_OUTPUTS, ":lspeaker", 0.50);
	nesapu_1->add_route(ALL_OUTPUTS, ":rspeaker", 0.50);

	MULTIPCM(config, m_multipcm[0], 0);
	m_multipcm[0]->set_addrmap(0, &vgmplay_state::multipcm_map<0>);
	m_multipcm[0]->add_route(0, "lspeaker", 1);
	m_multipcm[0]->add_route(1, "rspeaker", 1);

	MULTIPCM(config, m_multipcm[1], 0);
	m_multipcm[1]->set_addrmap(0, &vgmplay_state::multipcm_map<1>);
	m_multipcm[1]->add_route(0, "lspeaker", 1);
	m_multipcm[1]->add_route(1, "rspeaker", 1);

	UPD7759(config, m_upd7759[0], 0);
	m_upd7759[0]->set_drq_callback(DEVCB_WRITELINE(*this, vgmplay_state, upd7759_drq_w<0>));
	m_upd7759[0]->set_addrmap(0, &vgmplay_state::upd7759_map<0>);
	m_upd7759[0]->add_route(ALL_OUTPUTS, "lspeaker", 1.0);
	m_upd7759[0]->add_route(ALL_OUTPUTS, "rspeaker", 1.0);

	UPD7759(config, m_upd7759[1], 0);
	m_upd7759[1]->set_drq_callback(DEVCB_WRITELINE(*this, vgmplay_state, upd7759_drq_w<1>));
	m_upd7759[1]->set_addrmap(0, &vgmplay_state::upd7759_map<1>);
	m_upd7759[1]->add_route(ALL_OUTPUTS, "lspeaker", 1.0);
	m_upd7759[1]->add_route(ALL_OUTPUTS, "rspeaker", 1.0);

	OKIM6258(config, m_okim6258[0], 0);
	m_okim6258[0]->add_route(ALL_OUTPUTS, "lspeaker", 0.5);
	m_okim6258[0]->add_route(ALL_OUTPUTS, "rspeaker", 0.5);

	OKIM6258(config, m_okim6258[1], 0);
	m_okim6258[1]->add_route(ALL_OUTPUTS, "lspeaker", 0.5);
	m_okim6258[1]->add_route(ALL_OUTPUTS, "rspeaker", 0.5);

	OKIM6295(config, m_okim6295[0], 0, okim6295_device::PIN7_HIGH);
	m_okim6295[0]->set_addrmap(0, &vgmplay_state::okim6295_map<0>);
	m_okim6295[0]->add_route(ALL_OUTPUTS, "lspeaker", 0.25);
	m_okim6295[0]->add_route(ALL_OUTPUTS, "rspeaker", 0.25);

	OKIM6295(config, m_okim6295[1], 0, okim6295_device::PIN7_HIGH);
	m_okim6295[1]->set_addrmap(0, &vgmplay_state::okim6295_map<1>);
	m_okim6295[1]->add_route(ALL_OUTPUTS, "lspeaker", 0.25);
	m_okim6295[1]->add_route(ALL_OUTPUTS, "rspeaker", 0.25);

	K051649(config, m_k051649[0], 0);
	m_k051649[0]->add_route(ALL_OUTPUTS, "lspeaker", 0.33);
	m_k051649[0]->add_route(ALL_OUTPUTS, "rspeaker", 0.33);

	K051649(config, m_k051649[1], 0);
	m_k051649[1]->add_route(ALL_OUTPUTS, "lspeaker", 0.33);
	m_k051649[1]->add_route(ALL_OUTPUTS, "rspeaker", 0.33);

	K054539(config, m_k054539[0], 0);
	m_k054539[0]->set_addrmap(0, &vgmplay_state::k054539_map<0>);
	m_k054539[0]->add_route(0, "lspeaker", 1);
	m_k054539[0]->add_route(1, "rspeaker", 1);

	K054539(config, m_k054539[1], 0);
	m_k054539[1]->set_addrmap(0, &vgmplay_state::k054539_map<1>);
	m_k054539[1]->add_route(0, "lspeaker", 1);
	m_k054539[1]->add_route(1, "rspeaker", 1);

	// TODO: prevent error.log spew
	H6280(config, m_huc6280[0], 0);
	m_huc6280[0]->set_disable();
	m_huc6280[0]->add_route(0, "lspeaker", 1);
	m_huc6280[0]->add_route(1, "rspeaker", 1);

	H6280(config, m_huc6280[1], 0);
	m_huc6280[1]->set_disable();
	m_huc6280[1]->add_route(0, "lspeaker", 1);
	m_huc6280[1]->add_route(1, "rspeaker", 1);

	C140(config, m_c140[0], 0);
	m_c140[0]->set_addrmap(0, &vgmplay_state::c140_map<0>);
	m_c140[0]->add_route(0, "lspeaker", 0.50);
	m_c140[0]->add_route(1, "rspeaker", 0.50);

	C140(config, m_c140[1], 0);
	m_c140[1]->set_addrmap(0, &vgmplay_state::c140_map<1>);
	m_c140[1]->add_route(0, "lspeaker", 0.50);
	m_c140[1]->add_route(1, "rspeaker", 0.50);

	K053260(config, m_k053260[0], 0);
	m_k053260[0]->set_addrmap(0, &vgmplay_state::k053260_map<0>);
	m_k053260[0]->add_route(0, "lspeaker", 1);
	m_k053260[0]->add_route(1, "rspeaker", 1);

	K053260(config, m_k053260[1], 0);
	m_k053260[1]->set_addrmap(0, &vgmplay_state::k053260_map<1>);
	m_k053260[1]->add_route(0, "lspeaker", 1);
	m_k053260[1]->add_route(1, "rspeaker", 1);

	POKEY(config, m_pokey[0], 0);
	m_pokey[0]->add_route(ALL_OUTPUTS, "lspeaker", 0.5);
	m_pokey[0]->add_route(ALL_OUTPUTS, "rspeaker", 0.5);

	POKEY(config, m_pokey[1], 0);
	m_pokey[1]->add_route(ALL_OUTPUTS, "lspeaker", 0.5);
	m_pokey[1]->add_route(ALL_OUTPUTS, "rspeaker", 0.5);

	QSOUND(config, m_qsound, 0);
	m_qsound->set_addrmap(0, &vgmplay_state::qsound_map<0>);
	m_qsound->add_route(0, "lspeaker", 1);
	m_qsound->add_route(1, "rspeaker", 1);

	SCSP(config, m_scsp[0], 0);
	m_scsp[0]->add_route(0, "lspeaker", 1);
	m_scsp[0]->add_route(1, "rspeaker", 1);

	SCSP(config, m_scsp[1], 0);
	m_scsp[1]->add_route(0, "lspeaker", 1);
	m_scsp[1]->add_route(1, "rspeaker", 1);

	WSWAN_SND(config, m_wswan[0], 0);
	m_wswan[0]->set_addrmap(0, &vgmplay_state::wswan_map<0>);
	m_wswan[0]->add_route(0, "lspeaker", 0.50);
	m_wswan[0]->add_route(1, "rspeaker", 0.50);

	WSWAN_SND(config, m_wswan[1], 0);
	m_wswan[1]->set_addrmap(0, &vgmplay_state::wswan_map<1>);
	m_wswan[1]->add_route(0, "lspeaker", 0.50);
	m_wswan[1]->add_route(1, "rspeaker", 0.50);

	VBOYSND(config, m_vsu_vue[0], 0);
	m_vsu_vue[0]->add_route(0, "lspeaker", 1.0);
	m_vsu_vue[0]->add_route(1, "rspeaker", 1.0);

	VBOYSND(config, m_vsu_vue[1], 0);
	m_vsu_vue[1]->add_route(0, "lspeaker", 1.0);
	m_vsu_vue[1]->add_route(1, "rspeaker", 1.0);

	SAA1099(config, m_saa1099[0], 0);
	m_saa1099[0]->add_route(ALL_OUTPUTS, "lspeaker", 0.5);
	m_saa1099[0]->add_route(ALL_OUTPUTS, "rspeaker", 0.5);

	SAA1099(config, m_saa1099[1], 0);
	m_saa1099[1]->add_route(ALL_OUTPUTS, "lspeaker", 0.5);
	m_saa1099[1]->add_route(ALL_OUTPUTS, "rspeaker", 0.5);

	ES5503(config, m_es5503[0], 0);
	m_es5503[0]->set_channels(2);
	m_es5503[0]->set_addrmap(0, &vgmplay_state::es5503_map<0>);
	m_es5503[0]->add_route(ALL_OUTPUTS, "lspeaker", 0.5);
	m_es5503[0]->add_route(ALL_OUTPUTS, "rspeaker", 0.5);

	ES5503(config, m_es5503[1], 0);
	m_es5503[1]->set_channels(2);
	m_es5503[1]->set_addrmap(0, &vgmplay_state::es5503_map<1>);
	m_es5503[1]->add_route(ALL_OUTPUTS, "lspeaker", 0.5);
	m_es5503[1]->add_route(ALL_OUTPUTS, "rspeaker", 0.5);

	ES5505(config, m_es5505[0], 0);
	// TODO m_es5505[0]->set_addrmap(0, &vgmplay_state::es5505_map<0>);
	m_es5505[0]->add_route(ALL_OUTPUTS, "lspeaker", 0.5);
	m_es5505[0]->add_route(ALL_OUTPUTS, "rspeaker", 0.5);

	ES5505(config, m_es5505[1], 0);
	// TODO m_es5505[1]->set_addrmap(0, &vgmplay_state::es5505_map<1>);
	m_es5505[1]->add_route(ALL_OUTPUTS, "lspeaker", 0.5);
	m_es5505[1]->add_route(ALL_OUTPUTS, "rspeaker", 0.5);

	X1_010(config, m_x1_010[0], 0);
	m_x1_010[0]->set_addrmap(0, &vgmplay_state::x1_010_map<0>);
	m_x1_010[0]->add_route(0, "lspeaker", 1);
	m_x1_010[0]->add_route(1, "rspeaker", 1);

	X1_010(config, m_x1_010[1], 0);
	m_x1_010[1]->set_addrmap(0, &vgmplay_state::x1_010_map<1>);
	m_x1_010[1]->add_route(0, "lspeaker", 1);
	m_x1_010[1]->add_route(1, "rspeaker", 1);

	C352(config, m_c352[0], 0, 1);
	m_c352[0]->set_addrmap(0, &vgmplay_state::c352_map<0>);
	m_c352[0]->add_route(0, "lspeaker", 1);
	m_c352[0]->add_route(1, "rspeaker", 1);

	C352(config, m_c352[1], 0, 1);
	m_c352[1]->set_addrmap(0, &vgmplay_state::c352_map<1>);
	m_c352[1]->add_route(0, "lspeaker", 1);
	m_c352[1]->add_route(1, "rspeaker", 1);

	IREMGA20(config, m_ga20[0], 0);
	m_ga20[0]->set_addrmap(0, &vgmplay_state::ga20_map<0>);
	m_ga20[0]->add_route(0, "lspeaker", 1);
	m_ga20[0]->add_route(1, "rspeaker", 1);

	IREMGA20(config, m_ga20[1], 0);
	m_ga20[1]->set_addrmap(0, &vgmplay_state::ga20_map<1>);
	m_ga20[1]->add_route(0, "lspeaker", 1);
	m_ga20[1]->add_route(1, "rspeaker", 1);
MACHINE_CONFIG_END

ROM_START( vgmplay )
	// TODO: change sound cores to device_rom_interface
	ROM_REGION( 0x80000, "ym2608.0", ROMREGION_ERASE00 )
	ROM_REGION( 0x80000, "ym2608.1", ROMREGION_ERASE00 )
	ROM_REGION( 0x80000, "ym2610.0", ROMREGION_ERASE00 )
	ROM_REGION( 0x80000, "ym2610.1", ROMREGION_ERASE00 )
	ROM_REGION( 0x80000, "y8950.0", ROMREGION_ERASE00 )
	ROM_REGION( 0x80000, "y8950.1", ROMREGION_ERASE00 )
	ROM_REGION( 0x80000, "scsp", ROMREGION_ERASE00 )
	// TODO: split up 32x to remove dependencies
	ROM_REGION( 0x4000, "master", ROMREGION_ERASE00 )
	ROM_REGION( 0x4000, "slave", ROMREGION_ERASE00 )
	ROM_REGION( 0x400000, "gamecart", ROMREGION_ERASE00 )
	ROM_REGION( 0x400000, "gamecart_sh2", ROMREGION_ERASE00 )
ROM_END

CONS( 2016, vgmplay, 0, 0, vgmplay, vgmplay, vgmplay_state, empty_init, "MAME", "VGM player", MACHINE_CLICKABLE_ARTWORK )<|MERGE_RESOLUTION|>--- conflicted
+++ resolved
@@ -2393,23 +2393,17 @@
 
 		m_multipcm[0]->set_unscaled_clock(version >= 0x161 && header_size >= 0x8c ? r32(0x88) & ~0x40000000 : 0);
 		m_multipcm[1]->set_unscaled_clock(version >= 0x161 && header_size >= 0x8c && (r32(0x88) & 0x40000000) ? r32(0x88) & ~0x40000000 : 0);
-<<<<<<< HEAD
 		m_multipcm[0]->set_output_gain(ALL_OUTPUTS, version >= 0x161 && header_size >= 0x8c && (r32(0x88) & ~0x40000000) ? volume : 0.0f);
 		m_multipcm[1]->set_output_gain(ALL_OUTPUTS, version >= 0x161 && header_size >= 0x8c && (r32(0x88) & 0x40000000) ? volume : 0.0f);
 
-		m_upd7759[0]->set_unscaled_clock(version >= 0x161 && header_size >= 0x90 ? r32(0x8c) & ~0x40000000 : 0);
-		m_upd7759[1]->set_unscaled_clock(version >= 0x161 && header_size >= 0x90 && (r32(0x8c) & 0x40000000) ? r32(0x8c) & ~0x40000000 : 0);
-		m_upd7759[0]->set_output_gain(ALL_OUTPUTS, version >= 0x161 && header_size >= 0x90 && (r32(0x8c) & ~0x40000000) ? volume : 0.0f);
-		m_upd7759[1]->set_output_gain(ALL_OUTPUTS, version >= 0x161 && header_size >= 0x90 && (r32(0x8c) & 0x40000000) ? volume : 0.0f);
-=======
-
 		m_upd7759[0]->set_unscaled_clock(version >= 0x161 && header_size >= 0x90 ? r32(0x8c) & ~0xc0000000 : 0);
 		m_upd7759[1]->set_unscaled_clock(version >= 0x161 && header_size >= 0x90 && (r32(0x8c) & 0x40000000) ? r32(0x8c) & ~0xc0000000 : 0);
+		m_upd7759[0]->set_output_gain(ALL_OUTPUTS, version >= 0x161 && header_size >= 0x90 && (r32(0x8c) & ~0xc0000000) ? volume : 0.0f);
+		m_upd7759[1]->set_output_gain(ALL_OUTPUTS, version >= 0x161 && header_size >= 0x90 && (r32(0x8c) & 0x40000000) ? volume : 0.0f);
 		m_upd7759_md[0] = r32(0x8c) & 0x80000000 ? 0 : 1;
 		m_upd7759_md[1] = r32(0x8c) & 0x80000000 ? 0 : 1;
 		m_upd7759[0]->md_w(m_upd7759_md[0]);
 		m_upd7759[1]->md_w(m_upd7759_md[1]);
->>>>>>> 6fba1e6b
 
 		m_okim6258[0]->set_unscaled_clock(version >= 0x161 && header_size >= 0x94 ? r32(0x90) & ~0x40000000 : 0);
 		m_okim6258[1]->set_unscaled_clock(version >= 0x161 && header_size >= 0x94 && (r32(0x90) & 0x40000000) ? r32(0x90) & ~0x40000000 : 0);
@@ -2828,13 +2822,6 @@
 	map(vgmplay_device::A_MULTIPCM_1, vgmplay_device::A_MULTIPCM_1 + 3).w(m_multipcm[1], FUNC(multipcm_device::write));
 	map(vgmplay_device::A_MULTIPCM_1 + 4, vgmplay_device::A_MULTIPCM_1 + 7).w("vgmplay", FUNC(vgmplay_device::multipcm_bank_hi_w<1>));
 	map(vgmplay_device::A_MULTIPCM_1 + 8, vgmplay_device::A_MULTIPCM_1 + 11).w("vgmplay", FUNC(vgmplay_device::multipcm_bank_lo_w<1>));
-<<<<<<< HEAD
-	// TODO: upd7759
-	map(vgmplay_device::A_OKIM6258_0 + 0, vgmplay_device::A_OKIM6258_0 + 0).w(m_okim6258[0], FUNC(okim6258_device::ctrl_w));
-	map(vgmplay_device::A_OKIM6258_0 + 1, vgmplay_device::A_OKIM6258_0 + 1).w(m_okim6258[0], FUNC(okim6258_device::data_w));
-	map(vgmplay_device::A_OKIM6258_1 + 0, vgmplay_device::A_OKIM6258_1 + 0).w(m_okim6258[1], FUNC(okim6258_device::ctrl_w));
-	map(vgmplay_device::A_OKIM6258_1 + 1, vgmplay_device::A_OKIM6258_1 + 1).w(m_okim6258[1], FUNC(okim6258_device::data_w));
-=======
 	map(vgmplay_device::A_UPD7759_0 + 0, vgmplay_device::A_UPD7759_0 + 0).w(FUNC(vgmplay_state::upd7759_reset_w<0>));
 	map(vgmplay_device::A_UPD7759_0 + 1, vgmplay_device::A_UPD7759_0 + 1).lw8("upd7759.0.start", [this](uint8_t data) {m_upd7759[0]->start_w(data != 0); });
 	map(vgmplay_device::A_UPD7759_0 + 2, vgmplay_device::A_UPD7759_0 + 2).w(FUNC(vgmplay_state::upd7759_data_w<0>));
@@ -2853,7 +2840,6 @@
 	map(vgmplay_device::A_OKIM6258_1 + 0x2, vgmplay_device::A_OKIM6258_1 + 0x2).nopw(); // TODO: okim6258 pan
 	map(vgmplay_device::A_OKIM6258_1 + 0x8, vgmplay_device::A_OKIM6258_1 + 0xb).nopw(); // TODO: okim6258 clock
 	map(vgmplay_device::A_OKIM6258_1 + 0xc, vgmplay_device::A_OKIM6258_1 + 0xc).nopw(); // TODO: okim6258 divider
->>>>>>> 6fba1e6b
 	map(vgmplay_device::A_OKIM6295_0, vgmplay_device::A_OKIM6295_0).w(m_okim6295[0], FUNC(okim6295_device::write));
 	map(vgmplay_device::A_OKIM6295_0 + 0x8, vgmplay_device::A_OKIM6295_0 + 0xb).w(FUNC(vgmplay_state::okim6295_clock_w<0>));
 	map(vgmplay_device::A_OKIM6295_0 + 0xc, vgmplay_device::A_OKIM6295_0 + 0xc).w(FUNC(vgmplay_state::okim6295_pin7_w<0>));
