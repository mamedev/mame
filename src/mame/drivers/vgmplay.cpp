// license:BSD-3-Clause
// copyright-holders: Olivier Galibert

// A "virtual" driver to play vgm files
// Use with mame vgmplay -quik file.vgm

#include "emu.h"

#define QSOUND_LLE

#include "imagedev/snapquik.h"

#include "cpu/h6280/h6280.h"
#include "cpu/m6502/n2a03.h"
#include "cpu/m68000/m68000.h"
#include "cpu/sh/sh2.h"
#include "sound/2203intf.h"
#include "sound/2608intf.h"
#include "sound/2610intf.h"
#include "sound/2612intf.h"
#include "sound/262intf.h"
#include "sound/3526intf.h"
#include "sound/3812intf.h"
#include "sound/ay8910.h"
#include "sound/8950intf.h"
#include "sound/c140.h"
#include "sound/c352.h"
#include "sound/c6280.h"
#include "sound/es5503.h"
#include "sound/es5506.h"
#include "sound/gb.h"
#include "sound/iremga20.h"
#include "sound/k051649.h"
#include "sound/k053260.h"
#include "sound/k054539.h"
#include "sound/multipcm.h"
#include "sound/okim6258.h"
#include "sound/okim6295.h"
#include "sound/pokey.h"
#include "sound/qsound.h"
#include "sound/rf5c68.h"
#include "sound/saa1099.h"
#include "sound/scsp.h"
#include "sound/segapcm.h"
#include "sound/sn76496.h"
#include "sound/upd7759.h"
#include "sound/x1_010.h"
#include "sound/ym2151.h"
#include "sound/ym2413.h"
#include "sound/ymf271.h"
#include "sound/ymf278b.h"
#include "sound/ymz280b.h"
#include "audio/vboy.h"
#include "audio/wswan.h"
#include "machine/mega32x.h"

#include "vgmplay.lh"
#include "debugger.h"
#include "speaker.h"

#include <zlib.h>

#include <list>
#include <memory>
#include <utility>
#include <vector>

#define AS_IO16             1

class vgmplay_disassembler : public util::disasm_interface
{
public:
	vgmplay_disassembler() = default;
	virtual ~vgmplay_disassembler() = default;

	virtual uint32_t opcode_alignment() const override;
	virtual offs_t disassemble(std::ostream &stream, offs_t pc, const data_buffer &opcodes, const data_buffer &params) override;
};

class vgmplay_device : public cpu_device
{
public:
	enum io8_t
	{
		REG_SIZE = 0xff000000,
		A_SN76496_0 = 0x00000000,
		A_SN76496_1 = 0x80000000,
		A_YM2413_0 = 0x01000000,
		A_YM2413_1 = 0x81000000,
		A_YM2612_0 = 0x02000000,
		A_YM2612_1 = 0x82000000,
		A_YM2151_0 = 0x03000000,
		A_YM2151_1 = 0x83000000,
		A_SEGAPCM_0 = 0x04000000,
		A_SEGAPCM_1 = 0x84000000,
		A_RF5C68 = 0x05000000,
		A_RF5C68_RAM = 0x85000000,
		A_YM2203_0 = 0x06000000,
		A_YM2203_1 = 0x86000000,
		A_YM2608_0 = 0x07000000,
		A_YM2608_1 = 0x87000000,
		A_YM2610_0 = 0x08000000,
		A_YM2610_1 = 0x88000000,
		A_YM3812_0 = 0x09000000,
		A_YM3812_1 = 0x89000000,
		A_YM3526_0 = 0x0a000000,
		A_YM3526_1 = 0x8a000000,
		A_Y8950_0 = 0x0b000000,
		A_Y8950_1 = 0x8b000000,
		A_YMF262_0 = 0x0c000000,
		A_YMF262_1 = 0x8c000000,
		A_YMF278B_0 = 0x0d000000,
		A_YMF278B_1 = 0x8d000000,
		A_YMF271_0 = 0x0e000000,
		A_YMF271_1 = 0x8e000000,
		A_YMZ280B_0 = 0x0f000000,
		A_YMZ280B_1 = 0x8f000000,
		A_RF5C164 = 0x10000000,
		A_RF5C164_RAM = 0x90000000,
		A_32X_PWM = 0x11000000,
		A_AY8910_0 = 0x12000000,
		A_AY8910_1 = 0x92000000,
		A_GAMEBOY_0 = 0x13000000,
		A_GAMEBOY_1 = 0x93000000,
		A_NESAPU_0 = 0x14000000,
		A_NES_RAM_0 = 0x14010000,
		A_NESAPU_1 = 0x94000000,
		A_NES_RAM_1 = 0x94010000,
		A_MULTIPCM_0 = 0x15000000,
		A_MULTIPCM_1 = 0x95000000,
		A_UPD7759_0 = 0x16000000,
		A_UPD7759_1 = 0x96000000,
		A_OKIM6258_0 = 0x17000000,
		A_OKIM6258_1 = 0x97000000,
		A_OKIM6295_0 = 0x18000000,
		A_OKIM6295_1 = 0x98000000,
		A_K051649_0 = 0x19000000,
		A_K051649_1 = 0x99000000,
		A_K054539_0 = 0x1a000000,
		A_K054539_1 = 0x9a000000,
		A_C6280_0 = 0x1b000000,
		A_C6280_1 = 0x9b000000,
		A_C140_0 = 0x1c000000,
		A_C140_1 = 0x9c000000,
		A_K053260_0 = 0x1d000000,
		A_K053260_1 = 0x9d000000,
		A_POKEY_0 = 0x1e000000,
		A_POKEY_1 = 0x9e000000,
		A_QSOUND = 0x1f000000,
		A_SCSP_0 = 0x20000000,
		A_SCSP_1 = 0xa0000000,
		A_WSWAN_0 = 0x21000000,
		A_WSWAN_1 = 0xa1000000,
		A_VSU_VUE_0 = 0x22000000,
		A_VSU_VUE_1 = 0xa2000000,
		A_SAA1099_0 = 0x23000000,
		A_SAA1099_1 = 0xa3000000,
		A_ES5503_0 = 0x24000000,
		A_ES5503_RAM_0 = 0x24000100,
		A_ES5503_1 = 0xa4000000,
		A_ES5503_RAM_1 = 0xa4000100,
		A_ES5505_0 = 0x25000000,
		A_ES5505_1 = 0xa5000000,
		A_X1_010_0 = 0x26000000,
		A_X1_010_1 = 0xa6000000,
		A_C352_0 = 0x27000000,
		A_C352_1 = 0xa7000000,
		A_GA20_0 = 0x28000000,
		A_GA20_1 = 0xa8000000,
	};

	vgmplay_device(const machine_config &mconfig, const char *tag, device_t *owner, uint32_t clock);

	virtual uint32_t execute_min_cycles() const override;
	virtual uint32_t execute_max_cycles() const override;
	virtual uint32_t execute_input_lines() const override;
	virtual void execute_run() override;
	virtual void execute_set_input(int inputnum, int state) override;

	virtual space_config_vector memory_space_config() const override;

	virtual void state_import(const device_state_entry &entry) override;
	virtual void state_export(const device_state_entry &entry) override;
	virtual void state_string_export(const device_state_entry &entry, std::string &str) const override;

	virtual std::unique_ptr<util::disasm_interface> create_disassembler() override;

	template<int Chip> DECLARE_READ8_MEMBER(segapcm_rom_r);
	template<int Chip> DECLARE_READ8_MEMBER(ymf278b_rom_r);
	template<int Chip> DECLARE_READ8_MEMBER(ymf271_rom_r);
	template<int Chip> DECLARE_READ8_MEMBER(ymz280b_rom_r);
	template<int Chip> DECLARE_READ8_MEMBER(multipcm_rom_r);
	template<int Chip> DECLARE_READ8_MEMBER(k053260_rom_r);
	template<int Chip> DECLARE_READ8_MEMBER(okim6295_rom_r);
	template<int Chip> DECLARE_READ8_MEMBER(k054539_rom_r);
	template<int Chip> DECLARE_READ8_MEMBER(c352_rom_r);
	template<int Chip> DECLARE_READ8_MEMBER(qsound_rom_r);
	template<int Chip> DECLARE_READ8_MEMBER(es5505_rom_r);
	template<int Chip> DECLARE_READ8_MEMBER(ga20_rom_r);
	template<int Chip> DECLARE_READ8_MEMBER(x1_010_rom_r);

	template<int Chip> DECLARE_WRITE8_MEMBER(multipcm_bank_hi_w);
	template<int Chip> DECLARE_WRITE8_MEMBER(multipcm_bank_lo_w);

	template<int Chip> DECLARE_WRITE8_MEMBER(okim6295_nmk112_enable_w);
	template<int Chip> DECLARE_WRITE8_MEMBER(okim6295_bank_w);
	template<int Chip> DECLARE_WRITE8_MEMBER(okim6295_nmk112_bank_w);

	void stop();
	void pause();
	bool paused() const { return m_paused; }
	void play();
	void toggle_loop() { m_loop = !m_loop; }

protected:
	virtual void device_start() override;
	virtual void device_reset() override;

private:
	enum { ACT_LED_PERSIST_MS = 100 };

	enum act_led
	{
		LED_SN76496 = 0,
		LED_YM2413,
		LED_YM2612,
		LED_YM2151,
		LED_SEGAPCM,
		LED_RF5C68,
		LED_YM2203,
		LED_YM2608,
		LED_YM2610,
		LED_YM3812,
		LED_YM3526,
		LED_Y8950,
		LED_YMF262,
		LED_YMF278B,
		LED_YMF271,
		LED_YMZ280B,
		LED_RF5C164,
		LED_32X_PWM,
		LED_AY8910,
		LED_GAMEBOY,
		LED_NESAPU,
		LED_MULTIPCM,
		LED_UPD7759,
		LED_OKIM6258,
		LED_OKIM6295,
		LED_K051649,
		LED_K054539,
		LED_C6280,
		LED_C140,
		LED_K053260,
		LED_POKEY,
		LED_QSOUND,
		LED_SCSP,
		LED_WSWAN,
		LED_VSU_VUE,
		LED_SAA1099,
		LED_ES5503,
		LED_ES5505,
		LED_X1_010,
		LED_C352,
		LED_GA20,

		LED_COUNT
	};

	enum { RESET, RUN, DONE };

	using led_expiry = std::pair<act_led, attotime>;
	using led_expiry_list = std::list<led_expiry>;
	using led_expiry_iterator = led_expiry_list::iterator;

	struct rom_block
	{
		offs_t start_address;
		offs_t end_address;
		std::unique_ptr<uint8_t[]> data;

		rom_block(rom_block &&) = default;
		rom_block(offs_t start, offs_t end, std::unique_ptr<uint8_t[]> &&d) : start_address(start), end_address(end), data(std::move(d)) {}
	};

	struct stream
	{
		// stream control
		uint8_t type;
		uint8_t port;
		uint8_t reg;
		// stream data
		uint8_t bank;
		uint8_t step_size;
		uint8_t step_base;
		// frequency
		uint32_t frequency;
		// start stream
		uint32_t offset;
		uint32_t length;
		uint8_t length_mode;
		bool loop;
		bool reverse;
	};

	TIMER_CALLBACK_MEMBER(stream_timer_expired);

	stream m_streams[0xff];
	emu_timer *m_stream_timers[0xff];

	void pulse_act_led(act_led led);
	TIMER_CALLBACK_MEMBER(act_led_expired);

	uint8_t rom_r(int chip, uint8_t type, offs_t offset);
	uint32_t handle_data_block(uint32_t address);
	uint32_t handle_pcm_write(uint32_t address);
	void blocks_clear();

	output_finder<LED_COUNT> m_act_leds;
	led_expiry_list m_act_led_expiries;
	std::unique_ptr<led_expiry_iterator[]> m_act_led_index;
	led_expiry_iterator m_act_led_off;
	emu_timer *m_act_led_timer = nullptr;

	address_space_config m_file_config, m_io_config, m_io16_config;
	address_space *m_file = nullptr, *m_io = nullptr, *m_io16 = nullptr;

	int m_icount = 0;
	int m_state = RESET;
	bool m_paused = false;
	bool m_loop = false;

	uint32_t m_pc = 0U;

	std::list<rom_block> m_rom_blocks[2][0x40];

	std::vector<uint8_t> m_data_streams[0x40];
	std::vector<uint32_t> m_data_stream_starts[0x40];

	uint32_t m_ym2612_stream_offset = 0U;

	uint32_t m_multipcm_bank_l[2];
	uint32_t m_multipcm_bank_r[2];
	uint32_t m_multipcm_banked[2];

	uint32_t m_okim6295_nmk112_enable[2];
	uint32_t m_okim6295_bank[2];
	uint32_t m_okim6295_nmk112_bank[2][4];
};

DEFINE_DEVICE_TYPE(VGMPLAY, vgmplay_device, "vgmplay_core", "VGM Player engine")

enum vgmplay_inputs : uint8_t
{
	VGMPLAY_STOP,
	VGMPLAY_PAUSE,
	VGMPLAY_PLAY,
	VGMPLAY_RESTART,
	VGMPLAY_LOOP,
};

class vgmplay_state : public driver_device
{
public:
	vgmplay_state(const machine_config &mconfig, device_type type, const char *tag);

	DECLARE_QUICKLOAD_LOAD_MEMBER(load_file);

	DECLARE_READ8_MEMBER(file_r);
	DECLARE_READ8_MEMBER(file_size_r);
	DECLARE_INPUT_CHANGED_MEMBER(key_pressed);

	template<int Chip> DECLARE_WRITE8_MEMBER(okim6295_clock_w);
	template<int Chip> DECLARE_WRITE8_MEMBER(okim6295_pin7_w);
	template<int Chip> DECLARE_WRITE8_MEMBER(scc_w);

	void vgmplay(machine_config &config);
	void file_map(address_map &map);
	void soundchips_map(address_map &map);
	void soundchips16_map(address_map &map);
	template<int Chip> void segapcm_map(address_map &map);
	template<int Chip> void rf5c68_map(address_map &map);
	template<int Chip> void ymf278b_map(address_map &map);
	template<int Chip> void ymf271_map(address_map &map);
	template<int Chip> void ymz280b_map(address_map &map);
	template<int Chip> void rf5c164_map(address_map &map);
	template<int Chip> void nescpu_map(address_map &map);
	template<int Chip> void multipcm_map(address_map &map);
	template<int Chip> void okim6295_map(address_map &map);
	template<int Chip> void k054539_map(address_map &map);
	template<int Chip> void k053260_map(address_map &map);
	template<int Chip> void qsound_map(address_map &map);
	template<int Chip> void es5503_map(address_map &map);
	template<int Chip> void es5505_map(address_map &map);
	template<int Chip> void x1_010_map(address_map &map);
	template<int Chip> void c352_map(address_map &map);
	template<int Chip> void ga20_map(address_map &map);

private:
	std::vector<uint8_t> m_file_data;
	required_device<vgmplay_device> m_vgmplay;
	required_device<speaker_device> m_lspeaker;
	required_device<speaker_device> m_rspeaker;
	required_device_array<sn76496_device, 2> m_sn76496;
	required_device_array<ym2413_device, 2> m_ym2413;
	required_device_array<ym2612_device, 2> m_ym2612;
	required_device_array<ym2151_device, 2> m_ym2151;
	required_device_array<segapcm_device, 2> m_segapcm;
	required_device<rf5c68_device> m_rf5c68;
	required_device_array<ym2203_device, 2> m_ym2203;
	required_device_array<ym2608_device, 2> m_ym2608;
	required_device_array<ym2610_device, 2> m_ym2610;
	required_device_array<ym3812_device, 2> m_ym3812;
	required_device_array<ym3526_device, 2> m_ym3526;
	required_device_array<y8950_device, 2> m_y8950;
	required_device_array<ymf262_device, 2> m_ymf262;
	required_device_array<ymf278b_device, 2> m_ymf278b;
	required_device_array<ymf271_device, 2> m_ymf271;
	required_device_array<ymz280b_device, 2> m_ymz280b;
	required_device<rf5c164_device> m_rf5c164;
	required_device<sega_32x_ntsc_device> m_sega32x;
	required_device_array<ay8910_device, 2> m_ay8910;
	required_device_array<gameboy_sound_device, 2> m_dmg;
	required_device_array<n2a03_device, 2> m_nescpu;
	required_device_array<multipcm_device, 2> m_multipcm;
	required_device_array<upd7759_device, 2> m_upd7759;
	required_device_array<okim6258_device, 2> m_okim6258;
	required_device_array<okim6295_device, 2> m_okim6295;
	required_device_array<k051649_device, 2> m_k051649;
	required_device_array<k054539_device, 2> m_k054539;
	required_device_array<c6280_device, 2> m_c6280;
	required_device_array<h6280_device, 2> m_h6280;
	required_device_array<c140_device, 2> m_c140;
	required_device_array<k053260_device, 2> m_k053260;
	required_device_array<pokey_device, 2> m_pokey;
	required_device<qsound_device> m_qsound;
	required_device_array<scsp_device, 2> m_scsp;
	required_device_array<wswan_sound_device, 2> m_wswan;
	required_device_array<vboysnd_device, 2> m_vsu_vue;
	required_device_array<saa1099_device, 2> m_saa1099;
	required_device_array<es5503_device, 2> m_es5503;
	required_device_array<es5505_device, 2> m_es5505;
	required_device_array<x1_010_device, 2> m_x1_010;
	required_device_array<c352_device, 2> m_c352;
	required_device_array<iremga20_device, 2> m_ga20;

	uint32_t m_okim6295_clock[2];
	uint32_t m_okim6295_pin7[2];
	uint8_t m_scc_reg[2];

	uint32_t r32(int offset) const;
	uint8_t r8(int offset) const;
};

vgmplay_device::vgmplay_device(const machine_config &mconfig, const char *tag, device_t *owner, uint32_t clock) :
	cpu_device(mconfig, VGMPLAY, tag, owner, clock),
	m_act_leds(*this, "led_act_%u", 0U),
	m_file_config("file", ENDIANNESS_LITTLE, 8, 32),
	m_io_config("io", ENDIANNESS_LITTLE, 8, 32),
	m_io16_config("io16", ENDIANNESS_LITTLE, 16, 32)
{
}

void vgmplay_device::device_start()
{
	set_icountptr(m_icount);
	m_file = &space(AS_PROGRAM);
	m_io = &space(AS_IO);
	m_io16 = &space(AS_IO16);

	m_act_leds.resolve();
	m_act_led_index = std::make_unique<led_expiry_iterator[]>(LED_COUNT);
	for (act_led led = act_led(0); LED_COUNT != led; led = act_led(led + 1))
		m_act_led_index[led] = m_act_led_expiries.emplace(m_act_led_expiries.end(), led, attotime::never);
	m_act_led_off = m_act_led_expiries.begin();
	m_act_led_timer = machine().scheduler().timer_alloc(timer_expired_delegate(FUNC(vgmplay_device::act_led_expired), this));

	for (int i = 0; i < 0xff; i++)
		m_stream_timers[i] = machine().scheduler().timer_alloc(timer_expired_delegate(FUNC(vgmplay_device::stream_timer_expired), this));

	save_item(NAME(m_pc));
	//save_item(NAME(m_streams));

	state_add(STATE_GENPC, "GENPC", m_pc).noshow();
	state_add(STATE_GENPCBASE, "CURPC", m_pc).noshow();
}

void vgmplay_device::device_reset()
{
	m_state = RESET;
	m_paused = false;

	m_ym2612_stream_offset = 0;
	blocks_clear();

	for (int i = 0; i < 0xff; i++)
	{
		m_streams[i].type = 0xff;
		m_stream_timers[i]->adjust(attotime::never);
	}
}

void vgmplay_device::pulse_act_led(act_led led)
{
	m_act_leds[led] = 1;

	bool const was_first(m_act_led_expiries.begin() == m_act_led_index[led]);
	bool const all_off(m_act_led_expiries.begin() == m_act_led_off);
	attotime const now(machine().time());

	m_act_led_index[led]->second = now + attotime::from_msec(ACT_LED_PERSIST_MS);
	if (m_act_led_off != m_act_led_index[led])
		m_act_led_expiries.splice(m_act_led_off, m_act_led_expiries, m_act_led_index[led]);
	else
		++m_act_led_off;
	if (all_off)
		m_act_led_timer->adjust(attotime::from_msec(ACT_LED_PERSIST_MS));
	else if (was_first)
		m_act_led_timer->adjust(m_act_led_expiries.begin()->second - now);
}

TIMER_CALLBACK_MEMBER(vgmplay_device::act_led_expired)
{
	attotime const now(machine().time());

	while ((now + attotime::from_msec(1)) >= m_act_led_expiries.begin()->second)
	{
		led_expiry_iterator const expired(m_act_led_expiries.begin());
		m_act_leds[expired->first] = 0;
		expired->second = attotime::never;
		if (expired != m_act_led_off)
		{
			m_act_led_expiries.splice(m_act_led_off, m_act_led_expiries, expired);
			m_act_led_off = expired;
		}
	}

	if (m_act_led_expiries.begin() != m_act_led_off)
		m_act_led_timer->adjust(m_act_led_expiries.begin()->second - now);
}

void vgmplay_device::stop()
{
	device_reset();
	m_paused = true;
}

void vgmplay_device::pause()
{
	m_paused = !m_paused;
}

void vgmplay_device::play()
{
	if (m_paused && m_state != DONE)
		m_paused = false;
	else
		device_reset();
}

uint32_t vgmplay_device::execute_min_cycles() const
{
	return 0;
}

uint32_t vgmplay_device::execute_max_cycles() const
{
	return 65536;
}

uint32_t vgmplay_device::execute_input_lines() const
{
	return 0;
}

void vgmplay_device::blocks_clear()
{
	for (int i = 0; i < 0x40; i++)
	{
		m_rom_blocks[0][i].clear();
		m_rom_blocks[1][i].clear();
		m_data_streams[i].clear();
		m_data_stream_starts[i].clear();
	}
}

uint32_t vgmplay_device::handle_data_block(uint32_t address)
{
	uint32_t size = m_file->read_dword(m_pc + 3);
	int second = (size & 0x80000000) ? 1 : 0;
	size &= 0x7fffffff;

	uint8_t type = m_file->read_byte(m_pc + 2);
	if (type < 0x40)
	{
		uint32_t start = m_data_streams[type].size();
		m_data_stream_starts[type].push_back(start);
		m_data_streams[type].resize(start + size);
		for (uint32_t i = 0; i<size; i++)
			m_data_streams[type][start + i] = m_file->read_byte(m_pc + 7 + i);
	}
	else if (type < 0x7f)
		logerror("ignored compressed stream size %x type %02x\n", size, type);

	else if (type < 0x80)
		logerror("ignored compression table size %x\n", size);

	else if (type < 0xc0)
	{
		//uint32_t rs = m_file->read_dword(m_pc+7);
		uint32_t start = m_file->read_dword(m_pc + 11);
		std::unique_ptr<uint8_t[]> block = std::make_unique<uint8_t[]>(size - 8);
		for (uint32_t i = 0; i<size - 8; i++)
			block[i] = m_file->read_byte(m_pc + 15 + i);
		m_rom_blocks[second][type - 0x80].emplace_front(start, start + size - 9, std::move(block));
	}
	else if (type <= 0xc2)
	{
		uint16_t start = m_file->read_word(m_pc + 7);
		uint32_t data_size = size - 2;
		if (type == 0xc0)
			for (int i = 0; i < data_size; i++)
				m_io->write_byte(A_RF5C68_RAM + start + i, m_file->read_byte(m_pc + 9 + i));
		else if (type == 0xc1)
			for (int i = 0; i < data_size; i++)
				m_io->write_byte(A_RF5C164_RAM + start + i, m_file->read_byte(m_pc + 9 + i));
		else if (type == 0xc2)
			for (int i = 0; i < data_size; i++)
				m_io->write_byte((second ? A_NES_RAM_1 : A_NES_RAM_0) + start + i, m_file->read_byte(m_pc + 9 + i));
	}
	else if (type >= 0xe0 && type <= 0xe1)
	{
		uint16_t start = m_file->read_dword(m_pc + 7);
		uint32_t data_size = size - 4;
		if (type == 0xe0)
			; // TODO: SCSP
		else if (type == 0xe1)
			for (int i = 0; i < data_size; i++)
				m_io->write_byte((second ? A_ES5503_RAM_1 : A_ES5503_RAM_0) + start + i, m_file->read_byte(m_pc + 0xb + i));
	}
	else
	{
		logerror("ignored ram block size %x type %02x\n", size, type);
	}
	return 7 + size;
}

uint32_t vgmplay_device::handle_pcm_write(uint32_t address)
{
	uint8_t type = m_file->read_byte(m_pc + 2);
	uint32_t src = m_file->read_dword(m_pc + 3) & 0xffffff;
	uint32_t dst = m_file->read_dword(m_pc + 6) & 0xffffff;
	uint32_t size = m_file->read_dword(m_pc + 9) & 0xffffff;

	int second = (type & 0x80) ? 1 : 0;
	type &= 0x7f;

	if (m_data_streams->size() <= type || m_data_streams[type].size() <= src + size)
		logerror("ignored pcm ram writes src %x dst %x size %x type %02x\n", src, dst, size, type);
	else if (type == 0x01 && !second)
	{
		for (int i = 0; i < size; i++)
			m_io->write_byte(A_RF5C68_RAM + dst + i, m_data_streams[type][src + i]);
	}
	else if (type == 0x02 && !second)
	{
		for (int i = 0; i < size; i++)
			m_io->write_byte(A_RF5C164_RAM + dst + i, m_data_streams[type][src + i]);
	}
	else if (type == 0x06)
	{
		// TODO: SCSP
		//for (int i = 0; i < size; i++)
		//m_io->write_byte((second ? A_SCSP_RAM_1 : A_SCSP_RAM_0) + dst + i, m_data_streams[type][src + i]);
	}
	else if (type == 0x07)
	{
		for (int i = 0; i < size; i++)
			m_io->write_byte((second ? A_NES_RAM_1 : A_NES_RAM_0) + dst + i, m_data_streams[type][src + i]);
	}
	else
	{
		logerror("ignored pcm ram writes src %x dst %x size %x type %02x\n", src, dst, size, type);
	}
	return 12;
}

TIMER_CALLBACK_MEMBER(vgmplay_device::stream_timer_expired)
{
	// TODO: stream audio to chip
}

void vgmplay_device::execute_run()
{
	while (m_icount > 0)
	{
		switch (m_state)
		{
		case RESET:
		{
			uint32_t size = m_io->read_dword(REG_SIZE);
			if (!size)
			{
				m_pc = 0;
				m_state = DONE;
				break;
			}
			uint32_t version = m_file->read_dword(8);
			m_pc = version < 0x150 ? 0x40 : 0x34 + m_file->read_dword(0x34);
			m_state = RUN;
			break;
		}
		case RUN:
		{
			if (m_paused)
			{
				machine().sound().system_mute(1);
				m_icount = 0;
				return;
			}
			else
			{
				machine().sound().system_mute(0);
			}

			if (machine().debug_flags & DEBUG_FLAG_ENABLED)
				debugger_instruction_hook(m_pc);

			uint8_t code = m_file->read_byte(m_pc);
			switch (code)
			{
			case 0x30:
				pulse_act_led(LED_SN76496);
				m_io->write_byte(A_SN76496_1 + 0, m_file->read_byte(m_pc + 1));
				m_pc += 2;
				break;

			case 0x3f:
				pulse_act_led(LED_SN76496);
				m_io->write_byte(A_SN76496_1 + 1, m_file->read_byte(m_pc + 1));
				m_pc += 2;
				break;

			case 0x4f:
				pulse_act_led(LED_SN76496);
				m_io->write_byte(A_SN76496_0 + 1, m_file->read_byte(m_pc + 1));
				m_pc += 2;
				break;

			case 0x50:
				pulse_act_led(LED_SN76496);
				m_io->write_byte(A_SN76496_0 + 0, m_file->read_byte(m_pc + 1));
				m_pc += 2;
				break;

			case 0x51:
				pulse_act_led(LED_YM2413);
				m_io->write_byte(A_YM2413_0 + 0, m_file->read_byte(m_pc + 1));
				m_io->write_byte(A_YM2413_0 + 1, m_file->read_byte(m_pc + 2));
				m_pc += 3;
				break;

			case 0x52:
			case 0x53:
				pulse_act_led(LED_YM2612);
				m_io->write_byte(A_YM2612_0 + 0 + ((code & 1) << 1), m_file->read_byte(m_pc + 1));
				m_io->write_byte(A_YM2612_0 + 1 + ((code & 1) << 1), m_file->read_byte(m_pc + 2));
				m_pc += 3;
				break;

			case 0x54:
				pulse_act_led(LED_YM2151);
				m_io->write_byte(A_YM2151_0 + 0, m_file->read_byte(m_pc + 1));
				m_io->write_byte(A_YM2151_0 + 1, m_file->read_byte(m_pc + 2));
				m_pc += 3;
				break;

			case 0x55:
				pulse_act_led(LED_YM2203);
				m_io->write_byte(A_YM2203_0 + 0, m_file->read_byte(m_pc + 1));
				m_io->write_byte(A_YM2203_0 + 1, m_file->read_byte(m_pc + 2));
				m_pc += 3;
				break;

			case 0x56:
			case 0x57:
				pulse_act_led(LED_YM2608);
				m_io->write_byte(A_YM2608_0 + 0 + ((code & 1) << 1), m_file->read_byte(m_pc + 1));
				m_io->write_byte(A_YM2608_0 + 1 + ((code & 1) << 1), m_file->read_byte(m_pc + 2));
				m_pc += 3;
				break;

			case 0x58:
			case 0x59:
				pulse_act_led(LED_YM2610);
				m_io->write_byte(A_YM2610_0 + 0 + ((code & 1) << 1), m_file->read_byte(m_pc + 1));
				m_io->write_byte(A_YM2610_0 + 1 + ((code & 1) << 1), m_file->read_byte(m_pc + 2));
				m_pc += 3;
				break;

			case 0x5a:
				pulse_act_led(LED_YM3812);
				m_io->write_byte(A_YM3812_0 + 0, m_file->read_byte(m_pc + 1));
				m_io->write_byte(A_YM3812_0 + 1, m_file->read_byte(m_pc + 2));
				m_pc += 3;
				break;

			case 0x5b:
				pulse_act_led(LED_YM3526);
				m_io->write_byte(A_YM3526_0 + 0, m_file->read_byte(m_pc + 1));
				m_io->write_byte(A_YM3526_0 + 1, m_file->read_byte(m_pc + 2));
				m_pc += 3;
				break;

			case 0x5c:
				pulse_act_led(LED_Y8950);
				m_io->write_byte(A_Y8950_0 + 0, m_file->read_byte(m_pc + 1));
				m_io->write_byte(A_Y8950_0 + 1, m_file->read_byte(m_pc + 2));
				m_pc += 3;
				break;

			case 0x5d:
				pulse_act_led(LED_YMZ280B);
				m_io->write_byte(A_YMZ280B_0 + 0, m_file->read_byte(m_pc + 1));
				m_io->write_byte(A_YMZ280B_0 + 1, m_file->read_byte(m_pc + 2));
				m_pc += 3;
				break;

			case 0x5e:
			case 0x5f:
				pulse_act_led(LED_YMF262);
				m_io->write_byte(A_YMF262_0 + 0 + ((code & 1) << 1), m_file->read_byte(m_pc + 1));
				m_io->write_byte(A_YMF262_0 + 1 + ((code & 1) << 1), m_file->read_byte(m_pc + 2));
				m_pc += 3;
				break;

			case 0x61:
			{
				uint32_t duration = m_file->read_word(m_pc + 1);
				m_icount -= duration;
				m_pc += 3;
				break;
			}

			case 0x62:
				m_icount -= 735;
				m_pc++;
				break;

			case 0x63:
				m_icount -= 882;
				m_pc++;
				break;

			case 0x66:
			{
				uint32_t loop_offset = m_file->read_dword(0x1c);
				if (!loop_offset)
				{
					m_state = DONE;
					break;
				}

				m_pc = 0x1c + loop_offset;
				break;
			}

			case 0x67:
				m_pc += handle_data_block(m_pc);
				break;

			case 0x68:
				m_pc += handle_pcm_write(m_pc);
				break;

			case 0x70: case 0x71: case 0x72: case 0x73: case 0x74: case 0x75: case 0x76: case 0x77:
			case 0x78: case 0x79: case 0x7a: case 0x7b: case 0x7c: case 0x7d: case 0x7e: case 0x7f:
				m_icount -= 1 + (code & 0xf);
				m_pc += 1;
				break;

			case 0x80: case 0x81: case 0x82: case 0x83: case 0x84: case 0x85: case 0x86: case 0x87:
			case 0x88: case 0x89: case 0x8a: case 0x8b: case 0x8c: case 0x8d: case 0x8e: case 0x8f:
				pulse_act_led(LED_YM2612);
				if (!m_data_streams[0].empty())
				{
					if (m_ym2612_stream_offset >= int(m_data_streams[0].size()))
						m_ym2612_stream_offset = 0;

					m_io->write_byte(A_YM2612_0 + 0, 0x2a);
					m_io->write_byte(A_YM2612_0 + 1, m_data_streams[0][m_ym2612_stream_offset]);
					m_ym2612_stream_offset++;
				}
				m_pc += 1;
				m_icount -= code & 0xf;
				break;

			case 0x90:
			{
				uint8_t id = m_file->read_byte(m_pc + 1);
				if (id < 0xff)
				{
					m_streams[id].type = m_file->read_byte(m_pc + 2);
					m_streams[id].port = m_file->read_byte(m_pc + 3);
					m_streams[id].reg = m_file->read_byte(m_pc + 4);
				}
				m_pc += 5;
				break;
			}

			case 0x91:
			{
				uint8_t id = m_file->read_byte(m_pc + 1);
				if (id < 0xff)
				{
					m_streams[id].bank = m_file->read_byte(m_pc + 2);
					m_streams[id].step_size = m_file->read_byte(m_pc + 3);
					m_streams[id].step_base = m_file->read_byte(m_pc + 4);
				}
				m_pc += 5;
				break;
			}

			case 0x92:
			{
				uint8_t id = m_file->read_byte(m_pc + 1);
				if (id < 0xff)
					m_streams[id].frequency = m_file->read_dword(m_pc + 2);
				m_pc += 6;
				break;
			}

			case 0x93:
			{
				uint8_t id = m_file->read_byte(m_pc + 1);
				if (id < 0xff)
				{
					uint8_t flags = m_file->read_byte(m_pc + 3);
					m_streams[id].length_mode = flags & 3;
					m_streams[id].reverse = BIT(flags, 4);
					m_streams[id].loop = BIT(flags, 7);
					m_streams[id].offset = m_file->read_dword(m_pc + 2);
					m_streams[id].length = m_file->read_dword(m_pc + 7);
					m_stream_timers[id]->adjust(attotime::zero, id, m_streams[id].frequency ? attotime::from_double(m_streams[id].frequency) : attotime::never);
				}
				m_pc += 11;
				break;
			}

			case 0x94:
			{
				uint8_t id = m_file->read_byte(m_pc + 1);
				if (id < 0xff)
					m_stream_timers[id]->adjust(attotime::never, 0);
				else
					for (int i = 0; i < 0xff; i++)
						m_stream_timers[i]->adjust(attotime::never, 0);
				m_pc += 2;
				break;
			}

			case 0x95:
			{
				uint8_t id = m_file->read_byte(m_pc + 1);
				if (id < 0xff && m_streams[id].type < 0xff && m_data_streams[m_streams[id].bank].size() != 0)
				{
					uint8_t flags = m_file->read_byte(m_pc + 3);
					m_streams[id].loop = BIT(flags, 0);
					m_streams[id].reverse = BIT(flags, 4);
					/// TODO: get offset & length from????
					m_streams[id].offset = 0;
					m_streams[id].length = 0;
					m_streams[id].length_mode = 0;
					m_stream_timers[id]->adjust(attotime::zero, id, m_streams[id].frequency ? attotime::from_double(m_streams[id].frequency) : attotime::never);
				}
				m_pc += 5;
				break;
			}

			case 0xa0:
			{
				pulse_act_led(LED_AY8910);
				uint8_t reg = m_file->read_byte(m_pc + 1);
				if (reg & 0x80)
				{
					m_io->write_byte(A_AY8910_1 + 1, reg & 0x7f);
					m_io->write_byte(A_AY8910_1 + 0, m_file->read_byte(m_pc + 2));
				}
				else
				{
					m_io->write_byte(A_AY8910_0 + 1, reg & 0x7f);
					m_io->write_byte(A_AY8910_0 + 0, m_file->read_byte(m_pc + 2));
				}
				m_pc += 3;
				break;
			}

			case 0xa1:
				pulse_act_led(LED_YM2413);
				m_io->write_byte(A_YM2413_1 + 0, m_file->read_byte(m_pc + 1));
				m_io->write_byte(A_YM2413_1 + 1, m_file->read_byte(m_pc + 2));
				m_pc += 3;
				break;

			case 0xa2:
			case 0xa3:
				pulse_act_led(LED_YM2612);
				m_io->write_byte(A_YM2612_1 + 0 + ((code & 1) << 1), m_file->read_byte(m_pc + 1));
				m_io->write_byte(A_YM2612_1 + 1 + ((code & 1) << 1), m_file->read_byte(m_pc + 2));
				m_pc += 3;
				break;

			case 0xa4:
				pulse_act_led(LED_YM2151);
				m_io->write_byte(A_YM2151_1 + 0, m_file->read_byte(m_pc + 1));
				m_io->write_byte(A_YM2151_1 + 1, m_file->read_byte(m_pc + 2));
				m_pc += 3;
				break;

			case 0xa5:
				pulse_act_led(LED_YM2203);
				m_io->write_byte(A_YM2203_1 + 0, m_file->read_byte(m_pc + 1));
				m_io->write_byte(A_YM2203_1 + 1, m_file->read_byte(m_pc + 2));
				m_pc += 3;
				break;

			case 0xa6:
			case 0xa7:
				pulse_act_led(LED_YM2608);
				m_io->write_byte(A_YM2608_0 + 0 + ((code & 1) << 1), m_file->read_byte(m_pc + 1));
				m_io->write_byte(A_YM2608_0 + 1 + ((code & 1) << 1), m_file->read_byte(m_pc + 2));
				m_pc += 3;
				break;

			case 0xa8:
			case 0xa9:
				pulse_act_led(LED_YM2610);
				m_io->write_byte(A_YM2610_0 + 0 + ((code & 1) << 1), m_file->read_byte(m_pc + 1));
				m_io->write_byte(A_YM2610_0 + 1 + ((code & 1) << 1), m_file->read_byte(m_pc + 2));
				m_pc += 3;
				break;

			case 0xaa:
				pulse_act_led(LED_YM3812);
				m_io->write_byte(A_YM3812_1 + 0, m_file->read_byte(m_pc + 1));
				m_io->write_byte(A_YM3812_1 + 1, m_file->read_byte(m_pc + 2));
				m_pc += 3;
				break;

			case 0xab:
				pulse_act_led(LED_YM3526);
				m_io->write_byte(A_YM3526_1 + 0, m_file->read_byte(m_pc + 1));
				m_io->write_byte(A_YM3526_1 + 1, m_file->read_byte(m_pc + 2));
				m_pc += 3;
				break;

			case 0xac:
				pulse_act_led(LED_Y8950);
				m_io->write_byte(A_Y8950_1 + 0, m_file->read_byte(m_pc + 1));
				m_io->write_byte(A_Y8950_1 + 1, m_file->read_byte(m_pc + 2));
				m_pc += 3;
				break;

			case 0xad:
				pulse_act_led(LED_YMZ280B);
				m_io->write_byte(A_YMZ280B_1 + 0, m_file->read_byte(m_pc + 1));
				m_io->write_byte(A_YMZ280B_1 + 1, m_file->read_byte(m_pc + 2));
				m_pc += 3;
				break;

			case 0xae:
			case 0xaf:
				pulse_act_led(LED_YMF262);
				m_io->write_byte(A_YMF262_1 + 0 + ((code & 1) << 1), m_file->read_byte(m_pc + 1));
				m_io->write_byte(A_YMF262_1 + 1 + ((code & 1) << 1), m_file->read_byte(m_pc + 2));
				m_pc += 3;
				break;

			case 0xb0:
				pulse_act_led(LED_RF5C68);
				m_io->write_byte(A_RF5C68 + m_file->read_byte(m_pc + 1), m_file->read_byte(m_pc + 2));
				m_pc += 3;
				break;

			case 0xb1:
				pulse_act_led(LED_RF5C164);
				m_io->write_byte(A_RF5C164 + m_file->read_byte(m_pc + 1), m_file->read_byte(m_pc + 2));
				m_pc += 3;
				break;

			case 0xb2:
			{
				pulse_act_led(LED_32X_PWM);
				uint8_t offset = m_file->read_byte(m_pc + 1);
				m_io16->write_word(A_32X_PWM + (offset >> 4), ((offset & 0xf) << 8) | m_file->read_byte(m_pc + 2));
				m_pc += 3;
				break;
			}

			case 0xb3:
			{
				pulse_act_led(LED_GAMEBOY);
				uint8_t reg = m_file->read_byte(m_pc + 1);
				if (reg & 0x80)
					m_io->write_byte(A_GAMEBOY_1 + (reg & 0x7f), m_file->read_byte(m_pc + 2));
				else
					m_io->write_byte(A_GAMEBOY_0 + (reg & 0x7f), m_file->read_byte(m_pc + 2));
				m_pc += 3;
				break;
			}

			case 0xb4:
			{
				pulse_act_led(LED_NESAPU);
				uint8_t offset = m_file->read_byte(m_pc + 1);
				if (offset & 0x80)
					m_io->write_byte(A_NESAPU_1 + (offset & 0x7f), m_file->read_byte(m_pc + 2));
				else
					m_io->write_byte(A_NESAPU_0 + (offset & 0x7f), m_file->read_byte(m_pc + 2));
				m_pc += 3;
				break;
			}

			case 0xb5:
			{
				pulse_act_led(LED_MULTIPCM);
				uint8_t offset = m_file->read_byte(m_pc + 1);
				if (offset & 0x80)
					m_io->write_byte(A_MULTIPCM_1 + (offset & 0x7f), m_file->read_byte(m_pc + 2));
				else
					m_io->write_byte(A_MULTIPCM_0 + (offset & 0x7f), m_file->read_byte(m_pc + 2));
				m_pc += 3;
				break;
			}

			case 0xb6:
			{
				pulse_act_led(LED_UPD7759);
				// TODO: upd7759
				break;
			}

			case 0xb7:
			{
				pulse_act_led(LED_OKIM6258);
				uint8_t offset = m_file->read_byte(m_pc + 1);
				if (offset & 0x80)
					m_io->write_byte(A_OKIM6258_1 + (offset & 0x7f), m_file->read_byte(m_pc + 2));
				else
					m_io->write_byte(A_OKIM6258_0 + (offset & 0x7f), m_file->read_byte(m_pc + 2));
				m_pc += 3;
				break;
			}

			case 0xb8:
			{
				pulse_act_led(LED_OKIM6295);
				uint8_t offset = m_file->read_byte(m_pc + 1);
				if (offset & 0x80)
					m_io->write_byte(A_OKIM6295_1 + (offset & 0x7f), m_file->read_byte(m_pc + 2));
				else
					m_io->write_byte(A_OKIM6295_0 + (offset & 0x7f), m_file->read_byte(m_pc + 2));
				m_pc += 3;
				break;
			}

			case 0xb9:
			{
				pulse_act_led(LED_C6280);
				uint8_t offset = m_file->read_byte(m_pc + 1);
				if (offset & 0x80)
					m_io->write_byte(A_C6280_1 + (offset & 0x7f), m_file->read_byte(m_pc + 2));
				else
					m_io->write_byte(A_C6280_0 + (offset & 0x7f), m_file->read_byte(m_pc + 2));
				m_pc += 3;
				break;
			}

			case 0xba:
			{
				pulse_act_led(LED_K053260);
				uint8_t offset = m_file->read_byte(m_pc + 1);
				if (offset & 0x80)
					m_io->write_byte(A_K053260_1 + (offset & 0x7f), m_file->read_byte(m_pc + 2));
				else
					m_io->write_byte(A_K053260_0 + (offset & 0x7f), m_file->read_byte(m_pc + 2));
				m_pc += 3;
				break;
			}

			case 0xbb:
			{
				pulse_act_led(LED_POKEY);
				uint8_t offset = m_file->read_byte(m_pc + 1);
				if (offset & 0x80)
					m_io->write_byte(A_POKEY_1 + (offset & 0x7f), m_file->read_byte(m_pc + 2));
				else
					m_io->write_byte(A_POKEY_0 + (offset & 0x7f), m_file->read_byte(m_pc + 2));
				m_pc += 3;
				break;
			}

			case 0xbc:
			{
				pulse_act_led(LED_WSWAN);
				uint8_t offset = m_file->read_byte(m_pc + 1);
				if (offset & 0x80)
					m_io->write_byte(A_WSWAN_1 + (offset & 0x7f) + 0x80, m_file->read_byte(m_pc + 2));
				else
					m_io->write_byte(A_WSWAN_0 + (offset & 0x7f) + 0x80, m_file->read_byte(m_pc + 2));
				m_pc += 3;
				break;
			}

			case 0xbd:
			{
				pulse_act_led(LED_SAA1099);
				uint8_t offset = m_file->read_byte(m_pc + 1);
				if (offset & 0x80)
				{
					m_io->write_byte(A_SAA1099_1 + 1, offset & 0x7f);
					m_io->write_byte(A_SAA1099_1 + 0, m_file->read_byte(m_pc + 2));
				}
				else
				{
					m_io->write_byte(A_SAA1099_0 + 1, offset & 0x7f);
					m_io->write_byte(A_SAA1099_0 + 0, m_file->read_byte(m_pc + 2));
				}
				m_pc += 3;
				break;
			}

			case 0xbe:
			{
				pulse_act_led(LED_ES5505);
				// TODO: es5505
				break;
			}

			case 0xbf:
			{
				pulse_act_led(LED_GA20);
				uint8_t offset = m_file->read_byte(m_pc + 1);
				if (offset & 0x80)
					m_io->write_byte(A_GA20_1 + (offset & 0x7f), m_file->read_byte(m_pc + 2));
				else
					m_io->write_byte(A_GA20_0 + (offset & 0x7f), m_file->read_byte(m_pc + 2));
				m_pc += 3;
				break;
			}

			case 0xc0:
			{
				pulse_act_led(LED_SEGAPCM);
				uint16_t offset = m_file->read_word(m_pc + 1);
				if (offset & 0x8000)
					m_io->write_byte(A_SEGAPCM_1 + (offset & 0x7fff), m_file->read_byte(m_pc + 3));
				else
					m_io->write_byte(A_SEGAPCM_0 + (offset & 0x7fff), m_file->read_byte(m_pc + 3));
				m_pc += 4;
				break;
			}

			case 0xc1:
				pulse_act_led(LED_RF5C68);
				m_io->write_byte(A_RF5C68_RAM + m_file->read_word(m_pc + 1), m_file->read_byte(m_pc + 3));
				m_pc += 4;
				break;

			case 0xc2:
				pulse_act_led(LED_RF5C164);
				m_io->write_byte(A_RF5C164_RAM + m_file->read_word(m_pc + 1), m_file->read_byte(m_pc + 3));
				m_pc += 4;
				break;

			case 0xc3:
			{
				pulse_act_led(LED_MULTIPCM);
				uint8_t offset = m_file->read_byte(m_pc + 1);
				if (offset & 0x80)
				{
					m_io->write_byte(A_MULTIPCM_1 + 4 + (offset & 0x7f), m_file->read_byte(m_pc + 3));
					m_io->write_byte(A_MULTIPCM_1 + 8 + (offset & 0x7f), m_file->read_byte(m_pc + 2));
				}
				else
				{
					m_io->write_byte(A_MULTIPCM_0 + 4 + (offset & 0x7f), m_file->read_byte(m_pc + 3));
					m_io->write_byte(A_MULTIPCM_0 + 8 + (offset & 0x7f), m_file->read_byte(m_pc + 2));
				}
				m_pc += 4;
				break;
			}

			case 0xc4:
				pulse_act_led(LED_QSOUND);
				m_io->write_byte(A_QSOUND + 0, m_file->read_byte(m_pc + 1));
				m_io->write_byte(A_QSOUND + 1, m_file->read_byte(m_pc + 2));
				m_io->write_byte(A_QSOUND + 2, m_file->read_byte(m_pc + 3));
				m_pc += 4;
				break;

			case 0xc5:
			{
				pulse_act_led(LED_SCSP);
				// TODO: SCSP memory
				break;
			}

			case 0xc6:
			{
				pulse_act_led(LED_WSWAN);
				// TODO: Wonderswan memory
				break;
			}

			case 0xc7:
			{
				pulse_act_led(LED_VSU_VUE);
				uint8_t offset = m_file->read_byte(m_pc + 1);
				if (offset & 0x80)
					m_io->write_byte(A_VSU_VUE_1 + ((offset & 0x7f) << 10) + (m_file->read_byte(m_pc + 2) << 2), m_file->read_byte(m_pc + 3));
				else
					m_io->write_byte(A_VSU_VUE_0 + ((offset & 0x7f) << 10) + (m_file->read_byte(m_pc + 2) << 2), m_file->read_byte(m_pc + 3));
				m_pc += 4;
				break;
			}

			case 0xc8:
			{
				pulse_act_led(LED_X1_010);
				uint8_t offset = m_file->read_byte(m_pc + 1);
				if (offset & 0x80)
					m_io->write_byte(A_X1_010_1 + ((offset & 0x7f) << 8) + m_file->read_byte(m_pc + 2), m_file->read_byte(m_pc + 3));
				else
					m_io->write_byte(A_X1_010_0 + ((offset & 0x7f) << 8) + m_file->read_byte(m_pc + 2), m_file->read_byte(m_pc + 3));
				m_pc += 4;
				break;
			}

			case 0xd0:
			{
				pulse_act_led(LED_YMF278B);
				uint8_t offset = m_file->read_byte(m_pc + 1);
				if (offset & 0x80)
				{
					m_io->write_byte(A_YMF278B_1 + ((offset & 0x7f) << 1) + 0, m_file->read_byte(m_pc + 2));
					m_io->write_byte(A_YMF278B_1 + ((offset & 0x7f) << 1) + 1, m_file->read_byte(m_pc + 3));
				}
				else
				{
					m_io->write_byte(A_YMF278B_0 + ((offset & 0x7f) << 1) + 0, m_file->read_byte(m_pc + 2));
					m_io->write_byte(A_YMF278B_0 + ((offset & 0x7f) << 1) + 1, m_file->read_byte(m_pc + 3));
				}
				m_pc += 4;
				break;
			}

			case 0xd1:
			{
				pulse_act_led(LED_YMF271);
				uint8_t offset = m_file->read_byte(m_pc + 1);
				if (offset & 0x80)
				{
					m_io->write_byte(A_YMF271_1 + ((offset & 0x7f) << 1) + 0, m_file->read_byte(m_pc + 2));
					m_io->write_byte(A_YMF271_1 + ((offset & 0x7f) << 1) + 1, m_file->read_byte(m_pc + 3));
				}
				else
				{
					m_io->write_byte(A_YMF271_0 + ((offset & 0x7f) << 1) + 0, m_file->read_byte(m_pc + 2));
					m_io->write_byte(A_YMF271_0 + ((offset & 0x7f) << 1) + 1, m_file->read_byte(m_pc + 3));
				}
				m_pc += 4;
				break;
			}

			case 0xd2:
			{
				pulse_act_led(LED_K051649);
				uint8_t offset = m_file->read_byte(m_pc + 1);
				if (offset & 0x80)
				{
					m_io->write_byte(A_K051649_1 + ((offset & 0x7f) << 1) + 0, m_file->read_byte(m_pc + 2));
					m_io->write_byte(A_K051649_1 + ((offset & 0x7f) << 1) + 1, m_file->read_byte(m_pc + 3));
				}
				else
				{
					m_io->write_byte(A_K051649_0 + ((offset & 0x7f) << 1) + 0, m_file->read_byte(m_pc + 2));
					m_io->write_byte(A_K051649_0 + ((offset & 0x7f) << 1) + 1, m_file->read_byte(m_pc + 3));
				}
				m_pc += 4;
				break;
			}

			case 0xd3:
			{
				pulse_act_led(LED_K054539);
				uint8_t offset = m_file->read_byte(m_pc + 1);
				if (offset & 0x80)
					m_io->write_byte(A_K054539_1 + ((offset & 0x7f) << 8) + m_file->read_byte(m_pc + 2), m_file->read_byte(m_pc + 3));
				else
					m_io->write_byte(A_K054539_0 + ((offset & 0x7f) << 8) + m_file->read_byte(m_pc + 2), m_file->read_byte(m_pc + 3));
				m_pc += 4;
				break;
			}

			case 0xd4:
			{
				pulse_act_led(LED_C140);
				// TODO: c140
				break;
			}

			case 0xd5:
			{
				pulse_act_led(LED_ES5503);
				uint8_t offset = m_file->read_byte(m_pc + 1);
				if (offset & 0x80)
					m_io->write_byte(A_ES5503_1 + ((offset & 0x7f) << 8) + m_file->read_byte(m_pc + 2), m_file->read_byte(m_pc + 3));
				else
					m_io->write_byte(A_ES5503_0 + ((offset & 0x7f) << 8) + m_file->read_byte(m_pc + 2), m_file->read_byte(m_pc + 3));
				m_pc += 4;
				break;
			}

			case 0xd6:
			{
				pulse_act_led(LED_ES5505);
				// TODO: es5505
				break;
			}

			case 0xe0:
				pulse_act_led(LED_YM2612);
				m_ym2612_stream_offset = m_file->read_dword(m_pc + 1);
				m_pc += 5;
				break;

			case 0xe1:
			{
				pulse_act_led(LED_C352);
				uint8_t offset = m_file->read_byte(m_pc + 1);
				uint32_t addr = ((offset & 0x7f) << 8) + m_file->read_byte(m_pc + 2);
				uint16_t data = (m_file->read_byte(m_pc + 3) << 8) + m_file->read_byte(m_pc + 4);
				if (offset & 0x80)
					m_io16->write_word(A_C352_1 + (addr << 1), data);
				else
					m_io16->write_word(A_C352_0 + (addr << 1), data);
				m_pc += 5;
				break;
			}

			default:
				logerror("unhandled code %02x (%02x %02x %02x %02x)\n", code, m_file->read_byte(m_pc + 1), m_file->read_byte(m_pc + 2), m_file->read_byte(m_pc + 3), m_file->read_byte(m_pc + 4));
				m_state = DONE;
				m_icount = 0;
				break;
			}
			break;
		}
		case DONE:
		{
			static bool done = false;
			if (!done && !m_loop)
			{
				logerror("done\n");
				done = true;
			}
			else if (m_loop)
			{
				device_reset();
			}
			else
			{
				if (machine().debug_flags & DEBUG_FLAG_ENABLED)
					debugger_instruction_hook(m_pc);
			}
			m_icount = 0;
			break;
		}
		}
	}
}

void vgmplay_device::execute_set_input(int inputnum, int state)
{
}

device_memory_interface::space_config_vector vgmplay_device::memory_space_config() const
{
	return space_config_vector
	{
		std::make_pair(AS_PROGRAM, &m_file_config),
		std::make_pair(AS_IO,      &m_io_config),
		std::make_pair(AS_IO16,    &m_io16_config),
	};
}

void vgmplay_device::state_import(const device_state_entry &entry)
{
}

void vgmplay_device::state_export(const device_state_entry &entry)
{
}

void vgmplay_device::state_string_export(const device_state_entry &entry, std::string &str) const
{
}

std::unique_ptr<util::disasm_interface> vgmplay_device::create_disassembler()
{
	return std::make_unique<vgmplay_disassembler>();
}

uint32_t vgmplay_disassembler::opcode_alignment() const
{
	return 1;
}

offs_t vgmplay_disassembler::disassemble(std::ostream &stream, offs_t pc, const data_buffer &opcodes, const data_buffer &params)
{
	switch (opcodes.r8(pc))
	{
	case 0x30:
		util::stream_format(stream, "psg.1 write %02x", opcodes.r8(pc + 1));
		return 2 | SUPPORTED;

	case 0x3f:
		util::stream_format(stream, "psg.1 r06 = %02x", opcodes.r8(pc + 1));
		return 2 | SUPPORTED;

	case 0x4f:
		util::stream_format(stream, "psg.0 r06 = %02x", opcodes.r8(pc + 1));
		return 2 | SUPPORTED;

	case 0x50:
		util::stream_format(stream, "psg.0 write %02x", opcodes.r8(pc + 1));
		return 2 | SUPPORTED;

	case 0x51:
		util::stream_format(stream, "ym2413.0 r%02x = %02x", opcodes.r8(pc + 1), opcodes.r8(pc + 2));
		return 3 | SUPPORTED;

	case 0x52:
	case 0x53:
		util::stream_format(stream, "ym2612.0 %d r%02x = %02x", opcodes.r8(pc) & 1, opcodes.r8(pc + 1), opcodes.r8(pc + 2));
		return 3 | SUPPORTED;

	case 0x54:
		util::stream_format(stream, "ym2151.0 r%02x = %02x", opcodes.r8(pc + 1), opcodes.r8(pc + 2));
		return 3 | SUPPORTED;

	case 0x55:
		util::stream_format(stream, "ym2203.0 r%02x = %02x", opcodes.r8(pc + 1), opcodes.r8(pc + 2));
		return 3 | SUPPORTED;

	case 0x56:
	case 0x57:
		util::stream_format(stream, "ym2608.0 %d r%02x = %02x", opcodes.r8(pc) & 1, opcodes.r8(pc + 1), opcodes.r8(pc + 2));
		return 3 | SUPPORTED;

	case 0x58:
	case 0x59:
		util::stream_format(stream, "ym2610.0 %d r%02x = %02x", opcodes.r8(pc) & 1, opcodes.r8(pc + 1), opcodes.r8(pc + 2));
		return 3 | SUPPORTED;

	case 0x5a:
		util::stream_format(stream, "ym3812.0 r%02x = %02x", opcodes.r8(pc + 1), opcodes.r8(pc + 2));
		return 3 | SUPPORTED;

	case 0x5b:
		util::stream_format(stream, "ym3526.0 r%02x = %02x", opcodes.r8(pc + 1), opcodes.r8(pc + 2));
		return 3 | SUPPORTED;

	case 0x5c:
		util::stream_format(stream, "y8950.0 r%02x = %02x", opcodes.r8(pc + 1), opcodes.r8(pc + 2));
		return 3 | SUPPORTED;

	case 0x5d:
		util::stream_format(stream, "ymz280b.0 r%02x = %02x", opcodes.r8(pc + 1), opcodes.r8(pc + 2));
		return 3 | SUPPORTED;

	case 0x5e:
	case 0x5f:
		util::stream_format(stream, "ymf262.0 %d r%02x = %02x", opcodes.r8(pc) & 1, opcodes.r8(pc + 1), opcodes.r8(pc + 2));
		return 3 | SUPPORTED;

	case 0x61:
	{
		uint32_t duration = opcodes.r8(pc + 1) | (opcodes.r8(pc + 2) << 8);
		util::stream_format(stream, "wait %d", duration);
		return 3 | SUPPORTED;
	}

	case 0x62:
		util::stream_format(stream, "wait 735");
		return 1 | SUPPORTED;

	case 0x63:
		util::stream_format(stream, "wait 882");
		return 1 | SUPPORTED;

	case 0x66:
		util::stream_format(stream, "end");
		return 1 | SUPPORTED;

	case 0x67:
	{
		static const char *const basic_types[8] =
		{
			"ym2612 pcm",
			"rf5c68 pcm",
			"rf5c164 pcm",
			"pwm pcm",
			"okim6258 adpcm",
			"huc6280 pcm",
			"scsp pcm",
			"nes apu dpcm"
		};

		static const char *const rom_types[20] =
		{
			"sega pcm rom",
			"ym2608 delta-t rom",
			"ym2610 adpcm rom",
			"ym2610 delta-t rom",
			"ymf278b rom",
			"ymf271 rom",
			"ymz280b rom",
			"ymf278b rom",
			"y8950 delta-t rom",
			"multipcm rom",
			"upd7759 rom",
			"okim6295 rom",
			"k054539 rom",
			"c140 rom",
			"k053260 rom",
			"qsound rom",
			"es5505/es5506 rom",
			"x1-010 rom",
			"c352 rom",
			"ga20 rom"
		};

		static const char *const ram_types[3] =
		{
			"rf5c68 ram",
			"rf5c164 ram",
			"nes apu ram"
		};

		static const char *const ram2_types[2] =
		{
			"scsp ram",
			"es5503 ram"
		};

		uint8_t type = opcodes.r8(pc + 2);
		uint32_t size = opcodes.r8(pc + 3) | (opcodes.r8(pc + 4) << 8) | (opcodes.r8(pc + 5) << 16) | (opcodes.r8(pc + 6) << 24);
		if (type < 0x8)
			util::stream_format(stream, "data-block %x, %s", size, basic_types[type]);
		else if (type < 0x40)
			util::stream_format(stream, "data-block %x, %02x", size, type);
		else if (type < 0x48)
			util::stream_format(stream, "data-block %x comp., %s", size, basic_types[type & 0x3f]);
		else if (type < 0x7f)
			util::stream_format(stream, "data-block %x comp., %02x", size, type & 0x3f);
		else if (type < 0x80)
			util::stream_format(stream, "decomp-table %x, %02x/%02x", size, opcodes.r8(pc + 7), opcodes.r8(pc + 8));
		else if (type < 0x94)
			util::stream_format(stream, "data-block %x, %s", size, rom_types[type & 0x7f]);
		else if (type < 0xc0)
			util::stream_format(stream, "data-block %x, rom %02x", size, type);
		else if (type < 0xc3)
			util::stream_format(stream, "data-block %x, %s", size, ram_types[type & 0x1f]);
		else if (type < 0xe0)
			util::stream_format(stream, "data-block %x, ram %02x", size, type);
		else if (type < 0xe2)
			util::stream_format(stream, "data-block %x, %s", size, ram2_types[type & 0x1f]);
		else
			util::stream_format(stream, "data-block %x, ram %02x", size, type);
		return (7 + size) | SUPPORTED;
	}

	case 0x70: case 0x71: case 0x72: case 0x73: case 0x74: case 0x75: case 0x76: case 0x77:
	case 0x78: case 0x79: case 0x7a: case 0x7b: case 0x7c: case 0x7d: case 0x7e: case 0x7f:
		util::stream_format(stream, "wait %d", 1 + (opcodes.r8(pc) & 0x0f));
		return 1 | SUPPORTED;

	case 0x80:
		util::stream_format(stream, "ym2612.0 r2a = rom++");
		return 1 | SUPPORTED;

	case 0x81: case 0x82: case 0x83: case 0x84: case 0x85: case 0x86: case 0x87:
	case 0x88: case 0x89: case 0x8a: case 0x8b: case 0x8c: case 0x8d: case 0x8e: case 0x8f:
		util::stream_format(stream, "ym2612.0 r2a = rom++; wait %d", opcodes.r8(pc) & 0xf);
		return 1 | SUPPORTED;

	case 0x90:
		util::stream_format(stream, "stream control %02x %02x %02x %02x\n", opcodes.r8(pc + 1), opcodes.r8(pc + 2), opcodes.r8(pc + 3), opcodes.r8(pc + 4));
		return 5 | SUPPORTED;

	case 0x91:
		util::stream_format(stream, "stream data %02x %02x %02x %02x\n", opcodes.r8(pc + 1), opcodes.r8(pc + 2), opcodes.r8(pc + 3), opcodes.r8(pc + 4));
		return 5 | SUPPORTED;

	case 0x92:
		util::stream_format(stream, "stream frequency %02x %d\n", opcodes.r8(pc + 1), opcodes.r32(pc + 2));
		return 6 | SUPPORTED;

	case 0x93:
		util::stream_format(stream, "stream start %02x %02x %02x %02x %02x %02x %02x %02x %02x %02x\n", opcodes.r8(pc + 1), opcodes.r8(pc + 2), opcodes.r8(pc + 3), opcodes.r8(pc + 4), opcodes.r8(pc + 5), opcodes.r8(pc + 6), opcodes.r8(pc + 7), opcodes.r8(pc + 8), opcodes.r8(pc + 9), opcodes.r8(pc + 10));
		return 11 | SUPPORTED;

	case 0x94:
		util::stream_format(stream, "stream stop %02x\n", opcodes.r8(pc + 1));
		return 2 | SUPPORTED;

	case 0x95:
		util::stream_format(stream, "stream start (fast) %02x %02x %02x %02x\n", opcodes.r8(pc + 1), opcodes.r8(pc + 2), opcodes.r8(pc + 3), opcodes.r8(pc + 4));
		return 5 | SUPPORTED;

	case 0xa0:
		util::stream_format(stream, "ay8910.%d r%02x = %02x", BIT(opcodes.r8(pc + 1), 7), opcodes.r8(pc + 1) & 0x7f, opcodes.r8(pc + 2));
		return 3 | SUPPORTED;

	case 0xa1:
		util::stream_format(stream, "ym2413.1 r%02x = %02x", opcodes.r8(pc + 1), opcodes.r8(pc + 2));
		return 3 | SUPPORTED;

	case 0xa2:
	case 0xa3:
		util::stream_format(stream, "ym2612.1 %d r%02x = %02x", opcodes.r8(pc) & 1, opcodes.r8(pc + 1), opcodes.r8(pc + 2));
		return 3 | SUPPORTED;

	case 0xa4:
		util::stream_format(stream, "ym2151.1 r%02x = %02x", opcodes.r8(pc + 1), opcodes.r8(pc + 2));
		return 3 | SUPPORTED;

	case 0xa5:
		util::stream_format(stream, "ym2203.1 r%02x = %02x", opcodes.r8(pc + 1), opcodes.r8(pc + 2));
		return 3 | SUPPORTED;

	case 0xa6:
	case 0xa7:
		util::stream_format(stream, "ym2608.1 %d r%02x = %02x", opcodes.r8(pc) & 1, opcodes.r8(pc + 1), opcodes.r8(pc + 2));
		return 3 | SUPPORTED;

	case 0xa8:
	case 0xa9:
		util::stream_format(stream, "ym2610.1 %d r%02x = %02x", opcodes.r8(pc) & 1, opcodes.r8(pc + 1), opcodes.r8(pc + 2));
		return 3 | SUPPORTED;

	case 0xaa:
		util::stream_format(stream, "ym3812.1 r%02x = %02x", opcodes.r8(pc + 1), opcodes.r8(pc + 2));
		return 3 | SUPPORTED;

	case 0xab:
		util::stream_format(stream, "ym3526.1 r%02x = %02x", opcodes.r8(pc + 1), opcodes.r8(pc + 2));
		return 3 | SUPPORTED;

	case 0xac:
		util::stream_format(stream, "y8950.1 r%02x = %02x", opcodes.r8(pc + 1), opcodes.r8(pc + 2));
		return 3 | SUPPORTED;

	case 0xad:
		util::stream_format(stream, "ymz280b.1 r%02x = %02x", opcodes.r8(pc + 1), opcodes.r8(pc + 2));
		return 3 | SUPPORTED;

	case 0xae:
	case 0xaf:
		util::stream_format(stream, "ymf262.1 %d r%02x = %02x", opcodes.r8(pc) & 1, opcodes.r8(pc + 1), opcodes.r8(pc + 2));
		return 3 | SUPPORTED;

	case 0xb0:
		util::stream_format(stream, "rf5c68 r%02x = %02x", opcodes.r8(pc + 1), opcodes.r8(pc + 2));
		return 3 | SUPPORTED;

	case 0xb1:
		util::stream_format(stream, "rf5c164 r%02x = %02x", opcodes.r8(pc + 1), opcodes.r8(pc + 2));
		return 3 | SUPPORTED;

	case 0xb2:
		util::stream_format(stream, "32x_pwm r%x = %03x", opcodes.r8(pc + 1) >> 4, opcodes.r8(pc + 2) | ((opcodes.r8(pc + 1) & 0xf) << 8));
		return 3 | SUPPORTED;

	case 0xb3:
		util::stream_format(stream, "dmg.%d r%02x = %02x", BIT(opcodes.r8(pc + 1), 7), opcodes.r8(pc + 1) & 0x7f, opcodes.r8(pc + 2));
		return 3 | SUPPORTED;

	case 0xb4:
		util::stream_format(stream, "nesapu.%d r%02x = %02x", BIT(opcodes.r8(pc + 1), 7), opcodes.r8(pc + 1) & 0x7f, opcodes.r8(pc + 2));
		return 3 | SUPPORTED;

	case 0xb5:
		util::stream_format(stream, "multipcm.%d r%02x = %02x", BIT(opcodes.r8(pc + 1), 7), opcodes.r8(pc + 1) & 0x7f, opcodes.r8(pc + 2));
		return 3 | SUPPORTED;

	case 0xb6:
		util::stream_format(stream, "upd7759.%d r%02x = %02x", BIT(opcodes.r8(pc + 1), 7), opcodes.r8(pc + 1) & 0x7f, opcodes.r8(pc + 2));
		return 3 | SUPPORTED;

	case 0xb7:
		util::stream_format(stream, "okim6258.%d r%02x = %02x", BIT(opcodes.r8(pc + 1), 7), opcodes.r8(pc + 1) & 0x7f, opcodes.r8(pc + 2));
		return 3 | SUPPORTED;

	case 0xb8:
		util::stream_format(stream, "okim6295.%d r%02x = %02x", BIT(opcodes.r8(pc + 1), 7), opcodes.r8(pc + 1) & 0x7f, opcodes.r8(pc + 2));
		return 3 | SUPPORTED;

	case 0xb9:
		util::stream_format(stream, "huc6280.%d r%02x = %02x", BIT(opcodes.r8(pc + 1), 7), opcodes.r8(pc + 1) & 0x7f, opcodes.r8(pc + 2));
		return 3 | SUPPORTED;

	case 0xba:
		util::stream_format(stream, "k053260.%d r%02x = %02x", BIT(opcodes.r8(pc + 1), 7), opcodes.r8(pc + 1) & 0x7f, opcodes.r8(pc + 2));
		return 3 | SUPPORTED;

	case 0xbb:
		util::stream_format(stream, "pokey.%d r%02x = %02x", BIT(opcodes.r8(pc + 1), 7), opcodes.r8(pc + 1) & 0x7f, opcodes.r8(pc + 2));
		return 3 | SUPPORTED;

	case 0xbc:
		util::stream_format(stream, "wonderswan.%d r%02x = %02x", BIT(opcodes.r8(pc + 1), 7), opcodes.r8(pc + 1) & 0x7f, opcodes.r8(pc + 2));
		return 3 | SUPPORTED;

	case 0xbd:
		util::stream_format(stream, "saa1099.%d r%02x = %02x", BIT(opcodes.r8(pc + 1), 7), opcodes.r8(pc + 1) & 0x7f, opcodes.r8(pc + 2));
		return 3 | SUPPORTED;

	case 0xbe:
		util::stream_format(stream, "es5505.%d r%02x = %02x", BIT(opcodes.r8(pc + 1), 7), opcodes.r8(pc + 1) & 0x7f, opcodes.r8(pc + 2));
		return 3 | SUPPORTED;

	case 0xbf:
		util::stream_format(stream, "ga20.%d r%02x = %02x", BIT(opcodes.r8(pc + 1), 7), opcodes.r8(pc + 1) & 0x7f, opcodes.r8(pc + 2));
		return 3 | SUPPORTED;

	case 0xc0:
		util::stream_format(stream, "segapcm.%d %04x = %02x", BIT(opcodes.r8(pc + 2), 7), opcodes.r8(pc + 1) | ((opcodes.r8(pc + 2) & 0x7f) << 8), opcodes.r8(pc + 3));
		return 4 | SUPPORTED;

	case 0xc1:
		util::stream_format(stream, "rf5c68 %04x = %02x", opcodes.r8(pc + 1) | (opcodes.r8(pc + 2) << 8), opcodes.r8(pc + 3));
		return 4 | SUPPORTED;

	case 0xc2:
		util::stream_format(stream, "rf5c164 %04x = %02x", opcodes.r8(pc + 1) | (opcodes.r8(pc + 2) << 8), opcodes.r8(pc + 3));
		return 4 | SUPPORTED;

	case 0xc3:
		util::stream_format(stream, "multipcm.%d c%02x.off = %04x", BIT(opcodes.r8(pc + 1), 7), opcodes.r8(pc + 1) & 0x7f, opcodes.r8(pc + 2) | (opcodes.r8(pc + 3) << 8));
		return 4 | SUPPORTED;

	case 0xc4:
		util::stream_format(stream, "qsound %02x = %04x", opcodes.r8(pc + 3), opcodes.r8(pc + 2) | (opcodes.r8(pc + 1) << 8));
		return 4 | SUPPORTED;

	case 0xc5:
		util::stream_format(stream, "scsp.%d %04x = %02x", BIT(opcodes.r8(pc + 1), 7), ((opcodes.r8(pc + 1) & 0x7f) << 8) | opcodes.r8(pc + 2), opcodes.r8(pc + 3));
		return 4 | SUPPORTED;

	case 0xc6:
		util::stream_format(stream, "wswan.%d %04x = %02x", BIT(opcodes.r8(pc + 1), 7), ((opcodes.r8(pc + 1) & 0x7f) << 8) | opcodes.r8(pc + 2), opcodes.r8(pc + 3));
		return 4 | SUPPORTED;

	case 0xc7:
		util::stream_format(stream, "vsu-vue.%d %04x = %02x", BIT(opcodes.r8(pc + 1), 7), ((opcodes.r8(pc + 1) & 0x7f) << 8) | opcodes.r8(pc + 2), opcodes.r8(pc + 3));
		return 4 | SUPPORTED;

	case 0xc8:
		util::stream_format(stream, "x1-010.%d %04x = %02x", BIT(opcodes.r8(pc + 1), 7), ((opcodes.r8(pc + 1) & 0x7f) << 8) | opcodes.r8(pc + 2), opcodes.r8(pc + 3));
		return 4 | SUPPORTED;

	case 0xd0:
		util::stream_format(stream, "ymf278b.%d r%02x.%02x = %02x", BIT(opcodes.r8(pc + 1), 7), opcodes.r8(pc + 1) & 0x7f, opcodes.r8(pc + 2), opcodes.r8(pc + 3));
		return 4 | SUPPORTED;

	case 0xd1:
		util::stream_format(stream, "ymf271.%d r%02x.%02x = %02x", BIT(opcodes.r8(pc + 1), 7), opcodes.r8(pc + 1), opcodes.r8(pc + 2), opcodes.r8(pc + 3));
		return 4 | SUPPORTED;

	case 0xd2:
		util::stream_format(stream, "scc1.%d r%02x.%02x = %02x", BIT(opcodes.r8(pc + 1), 7), opcodes.r8(pc + 1) & 0x7f, opcodes.r8(pc + 2), opcodes.r8(pc + 3));
		return 4 | SUPPORTED;

	case 0xd3:
		util::stream_format(stream, "k054539.%d r%02x.%02x = %02x", BIT(opcodes.r8(pc + 1), 7), opcodes.r8(pc + 1) & 0x7f, opcodes.r8(pc + 2), opcodes.r8(pc + 3));
		return 4 | SUPPORTED;

	case 0xd4:
		util::stream_format(stream, "c140.%d r%02x.%02x = %02x", BIT(opcodes.r8(pc + 1), 7), opcodes.r8(pc + 1) & 0x7f, opcodes.r8(pc + 2), opcodes.r8(pc + 3));
		return 4 | SUPPORTED;

	case 0xd5:
		util::stream_format(stream, "ess5503.%d r%02x.%02x = %02x", BIT(opcodes.r8(pc + 1), 7), opcodes.r8(pc + 1) & 0x7f, opcodes.r8(pc + 2), opcodes.r8(pc + 3));
		return 4 | SUPPORTED;

	case 0xd6:
		util::stream_format(stream, "ess5505.%d r%02x.%02x = %02x", BIT(opcodes.r8(pc + 1), 7), opcodes.r8(pc + 1) & 0x7f, opcodes.r8(pc + 2), opcodes.r8(pc + 3));
		return 4 | SUPPORTED;

	case 0xe0:
	{
		uint32_t off = opcodes.r8(pc + 1) | (opcodes.r8(pc + 2) << 8) | (opcodes.r8(pc + 3) << 16) | (opcodes.r8(pc + 4) << 24);
		util::stream_format(stream, "ym2612 offset = %x", off);
		return 5 | SUPPORTED;
	}

	case 0xe1:
	{
		uint16_t addr = (opcodes.r8(pc + 1) << 8) | opcodes.r8(pc + 2);
		uint16_t data = (opcodes.r8(pc + 3) << 8) | opcodes.r8(pc + 4);
		util::stream_format(stream, "c352 r%04x = %04x", addr, data);
		return 5 | SUPPORTED;
	}

	default:
		util::stream_format(stream, "?? %02x", opcodes.r8(pc));
		return 1 | SUPPORTED;
	}
}

uint8_t vgmplay_device::rom_r(int chip, uint8_t type, offs_t offset)
{
	for (const auto &b : m_rom_blocks[chip][type - 0x80])
	{
		if (offset >= b.start_address && offset <= b.end_address)
		{
			return b.data[offset - b.start_address];
		}
	}
	return 0;
}

template<int Chip>
READ8_MEMBER(vgmplay_device::segapcm_rom_r)
{
	return rom_r(Chip, 0x80, offset);
}

template<int Chip>
READ8_MEMBER(vgmplay_device::ymf278b_rom_r)
{
	return rom_r(Chip, 0x84, offset);
}

template<int Chip>
READ8_MEMBER(vgmplay_device::ymf271_rom_r)
{
	return rom_r(Chip, 0x85, offset);
}

template<int Chip>
READ8_MEMBER(vgmplay_device::ymz280b_rom_r)
{
	return rom_r(Chip, 0x86, offset);
}

template<int Chip>
READ8_MEMBER(vgmplay_device::multipcm_rom_r)
{
	if (m_multipcm_banked[Chip] == 1)
	{
		offset &= 0x1fffff;
		if (offset & 0x100000)
		{
			if (m_multipcm_bank_l[Chip] == m_multipcm_bank_r[Chip])
			{
				offset = ((m_multipcm_bank_r[Chip] & ~0xf) << 16) | (offset & 0xfffff);
			}
			else
			{
				if (offset & 0x80000)
				{
					offset = ((m_multipcm_bank_l[Chip] & ~0x7) << 16) | (offset & 0x7ffff);
				}
				else
				{
					offset = ((m_multipcm_bank_r[Chip] & ~0x7) << 16) | (offset & 0x7ffff);
				}
			}
		}
	}
	return rom_r(Chip, 0x89, offset);
}

template<int Chip>
READ8_MEMBER(vgmplay_device::okim6295_rom_r)
{
	if (m_okim6295_nmk112_enable[Chip])
	{
		if ((offset < 0x400) && (m_okim6295_nmk112_enable[Chip] & 0x80))
		{
			offset = (m_okim6295_nmk112_bank[Chip][(offset >> 8) & 0x3] << 16) | (offset & 0x3ff);
		}
		else
		{
			offset = (m_okim6295_nmk112_bank[Chip][(offset >> 16) & 0x3] << 16) | (offset & 0xffff);
		}
	}
	else
	{
		offset = (m_okim6295_bank[Chip] * 0x40000) | offset;
	}
	return rom_r(Chip, 0x8b, offset);
}

template<int Chip>
READ8_MEMBER(vgmplay_device::k054539_rom_r)
{
	return rom_r(Chip, 0x8c, offset);
}

template<int Chip>
READ8_MEMBER(vgmplay_device::k053260_rom_r)
{
	return rom_r(Chip, 0x8e, offset);
}

template<int Chip>
READ8_MEMBER(vgmplay_device::qsound_rom_r)
{
	return rom_r(Chip, 0x8f, offset);
}

template<int Chip>
READ8_MEMBER(vgmplay_device::es5505_rom_r)
{
	return rom_r(Chip, 0x90, offset);
}

template<int Chip>
READ8_MEMBER(vgmplay_device::x1_010_rom_r)
{
	return rom_r(Chip, 0x91, offset);
}

template<int Chip>
READ8_MEMBER(vgmplay_device::c352_rom_r)
{
	return rom_r(Chip, 0x92, offset);
}

template<int Chip>
READ8_MEMBER(vgmplay_device::ga20_rom_r)
{
	return rom_r(Chip, 0x93, offset);
}

vgmplay_state::vgmplay_state(const machine_config &mconfig, device_type type, const char *tag)
	: driver_device(mconfig, type, tag)
	, m_vgmplay(*this, "vgmplay")
	, m_lspeaker(*this, "lspeaker")
	, m_rspeaker(*this, "rspeaker")
	, m_sn76496(*this, "sn76496.%d", 0)
	, m_ym2413(*this, "ym2413.%d", 0)
	, m_ym2612(*this, "ym2612.%d", 0)
	, m_ym2151(*this, "ym2151.%d", 0)
	, m_segapcm(*this, "segapcm.%d", 0)
	, m_rf5c68(*this, "rf5c68")
	, m_ym2203(*this, "ym2203.%d", 0)
	, m_ym2608(*this, "ym2608.%d", 0)
	, m_ym2610(*this, "ym2610.%d", 0)
	, m_ym3812(*this, "ym3812.%d", 0)
	, m_ym3526(*this, "ym3526.%d", 0)
	, m_y8950(*this, "y8950.%d", 0)
	, m_ymf262(*this, "ymf262.%d", 0)
	, m_ymf278b(*this, "ymf278b.%d", 0)
	, m_ymf271(*this, "ymf271.%d", 0)
	, m_ymz280b(*this, "ymz280b.%d", 0)
	, m_rf5c164(*this, "rf5c164")
	, m_sega32x(*this, "sega32x")
	, m_ay8910(*this, "ay8910.%d", 0)
	, m_dmg(*this, "dmg.%d", 0)
	, m_nescpu(*this, "nescpu.%d", 0)
	, m_multipcm(*this, "multipcm.%d", 0)
	, m_upd7759(*this, "upd7759.%d", 0)
	, m_okim6258(*this, "okim6258.%d", 0)
	, m_okim6295(*this, "okim6295.%d", 0)
	, m_k051649(*this, "k051649.%d", 0)
	, m_k054539(*this, "k054539.%d", 0)
	, m_c6280(*this, "c6280.%d", 0)
	, m_h6280(*this, "h6280.%d", 0)
	, m_c140(*this, "c140.%d", 0)
	, m_k053260(*this, "k053260.%d", 0)
	, m_pokey(*this, "pokey.%d", 0)
	, m_qsound(*this, "qsound")
	, m_scsp(*this, "scsp.%d", 0)
	, m_wswan(*this, "wswan.%d", 0)
	, m_vsu_vue(*this, "vsu_vue.%d", 0)
	, m_saa1099(*this, "saa1099.%d", 0)
	, m_es5503(*this, "es5503.%d", 0)
	, m_es5505(*this, "es5505.%d", 0)
	, m_x1_010(*this, "x1_010.%d", 0)
	, m_c352(*this, "c352.%d", 0)
	, m_ga20(*this, "ga20.%d", 0)
{
}

uint32_t vgmplay_state::r32(int off) const
{
	if (off + 3 < int(m_file_data.size()))
		return m_file_data[off] | (m_file_data[off + 1] << 8) | (m_file_data[off + 2] << 16) | (m_file_data[off + 3] << 24);
	return 0;
}

uint8_t vgmplay_state::r8(int off) const
{
	if (off < int(m_file_data.size()))
		return m_file_data[off];
	return 0;
}

static const ay8910_device::psg_type_t vgm_ay8910_type(uint8_t vgm_type)
{
	return (vgm_type & 0x10) ? ay8910_device::PSG_TYPE_YM : ay8910_device::PSG_TYPE_AY;
}

static const uint8_t vgm_ay8910_flags(uint8_t vgm_flags)
{
	uint8_t flags = 0;
	if (vgm_flags & 1) flags |= AY8910_LEGACY_OUTPUT;
	if (vgm_flags & 2) flags |= AY8910_SINGLE_OUTPUT;
	if (vgm_flags & 4) flags |= AY8910_DISCRETE_OUTPUT;
	return flags;
}

static const c140_device::C140_TYPE c140_bank_type(uint8_t vgm_type)
{
	switch (vgm_type)
	{
	case 0:
	default:
		return c140_device::C140_TYPE::SYSTEM2;
	case 1:
		return c140_device::C140_TYPE::SYSTEM21;
	case 2:
		return c140_device::C140_TYPE::ASIC219;
	}
}

QUICKLOAD_LOAD_MEMBER(vgmplay_state, load_file)
{
	m_vgmplay->stop();

	m_file_data.resize(quickload_size);

	if (!quickload_size || 
		image.fread(&m_file_data[0], quickload_size) != quickload_size)
	{
		m_file_data.clear();
		return image_init_result::FAIL;
	}
	else
	{
		// Decompress gzip-compressed files (aka vgz)
		if(m_file_data[0] == 0x1f && m_file_data[1] == 0x8b)
		{
			std::vector<uint8_t> decomp;
			int bs = m_file_data.size();
			decomp.resize(2*bs);
			z_stream str;
			str.zalloc = nullptr;
			str.zfree = nullptr;
			str.opaque = nullptr;
			str.data_type = 0;
			str.next_in = &m_file_data[0];
			str.avail_in = m_file_data.size();
			str.total_in = 0;
			str.total_out = 0;
			int err = inflateInit2(&str, 31);
			if(err != Z_OK)
			{
				logerror("gzip header but not a gzip file\n");
				m_file_data.clear();
				return image_init_result::FAIL;
			}
			do
			{
				if(str.total_out >= decomp.size())
					decomp.resize(decomp.size() + bs);
				str.next_out = &decomp[str.total_out];
				str.avail_out = decomp.size() - str.total_out;
				err = inflate(&str, Z_SYNC_FLUSH);
			} while(err == Z_OK);
			
			if(err != Z_STREAM_END)
			{
				logerror("broken gzip file\n");
				m_file_data.clear();
				return image_init_result::FAIL;
			}
			m_file_data.resize(str.total_out);
			memcpy(&m_file_data[0], &decomp[0], str.total_out);
		}

		if(m_file_data.size() < 0x40 || r32(0) != 0x206d6756)
		{
			logerror("Not a vgm/vgz file\n");
			m_file_data.clear();
			return image_init_result::FAIL;
		}

		uint32_t version = r32(8);
		logerror("File version %x.%02x\n", version >> 8, version & 0xff);

		uint32_t data_start = version >= 0x150 ? r32(0x34) + 0x34 : 0x40;
<<<<<<< HEAD
		int volbyte = version >= 0x160 && data_start >= 0x7d ? r8(0x7c) : 0;

		if (volbyte == 0xc1) // 0x00~0xc0 0~192, 0xc1 -64, 0xc2~0xff -62~-1
			volbyte = -0x40;
		else if (volbyte > 0xc1)
			volbyte -= 0x100;

		float volume = powf(2.0f, float(volbyte) / float(0x20));

		// Parse clocks
		m_sn76496[0]->set_unscaled_clock(r32(0x0c) & ~0xc0000000);
		m_sn76496[1]->set_unscaled_clock(r32(0x0c) & 0x40000000 ? r32(0x0c) & ~0xc0000000 : 0);
		m_sn76496[0]->set_output_gain(ALL_OUTPUTS, (r32(0x0c) & ~0xc0000000) ? volume : 0.0f);
		m_sn76496[1]->set_output_gain(ALL_OUTPUTS, (r32(0x0c) & 0x40000000) ? volume : 0.0f);
=======
		uint32_t extra_header_start = version >= 0x170 && data_start >= 0xc0 && r32(0xbc) ? r32(0xbc) + 0xbc : 0;
		uint32_t header_size = extra_header_start ? extra_header_start : data_start;

		// Parse clocks
		m_sn76496[0]->set_unscaled_clock(r32(0x0c) & ~0xc0000000);
		m_sn76496[1]->set_unscaled_clock((r32(0x0c) & 0x40000000) ? r32(0x0c) & ~0xc0000000 : 0);

>>>>>>> 0ef51bb6
		if (r32(0x0c) & 0x80000000)
			logerror("Warning: file requests an unsupported T6W28");

		m_ym2413[0]->set_unscaled_clock(r32(0x10) & ~0x40000000);
<<<<<<< HEAD
		m_ym2413[1]->set_unscaled_clock(r32(0x10) & 0x40000000 ? r32(0x10) & ~0x40000000 : 0);
		m_ym2413[0]->set_output_gain(ALL_OUTPUTS, (r32(0x10) & ~0x40000000) ? volume : 0.0f);
		m_ym2413[1]->set_output_gain(ALL_OUTPUTS, (r32(0x10) & 0x40000000) ? volume : 0.0f);

		m_ym2612[0]->set_unscaled_clock((version >= 0x110 ? r32(0x2c) : r32(0x10)) & ~0xc0000000);
		m_ym2612[1]->set_unscaled_clock((version >= 0x110 ? r32(0x2c) : r32(0x10)) & 0x40000000 ? (version >= 0x110 ? r32(0x2c) : r32(0x10)) & ~0xc0000000 : 0);
		m_ym2612[0]->set_output_gain(ALL_OUTPUTS, ((version >= 0x110 ? r32(0x2c) : r32(0x10)) & ~0xc0000000) ? volume : 0.0f);
		m_ym2612[1]->set_output_gain(ALL_OUTPUTS, ((version >= 0x110 ? r32(0x2c) : r32(0x10)) & 0x40000000) ? volume : 0.0f);
=======
		m_ym2413[1]->set_unscaled_clock((r32(0x10) & 0x40000000) ? r32(0x10) & ~0x40000000 : 0);

		m_ym2612[0]->set_unscaled_clock((version >= 0x110 ? r32(0x2c) : r32(0x10)) & ~0xc0000000);
		m_ym2612[1]->set_unscaled_clock(((version >= 0x110 ? r32(0x2c) : r32(0x10)) & 0x40000000) ? (version >= 0x110 ? r32(0x2c) : r32(0x10)) & ~0xc0000000 : 0);
>>>>>>> 0ef51bb6
		if (version >= 0x110 && (r32(0x2c) & 0x80000000))
			logerror("Warning: file requests an unsupported YM3438\n");

		m_ym2151[0]->set_unscaled_clock((version >= 0x110 ? r32(0x30) : r32(0x10)) & ~0x40000000);
<<<<<<< HEAD
		m_ym2151[1]->set_unscaled_clock((version >= 0x110 ? r32(0x30) : r32(0x10)) & 0x40000000 ? (version >= 0x110 ? r32(0x30) : r32(0x10)) & ~0x40000000 : 0);
		m_ym2151[0]->set_output_gain(ALL_OUTPUTS, ((version >= 0x110 ? r32(0x30) : r32(0x10)) & ~0x40000000) ? volume : 0.0f);
		m_ym2151[1]->set_output_gain(ALL_OUTPUTS, ((version >= 0x110 ? r32(0x30) : r32(0x10)) & 0x40000000) ? volume : 0.0f);

		m_segapcm->set_unscaled_clock(version >= 0x151 && data_start >= 0x3c ? r32(0x38) : 0);
		m_segapcm->set_output_gain(ALL_OUTPUTS, version >= 0x151 && data_start >= 0x3c && r32(0x38) ? volume : 0.0f);
		m_segapcm->set_bank(version >= 0x151 && data_start >= 0x40 ? r32(0x3c) : 0);

		m_rf5c68->set_unscaled_clock(version >= 0x151 && data_start >= 0x44 ? r32(0x40) : 0);
		m_rf5c68->set_output_gain(ALL_OUTPUTS, version >= 0x151 && data_start >= 0x44 && r32(0x40) ? volume : 0.0f);

		m_ym2203[0]->set_unscaled_clock(version >= 0x151 && data_start >= 0x48 ? r32(0x44) & ~0x40000000 : 0);
		m_ym2203[1]->set_unscaled_clock(version >= 0x151 && data_start >= 0x48 && (r32(0x44) & 0x40000000) ? r32(0x44) & ~0x40000000 : 0);
		m_ym2203[0]->set_output_gain(ALL_OUTPUTS, version >= 0x151 && data_start >= 0x48 && (r32(0x44) & ~0x40000000) ? volume : 0.0f);
		m_ym2203[1]->set_output_gain(ALL_OUTPUTS, version >= 0x151 && data_start >= 0x48 && (r32(0x44) & 0x40000000) ? volume : 0.0f);

		m_ym2608[0]->set_unscaled_clock(version >= 0x151 && data_start >= 0x4c ? r32(0x48) & ~0x40000000 : 0);
		m_ym2608[1]->set_unscaled_clock(version >= 0x151 && data_start >= 0x4c && r32(0x48) & 0x40000000 ? r32(0x48) & ~0x40000000 : 0);
		m_ym2608[0]->set_output_gain(ALL_OUTPUTS, version >= 0x151 && data_start >= 0x4c && (r32(0x48) & ~0x40000000) ? volume : 0.0f);
		m_ym2608[1]->set_output_gain(ALL_OUTPUTS, version >= 0x151 && data_start >= 0x4c && (r32(0x48) & 0x40000000) ? volume : 0.0f);

		m_ym2610[0]->set_unscaled_clock(version >= 0x151 && data_start >= 0x50 ? r32(0x4c) & ~0xc0000000 : 0);
		m_ym2610[1]->set_unscaled_clock(version >= 0x151 && data_start >= 0x50 && r32(0x4c) & 0x40000000 ? r32(0x4c) & ~0xc0000000 : 0);
		m_ym2610[0]->set_output_gain(ALL_OUTPUTS, version >= 0x151 && data_start >= 0x50 && (r32(0x4c) & ~0xc0000000) ? volume : 0.0f);
		m_ym2610[1]->set_output_gain(ALL_OUTPUTS, version >= 0x151 && data_start >= 0x50 && (r32(0x4c) & 0x40000000) ? volume : 0.0f);
		if (version >= 0x151 && data_start >= 0x50 && (r32(0x4c) & 0x80000000))
			logerror("Warning: file requests an unsupported YM2610B\n");

		m_ym3812[0]->set_unscaled_clock(version >= 0x151 && data_start >= 0x54 ? r32(0x50) & ~0xc0000000 : 0);
		m_ym3812[1]->set_unscaled_clock(version >= 0x151 && data_start >= 0x54 && r32(0x50) & 0x40000000 ? r32(0x50) & ~0xc0000000 : 0);
		m_ym3812[0]->set_output_gain(ALL_OUTPUTS, version >= 0x151 && data_start >= 0x54 && (r32(0x50) & ~0xc0000000) ? volume : 0.0f);
		m_ym3812[1]->set_output_gain(ALL_OUTPUTS, version >= 0x151 && data_start >= 0x54 && (r32(0x50) & 0x40000000) ? volume : 0.0f);
		if (version >= 0x151 && data_start >= 0x54 && (r32(0x50) & 0x80000000))
			logerror("Warning: file requests an unsupported SoundBlaster Pro\n");

		m_ym3526[0]->set_unscaled_clock(version >= 0x151 && data_start >= 0x58 ? r32(0x54) & ~0x40000000 : 0);
		m_ym3526[1]->set_unscaled_clock(version >= 0x151 && data_start >= 0x58 && r32(0x54) & 0x40000000 ? r32(0x54) & ~0x40000000 : 0);
		m_ym3526[0]->set_output_gain(ALL_OUTPUTS, version >= 0x151 && data_start >= 0x58 && (r32(0x54) & ~0x40000000) ? volume : 0.0f);
		m_ym3526[1]->set_output_gain(ALL_OUTPUTS, version >= 0x151 && data_start >= 0x58 && (r32(0x54) & 0x40000000) ? volume : 0.0f);

		m_y8950[0]->set_unscaled_clock(version >= 0x151 && data_start >= 0x5c ? r32(0x58) & ~0x40000000 : 0);
		m_y8950[1]->set_unscaled_clock(version >= 0x151 && data_start >= 0x5c && r32(0x58) & 0x40000000 ? r32(0x58) & ~0x40000000 : 0);
		m_y8950[0]->set_output_gain(ALL_OUTPUTS, version >= 0x151 && data_start >= 0x5c && (r32(0x58) & ~0x40000000) ? volume : 0.0f);
		m_y8950[1]->set_output_gain(ALL_OUTPUTS, version >= 0x151 && data_start >= 0x5c && (r32(0x58) & 0x40000000) ? volume : 0.0f);

		m_ymf262[0]->set_unscaled_clock(version >= 0x151 && data_start >= 0x60 ? r32(0x5c) & ~0x40000000 : 0);
		m_ymf262[1]->set_unscaled_clock(version >= 0x151 && data_start >= 0x60 && r32(0x5c) & 0x40000000 ? r32(0x5c) & ~0x40000000 : 0);
		m_ymf262[0]->set_output_gain(ALL_OUTPUTS, version >= 0x151 && data_start >= 0x60 && (r32(0x5c) & ~0x40000000) ? volume : 0.0f);
		m_ymf262[1]->set_output_gain(ALL_OUTPUTS, version >= 0x151 && data_start >= 0x60 && (r32(0x5c) & 0x40000000) ? volume : 0.0f);

		m_ymf278b[0]->set_unscaled_clock(version >= 0x151 && data_start >= 0x64 ? r32(0x60) & ~0x40000000 : 0);
		m_ymf278b[1]->set_unscaled_clock(version >= 0x151 && data_start >= 0x64 && r32(0x60) & 0x40000000 ? r32(0x60) & ~0x40000000 : 0);
		m_ymf278b[0]->set_output_gain(ALL_OUTPUTS, version >= 0x151 && data_start >= 0x64 && (r32(0x60) & ~0x40000000) ? volume : 0.0f);
		m_ymf278b[1]->set_output_gain(ALL_OUTPUTS, version >= 0x151 && data_start >= 0x64 && (r32(0x60) & 0x40000000) ? volume : 0.0f);

		m_ymf271[0]->set_unscaled_clock(version >= 0x151 && data_start >= 0x68 ? r32(0x64) & ~0x40000000 : 0);
		m_ymf271[1]->set_unscaled_clock(version >= 0x151 && data_start >= 0x68 && r32(0x64) & 0x40000000 ? r32(0x64) & ~0x40000000 : 0);
		m_ymf271[0]->set_output_gain(ALL_OUTPUTS, version >= 0x151 && data_start >= 0x68 && (r32(0x64) & ~0x40000000) ? volume : 0.0f);
		m_ymf271[1]->set_output_gain(ALL_OUTPUTS, version >= 0x151 && data_start >= 0x68 && (r32(0x64) & 0x40000000) ? volume : 0.0f);

		m_ymz280b[0]->set_unscaled_clock(version >= 0x151 && data_start >= 0x6c ? r32(0x68) & ~0x40000000 : 0);
		m_ymz280b[1]->set_unscaled_clock(version >= 0x151 && data_start >= 0x6c && r32(0x68) & 0x40000000 ? r32(0x68) & ~0x40000000 : 0);
		m_ymz280b[0]->set_output_gain(ALL_OUTPUTS, version >= 0x151 && data_start >= 0x6c && (r32(0x68) & ~0x40000000) ? volume : 0.0f);
		m_ymz280b[1]->set_output_gain(ALL_OUTPUTS, version >= 0x151 && data_start >= 0x6c && (r32(0x68) & 0x40000000) ? volume : 0.0f);

		m_rf5c164->set_unscaled_clock(version >= 0x151 && data_start >= 0x70 ? r32(0x6c) : 0);
		m_rf5c164->set_output_gain(ALL_OUTPUTS, version >= 0x151 && data_start >= 0x70 && r32(0x6c) ? volume : 0.0f);

		if(version >= 0x151 && data_start >= 0x74 && r32(0x70))
			logerror("Warning: file requests an unsupported PWM\n");

		m_ay8910[0]->set_unscaled_clock(version >= 0x151 && data_start >= 0x78 ? r32(0x74) & ~0x40000000 : 0);
		m_ay8910[1]->set_unscaled_clock(version >= 0x151 && data_start >= 0x78 && (r32(0x74) & 0x40000000) ? r32(0x74) & ~0x40000000 : 0);
		m_ay8910[0]->set_output_gain(ALL_OUTPUTS, version >= 0x151 && data_start >= 0x78 && (r32(0x74) & ~0x40000000) ? volume : 0.0f);
		m_ay8910[1]->set_output_gain(ALL_OUTPUTS, version >= 0x151 && data_start >= 0x78 && (r32(0x74) & 0x40000000) ? volume : 0.0f);
		m_ay8910[0]->set_psg_type(vgm_ay8910_type(version >= 0x151 && data_start >= 0x7c ? r8(0x78) : 0));
		m_ay8910[1]->set_psg_type(vgm_ay8910_type(version >= 0x151 && data_start >= 0x7c ? r8(0x78) : 0));
		m_ay8910[0]->set_flags(vgm_ay8910_flags(version >= 0x151 && data_start >= 0x7a ? r8(0x79) : 0));
		m_ay8910[1]->set_flags(vgm_ay8910_flags(version >= 0x151 && data_start >= 0x7a ? r8(0x79) : 0));
		m_ym2203[0]->set_flags(vgm_ay8910_flags(version >= 0x151 && data_start >= 0x7b ? r8(0x7a) : 0));
		m_ym2203[1]->set_flags(vgm_ay8910_flags(version >= 0x151 && data_start >= 0x7b ? r8(0x7a) : 0));
		m_ym2608[0]->set_flags(vgm_ay8910_flags(version >= 0x151 && data_start >= 0x7c ? r8(0x7b) : 0));
		m_ym2608[1]->set_flags(vgm_ay8910_flags(version >= 0x151 && data_start >= 0x7c ? r8(0x7b) : 0));

		m_dmg->set_unscaled_clock(version >= 0x161 && data_start >= 0x84 ? r32(0x80) & ~0x40000000 : 0);
		m_dmg->set_output_gain(ALL_OUTPUTS, version >= 0x161 && data_start >= 0x84 && (r32(0x80) & ~0x40000000) ? volume : 0.0f);
		if (version >= 0x161 && data_start >= 0x84 && (r32(0x80) & 0x40000000))
			logerror("Warning: file requests an unsupported 2nd DMG\n");

		m_nescpu->set_unscaled_clock(version >= 0x161 && data_start >= 0x88 ? r32(0x84) & ~0xc0000000 : 0);
		m_nescpu->m_apu->set_output_gain(ALL_OUTPUTS, version >= 0x161 && data_start >= 0x88 && (r32(0x84) & ~0xc0000000) ? volume : 0.0f);
		if (version >= 0x161 && data_start >= 0x88 && (r32(0x84) & 0x80000000))
			logerror("Warning: file requests an unsupported FDS sound addon\n");
		if (version >= 0x161 && data_start >= 0x88 && (r32(0x84) & 0x40000000))
			logerror("Warning: file requests an unsupported 2nd NES APU\n");

		m_multipcm[0]->set_unscaled_clock(version >= 0x161 && data_start >= 0x8c ? r32(0x88) & ~0x40000000 : 0);
		m_multipcm[1]->set_unscaled_clock(version >= 0x161 && data_start >= 0x8c && (r32(0x88) & 0x40000000) ? r32(0x88) & ~0x40000000 : 0);
		m_multipcm[0]->set_output_gain(ALL_OUTPUTS, version >= 0x161 && data_start >= 0x8c && (r32(0x88) & ~0x40000000) ? volume : 0.0f);
		m_multipcm[1]->set_output_gain(ALL_OUTPUTS, version >= 0x161 && data_start >= 0x8c && (r32(0x88) & 0x40000000) ? volume : 0.0f);

		if (version >= 0x161 && data_start >= 0x90 && r32(0x8c))
			logerror("Warning: file requests an unsupported uPD7759\n");
		if (version >= 0x161 && data_start >= 0x94 && r32(0x90))
			logerror("Warning: file requests an unsupported OKIM6258\n");

		m_k054539[0]->init_flags(version >= 0x161 && data_start >= 0x96 ? r8(0x95) : 0);
		m_k054539[1]->init_flags(version >= 0x161 && data_start >= 0x96 ? r8(0x95) : 0);
=======
		m_ym2151[1]->set_unscaled_clock(((version >= 0x110 ? r32(0x30) : r32(0x10)) & 0x40000000) ? (version >= 0x110 ? r32(0x30) : r32(0x10)) & ~0x40000000 : 0);

		m_segapcm[0]->set_unscaled_clock(version >= 0x151 && header_size >= 0x3c ? r32(0x38) & ~0x40000000 : 0);
		m_segapcm[1]->set_unscaled_clock(version >= 0x151 && header_size >= 0x3c && (r32(0x38) & 0x40000000) ? r32(0x38) & ~0x40000000 : 0);
		m_segapcm[0]->set_bank(version >= 0x151 && header_size >= 0x40 ? r32(0x3c) : 0);
		m_segapcm[1]->set_bank(version >= 0x151 && header_size >= 0x40 ? r32(0x3c) : 0);

		m_rf5c68->set_unscaled_clock(version >= 0x151 && header_size >= 0x44 ? r32(0x40) : 0);
		m_ym2203[0]->set_unscaled_clock(version >= 0x151 && header_size >= 0x48 ? r32(0x44) & ~0x40000000 : 0);
		m_ym2203[1]->set_unscaled_clock(version >= 0x151 && header_size >= 0x48 && (r32(0x44) & 0x40000000) ? r32(0x44) & ~0x40000000 : 0);
		m_ym2608[0]->set_unscaled_clock(version >= 0x151 && header_size >= 0x4c ? r32(0x48) & ~0x40000000 : 0);
		m_ym2608[1]->set_unscaled_clock(version >= 0x151 && header_size >= 0x4c && (r32(0x48) & 0x40000000) ? r32(0x48) & ~0x40000000 : 0);

		m_ym2610[0]->set_unscaled_clock(version >= 0x151 && header_size >= 0x50 ? r32(0x4c) & ~0xc0000000 : 0);
		m_ym2610[1]->set_unscaled_clock(version >= 0x151 && header_size >= 0x50 && (r32(0x4c) & 0x40000000) ? r32(0x4c) & ~0xc0000000 : 0);
		if (version >= 0x151 && header_size >= 0x50 && (r32(0x4c) & 0x80000000))
			logerror("Warning: file requests an unsupported YM2610B\n");

		m_ym3812[0]->set_unscaled_clock(version >= 0x151 && header_size >= 0x54 ? r32(0x50) & ~0xc0000000 : 0);
		m_ym3812[1]->set_unscaled_clock(version >= 0x151 && header_size >= 0x54 && (r32(0x50) & 0x40000000) ? r32(0x50) & ~0xc0000000 : 0);
		if (version >= 0x151 && header_size >= 0x54 && (r32(0x50) & 0x80000000))
			logerror("Warning: file requests an unsupported SoundBlaster Pro\n");

		m_ym3526[0]->set_unscaled_clock(version >= 0x151 && header_size >= 0x58 ? r32(0x54) & ~0x40000000 : 0);
		m_ym3526[1]->set_unscaled_clock(version >= 0x151 && header_size >= 0x58 && (r32(0x54) & 0x40000000) ? r32(0x54) & ~0x40000000 : 0);
		m_y8950[0]->set_unscaled_clock(version >= 0x151 && header_size >= 0x5c ? r32(0x58) & ~0x40000000 : 0);
		m_y8950[1]->set_unscaled_clock(version >= 0x151 && header_size >= 0x5c && (r32(0x58) & 0x40000000) ? r32(0x58) & ~0x40000000 : 0);
		m_ymf262[0]->set_unscaled_clock(version >= 0x151 && header_size >= 0x60 ? r32(0x5c) & ~0x40000000 : 0);
		m_ymf262[1]->set_unscaled_clock(version >= 0x151 && header_size >= 0x60 && (r32(0x5c) & 0x40000000) ? r32(0x5c) & ~0x40000000 : 0);
		m_ymf278b[0]->set_unscaled_clock(version >= 0x151 && header_size >= 0x64 ? r32(0x60) & ~0x40000000 : 0);
		m_ymf278b[1]->set_unscaled_clock(version >= 0x151 && header_size >= 0x64 && r32(0x60) & 0x40000000 ? r32(0x60) & ~0x40000000 : 0);
		m_ymf271[0]->set_unscaled_clock(version >= 0x151 && header_size >= 0x68 ? r32(0x64) & ~0x40000000 : 0);
		m_ymf271[1]->set_unscaled_clock(version >= 0x151 && header_size >= 0x68 && r32(0x64) & 0x40000000 ? r32(0x64) & ~0x40000000 : 0);
		m_ymz280b[0]->set_unscaled_clock(version >= 0x151 && header_size >= 0x6c ? r32(0x68) & ~0x40000000 : 0);
		m_ymz280b[1]->set_unscaled_clock(version >= 0x151 && header_size >= 0x6c && r32(0x68) & 0x40000000 ? r32(0x68) & ~0x40000000 : 0);

		m_rf5c164->set_unscaled_clock(version >= 0x151 && header_size >= 0x70 ? r32(0x6c) : 0);

		m_sega32x->set_unscaled_clock(version >= 0x151 && header_size >= 0x74 && r32(0x70) ? r32(0x70) : 0);

		m_ay8910[0]->set_unscaled_clock(version >= 0x151 && header_size >= 0x78 ? r32(0x74) & ~0x40000000 : 0);
		m_ay8910[1]->set_unscaled_clock(version >= 0x151 && header_size >= 0x78 && (r32(0x74) & 0x40000000) ? r32(0x74) & ~0x40000000 : 0);
		m_ay8910[0]->set_psg_type(vgm_ay8910_type(version >= 0x151 && header_size >= 0x7c ? r8(0x78) : 0));
		m_ay8910[1]->set_psg_type(vgm_ay8910_type(version >= 0x151 && header_size >= 0x7c ? r8(0x78) : 0));
		m_ay8910[0]->set_flags(vgm_ay8910_flags(version >= 0x151 && header_size >= 0x7a ? r8(0x79) : 0));
		m_ay8910[1]->set_flags(vgm_ay8910_flags(version >= 0x151 && header_size >= 0x7a ? r8(0x79) : 0));
		m_ym2203[0]->set_flags(vgm_ay8910_flags(version >= 0x151 && header_size >= 0x7b ? r8(0x7a) : 0));
		m_ym2203[1]->set_flags(vgm_ay8910_flags(version >= 0x151 && header_size >= 0x7b ? r8(0x7a) : 0));
		m_ym2608[0]->set_flags(vgm_ay8910_flags(version >= 0x151 && header_size >= 0x7c ? r8(0x7b) : 0));
		m_ym2608[1]->set_flags(vgm_ay8910_flags(version >= 0x151 && header_size >= 0x7c ? r8(0x7b) : 0));

		m_dmg[0]->set_unscaled_clock(version >= 0x161 && header_size >= 0x84 ? r32(0x80) & ~0x40000000 : 0);
		m_dmg[1]->set_unscaled_clock(version >= 0x161 && header_size >= 0x84 && (r32(0x80) & 0x40000000) ? r32(0x80) & ~0x40000000 : 0);
		m_nescpu[0]->set_unscaled_clock(version >= 0x161 && header_size >= 0x88 ? r32(0x84) & ~0xc0000000 : 0);
		m_nescpu[1]->set_unscaled_clock(version >= 0x161 && header_size >= 0x88 && (r32(0x84) & 0x40000000) ? r32(0x84) & ~0xc0000000 : 0);
		if (version >= 0x161 && header_size >= 0x88 && (r32(0x84) & 0x80000000))
			logerror("Warning: file requests an unsupported FDS sound addon\n");
>>>>>>> 0ef51bb6

		m_multipcm[0]->set_unscaled_clock(version >= 0x161 && header_size >= 0x8c ? r32(0x88) & ~0x40000000 : 0);
		m_multipcm[1]->set_unscaled_clock(version >= 0x161 && header_size >= 0x8c && (r32(0x88) & 0x40000000) ? r32(0x88) & ~0x40000000 : 0);
		m_upd7759[0]->set_unscaled_clock(version >= 0x161 && header_size >= 0x90 ? r32(0x8c) & ~0x40000000 : 0);
		m_upd7759[1]->set_unscaled_clock(version >= 0x161 && header_size >= 0x90 && (r32(0x8c) & 0x40000000) ? r32(0x8c) & ~0x40000000 : 0);
		m_okim6258[0]->set_unscaled_clock(version >= 0x161 && header_size >= 0x94 ? r32(0x90) & ~0x40000000 : 0);
		m_okim6258[1]->set_unscaled_clock(version >= 0x161 && header_size >= 0x94 && (r32(0x90) & 0x40000000) ? r32(0x90) & ~0x40000000 : 0);

		uint8_t oki6258_flags = version >= 0x161 && header_size >= 0x95 ? r8(0x94) : 0;
		m_okim6258[0]->set_divider(oki6258_flags & 3);
		m_okim6258[0]->set_outbits(BIT(oki6258_flags, 3) ? 12 : 10);
		m_okim6258[0]->set_type(BIT(oki6258_flags, 2));
		m_okim6258[1]->set_divider(oki6258_flags & 3);
		m_okim6258[1]->set_outbits(BIT(oki6258_flags, 3) ? 12 : 10);
		m_okim6258[1]->set_type(BIT(oki6258_flags, 2));

		m_k054539[0]->init_flags(version >= 0x161 && header_size >= 0x96 ? r8(0x95) : 0);
		m_k054539[1]->init_flags(version >= 0x161 && header_size >= 0x96 ? r8(0x95) : 0);

		m_c140[0]->set_bank_type(c140_bank_type(version >= 0x161 && header_size >= 0x96 ? r8(0x96) : 0));
		m_c140[1]->set_bank_type(c140_bank_type(version >= 0x161 && header_size >= 0x96 ? r8(0x96) : 0));

		m_okim6295_clock[0] = version >= 0x161 && header_size >= 0x9c ? r32(0x98) & ~0xc0000000 : 0;
		m_okim6295_clock[1] = version >= 0x161 && header_size >= 0x9c && (r32(0x98) & 0x40000000) ? r32(0x98) & ~0xc0000000 : 0;
		m_okim6295[0]->set_unscaled_clock(m_okim6295_clock[0]);
		m_okim6295[1]->set_unscaled_clock(m_okim6295_clock[1]);
		m_okim6295[0]->set_output_gain(ALL_OUTPUTS, m_okim6295_clock[0] ? volume : 0.0f);
		m_okim6295[1]->set_output_gain(ALL_OUTPUTS, m_okim6295_clock[1] ? volume : 0.0f);

		m_okim6295_pin7[0] = version >= 0x161 && header_size >= 0x9c && (r32(0x98) & 0x80000000) ? 1 : 0;
		m_okim6295_pin7[1] = version >= 0x161 && header_size >= 0x9c && (r32(0x98) & 0x40000000) && (r32(0x98) & 0x80000000) ? 1 : 0;
		m_okim6295[0]->set_pin7(m_okim6295_pin7[0] ? okim6295_device::PIN7_HIGH : okim6295_device::PIN7_LOW);
		m_okim6295[1]->set_pin7(m_okim6295_pin7[1] ? okim6295_device::PIN7_HIGH : okim6295_device::PIN7_LOW);

<<<<<<< HEAD
		m_k051649->set_unscaled_clock(version >= 0x161 && data_start >= 0xa0 ? r32(0x9c) & ~0xc0000000 : 0);
		m_k051649->set_output_gain(ALL_OUTPUTS, version >= 0x161 && data_start >= 0xa0 && (r32(0x9c) & ~0xc0000000) ? volume : 0.0f);
		if (version >= 0x161 && data_start >= 0xa0 && (r32(0x9c) & 0x80000000))
=======
		m_k051649[0]->set_unscaled_clock(version >= 0x161 && header_size >= 0xa0 ? r32(0x9c) & ~0xc0000000 : 0);
		m_k051649[1]->set_unscaled_clock(version >= 0x161 && header_size >= 0xa0 && (r32(0x9c) & 0x40000000) ? r32(0x9c) & ~0xc0000000 : 0);
		if (version >= 0x161 && header_size >= 0xa0 && (r32(0x9c) & 0x80000000))
>>>>>>> 0ef51bb6
			logerror("Warning: file requests an unsupported Konami SCC\n");

		// HACK: Some VGMs contain 48,000 instead of 18,432,000
		if (version >= 0x161 && header_size >= 0xa4 && (r32(0xa0) & ~0x40000000) == 48000)
		{
			m_k054539[0]->set_clock_scale(384);
			m_k054539[1]->set_clock_scale(384);
		}

<<<<<<< HEAD
		m_k054539[0]->set_unscaled_clock(version >= 0x161 && data_start >= 0xa4 ? r32(0xa0) & ~0x40000000 : 0);
		m_k054539[1]->set_unscaled_clock(version >= 0x161 && data_start >= 0xa4 && (r32(0xa0) & 0x40000000) ? r32(0xa0) & ~0x40000000 : 0);
		m_k054539[0]->set_output_gain(ALL_OUTPUTS, version >= 0x161 && data_start >= 0xa4 && (r32(0xa0) & ~0x40000000) ? volume : 0.0f);
		m_k054539[1]->set_output_gain(ALL_OUTPUTS, version >= 0x161 && data_start >= 0xa4 && (r32(0xa0) & 0x40000000) ? volume : 0.0f);

		m_c6280->set_unscaled_clock(version >= 0x161 && data_start >= 0xa8 ? r32(0xa4) & ~0x40000000 : 0);
		m_c6280->set_output_gain(ALL_OUTPUTS, version >= 0x161 && data_start >= 0xa8 && (r32(0xa4) & ~0x40000000) ? volume : 0.0f);
		if (version >= 0x161 && data_start >= 0xa8 && (r32(0xa4) & 0x40000000))
			logerror("Warning: file requests an unsupported 2nd C6280\n");
=======
		m_k054539[0]->set_unscaled_clock(version >= 0x161 && header_size >= 0xa4 ? r32(0xa0) & ~0x40000000 : 0);
		m_k054539[1]->set_unscaled_clock(version >= 0x161 && header_size >= 0xa4 && (r32(0xa0) & 0x40000000) ? r32(0xa0) & ~0x40000000 : 0);

		m_c6280[0]->set_unscaled_clock(version >= 0x161 && header_size >= 0xa8 ? r32(0xa4) & ~0x40000000 : 0);
		m_c6280[1]->set_unscaled_clock(version >= 0x161 && header_size >= 0xa8 && (r32(0xa4) & 0x40000000) ? r32(0xa4) & ~0x40000000 : 0);
>>>>>>> 0ef51bb6

		m_c140[0]->set_unscaled_clock(version >= 0x161 && header_size >= 0xac ? r32(0xa8) & ~0x40000000 : 0);
		m_c140[1]->set_unscaled_clock(version >= 0x161 && header_size >= 0xac && (r32(0xa8) & 0x40000000) ? r32(0xa8) & ~0x40000000 : 0);

<<<<<<< HEAD
		m_k053260->set_unscaled_clock(version >= 0x161 && data_start >= 0xb0 ? r32(0xac) & ~0x40000000 : 0);
		m_k053260->set_output_gain(ALL_OUTPUTS, version >= 0x161 && data_start >= 0xb0 && (r32(0xac) & ~0x40000000) ? volume : 0.0f);
		if (version >= 0x161 && data_start >= 0xb0 && (r32(0xac) & 0x40000000))
			logerror("Warning: file requests an unsupported 2nd K053260\n");

		m_pokey[0]->set_unscaled_clock(version >= 0x161 && data_start >= 0xb4 ? r32(0xb0) & ~0x40000000 : 0);
		m_pokey[1]->set_unscaled_clock(version >= 0x161 && data_start >= 0xb4 && (r32(0xb0) & 0x40000000) ? r32(0xb0) & ~0x40000000 : 0);
		m_pokey[0]->set_output_gain(ALL_OUTPUTS, version >= 0x161 && data_start >= 0xb4 && (r32(0xb0) & ~0x40000000) ? volume : 0.0f);
		m_pokey[1]->set_output_gain(ALL_OUTPUTS, version >= 0x161 && data_start >= 0xb4 && (r32(0xb0) & 0x40000000) ? volume : 0.0f);
=======
		m_k053260[0]->set_unscaled_clock(version >= 0x161 && header_size >= 0xb0 ? r32(0xac) & ~0x40000000 : 0);
		m_k053260[1]->set_unscaled_clock(version >= 0x161 && header_size >= 0xb0 && (r32(0xac) & 0x40000000) ? r32(0xac) & ~0x40000000 : 0);

		m_pokey[0]->set_unscaled_clock(version >= 0x161 && header_size >= 0xb4 ? r32(0xb0) & ~0x40000000 : 0);
		m_pokey[1]->set_unscaled_clock(version >= 0x161 && header_size >= 0xb4 && (r32(0xb0) & 0x40000000) ? r32(0xb0) & ~0x40000000 : 0);
>>>>>>> 0ef51bb6

		// HACK: VGMs contain 4,000,000 instead of 60,000,000
		if (version >= 0x161 && header_size >= 0xb8 && r32(0xb4) == 4000000)
			m_qsound->set_clock_scale(15);

<<<<<<< HEAD
		m_qsound->set_unscaled_clock(version >= 0x161 && data_start >= 0xb8 ? r32(0xb4) : 0);
		m_qsound->set_output_gain(ALL_OUTPUTS, version >= 0x161 && data_start >= 0xb8 && r32(0xb4) ? volume : 0.0f);
=======
		m_qsound->set_unscaled_clock(version >= 0x161 && header_size >= 0xb8 ? r32(0xb4) : 0);
		m_scsp[0]->set_unscaled_clock(version >= 0x161 && header_size >= 0xbc ? r32(0xb8) & ~0x40000000 : 0);
		m_scsp[1]->set_unscaled_clock(version >= 0x161 && header_size >= 0xbc && (r32(0xb8) & 0x40000000) ? r32(0xb8) & ~0x40000000 : 0);
>>>>>>> 0ef51bb6

		if (version >= 0x170 && header_size >= 0xc0 && r32(0xbc))
			logerror("Warning: file requests an unsupported Extra Header\n");

		if (version >= 0x171 && header_size >= 0xc4 && r32(0xc0))
			logerror("Warning: file requests an unsupported WonderSwan\n");

		m_vsu_vue[0]->set_unscaled_clock(version >= 0x161 && header_size >= 0xc8 ? r32(0xc4) & ~0x40000000 : 0);
		m_vsu_vue[1]->set_unscaled_clock(version >= 0x161 && header_size >= 0xc8 && (r32(0xc4) & 0x40000000) ? r32(0xc4) & ~0x40000000 : 0);

		m_saa1099[0]->set_unscaled_clock(version >= 0x161 && header_size >= 0xcc ? r32(0xc8) & ~0x40000000 : 0);
		m_saa1099[1]->set_unscaled_clock(version >= 0x161 && header_size >= 0xcc && (r32(0xc8) & 0x40000000) ? r32(0xc8) & ~0x40000000 : 0);

		m_es5503[0]->set_unscaled_clock(version >= 0x161 && header_size >= 0xd0 ? r32(0xcc) & ~0x40000000 : 0);
		m_es5503[1]->set_unscaled_clock(version >= 0x161 && header_size >= 0xd0 && (r32(0xcc) & 0x40000000) ? r32(0xcc) & ~0x40000000 : 0);

		m_es5505[0]->set_unscaled_clock(version >= 0x161 && header_size >= 0xd4 ? r32(0xd0) & ~0x40000000 : 0);
		m_es5505[1]->set_unscaled_clock(version >= 0x161 && header_size >= 0xd4 && (r32(0xd0) & 0x40000000) ? r32(0xd0) & ~0x40000000 : 0);
		if (version >= 0x171 && header_size >= 0xd4 && r32(0xd0) & 0x80000000)
			logerror("Warning: file requests an unsupported ES5506\n");

<<<<<<< HEAD
		m_x1_010->set_unscaled_clock(version >= 0x171 && data_start >= 0xdc ? r32(0xd8) & ~0x40000000 : 0);
		m_x1_010->set_output_gain(ALL_OUTPUTS, version >= 0x171 && data_start >= 0xdc && (r32(0xd8) & ~0x40000000) ? volume : 0.0f);
		if (version >= 0x171 && data_start >= 0xdc && (r32(0xd8) & 0x40000000))
			logerror("Warning: file requests an unsupported 2nd X1-010\n");

		m_c352->set_unscaled_clock(version >= 0x171 && data_start >= 0xe0 ? r32(0xdc) & ~0x40000000 : 0);
		m_c352->set_output_gain(ALL_OUTPUTS, version >= 0x171 && data_start >= 0xe0 && (r32(0xdc) & ~0x40000000) ? volume : 0.0f);
		if (version >= 0x171 && data_start >= 0xe0 && (r32(0xdc) & 0x40000000))
			logerror("Warning: file requests an unsupported 2nd C352\n");

		m_ga20->set_unscaled_clock(version >= 0x171 && data_start >= 0xe4 ? r32(0xe0) & ~0x40000000 : 0);
		m_ga20->set_output_gain(ALL_OUTPUTS, version >= 0x171 && data_start >= 0xe4 && (r32(0xe0) & ~0x40000000) ? volume : 0.0f);
		if (version >= 0x171 && data_start >= 0xe4 && (r32(0xe0) & 0x40000000))
			logerror("Warning: file requests an unsupported 2nd GA20\n");
=======
		// TODO: dynamically remap es5503/es5505 channels?
		//m_es5503[0]->set_channels(version >= 0x171 && header_size >= 0xd5 ? r8(0xd4) : 0);
		//m_es5503[1]->set_channels(version >= 0x171 && header_size >= 0xd5 ? r8(0xd4) : 0);
		//m_es5505[0]->set_channels(version >= 0x171 && header_size >= 0xd6 ? r8(0xd5) : 0);
		//m_es5505[1]->set_channels(version >= 0x171 && header_size >= 0xd6 ? r8(0xd5) : 0);

		m_c352[0]->set_divider(version >= 0x171 && header_size >= 0xd7 && r8(0xd6) ? r8(0xd6) * 4 : 1);
		m_c352[1]->set_divider(version >= 0x171 && header_size >= 0xd7 && r8(0xd6) ? r8(0xd6) * 4 : 1);

		m_x1_010[0]->set_unscaled_clock(version >= 0x171 && header_size >= 0xdc ? r32(0xd8) & ~0x40000000 : 0);
		m_x1_010[1]->set_unscaled_clock(version >= 0x171 && header_size >= 0xdc && (r32(0xd8) & 0x40000000) ? r32(0xd8) & ~0x40000000 : 0);

		m_c352[0]->set_unscaled_clock(version >= 0x171 && header_size >= 0xe0 ? r32(0xdc) & ~0x40000000 : 0);
		m_c352[1]->set_unscaled_clock(version >= 0x171 && header_size >= 0xe0 && (r32(0xdc) & 0x40000000) ? r32(0xdc) & ~0x40000000 : 0);

		m_ga20[0]->set_unscaled_clock(version >= 0x171 && header_size >= 0xe4 ? r32(0xe0) & ~0x40000000 : 0);
		m_ga20[1]->set_unscaled_clock(version >= 0x171 && header_size >= 0xe4 && (r32(0xe0) & 0x40000000) ? r32(0xe0) & ~0x40000000 : 0);
		
		for (device_t &child : subdevices())
			if (child.clock() != 0)
				logerror("%s %d\n", child.tag(), child.clock());
>>>>>>> 0ef51bb6

		machine().schedule_soft_reset();

		return image_init_result::PASS;
	}
}

READ8_MEMBER(vgmplay_state::file_r)
{
	if (offset < m_file_data.size())
		return m_file_data[offset];
	return 0;
}

READ8_MEMBER(vgmplay_state::file_size_r)
{
	uint32_t size = m_file_data.size();
	return size >> (8 * offset);
}

template<int Chip>
WRITE8_MEMBER(vgmplay_device::multipcm_bank_hi_w)
{
	if (offset & 1)
		m_multipcm_bank_l[Chip] = (m_multipcm_bank_l[Chip] & 0xff) | (data << 16);
	if (offset & 2)
		m_multipcm_bank_r[Chip] = (m_multipcm_bank_r[Chip] & 0xff) | (data << 16);
}

template<int Chip>
WRITE8_MEMBER(vgmplay_device::multipcm_bank_lo_w)
{
	if (offset & 1)
		m_multipcm_bank_l[Chip] = (m_multipcm_bank_l[Chip] & 0xff00) | data;
	if (offset & 2)
		m_multipcm_bank_r[Chip] = (m_multipcm_bank_r[Chip] & 0xff00) | data;

	m_multipcm_banked[Chip] = 1;
}

template<int Chip>
WRITE8_MEMBER(vgmplay_state::okim6295_clock_w)
{
	uint32_t old = m_okim6295_clock[Chip];
	int shift = ((offset & 3) << 3);
	m_okim6295_clock[Chip] = (m_okim6295_clock[Chip] & ~(mem_mask << shift)) | ((data & mem_mask) << shift);
	if (old != m_okim6295_clock[Chip])
		m_okim6295[Chip]->set_unscaled_clock(m_okim6295_clock[Chip]);

}

template<int Chip>
WRITE8_MEMBER(vgmplay_state::okim6295_pin7_w)
{
	if ((data & mem_mask) != (m_okim6295_pin7[Chip] & mem_mask))
	{
		COMBINE_DATA(&m_okim6295_pin7[Chip]);
		m_okim6295[Chip]->set_pin7(m_okim6295_pin7[Chip]);
	}
}

template<int Chip>
WRITE8_MEMBER(vgmplay_device::okim6295_nmk112_enable_w)
{
	COMBINE_DATA(&m_okim6295_nmk112_enable[Chip]);
}

template<int Chip>
WRITE8_MEMBER(vgmplay_device::okim6295_bank_w)
{
	if ((data & mem_mask) != (m_okim6295_bank[Chip] & mem_mask))
	{
		COMBINE_DATA(&m_okim6295_bank[Chip]);
	}
}

template<int Chip>
WRITE8_MEMBER(vgmplay_device::okim6295_nmk112_bank_w)
{
	offset &= 3;
	if ((data & mem_mask) != (m_okim6295_nmk112_bank[Chip][offset] & mem_mask))
	{
		COMBINE_DATA(&m_okim6295_nmk112_bank[Chip][offset]);
	}
}

template<int Chip>
WRITE8_MEMBER(vgmplay_state::scc_w)
{
	switch (offset & 1)
	{
	case 0x00:
		m_scc_reg[Chip] = data;
		break;
	case 0x01:
		switch (offset >> 1)
		{
		case 0x00:
			m_k051649[Chip]->k051649_waveform_w(space, m_scc_reg[Chip], data);
			break;
		case 0x01:
			m_k051649[Chip]->k051649_frequency_w(space, m_scc_reg[Chip], data);
			break;
		case 0x02:
			m_k051649[Chip]->k051649_volume_w(space, m_scc_reg[Chip], data);
			break;
		case 0x03:
			m_k051649[Chip]->k051649_keyonoff_w(space, m_scc_reg[Chip], data);
			break;
		case 0x04:
			m_k051649[Chip]->k052539_waveform_w(space, m_scc_reg[Chip], data);
			break;
		case 0x05:
			m_k051649[Chip]->k051649_test_w(space, m_scc_reg[Chip], data);
			break;
		}
		break;
	}
}

INPUT_CHANGED_MEMBER(vgmplay_state::key_pressed)
{
	if (!newval)
		return;

	int val = (uint8_t)(uintptr_t)param;
	switch (val)
	{
	case VGMPLAY_STOP:
		m_vgmplay->stop();
		break;
	case VGMPLAY_PAUSE:
		m_vgmplay->pause();
		break;
	case VGMPLAY_PLAY:
		m_vgmplay->play();
		break;
	case VGMPLAY_RESTART:
		m_vgmplay->reset();
		break;
	case VGMPLAY_LOOP:
		m_vgmplay->toggle_loop();
		break;
	}
}

static INPUT_PORTS_START( vgmplay )
	PORT_START("CONTROLS")
	PORT_BIT(0x0001, IP_ACTIVE_HIGH, IPT_BUTTON1) PORT_CHANGED_MEMBER(DEVICE_SELF, vgmplay_state, key_pressed, VGMPLAY_STOP)        PORT_NAME("Stop")
	PORT_BIT(0x0002, IP_ACTIVE_HIGH, IPT_BUTTON2) PORT_CHANGED_MEMBER(DEVICE_SELF, vgmplay_state, key_pressed, VGMPLAY_PAUSE)       PORT_NAME("Pause")
	PORT_BIT(0x0004, IP_ACTIVE_HIGH, IPT_BUTTON3) PORT_CHANGED_MEMBER(DEVICE_SELF, vgmplay_state, key_pressed, VGMPLAY_PLAY)        PORT_NAME("Play")
	PORT_BIT(0x0008, IP_ACTIVE_HIGH, IPT_BUTTON4) PORT_CHANGED_MEMBER(DEVICE_SELF, vgmplay_state, key_pressed, VGMPLAY_RESTART)     PORT_NAME("Restart")
	PORT_BIT(0x0010, IP_ACTIVE_HIGH, IPT_BUTTON5) PORT_CHANGED_MEMBER(DEVICE_SELF, vgmplay_state, key_pressed, VGMPLAY_LOOP)        PORT_NAME("Loop")
INPUT_PORTS_END

void vgmplay_state::file_map(address_map &map)
{
	map(0x00000000, 0xffffffff).r(FUNC(vgmplay_state::file_r));
}

void vgmplay_state::soundchips_map(address_map &map)
{
	map(vgmplay_device::REG_SIZE, vgmplay_device::REG_SIZE + 3).r(FUNC(vgmplay_state::file_size_r));
	map(vgmplay_device::A_SN76496_0 + 0, vgmplay_device::A_SN76496_0 + 0).w(m_sn76496[0], FUNC(sn76496_device::command_w));
	//map(vgmplay_device::A_SN76496_0 + 1, vgmplay_device::A_SN76496_0 + 1).w(m_sn76496[0], FUNC(sn76496_device::stereo_w)); // TODO: GG stereo
	map(vgmplay_device::A_SN76496_1 + 0, vgmplay_device::A_SN76496_1 + 0).w(m_sn76496[1], FUNC(sn76496_device::command_w));
	//map(vgmplay_device::A_SN76496_1 + 1, vgmplay_device::A_SN76496_1 + 1).w(m_sn76496[1], FUNC(sn76496_device::stereo_w)); // TODO: GG stereo
	map(vgmplay_device::A_YM2413_0, vgmplay_device::A_YM2413_0 + 1).w(m_ym2413[0], FUNC(ym2413_device::write));
	map(vgmplay_device::A_YM2413_1, vgmplay_device::A_YM2413_1 + 1).w(m_ym2413[1], FUNC(ym2413_device::write));
	map(vgmplay_device::A_YM2612_0, vgmplay_device::A_YM2612_0 + 3).w(m_ym2612[0], FUNC(ym2612_device::write));
	map(vgmplay_device::A_YM2612_1, vgmplay_device::A_YM2612_1 + 3).w(m_ym2612[1], FUNC(ym2612_device::write));
	map(vgmplay_device::A_YM2151_0, vgmplay_device::A_YM2151_0 + 1).w(m_ym2151[0], FUNC(ym2151_device::write));
	map(vgmplay_device::A_YM2151_1, vgmplay_device::A_YM2151_1 + 1).w(m_ym2151[1], FUNC(ym2151_device::write));
	map(vgmplay_device::A_SEGAPCM_0, vgmplay_device::A_SEGAPCM_0 + 0x7ff).w(m_segapcm[0], FUNC(segapcm_device::sega_pcm_w));
	map(vgmplay_device::A_SEGAPCM_1, vgmplay_device::A_SEGAPCM_1 + 0x7ff).w(m_segapcm[1], FUNC(segapcm_device::sega_pcm_w));
	map(vgmplay_device::A_RF5C68, vgmplay_device::A_RF5C68 + 0xf).w(m_rf5c68, FUNC(rf5c68_device::rf5c68_w));
	map(vgmplay_device::A_RF5C68_RAM, vgmplay_device::A_RF5C68_RAM + 0xffff).w(m_rf5c68, FUNC(rf5c68_device::rf5c68_mem_w));
	map(vgmplay_device::A_YM2203_0, vgmplay_device::A_YM2203_0 + 1).w(m_ym2203[0], FUNC(ym2203_device::write));
	map(vgmplay_device::A_YM2203_1, vgmplay_device::A_YM2203_1 + 1).w(m_ym2203[1], FUNC(ym2203_device::write));
	map(vgmplay_device::A_YM2608_0, vgmplay_device::A_YM2608_0 + 0x3).w(m_ym2608[0], FUNC(ym2608_device::write));
	map(vgmplay_device::A_YM2608_1, vgmplay_device::A_YM2608_1 + 0x3).w(m_ym2608[1], FUNC(ym2608_device::write));
	map(vgmplay_device::A_YM2610_0, vgmplay_device::A_YM2610_0 + 0x3).w(m_ym2610[0], FUNC(ym2610_device::write));
	map(vgmplay_device::A_YM2610_1, vgmplay_device::A_YM2610_1 + 0x3).w(m_ym2610[1], FUNC(ym2610_device::write));
	map(vgmplay_device::A_YM3812_0, vgmplay_device::A_YM3812_0 + 1).w(m_ym3812[0], FUNC(ym3812_device::write));
	map(vgmplay_device::A_YM3812_1, vgmplay_device::A_YM3812_1 + 1).w(m_ym3812[1], FUNC(ym3812_device::write));
	map(vgmplay_device::A_YM3526_0, vgmplay_device::A_YM3526_0 + 1).w(m_ym3526[0], FUNC(ym3526_device::write));
	map(vgmplay_device::A_YM3526_1, vgmplay_device::A_YM3526_1 + 1).w(m_ym3526[1], FUNC(ym3526_device::write));
	map(vgmplay_device::A_Y8950_0, vgmplay_device::A_Y8950_0 + 1).w(m_y8950[0], FUNC(y8950_device::write));
	map(vgmplay_device::A_Y8950_1, vgmplay_device::A_Y8950_1 + 1).w(m_y8950[1], FUNC(y8950_device::write));
	map(vgmplay_device::A_YMF262_0, vgmplay_device::A_YMF262_0 + 1).w(m_ymf262[0], FUNC(ymf262_device::write));
	map(vgmplay_device::A_YMF262_1, vgmplay_device::A_YMF262_1 + 1).w(m_ymf262[1], FUNC(ymf262_device::write));
	map(vgmplay_device::A_YMF278B_0, vgmplay_device::A_YMF278B_0 + 0xf).w(m_ymf278b[0], FUNC(ymf278b_device::write));
	map(vgmplay_device::A_YMF278B_1, vgmplay_device::A_YMF278B_1 + 0xf).w(m_ymf278b[1], FUNC(ymf278b_device::write));
	map(vgmplay_device::A_YMF271_0, vgmplay_device::A_YMF271_0 + 0xf).w(m_ymf271[0], FUNC(ymf271_device::write));
	map(vgmplay_device::A_YMF271_1, vgmplay_device::A_YMF271_1 + 0xf).w(m_ymf271[1], FUNC(ymf271_device::write));
	map(vgmplay_device::A_YMZ280B_0, vgmplay_device::A_YMZ280B_0 + 0x1).w(m_ymz280b[0], FUNC(ymz280b_device::write));
	map(vgmplay_device::A_YMZ280B_1, vgmplay_device::A_YMZ280B_1 + 0x1).w(m_ymz280b[1], FUNC(ymz280b_device::write));
	map(vgmplay_device::A_RF5C164, vgmplay_device::A_RF5C164 + 0xf).w(m_rf5c164, FUNC(rf5c68_device::rf5c68_w));
	map(vgmplay_device::A_RF5C164_RAM, vgmplay_device::A_RF5C164_RAM + 0xffff).w(m_rf5c164, FUNC(rf5c68_device::rf5c68_mem_w));
	map(vgmplay_device::A_AY8910_0, vgmplay_device::A_AY8910_0).w(m_ay8910[0], FUNC(ay8910_device::data_w));
	map(vgmplay_device::A_AY8910_0 + 1, vgmplay_device::A_AY8910_0 + 1).w(m_ay8910[0], FUNC(ay8910_device::address_w));
	map(vgmplay_device::A_AY8910_1, vgmplay_device::A_AY8910_1).w(m_ay8910[1], FUNC(ay8910_device::data_w));
	map(vgmplay_device::A_AY8910_1 + 1, vgmplay_device::A_AY8910_1 + 1).w(m_ay8910[1], FUNC(ay8910_device::address_w));
	map(vgmplay_device::A_GAMEBOY_0, vgmplay_device::A_GAMEBOY_0 + 0x16).w(m_dmg[0], FUNC(gameboy_sound_device::sound_w));
	map(vgmplay_device::A_GAMEBOY_0 + 0x20, vgmplay_device::A_GAMEBOY_0 + 0x2f).w(m_dmg[0], FUNC(gameboy_sound_device::wave_w));
	map(vgmplay_device::A_GAMEBOY_1, vgmplay_device::A_GAMEBOY_1 + 0x16).w(m_dmg[1], FUNC(gameboy_sound_device::sound_w));
	map(vgmplay_device::A_GAMEBOY_1 + 0x20, vgmplay_device::A_GAMEBOY_1 + 0x2f).w(m_dmg[1], FUNC(gameboy_sound_device::wave_w));
	map(vgmplay_device::A_NESAPU_0, vgmplay_device::A_NESAPU_0 + 0x1f).w("nescpu.0:nesapu", FUNC(nesapu_device::write));
	map(vgmplay_device::A_NES_RAM_0, vgmplay_device::A_NES_RAM_0 + 0xffff).ram().share("nesapu_ram.0");
	map(vgmplay_device::A_NESAPU_1, vgmplay_device::A_NESAPU_1 + 0x1f).w("nescpu.1:nesapu", FUNC(nesapu_device::write));
	map(vgmplay_device::A_NES_RAM_1, vgmplay_device::A_NES_RAM_1 + 0xffff).ram().share("nesapu_ram.1");
	map(vgmplay_device::A_MULTIPCM_0, vgmplay_device::A_MULTIPCM_0 + 3).w(m_multipcm[0], FUNC(multipcm_device::write));
	map(vgmplay_device::A_MULTIPCM_0 + 4, vgmplay_device::A_MULTIPCM_0 + 7).w("vgmplay", FUNC(vgmplay_device::multipcm_bank_hi_w<0>));
	map(vgmplay_device::A_MULTIPCM_0 + 8, vgmplay_device::A_MULTIPCM_0 + 11).w("vgmplay", FUNC(vgmplay_device::multipcm_bank_lo_w<0>));
	map(vgmplay_device::A_MULTIPCM_1, vgmplay_device::A_MULTIPCM_1 + 3).w(m_multipcm[1], FUNC(multipcm_device::write));
	map(vgmplay_device::A_MULTIPCM_1 + 4, vgmplay_device::A_MULTIPCM_1 + 7).w("vgmplay", FUNC(vgmplay_device::multipcm_bank_hi_w<1>));
	map(vgmplay_device::A_MULTIPCM_1 + 8, vgmplay_device::A_MULTIPCM_1 + 11).w("vgmplay", FUNC(vgmplay_device::multipcm_bank_lo_w<1>));
	// TODO: upd7759
	map(vgmplay_device::A_OKIM6258_0 + 0, vgmplay_device::A_OKIM6295_0 + 0).w(m_okim6258[0], FUNC(okim6258_device::ctrl_w));
	map(vgmplay_device::A_OKIM6258_0 + 1, vgmplay_device::A_OKIM6295_0 + 1).w(m_okim6258[0], FUNC(okim6258_device::data_w));
	map(vgmplay_device::A_OKIM6258_1 + 0, vgmplay_device::A_OKIM6295_1 + 0).w(m_okim6258[1], FUNC(okim6258_device::ctrl_w));
	map(vgmplay_device::A_OKIM6258_1 + 1, vgmplay_device::A_OKIM6295_1 + 1).w(m_okim6258[1], FUNC(okim6258_device::data_w));
	map(vgmplay_device::A_OKIM6295_0, vgmplay_device::A_OKIM6295_0).w(m_okim6295[0], FUNC(okim6295_device::write));
	map(vgmplay_device::A_OKIM6295_0 + 0x8, vgmplay_device::A_OKIM6295_0 + 0xb).w(FUNC(vgmplay_state::okim6295_clock_w<0>));
	map(vgmplay_device::A_OKIM6295_0 + 0xc, vgmplay_device::A_OKIM6295_0 + 0xc).w(FUNC(vgmplay_state::okim6295_pin7_w<0>));
	map(vgmplay_device::A_OKIM6295_0 + 0xe, vgmplay_device::A_OKIM6295_0 + 0xe).w("vgmplay", FUNC(vgmplay_device::okim6295_nmk112_enable_w<0>));
	map(vgmplay_device::A_OKIM6295_0 + 0xf, vgmplay_device::A_OKIM6295_0 + 0xf).w("vgmplay", FUNC(vgmplay_device::okim6295_bank_w<0>));
	map(vgmplay_device::A_OKIM6295_0 + 0x10, vgmplay_device::A_OKIM6295_0 + 0x13).w("vgmplay", FUNC(vgmplay_device::okim6295_nmk112_bank_w<0>));
	map(vgmplay_device::A_OKIM6295_1, vgmplay_device::A_OKIM6295_1).w(m_okim6295[1], FUNC(okim6295_device::write));
	map(vgmplay_device::A_OKIM6295_1 + 0x8, vgmplay_device::A_OKIM6295_1 + 0xb).w(FUNC(vgmplay_state::okim6295_clock_w<1>));
	map(vgmplay_device::A_OKIM6295_1 + 0xc, vgmplay_device::A_OKIM6295_1 + 0xc).w(FUNC(vgmplay_state::okim6295_pin7_w<1>));
	map(vgmplay_device::A_OKIM6295_1 + 0xe, vgmplay_device::A_OKIM6295_1 + 0xe).w("vgmplay", FUNC(vgmplay_device::okim6295_nmk112_enable_w<1>));
	map(vgmplay_device::A_OKIM6295_1 + 0xf, vgmplay_device::A_OKIM6295_1 + 0xf).w("vgmplay", FUNC(vgmplay_device::okim6295_bank_w<1>));
	map(vgmplay_device::A_OKIM6295_1 + 0x10, vgmplay_device::A_OKIM6295_1 + 0x13).w("vgmplay", FUNC(vgmplay_device::okim6295_nmk112_bank_w<1>));
	map(vgmplay_device::A_K051649_0, vgmplay_device::A_K051649_0 + 0xf).w(FUNC(vgmplay_state::scc_w<0>));
	map(vgmplay_device::A_K051649_1, vgmplay_device::A_K051649_1 + 0xf).w(FUNC(vgmplay_state::scc_w<1>));
	map(vgmplay_device::A_K054539_0, vgmplay_device::A_K054539_0 + 0x22f).w(m_k054539[0], FUNC(k054539_device::write));
	map(vgmplay_device::A_K054539_1, vgmplay_device::A_K054539_1 + 0x22f).w(m_k054539[1], FUNC(k054539_device::write));
	map(vgmplay_device::A_C6280_0, vgmplay_device::A_C6280_0 + 0xf).w(m_c6280[0], FUNC(c6280_device::c6280_w));
	map(vgmplay_device::A_C6280_1, vgmplay_device::A_C6280_1 + 0xf).w(m_c6280[1], FUNC(c6280_device::c6280_w));
	// TODO: c140
	map(vgmplay_device::A_K053260_0, vgmplay_device::A_K053260_0 + 0x2f).w(m_k053260[0], FUNC(k053260_device::write));
	map(vgmplay_device::A_K053260_1, vgmplay_device::A_K053260_1 + 0x2f).w(m_k053260[1], FUNC(k053260_device::write));
	map(vgmplay_device::A_POKEY_0, vgmplay_device::A_POKEY_0 + 0xf).w(m_pokey[0], FUNC(pokey_device::write));
	map(vgmplay_device::A_POKEY_1, vgmplay_device::A_POKEY_1 + 0xf).w(m_pokey[1], FUNC(pokey_device::write));
	map(vgmplay_device::A_QSOUND, vgmplay_device::A_QSOUND + 0x2).w(m_qsound, FUNC(qsound_device::qsound_w));
	// TODO: scsp
	map(vgmplay_device::A_WSWAN_0, vgmplay_device::A_WSWAN_0 + 0xff).w(m_wswan[0], FUNC(wswan_sound_device::port_w));
	map(vgmplay_device::A_WSWAN_1, vgmplay_device::A_WSWAN_1 + 0xff).w(m_wswan[1], FUNC(wswan_sound_device::port_w));
	map(vgmplay_device::A_VSU_VUE_0, vgmplay_device::A_VSU_VUE_0 + 0x5ff).w(m_vsu_vue[0], FUNC(vboysnd_device::write));
	map(vgmplay_device::A_VSU_VUE_1, vgmplay_device::A_VSU_VUE_1 + 0x5ff).w(m_vsu_vue[1], FUNC(vboysnd_device::write));
	map(vgmplay_device::A_SAA1099_0, vgmplay_device::A_SAA1099_0 + 1).w(m_saa1099[0], FUNC(saa1099_device::write));
	map(vgmplay_device::A_SAA1099_1, vgmplay_device::A_SAA1099_1 + 1).w(m_saa1099[1], FUNC(saa1099_device::write));
	map(vgmplay_device::A_ES5503_0, vgmplay_device::A_ES5503_0 + 0xe2).w(m_es5503[0], FUNC(es5503_device::write));
	map(vgmplay_device::A_ES5503_RAM_0, vgmplay_device::A_ES5503_0 + 0x1ffff).ram().share("es5503_ram.0");
	map(vgmplay_device::A_ES5503_1, vgmplay_device::A_ES5503_1 + 0xe2).w(m_es5503[1], FUNC(es5503_device::write));
	map(vgmplay_device::A_ES5503_RAM_1, vgmplay_device::A_ES5503_1 + 0x1ffff).ram().share("es5503_ram.1");
	// TODO: es5505
	map(vgmplay_device::A_X1_010_0, vgmplay_device::A_X1_010_0 + 0x1fff).w(m_x1_010[0], FUNC(x1_010_device::write));
	map(vgmplay_device::A_X1_010_1, vgmplay_device::A_X1_010_1 + 0x1fff).w(m_x1_010[1], FUNC(x1_010_device::write));
	map(vgmplay_device::A_GA20_0, vgmplay_device::A_GA20_0 + 0x1f).w(m_ga20[0], FUNC(iremga20_device::irem_ga20_w));
	map(vgmplay_device::A_GA20_1, vgmplay_device::A_GA20_1 + 0x1f).w(m_ga20[1], FUNC(iremga20_device::irem_ga20_w));
}

void vgmplay_state::soundchips16_map(address_map &map)
{
	map(vgmplay_device::A_C352_0, vgmplay_device::A_C352_0 + 0x7fff).w(m_c352[0], FUNC(c352_device::write));
	map(vgmplay_device::A_C352_1, vgmplay_device::A_C352_1 + 0x7fff).w(m_c352[1], FUNC(c352_device::write));
	map(vgmplay_device::A_32X_PWM, vgmplay_device::A_32X_PWM + 0xf).w(m_sega32x, FUNC(sega_32x_device::_32x_pwm_w));
}

template<int Chip>
void vgmplay_state::segapcm_map(address_map &map)
{
	map(0, 0x1fffff).r("vgmplay", FUNC(vgmplay_device::segapcm_rom_r<Chip>));
}

template<int Chip>
void vgmplay_state::rf5c68_map(address_map &map)
{
	map(0, 0xffff).ram().share(Chip ? "rf5c68_ram.1" : "rf5c68_ram.0");
}

template<int Chip>
void vgmplay_state::ymf278b_map(address_map &map)
{
	map(0, 0x3fffff).r("vgmplay", FUNC(vgmplay_device::ymf278b_rom_r<Chip>));
}

template<int Chip>
void vgmplay_state::ymf271_map(address_map &map)
{
	map(0, 0x7fffff).r("vgmplay", FUNC(vgmplay_device::ymf271_rom_r<Chip>));
}

template<int Chip>
void vgmplay_state::ymz280b_map(address_map &map)
{
	map(0, 0xffffff).r("vgmplay", FUNC(vgmplay_device::ymz280b_rom_r<Chip>));
}

template<int Chip>
void vgmplay_state::nescpu_map(address_map &map)
{
	map(0, 0xffff).ram().share(Chip ? "nesapu_ram.1" : "nesapu_ram.0");
}

template<int Chip>
void vgmplay_state::multipcm_map(address_map &map)
{
	map(0, 0x3fffff).r("vgmplay", FUNC(vgmplay_device::multipcm_rom_r<Chip>));
}

template<int Chip>
void vgmplay_state::okim6295_map(address_map &map)
{
	map(0, 0x3ffff).r("vgmplay", FUNC(vgmplay_device::okim6295_rom_r<Chip>));
}

template<int Chip>
void vgmplay_state::k054539_map(address_map &map)
{
	map(0, 0xffffff).r("vgmplay", FUNC(vgmplay_device::k054539_rom_r<Chip>));
}

template<int Chip>
void vgmplay_state::k053260_map(address_map &map)
{
	map(0, 0x1fffff).r("vgmplay", FUNC(vgmplay_device::k053260_rom_r<Chip>));
}

template<int Chip>
void vgmplay_state::qsound_map(address_map &map)
{
	map(0, 0xffffff).r("vgmplay", FUNC(vgmplay_device::qsound_rom_r<Chip>));
}

template<int Chip>
void vgmplay_state::es5503_map(address_map &map)
{
	map(0, 0x1ffff).ram().share(Chip ? "es5503_ram.1" : "es5503_ram.0");
}

template<int Chip>
void vgmplay_state::es5505_map(address_map &map)
{
	map(0, 0xffffff).r("vgmplay", FUNC(vgmplay_device::es5505_rom_r<Chip>));
}

template<int Chip>
void vgmplay_state::x1_010_map(address_map &map)
{
	map(0, 0xfffff).r("vgmplay", FUNC(vgmplay_device::x1_010_rom_r<Chip>));
}

template<int Chip>
void vgmplay_state::c352_map(address_map &map)
{
	map(0, 0xffffff).r("vgmplay", FUNC(vgmplay_device::c352_rom_r<Chip>));
}

template<int Chip>
void vgmplay_state::ga20_map(address_map &map)
{
	map(0, 0xfffff).r("vgmplay", FUNC(vgmplay_device::ga20_rom_r<Chip>));
}

template<int Chip>
void vgmplay_state::rf5c164_map(address_map &map)
{
	map(0, 0xffff).ram().share("rf5c164_ram");
}

MACHINE_CONFIG_START(vgmplay_state::vgmplay)
	VGMPLAY(config, m_vgmplay, 44100);
	m_vgmplay->set_addrmap(AS_PROGRAM, &vgmplay_state::file_map);
	m_vgmplay->set_addrmap(AS_IO, &vgmplay_state::soundchips_map);
	m_vgmplay->set_addrmap(AS_IO16, &vgmplay_state::soundchips16_map);

	MCFG_QUICKLOAD_ADD("quickload", vgmplay_state, load_file, "vgm,vgz", 0)
	MCFG_QUICKLOAD_INTERFACE("vgm_quik")

	MCFG_SOFTWARE_LIST_ADD("vgm_list", "vgmplay")

	config.set_default_layout(layout_vgmplay);

	SPEAKER(config, "lspeaker").front_left();
	SPEAKER(config, "rspeaker").front_right();

	SN76496(config, m_sn76496[0], 0);
	m_sn76496[0]->add_route(0, "lspeaker", 0.5);
	m_sn76496[0]->add_route(0, "rspeaker", 0.5);

	SN76496(config, m_sn76496[1], 0);
	m_sn76496[1]->add_route(0, "lspeaker", 0.5);
	m_sn76496[1]->add_route(0, "rspeaker", 0.5);

	YM2413(config, m_ym2413[0], 0);
	m_ym2413[0]->add_route(ALL_OUTPUTS, "lspeaker", 1);
	m_ym2413[0]->add_route(ALL_OUTPUTS, "rspeaker", 1);

	YM2413(config, m_ym2413[1], 0);
	m_ym2413[1]->add_route(0, "lspeaker", 1);
	m_ym2413[1]->add_route(1, "rspeaker", 1);

	YM2612(config, m_ym2612[0], 0);
	m_ym2612[0]->add_route(0, "lspeaker", 1);
	m_ym2612[0]->add_route(1, "rspeaker", 1);

	YM2612(config, m_ym2612[1], 0);
	m_ym2612[1]->add_route(0, "lspeaker", 1);
	m_ym2612[1]->add_route(1, "rspeaker", 1);

	YM2151(config, m_ym2151[0], 0);
	m_ym2151[0]->add_route(0, "lspeaker", 1);
	m_ym2151[0]->add_route(1, "rspeaker", 1);

	YM2151(config, m_ym2151[1], 0);
	m_ym2151[1]->add_route(0, "lspeaker", 1);
	m_ym2151[1]->add_route(1, "rspeaker", 1);

	SEGAPCM(config, m_segapcm[0], 0);
	m_segapcm[0]->set_addrmap(0, &vgmplay_state::segapcm_map<0>);
	m_segapcm[0]->add_route(0, "lspeaker", 1);
	m_segapcm[0]->add_route(1, "rspeaker", 1);

	SEGAPCM(config, m_segapcm[1], 0);
	m_segapcm[1]->set_addrmap(0, &vgmplay_state::segapcm_map<1>);
	m_segapcm[1]->add_route(0, "lspeaker", 1);
	m_segapcm[1]->add_route(1, "rspeaker", 1);

	RF5C68(config, m_rf5c68, 0);
	m_rf5c68->set_addrmap(0, &vgmplay_state::rf5c68_map<0>);
	m_rf5c68->add_route(0, "lspeaker", 1);
	m_rf5c68->add_route(1, "rspeaker", 1);

	// TODO: prevent error.log spew
	YM2203(config, m_ym2203[0], 0);
	m_ym2203[0]->add_route(ALL_OUTPUTS, "lspeaker", 0.25);
	m_ym2203[0]->add_route(ALL_OUTPUTS, "rspeaker", 0.25);

	YM2203(config, m_ym2203[1], 0);
	m_ym2203[1]->add_route(ALL_OUTPUTS, "lspeaker", 0.25);
	m_ym2203[1]->add_route(ALL_OUTPUTS, "rspeaker", 0.25);

	// TODO: prevent error.log spew
	YM2608(config, m_ym2608[0], 0);
	m_ym2608[0]->add_route(ALL_OUTPUTS, "lspeaker", 1);
	m_ym2608[0]->add_route(ALL_OUTPUTS, "rspeaker", 1);

	YM2608(config, m_ym2608[1], 0);
	m_ym2608[1]->add_route(ALL_OUTPUTS, "lspeaker", 1);
	m_ym2608[1]->add_route(ALL_OUTPUTS, "rspeaker", 1);

	// TODO: prevent error.log spew
	YM2610(config, m_ym2610[0], 0);
	m_ym2610[0]->add_route(0, "lspeaker", 0.25);
	m_ym2610[0]->add_route(0, "rspeaker", 0.25);
	m_ym2610[0]->add_route(1, "lspeaker", 0.50);
	m_ym2610[0]->add_route(2, "rspeaker", 0.50);

	YM2610(config, m_ym2610[1], 0);
	m_ym2610[1]->add_route(0, "lspeaker", 0.25);
	m_ym2610[1]->add_route(0, "rspeaker", 0.25);
	m_ym2610[1]->add_route(1, "lspeaker", 0.50);
	m_ym2610[1]->add_route(2, "rspeaker", 0.50);

	YM3812(config, m_ym3812[0], 0);
	m_ym3812[0]->add_route(ALL_OUTPUTS, "lspeaker", 0.5);
	m_ym3812[0]->add_route(ALL_OUTPUTS, "rspeaker", 0.5);

	YM3812(config, m_ym3812[1], 0);
	m_ym3812[1]->add_route(ALL_OUTPUTS, "lspeaker", 0.5);
	m_ym3812[1]->add_route(ALL_OUTPUTS, "rspeaker", 0.5);

	YM3526(config, m_ym3526[0], 0);
	m_ym3526[0]->add_route(ALL_OUTPUTS, "lspeaker", 0.5);
	m_ym3526[0]->add_route(ALL_OUTPUTS, "rspeaker", 0.5);

	YM3526(config, m_ym3526[1], 0);
	m_ym3526[1]->add_route(ALL_OUTPUTS, "lspeaker", 0.5);
	m_ym3526[1]->add_route(ALL_OUTPUTS, "rspeaker", 0.5);

	Y8950(config, m_y8950[0], 0);
	m_y8950[0]->add_route(ALL_OUTPUTS, "lspeaker", 0.40);
	m_y8950[0]->add_route(ALL_OUTPUTS, "rspeaker", 0.40);

	Y8950(config, m_y8950[1], 0);
	m_y8950[1]->add_route(ALL_OUTPUTS, "lspeaker", 0.40);
	m_y8950[1]->add_route(ALL_OUTPUTS, "rspeaker", 0.40);

	YMF262(config, m_ymf262[0], 0);
	m_ymf262[0]->add_route(ALL_OUTPUTS, "lspeaker", 1.00);
	m_ymf262[0]->add_route(ALL_OUTPUTS, "rspeaker", 1.00);

	YMF262(config, m_ymf262[1], 0);
	m_ymf262[1]->add_route(ALL_OUTPUTS, "lspeaker", 1.00);
	m_ymf262[1]->add_route(ALL_OUTPUTS, "rspeaker", 1.00);

	// TODO: prevent error.log spew
	YMF278B(config, m_ymf278b[0], 0);
	m_ymf278b[0]->set_addrmap(0, &vgmplay_state::ymf278b_map<0>);
	m_ymf278b[0]->add_route(ALL_OUTPUTS, "lspeaker", 0.25);
	m_ymf278b[0]->add_route(ALL_OUTPUTS, "rspeaker", 0.25);

	YMF278B(config, m_ymf278b[1], 0);
	m_ymf278b[1]->set_addrmap(0, &vgmplay_state::ymf278b_map<1>);
	m_ymf278b[1]->add_route(ALL_OUTPUTS, "lspeaker", 0.25);
	m_ymf278b[1]->add_route(ALL_OUTPUTS, "rspeaker", 0.25);

	YMF271(config, m_ymf271[0], 0);
	m_ymf271[0]->set_addrmap(0, &vgmplay_state::ymf271_map<0>);
	m_ymf271[0]->add_route(ALL_OUTPUTS, "lspeaker", 0.25);
	m_ymf271[0]->add_route(ALL_OUTPUTS, "rspeaker", 0.25);

	YMF271(config, m_ymf271[1], 0);
	m_ymf271[1]->set_addrmap(0, &vgmplay_state::ymf271_map<0>);
	m_ymf271[1]->add_route(ALL_OUTPUTS, "lspeaker", 0.25);
	m_ymf271[1]->add_route(ALL_OUTPUTS, "rspeaker", 0.25);

	// TODO: prevent error.log spew
	YMZ280B(config, m_ymz280b[0], 0);
	m_ymz280b[0]->set_addrmap(0, &vgmplay_state::ymz280b_map<0>);
	m_ymz280b[0]->add_route(ALL_OUTPUTS, "lspeaker", 0.25);
	m_ymz280b[0]->add_route(ALL_OUTPUTS, "rspeaker", 0.25);

	YMZ280B(config, m_ymz280b[1], 0);
	m_ymz280b[1]->set_addrmap(0, &vgmplay_state::ymz280b_map<1>);
	m_ymz280b[1]->add_route(ALL_OUTPUTS, "lspeaker", 0.25);
	m_ymz280b[1]->add_route(ALL_OUTPUTS, "rspeaker", 0.25);

	RF5C164(config, m_rf5c164, 0);
	m_rf5c164->set_addrmap(0, &vgmplay_state::rf5c164_map<0>);
	m_rf5c164->add_route(0, "lspeaker", 1);
	m_rf5c164->add_route(1, "rspeaker", 1);

	/// TODO: rewrite to generate audio without using DAC devices
	SEGA_32X_NTSC(config, m_sega32x, 0, "sega32x_maincpu", "sega32x_scanline_timer");
	m_sega32x->set_palette_tag("sega32x_palette");

	auto& sega32x_maincpu(M68000(config, "sega32x_maincpu", 0));
	sega32x_maincpu.set_disable();

	TIMER(config, "sega32x_scanline_timer", 0);

	PALETTE(config, "sega32x_palette", 0xc0 * 2);

	dynamic_cast<cpu_device *>(config.device_find(m_sega32x, "32x_master_sh2"))->set_disable();
	dynamic_cast<cpu_device *>(config.device_find(m_sega32x, "32x_slave_sh2"))->set_disable();

	// TODO: prevent error.log spew
	AY8910(config, m_ay8910[0], 0);
	m_ay8910[0]->add_route(ALL_OUTPUTS, "lspeaker", 0.33);
	m_ay8910[0]->add_route(ALL_OUTPUTS, "rspeaker", 0.33);

	AY8910(config, m_ay8910[1], 0);
	m_ay8910[1]->add_route(ALL_OUTPUTS, "lspeaker", 0.33);
	m_ay8910[1]->add_route(ALL_OUTPUTS, "rspeaker", 0.33);

	DMG_APU(config, m_dmg[0], 0);
	m_dmg[0]->add_route(0, "lspeaker", 1);
	m_dmg[0]->add_route(0, "rspeaker", 1);

	DMG_APU(config, m_dmg[1], 0);
	m_dmg[1]->add_route(0, "lspeaker", 1);
	m_dmg[1]->add_route(0, "rspeaker", 1);

	N2A03(config, m_nescpu[0], 0);
	m_nescpu[0]->set_addrmap(AS_PROGRAM, &vgmplay_state::nescpu_map<0>);
	m_nescpu[0]->set_disable();

	auto *nesapu_0(dynamic_cast<device_sound_interface *>(config.device_find(m_nescpu[0], "nesapu")));
	nesapu_0->reset_routes();
	nesapu_0->add_route(ALL_OUTPUTS, ":lspeaker", 0.50);
	nesapu_0->add_route(ALL_OUTPUTS, ":rspeaker", 0.50);

	N2A03(config, m_nescpu[1], 0);
	m_nescpu[1]->set_addrmap(AS_PROGRAM, &vgmplay_state::nescpu_map<1>);
	m_nescpu[1]->set_disable();

	auto *nesapu_1(dynamic_cast<device_sound_interface *>(config.device_find(m_nescpu[1], "nesapu")));
	nesapu_1->reset_routes();
	nesapu_1->add_route(ALL_OUTPUTS, ":lspeaker", 0.50);
	nesapu_1->add_route(ALL_OUTPUTS, ":rspeaker", 0.50);

	MULTIPCM(config, m_multipcm[0], 0);
	m_multipcm[0]->set_addrmap(0, &vgmplay_state::multipcm_map<0>);
	m_multipcm[0]->add_route(0, "lspeaker", 1);
	m_multipcm[0]->add_route(1, "rspeaker", 1);

	MULTIPCM(config, m_multipcm[1], 0);
	m_multipcm[1]->set_addrmap(0, &vgmplay_state::multipcm_map<1>);
	m_multipcm[1]->add_route(0, "lspeaker", 1);
	m_multipcm[1]->add_route(1, "rspeaker", 1);

	UPD7759(config, m_upd7759[0], 0);
	m_upd7759[0]->add_route(ALL_OUTPUTS, "lspeaker", 1.0);
	m_upd7759[0]->add_route(ALL_OUTPUTS, "rspeaker", 1.0);

	UPD7759(config, m_upd7759[1], 0);
	m_upd7759[1]->add_route(ALL_OUTPUTS, "lspeaker", 1.0);
	m_upd7759[1]->add_route(ALL_OUTPUTS, "rspeaker", 1.0);

	OKIM6258(config, m_okim6258[0], 0);
	m_okim6258[0]->add_route(ALL_OUTPUTS, "lspeaker", 0.5);
	m_okim6258[0]->add_route(ALL_OUTPUTS, "rspeaker", 0.5);

	OKIM6258(config, m_okim6258[1], 0);
	m_okim6258[1]->add_route(ALL_OUTPUTS, "lspeaker", 0.5);
	m_okim6258[1]->add_route(ALL_OUTPUTS, "rspeaker", 0.5);

	OKIM6295(config, m_okim6295[0], 0, okim6295_device::PIN7_HIGH);
	m_okim6295[0]->set_addrmap(0, &vgmplay_state::okim6295_map<0>);
	m_okim6295[0]->add_route(ALL_OUTPUTS, "lspeaker", 0.25);
	m_okim6295[0]->add_route(ALL_OUTPUTS, "rspeaker", 0.25);

	OKIM6295(config, m_okim6295[1], 0, okim6295_device::PIN7_HIGH);
	m_okim6295[1]->set_addrmap(0, &vgmplay_state::okim6295_map<1>);
	m_okim6295[1]->add_route(ALL_OUTPUTS, "lspeaker", 0.25);
	m_okim6295[1]->add_route(ALL_OUTPUTS, "rspeaker", 0.25);

	K051649(config, m_k051649[0], 0);
	m_k051649[0]->add_route(ALL_OUTPUTS, "lspeaker", 0.33);
	m_k051649[0]->add_route(ALL_OUTPUTS, "rspeaker", 0.33);

	K051649(config, m_k051649[1], 0);
	m_k051649[1]->add_route(ALL_OUTPUTS, "lspeaker", 0.33);
	m_k051649[1]->add_route(ALL_OUTPUTS, "rspeaker", 0.33);

	K054539(config, m_k054539[0], 0);
	m_k054539[0]->set_addrmap(0, &vgmplay_state::k054539_map<0>);
	m_k054539[0]->add_route(0, "lspeaker", 1);
	m_k054539[0]->add_route(1, "rspeaker", 1);

	K054539(config, m_k054539[1], 0);
	m_k054539[1]->set_addrmap(0, &vgmplay_state::k054539_map<1>);
	m_k054539[1]->add_route(0, "lspeaker", 1);
	m_k054539[1]->add_route(1, "rspeaker", 1);

	// TODO: prevent error.log spew
	H6280(config, m_h6280[0], 0);
	m_h6280[0]->set_disable();

	C6280(config, m_c6280[0], 0);
	m_c6280[0]->set_devicecpu_tag("h6280.0");
	m_c6280[0]->add_route(0, "lspeaker", 1);
	m_c6280[0]->add_route(1, "rspeaker", 1);

	H6280(config, m_h6280[1], 0);
	m_h6280[1]->set_disable();

	C6280(config, m_c6280[1], 0);
	m_c6280[1]->set_devicecpu_tag("h6280.1");
	m_c6280[1]->add_route(0, "lspeaker", 1);
	m_c6280[1]->add_route(1, "rspeaker", 1);

	C140(config, m_c140[0], 0);
	m_c140[0]->add_route(0, "lspeaker", 0.50);
	m_c140[0]->add_route(1, "rspeaker", 0.50);

	C140(config, m_c140[1], 0);
	m_c140[1]->add_route(0, "lspeaker", 0.50);
	m_c140[1]->add_route(1, "rspeaker", 0.50);

	K053260(config, m_k053260[0], 0);
	m_k053260[0]->set_addrmap(0, &vgmplay_state::k053260_map<0>);
	m_k053260[0]->add_route(0, "lspeaker", 1);
	m_k053260[0]->add_route(1, "rspeaker", 1);

	K053260(config, m_k053260[1], 0);
	m_k053260[1]->set_addrmap(0, &vgmplay_state::k053260_map<1>);
	m_k053260[1]->add_route(0, "lspeaker", 1);
	m_k053260[1]->add_route(1, "rspeaker", 1);

	POKEY(config, m_pokey[0], 0);
	m_pokey[0]->add_route(ALL_OUTPUTS, "lspeaker", 0.5);
	m_pokey[0]->add_route(ALL_OUTPUTS, "rspeaker", 0.5);

	POKEY(config, m_pokey[1], 0);
	m_pokey[1]->add_route(ALL_OUTPUTS, "lspeaker", 0.5);
	m_pokey[1]->add_route(ALL_OUTPUTS, "rspeaker", 0.5);

	QSOUND(config, m_qsound, 0);
	m_qsound->set_addrmap(0, &vgmplay_state::qsound_map<0>);
	m_qsound->add_route(0, "lspeaker", 1);
	m_qsound->add_route(1, "rspeaker", 1);

	SCSP(config, m_scsp[0], 0);
	m_scsp[0]->add_route(0, "lspeaker", 1);
	m_scsp[0]->add_route(1, "rspeaker", 1);

	SCSP(config, m_scsp[1], 0);
	m_scsp[1]->add_route(0, "lspeaker", 1);
	m_scsp[1]->add_route(1, "rspeaker", 1);

	// TODO: stop wonderswan using machine().sample_rate()
	WSWAN_SND(config, m_wswan[0], 0);
	m_wswan[0]->add_route(0, "lspeaker", 0.50);
	m_wswan[0]->add_route(1, "rspeaker", 0.50);

	WSWAN_SND(config, m_wswan[1], 0);
	m_wswan[1]->add_route(0, "lspeaker", 0.50);
	m_wswan[1]->add_route(1, "rspeaker", 0.50);

	VBOYSND(config, m_vsu_vue[0], 0);
	m_vsu_vue[0]->add_route(0, "lspeaker", 1.0);
	m_vsu_vue[0]->add_route(1, "rspeaker", 1.0);

	VBOYSND(config, m_vsu_vue[1], 0);
	m_vsu_vue[1]->add_route(0, "lspeaker", 1.0);
	m_vsu_vue[1]->add_route(1, "rspeaker", 1.0);

	SAA1099(config, m_saa1099[0], 0);
	m_saa1099[0]->add_route(ALL_OUTPUTS, "lspeaker", 0.5);
	m_saa1099[0]->add_route(ALL_OUTPUTS, "rspeaker", 0.5);

	SAA1099(config, m_saa1099[1], 0);
	m_saa1099[1]->add_route(ALL_OUTPUTS, "lspeaker", 0.5);
	m_saa1099[1]->add_route(ALL_OUTPUTS, "rspeaker", 0.5);

	ES5503(config, m_es5503[0], 0);
	m_es5503[0]->set_channels(2);
	m_es5503[0]->set_addrmap(0, &vgmplay_state::es5503_map<0>);
	m_es5503[0]->add_route(ALL_OUTPUTS, "lspeaker", 0.5);
	m_es5503[0]->add_route(ALL_OUTPUTS, "rspeaker", 0.5);

	ES5503(config, m_es5503[1], 0);
	m_es5503[1]->set_channels(2);
	m_es5503[1]->set_addrmap(0, &vgmplay_state::es5503_map<1>);
	m_es5503[1]->add_route(ALL_OUTPUTS, "lspeaker", 0.5);
	m_es5503[1]->add_route(ALL_OUTPUTS, "rspeaker", 0.5);

	ES5505(config, m_es5505[0], 0);
	// TODO m_es5505[0]->set_addrmap(0, &vgmplay_state::es5505_map<0>);
	m_es5505[0]->add_route(ALL_OUTPUTS, "lspeaker", 0.5);
	m_es5505[0]->add_route(ALL_OUTPUTS, "rspeaker", 0.5);

	ES5505(config, m_es5505[1], 0);
	// TODO m_es5505[1]->set_addrmap(0, &vgmplay_state::es5505_map<1>);
	m_es5505[1]->add_route(ALL_OUTPUTS, "lspeaker", 0.5);
	m_es5505[1]->add_route(ALL_OUTPUTS, "rspeaker", 0.5);

	X1_010(config, m_x1_010[0], 0);
	m_x1_010[0]->set_addrmap(0, &vgmplay_state::x1_010_map<0>);
	m_x1_010[0]->add_route(0, "lspeaker", 1);
	m_x1_010[0]->add_route(1, "rspeaker", 1);

	X1_010(config, m_x1_010[1], 0);
	m_x1_010[1]->set_addrmap(0, &vgmplay_state::x1_010_map<1>);
	m_x1_010[1]->add_route(0, "lspeaker", 1);
	m_x1_010[1]->add_route(1, "rspeaker", 1);

	C352(config, m_c352[0], 0, 1);
	m_c352[0]->set_addrmap(0, &vgmplay_state::c352_map<0>);
	m_c352[0]->add_route(0, "lspeaker", 1);
	m_c352[0]->add_route(1, "rspeaker", 1);

	C352(config, m_c352[1], 0, 1);
	m_c352[1]->set_addrmap(0, &vgmplay_state::c352_map<1>);
	m_c352[1]->add_route(0, "lspeaker", 1);
	m_c352[1]->add_route(1, "rspeaker", 1);

	IREMGA20(config, m_ga20[0], 0);
	m_ga20[0]->set_addrmap(0, &vgmplay_state::ga20_map<0>);
	m_ga20[0]->add_route(0, "lspeaker", 1);
	m_ga20[0]->add_route(1, "rspeaker", 1);

	IREMGA20(config, m_ga20[1], 0);
	m_ga20[1]->set_addrmap(0, &vgmplay_state::ga20_map<1>);
	m_ga20[1]->add_route(0, "lspeaker", 1);
	m_ga20[1]->add_route(1, "rspeaker", 1);
MACHINE_CONFIG_END

ROM_START( vgmplay )
	// TODO: change sound cores to device_rom_interface
	ROM_REGION( 0x80000, "ym2608.0", ROMREGION_ERASE00 )
	ROM_REGION( 0x80000, "ym2608.1", ROMREGION_ERASE00 )
	ROM_REGION( 0x80000, "ym2610.0", ROMREGION_ERASE00 )
	ROM_REGION( 0x80000, "ym2610.1", ROMREGION_ERASE00 )
	ROM_REGION( 0x80000, "y8950.0", ROMREGION_ERASE00 )
	ROM_REGION( 0x80000, "y8950.1", ROMREGION_ERASE00 )
	ROM_REGION( 0x80000, "upd7759.0", ROMREGION_ERASE00 )
	ROM_REGION( 0x80000, "upd7759.1", ROMREGION_ERASE00 )
	ROM_REGION( 0x80000, "c140.0", ROMREGION_ERASE00 )
	ROM_REGION( 0x80000, "c141.1", ROMREGION_ERASE00 )
	ROM_REGION( 0x80000, "scsp", ROMREGION_ERASE00 )
	// TODO: split up 32x to remove dependencies
	ROM_REGION( 0x4000, "master", ROMREGION_ERASE00 )
	ROM_REGION( 0x4000, "slave", ROMREGION_ERASE00 )
	ROM_REGION( 0x400000, "gamecart", ROMREGION_ERASE00 )
	ROM_REGION( 0x400000, "gamecart_sh2", ROMREGION_ERASE00 )
ROM_END

CONS( 2016, vgmplay, 0, 0, vgmplay, vgmplay, vgmplay_state, empty_init, "MAME", "VGM player", MACHINE_CLICKABLE_ARTWORK )<|MERGE_RESOLUTION|>--- conflicted
+++ resolved
@@ -2205,7 +2205,6 @@
 		logerror("File version %x.%02x\n", version >> 8, version & 0xff);
 
 		uint32_t data_start = version >= 0x150 ? r32(0x34) + 0x34 : 0x40;
-<<<<<<< HEAD
 		int volbyte = version >= 0x160 && data_start >= 0x7d ? r8(0x7c) : 0;
 
 		if (volbyte == 0xc1) // 0x00~0xc0 0~192, 0xc1 -64, 0xc2~0xff -62~-1
@@ -2215,195 +2214,110 @@
 
 		float volume = powf(2.0f, float(volbyte) / float(0x20));
 
-		// Parse clocks
-		m_sn76496[0]->set_unscaled_clock(r32(0x0c) & ~0xc0000000);
-		m_sn76496[1]->set_unscaled_clock(r32(0x0c) & 0x40000000 ? r32(0x0c) & ~0xc0000000 : 0);
-		m_sn76496[0]->set_output_gain(ALL_OUTPUTS, (r32(0x0c) & ~0xc0000000) ? volume : 0.0f);
-		m_sn76496[1]->set_output_gain(ALL_OUTPUTS, (r32(0x0c) & 0x40000000) ? volume : 0.0f);
-=======
 		uint32_t extra_header_start = version >= 0x170 && data_start >= 0xc0 && r32(0xbc) ? r32(0xbc) + 0xbc : 0;
 		uint32_t header_size = extra_header_start ? extra_header_start : data_start;
 
 		// Parse clocks
 		m_sn76496[0]->set_unscaled_clock(r32(0x0c) & ~0xc0000000);
 		m_sn76496[1]->set_unscaled_clock((r32(0x0c) & 0x40000000) ? r32(0x0c) & ~0xc0000000 : 0);
-
->>>>>>> 0ef51bb6
+		m_sn76496[0]->set_output_gain(ALL_OUTPUTS, (r32(0x0c) & ~0xc0000000) ? volume : 0.0f);
+		m_sn76496[1]->set_output_gain(ALL_OUTPUTS, (r32(0x0c) & 0x40000000) ? volume : 0.0f);
+
 		if (r32(0x0c) & 0x80000000)
 			logerror("Warning: file requests an unsupported T6W28");
 
 		m_ym2413[0]->set_unscaled_clock(r32(0x10) & ~0x40000000);
-<<<<<<< HEAD
-		m_ym2413[1]->set_unscaled_clock(r32(0x10) & 0x40000000 ? r32(0x10) & ~0x40000000 : 0);
+		m_ym2413[1]->set_unscaled_clock((r32(0x10) & 0x40000000) ? r32(0x10) & ~0x40000000 : 0);
 		m_ym2413[0]->set_output_gain(ALL_OUTPUTS, (r32(0x10) & ~0x40000000) ? volume : 0.0f);
 		m_ym2413[1]->set_output_gain(ALL_OUTPUTS, (r32(0x10) & 0x40000000) ? volume : 0.0f);
 
 		m_ym2612[0]->set_unscaled_clock((version >= 0x110 ? r32(0x2c) : r32(0x10)) & ~0xc0000000);
-		m_ym2612[1]->set_unscaled_clock((version >= 0x110 ? r32(0x2c) : r32(0x10)) & 0x40000000 ? (version >= 0x110 ? r32(0x2c) : r32(0x10)) & ~0xc0000000 : 0);
+		m_ym2612[1]->set_unscaled_clock(((version >= 0x110 ? r32(0x2c) : r32(0x10)) & 0x40000000) ? (version >= 0x110 ? r32(0x2c) : r32(0x10)) & ~0xc0000000 : 0);
 		m_ym2612[0]->set_output_gain(ALL_OUTPUTS, ((version >= 0x110 ? r32(0x2c) : r32(0x10)) & ~0xc0000000) ? volume : 0.0f);
 		m_ym2612[1]->set_output_gain(ALL_OUTPUTS, ((version >= 0x110 ? r32(0x2c) : r32(0x10)) & 0x40000000) ? volume : 0.0f);
-=======
-		m_ym2413[1]->set_unscaled_clock((r32(0x10) & 0x40000000) ? r32(0x10) & ~0x40000000 : 0);
-
-		m_ym2612[0]->set_unscaled_clock((version >= 0x110 ? r32(0x2c) : r32(0x10)) & ~0xc0000000);
-		m_ym2612[1]->set_unscaled_clock(((version >= 0x110 ? r32(0x2c) : r32(0x10)) & 0x40000000) ? (version >= 0x110 ? r32(0x2c) : r32(0x10)) & ~0xc0000000 : 0);
->>>>>>> 0ef51bb6
 		if (version >= 0x110 && (r32(0x2c) & 0x80000000))
 			logerror("Warning: file requests an unsupported YM3438\n");
 
 		m_ym2151[0]->set_unscaled_clock((version >= 0x110 ? r32(0x30) : r32(0x10)) & ~0x40000000);
-<<<<<<< HEAD
-		m_ym2151[1]->set_unscaled_clock((version >= 0x110 ? r32(0x30) : r32(0x10)) & 0x40000000 ? (version >= 0x110 ? r32(0x30) : r32(0x10)) & ~0x40000000 : 0);
+		m_ym2151[1]->set_unscaled_clock(((version >= 0x110 ? r32(0x30) : r32(0x10)) & 0x40000000) ? (version >= 0x110 ? r32(0x30) : r32(0x10)) & ~0x40000000 : 0);
 		m_ym2151[0]->set_output_gain(ALL_OUTPUTS, ((version >= 0x110 ? r32(0x30) : r32(0x10)) & ~0x40000000) ? volume : 0.0f);
 		m_ym2151[1]->set_output_gain(ALL_OUTPUTS, ((version >= 0x110 ? r32(0x30) : r32(0x10)) & 0x40000000) ? volume : 0.0f);
 
-		m_segapcm->set_unscaled_clock(version >= 0x151 && data_start >= 0x3c ? r32(0x38) : 0);
-		m_segapcm->set_output_gain(ALL_OUTPUTS, version >= 0x151 && data_start >= 0x3c && r32(0x38) ? volume : 0.0f);
-		m_segapcm->set_bank(version >= 0x151 && data_start >= 0x40 ? r32(0x3c) : 0);
-
-		m_rf5c68->set_unscaled_clock(version >= 0x151 && data_start >= 0x44 ? r32(0x40) : 0);
-		m_rf5c68->set_output_gain(ALL_OUTPUTS, version >= 0x151 && data_start >= 0x44 && r32(0x40) ? volume : 0.0f);
-
-		m_ym2203[0]->set_unscaled_clock(version >= 0x151 && data_start >= 0x48 ? r32(0x44) & ~0x40000000 : 0);
-		m_ym2203[1]->set_unscaled_clock(version >= 0x151 && data_start >= 0x48 && (r32(0x44) & 0x40000000) ? r32(0x44) & ~0x40000000 : 0);
-		m_ym2203[0]->set_output_gain(ALL_OUTPUTS, version >= 0x151 && data_start >= 0x48 && (r32(0x44) & ~0x40000000) ? volume : 0.0f);
-		m_ym2203[1]->set_output_gain(ALL_OUTPUTS, version >= 0x151 && data_start >= 0x48 && (r32(0x44) & 0x40000000) ? volume : 0.0f);
-
-		m_ym2608[0]->set_unscaled_clock(version >= 0x151 && data_start >= 0x4c ? r32(0x48) & ~0x40000000 : 0);
-		m_ym2608[1]->set_unscaled_clock(version >= 0x151 && data_start >= 0x4c && r32(0x48) & 0x40000000 ? r32(0x48) & ~0x40000000 : 0);
-		m_ym2608[0]->set_output_gain(ALL_OUTPUTS, version >= 0x151 && data_start >= 0x4c && (r32(0x48) & ~0x40000000) ? volume : 0.0f);
-		m_ym2608[1]->set_output_gain(ALL_OUTPUTS, version >= 0x151 && data_start >= 0x4c && (r32(0x48) & 0x40000000) ? volume : 0.0f);
-
-		m_ym2610[0]->set_unscaled_clock(version >= 0x151 && data_start >= 0x50 ? r32(0x4c) & ~0xc0000000 : 0);
-		m_ym2610[1]->set_unscaled_clock(version >= 0x151 && data_start >= 0x50 && r32(0x4c) & 0x40000000 ? r32(0x4c) & ~0xc0000000 : 0);
-		m_ym2610[0]->set_output_gain(ALL_OUTPUTS, version >= 0x151 && data_start >= 0x50 && (r32(0x4c) & ~0xc0000000) ? volume : 0.0f);
-		m_ym2610[1]->set_output_gain(ALL_OUTPUTS, version >= 0x151 && data_start >= 0x50 && (r32(0x4c) & 0x40000000) ? volume : 0.0f);
-		if (version >= 0x151 && data_start >= 0x50 && (r32(0x4c) & 0x80000000))
-			logerror("Warning: file requests an unsupported YM2610B\n");
-
-		m_ym3812[0]->set_unscaled_clock(version >= 0x151 && data_start >= 0x54 ? r32(0x50) & ~0xc0000000 : 0);
-		m_ym3812[1]->set_unscaled_clock(version >= 0x151 && data_start >= 0x54 && r32(0x50) & 0x40000000 ? r32(0x50) & ~0xc0000000 : 0);
-		m_ym3812[0]->set_output_gain(ALL_OUTPUTS, version >= 0x151 && data_start >= 0x54 && (r32(0x50) & ~0xc0000000) ? volume : 0.0f);
-		m_ym3812[1]->set_output_gain(ALL_OUTPUTS, version >= 0x151 && data_start >= 0x54 && (r32(0x50) & 0x40000000) ? volume : 0.0f);
-		if (version >= 0x151 && data_start >= 0x54 && (r32(0x50) & 0x80000000))
-			logerror("Warning: file requests an unsupported SoundBlaster Pro\n");
-
-		m_ym3526[0]->set_unscaled_clock(version >= 0x151 && data_start >= 0x58 ? r32(0x54) & ~0x40000000 : 0);
-		m_ym3526[1]->set_unscaled_clock(version >= 0x151 && data_start >= 0x58 && r32(0x54) & 0x40000000 ? r32(0x54) & ~0x40000000 : 0);
-		m_ym3526[0]->set_output_gain(ALL_OUTPUTS, version >= 0x151 && data_start >= 0x58 && (r32(0x54) & ~0x40000000) ? volume : 0.0f);
-		m_ym3526[1]->set_output_gain(ALL_OUTPUTS, version >= 0x151 && data_start >= 0x58 && (r32(0x54) & 0x40000000) ? volume : 0.0f);
-
-		m_y8950[0]->set_unscaled_clock(version >= 0x151 && data_start >= 0x5c ? r32(0x58) & ~0x40000000 : 0);
-		m_y8950[1]->set_unscaled_clock(version >= 0x151 && data_start >= 0x5c && r32(0x58) & 0x40000000 ? r32(0x58) & ~0x40000000 : 0);
-		m_y8950[0]->set_output_gain(ALL_OUTPUTS, version >= 0x151 && data_start >= 0x5c && (r32(0x58) & ~0x40000000) ? volume : 0.0f);
-		m_y8950[1]->set_output_gain(ALL_OUTPUTS, version >= 0x151 && data_start >= 0x5c && (r32(0x58) & 0x40000000) ? volume : 0.0f);
-
-		m_ymf262[0]->set_unscaled_clock(version >= 0x151 && data_start >= 0x60 ? r32(0x5c) & ~0x40000000 : 0);
-		m_ymf262[1]->set_unscaled_clock(version >= 0x151 && data_start >= 0x60 && r32(0x5c) & 0x40000000 ? r32(0x5c) & ~0x40000000 : 0);
-		m_ymf262[0]->set_output_gain(ALL_OUTPUTS, version >= 0x151 && data_start >= 0x60 && (r32(0x5c) & ~0x40000000) ? volume : 0.0f);
-		m_ymf262[1]->set_output_gain(ALL_OUTPUTS, version >= 0x151 && data_start >= 0x60 && (r32(0x5c) & 0x40000000) ? volume : 0.0f);
-
-		m_ymf278b[0]->set_unscaled_clock(version >= 0x151 && data_start >= 0x64 ? r32(0x60) & ~0x40000000 : 0);
-		m_ymf278b[1]->set_unscaled_clock(version >= 0x151 && data_start >= 0x64 && r32(0x60) & 0x40000000 ? r32(0x60) & ~0x40000000 : 0);
-		m_ymf278b[0]->set_output_gain(ALL_OUTPUTS, version >= 0x151 && data_start >= 0x64 && (r32(0x60) & ~0x40000000) ? volume : 0.0f);
-		m_ymf278b[1]->set_output_gain(ALL_OUTPUTS, version >= 0x151 && data_start >= 0x64 && (r32(0x60) & 0x40000000) ? volume : 0.0f);
-
-		m_ymf271[0]->set_unscaled_clock(version >= 0x151 && data_start >= 0x68 ? r32(0x64) & ~0x40000000 : 0);
-		m_ymf271[1]->set_unscaled_clock(version >= 0x151 && data_start >= 0x68 && r32(0x64) & 0x40000000 ? r32(0x64) & ~0x40000000 : 0);
-		m_ymf271[0]->set_output_gain(ALL_OUTPUTS, version >= 0x151 && data_start >= 0x68 && (r32(0x64) & ~0x40000000) ? volume : 0.0f);
-		m_ymf271[1]->set_output_gain(ALL_OUTPUTS, version >= 0x151 && data_start >= 0x68 && (r32(0x64) & 0x40000000) ? volume : 0.0f);
-
-		m_ymz280b[0]->set_unscaled_clock(version >= 0x151 && data_start >= 0x6c ? r32(0x68) & ~0x40000000 : 0);
-		m_ymz280b[1]->set_unscaled_clock(version >= 0x151 && data_start >= 0x6c && r32(0x68) & 0x40000000 ? r32(0x68) & ~0x40000000 : 0);
-		m_ymz280b[0]->set_output_gain(ALL_OUTPUTS, version >= 0x151 && data_start >= 0x6c && (r32(0x68) & ~0x40000000) ? volume : 0.0f);
-		m_ymz280b[1]->set_output_gain(ALL_OUTPUTS, version >= 0x151 && data_start >= 0x6c && (r32(0x68) & 0x40000000) ? volume : 0.0f);
-
-		m_rf5c164->set_unscaled_clock(version >= 0x151 && data_start >= 0x70 ? r32(0x6c) : 0);
-		m_rf5c164->set_output_gain(ALL_OUTPUTS, version >= 0x151 && data_start >= 0x70 && r32(0x6c) ? volume : 0.0f);
-
-		if(version >= 0x151 && data_start >= 0x74 && r32(0x70))
-			logerror("Warning: file requests an unsupported PWM\n");
-
-		m_ay8910[0]->set_unscaled_clock(version >= 0x151 && data_start >= 0x78 ? r32(0x74) & ~0x40000000 : 0);
-		m_ay8910[1]->set_unscaled_clock(version >= 0x151 && data_start >= 0x78 && (r32(0x74) & 0x40000000) ? r32(0x74) & ~0x40000000 : 0);
-		m_ay8910[0]->set_output_gain(ALL_OUTPUTS, version >= 0x151 && data_start >= 0x78 && (r32(0x74) & ~0x40000000) ? volume : 0.0f);
-		m_ay8910[1]->set_output_gain(ALL_OUTPUTS, version >= 0x151 && data_start >= 0x78 && (r32(0x74) & 0x40000000) ? volume : 0.0f);
-		m_ay8910[0]->set_psg_type(vgm_ay8910_type(version >= 0x151 && data_start >= 0x7c ? r8(0x78) : 0));
-		m_ay8910[1]->set_psg_type(vgm_ay8910_type(version >= 0x151 && data_start >= 0x7c ? r8(0x78) : 0));
-		m_ay8910[0]->set_flags(vgm_ay8910_flags(version >= 0x151 && data_start >= 0x7a ? r8(0x79) : 0));
-		m_ay8910[1]->set_flags(vgm_ay8910_flags(version >= 0x151 && data_start >= 0x7a ? r8(0x79) : 0));
-		m_ym2203[0]->set_flags(vgm_ay8910_flags(version >= 0x151 && data_start >= 0x7b ? r8(0x7a) : 0));
-		m_ym2203[1]->set_flags(vgm_ay8910_flags(version >= 0x151 && data_start >= 0x7b ? r8(0x7a) : 0));
-		m_ym2608[0]->set_flags(vgm_ay8910_flags(version >= 0x151 && data_start >= 0x7c ? r8(0x7b) : 0));
-		m_ym2608[1]->set_flags(vgm_ay8910_flags(version >= 0x151 && data_start >= 0x7c ? r8(0x7b) : 0));
-
-		m_dmg->set_unscaled_clock(version >= 0x161 && data_start >= 0x84 ? r32(0x80) & ~0x40000000 : 0);
-		m_dmg->set_output_gain(ALL_OUTPUTS, version >= 0x161 && data_start >= 0x84 && (r32(0x80) & ~0x40000000) ? volume : 0.0f);
-		if (version >= 0x161 && data_start >= 0x84 && (r32(0x80) & 0x40000000))
-			logerror("Warning: file requests an unsupported 2nd DMG\n");
-
-		m_nescpu->set_unscaled_clock(version >= 0x161 && data_start >= 0x88 ? r32(0x84) & ~0xc0000000 : 0);
-		m_nescpu->m_apu->set_output_gain(ALL_OUTPUTS, version >= 0x161 && data_start >= 0x88 && (r32(0x84) & ~0xc0000000) ? volume : 0.0f);
-		if (version >= 0x161 && data_start >= 0x88 && (r32(0x84) & 0x80000000))
-			logerror("Warning: file requests an unsupported FDS sound addon\n");
-		if (version >= 0x161 && data_start >= 0x88 && (r32(0x84) & 0x40000000))
-			logerror("Warning: file requests an unsupported 2nd NES APU\n");
-
-		m_multipcm[0]->set_unscaled_clock(version >= 0x161 && data_start >= 0x8c ? r32(0x88) & ~0x40000000 : 0);
-		m_multipcm[1]->set_unscaled_clock(version >= 0x161 && data_start >= 0x8c && (r32(0x88) & 0x40000000) ? r32(0x88) & ~0x40000000 : 0);
-		m_multipcm[0]->set_output_gain(ALL_OUTPUTS, version >= 0x161 && data_start >= 0x8c && (r32(0x88) & ~0x40000000) ? volume : 0.0f);
-		m_multipcm[1]->set_output_gain(ALL_OUTPUTS, version >= 0x161 && data_start >= 0x8c && (r32(0x88) & 0x40000000) ? volume : 0.0f);
-
-		if (version >= 0x161 && data_start >= 0x90 && r32(0x8c))
-			logerror("Warning: file requests an unsupported uPD7759\n");
-		if (version >= 0x161 && data_start >= 0x94 && r32(0x90))
-			logerror("Warning: file requests an unsupported OKIM6258\n");
-
-		m_k054539[0]->init_flags(version >= 0x161 && data_start >= 0x96 ? r8(0x95) : 0);
-		m_k054539[1]->init_flags(version >= 0x161 && data_start >= 0x96 ? r8(0x95) : 0);
-=======
-		m_ym2151[1]->set_unscaled_clock(((version >= 0x110 ? r32(0x30) : r32(0x10)) & 0x40000000) ? (version >= 0x110 ? r32(0x30) : r32(0x10)) & ~0x40000000 : 0);
-
 		m_segapcm[0]->set_unscaled_clock(version >= 0x151 && header_size >= 0x3c ? r32(0x38) & ~0x40000000 : 0);
 		m_segapcm[1]->set_unscaled_clock(version >= 0x151 && header_size >= 0x3c && (r32(0x38) & 0x40000000) ? r32(0x38) & ~0x40000000 : 0);
+		m_segapcm[0]->set_output_gain(ALL_OUTPUTS, version >= 0x151 && header_size >= 0x3c && (r32(0x38) & ~0x40000000) ? volume : 0.0f);
+		m_segapcm[1]->set_output_gain(ALL_OUTPUTS, version >= 0x151 && header_size >= 0x3c && (r32(0x38) & 0x40000000) ? volume : 0.0f);
 		m_segapcm[0]->set_bank(version >= 0x151 && header_size >= 0x40 ? r32(0x3c) : 0);
 		m_segapcm[1]->set_bank(version >= 0x151 && header_size >= 0x40 ? r32(0x3c) : 0);
 
 		m_rf5c68->set_unscaled_clock(version >= 0x151 && header_size >= 0x44 ? r32(0x40) : 0);
+		m_rf5c68->set_output_gain(ALL_OUTPUTS, version >= 0x151 && header_size >= 0x44 && r32(0x40) ? volume : 0.0f);
+
 		m_ym2203[0]->set_unscaled_clock(version >= 0x151 && header_size >= 0x48 ? r32(0x44) & ~0x40000000 : 0);
 		m_ym2203[1]->set_unscaled_clock(version >= 0x151 && header_size >= 0x48 && (r32(0x44) & 0x40000000) ? r32(0x44) & ~0x40000000 : 0);
+		m_ym2203[0]->set_output_gain(ALL_OUTPUTS, version >= 0x151 && header_size >= 0x48 && (r32(0x44) & ~0x40000000) ? volume : 0.0f);
+		m_ym2203[1]->set_output_gain(ALL_OUTPUTS, version >= 0x151 && header_size >= 0x48 && (r32(0x44) & 0x40000000) ? volume : 0.0f);
+
 		m_ym2608[0]->set_unscaled_clock(version >= 0x151 && header_size >= 0x4c ? r32(0x48) & ~0x40000000 : 0);
 		m_ym2608[1]->set_unscaled_clock(version >= 0x151 && header_size >= 0x4c && (r32(0x48) & 0x40000000) ? r32(0x48) & ~0x40000000 : 0);
+		m_ym2608[0]->set_output_gain(ALL_OUTPUTS, version >= 0x151 && header_size >= 0x4c && (r32(0x48) & ~0x40000000) ? volume : 0.0f);
+		m_ym2608[1]->set_output_gain(ALL_OUTPUTS, version >= 0x151 && header_size >= 0x4c && (r32(0x48) & 0x40000000) ? volume : 0.0f);
 
 		m_ym2610[0]->set_unscaled_clock(version >= 0x151 && header_size >= 0x50 ? r32(0x4c) & ~0xc0000000 : 0);
 		m_ym2610[1]->set_unscaled_clock(version >= 0x151 && header_size >= 0x50 && (r32(0x4c) & 0x40000000) ? r32(0x4c) & ~0xc0000000 : 0);
+		m_ym2610[0]->set_output_gain(ALL_OUTPUTS, version >= 0x151 && header_size >= 0x50 && (r32(0x4c) & ~0xc0000000) ? volume : 0.0f);
+		m_ym2610[1]->set_output_gain(ALL_OUTPUTS, version >= 0x151 && header_size >= 0x50 && (r32(0x4c) & 0x40000000) ? volume : 0.0f);
 		if (version >= 0x151 && header_size >= 0x50 && (r32(0x4c) & 0x80000000))
 			logerror("Warning: file requests an unsupported YM2610B\n");
 
 		m_ym3812[0]->set_unscaled_clock(version >= 0x151 && header_size >= 0x54 ? r32(0x50) & ~0xc0000000 : 0);
 		m_ym3812[1]->set_unscaled_clock(version >= 0x151 && header_size >= 0x54 && (r32(0x50) & 0x40000000) ? r32(0x50) & ~0xc0000000 : 0);
+		m_ym3812[0]->set_output_gain(ALL_OUTPUTS, version >= 0x151 && header_size >= 0x54 && (r32(0x50) & ~0xc0000000) ? volume : 0.0f);
+		m_ym3812[1]->set_output_gain(ALL_OUTPUTS, version >= 0x151 && header_size >= 0x54 && (r32(0x50) & 0x40000000) ? volume : 0.0f);
 		if (version >= 0x151 && header_size >= 0x54 && (r32(0x50) & 0x80000000))
 			logerror("Warning: file requests an unsupported SoundBlaster Pro\n");
 
 		m_ym3526[0]->set_unscaled_clock(version >= 0x151 && header_size >= 0x58 ? r32(0x54) & ~0x40000000 : 0);
 		m_ym3526[1]->set_unscaled_clock(version >= 0x151 && header_size >= 0x58 && (r32(0x54) & 0x40000000) ? r32(0x54) & ~0x40000000 : 0);
+		m_ym3526[0]->set_output_gain(ALL_OUTPUTS, version >= 0x151 && header_size >= 0x58 && (r32(0x54) & ~0x40000000) ? volume : 0.0f);
+		m_ym3526[1]->set_output_gain(ALL_OUTPUTS, version >= 0x151 && header_size >= 0x58 && (r32(0x54) & 0x40000000) ? volume : 0.0f);
+
 		m_y8950[0]->set_unscaled_clock(version >= 0x151 && header_size >= 0x5c ? r32(0x58) & ~0x40000000 : 0);
 		m_y8950[1]->set_unscaled_clock(version >= 0x151 && header_size >= 0x5c && (r32(0x58) & 0x40000000) ? r32(0x58) & ~0x40000000 : 0);
+		m_y8950[0]->set_output_gain(ALL_OUTPUTS, version >= 0x151 && header_size >= 0x5c && (r32(0x58) & ~0x40000000) ? volume : 0.0f);
+		m_y8950[1]->set_output_gain(ALL_OUTPUTS, version >= 0x151 && header_size >= 0x5c && (r32(0x58) & 0x40000000) ? volume : 0.0f);
+
 		m_ymf262[0]->set_unscaled_clock(version >= 0x151 && header_size >= 0x60 ? r32(0x5c) & ~0x40000000 : 0);
 		m_ymf262[1]->set_unscaled_clock(version >= 0x151 && header_size >= 0x60 && (r32(0x5c) & 0x40000000) ? r32(0x5c) & ~0x40000000 : 0);
+		m_ymf262[0]->set_output_gain(ALL_OUTPUTS, version >= 0x151 && header_size >= 0x60 && (r32(0x5c) & ~0x40000000) ? volume : 0.0f);
+		m_ymf262[1]->set_output_gain(ALL_OUTPUTS, version >= 0x151 && header_size >= 0x60 && (r32(0x5c) & 0x40000000) ? volume : 0.0f);
+
 		m_ymf278b[0]->set_unscaled_clock(version >= 0x151 && header_size >= 0x64 ? r32(0x60) & ~0x40000000 : 0);
 		m_ymf278b[1]->set_unscaled_clock(version >= 0x151 && header_size >= 0x64 && r32(0x60) & 0x40000000 ? r32(0x60) & ~0x40000000 : 0);
+		m_ymf278b[0]->set_output_gain(ALL_OUTPUTS, version >= 0x151 && header_size >= 0x64 && (r32(0x60) & ~0x40000000) ? volume : 0.0f);
+		m_ymf278b[1]->set_output_gain(ALL_OUTPUTS, version >= 0x151 && header_size >= 0x64 && (r32(0x60) & 0x40000000) ? volume : 0.0f);
+
 		m_ymf271[0]->set_unscaled_clock(version >= 0x151 && header_size >= 0x68 ? r32(0x64) & ~0x40000000 : 0);
 		m_ymf271[1]->set_unscaled_clock(version >= 0x151 && header_size >= 0x68 && r32(0x64) & 0x40000000 ? r32(0x64) & ~0x40000000 : 0);
+		m_ymf271[0]->set_output_gain(ALL_OUTPUTS, version >= 0x151 && header_size >= 0x68 && (r32(0x64) & ~0x40000000) ? volume : 0.0f);
+		m_ymf271[1]->set_output_gain(ALL_OUTPUTS, version >= 0x151 && header_size >= 0x68 && (r32(0x64) & 0x40000000) ? volume : 0.0f);
+
 		m_ymz280b[0]->set_unscaled_clock(version >= 0x151 && header_size >= 0x6c ? r32(0x68) & ~0x40000000 : 0);
 		m_ymz280b[1]->set_unscaled_clock(version >= 0x151 && header_size >= 0x6c && r32(0x68) & 0x40000000 ? r32(0x68) & ~0x40000000 : 0);
+		m_ymz280b[0]->set_output_gain(ALL_OUTPUTS, version >= 0x151 && header_size >= 0x6c && (r32(0x68) & ~0x40000000) ? volume : 0.0f);
+		m_ymz280b[1]->set_output_gain(ALL_OUTPUTS, version >= 0x151 && header_size >= 0x6c && (r32(0x68) & 0x40000000) ? volume : 0.0f);
 
 		m_rf5c164->set_unscaled_clock(version >= 0x151 && header_size >= 0x70 ? r32(0x6c) : 0);
+		m_rf5c164->set_output_gain(ALL_OUTPUTS, version >= 0x151 && header_size >= 0x70 && r32(0x6c) ? volume : 0.0f);
 
 		m_sega32x->set_unscaled_clock(version >= 0x151 && header_size >= 0x74 && r32(0x70) ? r32(0x70) : 0);
+		m_sega32x->set_ldac_output_gain(version >= 0x151 && header_size >= 0x74 && r32(0x70) ? volume : 0.0f);
+		m_sega32x->set_rdac_output_gain(version >= 0x151 && header_size >= 0x74 && r32(0x70) ? volume : 0.0f);
 
 		m_ay8910[0]->set_unscaled_clock(version >= 0x151 && header_size >= 0x78 ? r32(0x74) & ~0x40000000 : 0);
 		m_ay8910[1]->set_unscaled_clock(version >= 0x151 && header_size >= 0x78 && (r32(0x74) & 0x40000000) ? r32(0x74) & ~0x40000000 : 0);
+		m_ay8910[0]->set_output_gain(ALL_OUTPUTS, version >= 0x151 && header_size >= 0x78 && (r32(0x74) & ~0x40000000) ? volume : 0.0f);
+		m_ay8910[1]->set_output_gain(ALL_OUTPUTS, version >= 0x151 && header_size >= 0x78 && (r32(0x74) & 0x40000000) ? volume : 0.0f);
 		m_ay8910[0]->set_psg_type(vgm_ay8910_type(version >= 0x151 && header_size >= 0x7c ? r8(0x78) : 0));
 		m_ay8910[1]->set_psg_type(vgm_ay8910_type(version >= 0x151 && header_size >= 0x7c ? r8(0x78) : 0));
 		m_ay8910[0]->set_flags(vgm_ay8910_flags(version >= 0x151 && header_size >= 0x7a ? r8(0x79) : 0));
@@ -2415,18 +2329,31 @@
 
 		m_dmg[0]->set_unscaled_clock(version >= 0x161 && header_size >= 0x84 ? r32(0x80) & ~0x40000000 : 0);
 		m_dmg[1]->set_unscaled_clock(version >= 0x161 && header_size >= 0x84 && (r32(0x80) & 0x40000000) ? r32(0x80) & ~0x40000000 : 0);
+		m_dmg[0]->set_output_gain(ALL_OUTPUTS, version >= 0x161 && header_size >= 0x84 && (r32(0x80) & ~0x40000000) ? volume : 0.0f);
+		m_dmg[1]->set_output_gain(ALL_OUTPUTS, version >= 0x161 && header_size >= 0x84 && (r32(0x80) & 0x40000000) ? volume : 0.0f);
+
 		m_nescpu[0]->set_unscaled_clock(version >= 0x161 && header_size >= 0x88 ? r32(0x84) & ~0xc0000000 : 0);
 		m_nescpu[1]->set_unscaled_clock(version >= 0x161 && header_size >= 0x88 && (r32(0x84) & 0x40000000) ? r32(0x84) & ~0xc0000000 : 0);
+		m_nescpu[0]->m_apu->set_output_gain(ALL_OUTPUTS, version >= 0x161 && header_size >= 0x88 && (r32(0x84) & ~0xc0000000) ? volume : 0.0f);
+		m_nescpu[1]->m_apu->set_output_gain(ALL_OUTPUTS, version >= 0x161 && header_size >= 0x88 && (r32(0x84) & 0x40000000) ? volume : 0.0f);
+
 		if (version >= 0x161 && header_size >= 0x88 && (r32(0x84) & 0x80000000))
 			logerror("Warning: file requests an unsupported FDS sound addon\n");
->>>>>>> 0ef51bb6
 
 		m_multipcm[0]->set_unscaled_clock(version >= 0x161 && header_size >= 0x8c ? r32(0x88) & ~0x40000000 : 0);
 		m_multipcm[1]->set_unscaled_clock(version >= 0x161 && header_size >= 0x8c && (r32(0x88) & 0x40000000) ? r32(0x88) & ~0x40000000 : 0);
+		m_multipcm[0]->set_output_gain(ALL_OUTPUTS, version >= 0x161 && header_size >= 0x8c && (r32(0x88) & ~0x40000000) ? volume : 0.0f);
+		m_multipcm[1]->set_output_gain(ALL_OUTPUTS, version >= 0x161 && header_size >= 0x8c && (r32(0x88) & 0x40000000) ? volume : 0.0f);
+
 		m_upd7759[0]->set_unscaled_clock(version >= 0x161 && header_size >= 0x90 ? r32(0x8c) & ~0x40000000 : 0);
 		m_upd7759[1]->set_unscaled_clock(version >= 0x161 && header_size >= 0x90 && (r32(0x8c) & 0x40000000) ? r32(0x8c) & ~0x40000000 : 0);
+		m_upd7759[0]->set_output_gain(ALL_OUTPUTS, version >= 0x161 && header_size >= 0x90 && (r32(0x8c) & ~0x40000000) ? volume : 0.0f);
+		m_upd7759[1]->set_output_gain(ALL_OUTPUTS, version >= 0x161 && header_size >= 0x90 && (r32(0x8c) & 0x40000000) ? volume : 0.0f);
+
 		m_okim6258[0]->set_unscaled_clock(version >= 0x161 && header_size >= 0x94 ? r32(0x90) & ~0x40000000 : 0);
 		m_okim6258[1]->set_unscaled_clock(version >= 0x161 && header_size >= 0x94 && (r32(0x90) & 0x40000000) ? r32(0x90) & ~0x40000000 : 0);
+		m_okim6258[0]->set_output_gain(ALL_OUTPUTS, version >= 0x161 && header_size >= 0x94 && (r32(0x90) & ~0x40000000) ? volume : 0.0f);
+		m_okim6258[1]->set_output_gain(ALL_OUTPUTS, version >= 0x161 && header_size >= 0x94 && (r32(0x90) & 0x40000000) ? volume : 0.0f);
 
 		uint8_t oki6258_flags = version >= 0x161 && header_size >= 0x95 ? r8(0x94) : 0;
 		m_okim6258[0]->set_divider(oki6258_flags & 3);
@@ -2454,15 +2381,11 @@
 		m_okim6295[0]->set_pin7(m_okim6295_pin7[0] ? okim6295_device::PIN7_HIGH : okim6295_device::PIN7_LOW);
 		m_okim6295[1]->set_pin7(m_okim6295_pin7[1] ? okim6295_device::PIN7_HIGH : okim6295_device::PIN7_LOW);
 
-<<<<<<< HEAD
-		m_k051649->set_unscaled_clock(version >= 0x161 && data_start >= 0xa0 ? r32(0x9c) & ~0xc0000000 : 0);
-		m_k051649->set_output_gain(ALL_OUTPUTS, version >= 0x161 && data_start >= 0xa0 && (r32(0x9c) & ~0xc0000000) ? volume : 0.0f);
-		if (version >= 0x161 && data_start >= 0xa0 && (r32(0x9c) & 0x80000000))
-=======
 		m_k051649[0]->set_unscaled_clock(version >= 0x161 && header_size >= 0xa0 ? r32(0x9c) & ~0xc0000000 : 0);
 		m_k051649[1]->set_unscaled_clock(version >= 0x161 && header_size >= 0xa0 && (r32(0x9c) & 0x40000000) ? r32(0x9c) & ~0xc0000000 : 0);
+		m_k051649[0]->set_output_gain(ALL_OUTPUTS, version >= 0x161 && header_size >= 0xa0 && (r32(0x9c) & ~0xc0000000) ? volume : 0.0f);
+		m_k051649[1]->set_output_gain(ALL_OUTPUTS, version >= 0x161 && header_size >= 0xa0 && (r32(0x9c) & 0x40000000) ? volume : 0.0f);
 		if (version >= 0x161 && header_size >= 0xa0 && (r32(0x9c) & 0x80000000))
->>>>>>> 0ef51bb6
 			logerror("Warning: file requests an unsupported Konami SCC\n");
 
 		// HACK: Some VGMs contain 48,000 instead of 18,432,000
@@ -2472,57 +2395,42 @@
 			m_k054539[1]->set_clock_scale(384);
 		}
 
-<<<<<<< HEAD
-		m_k054539[0]->set_unscaled_clock(version >= 0x161 && data_start >= 0xa4 ? r32(0xa0) & ~0x40000000 : 0);
-		m_k054539[1]->set_unscaled_clock(version >= 0x161 && data_start >= 0xa4 && (r32(0xa0) & 0x40000000) ? r32(0xa0) & ~0x40000000 : 0);
-		m_k054539[0]->set_output_gain(ALL_OUTPUTS, version >= 0x161 && data_start >= 0xa4 && (r32(0xa0) & ~0x40000000) ? volume : 0.0f);
-		m_k054539[1]->set_output_gain(ALL_OUTPUTS, version >= 0x161 && data_start >= 0xa4 && (r32(0xa0) & 0x40000000) ? volume : 0.0f);
-
-		m_c6280->set_unscaled_clock(version >= 0x161 && data_start >= 0xa8 ? r32(0xa4) & ~0x40000000 : 0);
-		m_c6280->set_output_gain(ALL_OUTPUTS, version >= 0x161 && data_start >= 0xa8 && (r32(0xa4) & ~0x40000000) ? volume : 0.0f);
-		if (version >= 0x161 && data_start >= 0xa8 && (r32(0xa4) & 0x40000000))
-			logerror("Warning: file requests an unsupported 2nd C6280\n");
-=======
 		m_k054539[0]->set_unscaled_clock(version >= 0x161 && header_size >= 0xa4 ? r32(0xa0) & ~0x40000000 : 0);
 		m_k054539[1]->set_unscaled_clock(version >= 0x161 && header_size >= 0xa4 && (r32(0xa0) & 0x40000000) ? r32(0xa0) & ~0x40000000 : 0);
+		m_k054539[0]->set_output_gain(ALL_OUTPUTS, version >= 0x161 && header_size >= 0xa4 && (r32(0xa0) & ~0x40000000) ? volume : 0.0f);
+		m_k054539[1]->set_output_gain(ALL_OUTPUTS, version >= 0x161 && header_size >= 0xa4 && (r32(0xa0) & 0x40000000) ? volume : 0.0f);
 
 		m_c6280[0]->set_unscaled_clock(version >= 0x161 && header_size >= 0xa8 ? r32(0xa4) & ~0x40000000 : 0);
 		m_c6280[1]->set_unscaled_clock(version >= 0x161 && header_size >= 0xa8 && (r32(0xa4) & 0x40000000) ? r32(0xa4) & ~0x40000000 : 0);
->>>>>>> 0ef51bb6
+		m_c6280[0]->set_output_gain(ALL_OUTPUTS, version >= 0x161 && header_size >= 0xa8 && (r32(0xa4) & ~0x40000000) ? volume : 0.0f);
+		m_c6280[1]->set_output_gain(ALL_OUTPUTS, version >= 0x161 && header_size >= 0xa8 && (r32(0xa4) & 0x40000000) ? volume : 0.0f);
 
 		m_c140[0]->set_unscaled_clock(version >= 0x161 && header_size >= 0xac ? r32(0xa8) & ~0x40000000 : 0);
 		m_c140[1]->set_unscaled_clock(version >= 0x161 && header_size >= 0xac && (r32(0xa8) & 0x40000000) ? r32(0xa8) & ~0x40000000 : 0);
-
-<<<<<<< HEAD
-		m_k053260->set_unscaled_clock(version >= 0x161 && data_start >= 0xb0 ? r32(0xac) & ~0x40000000 : 0);
-		m_k053260->set_output_gain(ALL_OUTPUTS, version >= 0x161 && data_start >= 0xb0 && (r32(0xac) & ~0x40000000) ? volume : 0.0f);
-		if (version >= 0x161 && data_start >= 0xb0 && (r32(0xac) & 0x40000000))
-			logerror("Warning: file requests an unsupported 2nd K053260\n");
-
-		m_pokey[0]->set_unscaled_clock(version >= 0x161 && data_start >= 0xb4 ? r32(0xb0) & ~0x40000000 : 0);
-		m_pokey[1]->set_unscaled_clock(version >= 0x161 && data_start >= 0xb4 && (r32(0xb0) & 0x40000000) ? r32(0xb0) & ~0x40000000 : 0);
-		m_pokey[0]->set_output_gain(ALL_OUTPUTS, version >= 0x161 && data_start >= 0xb4 && (r32(0xb0) & ~0x40000000) ? volume : 0.0f);
-		m_pokey[1]->set_output_gain(ALL_OUTPUTS, version >= 0x161 && data_start >= 0xb4 && (r32(0xb0) & 0x40000000) ? volume : 0.0f);
-=======
+		m_c140[0]->set_output_gain(ALL_OUTPUTS, version >= 0x161 && header_size >= 0xac && (r32(0xa8) & ~0x40000000) ? volume : 0.0f);
+		m_c140[1]->set_output_gain(ALL_OUTPUTS, version >= 0x161 && header_size >= 0xac && (r32(0xa8) & 0x40000000) ? volume : 0.0f);
+
 		m_k053260[0]->set_unscaled_clock(version >= 0x161 && header_size >= 0xb0 ? r32(0xac) & ~0x40000000 : 0);
 		m_k053260[1]->set_unscaled_clock(version >= 0x161 && header_size >= 0xb0 && (r32(0xac) & 0x40000000) ? r32(0xac) & ~0x40000000 : 0);
+		m_k053260[0]->set_output_gain(ALL_OUTPUTS, version >= 0x161 && header_size >= 0xb0 && (r32(0xac) & ~0x40000000) ? volume : 0.0f);
+		m_k053260[1]->set_output_gain(ALL_OUTPUTS, version >= 0x161 && header_size >= 0xb0 && (r32(0xac) & 0x40000000) ? volume : 0.0f);
 
 		m_pokey[0]->set_unscaled_clock(version >= 0x161 && header_size >= 0xb4 ? r32(0xb0) & ~0x40000000 : 0);
 		m_pokey[1]->set_unscaled_clock(version >= 0x161 && header_size >= 0xb4 && (r32(0xb0) & 0x40000000) ? r32(0xb0) & ~0x40000000 : 0);
->>>>>>> 0ef51bb6
+		m_pokey[0]->set_output_gain(ALL_OUTPUTS, version >= 0x161 && header_size >= 0xb4 && (r32(0xb0) & ~0x40000000) ? volume : 0.0f);
+		m_pokey[1]->set_output_gain(ALL_OUTPUTS, version >= 0x161 && header_size >= 0xb4 && (r32(0xb0) & 0x40000000) ? volume : 0.0f);
 
 		// HACK: VGMs contain 4,000,000 instead of 60,000,000
 		if (version >= 0x161 && header_size >= 0xb8 && r32(0xb4) == 4000000)
 			m_qsound->set_clock_scale(15);
 
-<<<<<<< HEAD
-		m_qsound->set_unscaled_clock(version >= 0x161 && data_start >= 0xb8 ? r32(0xb4) : 0);
-		m_qsound->set_output_gain(ALL_OUTPUTS, version >= 0x161 && data_start >= 0xb8 && r32(0xb4) ? volume : 0.0f);
-=======
 		m_qsound->set_unscaled_clock(version >= 0x161 && header_size >= 0xb8 ? r32(0xb4) : 0);
+		m_qsound->set_output_gain(ALL_OUTPUTS, version >= 0x161 && header_size >= 0xb8 && r32(0xb4) ? volume : 0.0f);
+
 		m_scsp[0]->set_unscaled_clock(version >= 0x161 && header_size >= 0xbc ? r32(0xb8) & ~0x40000000 : 0);
 		m_scsp[1]->set_unscaled_clock(version >= 0x161 && header_size >= 0xbc && (r32(0xb8) & 0x40000000) ? r32(0xb8) & ~0x40000000 : 0);
->>>>>>> 0ef51bb6
+		m_scsp[0]->set_output_gain(ALL_OUTPUTS, version >= 0x161 && header_size >= 0xbc && (r32(0xb8) & ~0x40000000) ? volume : 0.0f);
+		m_scsp[1]->set_output_gain(ALL_OUTPUTS, version >= 0x161 && header_size >= 0xbc && (r32(0xb8) & 0x40000000) ? volume : 0.0f);
 
 		if (version >= 0x170 && header_size >= 0xc0 && r32(0xbc))
 			logerror("Warning: file requests an unsupported Extra Header\n");
@@ -2532,34 +2440,26 @@
 
 		m_vsu_vue[0]->set_unscaled_clock(version >= 0x161 && header_size >= 0xc8 ? r32(0xc4) & ~0x40000000 : 0);
 		m_vsu_vue[1]->set_unscaled_clock(version >= 0x161 && header_size >= 0xc8 && (r32(0xc4) & 0x40000000) ? r32(0xc4) & ~0x40000000 : 0);
+		m_vsu_vue[0]->set_output_gain(ALL_OUTPUTS, version >= 0x161 && header_size >= 0xc8 && (r32(0xc4) & ~0x40000000) ? volume : 0.0f);
+		m_vsu_vue[1]->set_output_gain(ALL_OUTPUTS, version >= 0x161 && header_size >= 0xc8 && (r32(0xc4) & 0x40000000) ? volume : 0.0f);
 
 		m_saa1099[0]->set_unscaled_clock(version >= 0x161 && header_size >= 0xcc ? r32(0xc8) & ~0x40000000 : 0);
 		m_saa1099[1]->set_unscaled_clock(version >= 0x161 && header_size >= 0xcc && (r32(0xc8) & 0x40000000) ? r32(0xc8) & ~0x40000000 : 0);
+		m_saa1099[0]->set_output_gain(ALL_OUTPUTS, version >= 0x161 && header_size >= 0xcc && (r32(0xc8) & ~0x40000000) ? volume : 0.0f);
+		m_saa1099[1]->set_output_gain(ALL_OUTPUTS, version >= 0x161 && header_size >= 0xcc && (r32(0xc8) & 0x40000000) ? volume : 0.0f);
 
 		m_es5503[0]->set_unscaled_clock(version >= 0x161 && header_size >= 0xd0 ? r32(0xcc) & ~0x40000000 : 0);
 		m_es5503[1]->set_unscaled_clock(version >= 0x161 && header_size >= 0xd0 && (r32(0xcc) & 0x40000000) ? r32(0xcc) & ~0x40000000 : 0);
+		m_es5503[0]->set_output_gain(ALL_OUTPUTS, version >= 0x161 && header_size >= 0xd0 && (r32(0xcc) & ~0x40000000) ? volume : 0.0f);
+		m_es5503[1]->set_output_gain(ALL_OUTPUTS, version >= 0x161 && header_size >= 0xd0 && (r32(0xcc) & 0x40000000) ? volume : 0.0f);
 
 		m_es5505[0]->set_unscaled_clock(version >= 0x161 && header_size >= 0xd4 ? r32(0xd0) & ~0x40000000 : 0);
 		m_es5505[1]->set_unscaled_clock(version >= 0x161 && header_size >= 0xd4 && (r32(0xd0) & 0x40000000) ? r32(0xd0) & ~0x40000000 : 0);
+		m_es5505[0]->set_output_gain(ALL_OUTPUTS, version >= 0x161 && header_size >= 0xd4 && (r32(0xd0) & ~0x40000000) ? volume : 0.0f);
+		m_es5505[1]->set_output_gain(ALL_OUTPUTS, version >= 0x161 && header_size >= 0xd4 && (r32(0xd0) & 0x40000000) ? volume : 0.0f);
 		if (version >= 0x171 && header_size >= 0xd4 && r32(0xd0) & 0x80000000)
 			logerror("Warning: file requests an unsupported ES5506\n");
 
-<<<<<<< HEAD
-		m_x1_010->set_unscaled_clock(version >= 0x171 && data_start >= 0xdc ? r32(0xd8) & ~0x40000000 : 0);
-		m_x1_010->set_output_gain(ALL_OUTPUTS, version >= 0x171 && data_start >= 0xdc && (r32(0xd8) & ~0x40000000) ? volume : 0.0f);
-		if (version >= 0x171 && data_start >= 0xdc && (r32(0xd8) & 0x40000000))
-			logerror("Warning: file requests an unsupported 2nd X1-010\n");
-
-		m_c352->set_unscaled_clock(version >= 0x171 && data_start >= 0xe0 ? r32(0xdc) & ~0x40000000 : 0);
-		m_c352->set_output_gain(ALL_OUTPUTS, version >= 0x171 && data_start >= 0xe0 && (r32(0xdc) & ~0x40000000) ? volume : 0.0f);
-		if (version >= 0x171 && data_start >= 0xe0 && (r32(0xdc) & 0x40000000))
-			logerror("Warning: file requests an unsupported 2nd C352\n");
-
-		m_ga20->set_unscaled_clock(version >= 0x171 && data_start >= 0xe4 ? r32(0xe0) & ~0x40000000 : 0);
-		m_ga20->set_output_gain(ALL_OUTPUTS, version >= 0x171 && data_start >= 0xe4 && (r32(0xe0) & ~0x40000000) ? volume : 0.0f);
-		if (version >= 0x171 && data_start >= 0xe4 && (r32(0xe0) & 0x40000000))
-			logerror("Warning: file requests an unsupported 2nd GA20\n");
-=======
 		// TODO: dynamically remap es5503/es5505 channels?
 		//m_es5503[0]->set_channels(version >= 0x171 && header_size >= 0xd5 ? r8(0xd4) : 0);
 		//m_es5503[1]->set_channels(version >= 0x171 && header_size >= 0xd5 ? r8(0xd4) : 0);
@@ -2571,17 +2471,22 @@
 
 		m_x1_010[0]->set_unscaled_clock(version >= 0x171 && header_size >= 0xdc ? r32(0xd8) & ~0x40000000 : 0);
 		m_x1_010[1]->set_unscaled_clock(version >= 0x171 && header_size >= 0xdc && (r32(0xd8) & 0x40000000) ? r32(0xd8) & ~0x40000000 : 0);
+		m_x1_010[0]->set_output_gain(ALL_OUTPUTS, version >= 0x171 && header_size >= 0xdc && (r32(0xd8) & ~0x40000000) ? volume : 0.0f);
+		m_x1_010[1]->set_output_gain(ALL_OUTPUTS, version >= 0x171 && header_size >= 0xdc && (r32(0xd8) & 0x40000000) ? volume : 0.0f);
 
 		m_c352[0]->set_unscaled_clock(version >= 0x171 && header_size >= 0xe0 ? r32(0xdc) & ~0x40000000 : 0);
 		m_c352[1]->set_unscaled_clock(version >= 0x171 && header_size >= 0xe0 && (r32(0xdc) & 0x40000000) ? r32(0xdc) & ~0x40000000 : 0);
+		m_c352[0]->set_output_gain(ALL_OUTPUTS, version >= 0x171 && header_size >= 0xe0 && (r32(0xdc) & ~0x40000000) ? volume : 0.0f);
+		m_c352[1]->set_output_gain(ALL_OUTPUTS, version >= 0x171 && header_size >= 0xe0 && (r32(0xdc) & 0x40000000) ? volume : 0.0f);
 
 		m_ga20[0]->set_unscaled_clock(version >= 0x171 && header_size >= 0xe4 ? r32(0xe0) & ~0x40000000 : 0);
 		m_ga20[1]->set_unscaled_clock(version >= 0x171 && header_size >= 0xe4 && (r32(0xe0) & 0x40000000) ? r32(0xe0) & ~0x40000000 : 0);
+		m_ga20[0]->set_output_gain(ALL_OUTPUTS, version >= 0x171 && header_size >= 0xe4 && (r32(0xe0) & ~0x40000000) ? volume : 0.0f);
+		m_ga20[1]->set_output_gain(ALL_OUTPUTS, version >= 0x171 && header_size >= 0xe4 && (r32(0xe0) & 0x40000000) ? volume : 0.0f);
 		
 		for (device_t &child : subdevices())
 			if (child.clock() != 0)
 				logerror("%s %d\n", child.tag(), child.clock());
->>>>>>> 0ef51bb6
 
 		machine().schedule_soft_reset();
 
@@ -2800,10 +2705,10 @@
 	map(vgmplay_device::A_MULTIPCM_1 + 4, vgmplay_device::A_MULTIPCM_1 + 7).w("vgmplay", FUNC(vgmplay_device::multipcm_bank_hi_w<1>));
 	map(vgmplay_device::A_MULTIPCM_1 + 8, vgmplay_device::A_MULTIPCM_1 + 11).w("vgmplay", FUNC(vgmplay_device::multipcm_bank_lo_w<1>));
 	// TODO: upd7759
-	map(vgmplay_device::A_OKIM6258_0 + 0, vgmplay_device::A_OKIM6295_0 + 0).w(m_okim6258[0], FUNC(okim6258_device::ctrl_w));
-	map(vgmplay_device::A_OKIM6258_0 + 1, vgmplay_device::A_OKIM6295_0 + 1).w(m_okim6258[0], FUNC(okim6258_device::data_w));
-	map(vgmplay_device::A_OKIM6258_1 + 0, vgmplay_device::A_OKIM6295_1 + 0).w(m_okim6258[1], FUNC(okim6258_device::ctrl_w));
-	map(vgmplay_device::A_OKIM6258_1 + 1, vgmplay_device::A_OKIM6295_1 + 1).w(m_okim6258[1], FUNC(okim6258_device::data_w));
+	map(vgmplay_device::A_OKIM6258_0 + 0, vgmplay_device::A_OKIM6258_0 + 0).w(m_okim6258[0], FUNC(okim6258_device::ctrl_w));
+	map(vgmplay_device::A_OKIM6258_0 + 1, vgmplay_device::A_OKIM6258_0 + 1).w(m_okim6258[0], FUNC(okim6258_device::data_w));
+	map(vgmplay_device::A_OKIM6258_1 + 0, vgmplay_device::A_OKIM6258_1 + 0).w(m_okim6258[1], FUNC(okim6258_device::ctrl_w));
+	map(vgmplay_device::A_OKIM6258_1 + 1, vgmplay_device::A_OKIM6258_1 + 1).w(m_okim6258[1], FUNC(okim6258_device::data_w));
 	map(vgmplay_device::A_OKIM6295_0, vgmplay_device::A_OKIM6295_0).w(m_okim6295[0], FUNC(okim6295_device::write));
 	map(vgmplay_device::A_OKIM6295_0 + 0x8, vgmplay_device::A_OKIM6295_0 + 0xb).w(FUNC(vgmplay_state::okim6295_clock_w<0>));
 	map(vgmplay_device::A_OKIM6295_0 + 0xc, vgmplay_device::A_OKIM6295_0 + 0xc).w(FUNC(vgmplay_state::okim6295_pin7_w<0>));
@@ -2836,9 +2741,9 @@
 	map(vgmplay_device::A_SAA1099_0, vgmplay_device::A_SAA1099_0 + 1).w(m_saa1099[0], FUNC(saa1099_device::write));
 	map(vgmplay_device::A_SAA1099_1, vgmplay_device::A_SAA1099_1 + 1).w(m_saa1099[1], FUNC(saa1099_device::write));
 	map(vgmplay_device::A_ES5503_0, vgmplay_device::A_ES5503_0 + 0xe2).w(m_es5503[0], FUNC(es5503_device::write));
-	map(vgmplay_device::A_ES5503_RAM_0, vgmplay_device::A_ES5503_0 + 0x1ffff).ram().share("es5503_ram.0");
+	map(vgmplay_device::A_ES5503_RAM_0, vgmplay_device::A_ES5503_RAM_0 + 0x1ffff).ram().share("es5503_ram.0");
 	map(vgmplay_device::A_ES5503_1, vgmplay_device::A_ES5503_1 + 0xe2).w(m_es5503[1], FUNC(es5503_device::write));
-	map(vgmplay_device::A_ES5503_RAM_1, vgmplay_device::A_ES5503_1 + 0x1ffff).ram().share("es5503_ram.1");
+	map(vgmplay_device::A_ES5503_RAM_1, vgmplay_device::A_ES5503_RAM_1 + 0x1ffff).ram().share("es5503_ram.1");
 	// TODO: es5505
 	map(vgmplay_device::A_X1_010_0, vgmplay_device::A_X1_010_0 + 0x1fff).w(m_x1_010[0], FUNC(x1_010_device::write));
 	map(vgmplay_device::A_X1_010_1, vgmplay_device::A_X1_010_1 + 0x1fff).w(m_x1_010[1], FUNC(x1_010_device::write));
