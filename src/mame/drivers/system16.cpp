--- conflicted
+++ resolved
@@ -2458,23 +2458,15 @@
 	MCFG_DEVICE_ADD("3438.0", YM3438, 8000000)
 	MCFG_SOUND_ROUTE(0, "lspeaker", 0.40)
 	MCFG_SOUND_ROUTE(1, "rspeaker", 0.40)
-	MCFG_SOUND_ROUTE(2, "lspeaker", 0.40)
-	MCFG_SOUND_ROUTE(3, "rspeaker", 0.40)
 
 	MCFG_DEVICE_ADD("3438.1", YM3438, 8000000)
 	MCFG_SOUND_ROUTE(0, "lspeaker", 0.40)
 	MCFG_SOUND_ROUTE(1, "rspeaker", 0.40)
-	MCFG_SOUND_ROUTE(2, "lspeaker", 0.40)
-	MCFG_SOUND_ROUTE(3, "rspeaker", 0.40)
-
-<<<<<<< HEAD
-	MCFG_RF5C68_ADD("5c68", 8000000)
-	MCFG_DEVICE_ADDRESS_MAP(0, pcm_map)
-=======
+
 	MCFG_DEVICE_ADD("5c68", RF5C68, 8000000)
->>>>>>> 04da61a4
 	MCFG_SOUND_ROUTE(ALL_OUTPUTS, "lspeaker", 1.0)
 	MCFG_SOUND_ROUTE(ALL_OUTPUTS, "rspeaker", 1.0)
+	MCFG_DEVICE_ADDRESS_MAP(0, pcm_map)
 MACHINE_CONFIG_END
 
 
