// license:BSD-3-Clause
// copyright-holders:Olivier Galibert, David Haywood
/*

Raiden 2 / DX V33 Version

Raiden 2 / DX checks if there's the string "RAIDEN" at start-up inside the eeprom, otherwise it dies.
Then it puts settings at 0x9e08 and 0x9e0a (bp 91acb)

    the 333 ROM is a 0x10000 byte table (bytes values?)
    followed by a 0x400 bytes (word values)?
    the remaining space is 0xff

    Notes:

    Zero Team 2000
     - EEPROM contains high scores, but they don't get restored? (original bug?)

    New Zero Team
     - 2 Player only. Service mode only shows 2 Players, and the code confirms that the options
       for three and four players have been removed from this version.
     - Stages 3 and 1 are swapped, this is correct.

    Raiden 2 New / Raiden DX
     - This is a 2-in-1 board.  The current game to boot is stored in the EEPROM.
       If you wish to change game then on powerup you must hold down all 4 (P1) joystick
       directions simultaneously along with either button 1 or button 2.
       Obviously this is impossible with a real joystick!

       It is also impossible in MAME unless you enable -joystick_contradictory
       to disable MAME from preventing opposing joystick directions being pressed
       and you'll most likely have to remap some keys too because 5 buttons at the
       same time is beyond the limits of most keyboards.

       We currently use a default EEPROM for each game as this is most likely how
       it shipped, the game changing is an undocumented secret.

     - The sound is awful, this is just how it is.

     - In Raiden 2 New stages 5 and 1 are swapped, and the intro is missing, this is
       correct.

*/

/* Rom structure notes

 Raiden 2 New/DX (hardware can bank upper/lower half of rom to switch fixed areas)

 000000-02ffff : 0xff fill, inaccessible by hardware
 030000-0fffff : 'Fixed' ROM data for Raiden 2
 100000-1fffff : Banked ROM data for Raiden 2 (16x 0x10000 banks)

 200000-22ffff : 0xff fill, inaccessible by hardware
 230000-2fffff : 'Fixed' ROM data for Raiden DX
 300000-3fffff : Banked ROM data for Raiden DX (16x 0x10000 banks)

 New Zero Team /Zero

 000000-01ffff : 0xff fill, inaccessible by hardware?
 020000-0fffff : Fixed ROM data for Zero Team
 (no banking)

*/

#include "emu.h"
#include "includes/raiden2.h"

#include "cpu/nec/nec.h"
#include "cpu/z80/z80.h"
#include "machine/eepromser.h"
#include "sound/3812intf.h"
//#include "sound/ym2151.h"
#include "sound/okim6295.h"
#include "machine/r2crypt.h"

#include "screen.h"
#include "speaker.h"


class r2dx_v33_state : public raiden2_state
{
public:
	r2dx_v33_state(const machine_config &mconfig, device_type type, const char *tag) :
		raiden2_state(mconfig, type, tag),
		m_r2dxbank(0),
		m_r2dxgameselect(0),
		m_eeprom(*this, "eeprom"),
		m_math(*this, "math"),
		m_okibank(*this, "okibank")
	{ }

	void nzerotea(machine_config &config);
	void rdx_v33(machine_config &config);
	void zerotm2k(machine_config &config);

	void init_rdx_v33();
	void init_nzerotea();
	void init_zerotm2k();

private:

	DECLARE_WRITE16_MEMBER(r2dx_angle_w);
	DECLARE_WRITE16_MEMBER(r2dx_dx_w);
	DECLARE_WRITE16_MEMBER(r2dx_dy_w);
	DECLARE_WRITE16_MEMBER(r2dx_sdistl_w);
	DECLARE_WRITE16_MEMBER(r2dx_sdisth_w);
	DECLARE_READ16_MEMBER(r2dx_angle_r);
	DECLARE_READ16_MEMBER(r2dx_dist_r);
	DECLARE_READ16_MEMBER(r2dx_sin_r);
	DECLARE_READ16_MEMBER(r2dx_cos_r);

	DECLARE_WRITE16_MEMBER(tile_bank_w);
	DECLARE_READ16_MEMBER(rdx_v33_unknown_r);
	DECLARE_WRITE16_MEMBER(mcu_xval_w);
	DECLARE_WRITE16_MEMBER(mcu_yval_w);
	DECLARE_WRITE16_MEMBER(mcu_table_w);
	DECLARE_WRITE16_MEMBER(mcu_table2_w);
	DECLARE_WRITE16_MEMBER(mcu_prog_w);
	DECLARE_WRITE16_MEMBER(mcu_prog_w2);
	DECLARE_WRITE16_MEMBER(mcu_prog_offs_w);
	DECLARE_WRITE16_MEMBER(rdx_v33_eeprom_w);
	DECLARE_WRITE16_MEMBER(zerotm2k_eeprom_w);
	DECLARE_WRITE16_MEMBER(r2dx_rom_bank_w);

	DECLARE_WRITE16_MEMBER(r2dx_tilemapdma_w);
	DECLARE_WRITE16_MEMBER(r2dx_paldma_w);
	DECLARE_READ16_MEMBER(r2dx_debug_r);

	DECLARE_MACHINE_RESET(r2dx_v33);
	DECLARE_MACHINE_RESET(nzeroteam);

	void nzerotea_map(address_map &map);
	void nzeroteam_base_map(address_map &map);
	void r2dx_oki_map(address_map &map);
	void rdx_v33_map(address_map &map);
	void zerotm2k_map(address_map &map);

	virtual void machine_start() override;

<<<<<<< HEAD
private:
	void r2dx_setbanking();
=======
	void r2dx_setbanking(void);
>>>>>>> fbeb1cdb

	int m_r2dxbank;
	int m_r2dxgameselect;

	uint16_t m_r2dx_i_dx, m_r2dx_i_dy, m_r2dx_i_angle;
	uint32_t m_r2dx_i_sdist;
	std::unique_ptr<uint16_t[]> m_mcu_prog;
	int m_mcu_prog_offs;
	uint16_t m_mcu_xval, m_mcu_yval;
	uint16_t m_mcu_data[9];

	optional_device<eeprom_serial_93cxx_device> m_eeprom;
	required_region_ptr<uint8_t> m_math;
	optional_memory_bank m_okibank;
};

void r2dx_v33_state::machine_start()
{
	raiden2_state::machine_start();

	m_mcu_prog = make_unique_clear<uint16_t[]>(0x800);

	save_item(NAME(m_r2dxbank));
	save_item(NAME(m_r2dxgameselect));
	save_item(NAME(m_r2dx_i_dx));
	save_item(NAME(m_r2dx_i_dy));
	save_item(NAME(m_r2dx_i_angle));
	save_item(NAME(m_r2dx_i_sdist));
	save_pointer(NAME(m_mcu_prog), 0x800);
	save_item(NAME(m_mcu_prog_offs));
	save_item(NAME(m_mcu_xval));
	save_item(NAME(m_mcu_yval));
	save_item(NAME(m_mcu_data));
}

WRITE16_MEMBER(r2dx_v33_state::tile_bank_w)
{
	if(ACCESSING_BITS_0_7) {
		int new_bank;
		new_bank = ((data & 0x10)>>4);
		if(new_bank != m_bg_bank) {
			m_bg_bank = new_bank;
			m_background_layer->mark_all_dirty();
		}

		new_bank = 2 + ((data & 0x20)>>5);
		if(new_bank != m_mid_bank) {
			m_mid_bank = new_bank;
			m_midground_layer->mark_all_dirty();
		}

		new_bank = 4 | (data & 3);
		if(new_bank != m_fg_bank) {
			m_fg_bank = new_bank;
			m_foreground_layer->mark_all_dirty();
		}
	}
}

void r2dx_v33_state::r2dx_setbanking()
{
	m_mainbank[0]->set_entry(m_r2dxgameselect*0x10 + m_r2dxbank);
	m_mainbank[1]->set_entry(m_r2dxgameselect);
}

WRITE16_MEMBER(r2dx_v33_state::rdx_v33_eeprom_w)
{
	if (ACCESSING_BITS_0_7)
	{
		m_eeprom->clk_write((data & 0x10) ? ASSERT_LINE : CLEAR_LINE);
		m_eeprom->di_write((data & 0x20) >> 5);
		m_eeprom->cs_write((data & 0x08) ? ASSERT_LINE : CLEAR_LINE);

		// 0x40 - coin counter 1?
		// 0x80 - coin counter 2?

		// 0x04 is active in Raiden DX mode, it could be part of the rom bank (which half of the rom to use) or the FG tile bank (or both?)
		// the bit gets set if it reads RAIDENDX from the EEPROM
		m_r2dxgameselect = (data & 0x04) >> 2;

		m_tx_bank = m_r2dxgameselect;
		m_text_layer->mark_all_dirty();

		r2dx_setbanking();

		m_okibank->set_entry(data&3);

	}
	else
	{
		logerror("eeprom_w MSB used %04x",data);
	}
}

/* new zero team uses the copd3 protection... and uploads a 0x400 byte table, probably the mcu code, encrypted */

WRITE16_MEMBER(r2dx_v33_state::mcu_prog_w)
{
	m_mcu_prog[m_mcu_prog_offs*2] = data;
}

WRITE16_MEMBER(r2dx_v33_state::mcu_prog_w2)
{
	m_mcu_prog[m_mcu_prog_offs*2+1] = data;

	// both new zero team and raiden2/dx v33 version upload the same table..
#if 0
	{
		char tmp[64];
		FILE *fp;
		sprintf(tmp,"cop3_%s.data", machine().system().name);

		fp=fopen(tmp, "w+b");
		if (fp)
		{
			fwrite(m_mcu_prog, 0x400, 2, fp);
			fclose(fp);
		}
	}
#endif
}

WRITE16_MEMBER(r2dx_v33_state::mcu_prog_offs_w)
{
	m_mcu_prog_offs = data;
}

READ16_MEMBER(r2dx_v33_state::rdx_v33_unknown_r)
{
	return machine().rand();
}


/* something sent to the MCU for X/Y global screen calculating ... */
WRITE16_MEMBER(r2dx_v33_state::mcu_xval_w)
{
	m_mcu_xval = data;
	//popmessage("%04x %04x",m_mcu_xval,m_mcu_yval);
}

WRITE16_MEMBER(r2dx_v33_state::mcu_yval_w)
{
	m_mcu_yval = data;
	//popmessage("%04x %04x",m_mcu_xval,m_mcu_yval);
}


/* 0x400-0x407 seems some DMA hook-up, 0x420-0x427 looks like some x/y sprite calculation routine */
WRITE16_MEMBER(r2dx_v33_state::mcu_table_w)
{
	m_mcu_data[offset] = data;

	//popmessage("%04x %04x %04x %04x | %04x %04x %04x %04x",m_mcu_data[0/2],m_mcu_data[2/2],m_mcu_data[4/2],m_mcu_data[6/2],m_mcu_data[8/2],m_mcu_data[0xa/2],m_mcu_data[0xc/2],m_mcu_data[0xe/2]);
}

WRITE16_MEMBER(r2dx_v33_state::mcu_table2_w)
{
//  printf("mcu_table2_w %04x %04x\n", data, mem_mask);

	m_mcu_data[offset+4] = data;

	//popmessage("%04x %04x %04x %04x | %04x %04x %04x %04x",m_mcu_data[0/2],m_mcu_data[2/2],m_mcu_data[4/2],m_mcu_data[6/2],m_mcu_data[8/2],m_mcu_data[0xa/2],m_mcu_data[0xc/2],m_mcu_data[0xe/2]);
}

WRITE16_MEMBER(r2dx_v33_state::r2dx_rom_bank_w)
{
	//printf("rom bank %04x %04x\n", data, mem_mask);
	m_r2dxbank = data & 0xf;
	r2dx_setbanking();

}

WRITE16_MEMBER(r2dx_v33_state::r2dx_angle_w)
{
	COMBINE_DATA(&m_r2dx_i_angle);
}

WRITE16_MEMBER(r2dx_v33_state::r2dx_dx_w)
{
	COMBINE_DATA(&m_r2dx_i_dx);
}

WRITE16_MEMBER(r2dx_v33_state::r2dx_dy_w)
{
	COMBINE_DATA(&m_r2dx_i_dy);
}

READ16_MEMBER(r2dx_v33_state::r2dx_angle_r)
{
	return m_math[((m_r2dx_i_dy & 0xff) << 8) | (m_r2dx_i_dx & 0xff)];
}

READ16_MEMBER(r2dx_v33_state::r2dx_dist_r)
{
	return sqrt(double(m_r2dx_i_sdist));
}

READ16_MEMBER(r2dx_v33_state::r2dx_sin_r)
{
	int off = 65536 + (m_r2dx_i_angle & 0xff)*4;
	return (m_math[off+0]) | (m_math[off+1] << 8);
}

READ16_MEMBER(r2dx_v33_state::r2dx_cos_r)
{
	int off = 65536 + (m_r2dx_i_angle & 0xff)*4;
	return (m_math[off+2]) | (m_math[off+3] << 8);
}

WRITE16_MEMBER(r2dx_v33_state::r2dx_sdistl_w)
{
	m_r2dx_i_sdist = (m_r2dx_i_sdist & (0xffff0000 | uint16_t(~mem_mask))) | (data & mem_mask);
}

WRITE16_MEMBER(r2dx_v33_state::r2dx_sdisth_w)
{
	m_r2dx_i_sdist = (m_r2dx_i_sdist & (0x0000ffff | (uint16_t(~mem_mask)) << 16)) | ((data & mem_mask) << 16);
}

// these DMA operations seem to use hardcoded addresses on this hardware
WRITE16_MEMBER(r2dx_v33_state::r2dx_tilemapdma_w)
{
	int src = 0xd000;

	for (int i = 0; i < 0x2800 / 2; i++)
	{
		uint16_t tileval = space.read_word(src);
		src += 2;
		m_videoram_private_w(space, i, tileval, 0xffff);
	}
}

WRITE16_MEMBER(r2dx_v33_state::r2dx_paldma_w)
{
	int src = 0x1f000;

	for (int i = 0; i < 0x1000 / 2; i++)
	{
		uint16_t palval = space.read_word(src);
		src += 2;
		m_palette->write16(space, i, palval, 0xffff);
	}
}

READ16_MEMBER(r2dx_v33_state::r2dx_debug_r)
{
	// read once on startup, needed for player collisions to work
	return 0xffff;
}

void r2dx_v33_state::rdx_v33_map(address_map &map)
{
	map(0x00000, 0x003ff).ram(); // vectors copied here

	map(0x00400, 0x00401).w(FUNC(r2dx_v33_state::r2dx_tilemapdma_w)); // tilemaps to private buffer
	map(0x00402, 0x00403).w(FUNC(r2dx_v33_state::r2dx_paldma_w));  // palettes to private buffer

	map(0x00404, 0x00405).w(FUNC(r2dx_v33_state::r2dx_rom_bank_w));
	map(0x00406, 0x00407).w(FUNC(r2dx_v33_state::tile_bank_w));

	map(0x00420, 0x00421).w(FUNC(r2dx_v33_state::r2dx_dx_w));
	map(0x00422, 0x00423).w(FUNC(r2dx_v33_state::r2dx_dy_w));
	map(0x00424, 0x00425).w(FUNC(r2dx_v33_state::r2dx_sdistl_w));
	map(0x00426, 0x00427).w(FUNC(r2dx_v33_state::r2dx_sdisth_w));
	map(0x00428, 0x00429).w(FUNC(r2dx_v33_state::r2dx_angle_w));

	map(0x00430, 0x00431).r(FUNC(r2dx_v33_state::r2dx_angle_r));
	map(0x00432, 0x00433).r(FUNC(r2dx_v33_state::r2dx_dist_r));
	map(0x00434, 0x00435).r(FUNC(r2dx_v33_state::r2dx_sin_r));
	map(0x00436, 0x00437).r(FUNC(r2dx_v33_state::r2dx_cos_r));

	map(0x00600, 0x0063f).rw("crtc", FUNC(seibu_crtc_device::read), FUNC(seibu_crtc_device::write));
	//AM_RANGE(0x00640, 0x006bf) AM_DEVREADWRITE("obj", seibu_encrypted_sprite_device, read, write)
	map(0x0068e, 0x0068f).nopw(); // sprite buffering
	map(0x006b0, 0x006b1).w(FUNC(r2dx_v33_state::mcu_prog_w)); // could be encryption key uploads just like raiden2.cpp ?
	map(0x006b2, 0x006b3).w(FUNC(r2dx_v33_state::mcu_prog_w2));
//  AM_RANGE(0x006b4, 0x006b5) AM_WRITENOP
//  AM_RANGE(0x006b6, 0x006b7) AM_WRITENOP
	map(0x006bc, 0x006bd).w(FUNC(r2dx_v33_state::mcu_prog_offs_w));
//  AM_RANGE(0x006be, 0x006bf) AM_WRITENOP

	// sprite protection not 100% verified as the same
	map(0x006c0, 0x006c1).rw(FUNC(r2dx_v33_state::sprite_prot_off_r), FUNC(r2dx_v33_state::sprite_prot_off_w));
	map(0x006c2, 0x006c3).rw(FUNC(r2dx_v33_state::sprite_prot_src_seg_r), FUNC(r2dx_v33_state::sprite_prot_src_seg_w));
	map(0x006c6, 0x006c7).w(FUNC(r2dx_v33_state::sprite_prot_dst1_w));

	map(0x006d8, 0x006d9).w(FUNC(r2dx_v33_state::sprite_prot_x_w));
	map(0x006da, 0x006db).w(FUNC(r2dx_v33_state::sprite_prot_y_w));
	map(0x006dc, 0x006dd).rw(FUNC(r2dx_v33_state::sprite_prot_maxx_r), FUNC(r2dx_v33_state::sprite_prot_maxx_w));
	map(0x006de, 0x006df).w(FUNC(r2dx_v33_state::sprite_prot_src_w));


	map(0x00700, 0x00701).w(FUNC(r2dx_v33_state::rdx_v33_eeprom_w));
	map(0x00740, 0x00741).r(FUNC(r2dx_v33_state::r2dx_debug_r));
	map(0x00744, 0x00745).portr("INPUT");
	map(0x0074c, 0x0074d).portr("SYSTEM");
	map(0x00762, 0x00763).r(FUNC(r2dx_v33_state::sprite_prot_dst1_r));

	map(0x00780, 0x00780).rw("oki", FUNC(okim6295_device::read), FUNC(okim6295_device::write)); // single OKI chip on this version

	map(0x00800, 0x00fff).ram(); // copies eeprom here?
	map(0x01000, 0x0bfff).ram();

	map(0x0c000, 0x0c7ff).ram().share("spriteram");
	map(0x0c800, 0x0cfff).ram();
	map(0x0d000, 0x0d7ff).ram(); //_WRITE(background_w) AM_SHARE("back_data")
	map(0x0d800, 0x0dfff).ram(); //_WRITE(foreground_w) AM_SHARE("fore_data")
	map(0x0e000, 0x0e7ff).ram(); //_WRITE(midground_w)  AM_SHARE("mid_data")
	map(0x0e800, 0x0f7ff).ram(); //_WRITE(text_w) AM_SHARE("text_data")
	map(0x0f800, 0x0ffff).ram(); /* Stack area */
	map(0x10000, 0x1efff).ram();
	map(0x1f000, 0x1ffff).ram(); //_DEVWRITE("palette", palette_device, write) AM_SHARE("palette")

	map(0x20000, 0x2ffff).bankr("mainbank1").nopw();
	map(0x30000, 0xfffff).bankr("mainbank2").nopw();
}


void r2dx_v33_state::nzeroteam_base_map(address_map &map)
{
	map(0x00000, 0x003ff).ram(); //stack area

	map(0x00400, 0x00401).w(FUNC(r2dx_v33_state::r2dx_tilemapdma_w)); // tilemaps to private buffer
	map(0x00402, 0x00403).w(FUNC(r2dx_v33_state::r2dx_paldma_w));  // palettes to private buffer
	// 0x404 is bank on r2dx, this doesn't need it
	// AM_RANGE(0x00406, 0x00407) AM_WRITE(tile_bank_w) // not the same?

	map(0x00406, 0x00407).noprw(); // always 6022, supposed to be the tile bank but ignores the actual value???

	map(0x00420, 0x00421).w(FUNC(r2dx_v33_state::r2dx_dx_w));
	map(0x00422, 0x00423).w(FUNC(r2dx_v33_state::r2dx_dy_w));
	map(0x00424, 0x00425).w(FUNC(r2dx_v33_state::r2dx_sdistl_w));
	map(0x00426, 0x00427).w(FUNC(r2dx_v33_state::r2dx_sdisth_w));
	map(0x00428, 0x00429).w(FUNC(r2dx_v33_state::r2dx_angle_w));

	map(0x00430, 0x00431).r(FUNC(r2dx_v33_state::r2dx_angle_r));
	map(0x00432, 0x00433).r(FUNC(r2dx_v33_state::r2dx_dist_r));
	map(0x00434, 0x00435).r(FUNC(r2dx_v33_state::r2dx_sin_r));
	map(0x00436, 0x00437).r(FUNC(r2dx_v33_state::r2dx_cos_r));

	map(0x00600, 0x0063f).rw("crtc", FUNC(seibu_crtc_device::read), FUNC(seibu_crtc_device::write));
	//map(0x00640, 0x006bf)rw("obj", FUNC(seibu_encrypted_sprite_device::read), FUNC(seibu_encrypted_sprite_device::write));
	map(0x0068e, 0x0068f).nopw(); // sprite buffering
	map(0x006b0, 0x006b1).w(FUNC(r2dx_v33_state::mcu_prog_w));
	map(0x006b2, 0x006b3).w(FUNC(r2dx_v33_state::mcu_prog_w2));
//  map(0x006b4, 0x006b5).nopw();
//  map(0x006b6, 0x006b7).nopw();
	map(0x006bc, 0x006bd).w(FUNC(r2dx_v33_state::mcu_prog_offs_w));
//  map(0x006d8, 0x006d9).w(FUNC(r2dx_v33_state::bbbbll_w)); // scroll?
//  map(0x006dc, 0x006dd).r(FUNC(r2dx_v33_state::nzerotea_unknown_r));
//  map(0x006de, 0x006df).w(FUNC(r2dx_v33_state::mcu_unkaa_w)); // mcu command related?
//  map(0x00700, 0x00701).w(FUNC(r2dx_v33_state::rdx_v33_eeprom_w));

//  map(0x00762, 0x00763).r(FUNC(r2dx_v33_state::nzerotea_unknown_r));

	map(0x00780, 0x0079f).lrw8("seibu_sound_rw",
							   [this](address_space &space, offs_t offset, u8 mem_mask) {
								   return m_seibu_sound->main_r(space, offset >> 1, mem_mask);
							   },
							   [this](address_space &space, offs_t offset, u8 data, u8 mem_mask) {
								   m_seibu_sound->main_w(space, offset >> 1, data, mem_mask);
							   }).umask16(0x00ff);

	map(0x00800, 0x00fff).ram();
	map(0x01000, 0x0bfff).ram();

	map(0x0c000, 0x0c7ff).ram().share("spriteram");
	map(0x0c800, 0x0cfff).ram();
	map(0x0d000, 0x0d7ff).ram(); //.w(FUNC(r2dx_v33_state::background_w)).share("back_data");
	map(0x0d800, 0x0dfff).ram(); //.w(FUNC(r2dx_v33_state::foreground_w)).share("fore_data");
	map(0x0e000, 0x0e7ff).ram(); //.w(FUNC(r2dx_v33_state::midground_w)).share("mid_data");
	map(0x0e800, 0x0f7ff).ram(); //.w(FUNC(r2dx_v33_state::text_w)).share("text_data");
	map(0x0f800, 0x0ffff).ram(); /* Stack area */
	map(0x10000, 0x1efff).ram();
	map(0x1f000, 0x1ffff).ram(); //.w("palette", FUNC(palette_device::write)).share("palette");

	map(0x20000, 0xfffff).rom().region("maincpu", 0x20000);
}

void r2dx_v33_state::nzerotea_map(address_map &map)
{
	nzeroteam_base_map(map);
	map(0x00740, 0x00741).portr("DSW");
	map(0x00744, 0x00745).portr("INPUT");
	map(0x0074c, 0x0074d).portr("SYSTEM");
}

WRITE16_MEMBER(r2dx_v33_state::zerotm2k_eeprom_w)
{
//  printf("zerotm2k_eeprom_w %04x %04x\n", data, mem_mask);

	m_eeprom->clk_write((data & 0x02) ? ASSERT_LINE : CLEAR_LINE);
	m_eeprom->di_write((data & 0x04) >> 2);
	m_eeprom->cs_write((data & 0x01) ? ASSERT_LINE : CLEAR_LINE);
}

void r2dx_v33_state::zerotm2k_map(address_map &map)
{
	nzeroteam_base_map(map);
	map(0x00740, 0x00741).portr("P3_P4");
	map(0x00744, 0x00745).portr("INPUT");
	map(0x0074c, 0x0074d).portr("SYSTEM");
	map(0x00748, 0x00749).w(FUNC(r2dx_v33_state::zerotm2k_eeprom_w));
}


static INPUT_PORTS_START( rdx_v33 )
	PORT_START("SYSTEM")
	PORT_BIT( 0x0001, IP_ACTIVE_LOW, IPT_START1 )
	PORT_BIT( 0x0002, IP_ACTIVE_LOW, IPT_START2 )
	PORT_BIT( 0x0004, IP_ACTIVE_LOW, IPT_SERVICE1 )
	PORT_BIT( 0x0008, IP_ACTIVE_LOW, IPT_SERVICE2 )
	PORT_BIT( 0x0010, IP_ACTIVE_HIGH, IPT_CUSTOM ) PORT_READ_LINE_DEVICE_MEMBER("eeprom", eeprom_serial_93cxx_device, do_read)
	PORT_BIT( 0x0020, IP_ACTIVE_LOW, IPT_UNUSED )
	PORT_SERVICE_DIPLOC(  0x0040, IP_ACTIVE_LOW, "SW1:7" )
	PORT_DIPNAME( 0x0080, 0x0080, DEF_STR( Flip_Screen ) ) PORT_DIPLOCATION("SW1:8")
	PORT_DIPSETTING(      0x0080, DEF_STR( Off ) )
	PORT_DIPSETTING(      0x0000, DEF_STR( On ) )
	PORT_BIT( 0xff00, IP_ACTIVE_LOW, IPT_UNUSED )

	PORT_START("INPUT")
	PORT_BIT( 0x0001, IP_ACTIVE_LOW, IPT_JOYSTICK_UP ) PORT_8WAY PORT_PLAYER(1)
	PORT_BIT( 0x0002, IP_ACTIVE_LOW, IPT_JOYSTICK_DOWN ) PORT_8WAY PORT_PLAYER(1)
	PORT_BIT( 0x0004, IP_ACTIVE_LOW, IPT_JOYSTICK_LEFT ) PORT_8WAY PORT_PLAYER(1)
	PORT_BIT( 0x0008, IP_ACTIVE_LOW, IPT_JOYSTICK_RIGHT ) PORT_8WAY PORT_PLAYER(1)
	PORT_BIT( 0x0010, IP_ACTIVE_LOW, IPT_BUTTON1 ) PORT_PLAYER(1)
	PORT_BIT( 0x0020, IP_ACTIVE_LOW, IPT_BUTTON2 ) PORT_PLAYER(1)
	PORT_BIT( 0x0040, IP_ACTIVE_LOW, IPT_BUTTON3 ) PORT_PLAYER(1)
	PORT_BIT( 0x0080, IP_ACTIVE_LOW, IPT_COIN1 )
	PORT_BIT( 0x0100, IP_ACTIVE_LOW, IPT_JOYSTICK_UP ) PORT_8WAY PORT_PLAYER(2)
	PORT_BIT( 0x0200, IP_ACTIVE_LOW, IPT_JOYSTICK_DOWN ) PORT_8WAY PORT_PLAYER(2)
	PORT_BIT( 0x0400, IP_ACTIVE_LOW, IPT_JOYSTICK_LEFT ) PORT_8WAY PORT_PLAYER(2)
	PORT_BIT( 0x0800, IP_ACTIVE_LOW, IPT_JOYSTICK_RIGHT ) PORT_8WAY PORT_PLAYER(2)
	PORT_BIT( 0x1000, IP_ACTIVE_LOW, IPT_BUTTON1 ) PORT_PLAYER(2)
	PORT_BIT( 0x2000, IP_ACTIVE_LOW, IPT_BUTTON2 ) PORT_PLAYER(2)
	PORT_BIT( 0x4000, IP_ACTIVE_LOW, IPT_BUTTON3 ) PORT_PLAYER(2)
	PORT_BIT( 0x8000, IP_ACTIVE_LOW, IPT_COIN2 )
INPUT_PORTS_END


static INPUT_PORTS_START( nzerotea )
	SEIBU_COIN_INPUTS_INVERT    /* coin inputs read through sound cpu */

	PORT_START("SYSTEM")
	PORT_BIT( 0x0001, IP_ACTIVE_LOW, IPT_START1 )
	PORT_BIT( 0x0002, IP_ACTIVE_LOW, IPT_START2 )
	PORT_BIT( 0x0004, IP_ACTIVE_LOW, IPT_SERVICE1 )
	PORT_BIT( 0x0008, IP_ACTIVE_LOW, IPT_UNUSED )
	PORT_BIT( 0x0010, IP_ACTIVE_LOW, IPT_UNUSED )
	PORT_BIT( 0x0020, IP_ACTIVE_LOW, IPT_UNUSED )
	PORT_BIT( 0x0040, IP_ACTIVE_LOW, IPT_UNUSED )
	PORT_BIT( 0x0080, IP_ACTIVE_LOW, IPT_UNUSED )
	PORT_BIT( 0xff00, IP_ACTIVE_LOW, IPT_UNUSED )

	PORT_START("INPUT")
	PORT_BIT( 0x0001, IP_ACTIVE_LOW, IPT_JOYSTICK_UP ) PORT_8WAY PORT_PLAYER(1)
	PORT_BIT( 0x0002, IP_ACTIVE_LOW, IPT_JOYSTICK_DOWN ) PORT_8WAY PORT_PLAYER(1)
	PORT_BIT( 0x0004, IP_ACTIVE_LOW, IPT_JOYSTICK_LEFT ) PORT_8WAY PORT_PLAYER(1)
	PORT_BIT( 0x0008, IP_ACTIVE_LOW, IPT_JOYSTICK_RIGHT ) PORT_8WAY PORT_PLAYER(1)
	PORT_BIT( 0x0010, IP_ACTIVE_LOW, IPT_BUTTON1 ) PORT_PLAYER(1)
	PORT_BIT( 0x0020, IP_ACTIVE_LOW, IPT_BUTTON2 ) PORT_PLAYER(1)
	PORT_BIT( 0x0040, IP_ACTIVE_LOW, IPT_BUTTON3 ) PORT_PLAYER(1)
	PORT_DIPNAME( 0x0080, 0x0080, DEF_STR( Unknown ) )
	PORT_DIPSETTING(      0x0080, DEF_STR( Off ) )
	PORT_DIPSETTING(      0x0000, DEF_STR( On ) )
	PORT_BIT( 0x0100, IP_ACTIVE_LOW, IPT_JOYSTICK_UP ) PORT_8WAY PORT_PLAYER(2)
	PORT_BIT( 0x0200, IP_ACTIVE_LOW, IPT_JOYSTICK_DOWN ) PORT_8WAY PORT_PLAYER(2)
	PORT_BIT( 0x0400, IP_ACTIVE_LOW, IPT_JOYSTICK_LEFT ) PORT_8WAY PORT_PLAYER(2)
	PORT_BIT( 0x0800, IP_ACTIVE_LOW, IPT_JOYSTICK_RIGHT ) PORT_8WAY PORT_PLAYER(2)
	PORT_BIT( 0x1000, IP_ACTIVE_LOW, IPT_BUTTON1 ) PORT_PLAYER(2)
	PORT_BIT( 0x2000, IP_ACTIVE_LOW, IPT_BUTTON2 ) PORT_PLAYER(2)
	PORT_BIT( 0x4000, IP_ACTIVE_LOW, IPT_BUTTON3 ) PORT_PLAYER(2)
	PORT_DIPNAME( 0x8000, 0x8000, DEF_STR( Unknown ) )
	PORT_DIPSETTING(      0x8000, DEF_STR( Off ) )
	PORT_DIPSETTING(      0x0000, DEF_STR( On ) )

	// The P3_P4 port is never read in this version

	PORT_START("DSW") // taken from zeroteam, except last dip is service mode
	PORT_DIPNAME( 0x0007, 0x0007, DEF_STR( Coin_A ) ) PORT_DIPLOCATION("SW1:!1,!2,!3")
	PORT_DIPSETTING(      0x0000, DEF_STR( 4C_1C ) )
	PORT_DIPSETTING(      0x0001, DEF_STR( 3C_1C ) )
	PORT_DIPSETTING(      0x0002, DEF_STR( 2C_1C ) )
	PORT_DIPSETTING(      0x0007, DEF_STR( 1C_1C ) )
	PORT_DIPSETTING(      0x0006, DEF_STR( 1C_2C ) )
	PORT_DIPSETTING(      0x0005, DEF_STR( 1C_3C ) )
	PORT_DIPSETTING(      0x0003, DEF_STR( 1C_4C ) )
	PORT_DIPSETTING(      0x0004, DEF_STR( 1C_6C ) )
	PORT_DIPNAME( 0x0038, 0x0038, DEF_STR( Coin_B ) ) PORT_DIPLOCATION("SW1:!4,!5,!6")
	PORT_DIPSETTING(      0x0000, DEF_STR( 4C_1C ) )
	PORT_DIPSETTING(      0x0008, DEF_STR( 3C_1C ) )
	PORT_DIPSETTING(      0x0010, DEF_STR( 2C_1C ) )
	PORT_DIPSETTING(      0x0038, DEF_STR( 1C_1C ) )
	PORT_DIPSETTING(      0x0030, DEF_STR( 1C_2C ) )
	PORT_DIPSETTING(      0x0028, DEF_STR( 1C_3C ) )
	PORT_DIPSETTING(      0x0018, DEF_STR( 1C_4C ) )
	PORT_DIPSETTING(      0x0020, DEF_STR( 1C_6C ) )
	PORT_DIPNAME( 0x0040, 0x0040, "Starting Coin" ) PORT_DIPLOCATION("SW1:!7")
	PORT_DIPSETTING(      0x0040, DEF_STR( Normal ) )
	PORT_DIPSETTING(      0x0000, "X 2" )
	PORT_DIPNAME( 0x0080, 0x0080, DEF_STR( Flip_Screen ) ) PORT_DIPLOCATION("SW1:!8")
	PORT_DIPSETTING(      0x0080, DEF_STR( Off ) )
	PORT_DIPSETTING(      0x0000, DEF_STR( On ) )
	PORT_DIPNAME( 0x0300, 0x0300, DEF_STR( Difficulty ) ) PORT_DIPLOCATION("SW2:!1,!2")
	PORT_DIPSETTING(      0x0300, DEF_STR( Normal ) )
	PORT_DIPSETTING(      0x0200, DEF_STR( Hard ) )
	PORT_DIPSETTING(      0x0100, DEF_STR( Easy ) )
	PORT_DIPSETTING(      0x0000, DEF_STR( Very_Hard ) )
	PORT_DIPNAME( 0x0c00, 0x0c00, DEF_STR( Lives ) ) PORT_DIPLOCATION("SW2:!3,!4")
	PORT_DIPSETTING(      0x0c00, "2" )
	PORT_DIPSETTING(      0x0800, "4" )
	PORT_DIPSETTING(      0x0400, "3" )
	PORT_DIPSETTING(      0x0000, "1" )
	PORT_DIPNAME( 0x3000, 0x3000, DEF_STR( Bonus_Life ) ) PORT_DIPLOCATION("SW2:!5,!6")
	PORT_DIPSETTING(      0x3000, "1000000" )
	PORT_DIPSETTING(      0x2000, "2000000" )
	PORT_DIPSETTING(      0x1000, "Every 1000000" )
	PORT_DIPSETTING(      0x0000, "No Extend" )
	PORT_DIPNAME( 0x4000, 0x4000, "Demo Sound" ) PORT_DIPLOCATION("SW2:!7")
	PORT_DIPSETTING(      0x0000, DEF_STR( Off ) )
	PORT_DIPSETTING(      0x4000, DEF_STR( On ) )
	PORT_SERVICE_DIPLOC(  0x8000, IP_ACTIVE_LOW, "SW2:!8" )
INPUT_PORTS_END

static INPUT_PORTS_START( zerotm2k )
	SEIBU_COIN_INPUTS_INVERT    /* coin inputs read through sound cpu */

	PORT_MODIFY("COIN")
	PORT_BIT( 0x04, IP_ACTIVE_LOW, IPT_COIN3 ) PORT_IMPULSE(4)
	PORT_BIT( 0x08, IP_ACTIVE_LOW, IPT_COIN4 ) PORT_IMPULSE(4)

	PORT_START("SYSTEM")
	PORT_BIT( 0x0001, IP_ACTIVE_LOW, IPT_START1 )
	PORT_BIT( 0x0002, IP_ACTIVE_LOW, IPT_START2 )
	PORT_BIT( 0x0004, IP_ACTIVE_LOW, IPT_START3 )
	PORT_BIT( 0x0008, IP_ACTIVE_LOW, IPT_START4 )
	PORT_BIT( 0x0010, IP_ACTIVE_LOW, IPT_SERVICE1 )
	PORT_SERVICE_NO_TOGGLE( 0x0020, IP_ACTIVE_LOW )
	PORT_BIT( 0x0040, IP_ACTIVE_LOW, IPT_UNKNOWN )
	PORT_BIT( 0x0080, IP_ACTIVE_LOW, IPT_UNKNOWN )
	PORT_BIT( 0xff00, IP_ACTIVE_LOW, IPT_UNUSED )

	PORT_START("INPUT")
	PORT_BIT( 0x0001, IP_ACTIVE_LOW, IPT_JOYSTICK_UP ) PORT_8WAY PORT_PLAYER(1)
	PORT_BIT( 0x0002, IP_ACTIVE_LOW, IPT_JOYSTICK_DOWN ) PORT_8WAY PORT_PLAYER(1)
	PORT_BIT( 0x0004, IP_ACTIVE_LOW, IPT_JOYSTICK_LEFT ) PORT_8WAY PORT_PLAYER(1)
	PORT_BIT( 0x0008, IP_ACTIVE_LOW, IPT_JOYSTICK_RIGHT ) PORT_8WAY PORT_PLAYER(1)
	PORT_BIT( 0x0010, IP_ACTIVE_LOW, IPT_BUTTON1 ) PORT_PLAYER(1)
	PORT_BIT( 0x0020, IP_ACTIVE_LOW, IPT_BUTTON2 ) PORT_PLAYER(1)
	PORT_BIT( 0x0040, IP_ACTIVE_LOW, IPT_BUTTON3 ) PORT_PLAYER(1)
	PORT_BIT( 0x0080, IP_ACTIVE_LOW, IPT_UNKNOWN )
	PORT_BIT( 0x0100, IP_ACTIVE_LOW, IPT_JOYSTICK_UP ) PORT_8WAY PORT_PLAYER(2)
	PORT_BIT( 0x0200, IP_ACTIVE_LOW, IPT_JOYSTICK_DOWN ) PORT_8WAY PORT_PLAYER(2)
	PORT_BIT( 0x0400, IP_ACTIVE_LOW, IPT_JOYSTICK_LEFT ) PORT_8WAY PORT_PLAYER(2)
	PORT_BIT( 0x0800, IP_ACTIVE_LOW, IPT_JOYSTICK_RIGHT ) PORT_8WAY PORT_PLAYER(2)
	PORT_BIT( 0x1000, IP_ACTIVE_LOW, IPT_BUTTON1 ) PORT_PLAYER(2)
	PORT_BIT( 0x2000, IP_ACTIVE_LOW, IPT_BUTTON2 ) PORT_PLAYER(2)
	PORT_BIT( 0x4000, IP_ACTIVE_LOW, IPT_BUTTON3 ) PORT_PLAYER(2)
	PORT_BIT( 0x8000, IP_ACTIVE_HIGH, IPT_CUSTOM ) PORT_READ_LINE_DEVICE_MEMBER("eeprom", eeprom_serial_93cxx_device, do_read)

	PORT_START("P3_P4")
	PORT_BIT( 0x0001, IP_ACTIVE_LOW, IPT_JOYSTICK_UP ) PORT_8WAY PORT_PLAYER(3)
	PORT_BIT( 0x0002, IP_ACTIVE_LOW, IPT_JOYSTICK_DOWN ) PORT_8WAY PORT_PLAYER(3)
	PORT_BIT( 0x0004, IP_ACTIVE_LOW, IPT_JOYSTICK_LEFT ) PORT_8WAY PORT_PLAYER(3)
	PORT_BIT( 0x0008, IP_ACTIVE_LOW, IPT_JOYSTICK_RIGHT ) PORT_8WAY PORT_PLAYER(3)
	PORT_BIT( 0x0010, IP_ACTIVE_LOW, IPT_BUTTON1 ) PORT_PLAYER(3)
	PORT_BIT( 0x0020, IP_ACTIVE_LOW, IPT_BUTTON2 ) PORT_PLAYER(3)
	PORT_BIT( 0x0040, IP_ACTIVE_LOW, IPT_BUTTON3 ) PORT_PLAYER(3)
	PORT_BIT( 0x0080, IP_ACTIVE_LOW, IPT_UNKNOWN )
	PORT_BIT( 0x0100, IP_ACTIVE_LOW, IPT_JOYSTICK_UP ) PORT_8WAY PORT_PLAYER(4)
	PORT_BIT( 0x0200, IP_ACTIVE_LOW, IPT_JOYSTICK_DOWN ) PORT_8WAY PORT_PLAYER(4)
	PORT_BIT( 0x0400, IP_ACTIVE_LOW, IPT_JOYSTICK_LEFT ) PORT_8WAY PORT_PLAYER(4)
	PORT_BIT( 0x0800, IP_ACTIVE_LOW, IPT_JOYSTICK_RIGHT ) PORT_8WAY PORT_PLAYER(4)
	PORT_BIT( 0x1000, IP_ACTIVE_LOW, IPT_BUTTON1 ) PORT_PLAYER(4)
	PORT_BIT( 0x2000, IP_ACTIVE_LOW, IPT_BUTTON2 ) PORT_PLAYER(4)
	PORT_BIT( 0x4000, IP_ACTIVE_LOW, IPT_BUTTON3 ) PORT_PLAYER(4)
	PORT_BIT( 0x8000, IP_ACTIVE_LOW, IPT_UNKNOWN )
INPUT_PORTS_END


MACHINE_RESET_MEMBER(r2dx_v33_state,r2dx_v33)
{
	bank_reset(0, 6, 2, 0); // bank 1 and 2 is swapped
}

MACHINE_RESET_MEMBER(r2dx_v33_state,nzeroteam)
{
	bank_reset(0, 2, 1, 0);
}

void r2dx_v33_state::r2dx_oki_map(address_map &map)
{
	map(0x00000, 0x3ffff).bankr("okibank");
}

MACHINE_CONFIG_START(r2dx_v33_state::rdx_v33)

	/* basic machine hardware */
	MCFG_DEVICE_ADD("maincpu", V33, 32000000/2 ) // ?
	MCFG_DEVICE_PROGRAM_MAP(rdx_v33_map)
	MCFG_DEVICE_VBLANK_INT_DRIVER("screen", raiden2_state, raiden2_interrupt)

	MCFG_MACHINE_RESET_OVERRIDE(r2dx_v33_state,r2dx_v33)

	MCFG_DEVICE_ADD("eeprom", EEPROM_SERIAL_93C46_16BIT)

	MCFG_SCREEN_ADD("screen", RASTER)
	MCFG_SCREEN_VIDEO_ATTRIBUTES(VIDEO_UPDATE_AFTER_VBLANK)
	MCFG_SCREEN_REFRESH_RATE(55.47)    /* verified on pcb */
	MCFG_SCREEN_VBLANK_TIME(ATTOSECONDS_IN_USEC(500) /* not accurate */)
	MCFG_SCREEN_SIZE(44*8, 34*8)
	MCFG_SCREEN_VISIBLE_AREA(0*8, 40*8-1, 0, 30*8-1)
	MCFG_SCREEN_UPDATE_DRIVER(raiden2_state, screen_update)

	MCFG_DEVICE_ADD("gfxdecode", GFXDECODE, "palette", gfx_raiden2)
	MCFG_PALETTE_ADD("palette", 2048)
	MCFG_PALETTE_FORMAT(xBBBBBGGGGGRRRRR)

	MCFG_DEVICE_ADD("crtc", SEIBU_CRTC, 0)
	MCFG_SEIBU_CRTC_LAYER_EN_CB(WRITE16(*this, raiden2_state, tilemap_enable_w))
	MCFG_SEIBU_CRTC_LAYER_SCROLL_CB(WRITE16(*this, raiden2_state, tile_scroll_w))

	/* sound hardware */
	SPEAKER(config, "mono").front_center();

	MCFG_DEVICE_ADD("oki", OKIM6295, XTAL(28'636'363)/28, okim6295_device::PIN7_HIGH) // clock frequency & pin 7 not verified
	MCFG_SOUND_ROUTE(ALL_OUTPUTS, "mono", 0.5)
	MCFG_DEVICE_ADDRESS_MAP(0, r2dx_oki_map)
MACHINE_CONFIG_END

MACHINE_CONFIG_START(r2dx_v33_state::nzerotea)

	/* basic machine hardware */
	MCFG_DEVICE_ADD("maincpu", V33,XTAL(32'000'000)/2) /* verified on pcb */
	MCFG_DEVICE_PROGRAM_MAP(nzerotea_map)
	MCFG_DEVICE_VBLANK_INT_DRIVER("screen", raiden2_state, raiden2_interrupt)

	MCFG_MACHINE_RESET_OVERRIDE(r2dx_v33_state,nzeroteam)

	MCFG_DEVICE_ADD("audiocpu", Z80, XTAL(28'636'363)/8)
	MCFG_DEVICE_PROGRAM_MAP(zeroteam_sound_map)

	MCFG_SCREEN_ADD("screen", RASTER)
	MCFG_SCREEN_VIDEO_ATTRIBUTES(VIDEO_UPDATE_AFTER_VBLANK)
	MCFG_SCREEN_REFRESH_RATE(55.47)    /* verified on pcb */
	MCFG_SCREEN_VBLANK_TIME(ATTOSECONDS_IN_USEC(500) /* not accurate */)
	MCFG_SCREEN_SIZE(44*8, 34*8)
	MCFG_SCREEN_VISIBLE_AREA(0*8, 40*8-1, 0, 32*8-1)
	MCFG_SCREEN_UPDATE_DRIVER(raiden2_state, screen_update)

	MCFG_DEVICE_ADD("gfxdecode", GFXDECODE, "palette", gfx_raiden2)
	MCFG_PALETTE_ADD("palette", 2048)
	MCFG_PALETTE_FORMAT(xBBBBBGGGGGRRRRR)

	MCFG_DEVICE_ADD("crtc", SEIBU_CRTC, 0)
	MCFG_SEIBU_CRTC_LAYER_EN_CB(WRITE16(*this, raiden2_state, tilemap_enable_w))
	MCFG_SEIBU_CRTC_LAYER_SCROLL_CB(WRITE16(*this, raiden2_state, tile_scroll_w))

	/* sound hardware */
	SPEAKER(config, "mono").front_center();

	MCFG_DEVICE_ADD("ymsnd", YM3812, XTAL(28'636'363)/8)
	MCFG_YM3812_IRQ_HANDLER(WRITELINE("seibu_sound", seibu_sound_device, fm_irqhandler))
	MCFG_SOUND_ROUTE(ALL_OUTPUTS, "mono", 1.0)

	MCFG_DEVICE_ADD("oki", OKIM6295, XTAL(28'636'363)/28, okim6295_device::PIN7_HIGH) // clock frequency & pin 7 not verified
	MCFG_SOUND_ROUTE(ALL_OUTPUTS, "mono", 0.40)

	MCFG_DEVICE_ADD("seibu_sound", SEIBU_SOUND, 0)
	MCFG_SEIBU_SOUND_CPU("audiocpu")
	MCFG_SEIBU_SOUND_ROMBANK("seibu_bank1")
	MCFG_SEIBU_SOUND_YM_READ_CB(READ8("ymsnd", ym3812_device, read))
	MCFG_SEIBU_SOUND_YM_WRITE_CB(WRITE8("ymsnd", ym3812_device, write))
MACHINE_CONFIG_END

MACHINE_CONFIG_START(r2dx_v33_state::zerotm2k)
	nzerotea(config);
	MCFG_DEVICE_MODIFY("maincpu")
	MCFG_DEVICE_PROGRAM_MAP(zerotm2k_map)

	MCFG_DEVICE_ADD("eeprom", EEPROM_SERIAL_93C46_16BIT)
MACHINE_CONFIG_END

void r2dx_v33_state::init_rdx_v33()
{
	init_blending(raiden_blended_colors);
	static const int spri[5] = { 0, 1, 2, 3, -1 };
	m_cur_spri = spri;

	m_mainbank[0]->configure_entries( 0, 16, memregion("maincpu")->base()+0x100000, 0x010000); // 0x20000 - 0x2ffff bank for Raiden 2
	m_mainbank[0]->configure_entries(16, 16, memregion("maincpu")->base()+0x300000, 0x010000); // 0x20000 - 0x2ffff bank for Raiden DX
	m_mainbank[1]->configure_entries( 0,  2, memregion("maincpu")->base()+0x030000, 0x200000);
	
	raiden2_decrypt_sprites(machine());

//  sensible defaults if booting as R2
	m_mainbank[0]->set_entry(0);
	m_mainbank[1]->set_entry(0);

	m_okibank->configure_entries(0, 4, memregion("oki")->base(), 0x40000);
	m_okibank->set_entry(0);
}

void r2dx_v33_state::init_nzerotea()
{
	init_blending(zeroteam_blended_colors);
	static const int spri[5] = { -1, 0, 1, 2, 3 };
	m_cur_spri = spri;

	zeroteam_decrypt_sprites(machine());
}

void r2dx_v33_state::init_zerotm2k()
{
	init_blending(zeroteam_blended_colors);
	static const int spri[5] = { -1, 0, 1, 2, 3 };
	m_cur_spri = spri;

	// no sprite encryption(!)

	// BG tile rom has 2 lines swapped
	uint8_t *src = memregion("gfx2")->base()+0x100000;
	const int len = 0x080000;

	std::vector<uint8_t> buffer(len);
	for (int i = 0; i < len; i ++)
		buffer[i] = src[bitswap<32>(i,31,30,29,28,27,26,25,24,23,22,21,20,19,18,17,16,15,14,13,12,11,10,9,8,7,5,6,4,3,2,1,0)];
	memcpy(src, &buffer[0], len);
}

/*

Raiden DX
Seibu Kaihatsu, 1993/1996

Note! PCB seems like an updated version. It uses _entirely_ SMD technology and
is smaller than the previous hardware. I guess the game is still popular, so
Seibu re-manufactured it using newer technology to meet demand.
Previous version hardware is similar to Heated Barrel/Legionnaire/Seibu Cup Soccer etc.
It's possible that the BG and OBJ ROMs from this set can be used to complete the
previous (incomplete) dump that runs on the V30 hardware, since most GFX chips are the same.

PCB ID: (C) 1996 JJ4-China-Ver2.0 SEIBU KAIHATSU INC., MADE IN JAPAN
CPU   : NEC 70136AL-16 (V33)
SOUND : Oki M6295
OSC   : 28.636360MHz
RAM   : CY7C199-15 (28 Pin SOIC, x11)
        Breakdown of RAM locations...
                                     (x2 near SIE150)
                                     (x3 near SEI252)
                                     (x2 near SEI0200)
                                     (x4 near SEI360)

DIPs  : 8 position (x1)
        1-6 OFF   (NOT USED)
        7   OFF = Normal Mode  , ON = Test/Setting Mode
        8   OFF = Normal Screen, ON = FLIP Screen

OTHER : Controls are 8-way + 3 Buttons
        Atmel 93C46 EEPROM (SOIC8)
        PALCE16V8 (x1, near BG ROM, SOIC20)
        SEIBU SEI360 SB06-1937   (160 pin PQFP)
        SEIBI SIE150             (100 pin PQFP, Note SIE, not a typo)
        SEIBU SEI252             (208 pin PQFP)
        SEIBU SEI333             (208 pin PQFP)
        SEIBU SEI0200 TC110G21AF (100 pin PQFP)

        Note: Most of the custom SEIBU chips are the same as the ones used on the
              previous version hardware.

ROMs  :   (filename is PCB label, extension is PCB 'u' location)

              ROM                ROM                 Probably               Byte
Filename      Label              Type                Used...        Note    C'sum
---------------------------------------------------------------------------------
PCM.099       RAIDEN-X SOUND     LH538100  (SOP32)   Oki Samples      0     8539h
FIX.613       RAIDEN-X FIX       LH532048  (SOP40)   Foregrounds      1     182Dh
COPX_D3.357   RAIDEN-X 333       LH530800A (SOP32)   Protection?      2     CEE4h
PRG.223       RAIDEN-X CHR-4A1   MX23C3210 (SOP44)   V33 program      3     F276h
OBJ1.724      RAIDEN-X CHR1      MX23C3210 (SOP44)   Motion Objects   4     4148h
OBJ2.725      RAIDEN-X CHR2      MX23C3210 (SOP44)   Motion Objects   4     00C3h
BG.612        RAIDEN-X CHR3      MX23C3210 (SOP44)   Backgrounds      5     3280h


Notes
0. Located near Oki M6295
1. Located near SEI0200 and BG ROM
2. Located near SEI333
3. Located near V33 and SEI333
4. Located near V33 and SEI252
5. Located near FIX ROM and SEI0200

*/


ROM_START( r2dx_v33 )
	ROM_REGION( 0x400000, "maincpu", 0 ) /* v33 main cpu */
	ROM_LOAD("prg.223", 0x000000, 0x400000, CRC(b3dbcf98) SHA1(30d6ec2090531c8c579dff74c4898889902d7d87) )

	ROM_REGION( 0x040000, "gfx1", 0 ) /* chars */
	ROM_LOAD( "fix.613", 0x000000, 0x040000, CRC(3da27e39) SHA1(3d446990bf36dd0a3f8fadb68b15bed54904c8b5) )

	ROM_REGION( 0x400000, "gfx2", 0 ) /* background gfx */
	ROM_LOAD( "bg.612", 0x000000, 0x400000, CRC(162c61e9) SHA1(bd0a6a29804b84196ba6bf3402e9f30a25da9269) )

	ROM_REGION32_LE( 0x800000, "gfx3", 0 ) /* sprite gfx (encrypted) */
	ROM_LOAD32_WORD( "obj1.724", 0x000000, 0x400000, CRC(7d218985) SHA1(777241a533defcbea3d7e735f309478d260bad52) )
	ROM_LOAD32_WORD( "obj2.725", 0x000002, 0x400000, CRC(891b24d6) SHA1(74f89b47b1ba6b84ddd96d1fae92fddad0ace342) )

	ROM_REGION( 0x100000, "oki", 0 ) /* ADPCM samples */
	ROM_LOAD( "pcm.099", 0x00000, 0x100000, CRC(97ca2907) SHA1(bfe8189300cf72089d0beaeab8b1a0a1a4f0a5b6) )

	ROM_REGION( 0x20000, "math", 0 ) /* SEI333 (AKA COPX-D3) data */
	ROM_LOAD( "copx_d3.357", 0x00000, 0x20000, CRC(fa2cf3ad) SHA1(13eee40704d3333874b6e3da9ee7d969c6dc662a) )

	ROM_REGION16_BE( 0x80, "eeprom", 0 )
	ROM_LOAD16_WORD( "raidendx_eeprom-r2dx_v33.bin", 0x0000, 0x0080, CRC(0b34c0ca) SHA1(20612d5a1d819d3997ea47e8de7a194ec61b537d) ) // for booting as Raiden DX
ROM_END

ROM_START( r2dx_v33_r2 )
	ROM_REGION( 0x400000, "maincpu", 0 ) /* v33 main cpu */
	ROM_LOAD("prg.223", 0x000000, 0x400000, CRC(b3dbcf98) SHA1(30d6ec2090531c8c579dff74c4898889902d7d87) )

	ROM_REGION( 0x040000, "gfx1", 0 ) /* chars */
	ROM_LOAD( "fix.613", 0x000000, 0x040000, CRC(3da27e39) SHA1(3d446990bf36dd0a3f8fadb68b15bed54904c8b5) )

	ROM_REGION( 0x400000, "gfx2", 0 ) /* background gfx */
	ROM_LOAD( "bg.612", 0x000000, 0x400000, CRC(162c61e9) SHA1(bd0a6a29804b84196ba6bf3402e9f30a25da9269) )

	ROM_REGION32_LE( 0x800000, "gfx3", 0 ) /* sprite gfx (encrypted) */
	ROM_LOAD32_WORD( "obj1.724", 0x000000, 0x400000, CRC(7d218985) SHA1(777241a533defcbea3d7e735f309478d260bad52) )
	ROM_LOAD32_WORD( "obj2.725", 0x000002, 0x400000, CRC(891b24d6) SHA1(74f89b47b1ba6b84ddd96d1fae92fddad0ace342) )

	ROM_REGION( 0x100000, "oki", 0 ) /* ADPCM samples */
	ROM_LOAD( "pcm.099", 0x00000, 0x100000, CRC(97ca2907) SHA1(bfe8189300cf72089d0beaeab8b1a0a1a4f0a5b6) )

	ROM_REGION( 0x20000, "math", 0 ) /* SEI333 (AKA COPX-D3) data */
	ROM_LOAD( "copx_d3.357", 0x00000, 0x20000, CRC(fa2cf3ad) SHA1(13eee40704d3333874b6e3da9ee7d969c6dc662a) )

	ROM_REGION16_BE( 0x80, "eeprom", 0 )
	ROM_LOAD16_WORD( "raidenii_eeprom-r2dx_v33.bin", 0x0000, 0x0080, CRC(ba454777) SHA1(101c5364e8664d17bfb1e759515d135a2673d67e) ) // for booting as Raiden 2
ROM_END

// uses dipswitches
ROM_START( nzeroteam ) /* V33 SYSTEM TYPE_B hardware, uses SEI333 (AKA COPX-D3) for protection  */
	ROM_REGION( 0x100000, "maincpu", 0 ) /* v30 main cpu */
	ROM_LOAD16_BYTE("seibu_1.u0224", 0x000000, 0x80000, CRC(ce1bcaf4) SHA1(1c340575e440b716caca8605cc5e1221060e3714) )
	ROM_LOAD16_BYTE("seibu_2.u0226", 0x000001, 0x80000, CRC(03f6e32d) SHA1(5363f20d515ff84346aa15f7b9d95c5805d81285) )

	ROM_REGION( 0x20000, "math", 0 ) /* SEI333 (AKA COPX-D3) data */
	ROM_LOAD( "copx-d3.bin", 0x00000, 0x20000, CRC(fa2cf3ad) SHA1(13eee40704d3333874b6e3da9ee7d969c6dc662a) ) /* Not from this set, but same data as Zero Team 2000 & Raiden II New */

	ROM_REGION( 0x20000, "audiocpu", 0 ) /* 64k code for sound Z80 */
	ROM_LOAD( "seibu_3.u01019",       0x000000, 0x08000, CRC(7ec1fbc3) SHA1(48299d6530f641b18764cc49e283c347d0918a47) ) /* Same as some of other Zero Team sets */
	ROM_CONTINUE(            0x010000, 0x08000 )    /* banked stuff */
	ROM_COPY( "audiocpu", 0x0000, 0x018000, 0x08000 )

	ROM_REGION( 0x020000, "gfx1", 0 ) /* chars */
	ROM_LOAD16_BYTE( "seibu_5.u0616", 0x000000, 0x010000, CRC(ce68ba3c) SHA1(52830533711ec906bf4fe9d06e065ec80b25b4da) )
	ROM_LOAD16_BYTE( "seibu_6.u0617", 0x000001, 0x010000, CRC(cf44aea7) SHA1(e8d622fd5c10133fa563402daf0690fdff297f94) )

	ROM_REGION( 0x400000, "gfx2", 0 ) /* background gfx */
	ROM_LOAD( "back-1", 0x000000, 0x100000, CRC(8b7f9219) SHA1(3412b6f8a4fe245e521ddcf185a53f2f4520eb57) ) /* Same as "MUSHA BACK-1" of other Zero Team sets */
	ROM_LOAD( "back-2", 0x100000, 0x080000, CRC(ce61c952) SHA1(52a843c8ba428b121fab933dd3b313b2894d80ac) ) /* Same as "MUSHA BACK-2" of other Zero Team sets */

	ROM_REGION32_LE( 0x800000, "gfx3", 0 ) /* sprite gfx (encrypted) */
	ROM_LOAD32_WORD( "obj-1", 0x000000, 0x200000, CRC(45be8029) SHA1(adc164f9dede9a86b96a4d709e9cba7d2ad0e564) ) /* Same as "MUSHA OBJ-1" of other Zero Team sets */
	ROM_LOAD32_WORD( "obj-2", 0x000002, 0x200000, CRC(cb61c19d) SHA1(151a2ce9c32f3321a974819e9b165dddc31c8153) ) /* Same as "MUSHA OBJ-2" of other Zero Team sets */

	ROM_REGION( 0x100000, "oki", 0 ) /* ADPCM samples */
	ROM_LOAD( "seibu_4.u099", 0x00000, 0x40000, CRC(48be32b1) SHA1(969d2191a3c46871ee8bf93088b3cecce3eccf0c) ) /* Same as other Zero Team sets */

	ROM_REGION( 0x200, "pld", 0 ) /* PLDs */
	ROM_LOAD( "sysv33b-1.u0222.bin", 0x000, 0x117, CRC(f514a11f) SHA1(dd83ee1f511915d3d5f65375f34583be7fa1158b) )
	ROM_LOAD( "sysv33b-2.u0227.bin", 0x000, 0x117, CRC(d9f4612f) SHA1(0c507b28dc0f50a67cc12d63092067dc3f7f4679) )
ROM_END

ROM_START( nzeroteama ) /* V33 SYSTEM TYPE_B hardware, uses SEI333 (AKA COPX-D3) for protection  */
	ROM_REGION( 0x100000, "maincpu", 0 ) /* v30 main cpu */
	ROM_LOAD16_BYTE("prg1", 0x000000, 0x80000, CRC(3c7d9410) SHA1(25f2121b6c2be73f11263934266901ed5d64d2ee) )
	ROM_LOAD16_BYTE("prg2", 0x000001, 0x80000, CRC(6cba032d) SHA1(bf5d488cd578fff09e62e3650efdee7658033e3f) )

	ROM_REGION( 0x20000, "math", 0 ) /* SEI333 (AKA COPX-D3) data */
	ROM_LOAD( "copx-d3.bin", 0x00000, 0x20000, CRC(fa2cf3ad) SHA1(13eee40704d3333874b6e3da9ee7d969c6dc662a) ) /* Not from this set, but same data as Zero Team 2000 & Raiden II New */

	ROM_REGION( 0x20000, "audiocpu", 0 ) /* 64k code for sound Z80 */
	ROM_LOAD( "sound",       0x000000, 0x08000, CRC(7ec1fbc3) SHA1(48299d6530f641b18764cc49e283c347d0918a47) ) /* Same as some of other Zero Team sets */
	ROM_CONTINUE(            0x010000, 0x08000 )    /* banked stuff */
	ROM_COPY( "audiocpu", 0x0000, 0x018000, 0x08000 )

	ROM_REGION( 0x020000, "gfx1", 0 ) /* chars */
	ROM_LOAD16_BYTE( "fix1", 0x000000, 0x010000, CRC(0c4895b0) SHA1(f595dbe5a19edb8a06ea60105ee26b95db4a2619) )
	ROM_LOAD16_BYTE( "fix2", 0x000001, 0x010000, CRC(07d8e387) SHA1(52f54a6a4830592784cdf643a5f255aa3db53e50) )

	ROM_REGION( 0x400000, "gfx2", 0 ) /* background gfx */
	ROM_LOAD( "back-1", 0x000000, 0x100000, CRC(8b7f9219) SHA1(3412b6f8a4fe245e521ddcf185a53f2f4520eb57) ) /* Same as "MUSHA BACK-1" of other Zero Team sets */
	ROM_LOAD( "back-2", 0x100000, 0x080000, CRC(ce61c952) SHA1(52a843c8ba428b121fab933dd3b313b2894d80ac) ) /* Same as "MUSHA BACK-2" of other Zero Team sets */

	ROM_REGION32_LE( 0x800000, "gfx3", 0 ) /* sprite gfx (encrypted) */
	ROM_LOAD32_WORD( "obj-1", 0x000000, 0x200000, CRC(45be8029) SHA1(adc164f9dede9a86b96a4d709e9cba7d2ad0e564) ) /* Same as "MUSHA OBJ-1" of other Zero Team sets */
	ROM_LOAD32_WORD( "obj-2", 0x000002, 0x200000, CRC(cb61c19d) SHA1(151a2ce9c32f3321a974819e9b165dddc31c8153) ) /* Same as "MUSHA OBJ-2" of other Zero Team sets */

	ROM_REGION( 0x100000, "oki", 0 ) /* ADPCM samples */
	ROM_LOAD( "6.pcm", 0x00000, 0x40000, CRC(48be32b1) SHA1(969d2191a3c46871ee8bf93088b3cecce3eccf0c) ) /* Same as other Zero Team sets */

	ROM_REGION( 0x200, "pld", 0 ) /* PLDs */
	ROM_LOAD( "sysv33b-1.u0222.bin", 0x000, 0x117, CRC(f514a11f) SHA1(dd83ee1f511915d3d5f65375f34583be7fa1158b) )
	ROM_LOAD( "sysv33b-2.u0227.bin", 0x000, 0x117, CRC(d9f4612f) SHA1(0c507b28dc0f50a67cc12d63092067dc3f7f4679) )
ROM_END


// uses a 93c46a eeprom
ROM_START( zerotm2k ) /* V33 SYSTEM TYPE_C VER2 hardware, uses SEI333 (AKA COPX-D3) for protection  */
	ROM_REGION( 0x100000, "maincpu", 0 ) /* v30 main cpu */
	ROM_LOAD( "mt28f800b1.u0230", 0x000000, 0x100000, CRC(6ab49d8c) SHA1(d94ec9a46ff98a76c3372369246733268474de99) ) /* SMT rom, PCB silkscreened PRG01 */
	/* PCB has unpopulated socket space for two 27C040 at u0224 silkscreened PRG0 & u0226 silkscreened PRG1) */

	ROM_REGION( 0x20000, "math", 0 ) /* SEI333 (AKA COPX-D3) data */
	ROM_LOAD( "mx27c1000mc.u0366", 0x00000, 0x20000, CRC(fa2cf3ad) SHA1(13eee40704d3333874b6e3da9ee7d969c6dc662a) ) /* PCB silkscreened 333ROM */

	ROM_REGION( 0x20000, "audiocpu", 0 ) /* 64k code for sound Z80 */
	ROM_LOAD( "syz-02.u019",  0x000000, 0x08000, CRC(55371073) SHA1(f6e182fa64630595dc8c25ac820e12983cfbed12) ) /* PCB silkscreened SOUND */
	ROM_CONTINUE(             0x010000, 0x08000 )   /* banked stuff */
	ROM_COPY( "audiocpu", 0x0000,  0x018000, 0x08000 )

	ROM_REGION( 0x020000, "gfx1", 0 ) /* chars */
	ROM_LOAD16_BYTE( "syz-04.u0616", 0x000000, 0x010000, CRC(3515a45f) SHA1(a25a7e23a5d9cf5a95a0d0e828848a8d223bdf51) ) /* PCB silkscreened FIX E */
	ROM_LOAD16_BYTE( "syz-03.u0617", 0x000001, 0x010000, CRC(02fbf9d7) SHA1(6eb4db1f89c9b003e7eed7bf39e6065b1c99447f) ) /* PCB silkscreened FIX O */

	ROM_REGION( 0x400000, "gfx2", 0 ) /* background gfx */
	ROM_LOAD( "szy-05.u0614",     0x000000, 0x100000, CRC(8b7f9219) SHA1(3412b6f8a4fe245e521ddcf185a53f2f4520eb57) ) /* PCB silkscreened BG12, Same as "MUSHA BACK-1" */
	ROM_LOAD( "mt28f400b1.u0619", 0x100000, 0x080000, CRC(266acee6) SHA1(2a9da66c313a7536c7fb393134b9df0bb122cb2b) ) /* SMT rom, PCB silkscreened BG3 */
	/* PCB has an unpopulated socket rom space for a LH535A00D at u0615 for alt BG3 location */

	ROM_REGION32_LE( 0x800000, "gfx3", 0 ) /* sprite gfx (NOT encrypted) */
	ROM_LOAD32_WORD( "musha_obj-1a.u0729", 0x000000, 0x200000, CRC(9b2cf68c) SHA1(cd8cb277091bfa125fd0f68410de39f72f1c7047) ) /* PCB silkscreened OBJ1 */
	ROM_LOAD32_WORD( "musha_obj-2a.u0730", 0x000002, 0x200000, CRC(fcabee05) SHA1(b2220c0311b3bd2fd44fb56fff7c27bed0816fe9) ) /* PCB silkscreened OBJ2 */
	/* PCB has unpopulated rom space for two SMT roms at u0734 & u0736 for alt OBJ1 & OBJ2 locations) */

	ROM_REGION( 0x100000, "oki", 0 ) /* ADPCM samples */
	ROM_LOAD( "szy-01.u099", 0x00000, 0x40000,  CRC(48be32b1) SHA1(969d2191a3c46871ee8bf93088b3cecce3eccf0c) ) /* PCB silkscreened PCM, Same as other Zero Team sets */
ROM_END

// newer PCB, with V33 CPU and COPD3 protection, but weak sound hardware. - was marked as Raiden DX New in the rom dump, but boots as Raiden 2 New version, the rom contains both
// is there a switching method? for now I've split it into 2 sets with different EEPROM, the game checks that on startup and runs different code depending on what it finds
GAME( 1996, r2dx_v33,    0,        rdx_v33,  rdx_v33,  r2dx_v33_state, init_rdx_v33,   ROT270, "Seibu Kaihatsu", "Raiden II New / Raiden DX (newer V33 PCB) (Raiden DX EEPROM)", MACHINE_SUPPORTS_SAVE)
GAME( 1996, r2dx_v33_r2, r2dx_v33, rdx_v33,  rdx_v33,  r2dx_v33_state, init_rdx_v33,   ROT270, "Seibu Kaihatsu", "Raiden II New / Raiden DX (newer V33 PCB) (Raiden II EEPROM)", MACHINE_SUPPORTS_SAVE)

// 'V33 system type_b' - uses V33 CPU, COPX-D3 external protection rom, but still has the proper sound system, DSW for settings
GAME( 1997, nzeroteam,   zeroteam, nzerotea, nzerotea, r2dx_v33_state, init_nzerotea,  ROT0,   "Seibu Kaihatsu",                                     "New Zero Team (V33 SYSTEM TYPE_B hardware)", MACHINE_SUPPORTS_SAVE)
GAME( 1997, nzeroteama,  zeroteam, nzerotea, nzerotea, r2dx_v33_state, init_nzerotea,  ROT0,   "Seibu Kaihatsu (Haoyunlai Trading Company license)", "New Zero Team (V33 SYSTEM TYPE_B hardware, China?)", MACHINE_SUPPORTS_SAVE) // license text translated from title screen

// 'V33 SYSTEM TYPE_C' - uses V33 CPU, basically the same board as TYPE_C VER2
// there is a version of New Zero Team on "V33 SYSTEM TYPE_C" board with EEPROM rather than dipswitches like Zero Team 2000

// 'V33 SYSTEM TYPE_C VER2' - uses V33 CPU, COPX-D3 external protection rom, but still has the proper sound system, unencrypted sprites, EEPROM for settings.  PCB also seen without 'VER2', looks the same
GAME( 2000, zerotm2k,    zeroteam, zerotm2k, zerotm2k, r2dx_v33_state, init_zerotm2k,  ROT0,  "Seibu Kaihatsu", "Zero Team 2000", MACHINE_SUPPORTS_SAVE)

// there is also a 'Raiden 2 2000' on unknown hardware.<|MERGE_RESOLUTION|>--- conflicted
+++ resolved
@@ -137,12 +137,7 @@
 
 	virtual void machine_start() override;
 
-<<<<<<< HEAD
-private:
 	void r2dx_setbanking();
-=======
-	void r2dx_setbanking(void);
->>>>>>> fbeb1cdb
 
 	int m_r2dxbank;
 	int m_r2dxgameselect;
