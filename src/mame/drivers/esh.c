/*
Funai / Gakken Esh's Aurunmilla laserdisc hardware
Driver by Andrew Gardner with help from Daphne Source

Notes:
    (dumper's note) Esh's Aurunmilla can be played in an Interstellar cabinet by swapping the
                    main pcb and the laserdisc. Sound & video pcbs are the same. Control panel is different however.
                    Esh's Aurunmilla can be a 2 player game, while Interstellar is a 1 player only game.
    Hold down TEST while resetting the machine - pops up test mode where...
    The DIPs are software-controlled.
    Two joysticks appear in the IO TEST, but the photos of the control panel I've seen show only 1.
    Eshb has some junk in the IO TEST screen.  Maybe a bad dump?

Todo:
    - LD TROUBLE message pops up after each cycle in attract.  NMI-related?
    - Convert to tilemaps (see next ToDo for feasibility).
    - Apparently some tiles blink (in at least two different ways).
    - 0xfe and 0xff are pretty obviously not NMI enables.  They're likely LED's.  Do the NMI right (somehow).
    - Rumor has it there's an analog beep hanging off 0xf5?  Implement it and finish off 0xf5 bits.
    - NVRAM range 0xe000-0xe800 might be too large.  It doesn't seem to write past 0xe600...
    - Maybe some of the IPT_UNKNOWNs do something?
    - Hook up LED's to the MAME lamp system.
*/

#include "emu.h"
#include "cpu/z80/z80.h"
#include "machine/ldv1000.h"
#include "machine/nvram.h"


class esh_state : public driver_device
{
public:
	enum
	{
		TIMER_IRQ_STOP
	};

	esh_state(const machine_config &mconfig, device_type type, const char *tag)
		: driver_device(mconfig, type, tag),
			m_laserdisc(*this, "laserdisc") ,
		m_tile_ram(*this, "tile_ram"),
		m_tile_control_ram(*this, "tile_ctrl_ram"),
		m_maincpu(*this, "maincpu"),
		m_gfxdecode(*this, "gfxdecode") { }

	required_device<pioneer_ldv1000_device> m_laserdisc;
	required_shared_ptr<UINT8> m_tile_ram;
	required_shared_ptr<UINT8> m_tile_control_ram;
	UINT8 m_ld_video_visible;
	DECLARE_READ8_MEMBER(ldp_read);
	DECLARE_WRITE8_MEMBER(ldp_write);
	DECLARE_WRITE8_MEMBER(misc_write);
	DECLARE_WRITE8_MEMBER(led_writes);
	DECLARE_WRITE8_MEMBER(nmi_line_w);
	DECLARE_DRIVER_INIT(esh);
	virtual void machine_start();
	virtual void palette_init();
	UINT32 screen_update_esh(screen_device &screen, bitmap_rgb32 &bitmap, const rectangle &cliprect);
	INTERRUPT_GEN_MEMBER(vblank_callback_esh);
	required_device<cpu_device> m_maincpu;
	required_device<gfxdecode_device> m_gfxdecode;

protected:
	virtual void device_timer(emu_timer &timer, device_timer_id id, int param, void *ptr);
};


/* From daphne */
#define PCB_CLOCK (18432000)


/* VIDEO GOODS */
UINT32 esh_state::screen_update_esh(screen_device &screen, bitmap_rgb32 &bitmap, const rectangle &cliprect)
{
	int charx, chary;

	/* clear */
	bitmap.fill(0, cliprect);

	/* Draw tiles */
	for (charx = 0; charx < 32; charx++)
	{
		for (chary = 0; chary < 32; chary++)
		{
			int current_screen_character = (chary*32) + charx;

			int palIndex  = (m_tile_control_ram[current_screen_character] & 0x0f);
			int tileOffs  = (m_tile_control_ram[current_screen_character] & 0x10) >> 4;
			//int blinkLine = (m_tile_control_ram[current_screen_character] & 0x40) >> 6;
			//int blinkChar = (m_tile_control_ram[current_screen_character] & 0x80) >> 7;

			 m_gfxdecode->gfx(0)->transpen(bitmap,cliprect,
					m_tile_ram[current_screen_character] + (0x100 * tileOffs),
					palIndex,
					0, 0, charx*8, chary*8, 0);
		}
	}

	/* Draw sprites */
	return 0;
}



/* MEMORY HANDLERS */
READ8_MEMBER(esh_state::ldp_read)
{
	return m_laserdisc->status_r();
}

WRITE8_MEMBER(esh_state::ldp_write)
{
	m_laserdisc->data_w(data);
}

WRITE8_MEMBER(esh_state::misc_write)
{
	/* Bit 0 unknown */

	if (data & 0x02)
		logerror("BEEP!\n");

	/* Bit 2 unknown */
	m_ld_video_visible = !((data & 0x08) >> 3);

	/* Bits 4-7 unknown */
	/* They cycle through a repeating pattern though */
}

WRITE8_MEMBER(esh_state::led_writes)
{
	switch(offset)
	{
	case 0x00:
		logerror("WRITING 0x%x to P1's START LED\n", data);
		break;
	case 0x01:
		logerror("WRITING 0x%x to P2's START LED\n", data);
		break;
	case 0x02:
		logerror("WRITING 0x%x to P1's BUTTON1 LED\n", data);
		break;
	case 0x03:
		logerror("WRITING 0x%x to P1's BUTTON2 LED\n", data);
		break;
	case 0x04:
		logerror("WRITING 0x%x to P2's BUTTON1 LED\n", data);
		break;
	case 0x05:
		logerror("WRITING 0x%x to P2's BUTTON2 LED\n", data);
		break;
	case 0x06:
		/* Likely coming soon */
		break;
	case 0x07:
		/* Likely coming soon */
		break;
	}
}

WRITE8_MEMBER(esh_state::nmi_line_w)
{
	if (data == 0x00)
		m_maincpu->set_input_line(INPUT_LINE_NMI, ASSERT_LINE);
	if (data == 0x01)
		m_maincpu->set_input_line(INPUT_LINE_NMI, CLEAR_LINE);

	if (data != 0x00 && data != 0x01)
		logerror("NMI line got a weird value!\n");
}


/* PROGRAM MAPS */
static ADDRESS_MAP_START( z80_0_mem, AS_PROGRAM, 8, esh_state )
	AM_RANGE(0x0000,0x3fff) AM_ROM
	AM_RANGE(0xe000,0xe7ff) AM_RAM AM_SHARE("nvram")
	AM_RANGE(0xf000,0xf3ff) AM_RAM AM_SHARE("tile_ram")
	AM_RANGE(0xf400,0xf7ff) AM_RAM AM_SHARE("tile_ctrl_ram")
ADDRESS_MAP_END


/* IO MAPS */
static ADDRESS_MAP_START( z80_0_io, AS_IO, 8, esh_state )
	ADDRESS_MAP_GLOBAL_MASK(0xff)
	AM_RANGE(0xf0,0xf0) AM_READ_PORT("IN0")
	AM_RANGE(0xf1,0xf1) AM_READ_PORT("IN1")
	AM_RANGE(0xf2,0xf2) AM_READ_PORT("IN2")
	AM_RANGE(0xf3,0xf3) AM_READ_PORT("IN3")
	AM_RANGE(0xf4,0xf4) AM_READWRITE(ldp_read,ldp_write)
	AM_RANGE(0xf5,0xf5) AM_WRITE(misc_write)    /* Continuously writes repeating patterns */
	AM_RANGE(0xf8,0xfd) AM_WRITE(led_writes)
	AM_RANGE(0xfe,0xfe) AM_WRITE(nmi_line_w)    /* Both 0xfe and 0xff flip quickly between 0 and 1 */
	AM_RANGE(0xff,0xff) AM_NOP                  /*   (they're probably not NMI enables - likely LED's like their neighbors :) */
ADDRESS_MAP_END                                 /*   (someday 0xf8-0xff will probably be a single handler) */


/* PORTS */
static INPUT_PORTS_START( esh )
	PORT_START("IN0")
	PORT_BIT( 0x01, IP_ACTIVE_LOW, IPT_COIN1 )
	PORT_BIT( 0x02, IP_ACTIVE_LOW, IPT_COIN2 )
	PORT_BIT( 0x04, IP_ACTIVE_LOW, IPT_START1 )
	PORT_BIT( 0x08, IP_ACTIVE_LOW, IPT_START2 )
	PORT_BIT( 0x10, IP_ACTIVE_LOW, IPT_OTHER ) PORT_NAME( "TEST" ) PORT_CODE( KEYCODE_T )
	PORT_BIT( 0x20, IP_ACTIVE_LOW, IPT_UNKNOWN )
	PORT_BIT( 0x40, IP_ACTIVE_LOW, IPT_UNKNOWN )
	PORT_BIT( 0x80, IP_ACTIVE_LOW, IPT_UNKNOWN )

	PORT_START("IN1")
	PORT_BIT( 0x01, IP_ACTIVE_LOW, IPT_JOYSTICK_UP ) PORT_8WAY PORT_PLAYER(1)
	PORT_BIT( 0x02, IP_ACTIVE_LOW, IPT_JOYSTICK_DOWN ) PORT_8WAY PORT_PLAYER(1)
	PORT_BIT( 0x04, IP_ACTIVE_LOW, IPT_JOYSTICK_LEFT ) PORT_8WAY PORT_PLAYER(1)
	PORT_BIT( 0x08, IP_ACTIVE_LOW, IPT_JOYSTICK_RIGHT ) PORT_8WAY PORT_PLAYER(1)
	PORT_BIT( 0x10, IP_ACTIVE_LOW, IPT_BUTTON1 ) PORT_PLAYER(1)
	PORT_BIT( 0x20, IP_ACTIVE_LOW, IPT_BUTTON2 ) PORT_PLAYER(1)
	PORT_BIT( 0x40, IP_ACTIVE_LOW, IPT_UNKNOWN )
	PORT_BIT( 0x80, IP_ACTIVE_LOW, IPT_UNKNOWN )

	PORT_START("IN2")
	PORT_BIT( 0x01, IP_ACTIVE_LOW, IPT_JOYSTICK_UP ) PORT_8WAY PORT_PLAYER(2)
	PORT_BIT( 0x02, IP_ACTIVE_LOW, IPT_JOYSTICK_DOWN ) PORT_8WAY PORT_PLAYER(2)
	PORT_BIT( 0x04, IP_ACTIVE_LOW, IPT_JOYSTICK_LEFT ) PORT_8WAY PORT_PLAYER(2)
	PORT_BIT( 0x08, IP_ACTIVE_LOW, IPT_JOYSTICK_RIGHT ) PORT_8WAY PORT_PLAYER(2)
	PORT_BIT( 0x10, IP_ACTIVE_LOW, IPT_BUTTON1 ) PORT_PLAYER(2)
	PORT_BIT( 0x20, IP_ACTIVE_LOW, IPT_BUTTON2 ) PORT_PLAYER(2)
	PORT_BIT( 0x40, IP_ACTIVE_LOW, IPT_UNKNOWN )
	PORT_BIT( 0x80, IP_ACTIVE_LOW, IPT_UNKNOWN )

	PORT_START("IN3")
	PORT_BIT( 0x01, IP_ACTIVE_LOW, IPT_UNKNOWN )
	PORT_BIT( 0x02, IP_ACTIVE_LOW, IPT_UNKNOWN )
	PORT_BIT( 0x04, IP_ACTIVE_LOW, IPT_UNKNOWN )
	PORT_BIT( 0x08, IP_ACTIVE_LOW, IPT_UNKNOWN )
	PORT_BIT( 0x10, IP_ACTIVE_LOW, IPT_UNKNOWN )
	PORT_BIT( 0x20, IP_ACTIVE_LOW, IPT_UNKNOWN )
	PORT_BIT( 0x40, IP_ACTIVE_LOW, IPT_UNKNOWN )
	PORT_BIT( 0x80, IP_ACTIVE_LOW, IPT_UNKNOWN )
INPUT_PORTS_END

PALETTE_INIT_MEMBER(esh_state, esh)
{
	const UINT8 *color_prom = memregion("proms")->base();
	int i;

	/* Oddly enough, the top 4 bits of each byte is 0 */
	for (i = 0; i < palette.entries(); i++)
	{
		int r,g,b;
		int bit0,bit1,bit2;

		/* Presumably resistor values would help here */

		/* red component */
		bit0 = (color_prom[i+0x100] >> 0) & 0x01;
		bit1 = (color_prom[i+0x100] >> 1) & 0x01;
		bit2 = (color_prom[i+0x100] >> 2) & 0x01;
		r = (0x97 * bit2) + (0x47 * bit1) + (0x21 * bit0);

		/* green component */
		bit0 = 0;
		bit1 = (color_prom[i+0x100] >> 3) & 0x01;
		bit2 = (color_prom[i+0x100] >> 4) & 0x01;
		g = (0x97 * bit2) + (0x47 * bit1) + (0x21 * bit0);

		/* blue component */
		bit0 = 0;
		bit1 = (color_prom[i+0x100] >> 5) & 0x01;
		bit2 = (color_prom[i+0x100] >> 6) & 0x01;
		b = (0x97 * bit2) + (0x47 * bit1) + (0x21 * bit0);

<<<<<<< HEAD
		palette.set_pen_color(i,MAKE_RGB(r,g,b));
	}

	/* make color 0 transparent */
	palette.set_pen_color(0, MAKE_ARGB(0,0,0,0));
=======
		palette_set_color(machine(),i,rgb_t(r,g,b));
	}

	/* make color 0 transparent */
	palette_set_color(machine(), 0, rgb_t(0,0,0,0));
>>>>>>> ca932a6d
}

static const gfx_layout esh_gfx_layout =
{
	8,8,
	RGN_FRAC(1,3),
	3,
	{ RGN_FRAC(0,3), RGN_FRAC(1,3), RGN_FRAC(2,3) },
	{ 0,1,2,3,4,5,6,7 },
	{ 0*8, 1*8, 2*8, 3*8, 4*8, 5*8, 6*8, 7*8 },
	8*8
};

static GFXDECODE_START( esh )
	GFXDECODE_ENTRY("gfx1", 0, esh_gfx_layout, 0x0, 0x20)
GFXDECODE_END

void esh_state::device_timer(emu_timer &timer, device_timer_id id, int param, void *ptr)
{
	switch (id)
	{
	case TIMER_IRQ_STOP:
		m_maincpu->set_input_line(0, CLEAR_LINE);
		break;
	default:
		assert_always(FALSE, "Unknown id in esh_state::device_timer");
	}
}

INTERRUPT_GEN_MEMBER(esh_state::vblank_callback_esh)
{
	// IRQ
	device.execute().set_input_line(0, ASSERT_LINE);
	timer_set(attotime::from_usec(50), TIMER_IRQ_STOP);
}

void esh_state::machine_start()
{
}


/* DRIVER */
static MACHINE_CONFIG_START( esh, esh_state )

	/* main cpu */
	MCFG_CPU_ADD("maincpu", Z80, PCB_CLOCK/6)                       /* The denominator is a Daphne guess based on PacMan's hardware */
	MCFG_CPU_PROGRAM_MAP(z80_0_mem)
	MCFG_CPU_IO_MAP(z80_0_io)
	MCFG_CPU_VBLANK_INT_DRIVER("screen", esh_state,  vblank_callback_esh)

	MCFG_NVRAM_ADD_0FILL("nvram")


	MCFG_LASERDISC_LDV1000_ADD("laserdisc")
	MCFG_LASERDISC_OVERLAY_DRIVER(256, 256, esh_state, screen_update_esh)

	/* video hardware */
	MCFG_LASERDISC_SCREEN_ADD_NTSC("screen", "laserdisc")

	MCFG_PALETTE_ADD("palette", 256)

	MCFG_GFXDECODE_ADD("gfxdecode",esh,"palette")

	/* sound hardware */
	MCFG_SPEAKER_STANDARD_STEREO("lspeaker", "rspeaker")

	MCFG_SOUND_MODIFY("laserdisc")
	MCFG_SOUND_ROUTE(0, "lspeaker", 1.0)
	MCFG_SOUND_ROUTE(1, "rspeaker", 1.0)
MACHINE_CONFIG_END


ROM_START( esh )
	/* Main program CPU */
	ROM_REGION( 0x4000, "maincpu", 0 )
	ROM_LOAD( "is1.h8", 0x0000, 0x2000, CRC(114c912b) SHA1(7c033a102d046199f3e2c6787579dac5b5295d50) )
	ROM_LOAD( "is2.f8", 0x2000, 0x2000, CRC(0e3b6e62) SHA1(5e8160180e20705e727329f9d70305fcde176a25) )

	/* Tiles */
	ROM_REGION( 0x3000, "gfx1", 0 )
	ROM_LOAD( "a.m3", 0x0000, 0x1000, CRC(a04736d8) SHA1(3b642b5d7168cf4a09328eee54c532be815d2bcf) )
	ROM_LOAD( "b.l3", 0x1000, 0x1000, CRC(9366dde7) SHA1(891db65384d47d13355b2eea37f57c34bc775c8f) )
	ROM_LOAD( "c.k3", 0x2000, 0x1000, CRC(a936ef01) SHA1(bcacb281ccb72ceb57fb6a79380cc3a9688743c4) )

	/* Color (+other) PROMs */
	ROM_REGION( 0x400, "proms", 0 )
	ROM_LOAD( "rgb.j1", 0x000, 0x200, CRC(1e9f795f) SHA1(61a58694929fa39b2412bc9244e5681d65a0eacb) )
	ROM_LOAD( "h.c5",   0x200, 0x100, CRC(abde5e4b) SHA1(9dd3a7fd523b519ac613b9f08ae9cc962992cf5d) )    /* Video timing? */
	ROM_LOAD( "v.c6",   0x300, 0x100, CRC(7157ba22) SHA1(07355f30efe46196d216356eda48a59fc622e43f) )

	DISK_REGION( "laserdisc" )
	DISK_IMAGE_READONLY( "esh", 0, NO_DUMP )
ROM_END

ROM_START( esha )
	/* Main program CPU */
	ROM_REGION( 0x4000, "maincpu", 0 )
	ROM_LOAD( "is1.h8", 0x0000, 0x2000, CRC(114c912b) SHA1(7c033a102d046199f3e2c6787579dac5b5295d50) )
	ROM_LOAD( "is2(__esha).f8", 0x2000, 0x2000, CRC(7a562f49) SHA1(acfa49b3b3d96b001a5dbdee39cbb0ca80be1763) )

	/* Tiles */
	ROM_REGION( 0x3000, "gfx1", 0 )
	ROM_LOAD( "a.m3", 0x0000, 0x1000, CRC(a04736d8) SHA1(3b642b5d7168cf4a09328eee54c532be815d2bcf) )
	ROM_LOAD( "b.l3", 0x1000, 0x1000, CRC(9366dde7) SHA1(891db65384d47d13355b2eea37f57c34bc775c8f) )
	ROM_LOAD( "c.k3", 0x2000, 0x1000, CRC(a936ef01) SHA1(bcacb281ccb72ceb57fb6a79380cc3a9688743c4) )

	/* Color (+other) PROMs */
	ROM_REGION( 0x400, "proms", 0 )
	ROM_LOAD( "rgb.j1", 0x000, 0x200, CRC(1e9f795f) SHA1(61a58694929fa39b2412bc9244e5681d65a0eacb) )
	ROM_LOAD( "h.c5",   0x200, 0x100, CRC(abde5e4b) SHA1(9dd3a7fd523b519ac613b9f08ae9cc962992cf5d) )    /* Video timing? */
	ROM_LOAD( "v.c6",   0x300, 0x100, CRC(7157ba22) SHA1(07355f30efe46196d216356eda48a59fc622e43f) )

	DISK_REGION( "laserdisc" )
	DISK_IMAGE_READONLY( "esh", 0, NO_DUMP )
ROM_END

ROM_START( eshb )
	/* Main program CPU */
	ROM_REGION( 0x4000, "maincpu", 0 )
	ROM_LOAD( "1.h8",   0x0000, 0x2000, CRC(8d27d363) SHA1(529d8e4283e736edb5a9193df1ed8d0164471864) )  /* Hand-written ROM label */
	ROM_LOAD( "is2.f8", 0x2000, 0x2000, CRC(0e3b6e62) SHA1(5e8160180e20705e727329f9d70305fcde176a25) )

	/* Tiles */
	ROM_REGION( 0x3000, "gfx1", 0 )
	ROM_LOAD( "a.m3", 0x0000, 0x1000, CRC(a04736d8) SHA1(3b642b5d7168cf4a09328eee54c532be815d2bcf) )
	ROM_LOAD( "b.l3", 0x1000, 0x1000, CRC(9366dde7) SHA1(891db65384d47d13355b2eea37f57c34bc775c8f) )
	ROM_LOAD( "c.k3", 0x2000, 0x1000, CRC(a936ef01) SHA1(bcacb281ccb72ceb57fb6a79380cc3a9688743c4) )

	/* Color (+other) PROMs */
	ROM_REGION( 0x400, "proms", 0 )
	ROM_LOAD( "rgb.j1", 0x000, 0x200, CRC(1e9f795f) SHA1(61a58694929fa39b2412bc9244e5681d65a0eacb) )
	ROM_LOAD( "h.c5",   0x200, 0x100, CRC(abde5e4b) SHA1(9dd3a7fd523b519ac613b9f08ae9cc962992cf5d) )    /* Video timing? */
	ROM_LOAD( "v.c6",   0x300, 0x100, CRC(7157ba22) SHA1(07355f30efe46196d216356eda48a59fc622e43f) )

	DISK_REGION( "laserdisc" )
	DISK_IMAGE_READONLY( "esh", 0, NO_DUMP )
ROM_END


DRIVER_INIT_MEMBER(esh_state,esh)
{
}

/*    YEAR  NAME  PARENT       MACHINE  INPUT    INIT     MONITOR  COMPANY          FULLNAME                     FLAGS */
GAME( 1983, esh,      0,       esh,     esh, esh_state,     esh,     ROT0,    "Funai/Gakken",  "Esh's Aurunmilla (set 1)",  GAME_NOT_WORKING|GAME_NO_SOUND)
GAME( 1983, esha,     esh,     esh,     esh, esh_state,     esh,     ROT0,    "Funai/Gakken",  "Esh's Aurunmilla (set 2)",  GAME_NOT_WORKING|GAME_NO_SOUND)
GAME( 1983, eshb,     esh,     esh,     esh, esh_state,     esh,     ROT0,    "Funai/Gakken",  "Esh's Aurunmilla (set 3)",  GAME_NOT_WORKING|GAME_NO_SOUND)<|MERGE_RESOLUTION|>--- conflicted
+++ resolved
@@ -269,19 +269,11 @@
 		bit2 = (color_prom[i+0x100] >> 6) & 0x01;
 		b = (0x97 * bit2) + (0x47 * bit1) + (0x21 * bit0);
 
-<<<<<<< HEAD
-		palette.set_pen_color(i,MAKE_RGB(r,g,b));
+		palette.set_pen_color(i,rgb_t(r,g,b));
 	}
 
 	/* make color 0 transparent */
-	palette.set_pen_color(0, MAKE_ARGB(0,0,0,0));
-=======
-		palette_set_color(machine(),i,rgb_t(r,g,b));
-	}
-
-	/* make color 0 transparent */
-	palette_set_color(machine(), 0, rgb_t(0,0,0,0));
->>>>>>> ca932a6d
+	palette.set_pen_color(0, rgb_t(0,0,0,0));
 }
 
 static const gfx_layout esh_gfx_layout =
