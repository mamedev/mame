--- conflicted
+++ resolved
@@ -68,67 +68,6 @@
 	/* video-related */
 	tilemap_t   *m_bg_layer;
 	tilemap_t   *m_fg_layer;
-<<<<<<< HEAD
-	int       m_silvmil_tilebank[4];
-	int     m_whichbank;
-
-	DECLARE_WRITE16_MEMBER(silvmil_tilebank_w)
-	{
-		m_silvmil_tilebank[m_whichbank] = (data>>8) & 0x1f;
-
-	//  printf("%08x tilebank_w %04x (which = %04x)\n",pc, data, m_whichbank);
-		m_fg_layer->mark_all_dirty();
-		m_bg_layer->mark_all_dirty();
-	}
-
-	DECLARE_WRITE16_MEMBER(silvmil_tilebank1_w)
-	{
-		m_whichbank = (data>>8)&0x3;
-	}
-
-	DECLARE_WRITE16_MEMBER(silvmil_fg_scrolly_w)
-	{
-		m_fg_layer->set_scrolly(0, data + 8);
-	}
-
-	DECLARE_WRITE16_MEMBER(silvmil_bg_scrolly_w)
-	{
-		m_bg_layer->set_scrolly(0, data + 8);
-	}
-
-	DECLARE_WRITE16_MEMBER(silvmil_fg_scrollx_w)
-	{
-		m_fg_layer->set_scrollx(0, data);
-	}
-
-	DECLARE_WRITE16_MEMBER(silvmil_bg_scrollx_w)
-	{
-		m_bg_layer->set_scrollx(0, data + 4);
-	}
-
-
-	DECLARE_WRITE16_MEMBER(silvmil_fg_videoram_w)
-	{
-		COMBINE_DATA(&m_fg_videoram[offset]);
-		m_fg_layer->mark_tile_dirty(offset);
-	}
-
-	DECLARE_WRITE16_MEMBER(silvmil_bg_videoram_w)
-	{
-		COMBINE_DATA(&m_bg_videoram[offset]);
-		m_bg_layer->mark_tile_dirty(offset);
-	}
-
-	DECLARE_WRITE16_MEMBER(silvmil_soundcmd_w)
-	{
-		if (ACCESSING_BITS_0_7)
-		{
-			m_soundlatch->write(data & 0xff);
-			machine().scheduler().boost_interleave(attotime::zero, attotime::from_usec(20));
-
-		}
-	}
-=======
 	int         m_tilebank[4];
 	int         m_whichbank;
 
@@ -138,11 +77,10 @@
 	void bg_scrolly_w(u16 data);
 	void fg_scrollx_w(u16 data);
 	void bg_scrollx_w(u16 data);
->>>>>>> 74f9d7d1
 
 	void fg_videoram_w(offs_t offset, u16 data, u16 mem_mask = ~0);
 	void bg_videoram_w(offs_t offset, u16 data, u16 mem_mask = ~0);
-	DECLARE_WRITE8_MEMBER(soundcmd_w);
+	void soundcmd_w(u8 data);
 
 	TILE_GET_INFO_MEMBER(get_bg_tile_info);
 	TILE_GET_INFO_MEMBER(get_fg_tile_info);
@@ -245,9 +183,9 @@
 }
 
 
-WRITE8_MEMBER(silvmil_state::soundcmd_w)
-{
-	m_soundlatch->write(space, 0, data & 0xff);
+void silvmil_state::soundcmd_w(u8 data)
+{
+	m_soundlatch->write(data & 0xff);
 	machine().scheduler().boost_interleave(attotime::zero, attotime::from_usec(20));
 }
 
