// license:?
// copyright-holders:Angelo Salese, Roberto Fresca,David Haywood
/******************************************************************************

  MAGIC CARD - IMPERA
  -------------------

  Preliminary driver by Roberto Fresca, David Haywood & Angelo Salese


  Games running on this hardware:

  * Magic Card (set 1),        Impera, 199?.
  * Magic Card (set 2),        Impera, 199?.
  * Magic Card (set 3),        Impera, 199?.
  * Magic Card Export 94,      Impera, 1994.
  * Magic Card Jackpot (4.01), Impera, 1998.
  * Magic Lotto Export (5.03), Impera, 1998.
  * Hot Slots (6.00),          Impera, 2002.


*******************************************************************************


  *** Hardware Notes ***

  These are actually the specs of the Philips CD-i console.

  Identified:

  - CPU:  1x Philips SCC 68070 CCA84 (16 bits Microprocessor, PLCC) @ 15 MHz
  - VSC:  1x Philips SCC 66470 CAB (Video and System Controller, QFP)

  - Protection: 1x Dallas TimeKey DS1207-1 (for book-keeping protection)

  - Crystals:   1x 30.0000 MHz.
                1x 19.6608 MHz.

  - PLDs:       1x PAL16L8ACN
                1x PALCE18V8H-25


*******************************************************************************


  *** General Notes ***

  Impera released "Magic Card" in a custom 16-bits PCB.
  The hardware was so expensive and they never have reached the expected sales,
  so... they ported the game to Impera/Funworld 8bits boards, losing part of
  graphics and sound/music quality. The new product was named "Magic Card II".


*******************************************************************************

   Magic Card Jackpot 4.01
  (Also Magic Lotto Export)
  -------------------------

  PCB Layout:
   __________________________________________________________________________________________________
  |                                                                                                  |
  |                       SERIAL NUMBER                                                              |___
  |                                                                                                  (A)_|
  |  __     _____             ___________        _________                                            ___|
  | |  |   /     \           |9524 GNN   |      |YMZ284-D |                                           ___|
  | |  |  |BATTERY|          |HM514270AJ8|      |_________|                                           ___|
  | |A |  |  +3V  |          |___________|                                                            ___|
  | |  |  |       |                                       __________________         ________     __  ___|
  | |  |   \_____/            ___________                |                  |       |ULN2803A|   |..| ___|
  | |__|                     |9524 GNN   |               |  MUSIC           |       |________|   |..| ___|
  |                          |HM514270AJ8|               |  TR9C1710-11PCA  |                    |..|(J)_|
  |                          |___________|               |  SA119X/9612     |       _________    |..||
  |    ___    ___                                        |__________________|      |74HC273N |   |..||
  |   |   |  |   |                                                                 |_________|   |..||
  |   |   |  |   |                                                                               |..||
  |   | B |  | B |                                     _________                    _________    |..||
  |   |   |  |   |                                    | 74HC04N |                  |74HC245N |   |__||
  |   |   |  |   |                                    |_________|                  |_________|       |___
  |   |___|  |___|                                                                                   A___|
  |                                                                                                   ___|
  |    _____                  ______________                                                          ___|
  |   |     |                |              |                                        ________         ___|
  |   |     |                |  PHILIPS     |     ___    ___________    ________    |ULN2803A|        ___|
  |   |     | EI79465--A/02  |  SCC66470CAB |    | D |  |PIC16F84-10|  |   E    |   |________|        ___|
  |   |  C  | LPL-CPU V4.0   |  172632=1/2  |    |___|  |___________|  |________|                     ___|
  |   |     | MULTI GAME     |  DfD0032I3   |                                       _________         ___|
  |   |     | 8603186        |              |                                      |74HC273N |        ___|
  |   |     |                |              |                                      |_________|        ___|
  |   |     |                |              |                                                         ___|
  |   |_____|                |______________|                                 _     _________         ___|
  |                                                                          |G|   |74HC245N |        ___|
  |                                                                          |_|   |_________|        ___|
  |   _______   _______                                                                               ___|
  |  |]     [| |IC21   |                                 ______             ___                       ___|
  |  |]  E  [| |       |                                |ALTERA|           |___|                __    ___|
  |  |]  M  [| |       |                                | MAX  |             F      _________  |..|   ___|
  |  |]  P  [| | MAGIC |     ________________           |      |                   |74HC245N | |..|   ___|
  |  |]  T  [| | CARD  |    |                |          |EPM712|                   |_________| |..|   ___|
  |  |]  Y  [| |JACKPOT|    |   PHILIPS      |          |8SQC10|                               |..|   ___|
  |  |]     [| |       |    |  SCC68070CCA84 |          |0-15  |                               |..|   ___|
  |  |]  S  [| |Version|    |  213140-1      |          |______|      X_TAL's                  |__|   ___|
  |  |]  O  [| |   4.01|    |  DfD0103V3     |                      _   _   _                         ___|
  |  |]  C  [| |       |    |                |    ALL RIGHTS       | | | | | |                        ___|
  |  |]  K  [| |Vnr.:  |    |                |    BY  IMPERA       |1| |2| |3|                        ___|
  |  |]  E  [| |11.7.98|    |                |                     |_| |_| |_|                        ___|
  |  |]  T  [| |       |    |                |                                                        ___|
  |  |]     [| |       |    |________________|                                                        ___|
  |  |]_____[| |27C4002|                                                                              ___|
  |  |_______| |_______|                               ___________                                    ___|
  |    ___________________                            |RTC2421 A  |                                   ___|
  |   |   :::::::::::::   |                           |___________|                                  Z___|
  |   |___________________|                                                                          |
  |__________________________________________________________________________________________________|


  Xtal 1: 30.000 MHz.
  Xtal 2:  8.000 MHz.
  Xtal 3: 19.660 MHz.


  A = LT 0030 / LTC695CN / U18708
  B = NEC Japan / D43256BGU-70LL / 0008XD041
  C = MX B9819 / 29F1610MC-12C3 / M25685 / TAIWAN
  D = 24C02C / 24C04 (Serial I2C Bus EEPROM with User-Defined Block Write Protection).
  E = P0030SG / CD40106BCN
  F = 74HCU04D
  G = 74HC74D


  Silkscreened on the solder side:

  LEOTS.
  2800
  AT&S-F0 ML 94V-0

  IMPERA AUSTRIA          -------
  TEL: 0043/7242/27116     V 4.0
  FAX: 0043/7242/27053    -------


*******************************************************************************

  TODO:

  - Proper handling of the 68070 (68k with 32 address lines instead of 24)
    & handle the extra features properly (UART,DMA,Timers etc.)

  - Proper emulation of the 66470 Video Chip (still many unhandled features)

  - Inputs;

  - Unknown sound chip (it's an ADPCM with eight channels);

  - Many unknown memory maps;

  - Proper memory map and machine driver for magicardj & magicle.
    (different sound chip, extra undumped rom and PIC controller)


*******************************************************************************/


#define CLOCK_A XTAL_30MHz
#define CLOCK_B XTAL_8MHz
#define CLOCK_C XTAL_19_6608MHz

#include "emu.h"
#include "cpu/m68000/m68000.h"
#include "sound/2413intf.h"


class magicard_state : public driver_device
{
public:
	magicard_state(const machine_config &mconfig, device_type type, const char *tag)
		: driver_device(mconfig, type, tag),
		m_magicram(*this, "magicram"),
		m_pcab_vregs(*this, "pcab_vregs"),
		m_scc68070_ext_irqc_regs(*this, "scc_xirqc_regs"),
		m_scc68070_iic_regs(*this, "scc_iic_regs"),
		m_scc68070_uart_regs(*this, "scc_uart_regs"),
		m_scc68070_timer_regs(*this, "scc_timer_regs"),
		m_scc68070_int_irqc_regs(*this, "scc_iirqc_regs"),
		m_scc68070_dma_ch1_regs(*this, "scc_dma1_regs"),
		m_scc68070_dma_ch2_regs(*this, "scc_dma2_regs"),
		m_scc68070_mmu_regs(*this, "scc_mmu_regs"),
		m_maincpu(*this, "maincpu") { }

	required_shared_ptr<UINT16> m_magicram;
	required_shared_ptr<UINT16> m_pcab_vregs;
	required_shared_ptr<UINT16> m_scc68070_ext_irqc_regs;
	required_shared_ptr<UINT16> m_scc68070_iic_regs;
	required_shared_ptr<UINT16> m_scc68070_uart_regs;
	required_shared_ptr<UINT16> m_scc68070_timer_regs;
	required_shared_ptr<UINT16> m_scc68070_int_irqc_regs;
	required_shared_ptr<UINT16> m_scc68070_dma_ch1_regs;
	required_shared_ptr<UINT16> m_scc68070_dma_ch2_regs;
	required_shared_ptr<UINT16> m_scc68070_mmu_regs;
	struct { int r,g,b,offs,offs_internal; } m_pal;
	DECLARE_READ16_MEMBER(test_r);
	DECLARE_WRITE16_MEMBER(paletteram_io_w);
	DECLARE_READ16_MEMBER(philips_66470_r);
	DECLARE_WRITE16_MEMBER(philips_66470_w);
	DECLARE_READ16_MEMBER(scc68070_ext_irqc_r);
	DECLARE_WRITE16_MEMBER(scc68070_ext_irqc_w);
	DECLARE_READ16_MEMBER(scc68070_iic_r);
	DECLARE_WRITE16_MEMBER(scc68070_iic_w);
	DECLARE_READ16_MEMBER(scc68070_uart_r);
	DECLARE_WRITE16_MEMBER(scc68070_uart_w);
	DECLARE_READ16_MEMBER(scc68070_timer_r);
	DECLARE_WRITE16_MEMBER(scc68070_timer_w);
	DECLARE_READ16_MEMBER(scc68070_int_irqc_r);
	DECLARE_WRITE16_MEMBER(scc68070_int_irqc_w);
	DECLARE_READ16_MEMBER(scc68070_dma_ch1_r);
	DECLARE_WRITE16_MEMBER(scc68070_dma_ch1_w);
	DECLARE_READ16_MEMBER(scc68070_dma_ch2_r);
	DECLARE_WRITE16_MEMBER(scc68070_dma_ch2_w);
	DECLARE_READ16_MEMBER(scc68070_mmu_r);
	DECLARE_WRITE16_MEMBER(scc68070_mmu_w);
	DECLARE_DRIVER_INIT(magicard);
	virtual void machine_reset();
	virtual void video_start();
	UINT32 screen_update_magicard(screen_device &screen, bitmap_rgb32 &bitmap, const rectangle &cliprect);
	INTERRUPT_GEN_MEMBER(magicard_irq);
	required_device<cpu_device> m_maincpu;
};


/*************************
*     Video Hardware     *
*************************/

/*
66470
video and system controller
19901219/wjvg
*/
/*
TODO: check this register,doesn't seem to be 100% correct.
1fffe0  csr = control and status register
    w 00...... ........ DM = slow timing speed, normal dram mode
    w 01...... ........ DM = fast timing speed, page dram mode
    w 10...... ........ DM = fast timing speed, nibble dram mode
    w 11...... ........ DM = slow timing speed, dual-port vram mode
    w ..1..... ........ TD = 256/64 k dram's
    w ...1.... ........ CG = enable character generator
    w ....1... ........ DD = rom data acknowledge delay
    w .....1.. ........ ED = early dtack
    w ......0. ........ not used
    w .......1 ........ BE  = enable bus error (watchdog timer)
   r  ........ 1....... DA  = vertical display active
   r  ........ .1...... FG  = set during frame grabbing (if fg in dcr set)
   r  ........ ..xxx... not used
   r  ........ .....1.. IT2 = intn active
   r  ........ ......1. IT1 = pixac free and intn active
   r  ........ .......1 BE  = bus error generated by watchdog timer
*/

/*63 at post test,6d all the time.*/
#define SCC_CSR_VREG    (state->m_pcab_vregs[0x00/2] & 0xffff)
#define SCC_CG_VREG     ((SCC_CSR_VREG & 0x10)>>4)

/*
1fffe2  dcr = display command register
    w 1....... ........  DE = enable display
    w .00..... ........  CF = 20   MHz (or 19.6608 MHz)
    w .01..... ........  CF = 24   MHz
    w .10..... ........  CF = 28.5 MHz
    w .11..... ........  CF = 30   MHz
    w ...1.... ........  FD = 60/50 Hz frame duration
    w ....00.. ........  SM/SS = non-interlaced scan mode
    w ....01.. ........  SM/SS = double frequency scan mode
    w ....10.. ........  SM/SS = interlaced scan mode
    w ....11.. ........  SM/SS = interlaced field repeat scan mode
    w ......1. ........  LS = full screen/border
    w .......1 ........  CM = logical/physical screen
    w ........ 1.......  FG = 4/8 bits per pixel
    w ........ .1......  DF = enable frame grabbing
    w ........ ..00....  IC/DC = ICA and DCA inactive
    w ........ ..01....  IC/DC = ICA active, reduced DCA mode (DCA sz=16 byts)
    w ........ ..10....  IC/DC = ICA active, DCA inactive
    w ........ ..11....  IC/DC = ICA active, DCA active (DCA size=64 bytes)
    w ........ ....aaaa  VSR:H = video start address (MSB's)
*/

#define SCC_DCR_VREG    (state->m_pcab_vregs[0x02/2] & 0xffff)
#define SCC_DE_VREG     ((SCC_DCR_VREG & 0x8000)>>15)
#define SCC_FG_VREG     ((SCC_DCR_VREG & 0x0080)>>7)
#define SCC_VSR_VREG_H  ((SCC_DCR_VREG & 0xf)>>0)

/*
1fffe4  vsr = video start register
    w aaaaaaaa aaaaaaaa  VSR:L = video start address (LSB's)
*/

#define SCC_VSR_VREG_L  (state->m_pcab_vregs[0x04/2] & 0xffff)
#define SCC_VSR_VREG    ((SCC_VSR_VREG_H)<<16) | (SCC_VSR_VREG_L)

/*
1fffe6  bcr = border colour register
    w ........ nnnnnnnn  in 8 bit mode
    w ........ nnnn....  in 4 bit mode
*/
/*
(Note: not present on the original vreg listing)
1fffe8 dcr2 = display command register 2
    w x....... ........  not used
    w .nn..... ........  OM = lower port of the video mode (with CM)
    w ...1.... ........  ID = Indipendent DCA bit
    w ....nn.. ........  MF = Mosaic Factor (2,4,8,16)
    w ......nn ........  FT = File Type (0/1 = bitmap, 2 = RLE, 3 = Mosaic)
    w ........ xxxx....  not used
    w ........ ....aaaa  "data" (dunno the purpose...)
*/
#define SCC_DCR2_VREG  (state->m_pcab_vregs[0x08/2] & 0xffff)

/*
(Note: not present on the original vreg listing)
1fffea dcp = ???
    w aaaaaaaa aaaaaa--  "data" (dunno the purpose...)
    w -------- ------xx not used
*/

/*
1fffec  swm = selective write mask register
    w nnnnnnnn ........  mask
*/
/*
1fffee  stm = selective mask register
    w ........ nnnnnnnn  mask
*/
/*
1ffff0  a = source register a
    w nnnnnnnn nnnnnnnn  source
*/
#define SCC_SRCA_VREG  (state->m_pcab_vregs[0x10/2] & 0xffff)

/*
1ffff2  b = destination register b
   rw nnnnnnnn nnnnnnnn  destination
*/

#define SCC_DSTB_VREG  (state->m_pcab_vregs[0x12/2] & 0xffff)

/*
1ffff4  pcr = pixac command register
    w 1....... ........  4N  = 8/4 bits per pixel
    w .1....00 ....x00.  COL = enable colour2 function
    w .1....00 .....01.  COL = enable colour1 function
    w .1...0.. .....10.  COL = enable bcolour2 function
    w .1...0.. .....11.  COL = enable bcolour1 function
    w ..1..000 ....x00.  EXC = enable exchange function
    w ..1..000 .....01.  EXC = enable swap function
    w ..1..000 .....10.  EXC = enable inverted exchange function
    w ..1..000 .....11.  EXC = enable inverted swap function
    w ...1..0. ....x00.  CPY = enable copy type b function
    w ...1...0 ....x10.  CPY = enable copy type a function
    w ...1..0. .....01.  CPY = enable patch type b function
    w ...1...0 .....11.  CPY = enable patch type a function
    w ....1000 .....00.  CMP = enable compare function
    w ....1000 .....10.  CMP = enable compact function
    w .....1.. ........  RTL = manipulate right to left
    w ......1. ........  SHK = shrink picture by factor 2
    w .......1 ........  ZOM = zoom picture by factor 2
    w ........ nnnn....  LGF = logical function
    w ........ 0000....  LGF = d=r
    w ........ 0001....  LGF = d=~r
    w ........ 0010....  LGF = d=0
    w ........ 0011....  LGF = d=1
    w ........ 0100....  LGF = d=~(d^r)
    w ........ 0101....  LGF = d=d^r
    w ........ 0110....  LGF = d=d&r
    w ........ 0111....  LGF = d=~d&r
    w ........ 1000....  LGF = d=~d&~r
    w ........ 1001....  LGF = d=d&~r
    w ........ 1010....  LGF = d=~d|r
    w ........ 1011....  LGF = d=d|r
    w ........ 1100....  LGF = d=d|~r
    w ........ 1101....  LGF = d=~d|~r
    w ........ 1110....  LGF = d=d
    w ........ 1111....  LGF = d=~d
    w ........ ....1...  INV = invert transparancy state of source bits
    w ........ .....1..  BIT = copy:     enable copy type a
    w ........ .....1..  BIT = colour:   enable bcolour/colour
    w ........ .....1..  BIT = compare:  compact/compare
    w ........ ......1.  TT  = perform transparancy test
    w ........ .......0
*/

#define SCC_PCR_VREG  (state->m_pcab_vregs[0x14/2] & 0xffff)

/*
1ffff6  mask = mask register
    w ........ ....nnnn  mask nibbles/0
*/
/*
1ffff8  shift = shift register
    w ......nn ........  shift by .. during source alignment
*/
/*
1ffffa  index = index register
    w ........ ......nn  bcolour: use bit .. in the source word
    w ........ ......nn  compact: nibble .. will hold the result
*/
/*
1ffffc  fc/bc = foreground/background colour register
    w nnnnnnnn ........  FC = foreground colour
    w ........ nnnnnnnn  BC = background colour
*/
/*
1ffffe  tc = transparent colour register
    w nnnnnnnn ........  transparent colour
*/


void magicard_state::video_start()
{
}

UINT32 magicard_state::screen_update_magicard(screen_device &screen, bitmap_rgb32 &bitmap, const rectangle &cliprect)
{
	magicard_state *state = machine().driver_data<magicard_state>();
	int x,y;
	UINT32 count;

	bitmap.fill(m_palette->black_pen(), cliprect); //TODO

	if(!(SCC_DE_VREG)) //display enable
		return 0;

	count = ((SCC_VSR_VREG)/2);

	if(SCC_FG_VREG) //4bpp gfx
	{
		for(y=0;y<300;y++)
		{
			for(x=0;x<84;x++)
			{
				UINT32 color;

				color = ((m_magicram[count]) & 0x000f)>>0;

				if(cliprect.contains((x*4)+3, y))
					bitmap.pix32(y, (x*4)+3) = m_palette->pen(color);

				color = ((m_magicram[count]) & 0x00f0)>>4;

				if(cliprect.contains((x*4)+2, y))
					bitmap.pix32(y, (x*4)+2) = m_palette->pen(color);

				color = ((m_magicram[count]) & 0x0f00)>>8;

				if(cliprect.contains((x*4)+1, y))
					bitmap.pix32(y, (x*4)+1) = m_palette->pen(color);

				color = ((m_magicram[count]) & 0xf000)>>12;

				if(cliprect.contains((x*4)+0, y))
					bitmap.pix32(y, (x*4)+0) = m_palette->pen(color);

				count++;
			}
		}
	}
	else //8bpp gfx
	{
		for(y=0;y<300;y++)
		{
			for(x=0;x<168;x++)
			{
				UINT32 color;

				color = ((m_magicram[count]) & 0x00ff)>>0;

				if(cliprect.contains((x*2)+1, y))
					bitmap.pix32(y, (x*2)+1) = m_palette->pen(color);

				color = ((m_magicram[count]) & 0xff00)>>8;

				if(cliprect.contains((x*2)+0, y))
					bitmap.pix32(y, (x*2)+0) = m_palette->pen(color);

				count++;
			}
		}
	}

	return 0;
}


/*************************
*      R/W Handlers      *
*************************/

READ16_MEMBER(magicard_state::test_r)
{
	return machine().rand();
}

WRITE16_MEMBER(magicard_state::paletteram_io_w)
{
	switch(offset*2)
	{
		case 0:
			m_pal.offs = data;
			m_pal.offs_internal = 0;
			break;
		case 4:
			break;
		case 2:
			switch(m_pal.offs_internal)
			{
				case 0:
					m_pal.r = ((data & 0x3f) << 2) | ((data & 0x30) >> 4);
					m_pal.offs_internal++;
					break;
				case 1:
					m_pal.g = ((data & 0x3f) << 2) | ((data & 0x30) >> 4);
					m_pal.offs_internal++;
					break;
				case 2:
					m_pal.b = ((data & 0x3f) << 2) | ((data & 0x30) >> 4);
<<<<<<< HEAD
					m_palette->set_pen_color(m_pal.offs, MAKE_RGB(m_pal.r, m_pal.g, m_pal.b));
=======
					palette_set_color(machine(), m_pal.offs, rgb_t(m_pal.r, m_pal.g, m_pal.b));
>>>>>>> ca932a6d
					m_pal.offs_internal = 0;
					m_pal.offs++;
					break;
			}

			break;
	}
}

READ16_MEMBER(magicard_state::philips_66470_r)
{
	switch(offset)
	{
//      case 0/2:
//          return machine().rand(); //TODO
	}

	//printf("[%04x]\n",offset*2);


	return m_pcab_vregs[offset];
}

WRITE16_MEMBER(magicard_state::philips_66470_w)
{
	COMBINE_DATA(&m_pcab_vregs[offset]);

//  if(offset == 0x10/2)
//  {
		//printf("%04x %04x %04x\n",data,m_pcab_vregs[0x12/2],m_pcab_vregs[0x14/2]);
		//m_pcab_vregs[0x12/2] = m_pcab_vregs[0x10/2];
//  }
}

/* scc68070 specific stuff (to be moved) */

READ16_MEMBER(magicard_state::scc68070_ext_irqc_r)
{
	return m_scc68070_ext_irqc_regs[offset];
}

WRITE16_MEMBER(magicard_state::scc68070_ext_irqc_w)
{
	m_scc68070_ext_irqc_regs[offset] = data;
}

READ16_MEMBER(magicard_state::scc68070_iic_r)
{
	//printf("%04x\n",offset*2);

	switch(offset)
	{
		case 0x04/2: return m_scc68070_iic_regs[offset] & 0xef; //iic status register, bit 4 = pending irq
	}

	return m_scc68070_iic_regs[offset];
}

WRITE16_MEMBER(magicard_state::scc68070_iic_w)
{
	m_scc68070_iic_regs[offset] = data;
}

READ16_MEMBER(magicard_state::scc68070_uart_r)
{
	//printf("%02x\n",offset*2);

	switch(offset)
	{
		case 0x02/2: return machine().rand(); //uart mode register
	}

	return m_scc68070_uart_regs[offset];
}

WRITE16_MEMBER(magicard_state::scc68070_uart_w)
{
	m_scc68070_uart_regs[offset] = data;
}

READ16_MEMBER(magicard_state::scc68070_timer_r)
{
	return m_scc68070_timer_regs[offset];
}

WRITE16_MEMBER(magicard_state::scc68070_timer_w)
{
	m_scc68070_timer_regs[offset] = data;
}

READ16_MEMBER(magicard_state::scc68070_int_irqc_r)
{
	return m_scc68070_int_irqc_regs[offset];
}

WRITE16_MEMBER(magicard_state::scc68070_int_irqc_w)
{
	m_scc68070_int_irqc_regs[offset] = data;
}

READ16_MEMBER(magicard_state::scc68070_dma_ch1_r)
{
	return m_scc68070_dma_ch1_regs[offset];
}

WRITE16_MEMBER(magicard_state::scc68070_dma_ch1_w)
{
	m_scc68070_dma_ch1_regs[offset] = data;
}

READ16_MEMBER(magicard_state::scc68070_dma_ch2_r)
{
	return m_scc68070_dma_ch2_regs[offset];
}

WRITE16_MEMBER(magicard_state::scc68070_dma_ch2_w)
{
	m_scc68070_dma_ch2_regs[offset] = data;
}

READ16_MEMBER(magicard_state::scc68070_mmu_r)
{
	return m_scc68070_mmu_regs[offset];
}

WRITE16_MEMBER(magicard_state::scc68070_mmu_w)
{
	m_scc68070_mmu_regs[offset] = data;

	switch(offset)
	{
		case 0x0000/2:
			if(data & 0x80) //throw an error if the (unemulated) MMU is enabled
				fatalerror("SCC68070: MMU enable bit active\n");
			break;
	}
}


/*************************
*      Memory Maps       *
*************************/

static ADDRESS_MAP_START( magicard_mem, AS_PROGRAM, 16, magicard_state )
//  ADDRESS_MAP_GLOBAL_MASK(0x1fffff)
	AM_RANGE(0x00000000, 0x0017ffff) AM_MIRROR(0x7fe00000) AM_RAM AM_SHARE("magicram") /*only 0-7ffff accessed in Magic Card*/
	AM_RANGE(0x00180000, 0x001ffbff) AM_MIRROR(0x7fe00000) AM_RAM AM_REGION("maincpu", 0)
	/* 001ffc00-001ffdff System I/O */
	AM_RANGE(0x001ffc00, 0x001ffc01) AM_MIRROR(0x7fe00000) AM_READ(test_r)
	AM_RANGE(0x001ffc40, 0x001ffc41) AM_MIRROR(0x7fe00000) AM_READ(test_r)
	AM_RANGE(0x001ffd00, 0x001ffd05) AM_MIRROR(0x7fe00000) AM_WRITE(paletteram_io_w) //RAMDAC
	/*not the right sound chip,unknown type,it should be an ADPCM with 8 channels.*/
	AM_RANGE(0x001ffd40, 0x001ffd43) AM_MIRROR(0x7fe00000) AM_DEVWRITE8("ymsnd", ym2413_device, write, 0x00ff)
	AM_RANGE(0x001ffd80, 0x001ffd81) AM_MIRROR(0x7fe00000) AM_READ(test_r)
	AM_RANGE(0x001ffd80, 0x001ffd81) AM_MIRROR(0x7fe00000) AM_WRITENOP //?
	AM_RANGE(0x001fff80, 0x001fffbf) AM_MIRROR(0x7fe00000) AM_RAM //DRAM I/O, not accessed by this game, CD buffer?
	AM_RANGE(0x001fffe0, 0x001fffff) AM_MIRROR(0x7fe00000) AM_READWRITE(philips_66470_r,philips_66470_w) AM_SHARE("pcab_vregs") //video registers
	AM_RANGE(0x80001000, 0x8000100f) AM_READWRITE(scc68070_ext_irqc_r,scc68070_ext_irqc_w) AM_SHARE("scc_xirqc_regs") //lir
	AM_RANGE(0x80002000, 0x8000200f) AM_READWRITE(scc68070_iic_r,scc68070_iic_w) AM_SHARE("scc_iic_regs") //i2c
	AM_RANGE(0x80002010, 0x8000201f) AM_READWRITE(scc68070_uart_r,scc68070_uart_w) AM_SHARE("scc_uart_regs")
	AM_RANGE(0x80002020, 0x8000202f) AM_READWRITE(scc68070_timer_r,scc68070_timer_w) AM_SHARE("scc_timer_regs")
	AM_RANGE(0x80002040, 0x8000204f) AM_READWRITE(scc68070_int_irqc_r,scc68070_int_irqc_w) AM_SHARE("scc_iirqc_regs")
	AM_RANGE(0x80004000, 0x8000403f) AM_READWRITE(scc68070_dma_ch1_r,scc68070_dma_ch1_w) AM_SHARE("scc_dma1_regs")
	AM_RANGE(0x80004040, 0x8000407f) AM_READWRITE(scc68070_dma_ch2_r,scc68070_dma_ch2_w) AM_SHARE("scc_dma2_regs")
	AM_RANGE(0x80008000, 0x8000807f) AM_READWRITE(scc68070_mmu_r,scc68070_mmu_w) AM_SHARE("scc_mmu_regs")
ADDRESS_MAP_END


/*************************
*      Input ports       *
*************************/

static INPUT_PORTS_START( magicard )
INPUT_PORTS_END


void magicard_state::machine_reset()
{
	UINT16 *src    = (UINT16*)memregion("maincpu" )->base();
	UINT16 *dst    = m_magicram;
	memcpy (dst, src, 0x80000);
	m_maincpu->reset();
}


/*************************
*    Machine Drivers     *
*************************/

/*Probably there's a mask somewhere if it REALLY uses irqs at all...irq vectors dynamically changes after some time.*/
INTERRUPT_GEN_MEMBER(magicard_state::magicard_irq)
{
	if(machine().input().code_pressed(KEYCODE_Z)) //vblank?
		device.execute().set_input_line_and_vector(1, HOLD_LINE,0xe4/4);
	if(machine().input().code_pressed(KEYCODE_X)) //uart irq
		device.execute().set_input_line_and_vector(1, HOLD_LINE,0xf0/4);
}

static MACHINE_CONFIG_START( magicard, magicard_state )
	MCFG_CPU_ADD("maincpu", SCC68070, CLOCK_A/2)    /* SCC-68070 CCA84 datasheet */
	MCFG_CPU_PROGRAM_MAP(magicard_mem)
	MCFG_CPU_VBLANK_INT_DRIVER("screen", magicard_state,  magicard_irq) /* no interrupts? (it erases the vectors..) */

	MCFG_SCREEN_ADD("screen", RASTER)
	MCFG_SCREEN_REFRESH_RATE(60)
	MCFG_SCREEN_VBLANK_TIME(ATTOSECONDS_IN_USEC(0))
	MCFG_SCREEN_SIZE(400, 300)
	MCFG_SCREEN_VISIBLE_AREA(0, 320-1, 0, 256-1) //dynamic resolution,TODO
	MCFG_SCREEN_UPDATE_DRIVER(magicard_state, screen_update_magicard)

	MCFG_PALETTE_ADD("palette", 0x100)



	MCFG_SPEAKER_STANDARD_MONO("mono")
	MCFG_SOUND_ADD("ymsnd", YM2413, CLOCK_A/12)
	MCFG_SOUND_ROUTE(ALL_OUTPUTS, "mono", 1.0)
MACHINE_CONFIG_END


/*************************
*        Rom Load        *
*************************/

ROM_START( magicard )
	ROM_REGION( 0x80000, "maincpu", 0 ) /* 68070 Code & GFX */
	ROM_LOAD16_WORD_SWAP( "magicorg.bin", 0x000000, 0x80000, CRC(810edf9f) SHA1(0f1638a789a4be7413aa019b4e198353ba9c12d9) )

	ROM_REGION( 0x0100, "sereeprom", 0 ) /* Serial EPROM */
	ROM_LOAD16_WORD_SWAP("mgorigee.bin",    0x0000, 0x0100, CRC(73522889) SHA1(3e10d6c1585c3a63cff717a0b950528d5373c781) )
ROM_END

ROM_START( magicarda )
	ROM_REGION( 0x80000, "maincpu", 0 ) /* 68070 Code & GFX */
	ROM_LOAD16_WORD_SWAP( "mcorigg2.bin", 0x00000, 0x20000, CRC(48546aa9) SHA1(23099a5e4c9f2c3386496f6d7f5bb7d435a6fb16) )
	ROM_RELOAD(                           0x40000, 0x20000 )
	ROM_LOAD16_WORD_SWAP( "mcorigg1.bin", 0x20000, 0x20000, CRC(c9e4a38d) SHA1(812e5826b27c7ad98142a0f52fbdb6b61a2e31d7) )
	ROM_RELOAD(                           0x40001, 0x20000 )

	ROM_REGION( 0x0100, "sereeprom", 0 ) /* Serial EPROM */
	ROM_LOAD("mgorigee.bin",    0x0000, 0x0100, CRC(73522889) SHA1(3e10d6c1585c3a63cff717a0b950528d5373c781) )
ROM_END

ROM_START( magicardb )
	ROM_REGION( 0x80000, "maincpu", 0 ) /* 68070 Code & GFX */
	ROM_LOAD16_WORD_SWAP( "mg_8.bin", 0x00000, 0x80000, CRC(f5499765) SHA1(63bcf40b91b43b218c1f9ec1d126a856f35d0844) )

	/*bigger than the other sets?*/
	ROM_REGION( 0x20000, "other", 0 ) /* unknown */
	ROM_LOAD16_WORD_SWAP("mg_u3.bin",   0x00000,    0x20000, CRC(2116de31) SHA1(fb9c21ca936532e7c342db4bcaaac31c478b1a35) )
ROM_END

ROM_START( magicardj )
	ROM_REGION( 0x80000, "maincpu", 0 ) /* 68070 Code & GFX */
	ROM_LOAD16_WORD_SWAP( "27c4002(__magicardj).ic21", 0x00000, 0x80000, CRC(ab2ed583) SHA1(a2d7148b785a8dfce8cff3b15ada293d65561c98) )

	ROM_REGION( 0x0100, "pic16f84", 0 ) /* protected */
	ROM_LOAD("pic16f84.ic29",   0x0000, 0x0100, BAD_DUMP CRC(0d968558) SHA1(b376885ac8452b6cbf9ced81b1080bfd570d9b91) )

	ROM_REGION( 0x200000, "other", 0 ) /* unknown contents */
	ROM_LOAD("29f1610mc.ic30",  0x000000, 0x200000, NO_DUMP )

	ROM_REGION( 0x0100, "sereeprom", 0 ) /* Serial EPROM */
	ROM_LOAD("24c02c.ic26", 0x0000, 0x0100, CRC(b5c86862) SHA1(0debc0f7e7c506e5a4e2cae152548d80ad72fc2e) )
ROM_END

/*
    Magic Card Export 94
  International Ver. 2.11a
Vnr.29.07.94    CHECKSUM: A63D



1 x Philips SCC66470CAB 383610
1 x Philips SCC68070 CCA84 347141
1 x ESI1 I9631
1 x MUSIC TR9C1710-11PCA SA121X/9617
1 x YAMAHA YM2149F 9614

XTAL:

Q1: 19.6608 Mhz
Q2: 30.000 Mhz
Q3: 3686.400  1Q08/95
*/

ROM_START( magicarde )
	ROM_REGION( 0x80000, "maincpu", 0 ) /* 68070 Code & GFX */
	ROM_LOAD16_WORD_SWAP( "27c4002.ic21", 0x00000, 0x80000, CRC(b5f24412) SHA1(73ff05c19132932a419fef0d5dc985440ce70e83) )

	ROM_REGION( 0x0200, "pic16c54", 0 ) /* protected */
	ROM_LOAD("pic16c54.ic29",   0x0000, 0x0200, BAD_DUMP CRC(73224200) SHA1(c9a1038146647430759d570bb5626047a476a05b) )

	ROM_REGION( 0x0100, "sereeprom", 0 ) /* Serial EPROM */
	ROM_LOAD("st24c02.ic26",    0x0000, 0x0100, CRC(98287c67) SHA1(ad34e55c1ce4f77c27049dac88050ed3c94af1a0) )
ROM_END

ROM_START( magicle )
	ROM_REGION( 0x80000, "maincpu", 0 ) /* 68070 Code & GFX */
	ROM_LOAD16_WORD_SWAP( "27c4002.ic21", 0x00000, 0x80000, CRC(73328346) SHA1(fca5f8a93f25377e659c2b291674d706ca37400e) )

	ROM_REGION( 0x0100, "pic16f84", 0 ) /* protected */
	ROM_LOAD("pic16f84.ic29",   0x0000, 0x0100, BAD_DUMP CRC(0d968558) SHA1(b376885ac8452b6cbf9ced81b1080bfd570d9b91) )

	ROM_REGION( 0x200000, "other", 0 ) /* unknown contents */
	ROM_LOAD("29f1610mc.ic30",  0x000000, 0x200000, NO_DUMP )

	ROM_REGION( 0x0200, "sereeprom", 0 ) /* Serial EPROM */
	ROM_LOAD("24c04a.ic26", 0x0000, 0x0200, CRC(48c4f473) SHA1(5355313cc96f655096e13bfae78be3ba2dfe8a2d) )
ROM_END

/*

  Hot Slots Version 6.00

  Hardware PCB informations:
  E179465--A/02 LPL-CPU V4.0/MULTI GAME

  Eprom type AM27C4096
  Version 6.00
  vnr 15.04.02 Cksum (provided) 0D08

*/
ROM_START( hotslots )
	ROM_REGION( 0x80000, "maincpu", 0 ) /* 68070 Code & GFX */
	ROM_LOAD16_WORD_SWAP( "hot_slots_v600_15.04.02.bin", 0x00000, 0x80000, CRC(35677999) SHA1(7462eef3734b9b6087102901967a168a60ab7710) )

	ROM_REGION( 0x0100, "sereeprom", 0 ) /* Serial EPROM */
	ROM_LOAD16_WORD_SWAP("hot_slots_24c02.bin",          0x0000,  0x0100,  CRC(fcac71ad) SHA1(1bb31e9a2d847430dc0d011f672cf3726dc6280c) )
ROM_END


/*************************
*      Driver Init       *
*************************/

DRIVER_INIT_MEMBER(magicard_state,magicard)
{
	//...
}


/*************************
*      Game Drivers      *
*************************/

/*    YEAR  NAME       PARENT    MACHINE   INPUT     STATE           INIT      ROT    COMPANY   FULLNAME                    FLAGS... */

GAME( 199?, magicard,  0,        magicard, magicard, magicard_state, magicard, ROT0, "Impera", "Magic Card (set 1)",        GAME_NO_SOUND | GAME_NOT_WORKING )
GAME( 199?, magicarda, magicard, magicard, magicard, magicard_state, magicard, ROT0, "Impera", "Magic Card (set 2)",        GAME_NO_SOUND | GAME_NOT_WORKING )
GAME( 199?, magicardb, magicard, magicard, magicard, magicard_state, magicard, ROT0, "Impera", "Magic Card (set 3)",        GAME_NO_SOUND | GAME_NOT_WORKING )
GAME( 1994, magicarde, magicard, magicard, magicard, magicard_state, magicard, ROT0, "Impera", "Magic Card Export 94",      GAME_NO_SOUND | GAME_NOT_WORKING )
GAME( 1998, magicardj, magicard, magicard, magicard, magicard_state, magicard, ROT0, "Impera", "Magic Card Jackpot (4.01)", GAME_NO_SOUND | GAME_NOT_WORKING )
GAME( 2001, magicle,   0,        magicard, magicard, magicard_state, magicard, ROT0, "Impera", "Magic Lotto Export (5.03)", GAME_NO_SOUND | GAME_NOT_WORKING )
GAME( 2002, hotslots,  0,        magicard, magicard, magicard_state, magicard, ROT0, "Impera", "Hot Slots (6.00)",          GAME_NO_SOUND | GAME_NOT_WORKING )<|MERGE_RESOLUTION|>--- conflicted
+++ resolved
@@ -522,11 +522,7 @@
 					break;
 				case 2:
 					m_pal.b = ((data & 0x3f) << 2) | ((data & 0x30) >> 4);
-<<<<<<< HEAD
-					m_palette->set_pen_color(m_pal.offs, MAKE_RGB(m_pal.r, m_pal.g, m_pal.b));
-=======
-					palette_set_color(machine(), m_pal.offs, rgb_t(m_pal.r, m_pal.g, m_pal.b));
->>>>>>> ca932a6d
+					m_palette->set_pen_color(m_pal.offs, rgb_t(m_pal.r, m_pal.g, m_pal.b));
 					m_pal.offs_internal = 0;
 					m_pal.offs++;
 					break;
