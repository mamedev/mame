// license:BSD-3-Clause
// copyright-holders:David Haywood
/*

    SemiCom 68020 based hardware
    Driver by David Haywood

Baryon - Future Assault          (c) 1997 SemiCom / Tirano
Cute Fighter                     (c) 1998 SemiCom
Rolling Crush                    (c) 1999 Trust / SemiCom
Gaia - The Last Choice of Earth  (c) 1999 SemiCom / XESS
Dream World                      (c) 2000 SemiCom

Note: There is a SemiCom game known as Lode Quest 1998(?). This game is very similar to Dream World.
      It's not known if Lode Quest is a alternate title or a prequel of Dream World.

Note: this hardware is a copy of Psikyo's 68020 based hardware,
      the Strikers 1945 bootleg has the same unknown rom!

      It isn't quite as flexible as the original Psikyo hardware
      by the looks of it, there are various subtle changes to how
      things work, for example the tilemap sizes and missing
      transparent pen modification.  This makes it rather hard to
      merge with psikyo.cpp and it should probably be left separate.


Stephh's notes (based on the game M68EC020 code and some tests) :

  - Don't trust the "test mode" as it displays Dip Switches infos
    that are in fact unused by the game ! Leftover from another game ?

    PORT_START("DSW")
    PORT_DIPNAME( 0x0003, 0x0003, DEF_STR( Lives ) )        PORT_DIPLOCATION("SW2:1,2")
    PORT_DIPSETTING(      0x0002, "1" )
    PORT_DIPSETTING(      0x0003, "2" )
    PORT_DIPSETTING(      0x0001, "3" )
    PORT_DIPSETTING(      0x0000, "4" )
    PORT_DIPUNUSED_DIPLOC( 0x0004, IP_ACTIVE_LOW, "SW2:3" )
    PORT_DIPUNUSED_DIPLOC( 0x0008, IP_ACTIVE_LOW, "SW2:4" )
    PORT_DIPUNUSED_DIPLOC( 0x0010, IP_ACTIVE_LOW, "SW2:5" )
    PORT_DIPNAME( 0x0060, 0x0060, "Ticket Payout" )         PORT_DIPLOCATION("SW2:6,7")
    PORT_DIPSETTING(      0x0000, DEF_STR( No ) )
    PORT_DIPSETTING(      0x0020, "Little" )
    PORT_DIPSETTING(      0x0060, DEF_STR( Normal ) )
    PORT_DIPSETTING(      0x0040, "Much" )
    PORT_DIPNAME( 0x0080, 0x0080, DEF_STR( Free_Play ) )    PORT_DIPLOCATION("SW2:8")
    PORT_DIPSETTING(      0x0080, DEF_STR( Off ) )
    PORT_DIPSETTING(      0x0000, DEF_STR( On ) )
    PORT_DIPNAME( 0x0100, 0x0000, DEF_STR( Demo_Sounds ) )  PORT_DIPLOCATION("SW1:1")
    PORT_DIPSETTING(      0x0100, DEF_STR( Off ) )
    PORT_DIPSETTING(      0x0000, DEF_STR( On ) )
    PORT_DIPNAME( 0x0e00, 0x0e00, DEF_STR( Coinage ) )      PORT_DIPLOCATION("SW1:2,3,4")
    PORT_DIPSETTING(      0x0000, DEF_STR( 5C_1C ) )
    PORT_DIPSETTING(      0x0200, DEF_STR( 4C_1C ) )
    PORT_DIPSETTING(      0x0400, DEF_STR( 3C_1C ) )
    PORT_DIPSETTING(      0x0600, DEF_STR( 2C_1C ) )
    PORT_DIPSETTING(      0x0e00, DEF_STR( 1C_1C ) )
    PORT_DIPSETTING(      0x0a00, DEF_STR( 2C_3C ) )
    PORT_DIPSETTING(      0x0c00, DEF_STR( 1C_2C ) )
    PORT_DIPSETTING(      0x0800, DEF_STR( 1C_3C ) )
    PORT_DIPNAME( 0x7000, 0x7000, DEF_STR( Difficulty ) )   PORT_DIPLOCATION("SW1:5,6,7")
    PORT_DIPSETTING(      0x2000, "Level 1" )
    PORT_DIPSETTING(      0x1000, "Level 2" )
    PORT_DIPSETTING(      0x0000, "Level 3" )
    PORT_DIPSETTING(      0x7000, "Level 4" )
    PORT_DIPSETTING(      0x6000, "Level 5" )
    PORT_DIPSETTING(      0x5000, "Level 6" )
    PORT_DIPSETTING(      0x4000, "Level 7" )
    PORT_DIPSETTING(      0x3000, "Level 8" )
    PORT_SERVICE_DIPLOC( 0x8000, IP_ACTIVE_LOW, "SW1:8" )


   note:

   Baryon has some annoying sound looping clicks / cutouts, these need to
    be verified against the HW (it's a very cheap sound system, so it might
    be accurate)

   Baryon has playfield background which fade in with very rough / visible
    edges.  In this case the tilemap size registers from the original
    psikyo hardware are set to be the alternate tilemap size, however that
    doesn't make sense in the context of the data in RAM, which doesn't
    appear to wrap properly anyway, again, it's likely this is just how the
    game is.  Furthermore the BG test in the test menu indicates that it
    tests alternate tilemap sizes, but doesn't even write to the register,
    probably a leftover from hardware development as the test menu is mostly
    incomplete.

   All: sprite priority, the original psikyo.c HW has sprite<->tilemap
    priority but we don't support it here, does the clone HW support it?

   All: sprite zooming, again the original psikyo.c HW supports this, but we
    don't support it here.  The Strikers 1945 bootleg in psikyo.c doesn't
    appear to support it properly either, so it might be missing on these
    clone boards.

*/

#include "emu.h"
#include "cpu/m68000/m68000.h"
#include "cpu/mcs51/mcs51.h"
#include "sound/okim6295.h"
#include "screen.h"
#include "speaker.h"

#include <algorithm>

class dreamwld_state : public driver_device
{
public:
	dreamwld_state(const machine_config &mconfig, device_type type, const char *tag)
		: driver_device(mconfig, type, tag)
		, m_spriteram(*this, "spriteram")
		, m_vram(*this, "vram_%u", 0)
		, m_vregs(*this, "vregs")
		, m_workram(*this, "workram")
		, m_prot(*this, "prot")
		, m_spritelut(*this, "spritelut")
		, m_okibank(*this, "oki%ubank", 1)
		, m_maincpu(*this, "maincpu")
		, m_mcu(*this, "mcu")
		, m_gfxdecode(*this, "gfxdecode")
		, m_palette(*this, "palette")
	{
		std::fill(std::begin(m_old_linescroll), std::end(m_old_linescroll), 0);
	}

	/* memory pointers */
	required_shared_ptr<uint32_t> m_spriteram;
	required_shared_ptr_array<uint32_t, 2> m_vram;
	required_shared_ptr<uint32_t> m_vregs;
	required_shared_ptr<uint32_t> m_workram;

	optional_memory_region m_prot;
	required_memory_region m_spritelut;
	optional_memory_bank_array<2> m_okibank;

	std::unique_ptr<uint16_t[]> m_lineram16;

	DECLARE_READ16_MEMBER(lineram16_r) { return m_lineram16[offset]; }
	DECLARE_WRITE16_MEMBER(lineram16_w) { COMBINE_DATA(&m_lineram16[offset]); }

	/* video-related */
	tilemap_t  *m_tilemap[2][2];
	int      m_tilebank[2];
	int      m_tilebankold[2];
	int      m_old_linescroll[2];

	std::unique_ptr<uint32_t[]> m_spritebuf[2];

	/* misc */
	int      m_protindex;
	template<int Layer> DECLARE_WRITE32_MEMBER(vram_w);
	DECLARE_READ32_MEMBER(protdata_r);
	template<int Chip> DECLARE_WRITE32_MEMBER(okibank_w);
	template<int Layer> TILE_GET_INFO_MEMBER(get_tile_info);
	virtual void machine_start() override;
	virtual void machine_reset() override;
	virtual void video_start() override;
	uint32_t screen_update_dreamwld(screen_device &screen, bitmap_ind16 &bitmap, const rectangle &cliprect);
	DECLARE_WRITE_LINE_MEMBER(screen_vblank_dreamwld);
	void draw_sprites( bitmap_ind16 &bitmap, const rectangle &cliprect );
	required_device<cpu_device> m_maincpu;
	required_device<i80c52_device> m_mcu;
	required_device<gfxdecode_device> m_gfxdecode;
	required_device<palette_device> m_palette;
	void baryon(machine_config &config);
	void dreamwld(machine_config &config);
	void baryon_map(address_map &map);
	void dreamwld_map(address_map &map);
	void oki1_map(address_map &map);
	void oki2_map(address_map &map);
};



void dreamwld_state::draw_sprites( bitmap_ind16 &bitmap, const rectangle &cliprect )
{
	gfx_element *gfx = m_gfxdecode->gfx(0);
	uint32_t *source = m_spritebuf[0].get();
	uint32_t *finish = m_spritebuf[0].get() + 0x1000 / 4;
	uint16_t *redirect = (uint16_t *)m_spritelut->base();
	int xoffset = 4;

	while (source < finish)
	{
		int xpos, ypos, tileno;
		int xsize, ysize, xinc, yinc;
		int xct, yct;
		int xflip;
		int yflip;
		int colour;

		xpos  = (source[0] & 0x000001ff) >> 0;
		ypos  = (source[0] & 0x01ff0000) >> 16;
		xsize = (source[0] & 0x00000e00) >> 9;
		ysize = (source[0] & 0x0e000000) >> 25;

		tileno = (source[1] & 0x0001ffff) >>0;
		colour = (source[1] & 0x3f000000) >>24;
		xflip  = (source[1] & 0x40000000);
		yflip  = (source[1] & 0x80000000);

		xinc = 16;
		yinc = 16;

		xpos += xoffset;
		xpos &= 0x1ff;

		if (xflip)
		{
			xinc = -16;
			xpos += 16 * xsize;
		}

		if (yflip)
		{
			yinc = -16;
			ypos += 16 * ysize;
		}

		ysize++; xsize++; // size 0 = 1 tile

		xpos -=16;


		for (yct = 0; yct < ysize; yct++)
		{
			for (xct = 0; xct < xsize; xct++)
			{
					gfx->transpen(bitmap,cliprect, redirect[tileno], colour, xflip, yflip, xpos + xct * xinc, ypos + yct * yinc, 0);
					gfx->transpen(bitmap,cliprect, redirect[tileno], colour, xflip, yflip, (xpos + xct * xinc) - 0x200, ypos + yct * yinc, 0);
					gfx->transpen(bitmap,cliprect, redirect[tileno], colour, xflip, yflip, (xpos + xct * xinc) - 0x200, (ypos + yct * yinc) - 0x200, 0);
					gfx->transpen(bitmap,cliprect, redirect[tileno], colour, xflip, yflip, xpos + xct * xinc, (ypos + yct * yinc) - 0x200 , 0);

				tileno++;
			}
		}

		source += 2;
	}
}

template<int Layer>
WRITE32_MEMBER(dreamwld_state::vram_w)
{
	COMBINE_DATA(&m_vram[Layer][offset]);
	for (int size = 0; size < 2; size++)
	{
		m_tilemap[Layer][size]->mark_tile_dirty(offset * 2);
		m_tilemap[Layer][size]->mark_tile_dirty(offset * 2 + 1);
	}
}

template<int Layer>
TILE_GET_INFO_MEMBER(dreamwld_state::get_tile_info)
{
	int tileno, colour;
	tileno = (tile_index & 1) ? (m_vram[Layer][tile_index >> 1] & 0xffff) : ((m_vram[Layer][tile_index >> 1] >> 16) & 0xffff);
	colour = tileno >> 13;
	tileno &= 0x1fff;
	SET_TILE_INFO_MEMBER(1, tileno + m_tilebank[Layer] * 0x2000, (Layer * 0x40) + colour, 0);
}


void dreamwld_state::video_start()
{
	m_tilemap[0][0] = &machine().tilemap().create(*m_gfxdecode, tilemap_get_info_delegate(FUNC(dreamwld_state::get_tile_info<0>),this),TILEMAP_SCAN_ROWS, 16, 16, 64,64);
	m_tilemap[1][0] = &machine().tilemap().create(*m_gfxdecode, tilemap_get_info_delegate(FUNC(dreamwld_state::get_tile_info<1>),this),TILEMAP_SCAN_ROWS, 16, 16, 64,64);
	m_tilemap[0][1] = &machine().tilemap().create(*m_gfxdecode, tilemap_get_info_delegate(FUNC(dreamwld_state::get_tile_info<0>),this),TILEMAP_SCAN_ROWS, 16, 16, 128,32);
	m_tilemap[1][1] = &machine().tilemap().create(*m_gfxdecode, tilemap_get_info_delegate(FUNC(dreamwld_state::get_tile_info<1>),this),TILEMAP_SCAN_ROWS, 16, 16, 128,32);
	m_tilemap[1][0]->set_transparent_pen(0);
	m_tilemap[1][1]->set_transparent_pen(0);

	for (int layer = 0; layer < 2; layer++)
	{
		for (int size = 0; size < 2; size++)
		{
			m_tilemap[layer][size]->set_scroll_rows(1);
			m_tilemap[layer][size]->set_scroll_cols(1);
		}
	}

	m_spritebuf[0] = std::make_unique<uint32_t[]>(0x2000 / 4);
	m_spritebuf[1] = std::make_unique<uint32_t[]>(0x2000 / 4);
	m_lineram16 = make_unique_clear<uint16_t[]>(0x400 / 2);

	save_pointer(NAME(m_spritebuf[0].get()), 0x2000 / 4, 0);
	save_pointer(NAME(m_spritebuf[1].get()), 0x2000 / 4, 1);
	save_pointer(NAME(m_lineram16.get()), 0x400/2);

}

WRITE_LINE_MEMBER(dreamwld_state::screen_vblank_dreamwld)
{
	// rising edge
	if (state)
	{
		memcpy(m_spritebuf[1].get(), m_spritebuf[0].get(), 0x2000);
		memcpy(m_spritebuf[0].get(), m_spriteram, 0x2000);
	}
}


uint32_t dreamwld_state::screen_update_dreamwld(screen_device &screen, bitmap_ind16 &bitmap, const rectangle &cliprect)
{
	tilemap_t *tmptilemap[2];

	uint32_t scrolly[2]{ m_vregs[(0x000 / 4)]+32, m_vregs[(0x008 / 4)]+32 };

	uint32_t scrollx[2]{ m_vregs[(0x004 / 4)] + 0, m_vregs[(0x00c / 4)] + 2 };

	uint32_t layer_ctrl[2]{ m_vregs[0x010 / 4], m_vregs[0x014 / 4] };

	for (int layer = 0; layer < 2; layer++)
	{
		m_tilebank[layer] = (layer_ctrl[layer] >> 6) & 1;

		if (m_tilebank[layer] != m_tilebankold[layer])
		{
			m_tilebankold[layer] = m_tilebank[layer];
			for (int size = 0; size < 2; size++)
				m_tilemap[layer][size]->mark_all_dirty();
		}

		// Test mode only, Other size is enable?
		int size = (layer_ctrl[layer] & 0x0400) >> 10;
		tmptilemap[layer] = m_tilemap[layer][size];
		int row_mask = 0x3ff >> size;

		tmptilemap[layer]->set_scrolly(0, scrolly[layer]);

		if (layer_ctrl[layer] & 0x0300)
		{
			int tile_rowscroll = (layer_ctrl[layer] & 0x0200) >> 7;
			if (m_old_linescroll[layer] != (layer_ctrl[layer] & 0x0300))
			{
				tmptilemap[layer]->set_scroll_rows(((64*16) >> size) >> tile_rowscroll);
				m_old_linescroll[layer] = (layer_ctrl[layer] & 0x0300);
			}
			uint16_t* linebase = &m_lineram16[(layer * 0x200) / 2];
			for (int i = 0; i < (256 >> tile_rowscroll); i++)   /* 256 screen lines */
			{
				/* per-line rowscroll */
				int x0 = linebase[(i+32)&0xff];

				tmptilemap[layer]->set_scrollx(
						(i + scrolly[layer]) & (row_mask >> tile_rowscroll),
						scrollx[layer] + x0 );
			}
		}
		else
		{
			if (m_old_linescroll[layer] != (layer_ctrl[layer] & 0x0300))
			{
				tmptilemap[layer]->set_scroll_rows(1);
				m_old_linescroll[layer] = (layer_ctrl[layer] & 0x0300);
			}

			tmptilemap[layer]->set_scrollx(0, scrollx[layer]);
		}
	}

	tmptilemap[0]->draw(screen, bitmap, cliprect, 0, 0);
	tmptilemap[1]->draw(screen, bitmap, cliprect, 0, 0);

	draw_sprites(bitmap, cliprect);

	return 0;
}



READ32_MEMBER(dreamwld_state::protdata_r)
{
	//static int count = 0;

	size_t protsize = m_prot->bytes();
	uint8_t dat = m_prot->base()[(m_protindex++) % protsize];

	//printf("protection read %04x %02x\n", count, dat);
	//count++;

	// real hw returns 00 after end of data, I haven't checked if it's possible to overflow the read counter
	// and read out the internal rom.

	return dat << 24;
}

void dreamwld_state::oki1_map(address_map &map)
{
	map(0x00000, 0x2ffff).rom();
	map(0x30000, 0x3ffff).bankr("oki1bank");
}

void dreamwld_state::oki2_map(address_map &map)
{
	map(0x00000, 0x2ffff).rom();
	map(0x30000, 0x3ffff).bankr("oki2bank");
}

template<int Chip>
WRITE32_MEMBER(dreamwld_state::okibank_w)
{
	if (ACCESSING_BITS_0_7)
		m_okibank[Chip]->set_entry(data&3);
	else
		logerror("OKI%x: unk bank write %x mem_mask %8x\n", Chip, data, mem_mask);
}


void dreamwld_state::baryon_map(address_map &map)
{
	map(0x000000, 0x1fffff).rom().nopw();

	map(0x400000, 0x401fff).ram().share("spriteram");
	map(0x600000, 0x601fff).ram().w(m_palette, FUNC(palette_device::write32)).share("palette");
	map(0x800000, 0x801fff).ram().w(this, FUNC(dreamwld_state::vram_w<0>)).share("vram_0");
	map(0x802000, 0x803fff).ram().w(this, FUNC(dreamwld_state::vram_w<1>)).share("vram_1");
	map(0x804000, 0x8043ff).rw(this, FUNC(dreamwld_state::lineram16_r), FUNC(dreamwld_state::lineram16_w));  // linescroll
	map(0x804400, 0x805fff).ram().share("vregs");

	map(0xc00000, 0xc00003).portr("INPUTS");
	map(0xc00004, 0xc00007).portr("c00004");

	map(0xc0000c, 0xc0000f).w(this, FUNC(dreamwld_state::okibank_w<0>)); // sfx
	map(0xc00018, 0xc00018).rw("oki1", FUNC(okim6295_device::read), FUNC(okim6295_device::write)); // sfx

	map(0xc00030, 0xc00033).r(this, FUNC(dreamwld_state::protdata_r)); // it reads protection data (irq code) from here and puts it at ffd000

	map(0xfe0000, 0xffffff).ram().share("workram"); // work ram
}

void dreamwld_state::dreamwld_map(address_map &map)
{
	baryon_map(map);

	map(0xc0002c, 0xc0002f).w(this, FUNC(dreamwld_state::okibank_w<1>)); // sfx
	map(0xc00028, 0xc00028).rw("oki2", FUNC(okim6295_device::read), FUNC(okim6295_device::write)); // sfx
}


static INPUT_PORTS_START( dreamwld )
	PORT_START("INPUTS")
	PORT_BIT( 0x00000001, IP_ACTIVE_LOW, IPT_COIN1 )
	PORT_BIT( 0x00000002, IP_ACTIVE_LOW, IPT_COIN2 )
	PORT_BIT( 0x0000fffc, IP_ACTIVE_LOW, IPT_UNUSED )
	PORT_BIT( 0x00010000, IP_ACTIVE_LOW, IPT_START2 )
	PORT_BIT( 0x00020000, IP_ACTIVE_LOW, IPT_BUTTON3 ) PORT_PLAYER(2) /* "Book" (when you get one of them) */
	PORT_BIT( 0x00040000, IP_ACTIVE_LOW, IPT_BUTTON2 ) PORT_PLAYER(2) /* "Jump" */
	PORT_BIT( 0x00080000, IP_ACTIVE_LOW, IPT_BUTTON1 ) PORT_PLAYER(2) /* "Dig" */
	PORT_BIT( 0x00100000, IP_ACTIVE_LOW, IPT_JOYSTICK_LEFT )  PORT_PLAYER(2)
	PORT_BIT( 0x00200000, IP_ACTIVE_LOW, IPT_JOYSTICK_RIGHT ) PORT_PLAYER(2)
	PORT_BIT( 0x00400000, IP_ACTIVE_LOW, IPT_JOYSTICK_DOWN )  PORT_PLAYER(2)
	PORT_BIT( 0x00800000, IP_ACTIVE_LOW, IPT_JOYSTICK_UP )    PORT_PLAYER(2)
	PORT_BIT( 0x01000000, IP_ACTIVE_LOW, IPT_START1 )
	PORT_BIT( 0x02000000, IP_ACTIVE_LOW, IPT_BUTTON3 ) PORT_PLAYER(1) /* "Book" (when you get one of them) */
	PORT_BIT( 0x04000000, IP_ACTIVE_LOW, IPT_BUTTON2 ) PORT_PLAYER(1) /* "Jump" */
	PORT_BIT( 0x08000000, IP_ACTIVE_LOW, IPT_BUTTON1 ) PORT_PLAYER(1) /* "Dig" */
	PORT_BIT( 0x10000000, IP_ACTIVE_LOW, IPT_JOYSTICK_LEFT )  PORT_PLAYER(1)
	PORT_BIT( 0x20000000, IP_ACTIVE_LOW, IPT_JOYSTICK_RIGHT ) PORT_PLAYER(1)
	PORT_BIT( 0x40000000, IP_ACTIVE_LOW, IPT_JOYSTICK_DOWN )  PORT_PLAYER(1)
	PORT_BIT( 0x80000000, IP_ACTIVE_LOW, IPT_JOYSTICK_UP )    PORT_PLAYER(1)

	PORT_START("c00004")
	PORT_BIT( 0x0000ffff, IP_ACTIVE_HIGH, IPT_CUSTOM ) PORT_CUSTOM_MEMBER(DEVICE_SELF, driver_device,custom_port_read, "DSW")
	PORT_BIT( 0xffff0000, IP_ACTIVE_HIGH, IPT_CUSTOM ) PORT_CUSTOM_MEMBER(DEVICE_SELF, driver_device,custom_port_read, "DSW")

	PORT_START("DSW")
	PORT_DIPNAME( 0x0003, 0x0003, DEF_STR( Lives ) )        PORT_DIPLOCATION("SW2:1,2")
	PORT_DIPSETTING(      0x0002, "2" )
	PORT_DIPSETTING(      0x0003, "3" )
	PORT_DIPSETTING(      0x0001, "4" )
	PORT_DIPSETTING(      0x0000, "5" )
	PORT_DIPUNUSED_DIPLOC( 0x0004, IP_ACTIVE_LOW, "SW2:3" )
	PORT_DIPUNUSED_DIPLOC( 0x0008, IP_ACTIVE_LOW, "SW2:4" )
	PORT_DIPUNUSED_DIPLOC( 0x0010, IP_ACTIVE_LOW, "SW2:5" )
	PORT_DIPUNUSED_DIPLOC( 0x0020, IP_ACTIVE_LOW, "SW2:6" ) /* see notes - "Ticket Payout" */
	PORT_DIPUNUSED_DIPLOC( 0x0040, IP_ACTIVE_LOW, "SW2:7" ) /* see notes - "Ticket Payout" */
	PORT_DIPNAME( 0x0080, 0x0080, DEF_STR( Free_Play ) )    PORT_DIPLOCATION("SW2:8")     /* gives in fact 99 credits */
	PORT_DIPSETTING(      0x0080, DEF_STR( Off ) )
	PORT_DIPSETTING(      0x0000, DEF_STR( On ) )
	PORT_DIPUNUSED_DIPLOC( 0x0100, IP_ACTIVE_LOW, "SW1:1" ) /* see notes - "Demo Sounds" */
	PORT_DIPNAME( 0x0e00, 0x0e00, DEF_STR( Coinage ) )      PORT_DIPLOCATION("SW1:2,3,4")
	PORT_DIPSETTING(      0x0000, DEF_STR( 5C_1C ) )
	PORT_DIPSETTING(      0x0200, DEF_STR( 4C_1C ) )
	PORT_DIPSETTING(      0x0400, DEF_STR( 3C_1C ) )
	PORT_DIPSETTING(      0x0600, DEF_STR( 2C_1C ) )
	PORT_DIPSETTING(      0x0e00, DEF_STR( 1C_1C ) )
	PORT_DIPSETTING(      0x0a00, DEF_STR( 2C_3C ) )
	PORT_DIPSETTING(      0x0c00, DEF_STR( 1C_2C ) )
	PORT_DIPSETTING(      0x0800, DEF_STR( 1C_3C ) )
	PORT_DIPUNUSED_DIPLOC( 0x1000, IP_ACTIVE_LOW, "SW1:5" ) /* see notes - "Difficulty" */
	PORT_DIPUNUSED_DIPLOC( 0x2000, IP_ACTIVE_LOW, "SW1:6" ) /* see notes - "Difficulty" */
	PORT_DIPUNUSED_DIPLOC( 0x4000, IP_ACTIVE_LOW, "SW1:7" ) /* see notes - "Difficulty" */
	PORT_SERVICE_DIPLOC( 0x8000, IP_ACTIVE_LOW, "SW1:8" )
INPUT_PORTS_END


static INPUT_PORTS_START( baryon )
	PORT_INCLUDE(dreamwld)

	PORT_MODIFY("DSW")
	PORT_DIPNAME( 0x0004, 0x0004, "Bomb Stock" ) PORT_DIPLOCATION("SW2:3")
	PORT_DIPSETTING(      0x0004, "2" )
	PORT_DIPSETTING(      0x0000, "3" )
	PORT_DIPNAME( 0x0100, 0x0000, DEF_STR( Demo_Sounds ) )  PORT_DIPLOCATION("SW1:1")
	PORT_DIPSETTING(      0x0100, DEF_STR( Off ) )
	PORT_DIPSETTING(      0x0000, DEF_STR( On ) )
INPUT_PORTS_END


static INPUT_PORTS_START( rolcrush )
	PORT_START("INPUTS")
	PORT_BIT( 0x00000001, IP_ACTIVE_LOW, IPT_COIN1 )
	PORT_BIT( 0x00000002, IP_ACTIVE_LOW, IPT_COIN2 )
	PORT_BIT( 0x0000fffc, IP_ACTIVE_LOW, IPT_UNUSED )
	PORT_BIT( 0x00010000, IP_ACTIVE_LOW, IPT_START2 )
	PORT_BIT( 0x00020000, IP_ACTIVE_LOW, IPT_BUTTON3 ) PORT_PLAYER(2)
	PORT_BIT( 0x00040000, IP_ACTIVE_LOW, IPT_BUTTON2 ) PORT_PLAYER(2)
	PORT_BIT( 0x00080000, IP_ACTIVE_LOW, IPT_BUTTON1 ) PORT_PLAYER(2)
	PORT_BIT( 0x00100000, IP_ACTIVE_LOW, IPT_JOYSTICK_LEFT )  PORT_PLAYER(2)
	PORT_BIT( 0x00200000, IP_ACTIVE_LOW, IPT_JOYSTICK_RIGHT ) PORT_PLAYER(2)
	PORT_BIT( 0x00400000, IP_ACTIVE_LOW, IPT_JOYSTICK_DOWN )  PORT_PLAYER(2)
	PORT_BIT( 0x00800000, IP_ACTIVE_LOW, IPT_JOYSTICK_UP )    PORT_PLAYER(2)
	PORT_BIT( 0x01000000, IP_ACTIVE_LOW, IPT_START1 )
	PORT_BIT( 0x02000000, IP_ACTIVE_LOW, IPT_BUTTON3 ) PORT_PLAYER(1)
	PORT_BIT( 0x04000000, IP_ACTIVE_LOW, IPT_BUTTON2 ) PORT_PLAYER(1)
	PORT_BIT( 0x08000000, IP_ACTIVE_LOW, IPT_BUTTON1 ) PORT_PLAYER(1)
	PORT_BIT( 0x10000000, IP_ACTIVE_LOW, IPT_JOYSTICK_LEFT )  PORT_PLAYER(1)
	PORT_BIT( 0x20000000, IP_ACTIVE_LOW, IPT_JOYSTICK_RIGHT ) PORT_PLAYER(1)
	PORT_BIT( 0x40000000, IP_ACTIVE_LOW, IPT_JOYSTICK_DOWN )  PORT_PLAYER(1)
	PORT_BIT( 0x80000000, IP_ACTIVE_LOW, IPT_JOYSTICK_UP )    PORT_PLAYER(1)

	PORT_START("c00004")
	PORT_BIT( 0x0000ffff, IP_ACTIVE_HIGH, IPT_CUSTOM ) PORT_CUSTOM_MEMBER(DEVICE_SELF, driver_device,custom_port_read, "DSW")
	PORT_BIT( 0xffff0000, IP_ACTIVE_HIGH, IPT_CUSTOM ) PORT_CUSTOM_MEMBER(DEVICE_SELF, driver_device,custom_port_read, "DSW")

	PORT_START("DSW")
	PORT_DIPUNUSED_DIPLOC( 0x0001, IP_ACTIVE_LOW, "SW2:1" ) /* As listed in service mode, but tested */
	PORT_DIPUNUSED_DIPLOC( 0x0002, IP_ACTIVE_LOW, "SW2:2" ) /* These might have some use, requires investigation of code */
	PORT_DIPUNUSED_DIPLOC( 0x0004, IP_ACTIVE_LOW, "SW2:3" )
	PORT_DIPUNUSED_DIPLOC( 0x0008, IP_ACTIVE_LOW, "SW2:4" )
	PORT_DIPUNUSED_DIPLOC( 0x0010, IP_ACTIVE_LOW, "SW2:5" )
	PORT_DIPUNUSED_DIPLOC( 0x0020, IP_ACTIVE_LOW, "SW2:6" )
	PORT_DIPUNUSED_DIPLOC( 0x0040, IP_ACTIVE_LOW, "SW2:7" )
	PORT_DIPNAME( 0x0080, 0x0080, DEF_STR( Free_Play ) )    PORT_DIPLOCATION("SW2:8")
	PORT_DIPSETTING(      0x0080, DEF_STR( Off ) )
	PORT_DIPSETTING(      0x0000, DEF_STR( On ) )
	PORT_DIPNAME( 0x0100, 0x0000, DEF_STR( Demo_Sounds ) )  PORT_DIPLOCATION("SW1:1")
	PORT_DIPSETTING(      0x0100, DEF_STR( Off ) )
	PORT_DIPSETTING(      0x0000, DEF_STR( On ) )
	PORT_DIPNAME( 0x0e00, 0x0e00, DEF_STR( Coinage ) )      PORT_DIPLOCATION("SW1:2,3,4")
	PORT_DIPSETTING(      0x0000, DEF_STR( 5C_1C ) )
	PORT_DIPSETTING(      0x0200, DEF_STR( 4C_1C ) )
	PORT_DIPSETTING(      0x0400, DEF_STR( 3C_1C ) )
	PORT_DIPSETTING(      0x0600, DEF_STR( 2C_1C ) )
	PORT_DIPSETTING(      0x0e00, DEF_STR( 1C_1C ) )
	PORT_DIPSETTING(      0x0a00, DEF_STR( 2C_3C ) )
	PORT_DIPSETTING(      0x0c00, DEF_STR( 1C_2C ) )
	PORT_DIPSETTING(      0x0800, DEF_STR( 1C_3C ) )
	PORT_DIPNAME( 0x7000, 0x7000, DEF_STR( Difficulty ) )   PORT_DIPLOCATION("SW1:5,6,7")
	PORT_DIPSETTING(      0x2000, "Level 1" )
	PORT_DIPSETTING(      0x1000, "Level 2" )
	PORT_DIPSETTING(      0x0000, "Level 3" )
	PORT_DIPSETTING(      0x7000, "Level 4" )
	PORT_DIPSETTING(      0x6000, "Level 5" )
	PORT_DIPSETTING(      0x5000, "Level 6" )
	PORT_DIPSETTING(      0x4000, "Level 7" )
	PORT_DIPSETTING(      0x3000, "Level 8" )
	PORT_SERVICE_DIPLOC( 0x8000, IP_ACTIVE_LOW, "SW1:8" )
INPUT_PORTS_END


static INPUT_PORTS_START( cutefght )
	PORT_START("INPUTS")
	PORT_BIT( 0x00000001, IP_ACTIVE_LOW, IPT_COIN1 )
	PORT_BIT( 0x00000002, IP_ACTIVE_LOW, IPT_COIN2 )
	PORT_BIT( 0x0000fffc, IP_ACTIVE_LOW, IPT_UNUSED )
	PORT_BIT( 0x00010000, IP_ACTIVE_LOW, IPT_START2 )
	PORT_BIT( 0x00020000, IP_ACTIVE_LOW, IPT_BUTTON3 ) PORT_PLAYER(2)
	PORT_BIT( 0x00040000, IP_ACTIVE_LOW, IPT_BUTTON2 ) PORT_PLAYER(2)
	PORT_BIT( 0x00080000, IP_ACTIVE_LOW, IPT_BUTTON1 ) PORT_PLAYER(2)
	PORT_BIT( 0x00100000, IP_ACTIVE_LOW, IPT_JOYSTICK_LEFT )  PORT_PLAYER(2)
	PORT_BIT( 0x00200000, IP_ACTIVE_LOW, IPT_JOYSTICK_RIGHT ) PORT_PLAYER(2)
	PORT_BIT( 0x00400000, IP_ACTIVE_LOW, IPT_JOYSTICK_DOWN )  PORT_PLAYER(2)
	PORT_BIT( 0x00800000, IP_ACTIVE_LOW, IPT_JOYSTICK_UP )    PORT_PLAYER(2)
	PORT_BIT( 0x01000000, IP_ACTIVE_LOW, IPT_START1 )
	PORT_BIT( 0x02000000, IP_ACTIVE_LOW, IPT_BUTTON3 ) PORT_PLAYER(1)
	PORT_BIT( 0x04000000, IP_ACTIVE_LOW, IPT_BUTTON2 ) PORT_PLAYER(1)
	PORT_BIT( 0x08000000, IP_ACTIVE_LOW, IPT_BUTTON1 ) PORT_PLAYER(1)
	PORT_BIT( 0x10000000, IP_ACTIVE_LOW, IPT_JOYSTICK_LEFT )  PORT_PLAYER(1)
	PORT_BIT( 0x20000000, IP_ACTIVE_LOW, IPT_JOYSTICK_RIGHT ) PORT_PLAYER(1)
	PORT_BIT( 0x40000000, IP_ACTIVE_LOW, IPT_JOYSTICK_DOWN )  PORT_PLAYER(1)
	PORT_BIT( 0x80000000, IP_ACTIVE_LOW, IPT_JOYSTICK_UP )    PORT_PLAYER(1)

	PORT_START("c00004")
	PORT_BIT( 0x0000ffff, IP_ACTIVE_HIGH, IPT_CUSTOM ) PORT_CUSTOM_MEMBER(DEVICE_SELF, driver_device,custom_port_read, "DSW")
	PORT_BIT( 0xffff0000, IP_ACTIVE_HIGH, IPT_CUSTOM ) PORT_CUSTOM_MEMBER(DEVICE_SELF, driver_device,custom_port_read, "DSW")

	PORT_START("DSW")
	PORT_DIPUNUSED_DIPLOC( 0x0001, IP_ACTIVE_LOW, "SW2:1" ) /* As listed in service mode, but tested */
	PORT_DIPUNUSED_DIPLOC( 0x0002, IP_ACTIVE_LOW, "SW2:2" ) /* These might have some use, requires investigation of code */
	PORT_DIPUNUSED_DIPLOC( 0x0004, IP_ACTIVE_LOW, "SW2:3" )
	PORT_DIPUNUSED_DIPLOC( 0x0008, IP_ACTIVE_LOW, "SW2:4" )
	PORT_DIPUNUSED_DIPLOC( 0x0010, IP_ACTIVE_LOW, "SW2:5" )
	PORT_DIPNAME( 0x0060, 0x0060, "Ticket Payout" )         PORT_DIPLOCATION("SW2:6,7")
	PORT_DIPSETTING(      0x0000, DEF_STR( No ) )
	PORT_DIPSETTING(      0x0020, "Little" )
	PORT_DIPSETTING(      0x0060, DEF_STR( Normal ) )
	PORT_DIPSETTING(      0x0040, "Much" )
	PORT_DIPNAME( 0x0080, 0x0080, DEF_STR( Free_Play ) )    PORT_DIPLOCATION("SW2:8")
	PORT_DIPSETTING(      0x0080, DEF_STR( Off ) )
	PORT_DIPSETTING(      0x0000, DEF_STR( On ) )
	PORT_DIPNAME( 0x0100, 0x0000, DEF_STR( Demo_Sounds ) )  PORT_DIPLOCATION("SW1:1") /* Has no effect?? */
	PORT_DIPSETTING(      0x0100, DEF_STR( Off ) )
	PORT_DIPSETTING(      0x0000, DEF_STR( On ) )
	PORT_DIPNAME( 0x0e00, 0x0e00, DEF_STR( Coinage ) )      PORT_DIPLOCATION("SW1:2,3,4")
	PORT_DIPSETTING(      0x0000, DEF_STR( 5C_1C ) )
	PORT_DIPSETTING(      0x0200, DEF_STR( 4C_1C ) )
	PORT_DIPSETTING(      0x0400, DEF_STR( 3C_1C ) )
	PORT_DIPSETTING(      0x0600, DEF_STR( 2C_1C ) )
	PORT_DIPSETTING(      0x0e00, DEF_STR( 1C_1C ) )
	PORT_DIPSETTING(      0x0a00, DEF_STR( 2C_3C ) )
	PORT_DIPSETTING(      0x0c00, DEF_STR( 1C_2C ) )
	PORT_DIPSETTING(      0x0800, DEF_STR( 1C_3C ) )
	PORT_DIPNAME( 0x7000, 0x7000, DEF_STR( Difficulty ) )   PORT_DIPLOCATION("SW1:5,6,7")
	PORT_DIPSETTING(      0x2000, "Level 1" )
	PORT_DIPSETTING(      0x1000, "Level 2" )
	PORT_DIPSETTING(      0x0000, "Level 3" )
	PORT_DIPSETTING(      0x7000, "Level 4" )
	PORT_DIPSETTING(      0x6000, "Level 5" )
	PORT_DIPSETTING(      0x5000, "Level 6" )
	PORT_DIPSETTING(      0x4000, "Level 7" )
	PORT_DIPSETTING(      0x3000, "Level 8" )
	PORT_SERVICE_DIPLOC( 0x8000, IP_ACTIVE_LOW, "SW1:8" )
INPUT_PORTS_END


static INPUT_PORTS_START( gaialast )
	PORT_START("INPUTS")
	PORT_BIT( 0x00000001, IP_ACTIVE_LOW, IPT_COIN1 )
	PORT_BIT( 0x00000002, IP_ACTIVE_LOW, IPT_COIN2 )
	PORT_BIT( 0x0000fffc, IP_ACTIVE_LOW, IPT_UNUSED )
	PORT_BIT( 0x00010000, IP_ACTIVE_LOW, IPT_START2 )
	PORT_BIT( 0x00020000, IP_ACTIVE_LOW, IPT_BUTTON3 ) PORT_PLAYER(2)
	PORT_BIT( 0x00040000, IP_ACTIVE_LOW, IPT_BUTTON2 ) PORT_PLAYER(2)
	PORT_BIT( 0x00080000, IP_ACTIVE_LOW, IPT_BUTTON1 ) PORT_PLAYER(2)
	PORT_BIT( 0x00100000, IP_ACTIVE_LOW, IPT_JOYSTICK_LEFT )  PORT_PLAYER(2)
	PORT_BIT( 0x00200000, IP_ACTIVE_LOW, IPT_JOYSTICK_RIGHT ) PORT_PLAYER(2)
	PORT_BIT( 0x00400000, IP_ACTIVE_LOW, IPT_JOYSTICK_DOWN )  PORT_PLAYER(2)
	PORT_BIT( 0x00800000, IP_ACTIVE_LOW, IPT_JOYSTICK_UP )    PORT_PLAYER(2)
	PORT_BIT( 0x01000000, IP_ACTIVE_LOW, IPT_START1 )
	PORT_BIT( 0x02000000, IP_ACTIVE_LOW, IPT_BUTTON3 ) PORT_PLAYER(1)
	PORT_BIT( 0x04000000, IP_ACTIVE_LOW, IPT_BUTTON2 ) PORT_PLAYER(1)
	PORT_BIT( 0x08000000, IP_ACTIVE_LOW, IPT_BUTTON1 ) PORT_PLAYER(1)
	PORT_BIT( 0x10000000, IP_ACTIVE_LOW, IPT_JOYSTICK_LEFT )  PORT_PLAYER(1)
	PORT_BIT( 0x20000000, IP_ACTIVE_LOW, IPT_JOYSTICK_RIGHT ) PORT_PLAYER(1)
	PORT_BIT( 0x40000000, IP_ACTIVE_LOW, IPT_JOYSTICK_DOWN )  PORT_PLAYER(1)
	PORT_BIT( 0x80000000, IP_ACTIVE_LOW, IPT_JOYSTICK_UP )    PORT_PLAYER(1)

	PORT_START("c00004")
	PORT_BIT( 0x0000ffff, IP_ACTIVE_HIGH, IPT_CUSTOM ) PORT_CUSTOM_MEMBER(DEVICE_SELF, driver_device,custom_port_read, "DSW")
	PORT_BIT( 0xffff0000, IP_ACTIVE_HIGH, IPT_CUSTOM ) PORT_CUSTOM_MEMBER(DEVICE_SELF, driver_device,custom_port_read, "DSW")

	PORT_START("DSW")
	PORT_DIPNAME( 0x0003,  0x0001, DEF_STR( Lives )  )  PORT_DIPLOCATION("SW2:1,2")
	PORT_DIPSETTING(       0x0002, "1" )
	PORT_DIPSETTING(       0x0003, "2" )
	PORT_DIPSETTING(       0x0001, "3" )
	PORT_DIPSETTING(       0x0000, "4" )
	PORT_DIPNAME( 0x0004,  0x0000, "Bomb Stock" )  PORT_DIPLOCATION("SW2:3")
	PORT_DIPSETTING(       0x0004, "2" )
	PORT_DIPSETTING(       0x0000, "3" )
	PORT_DIPNAME( 0x0008,  0x0000, "Lock Vertical Scroll" )  PORT_DIPLOCATION("SW2:4") // if Off the game pans the screen up/down when you move up/down
	PORT_DIPSETTING(       0x0008, DEF_STR( Off ) )
	PORT_DIPSETTING(       0x0000, DEF_STR( On ) )
	PORT_DIPUNUSED_DIPLOC( 0x0010, IP_ACTIVE_LOW, "SW2:5" )
	PORT_DIPUNUSED_DIPLOC( 0x0020, IP_ACTIVE_LOW, "SW2:6" ) // these are listed as ticket payout in test mode, but I believe
	PORT_DIPUNUSED_DIPLOC( 0x0040, IP_ACTIVE_LOW, "SW2:7" ) // that to be a leftover from some redemption game
	PORT_DIPNAME( 0x0080, 0x0080, DEF_STR( Free_Play ) )    PORT_DIPLOCATION("SW2:8")
	PORT_DIPSETTING(      0x0080, DEF_STR( Off ) )
	PORT_DIPSETTING(      0x0000, DEF_STR( On ) )
	PORT_DIPNAME( 0x0100, 0x0000, DEF_STR( Demo_Sounds ) )  PORT_DIPLOCATION("SW1:1") /* Title screen sounds only */
	PORT_DIPSETTING(      0x0100, DEF_STR( Off ) )
	PORT_DIPSETTING(      0x0000, DEF_STR( On ) )
	PORT_DIPNAME( 0x0e00, 0x0e00, DEF_STR( Coinage ) )      PORT_DIPLOCATION("SW1:2,3,4")
	PORT_DIPSETTING(      0x0000, DEF_STR( 5C_1C ) )
	PORT_DIPSETTING(      0x0200, DEF_STR( 4C_1C ) )
	PORT_DIPSETTING(      0x0400, DEF_STR( 3C_1C ) )
	PORT_DIPSETTING(      0x0600, DEF_STR( 2C_1C ) )
	PORT_DIPSETTING(      0x0e00, DEF_STR( 1C_1C ) )
	PORT_DIPSETTING(      0x0a00, DEF_STR( 2C_3C ) )
	PORT_DIPSETTING(      0x0c00, DEF_STR( 1C_2C ) )
	PORT_DIPSETTING(      0x0800, DEF_STR( 1C_3C ) )
	PORT_DIPNAME( 0x7000, 0x7000, DEF_STR( Difficulty ) )   PORT_DIPLOCATION("SW1:5,6,7")
	PORT_DIPSETTING(      0x2000, "Level 1" ) // listed as 'Level 3' in service mode
	PORT_DIPSETTING(      0x1000, "Level 2" ) // ^^
	PORT_DIPSETTING(      0x0000, "Level 3" )
	PORT_DIPSETTING(      0x7000, "Level 4" )
	PORT_DIPSETTING(      0x6000, "Level 5" )
	PORT_DIPSETTING(      0x5000, "Level 6" )
	PORT_DIPSETTING(      0x4000, "Level 7" )
	PORT_DIPSETTING(      0x3000, "Level 8" ) // listed as 'Little' in service mode, but still clearly the most difficult
	PORT_SERVICE_DIPLOC( 0x8000, IP_ACTIVE_LOW, "SW1:8" )
INPUT_PORTS_END

static const gfx_layout layout_16x16x4 =
{
	16,16,
	RGN_FRAC(1,1),
	4,
	{STEP4(0,1)},
	{STEP16(0,4)},
	{STEP16(0,4*16)},
	16*16*4
};

static GFXDECODE_START( dreamwld )
	GFXDECODE_ENTRY( "gfx1", 0, layout_16x16x4, 0x000, 0x40 ) // [0] Sprites
	GFXDECODE_ENTRY( "gfx2", 0, layout_16x16x4, 0x800, 0x48 ) // [1] Layer 0 + 1
GFXDECODE_END


void dreamwld_state::machine_start()
{
	if (m_okibank[0].found())
	{
		m_okibank[0]->configure_entries(0, 4, memregion("oki1")->base()+0x30000, 0x10000);
		m_okibank[0]->set_entry(0);
	}

	if (m_okibank[1].found())
	{
		m_okibank[1]->configure_entries(0, 4, memregion("oki2")->base()+0x30000, 0x10000);
		m_okibank[1]->set_entry(0);
	}

	save_item(NAME(m_protindex));
	save_item(NAME(m_tilebank));
	save_item(NAME(m_tilebankold));
}

void dreamwld_state::machine_reset()
{
	m_tilebankold[0] = m_tilebankold[1] = -1;
	m_tilebank[0] = m_tilebank[1] = 0;
	m_protindex = 0;
}


MACHINE_CONFIG_START(dreamwld_state::baryon)

	/* basic machine hardware */
	MCFG_DEVICE_ADD("maincpu", M68EC020, XTAL(32'000'000)/2) /* 16MHz verified */
	MCFG_DEVICE_PROGRAM_MAP(baryon_map)
	MCFG_DEVICE_VBLANK_INT_DRIVER("screen", dreamwld_state,  irq4_line_hold)

	MCFG_DEVICE_ADD("mcu", I80C52, XTAL(32'000'000)/2) /* AT89C52 or 87(C)52, unknown clock (value from docs) */
	MCFG_DEVICE_DISABLE()   /* Internal ROM aren't dumped */

	/* video hardware */
	MCFG_SCREEN_ADD("screen", RASTER)
	MCFG_SCREEN_REFRESH_RATE(57.793)
	MCFG_SCREEN_VBLANK_TIME(ATTOSECONDS_IN_USEC(2500))
	MCFG_SCREEN_SIZE(512,256)
	MCFG_SCREEN_VISIBLE_AREA(0, 308-1, 0, 224-1)
	MCFG_SCREEN_UPDATE_DRIVER(dreamwld_state, screen_update_dreamwld)
	MCFG_SCREEN_VBLANK_CALLBACK(WRITELINE(*this, dreamwld_state, screen_vblank_dreamwld))
	MCFG_SCREEN_PALETTE("palette")

	MCFG_PALETTE_ADD("palette", 0x1000)
	MCFG_PALETTE_FORMAT(xRRRRRGGGGGBBBBB)

	MCFG_GFXDECODE_ADD("gfxdecode", "palette", dreamwld)

<<<<<<< HEAD
	MCFG_SPEAKER_STANDARD_MONO("mono")
=======
	SPEAKER(config, "lspeaker").front_left();
	SPEAKER(config, "rspeaker").front_right();
>>>>>>> 4720e8cc

	MCFG_DEVICE_ADD("oki1", OKIM6295, XTAL(32'000'000)/32, okim6295_device::PIN7_LOW) /* 1MHz verified */
	MCFG_SOUND_ROUTE(ALL_OUTPUTS, "mono", 1.00)
	MCFG_DEVICE_ADDRESS_MAP(0, oki1_map)
MACHINE_CONFIG_END

MACHINE_CONFIG_START(dreamwld_state::dreamwld)
	baryon(config);

	/* basic machine hardware */
	MCFG_DEVICE_MODIFY("maincpu")
	MCFG_DEVICE_PROGRAM_MAP(dreamwld_map)
	MCFG_DEVICE_VBLANK_INT_DRIVER("screen", dreamwld_state,  irq4_line_hold)

	MCFG_DEVICE_ADD("oki2", OKIM6295, XTAL(32'000'000)/32, okim6295_device::PIN7_LOW) /* 1MHz verified */
	MCFG_SOUND_ROUTE(ALL_OUTPUTS, "mono", 1.00)
	MCFG_DEVICE_ADDRESS_MAP(0, oki2_map)
MACHINE_CONFIG_END


/*

Baryon
SemiCom, 1997

PCB Layout
----------

|-------------------------------------------------|
|        1SEMICOM  62256   ACTEL        8SEMICOM  |
|VOL        M6295  62256   A1020B                 |
|    PAL  PAL              32MHz                  |
|    62256  62256             PAL                 |
| 2SEMICOM 4SEMICOM 68EC020   PAL    PAL          |
| 3SEMICOM 5SEMICOM           PAL    PAL          |
|J   62256  62256             PAL                 |
|A                            PAL    27MHz        |
|M                                 PAL            |
|M                         ACTEL    M5M44260      |
|A             6116        A1020B   M5M44260      |
|              6116                               |
|                          PAL                    |
|              6264        PAL                    |
| DSW1         6264                               |
| DSW2  P87C52                9SEMICOM            |
|                 6SEMICOM   10SEMICOM   27C160*  |
|3* 4*            7SEMICOM   11SEMICOM   27C160*  |
|-------------------------------------------------|

The PCB used for Baryon is an earlier version with a single OKI sound chip

* denotes unpopulated components
  3 & 4 are 10 pin headers

*/

ROM_START( baryon ) // this set had original SemiCom labels
	ROM_REGION( 0x200000, "maincpu", 0 )
	ROM_LOAD32_BYTE( "4_semicom", 0x000000, 0x040000, CRC(6c1cdad0) SHA1(40c437507076ce52ec2240049d6b4bef180b104a) ) //  eprom type 27C020
	ROM_LOAD32_BYTE( "5_semicom", 0x000001, 0x040000, CRC(15917c9d) SHA1(6444be93e6a997070820e3c5a2e2e703e22883d9) )
	ROM_LOAD32_BYTE( "2_semicom", 0x000002, 0x040000, CRC(42b14a6c) SHA1(37e772a673732ef16767c14ad77a4faaa06d675a) )
	ROM_LOAD32_BYTE( "3_semicom", 0x000003, 0x040000, CRC(0ae6d86e) SHA1(410ad161688ec8516fe5ac7160a4a228dbb01936) )

	ROM_REGION( 0x02000, "mcu", 0 ) /* 87C52 MCU Code */
	ROM_LOAD( "87c52.mcu", 0x00000, 0x02000 , NO_DUMP ) /* can't be dumped. */

	ROM_REGION( 0x6bd, "prot", 0 ) /* Protection data - from baryona set, assumed to be the same */
	ROM_LOAD( "protdata.bin", 0x000, 0x6bd, CRC(117f32a8) SHA1(837bea09d3e59ab9e13bd1103b1fc988edb361c0) ) /* extracted */

	ROM_REGION( 0x80000, "oki1", 0 ) /* OKI Samples */
	ROM_LOAD( "1_semicom", 0x000000, 0x80000, CRC(e0349074) SHA1(f3d53d96dff586a0ad1632f52e5559cdce5ed0d8) ) //  eprom type 27C040

	ROM_REGION( 0x400000, "gfx1", 0 ) /* Sprite Tiles - decoded */
	ROM_LOAD( "10_semicom", 0x000000, 0x200000, CRC(28bf828f) SHA1(271390cc4f4015a3b69976f0d0527947f13c971b) ) //  eprom type 27C160
	ROM_LOAD( "11_semicom", 0x200000, 0x200000, CRC(d0ff1bc6) SHA1(4aeb795222eedeeba770cf725122e989f97119b2) ) //  eprom type 27C160

	ROM_REGION( 0x200000, "gfx2", 0 ) /* BG Tiles - decoded */
	ROM_LOAD( "8_semicom",0x000000, 0x200000, CRC(684012e6) SHA1(4cb60907184b67be130b8385e4336320c0f6e4a7) ) //  eprom type 27C160

	ROM_REGION( 0x040000, "spritelut", 0 ) /* Sprite Code Lookup ... */
	ROM_LOAD16_BYTE( "6_semicom", 0x000000, 0x020000, CRC(fdbb08b0) SHA1(4b3ac56c4c8370b1434fb6a481fce0d9c52313e0) ) //  eprom type 27C010
	ROM_LOAD16_BYTE( "7_semicom", 0x000001, 0x020000, CRC(c9d20480) SHA1(3f6170e8e08fb7508bd13c23f243ec6888a91f5e) ) //  eprom type 27C010

	ROM_REGION( 0x10000, "unknown", 0 )
	ROM_LOAD( "9_semicom", 0x000000, 0x10000, CRC(0da8db45) SHA1(7d5bd71c5b0b28ff74c732edd7c662f46f2ab25b) ) //  eprom type 27C512
ROM_END

ROM_START( baryona ) // replacment labels? no SemiCom logo
	ROM_REGION( 0x200000, "maincpu", 0 )
	ROM_LOAD32_BYTE( "4.bin", 0x000000, 0x040000, CRC(59e0df20) SHA1(ff12f4adcf731f6984db7d0fbdd7fcc71ce66aa4) )
	ROM_LOAD32_BYTE( "6.bin", 0x000001, 0x040000, CRC(abccbb3d) SHA1(01524f094543d872d775306024f51258a11e9240) )
	ROM_LOAD32_BYTE( "3.bin", 0x000002, 0x040000, CRC(046d4231) SHA1(05056efe5fec7f43c400f05278de516b01be0fdf) )
	ROM_LOAD32_BYTE( "5.bin", 0x000003, 0x040000, CRC(63d5e7cb) SHA1(269bf5ffe10f2464f823c4d377921e19cfb8bc46) )

	ROM_REGION( 0x02000, "mcu", 0 ) /* 87C52 MCU Code */
	ROM_LOAD( "87c52.mcu", 0x00000, 0x02000 , NO_DUMP ) /* can't be dumped. */

	ROM_REGION( 0x6bd, "prot", 0 ) /* Protection data  */
	ROM_LOAD( "protdata.bin", 0x000, 0x6bd, CRC(117f32a8) SHA1(837bea09d3e59ab9e13bd1103b1fc988edb361c0) ) /* extracted */

	ROM_REGION( 0x80000, "oki1", 0 ) /* OKI Samples */
	ROM_LOAD( "1.bin", 0x000000, 0x80000, CRC(e0349074) SHA1(f3d53d96dff586a0ad1632f52e5559cdce5ed0d8) )

	ROM_REGION( 0x400000, "gfx1", 0 ) /* Sprite Tiles - decoded */
	ROM_LOAD( "9.bin",  0x000000, 0x200000, CRC(28bf828f) SHA1(271390cc4f4015a3b69976f0d0527947f13c971b) )
	ROM_LOAD( "11.bin", 0x200000, 0x200000, CRC(d0ff1bc6) SHA1(4aeb795222eedeeba770cf725122e989f97119b2) )

	ROM_REGION( 0x200000, "gfx2", 0 ) /* BG Tiles - decoded */
	ROM_LOAD( "2.bin",0x000000, 0x200000, CRC(684012e6) SHA1(4cb60907184b67be130b8385e4336320c0f6e4a7) )

	ROM_REGION( 0x040000, "spritelut", 0 ) /* Sprite Code Lookup ... */
	ROM_LOAD16_BYTE( "8.bin", 0x000000, 0x020000, CRC(fdbb08b0) SHA1(4b3ac56c4c8370b1434fb6a481fce0d9c52313e0) )
	ROM_LOAD16_BYTE( "10.bin",0x000001, 0x020000, CRC(c9d20480) SHA1(3f6170e8e08fb7508bd13c23f243ec6888a91f5e) )

	ROM_REGION( 0x10000, "unknown", 0 )
	ROM_LOAD( "7.bin", 0x000000, 0x10000, CRC(0da8db45) SHA1(7d5bd71c5b0b28ff74c732edd7c662f46f2ab25b) )
ROM_END

/*

Cute Fighter
SemiCom, 1998

PCB Layout
----------

|-------------------------------------------------|
|    M6295  SEMICOM1 62256    ACTEL     SEMICOM12 |
|VOL M6295  SEMICOM2 62256    A1020B              |
|    PAL  PAL        32MHz                        |
| 62256  62256              PAL                   |
| SEMICOM3 SEMICOM5 68EC020 PAL    PAL            |
| SEMICOM4 SEMICOM6         PAL    PAL            |
|J 62256 62256              PAL                   |
|A                          PAL    27MHz          |
|M                                 PAL            |
|M                         ACTEL    M5M44260      |
|A             6116        A40MX04  M5M44260      |
|              6116                               |
|                          PAL                    |
|              6264        PAL                    |
| DSW1             6264                           |
| DSW2   8752                  SEMICOM9           |
|                    SEMICOM7 SEMICOM10 SEMICOM13 |
|3* 4*               SEMICOM8 SEMICOM11 SEMICOM14 |
|-------------------------------------------------|

A later version of the SemiCom 68020 hardware added a second OKI sound chip and sample rom

Main CPU 68EC020FG16           @ 16MHz
AD-65 (OKI MSM6295 rebadged)   @ 1MHz
Atmel AT89C52 MCU (secured)    @ 16MHZ

* 3 & 4 are 10 pin headers for unknown use. One might be used to drive the ticket dispenser

*/

ROM_START( cutefght )
	ROM_REGION( 0x200000, "maincpu", 0 )
	ROM_LOAD32_BYTE( "5_semicom", 0x000000, 0x080000, CRC(c14fd5dc) SHA1(f332105f5f249d693e792e7115f9e6cffb6db19f) )
	ROM_LOAD32_BYTE( "6_semicom", 0x000001, 0x080000, CRC(47440088) SHA1(c45503c4b5f271b430263ca079edeaaeadf5d9f6) )
	ROM_LOAD32_BYTE( "3_semicom", 0x000002, 0x080000, CRC(e7e7a866) SHA1(a31751f4164a427de59f0c76c9a8cb34370d8183) )
	ROM_LOAD32_BYTE( "4_semicom", 0x000003, 0x080000, CRC(476a3bf5) SHA1(5be1c70bbf4fcfc534b7f20bfceaa8da2e961330) )

	ROM_REGION( 0x02000, "mcu", 0 ) /* 87C52 MCU Code */
	ROM_LOAD( "87c52.mcu", 0x00000, 0x02000 , NO_DUMP ) /* can't be dumped. */

	ROM_REGION( 0x1000, "prot", ROMREGION_ERASEFF ) /* Protection data  */
	ROM_LOAD( "protdata.bin", 0x000, 0x701 , CRC(764c3c0e) SHA1(ae044d016850b730b2d97ccb7845b6b438c1e074) )

	ROM_REGION( 0x80000, "oki1", 0 ) /* OKI Samples - 1st chip */
	ROM_LOAD( "2_semicom", 0x000000, 0x80000, CRC(694ddaf9) SHA1(f9138e7e1d8f771c4e69c17f27fb2b70fbee076a) )

	ROM_REGION( 0x80000, "oki2", 0 ) /* OKI Samples - 2nd chip */
	ROM_LOAD( "1_semicom", 0x000000, 0x80000, CRC(fa3b6890) SHA1(7534931c96d6fa05fee840a7ea07b87e2e2acc50) )

	ROM_REGION( 0x800000, "gfx1", 0 ) /* Sprite Tiles - decoded */
	ROM_LOAD( "10_semicom",  0x000000, 0x200000, CRC(62bf1e6e) SHA1(fb4b0db313e26687f0ebc6a8505a02e5348776da) )
	ROM_LOAD( "11_semicom",  0x200000, 0x200000, CRC(796f23a7) SHA1(adaa4c8525de428599f4489ecc8e966fed0d514d) )
	ROM_LOAD( "13_semicom",  0x400000, 0x200000, CRC(24222b3c) SHA1(08163863890c01728db89b8f4447841ecb4f4f62) )
	ROM_LOAD( "14_semicom",  0x600000, 0x200000, CRC(385b69d7) SHA1(8e7cae5589e354bea0b77b061af1d0c81d796f7c) )

	ROM_REGION( 0x200000, "gfx2", 0 ) /* BG Tiles - decoded */
	ROM_LOAD( "12_semicom",0x000000, 0x200000, CRC(45d29c22) SHA1(df719a061dcd14fb4388fb45dfee2054e56a1299) )

	ROM_REGION( 0x040000, "spritelut", 0 ) /* Sprite Code Lookup ... */
	ROM_LOAD16_BYTE( "7_semicom", 0x000000, 0x020000, CRC(39454102) SHA1(347e9242fd7e2092cfaacdce92691cf6024471ac) )
	ROM_LOAD16_BYTE( "8_semicom", 0x000001, 0x020000, CRC(fccb1b13) SHA1(fd4aec4a660f9913651fcc084e3f13eb0adbddd6) )

	ROM_REGION( 0x10000, "unknown", 0 ) /* ???? - not decoded seems to be in blocks of 0x41 bytes.. */
	ROM_LOAD( "9_semicom", 0x000000, 0x10000, CRC(0da8db45) SHA1(7d5bd71c5b0b28ff74c732edd7c662f46f2ab25b) )
ROM_END

/*

Rolling Crush
Trust / SemiCom, 1999

PCB Layout
----------

|-------------------------------------------------|
|    M6295* 27C40*  62256   ACTEL           ROM10 |
|VOL M6295  ROM6    62256   A40MX04               |
|    PAL  PAL       32MHz                         |
| 62256  62256              PAL                   |
| ROM2 ROM4       68EC020   PAL    PAL            |
| ROM1 ROM3                 PAL    PAL            |
|J 62256 62256              PAL                   |
|A                          PAL    27MHz          |
|M                                 PAL            |
|M                         ACTEL    M5M44260      |
|A             6116        A40MX04  M5M44260      |
|              6116                               |
|                          PAL                    |
|              6264        PAL                    |
| DSW2         6264                               |
| DSW2   8752               ROM9                  |
|                    ROM7   ROM8    27C160*       |
|3* 4*               ROM6   27C160* 27C160*       |
|-------------------------------------------------|

Same PCB as Cute Fighter / Dream World PCB except one OKI M6295 and it's sample rom are unpopulated

* denotes unpopulated components
  3 & 4 are 10 pin headers

Main CPU 68EC020FG16           @ 16MHz
AD-65 (OKI MSM6295 rebadged)   @ 1MHz
Atmel AT89C52 MCU (secured)    @ 16MHZ

V-SYNC                         @57.793 Hz
H-SYNC                         @15.19 - 15.27KHz (floating)

*/

ROM_START( rolcrush )
	ROM_REGION( 0x200000, "maincpu", 0 )
	ROM_LOAD32_BYTE( "mx27c2000_4.bin", 0x000000, 0x040000, CRC(c47f0540) SHA1(76712f41046e5852ad6be6dbf171cf34471e2409) )
	ROM_LOAD32_BYTE( "mx27c2000_3.bin", 0x000001, 0x040000, CRC(7af59294) SHA1(f36b3d100e0d963bf51b7fbe8c4a0bdcf2180ba0) )
	ROM_LOAD32_BYTE( "mx27c2000_2.bin", 0x000002, 0x040000, CRC(5eb24adb) SHA1(0329a02e18490bfe72ff34a64722d7316814720b) )
	ROM_LOAD32_BYTE( "mx27c2000_1.bin", 0x000003, 0x040000, CRC(a37e15b2) SHA1(f0fc945a894d6ed58daf05390a17051d0f3cda20) )

	ROM_REGION( 0x02000, "mcu", 0 ) /* 87C52 MCU Code */
	ROM_LOAD( "87c52.mcu", 0x00000, 0x02000 , NO_DUMP ) /* can't be dumped. */

	ROM_REGION( 0x10000, "prot", ROMREGION_ERASE00 ) /* Protection data  */
	ROM_LOAD( "protdata.bin", 0x000, 0x745, CRC(06b8a880) SHA1(b7d4bf26d34cb544825270c2c474bbd4c81a6c9e) ) /* extracted */

	ROM_REGION( 0x80000, "oki1", 0 ) /* OKI Samples - 1st chip*/
	ROM_LOAD( "mx27c4000_5.bin", 0x000000, 0x80000, CRC(7afa6adb) SHA1(d4049e1068a5f7abf0e14d0b9fbbbc6dfb5d0170) )

	ROM_REGION( 0x80000, "oki2", ROMREGION_ERASE00 ) /* OKI Samples - 2nd chip (neither OKI or rom is present, empty sockets) */
	/* not populared */

	ROM_REGION( 0x400000, "gfx1", 0 ) /* Sprite Tiles - decoded */
	ROM_LOAD( "m27c160.8.bin", 0x000000, 0x200000, CRC(a509bc36) SHA1(aaa008e07e4b24ff9dbcee5925d6516d1662931c) )

	ROM_REGION( 0x200000, "gfx2", 0 ) /* BG Tiles - decoded */
	ROM_LOAD( "m27c160.10.bin",0x000000, 0x200000, CRC(739b0cb0) SHA1(a7cc48502d84218586afa7276fa7ba759242f05e) )

	ROM_REGION( 0x040000, "spritelut", 0 ) /* Sprite Code Lookup ... */
	ROM_LOAD16_BYTE( "tms27c010_7.bin", 0x000000, 0x020000, CRC(4cb84384) SHA1(8dd02e2d9829c15cb19654779d2217a7d53d5971) )
	ROM_LOAD16_BYTE( "tms27c010_6.bin", 0x000001, 0x020000, CRC(0c9d197a) SHA1(da057c8d08f41c4a5b9cb4f8f00de7e1461d98f0) )

	ROM_REGION( 0x10000, "unknown", 0 ) /* ???? - not decoded seems to be in blocks of 0x41 bytes.. */
	ROM_LOAD( "mx27c512.9.bin", 0x000000, 0x10000, CRC(0da8db45) SHA1(7d5bd71c5b0b28ff74c732edd7c662f46f2ab25b) )
ROM_END


ROM_START( rolcrusha )
	ROM_REGION( 0x200000, "maincpu", 0 )
	ROM_LOAD32_BYTE( "4", 0x000000, 0x040000, CRC(b6afbc05) SHA1(543bd3d48d03df3500f2fa2c8ef8d9e98a8ebe1f) )
	ROM_LOAD32_BYTE( "3", 0x000001, 0x040000, CRC(ecb2f9da) SHA1(6892601bd279f7968d46798db9cbbe575f63bff2) )
	ROM_LOAD32_BYTE( "2", 0x000002, 0x040000, CRC(7b291ba9) SHA1(9629c71b00317c68394b836395c3a81bdd32273a) )
	ROM_LOAD32_BYTE( "1", 0x000003, 0x040000, CRC(ef23ccf3) SHA1(14dcf8bfca991f6aa9b20236c879ae715a009ca2) )

	ROM_REGION( 0x02000, "mcu", 0 ) /* 87C52 MCU Code */
	ROM_LOAD( "87c52.mcu", 0x00000, 0x02000 , NO_DUMP ) /* can't be dumped. */

	ROM_REGION( 0x10000, "prot", ROMREGION_ERASE00 ) /* Protection data  */
	ROM_LOAD( "protdata.bin", 0x000, 0x745, CRC(06b8a880) SHA1(b7d4bf26d34cb544825270c2c474bbd4c81a6c9e) )

	ROM_REGION( 0x80000, "oki1", 0 ) /* OKI Samples - 1st chip*/
	ROM_LOAD( "5", 0x000000, 0x80000, CRC(7afa6adb) SHA1(d4049e1068a5f7abf0e14d0b9fbbbc6dfb5d0170) )

	ROM_REGION( 0x80000, "oki2", ROMREGION_ERASE00 ) /* OKI Samples - 2nd chip (neither OKI or rom is present, empty sockets) */
	/* not populared */

	ROM_REGION( 0x400000, "gfx1", 0 ) /* Sprite Tiles - decoded */
	ROM_LOAD( "8", 0x000000, 0x200000, CRC(01446191) SHA1(b106ed6c085fad617552972db78866a3346e4553) )

	ROM_REGION( 0x200000, "gfx2", 0 ) /* BG Tiles - decoded */
	ROM_LOAD( "10",0x000000, 0x200000, CRC(8cb75392) SHA1(8b274cd13876e65fffc157d8459331032c3c16db) )

	ROM_REGION( 0x040000, "spritelut", 0 ) /* Sprite Code Lookup ... */
	ROM_LOAD16_BYTE( "7", 0x000000, 0x020000, CRC(23d641e4) SHA1(1df8afb5c0118e8588d301db64f6adeb9ae40a79) )
	ROM_LOAD16_BYTE( "6", 0x000001, 0x020000, CRC(5934dac9) SHA1(2adc63746b9a921a15b8f8461af451ad82add721) )

	ROM_REGION( 0x10000, "unknown", 0 ) /* ???? - not decoded seems to be in blocks of 0x41 bytes.. */
	ROM_LOAD( "9", 0x000000, 0x10000, CRC(0da8db45) SHA1(7d5bd71c5b0b28ff74c732edd7c662f46f2ab25b) )
ROM_END



/*

Dream World
SemiCom, 2000

PCB Layout
----------

|-------------------------------------------------|
|    M6295  ROM5    62256   ACTEL           ROM10 |
|VOL M6295  ROM6    62256   A40MX04               |
|    PAL  PAL       32MHz                         |
| 62256  62256              PAL                   |
| ROM1 ROM3       68EC020   PAL    PAL            |
| ROM2 ROM4                 PAL    PAL            |
|J 62256 62256              PAL                   |
|A                          PAL    27MHz          |
|M                                 PAL            |
|M                         ACTEL    M5M44260      |
|A             6116        A40MX04  M5M44260      |
|              6116                               |
|                          PAL                    |
|              6264        PAL                    |
| DSW1         6264                               |
| DSW2   8752               ROM11                 |
|                    ROM7   ROM9    27C160*       |
|3* 4*               ROM8   27C160* 27C160*       |
|-------------------------------------------------|

* denotes unpopulated components
  3 & 4 are 10 pin headers

Notes:
      68020 @ 16.0MHz [32/2]
      M6295 (both) @ 1.0MHz [32/32]. pin 7 LOW
      8752 @ 16.0MHz [32/2]
      HSync @ 15.2kHz
      VSync @ 58Hz
*/

ROM_START( dreamwld )
	ROM_REGION( 0x200000, "maincpu", 0 )
	ROM_LOAD32_BYTE( "3.bin", 0x000000, 0x040000, CRC(e8f7ae78) SHA1(cfd393cec6dec967c82e1131547b7e7fdc5d814f) )
	ROM_LOAD32_BYTE( "4.bin", 0x000001, 0x040000, CRC(3ef5d51b) SHA1(82a00b4ff7155f6d5553870dfd510fed9469d9b5) )
	ROM_LOAD32_BYTE( "1.bin", 0x000002, 0x040000, CRC(35c94ee5) SHA1(3440a65a807622b619c97bc2a88fd7d875c26f66) )
	ROM_LOAD32_BYTE( "2.bin", 0x000003, 0x040000, CRC(5409e7fc) SHA1(2f94a6a8e4c94b36b43f0b94d58525f594339a9d) )

	ROM_REGION( 0x02000, "mcu", 0 ) /* 87C52 MCU Code */
	ROM_LOAD( "87c52.mcu", 0x00000, 0x02000 , NO_DUMP ) /* can't be dumped. */

	ROM_REGION( 0x6c9, "prot", 0 ) /* Protection data  */
	/* The MCU supplies this data.
	  The 68k reads it through a port, taking the size and destination write address from the level 1
	  and level 2 irq positions in the 68k vector table (there is code to check that they haven't been
	  modified!)  It then decodes the data using the rom checksum previously calculated and puts it in
	  ram.  The interrupt vectors point at the code placed in RAM. */
	ROM_LOAD( "protdata.bin", 0x000, 0x6c9 ,  CRC(f284b2fd) SHA1(9e8096c8aa8a288683f002311b38787b120748d1) ) /* extracted */

	ROM_REGION( 0x80000, "oki1", 0 ) /* OKI Samples - 1st chip */
	ROM_LOAD( "5.bin", 0x000000, 0x80000, CRC(9689570a) SHA1(4414233da8f46214ca7e9022df70953922a63aa4) )

	ROM_REGION( 0x80000, "oki2", 0 ) /* OKI Samples - 2nd chip */
	ROM_LOAD( "6.bin", 0x000000, 0x80000, CRC(c8b91f30) SHA1(706004ca56d0a74bc7a3dfd73a21cdc09eb90f05) )

	ROM_REGION( 0x400000, "gfx1", 0 ) /* Sprite Tiles - decoded */
	ROM_LOAD( "9.bin", 0x000000, 0x200000, CRC(fa84e3af) SHA1(5978737d348fd382f4ec004d29870656c864d137) )

	ROM_REGION( 0x200000, "gfx2", 0 ) /* BG Tiles - decoded */
	ROM_LOAD( "10.bin",0x000000, 0x200000, CRC(3553e4f5) SHA1(c335494f4a12a01a88e7cd578cae922954303cfd) )

	ROM_REGION( 0x040000, "spritelut", 0 ) /* Sprite Code Lookup ... */
	ROM_LOAD16_BYTE( "8.bin", 0x000000, 0x020000, CRC(8d570df6) SHA1(e53e4b099c64eca11d027e0083caa101fcd99959) )
	ROM_LOAD16_BYTE( "7.bin", 0x000001, 0x020000, CRC(a68bf35f) SHA1(f48540a5415a7d9723ca6e7e03cab039751dce17) )

	ROM_REGION( 0x10000, "unknown", 0 ) /* ???? - not decoded seems to be in blocks of 0x41 bytes.. */
	ROM_LOAD( "11.bin", 0x000000, 0x10000, CRC(0da8db45) SHA1(7d5bd71c5b0b28ff74c732edd7c662f46f2ab25b) )
ROM_END

/*

Gaia - The Last Choice of Earth
SemiCom / XESS, 1999

PCB Layout
----------

|-------------------------------------------------|
|    M6295* 27C40*  62256   ACTEL           ROM8  |
|VOL M6295  ROM1    62256   A40MX04               |
|    PAL  PAL       32MHz                         |
| 62256  62256              PAL                   |
| ROM2 ROM4       68EC020   PAL    PAL            |
| ROM3 ROM5                 PAL    PAL            |
|J 62256 62256              PAL                   |
|A                          PAL    27MHz          |
|M                                 PAL            |
|M                         ACTEL    M5M44260      |
|A             6116        A40MX04  M5M44260      |
|              6116                               |
|                          PAL                    |
|              6264        PAL                    |
| DSW2         6264                               |
| DSW2   8752               ROM9                  |
|                    ROM6   ROM10   ROM12         |
|3* 4*               ROM7   ROM11   27C160*       |
|-------------------------------------------------|

Same PCB as Cute Fighter / Dream World PCB except one OKI M6295 and it's sample rom are unpopulated
IE: Same configuration as Rolling Crush

No labels on any of the roms.

Program roms 2 through 5 are MX27C2000
Rom 1 is a TMS 27C040
Rom 9 is a MX26C512
Roms 6 & 7 are MX26C1000
Roms 8 and 10 through 12 are ST M27C160

* denotes unpopulated components
  3 & 4 are 10 pin headers

Main CPU 68EC020FG16           @ 16MHz [32/2]
AD-65 (OKI MSM6295 rebadged)   @ 1MHz [32/32]. pin 7 LOW
Atmel AT89C52 MCU (secured)    @ 16MHZ [32/2]

*/

ROM_START( gaialast )
	ROM_REGION( 0x200000, "maincpu", 0 )
	ROM_LOAD32_BYTE( "4", 0x000000, 0x040000, CRC(10cc2dee) SHA1(0719333ff391ee7935c6e4cea7e8e75369aeb9d0) )
	ROM_LOAD32_BYTE( "5", 0x000001, 0x040000, CRC(c55f6f11) SHA1(13d543b0770bebdd4c6e064b56fd6cc2ec929566) )
	ROM_LOAD32_BYTE( "2", 0x000002, 0x040000, CRC(549e594a) SHA1(728c6b51cc478ad7251bcbe6d7f4f4e6a2ee4a4e) )
	ROM_LOAD32_BYTE( "3", 0x000003, 0x040000, CRC(a8e845d8) SHA1(f8c7e702bd747a22e76c861effec4cd3cd2f3fc9) )

	ROM_REGION( 0x02000, "mcu", 0 ) /* 87C52 MCU Code */
	ROM_LOAD( "87c52.mcu", 0x00000, 0x02000 , NO_DUMP ) /* can't be dumped. */

	ROM_REGION( 0x6c9, "prot", ROMREGION_ERASEFF ) /* Protection data  */
	ROM_LOAD( "protdata.bin", 0x000, 0x6c9 , CRC(d3403b7b) SHA1(712a7f27fc41b632d584237f7641e8ae20035111) )

	ROM_REGION( 0x80000, "oki1", 0 ) /* OKI Samples */
	ROM_LOAD( "1", 0x000000, 0x80000, CRC(2dbad410) SHA1(bb788ea14bb605be9af9c8f8adec94ad1c17ab55) )

	ROM_REGION( 0x80000, "oki2", ROMREGION_ERASE00 ) /* OKI Samples - 2nd chip (neither OKI or rom is present, empty sockets) */
	/* not populared */

	ROM_REGION( 0x800000, "gfx1", 0 ) /* Sprite Tiles - decoded */
	ROM_LOAD( "10", 0x000000, 0x200000, CRC(5822ef93) SHA1(8ce22c30f8027f35c5f72eb6ce57a74540dd55da) )
	ROM_LOAD( "11", 0x200000, 0x200000, CRC(f4f5770d) SHA1(ac850483cae321d286a09fe93ce7e49725722de0) )
	ROM_LOAD( "12", 0x400000, 0x200000, CRC(a1f04571) SHA1(c29b3b3c209b63ad44ebfa5afb4b1832965e0936) )

	ROM_REGION( 0x200000, "gfx2", 0 ) /* BG Tiles - decoded */
	ROM_LOAD( "8",0x000000, 0x200000, CRC(32d16985) SHA1(2b7a20eea09e7d2debd42469e9f6ae49310f5747) )

	ROM_REGION( 0x040000, "spritelut", 0 ) /* Sprite Code Lookup ... */
	ROM_LOAD16_BYTE( "6", 0x000000, 0x020000, CRC(5c82feed) SHA1(1857afecf1081adf015ade1efb5930e3a7deef78) )
	ROM_LOAD16_BYTE( "7", 0x000001, 0x020000, CRC(9d7f04ae) SHA1(55fb82626060fe0ddc03ed3ef402ccf998063d27) )

	ROM_REGION( 0x10000, "unknown", 0 )
	ROM_LOAD( "9", 0x000000, 0x10000, CRC(0da8db45) SHA1(7d5bd71c5b0b28ff74c732edd7c662f46f2ab25b) )
ROM_END

GAME( 1997, baryon,   0,        baryon,   baryon,   dreamwld_state, 0, ROT270, "SemiCom / Tirano",               "Baryon - Future Assault (set 1)",                            MACHINE_SUPPORTS_SAVE )
GAME( 1997, baryona,  baryon,   baryon,   baryon,   dreamwld_state, 0, ROT270, "SemiCom / Tirano",               "Baryon - Future Assault (set 2)",                            MACHINE_SUPPORTS_SAVE )
GAME( 1998, cutefght, 0,        dreamwld, cutefght, dreamwld_state, 0, ROT0,   "SemiCom",                        "Cute Fighter",                                               MACHINE_SUPPORTS_SAVE )
GAME( 1999, rolcrush, 0,        baryon,   rolcrush, dreamwld_state, 0, ROT0,   "SemiCom / Exit (Trust license)", "Rolling Crush (version 1.07.E - 1999/02/11, Trust license)", MACHINE_SUPPORTS_SAVE )
GAME( 1999, rolcrusha,rolcrush, baryon,   rolcrush, dreamwld_state, 0, ROT0,   "SemiCom / Exit",                 "Rolling Crush (version 1.03.E - 1999/01/29)",                MACHINE_SUPPORTS_SAVE )
GAME( 1999, gaialast, 0,        baryon,   gaialast, dreamwld_state, 0, ROT0,   "SemiCom / XESS",                 "Gaia - The Last Choice of Earth",                            MACHINE_SUPPORTS_SAVE )
GAME( 2000, dreamwld, 0,        dreamwld, dreamwld, dreamwld_state, 0, ROT0,   "SemiCom",                        "Dream World",                                                MACHINE_SUPPORTS_SAVE )<|MERGE_RESOLUTION|>--- conflicted
+++ resolved
@@ -118,7 +118,6 @@
 		, m_spritelut(*this, "spritelut")
 		, m_okibank(*this, "oki%ubank", 1)
 		, m_maincpu(*this, "maincpu")
-		, m_mcu(*this, "mcu")
 		, m_gfxdecode(*this, "gfxdecode")
 		, m_palette(*this, "palette")
 	{
@@ -161,7 +160,6 @@
 	DECLARE_WRITE_LINE_MEMBER(screen_vblank_dreamwld);
 	void draw_sprites( bitmap_ind16 &bitmap, const rectangle &cliprect );
 	required_device<cpu_device> m_maincpu;
-	required_device<i80c52_device> m_mcu;
 	required_device<gfxdecode_device> m_gfxdecode;
 	required_device<palette_device> m_palette;
 	void baryon(machine_config &config);
@@ -774,12 +772,7 @@
 
 	MCFG_GFXDECODE_ADD("gfxdecode", "palette", dreamwld)
 
-<<<<<<< HEAD
-	MCFG_SPEAKER_STANDARD_MONO("mono")
-=======
-	SPEAKER(config, "lspeaker").front_left();
-	SPEAKER(config, "rspeaker").front_right();
->>>>>>> 4720e8cc
+	SPEAKER(config, "mono").front_center();
 
 	MCFG_DEVICE_ADD("oki1", OKIM6295, XTAL(32'000'000)/32, okim6295_device::PIN7_LOW) /* 1MHz verified */
 	MCFG_SOUND_ROUTE(ALL_OUTPUTS, "mono", 1.00)
