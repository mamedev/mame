/***************************************************************************

Driver by Tomasz Slanina

TODO:
- video and irq timings;
- there's a waitstate penalty on the VRAM apparently?

- unknown Pac-Man gambling game (whats the real title?) sound issues

***************************************************************************

RAM :
    1 x GM76c28-10 (6116) RAM
    3 x 2114  - VRAM (only 10 bits are used )

ROM:
  27256 + 27128 for code/data
  3x2764 for gfx

PROM:
 82S123 32x8
 Used for system control
    (d0 - connected to ROM5 /CS , d1 - ROM4 /CS, d2 - RAM /CS , d3 - to some logic(gfx control), and Z80 WAIT )

Memory Map :
  0x0000 - 0xbfff - ROM
  0xc000 - 0xcfff - RAM
  0xd000 - 0xdfff - VRAM mirrored write,
        tilemap offset = address & 0x3ff
        tile number =  bits 0-7 = data, bits 8,9  = address bits 10,11
  0xe000 - 0xefff - VRAM mirror
  0xf000 - 0xffff - (unconnected)

Video :
    No scrolling , no sprites.
    32x32 Tilemap stored in VRAM (10 bits/tile (tile numebr 0-1023))

    3 gfx ROMS
    ROM1 - R component (ROM ->(parallel in) shift register 74166 (serial out) -> jamma output
    ROM2 - G component
    ROM3 - B component

Sound :
 AY 3 8910

 sound_control :

  bit 0 - BC1
  bit 1 - BC2
  bit 2 - BDIR

  bits 3-7 - not connected

***************************************************************************/

#include "emu.h"
#include "cpu/z80/z80.h"
#include "machine/nvram.h"
#include "includes/4enraya.h"

#define MAIN_CLOCK XTAL_8MHz

WRITE8_MEMBER(_4enraya_state::sound_data_w)
{
	m_soundlatch = data;
}

WRITE8_MEMBER(_4enraya_state::sound_control_w)
{
	if ((m_last_snd_ctrl & m_snd_latch_bit ) == m_snd_latch_bit && (data & m_snd_latch_bit) == 0x00)
		m_ay->data_address_w(space, m_last_snd_ctrl, m_soundlatch);

	m_last_snd_ctrl = data;
}

READ8_MEMBER(_4enraya_state::fenraya_custom_map_r)
{
	UINT8 prom_routing = (m_prom[offset >> 12] & 0xf) ^ 0xf;
	UINT8 res;

	res = 0;

	if(prom_routing & 1) //ROM5
	{
		res |= m_rom[offset & 0x7fff];
	}

	if(prom_routing & 2) //ROM4
	{
		res |= m_rom[(offset & 0x7fff) | 0x8000];
	}

	if(prom_routing & 4) //RAM
	{
		res |= m_workram[offset & 0xfff];
	}

	if(prom_routing & 8) //gfx control / RAM wait
	{
		res |= m_videoram[offset & 0xfff];
	}

	return res;
}

WRITE8_MEMBER(_4enraya_state::fenraya_custom_map_w)
{
	UINT8 prom_routing = (m_prom[offset >> 12] & 0xf) ^ 0xf;

	if(prom_routing & 1) //ROM5
	{
		// ...
	}

	if(prom_routing & 2) //ROM4
	{
		// ...
	}

	if(prom_routing & 4) //RAM
	{
		m_workram[offset & 0xfff] = data;
	}

	if(prom_routing & 8) //gfx control / RAM wait
	{
		fenraya_videoram_w(space,offset & 0xfff,data);
	}
}

static ADDRESS_MAP_START( main_map, AS_PROGRAM, 8, _4enraya_state )
	AM_RANGE(0x0000, 0xffff) AM_READWRITE(fenraya_custom_map_r,fenraya_custom_map_w)
	#if 0
	AM_RANGE(0x0000, 0xbfff) AM_ROM
	AM_RANGE(0xc000, 0xcfff) AM_RAM
	AM_RANGE(0xd000, 0xdfff) AM_WRITE(fenraya_videoram_w) AM_SHARE("videoram")
	AM_RANGE(0xe000, 0xefff) AM_WRITE(fenraya_videoram_w)
	AM_RANGE(0xf000, 0xffff) AM_NOP
	#endif
ADDRESS_MAP_END

static ADDRESS_MAP_START( main_portmap, AS_IO, 8, _4enraya_state )
	ADDRESS_MAP_GLOBAL_MASK(0xff)
	AM_RANGE(0x00, 0x00) AM_READ_PORT("DSW")
	AM_RANGE(0x01, 0x01) AM_READ_PORT("INPUTS")
	AM_RANGE(0x02, 0x02) AM_READ_PORT("SYSTEM")
	AM_RANGE(0x23, 0x23) AM_WRITE(sound_data_w)
	AM_RANGE(0x33, 0x33) AM_WRITE(sound_control_w)
ADDRESS_MAP_END

static ADDRESS_MAP_START( unkpacg_main_map, AS_PROGRAM, 8, _4enraya_state )
	AM_RANGE(0x0000, 0x1fff) AM_ROM
	AM_RANGE(0x6000, 0x67ff) AM_RAM AM_SHARE("nvram")
	AM_RANGE(0x7000, 0x7fff) AM_WRITE(fenraya_videoram_w) AM_SHARE("videoram")
	AM_RANGE(0x8000, 0x9fff) AM_ROM
ADDRESS_MAP_END

static ADDRESS_MAP_START( unkpacg_main_portmap, AS_IO, 8, _4enraya_state )
	ADDRESS_MAP_GLOBAL_MASK(0xff)
	AM_RANGE(0x00, 0x00) AM_READ_PORT("DSW1")
	AM_RANGE(0x01, 0x01) AM_READ_PORT("IN1")
	AM_RANGE(0x02, 0x02) AM_READ_PORT("IN2")
	AM_RANGE(0x20, 0x20) AM_WRITE(sound_data_w)
	AM_RANGE(0x30, 0x30) AM_WRITE(sound_control_w)
ADDRESS_MAP_END

static INPUT_PORTS_START( 4enraya )
	PORT_START("DSW")
	PORT_DIPNAME( 0x01, 0x01, DEF_STR( Difficulty ) )   PORT_DIPLOCATION("SW1:1")
	PORT_DIPSETTING(    0x01, DEF_STR( Easy ) )
	PORT_DIPSETTING(    0x00, DEF_STR( Hard ) )
	PORT_DIPNAME( 0x02, 0x00, DEF_STR( Demo_Sounds ) )  PORT_DIPLOCATION("SW1:2")
	PORT_DIPSETTING(    0x02, DEF_STR( Off ) )
	PORT_DIPSETTING(    0x00, DEF_STR( On ) )
	PORT_DIPNAME( 0x04, 0x04, "Pieces" )                PORT_DIPLOCATION("SW1:3")
	PORT_DIPSETTING(    0x04, "30" )
	PORT_DIPSETTING(    0x00, "16" )
	PORT_DIPNAME( 0x08, 0x08, "Speed" )                 PORT_DIPLOCATION("SW1:4")
	PORT_DIPSETTING(    0x08, "Slow" )
	PORT_DIPSETTING(    0x00, "Fast" )
	PORT_DIPNAME( 0x30, 0x30, DEF_STR( Coin_B ) )       PORT_DIPLOCATION("SW1:5,6")
	PORT_DIPSETTING(    0x30, DEF_STR( 1C_1C ) )
	PORT_DIPSETTING(    0x00, DEF_STR( 2C_3C ) )
	PORT_DIPSETTING(    0x10, DEF_STR( 1C_3C ) )
	PORT_DIPSETTING(    0x20, DEF_STR( 1C_4C ) )
	PORT_DIPNAME( 0xc0, 0xc0, DEF_STR( Coin_A ) )       PORT_DIPLOCATION("SW1:7,8")
	PORT_DIPSETTING(    0x40, DEF_STR( 2C_1C ) )
	PORT_DIPSETTING(    0xc0, DEF_STR( 1C_1C ) )
	PORT_DIPSETTING(    0x00, DEF_STR( 2C_3C ) )
	PORT_DIPSETTING(    0x80, DEF_STR( 1C_2C ) )

	PORT_START("INPUTS")
	PORT_BIT( 0x01, IP_ACTIVE_LOW, IPT_JOYSTICK_LEFT ) PORT_2WAY PORT_PLAYER(2)
	PORT_BIT( 0x02, IP_ACTIVE_LOW, IPT_JOYSTICK_LEFT ) PORT_2WAY PORT_PLAYER(1)
	PORT_BIT( 0x04, IP_ACTIVE_LOW, IPT_BUTTON1 ) PORT_PLAYER(1) PORT_NAME("P1 Down")            // "drop" ("down")
	PORT_BIT( 0x08, IP_ACTIVE_LOW, IPT_JOYSTICK_RIGHT ) PORT_2WAY PORT_PLAYER(2)
	PORT_BIT( 0x10, IP_ACTIVE_LOW, IPT_BUTTON1 ) PORT_PLAYER(2) PORT_NAME("P2 Down")            // "drop" ("down")
	PORT_BIT( 0x20, IP_ACTIVE_LOW, IPT_JOYSTICK_RIGHT ) PORT_2WAY PORT_PLAYER(1)
	PORT_BIT( 0x40, IP_ACTIVE_LOW, IPT_BUTTON2 ) PORT_PLAYER(1) PORT_NAME("P1 Shot")            // "fire" ("shot")
	PORT_BIT( 0x80, IP_ACTIVE_LOW, IPT_BUTTON2 ) PORT_PLAYER(2) PORT_NAME("P2 Shot")            // "fire" ("shot")

	PORT_START("SYSTEM")
	PORT_BIT( 0x01, IP_ACTIVE_LOW, IPT_UNUSED )
	PORT_BIT( 0x02, IP_ACTIVE_LOW, IPT_COIN1 )
	PORT_BIT( 0x04, IP_ACTIVE_LOW, IPT_UNUSED )
	PORT_BIT( 0x08, IP_ACTIVE_LOW, IPT_UNUSED )
	PORT_BIT( 0x10, IP_ACTIVE_LOW, IPT_UNUSED )
	PORT_BIT( 0x20, IP_ACTIVE_LOW, IPT_START2 )
	PORT_BIT( 0x40, IP_ACTIVE_LOW, IPT_START1 )
	PORT_BIT( 0x80, IP_ACTIVE_LOW, IPT_COIN2 )
INPUT_PORTS_END

static INPUT_PORTS_START( unkpacg )
	PORT_START("DSW1")
	PORT_DIPNAME( 0x01, 0x00, "0-0")
	PORT_DIPSETTING(    0x00, DEF_STR( Off ) )
	PORT_DIPSETTING(    0x01, DEF_STR( On ) )

	PORT_DIPNAME( 0x02, 0x00, "0-1")
	PORT_DIPSETTING(    0x00, DEF_STR( Off ) )
	PORT_DIPSETTING(    0x02, DEF_STR( On ) )

	PORT_DIPNAME( 0x04, 0x00, "0-2")
	PORT_DIPSETTING(    0x00, DEF_STR( Off ) )
	PORT_DIPSETTING(    0x04, DEF_STR( On ) )

	PORT_DIPNAME( 0x08, 0x00, "0-3")
	PORT_DIPSETTING(    0x00, DEF_STR( Off ) )
	PORT_DIPSETTING(    0x08, DEF_STR( On ) )

	PORT_DIPNAME( 0x10, 0x00, "0-4")
	PORT_DIPSETTING(    0x00, DEF_STR( Off ) )
	PORT_DIPSETTING(    0x10, DEF_STR( On ) )

	PORT_DIPNAME( 0x20, 0x00, "0-5")
	PORT_DIPSETTING(    0x00, DEF_STR( Off ) )
	PORT_DIPSETTING(    0x20, DEF_STR( On ) )

	PORT_DIPNAME( 0x40, 0x00, "0-6")
	PORT_DIPSETTING(    0x00, DEF_STR( Off ) )
	PORT_DIPSETTING(    0x40, DEF_STR( On ) )

	PORT_DIPNAME( 0x80, 0x00, "0-7")
	PORT_DIPSETTING(    0x00, DEF_STR( Off ) )
	PORT_DIPSETTING(    0x80, DEF_STR( On ) )

	PORT_START("IN1")
	PORT_BIT( 0x01, IP_ACTIVE_LOW, IPT_COIN1 ) //  1 credits / initiate minigame
	PORT_BIT( 0x02, IP_ACTIVE_LOW, IPT_COIN2 ) //  5 credits / initiate gambling
	PORT_BIT( 0x04, IP_ACTIVE_LOW, IPT_COIN3 ) // 10 credits
	PORT_BIT( 0x08, IP_ACTIVE_LOW, IPT_UNKNOWN )
	PORT_BIT( 0x10, IP_ACTIVE_LOW, IPT_UNKNOWN )
	PORT_BIT( 0x20, IP_ACTIVE_LOW, IPT_UNKNOWN )
	PORT_BIT( 0x40, IP_ACTIVE_LOW, IPT_UNKNOWN )

	PORT_DIPNAME( 0x80, 0x80, "DIP8")
	PORT_DIPSETTING(    0x00, DEF_STR( Off ) )
	PORT_DIPSETTING(    0x80, DEF_STR( On ) )

	PORT_START("IN2")
	PORT_BIT( 0x01, IP_ACTIVE_LOW, IPT_START1 )
	PORT_BIT( 0x02, IP_ACTIVE_LOW, IPT_JOYSTICK_UP )
	PORT_BIT( 0x04, IP_ACTIVE_LOW, IPT_JOYSTICK_LEFT )
	PORT_BIT( 0x08, IP_ACTIVE_LOW, IPT_JOYSTICK_RIGHT )
	PORT_BIT( 0x10, IP_ACTIVE_LOW, IPT_UNKNOWN )
	PORT_BIT( 0x20, IP_ACTIVE_LOW, IPT_JOYSTICK_DOWN )
	PORT_BIT( 0x40, IP_ACTIVE_LOW, IPT_UNKNOWN )
	PORT_BIT( 0x80, IP_ACTIVE_LOW, IPT_UNKNOWN )

INPUT_PORTS_END

static const gfx_layout charlayout =
{
	8,8,
	RGN_FRAC(1,3),
	3,
	{ RGN_FRAC(1,3), RGN_FRAC(2,3), RGN_FRAC(0,3) },
	{ 0, 1, 2, 3, 4, 5, 6, 7 },
	{ 0*8, 1*8, 2*8, 3*8, 4*8, 5*8, 6*8, 7*8 },
	8*8
};

static GFXDECODE_START( 4enraya )
	GFXDECODE_ENTRY( "gfx1", 0, charlayout,     0, 1 )
GFXDECODE_END

void _4enraya_state::machine_start()
{
	save_item(NAME(m_soundlatch));
	save_item(NAME(m_last_snd_ctrl));

	m_prom = memregion("pal_prom")->base();
	m_rom = memregion("maincpu")->base();

}

void _4enraya_state::machine_reset()
{
	m_soundlatch = 0;
	m_last_snd_ctrl = 0;
}

PALETTE_INIT_MEMBER(_4enraya_state, _4enraya)
{
	int i;

	/* RGB format */
	for(i=0;i<8;i++)
<<<<<<< HEAD
		m_palette->set_pen_color(i, MAKE_RGB(pal1bit(i >> 0),pal1bit(i >> 1),pal1bit(i >> 2)));
=======
		palette_set_color(machine(), i, rgb_t(pal1bit(i >> 0),pal1bit(i >> 1),pal1bit(i >> 2)));
>>>>>>> ca932a6d
}

static MACHINE_CONFIG_START( 4enraya, _4enraya_state )

	/* basic machine hardware */
	MCFG_CPU_ADD("maincpu",Z80,MAIN_CLOCK/2)
	MCFG_CPU_PROGRAM_MAP(main_map)
	MCFG_CPU_IO_MAP(main_portmap)
	MCFG_CPU_PERIODIC_INT_DRIVER(_4enraya_state, irq0_line_hold, 4*60) // unknown timing


	/* video hardware */
	MCFG_SCREEN_ADD("screen", RASTER)
	MCFG_SCREEN_REFRESH_RATE(60)
	MCFG_SCREEN_VBLANK_TIME(ATTOSECONDS_IN_USEC(0))
	MCFG_SCREEN_SIZE(32*8, 32*8)
	MCFG_SCREEN_VISIBLE_AREA(0*8, 32*8-1, 2*8, 30*8-1)
	MCFG_SCREEN_UPDATE_DRIVER(_4enraya_state, screen_update_4enraya)

	MCFG_GFXDECODE_ADD("gfxdecode",4enraya,"palette")

	MCFG_PALETTE_ADD("palette", 8)


	/* sound hardware */
	MCFG_SPEAKER_STANDARD_MONO("mono")
	MCFG_SOUND_ADD("aysnd", AY8910, MAIN_CLOCK/4) /* guess */
	MCFG_SOUND_ROUTE(ALL_OUTPUTS, "mono", 0.30)
MACHINE_CONFIG_END

static MACHINE_CONFIG_DERIVED( unkpacg, 4enraya )
	MCFG_CPU_MODIFY("maincpu")
	MCFG_CPU_PROGRAM_MAP(unkpacg_main_map)
	MCFG_CPU_IO_MAP(unkpacg_main_portmap)
	MCFG_NVRAM_ADD_0FILL("nvram")
MACHINE_CONFIG_END


/***************************************************************************

  Game driver(s)

***************************************************************************/

ROM_START( 4enraya )
	ROM_REGION( 0x10000, "maincpu", 0 )
	ROM_LOAD( "5.bin",   0x0000, 0x8000, CRC(cf1cd151) SHA1(3920b0a6ed5798859158871b578b01ec742b0d13) )
	ROM_LOAD( "4.bin",   0x8000, 0x4000, CRC(f9ec1be7) SHA1(189159129ecbc4f6909c086867b0e02821f5b976) )

	ROM_REGION( 0x6000, "gfx1", 0 )
	ROM_LOAD( "1.bin",   0x0000, 0x2000, CRC(87f92552) SHA1(d16afd963c30f2e60951876b843e5c1dcbee1cfc) ) // this dump might be bad, blue line on '8' character, 1 byte different from set below
	ROM_LOAD( "2.bin",   0x2000, 0x2000, CRC(2b0a3793) SHA1(2c3d224251557824bb9641dc2f98a000ab72c4a2) )
	ROM_LOAD( "3.bin",   0x4000, 0x2000, CRC(f6940836) SHA1(afde21ffa0c141cf73243e50da62ecfd474aaac2) )

	ROM_REGION( 0x0020,  "pal_prom", 0 )
	ROM_LOAD( "1.bpr",   0x0000, 0x0020, CRC(dcbd2352) SHA1(ce72e84129ed1b455aaf648e1dfaa4333e7e7628) ) /* system control: used for memory mapping */
ROM_END

ROM_START( 4enrayaa )
	ROM_REGION( 0x10000, "maincpu", 0 )
	ROM_LOAD( "(__4enrayaa)5.bin",   0x0000, 0x8000, CRC(76e8656c) SHA1(8c92bf083abe5f669b1bff47444294820b711f1a) )
	ROM_LOAD( "4.bin",   0x8000, 0x4000, CRC(f9ec1be7) SHA1(189159129ecbc4f6909c086867b0e02821f5b976) )

	ROM_REGION( 0x6000, "gfx1", 0 )
	ROM_LOAD( "(__4enrayaa)1.bin",   0x0000, 0x2000, CRC(0e5072fd) SHA1(0960e81f7fd52b38111eab2c124cfded5b35aa0b) )
	ROM_LOAD( "2.bin",   0x2000, 0x2000, CRC(2b0a3793) SHA1(2c3d224251557824bb9641dc2f98a000ab72c4a2) )
	ROM_LOAD( "3.bin",   0x4000, 0x2000, CRC(f6940836) SHA1(afde21ffa0c141cf73243e50da62ecfd474aaac2) )

	ROM_REGION( 0x0020,  "pal_prom", 0 )
	ROM_LOAD( "1.bpr",   0x0000, 0x0020, CRC(dcbd2352) SHA1(ce72e84129ed1b455aaf648e1dfaa4333e7e7628) ) /* system control: used for memory mapping */
ROM_END


ROM_START(unkpacg)
	ROM_REGION(0x10000, "maincpu", 0)
	ROM_LOAD("1.u14", 0x00000, 0x2000, CRC(848c4143) SHA1(3cff26181c58e5f52f1ac81df7d5d43e644585a2))
	ROM_LOAD("2.u46", 0x08000, 0x2000, CRC(9e6e0bd3) SHA1(f502132a0460108dad243632cc13d9116c534291))

	ROM_REGION( 0x6000, "gfx1", 0 )
	ROM_LOAD( "3.u20",   0x2000, 0x2000, CRC(d00b04ea) SHA1(e65901d8586507257d74ab103001207e28fa28af) )
	ROM_LOAD( "4.u19",   0x4000, 0x2000, CRC(4a123a3d) SHA1(26300b8af0d0df0023a153a212699727311d1b74) )
	ROM_LOAD( "5.u18",   0x0000, 0x2000, CRC(44f272d2) SHA1(b39cbc1f290d9fb2453396906e4da4a682c41ef4) )
ROM_END

DRIVER_INIT_MEMBER(_4enraya_state,unkpacg)
{
	UINT8 *rom = memregion("maincpu")->base();

	m_snd_latch_bit = 2;

	{
		for(int i=0x8000;i<0xa000;++i)
		{
			rom[i]=BITSWAP8(rom[i], 7,6,5,4,3,2,0,1);
		}
	}
}

GAME( 1990, 4enraya,  0,       4enraya,  4enraya, driver_device,  0,       ROT0, "IDSA",      "4 En Raya (set 1)", GAME_SUPPORTS_SAVE )
GAME( 1990, 4enrayaa, 4enraya, 4enraya,  4enraya, driver_device,  0,       ROT0, "IDSA",      "4 En Raya (set 2)", GAME_SUPPORTS_SAVE )
GAME( 199?, unkpacg,  0,       unkpacg,  unkpacg, _4enraya_state,  unkpacg, ROT0, "<unknown>", "unknown Pac-Man gambling game", GAME_IMPERFECT_SOUND )<|MERGE_RESOLUTION|>--- conflicted
+++ resolved
@@ -307,11 +307,7 @@
 
 	/* RGB format */
 	for(i=0;i<8;i++)
-<<<<<<< HEAD
-		m_palette->set_pen_color(i, MAKE_RGB(pal1bit(i >> 0),pal1bit(i >> 1),pal1bit(i >> 2)));
-=======
-		palette_set_color(machine(), i, rgb_t(pal1bit(i >> 0),pal1bit(i >> 1),pal1bit(i >> 2)));
->>>>>>> ca932a6d
+		m_palette->set_pen_color(i, rgb_t(pal1bit(i >> 0),pal1bit(i >> 1),pal1bit(i >> 2)));
 }
 
 static MACHINE_CONFIG_START( 4enraya, _4enraya_state )
