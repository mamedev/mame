--- conflicted
+++ resolved
@@ -146,23 +146,13 @@
 	// d0-d4: code
 	// d5: unused?
 	// d6,d7: color
-<<<<<<< HEAD
-	uint8_t code = m_bg_vram[tile_index];
-
-=======
 	u8 code = m_bg_vram[tile_index];
->>>>>>> e8a0e046
 	tileinfo.set(1, code & 0x1f, code >> 6 & 3, 0);
 }
 
 TILE_GET_INFO_MEMBER(lbeach_state::get_fg_tile_info)
 {
-<<<<<<< HEAD
-	uint8_t code = m_fg_vram[tile_index];
-
-=======
 	u8 code = m_fg_vram[tile_index];
->>>>>>> e8a0e046
 	tileinfo.set(0, code, 0, 0);
 }
 
