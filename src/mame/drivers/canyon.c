--- conflicted
+++ resolved
@@ -50,17 +50,10 @@
 
 PALETTE_INIT_MEMBER(canyon_state, canyon)
 {
-<<<<<<< HEAD
-	palette.set_pen_color(0, MAKE_RGB(0x80, 0x80, 0x80)); /* GREY  */
-	palette.set_pen_color(1, MAKE_RGB(0x00, 0x00, 0x00)); /* BLACK */
-	palette.set_pen_color(2, MAKE_RGB(0x80, 0x80, 0x80)); /* GREY  */
-	palette.set_pen_color(3, MAKE_RGB(0xff, 0xff, 0xff)); /* WHITE */
-=======
-	palette_set_color(machine(), 0, rgb_t(0x80, 0x80, 0x80)); /* GREY  */
-	palette_set_color(machine(), 1, rgb_t(0x00, 0x00, 0x00)); /* BLACK */
-	palette_set_color(machine(), 2, rgb_t(0x80, 0x80, 0x80)); /* GREY  */
-	palette_set_color(machine(), 3, rgb_t(0xff, 0xff, 0xff)); /* WHITE */
->>>>>>> ca932a6d
+	palette.set_pen_color(0, rgb_t(0x80, 0x80, 0x80)); /* GREY  */
+	palette.set_pen_color(1, rgb_t(0x00, 0x00, 0x00)); /* BLACK */
+	palette.set_pen_color(2, rgb_t(0x80, 0x80, 0x80)); /* GREY  */
+	palette.set_pen_color(3, rgb_t(0xff, 0xff, 0xff)); /* WHITE */
 }
 
 
