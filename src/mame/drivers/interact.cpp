// license:BSD-3-Clause
// copyright-holders:JJ Stacino
/***************************************************************************

        Interact Family Computer

        12/05/2009 Skeleton driver - Micko
    31/05/2009 Added notes - Robbbert

    This was made by Interact Company of Ann Arbor, Michigan. However,
    just after launch, the company collapsed. The liquidator, Protecto,
    sold some and MicroVideo sold the rest. MicroVideo continued to
    develop but went under 2 years later. Meanwhile, the French company
    Lambda Systems sold a clone called the Victor Lambda. But, like the
    Americans, Lambda Systems also collapsed. Another French company,
    Micronique, purchased all remaining stock and intellectual rights
    from Lambda Systems, Microvideo and Interact, and the computer becomes
    wholly French. The computer has a name change, becoming the Hector.
    This in turn gets upgraded (2HR, HRX, MX). The line is finally
    retired in about 1985.

        Hector 2HR+
        Victor
        Hector 2HR
        Hector HRX
        Hector MX40c
        Hector MX80c
        Hector 1
        Interact

        12/05/2009 Skeleton driver - Micko : mmicko@gmail.com
        31/06/2009 Video - Robbbert

        29/10/2009 Update skeleton to functional machine
                    by yo_fr            (jj.stac @ aliceadsl.fr)

                => add Keyboard,
                => add color,
                => add cassette,
                => add sn76477 sound and 1bit sound,
                => add joysticks (stick, pot, fire)
                => add BR/HR switching
                => add bank switch for HRX
                => add device MX80c and bank switching for the ROM
    Importante note : the keyboard function add been piked from
                    DChector project : http://dchector.free.fr/ made by DanielCoulom
                    (thank's Daniel)
    TODO :  Add the cartridge function,
            Adjust the one shot and A/D timing (sn76477)
****************************************************************************/
/* Mapping for joystick see hec2hrp.c*/

#include "emu.h"
#include "includes/hec2hrp.h"

#include "cpu/i8085/i8085.h"
#include "cpu/z80/z80.h"
#include "formats/hect_tap.h"
#include "imagedev/cassette.h"
#include "imagedev/printer.h"
#include "machine/upd765.h" /* for floppy disc controller */
#include "sound/discrete.h"  /* for 1 Bit sound*/
#include "sound/wave.h"      /* for K7 sound*/
#include "screen.h"
#include "softlist.h"


class interact_state : public hec2hrp_state
{
public:
	interact_state(const machine_config &mconfig, device_type type, const char *tag)
		: hec2hrp_state(mconfig, type, tag),
			m_videoram(*this, "videoram") { }

	void hector1(machine_config &config);
	void interact(machine_config &config);

private:

	required_shared_ptr<uint8_t> m_videoram;
	DECLARE_MACHINE_START(interact);
	DECLARE_MACHINE_RESET(interact);
	uint32_t screen_update_interact(screen_device &screen, bitmap_ind16 &bitmap, const rectangle &cliprect);
	void interact_mem(address_map &map);
};


void interact_state::interact_mem(address_map &map)
{
	map.unmap_value_high();
	/* Main ROM page*/
	map(0x0000, 0x3fff).rom();  /*BANK(2)*/
	/*   AM_RANGE(0x1000,0x3fff) AM_RAM*/

	/* Hardware address mapping*/
/*  AM_RANGE(0x0800,0x0808) AM_WRITE(switch_bank_w)// Bank management not udsed in BR machine*/
	map(0x1000, 0x1000).w(FUNC(interact_state::color_a_w));  /* Color c0/c1*/
	map(0x1800, 0x1800).w(FUNC(interact_state::color_b_w));  /* Color c2/c3*/
	map(0x2000, 0x2003).w(FUNC(interact_state::sn_2000_w));  /* Sound*/
	map(0x2800, 0x2803).w(FUNC(interact_state::sn_2800_w));  /* Sound*/
	map(0x3000, 0x3000).rw(FUNC(interact_state::cassette_r), FUNC(interact_state::sn_3000_w));/* Write necessary*/
	map(0x3800, 0x3807).rw(FUNC(interact_state::keyboard_r), FUNC(interact_state::keyboard_w));  /* Keyboard*/

	/* Video br mapping*/
	map(0x4000, 0x49ff).ram().share("videoram");
	/* continous RAM*/
	map(0x4A00, 0xffff).ram();

}


MACHINE_RESET_MEMBER(interact_state,interact)
{
	hector_reset(0, 0);
}

MACHINE_START_MEMBER(interact_state,interact)
{
	hector_init();
}

uint32_t interact_state::screen_update_interact(screen_device &screen, bitmap_ind16 &bitmap, const rectangle &cliprect)
{
	uint8_t *videoram = m_videoram;
	screen.set_visible_area(0, 113, 0, 75);
	hector_hr(bitmap, videoram,  77, 32);
	return 0;
}

void interact_state::interact(machine_config &config)
{
	/* basic machine hardware */
	I8080(config, m_maincpu, XTAL(2'000'000));
	m_maincpu->set_addrmap(AS_PROGRAM, &interact_state::interact_mem);
	m_maincpu->set_periodic_int(FUNC(interact_state::irq0_line_hold), attotime::from_hz(50)); /*  put on the I8080 irq in Hz*/

	MCFG_MACHINE_RESET_OVERRIDE(interact_state,interact)
	MCFG_MACHINE_START_OVERRIDE(interact_state,interact)

	/* video hardware */
	screen_device &screen(SCREEN(config, "screen", SCREEN_TYPE_RASTER));
	screen.set_refresh_hz(60);
	screen.set_vblank_time(ATTOSECONDS_IN_USEC(2500)); /* not accurate */
	screen.set_size(256, 79);
	screen.set_visarea(0, 112, 0, 77);
	screen.set_screen_update(FUNC(interact_state::screen_update_interact));
	screen.set_palette(m_palette);

<<<<<<< HEAD
	PALETTE(config, "palette").set_entries(16);             /* 8 colours, but only 4 at a time*/
=======
	PALETTE(config, m_palette).set_entries(16);             /* 8 colours, but only 4 at a time*/
>>>>>>> a31aad3e

	MCFG_VIDEO_START_OVERRIDE(interact_state,hec2hrp)

	hector_audio(config);

	CASSETTE(config, m_cassette);
	m_cassette->set_formats(hector_cassette_formats);
	m_cassette->set_default_state(CASSETTE_STOPPED | CASSETTE_MASK_SPEAKER);
	m_cassette->set_interface("interact_cass");

	SOFTWARE_LIST(config, "cass_list").set_original("interact");

	/* printer */
	PRINTER(config, m_printer, 0);
}

void interact_state::hector1(machine_config &config)
{
	/* basic machine hardware */
	Z80(config, m_maincpu, XTAL(1'750'000));
	m_maincpu->set_addrmap(AS_PROGRAM, &interact_state::interact_mem);
	m_maincpu->set_periodic_int(FUNC(interact_state::irq0_line_hold), attotime::from_hz(50)); /*  put on the I8080 irq in Hz*/

	MCFG_MACHINE_RESET_OVERRIDE(interact_state,interact)
	MCFG_MACHINE_START_OVERRIDE(interact_state,interact)

	/* video hardware */
	screen_device &screen(SCREEN(config, "screen", SCREEN_TYPE_RASTER));
	screen.set_refresh_hz(60);
	screen.set_vblank_time(ATTOSECONDS_IN_USEC(2500)); /* not accurate */
	screen.set_size(256, 79);
	screen.set_visarea(0, 112, 0, 77);
	screen.set_screen_update(FUNC(interact_state::screen_update_interact));
	screen.set_palette(m_palette);

<<<<<<< HEAD
	PALETTE(config, "palette").set_entries(16);             /* 8 colours, but only 4 at a time*/
=======
	PALETTE(config, m_palette).set_entries(16);             /* 8 colours, but only 4 at a time*/
>>>>>>> a31aad3e

	MCFG_VIDEO_START_OVERRIDE(interact_state,hec2hrp)

	hector_audio(config);

	CASSETTE(config, m_cassette);
	m_cassette->set_formats(hector_cassette_formats);
	m_cassette->set_default_state(CASSETTE_STOPPED | CASSETTE_MASK_SPEAKER);
	m_cassette->set_interface("interact_cass");

	/* printer */
	PRINTER(config, m_printer, 0);
}

/* Input ports */
static INPUT_PORTS_START( interact )
	/* keyboard input */
	PORT_START("KEY.0") /* [0] - port 3000 @ 0 */
		PORT_BIT(0x01, IP_ACTIVE_LOW, IPT_KEYBOARD) PORT_CODE(KEYCODE_BACKSLASH)    PORT_CHAR('\\') PORT_CHAR('|')
		PORT_BIT(0x02, IP_ACTIVE_LOW, IPT_KEYBOARD) PORT_NAME("Space")          PORT_CODE(KEYCODE_SPACE)
		PORT_BIT(0x04, IP_ACTIVE_LOW, IPT_KEYBOARD) PORT_NAME("Return")         PORT_CODE(KEYCODE_ENTER) PORT_CHAR(13)
		PORT_BIT(0x08, IP_ACTIVE_LOW, IPT_KEYBOARD) PORT_NAME("Tab")            PORT_CODE(KEYCODE_TAB)
		PORT_BIT(0x10, IP_ACTIVE_LOW, IPT_KEYBOARD) PORT_NAME("<--")            PORT_CODE(KEYCODE_BACKSPACE)
		PORT_BIT(0x20, IP_ACTIVE_LOW, IPT_KEYBOARD) PORT_NAME("Caps Lock")      PORT_CODE(KEYCODE_CAPSLOCK)
		PORT_BIT(0x40, IP_ACTIVE_LOW, IPT_KEYBOARD) PORT_NAME("Ctrl")           PORT_CODE(KEYCODE_LCONTROL)   PORT_CHAR(UCHAR_MAMEKEY(LCONTROL))
		PORT_BIT(0x80, IP_ACTIVE_LOW, IPT_KEYBOARD) PORT_NAME("Shift")          PORT_CODE(KEYCODE_LSHIFT)     PORT_CODE(KEYCODE_RSHIFT) PORT_CHAR(UCHAR_SHIFT_1)
	PORT_START("KEY.1") /* [1] - port 3000 @ 1 */    /* touches => 2  1  0  /  .  -  ,  +     */
		PORT_BIT(0x01, IP_ACTIVE_LOW, IPT_KEYBOARD) PORT_NAME("2 \"")           PORT_CODE(KEYCODE_2)    PORT_CHAR('2')
		PORT_BIT(0x02, IP_ACTIVE_LOW, IPT_KEYBOARD) PORT_NAME("1 >")            PORT_CODE(KEYCODE_1)    PORT_CHAR('1')
		PORT_BIT(0x04, IP_ACTIVE_LOW, IPT_KEYBOARD) PORT_NAME("0 <")            PORT_CODE(KEYCODE_0)    PORT_CHAR('0')
		PORT_BIT(0x08, IP_ACTIVE_LOW, IPT_KEYBOARD) PORT_CODE(KEYCODE_STOP)     PORT_CHAR('.') PORT_CHAR('>')
		PORT_BIT(0x10, IP_ACTIVE_LOW, IPT_KEYBOARD) PORT_CODE(KEYCODE_COMMA)    PORT_CHAR(',') PORT_CHAR('<')
		PORT_BIT(0x20, IP_ACTIVE_LOW, IPT_KEYBOARD) PORT_CODE(KEYCODE_MINUS)    PORT_CHAR('-') PORT_CHAR('_')
		PORT_BIT(0x40, IP_ACTIVE_LOW, IPT_KEYBOARD) PORT_CODE(KEYCODE_M)
		PORT_BIT(0x80, IP_ACTIVE_LOW, IPT_KEYBOARD) PORT_CODE(KEYCODE_EQUALS)   PORT_CHAR('=') PORT_CHAR('+')

	PORT_START("KEY.2") /* [1] - port 3000 @ 2 */     /* touches => .. 9  8  7  6  5  4  3  */
		PORT_BIT(0x01, IP_ACTIVE_LOW, IPT_UNUSED)
		PORT_BIT(0x02, IP_ACTIVE_LOW, IPT_KEYBOARD) PORT_NAME("9 )")            PORT_CODE(KEYCODE_9)    PORT_CHAR('9')
		PORT_BIT(0x04, IP_ACTIVE_LOW, IPT_KEYBOARD) PORT_NAME("8 (")            PORT_CODE(KEYCODE_8)    PORT_CHAR('8')
		PORT_BIT(0x08, IP_ACTIVE_LOW, IPT_KEYBOARD) PORT_NAME("7 :")            PORT_CODE(KEYCODE_7)    PORT_CHAR('7')
		PORT_BIT(0x10, IP_ACTIVE_LOW, IPT_KEYBOARD) PORT_NAME("6 !")            PORT_CODE(KEYCODE_6)    PORT_CHAR('6')
		PORT_BIT(0x20, IP_ACTIVE_LOW, IPT_KEYBOARD) PORT_NAME("5 %")            PORT_CODE(KEYCODE_5)    PORT_CHAR('5')
		PORT_BIT(0x40, IP_ACTIVE_LOW, IPT_KEYBOARD) PORT_NAME("4 $")            PORT_CODE(KEYCODE_4)    PORT_CHAR('4')
		PORT_BIT(0x80, IP_ACTIVE_LOW, IPT_KEYBOARD) PORT_NAME("3 /")            PORT_CODE(KEYCODE_3)    PORT_CHAR('3')
	PORT_START("KEY.3") /* [1] - port 3000 @ 3 */    /* touches =>  B  A  ..  ? .. =   ..  ;       */
		PORT_BIT(0x01, IP_ACTIVE_LOW, IPT_KEYBOARD) PORT_CODE(KEYCODE_B)     PORT_CHAR('B')
		PORT_BIT(0x02, IP_ACTIVE_LOW, IPT_KEYBOARD) PORT_NAME("A")           PORT_CODE(KEYCODE_Q)   PORT_CHAR('Q')
		PORT_BIT(0x04, IP_ACTIVE_LOW, IPT_UNUSED)
		PORT_BIT(0x08, IP_ACTIVE_LOW, IPT_KEYBOARD) PORT_CODE(KEYCODE_OPENBRACE)    PORT_CHAR('[') PORT_CHAR('{')
		PORT_BIT(0x10, IP_ACTIVE_LOW, IPT_UNUSED)
		PORT_BIT(0x20, IP_ACTIVE_LOW, IPT_KEYBOARD) PORT_CODE(KEYCODE_CLOSEBRACE)   PORT_CHAR(']') PORT_CHAR('}')
		PORT_BIT(0x40, IP_ACTIVE_LOW, IPT_UNUSED)
		PORT_BIT(0x80, IP_ACTIVE_LOW, IPT_KEYBOARD) PORT_CODE(KEYCODE_SLASH)       PORT_CHAR('/') PORT_CHAR('?')
	PORT_START("KEY.4") /* [1] - port 3000 @ 4 */
		PORT_BIT(0x01, IP_ACTIVE_LOW, IPT_KEYBOARD) PORT_CODE(KEYCODE_J)            PORT_CHAR('J')
		PORT_BIT(0x02, IP_ACTIVE_LOW, IPT_KEYBOARD) PORT_CODE(KEYCODE_I)            PORT_CHAR('I')
		PORT_BIT(0x04, IP_ACTIVE_LOW, IPT_KEYBOARD) PORT_CODE(KEYCODE_H)            PORT_CHAR('H')
		PORT_BIT(0x08, IP_ACTIVE_LOW, IPT_KEYBOARD) PORT_CODE(KEYCODE_G)            PORT_CHAR('G')
		PORT_BIT(0x10, IP_ACTIVE_LOW, IPT_KEYBOARD) PORT_CODE(KEYCODE_F)            PORT_CHAR('F')
		PORT_BIT(0x20, IP_ACTIVE_LOW, IPT_KEYBOARD) PORT_CODE(KEYCODE_E)            PORT_CHAR('E')
		PORT_BIT(0x80, IP_ACTIVE_LOW, IPT_KEYBOARD) PORT_CODE(KEYCODE_C)            PORT_CHAR('C')
		PORT_BIT(0x40, IP_ACTIVE_LOW, IPT_KEYBOARD) PORT_CODE(KEYCODE_D)            PORT_CHAR('D')

	PORT_START("KEY.5") /* [1] - port 3000 @ 5 */
		PORT_BIT(0x01, IP_ACTIVE_LOW, IPT_KEYBOARD) PORT_CODE(KEYCODE_R)            PORT_CHAR('R')
		PORT_BIT(0x02, IP_ACTIVE_LOW, IPT_KEYBOARD) PORT_NAME("Q")         PORT_CODE(KEYCODE_A)         PORT_CHAR('A')
		PORT_BIT(0x04, IP_ACTIVE_LOW, IPT_KEYBOARD) PORT_CODE(KEYCODE_P)            PORT_CHAR('P')
		PORT_BIT(0x08, IP_ACTIVE_LOW, IPT_KEYBOARD) PORT_CODE(KEYCODE_O)            PORT_CHAR('O')
		PORT_BIT(0x10, IP_ACTIVE_LOW, IPT_KEYBOARD) PORT_CODE(KEYCODE_N)            PORT_CHAR('N')
		PORT_BIT(0x20, IP_ACTIVE_LOW, IPT_KEYBOARD) PORT_CODE(KEYCODE_COLON)
		PORT_BIT(0x40, IP_ACTIVE_LOW, IPT_KEYBOARD) PORT_CODE(KEYCODE_L)            PORT_CHAR('L')
		PORT_BIT(0x80, IP_ACTIVE_LOW, IPT_KEYBOARD) PORT_CODE(KEYCODE_K)            PORT_CHAR('K')

	PORT_START("KEY.6") /* [1] - port 3000 @ 6 */
		PORT_BIT(0x01, IP_ACTIVE_LOW, IPT_KEYBOARD) PORT_NAME("Z")          PORT_CODE(KEYCODE_W)            PORT_CHAR('W')
		PORT_BIT(0x02, IP_ACTIVE_LOW, IPT_KEYBOARD) PORT_CODE(KEYCODE_Y)            PORT_CHAR('Y')
		PORT_BIT(0x04, IP_ACTIVE_LOW, IPT_KEYBOARD) PORT_NAME("X")          PORT_CODE(KEYCODE_X)            PORT_CHAR('X')
		PORT_BIT(0x08, IP_ACTIVE_LOW, IPT_KEYBOARD) PORT_NAME("W")          PORT_CODE(KEYCODE_Z)            PORT_CHAR('Z')
		PORT_BIT(0x10, IP_ACTIVE_LOW, IPT_KEYBOARD) PORT_CODE(KEYCODE_V)            PORT_CHAR('V')
		PORT_BIT(0x20, IP_ACTIVE_LOW, IPT_KEYBOARD) PORT_CODE(KEYCODE_U)            PORT_CHAR('U')
		PORT_BIT(0x40, IP_ACTIVE_LOW, IPT_KEYBOARD) PORT_CODE(KEYCODE_T)            PORT_CHAR('T')
		PORT_BIT(0x80, IP_ACTIVE_LOW, IPT_KEYBOARD) PORT_CODE(KEYCODE_S)            PORT_CHAR('S')

	PORT_START("KEY.7") /* [1] - port 3000 @ 7  JOYSTICK */
		PORT_BIT(0x01, IP_ACTIVE_LOW, IPT_KEYBOARD) PORT_NAME("Joy(0) LEFT")        PORT_CODE(KEYCODE_LEFT)     PORT_CHAR(UCHAR_MAMEKEY(LEFT))
		PORT_BIT(0x02, IP_ACTIVE_LOW, IPT_KEYBOARD) PORT_NAME("Joy(0) RIGHT")       PORT_CODE(KEYCODE_RIGHT)    PORT_CHAR(UCHAR_MAMEKEY(RIGHT))
		PORT_BIT(0x04, IP_ACTIVE_LOW, IPT_KEYBOARD) PORT_NAME("Joy(0) UP")          PORT_CODE(KEYCODE_UP)       PORT_CHAR(UCHAR_MAMEKEY(UP))
		PORT_BIT(0x08, IP_ACTIVE_LOW, IPT_KEYBOARD) PORT_NAME("Joy(0) DOWN")        PORT_CODE(KEYCODE_DOWN)     PORT_CHAR(UCHAR_MAMEKEY(DOWN))
		PORT_BIT(0x10, IP_ACTIVE_LOW, IPT_KEYBOARD) PORT_NAME("Joy(1) LEFT")        PORT_CODE(KEYCODE_1_PAD)     /* Joy(1) on numpad*/
		PORT_BIT(0x20, IP_ACTIVE_LOW, IPT_KEYBOARD) PORT_NAME("Joy(1) RIGHT")       PORT_CODE(KEYCODE_3_PAD)
		PORT_BIT(0x40, IP_ACTIVE_LOW, IPT_KEYBOARD) PORT_NAME("Joy(1) UP")          PORT_CODE(KEYCODE_5_PAD)
		PORT_BIT(0x80, IP_ACTIVE_LOW, IPT_KEYBOARD) PORT_NAME("Joy(1) DOWN")        PORT_CODE(KEYCODE_2_PAD)

	PORT_START("KEY.8") /* [1] - port 3000 @ 8  not for the real machine, but to emulate the analog signal of the joystick */
		PORT_BIT(0x01, IP_ACTIVE_HIGH, IPT_KEYBOARD) PORT_NAME("RESET")             PORT_CODE(KEYCODE_ESC)      PORT_CHAR(27)
		PORT_BIT(0x02, IP_ACTIVE_LOW,  IPT_KEYBOARD) PORT_NAME("Joy(0) FIRE")       PORT_CODE(KEYCODE_0_PAD)
		PORT_BIT(0x04, IP_ACTIVE_LOW,  IPT_KEYBOARD) PORT_NAME("Joy(1) FIRE")       PORT_CODE(KEYCODE_PLUS_PAD)
		PORT_BIT(0x08, IP_ACTIVE_HIGH, IPT_KEYBOARD ) PORT_NAME("Pot(0)+") PORT_CODE(KEYCODE_INSERT)
		PORT_BIT(0x10, IP_ACTIVE_HIGH, IPT_KEYBOARD ) PORT_NAME("Pot(0)-") PORT_CODE(KEYCODE_DEL)
		PORT_BIT(0x20, IP_ACTIVE_HIGH, IPT_KEYBOARD ) PORT_NAME("Pot(1)+") PORT_CODE(KEYCODE_HOME) PORT_CHAR(UCHAR_MAMEKEY(HOME))
		PORT_BIT(0x40, IP_ACTIVE_HIGH, IPT_KEYBOARD ) PORT_NAME("Pot(1)-") PORT_CODE(KEYCODE_END) PORT_CHAR(UCHAR_MAMEKEY(END))
		PORT_BIT(0x80, IP_ACTIVE_LOW, IPT_UNUSED)
INPUT_PORTS_END

/* ROM definition */
ROM_START( interact )
	ROM_REGION( 0x10000, "maincpu", ROMREGION_ERASEFF )
	ROM_LOAD( "interact.rom", 0x0000, 0x0800, CRC(1aa50444) SHA1(405806c97378abcf7c7b0d549430c78c7fc60ba2))
ROM_END

ROM_START( hector1 )
	ROM_REGION( 0x10000, "maincpu", ROMREGION_ERASEFF )
	ROM_LOAD( "hector1.rom",  0x0000, 0x1000, CRC(3be6628b) SHA1(1c106d6732bed743d8283d39e5b8248271f18c42))
ROM_END

/* Driver */

/*   YEAR  NAME      PARENT    COMPAT  MACHINE   INPUT     CLASS           INIT        COMPANY       FULLNAME       FLAGS */
COMP(1979, interact, 0,        0,      interact, interact, interact_state, empty_init, "Interact",   "Interact Family Computer", MACHINE_IMPERFECT_SOUND)
COMP(1983, hector1,  interact, 0,      hector1,  interact, interact_state, empty_init, "Micronique", "Hector 1",  MACHINE_IMPERFECT_SOUND)<|MERGE_RESOLUTION|>--- conflicted
+++ resolved
@@ -146,11 +146,7 @@
 	screen.set_screen_update(FUNC(interact_state::screen_update_interact));
 	screen.set_palette(m_palette);
 
-<<<<<<< HEAD
-	PALETTE(config, "palette").set_entries(16);             /* 8 colours, but only 4 at a time*/
-=======
 	PALETTE(config, m_palette).set_entries(16);             /* 8 colours, but only 4 at a time*/
->>>>>>> a31aad3e
 
 	MCFG_VIDEO_START_OVERRIDE(interact_state,hec2hrp)
 
@@ -186,11 +182,7 @@
 	screen.set_screen_update(FUNC(interact_state::screen_update_interact));
 	screen.set_palette(m_palette);
 
-<<<<<<< HEAD
-	PALETTE(config, "palette").set_entries(16);             /* 8 colours, but only 4 at a time*/
-=======
 	PALETTE(config, m_palette).set_entries(16);             /* 8 colours, but only 4 at a time*/
->>>>>>> a31aad3e
 
 	MCFG_VIDEO_START_OVERRIDE(interact_state,hec2hrp)
 
