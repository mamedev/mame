--- conflicted
+++ resolved
@@ -229,11 +229,7 @@
 WRITE32_MEMBER(srmp5_state::srmp5_palette_w)
 {
 	COMBINE_DATA(&m_palram[offset]);
-<<<<<<< HEAD
-	m_palette->set_pen_color(offset, MAKE_RGB(data << 3 & 0xFF, data >> 2 & 0xFF, data >> 7 & 0xFF));
-=======
-	palette_set_color(machine(), offset, rgb_t(data << 3 & 0xFF, data >> 2 & 0xFF, data >> 7 & 0xFF));
->>>>>>> ca932a6d
+	m_palette->set_pen_color(offset, rgb_t(data << 3 & 0xFF, data >> 2 & 0xFF, data >> 7 & 0xFF));
 }
 WRITE32_MEMBER(srmp5_state::bank_w)
 {
