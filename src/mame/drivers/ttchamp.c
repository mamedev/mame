--- conflicted
+++ resolved
@@ -53,14 +53,6 @@
 
 - works in a very similar way to 'Spider' (twins.c)
   including the blitter (seems to be doubled up hardware tho, twice as many layers?)
-<<<<<<< HEAD
-- need to work out how it selects between upper/lower
-  program roms as blitter source
-- PIC is not for sound, what is is for?
-- eeprom? (I don't see one, maybe PIC is used for settings?)
-- more than one layer
-- layer clearing
-=======
 - Convert this to a blitter device, and share it with twins.c
 - A bunch of spurious RAM writes to ROM area (genuine bug? left-overs?)
 
@@ -69,7 +61,6 @@
 we currently simulate this as the PIC is read protected.
 
 
->>>>>>> 30a471c3
 
 */
 
@@ -97,17 +88,11 @@
 
 	DECLARE_WRITE16_MEMBER(port20_w);
 	DECLARE_WRITE16_MEMBER(port62_w);
-<<<<<<< HEAD
-	
-	DECLARE_READ16_MEMBER(port1e_r);
-
-=======
 
 	DECLARE_READ16_MEMBER(port1e_r);
 
 	DECLARE_READ16_MEMBER(ttchamp_pic_r);
 	DECLARE_WRITE16_MEMBER(ttchamp_pic_w);
->>>>>>> 30a471c3
 
 	UINT16 m_port10;
 	UINT8 m_rombank;
@@ -120,10 +105,6 @@
 	DECLARE_WRITE16_MEMBER(ttchamp_mem_w);
 
 	UINT16 m_videoram0[0x10000 / 2];
-<<<<<<< HEAD
-//	UINT16 m_videoram1[0x10000 / 2];
-=======
->>>>>>> 30a471c3
 	UINT16 m_videoram2[0x10000 / 2];
 
 
@@ -143,11 +124,8 @@
 	int m_pic_latched;
 	int m_pic_writelatched;
 
-<<<<<<< HEAD
-=======
 	UINT8* m_bakram;
 
->>>>>>> 30a471c3
 	UINT16 m_mainram[0x10000 / 2];
 
 	int m_spritesinit;
@@ -191,11 +169,7 @@
 	bitmap.fill(m_palette->black_pen());
 	UINT8 *videoramfg;
 	UINT8* videorambg;
-<<<<<<< HEAD
-	
-=======
-
->>>>>>> 30a471c3
+
 	count=0;
 	videorambg = (UINT8*)m_videoram0;
 	videoramfg = (UINT8*)m_videoram2;
@@ -208,11 +182,7 @@
 			count++;
 		}
 	}
-<<<<<<< HEAD
-	
-=======
-
->>>>>>> 30a471c3
+
 	/*
 	count=0;
 	videoram = (UINT8*)m_videoram1;
@@ -226,11 +196,7 @@
 	    }
 	}
 	*/
-<<<<<<< HEAD
-	
-=======
-
->>>>>>> 30a471c3
+
 	count=0;
 	for (y=0;y<yyy;y++)
 	{
@@ -264,11 +230,7 @@
 			count++;
 		}
 	}
-<<<<<<< HEAD
-	
-=======
-
->>>>>>> 30a471c3
+
 #if 0
 	for (int i = 0; i < 0x8000; i++)
 	{
@@ -276,19 +238,11 @@
 		// I think it actually does more blit operations with
 		// different bits of m_port10 set to redraw the backgrounds using the video ram data as a source rather than ROM - notice the garbage you see behind 'sprites' right now
 		// this method also removes the text layer, which we don't want
-<<<<<<< HEAD
-	//	m_videoram1[i] = 0x0000;
-	//	m_videoram2[i] = 0x0000;
-	}
-#endif
-	
-=======
 	//  m_videoram1[i] = 0x0000;
 	//  m_videoram2[i] = 0x0000;
 	}
 #endif
 
->>>>>>> 30a471c3
 	return 0;
 }
 
@@ -303,8 +257,6 @@
 {
 	// 0x8000 of offset is sometimes set
 	m_palette->set_pen_color(m_paloff & 0x3ff,pal5bit(data>>0),pal5bit(data>>5),pal5bit(data>>10));
-<<<<<<< HEAD
-=======
 }
 
 READ16_MEMBER(ttchamp_state::ttchamp_pic_r)
@@ -378,7 +330,6 @@
 		picmodex = PIC_IDLE;
 	}
 
->>>>>>> 30a471c3
 }
 
 
@@ -437,20 +388,6 @@
 
 	if (m_spritesinit == 1)
 	{
-<<<<<<< HEAD
-	//	printf("%06x: spider_blitter_w %08x %04x %04x (init?) (base?)\n", space.device().safe_pc(), offset * 2, data, mem_mask);
-
-		m_spritesinit = 2;
-		m_spritesaddr = offset;
-		
-	}
-	else if (m_spritesinit == 2)
-	{
-	//	printf("%06x: spider_blitter_w %08x %04x %04x (init2) (width?)\n", space.device().safe_pc(), offset * 2, data, mem_mask);
-		m_spriteswidth = offset & 0xff;
-		//printf("%08x\n",(offset*2) & 0xfff00);
-		
-=======
 	//  printf("%06x: spider_blitter_w %08x %04x %04x (init?) (base?)\n", space.device().safe_pc(), offset * 2, data, mem_mask);
 
 		m_spritesinit = 2;
@@ -463,7 +400,6 @@
 		m_spriteswidth = offset & 0xff;
 		//printf("%08x\n",(offset*2) & 0xfff00);
 
->>>>>>> 30a471c3
 		m_spritesinit = 3;
 	}
 	else
@@ -483,11 +419,7 @@
 				printf("blitter bus write but blitter unselected? %08x %04x\n",offset*2,data);
 				return;
 			}
-<<<<<<< HEAD
-			
-=======
-
->>>>>>> 30a471c3
+
 			m_spritesinit = 0;
 
 			// 0x30000-0x3ffff used, on Spider it's 0x20000-0x2ffff
@@ -498,20 +430,11 @@
 			if (m_rombank)
 				src += 0x100000;
 
-<<<<<<< HEAD
-		//	printf("%06x: spider_blitter_w %08x %04x %04x (previous data width %d address %08x)\n", space.device().safe_pc(), offset * 2, data, mem_mask, m_spriteswidth, m_spritesaddr);
-=======
 		//  printf("%06x: spider_blitter_w %08x %04x %04x (previous data width %d address %08x)\n", space.device().safe_pc(), offset * 2, data, mem_mask, m_spriteswidth, m_spritesaddr);
->>>>>>> 30a471c3
 			offset &= 0x7fff;
 
 			for (int i = 0; i < m_spriteswidth; i++)
 			{
-<<<<<<< HEAD
-				if ((m_port10 & 0xf) == 0x01) // this is set when moving objects are cleared, although not screen clears?
-				{
-					vram[offset] = 0x0000;
-=======
 				if (m_port10 & 0x30) // this is set when moving objects are cleared, although not screen clears?
 				{
 					/* guess: assume that bit 4 is for layer 0 and bit 5 for layer 1
@@ -522,7 +445,6 @@
 					if(m_port10 & 0x20)
 						m_videoram2[offset] = 0x0000;
 
->>>>>>> 30a471c3
 					offset++;
 				}
 				else
@@ -531,20 +453,12 @@
 
 					data = (src[(m_spritesaddr * 2) + 1]);
 					//data |= vram[offset] >> 8;
-<<<<<<< HEAD
-				
-=======
-
->>>>>>> 30a471c3
+
 					/* bit 1 actually enables transparent pen */
 					if (data || (m_port10 & 2) == 0)
 						vram[offset] = (vram[offset] & 0x00ff) | data << 8;
 
 					data = src[(m_spritesaddr * 2)];
-<<<<<<< HEAD
-					//data |= vram[offset] & 0xff;
-=======
->>>>>>> 30a471c3
 
 					if (data || (m_port10 & 2) == 0)
 						vram[offset] = (vram[offset] & 0xff00) | data;
@@ -584,11 +498,6 @@
 	return 0xff;
 }
 
-<<<<<<< HEAD
-WRITE16_MEMBER(ttchamp_state::port10_w)
-{
-	UINT8 res;
-=======
 /* blitter mode select */
 WRITE16_MEMBER(ttchamp_state::port10_w)
 {
@@ -597,7 +506,6 @@
 	 ---- --x- opacity enable (Gamart logo)
 	 ---- ---x layer select
 	*/
->>>>>>> 30a471c3
 	COMBINE_DATA(&m_port10);
 	
 	res = m_port10 & 0xf0;
@@ -617,22 +525,14 @@
 /* selects upper bank for the blitter */
 WRITE16_MEMBER(ttchamp_state::port20_w)
 {
-<<<<<<< HEAD
-	printf("%06x: port20_w %04x %04x\n", space.device().safe_pc(), data, mem_mask);
-=======
 	//printf("%06x: port20_w %04x %04x\n", space.device().safe_pc(), data, mem_mask);
->>>>>>> 30a471c3
 	m_rombank = 1;
 }
 
 /* selects lower bank for the blitter */
 WRITE16_MEMBER(ttchamp_state::port62_w)
 {
-<<<<<<< HEAD
-	printf("%06x: port62_w %04x %04x\n", space.device().safe_pc(), data, mem_mask);
-=======
 	//printf("%06x: port62_w %04x %04x\n", space.device().safe_pc(), data, mem_mask);
->>>>>>> 30a471c3
 	m_rombank = 0;
 }
 
@@ -654,11 +554,7 @@
 
 	AM_RANGE(0x0020, 0x0021) AM_WRITE(port20_w)
 
-<<<<<<< HEAD
-//	AM_RANGE(0x0034, 0x0035) AM_READ(peno_rand) AM_WRITENOP // eeprom (PIC?) / settings?
-=======
 	AM_RANGE(0x0034, 0x0035) AM_READWRITE(ttchamp_pic_r, ttchamp_pic_w)
->>>>>>> 30a471c3
 
 	AM_RANGE(0x0062, 0x0063) AM_WRITE(port62_w)
 
@@ -753,11 +649,8 @@
 	MCFG_SCREEN_PALETTE("palette")
 
 	MCFG_PALETTE_ADD("palette", 0x400)
-<<<<<<< HEAD
-=======
 
 	MCFG_NVRAM_ADD_0FILL("backram")
->>>>>>> 30a471c3
 
 	MCFG_SPEAKER_STANDARD_MONO("mono")
 
