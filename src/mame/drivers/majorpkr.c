/**********************************************************************************

  Major Poker / Major Joker
  1994 PAL System.

  Driver by Roberto Fresca.


  Special thanks to Tomasz Slanina & Rob Ragon for their invaluable help.

***********************************************************************************

  Hardware Notes:
  --------------

  1x Z80 @ 6 MHz. (main CPU)

  1x M6295 @ 1.5 MHz. (4 channel mixing ADPCM voice synthesis). Pin7 high.

  1x 6845 (CRT Controller) @ 750 kHz.
          Hs 15625 Hz
          Vs 52.786 Hz

  2x MB8464 (Video?)8kx8
  1x MB8416 (NVRAM) 2Kx8
  1x MB8464 (?) 8kx8

  2x 27C040 (Roms P1 & P2) (GFX ROMs).
  2x 27C010 (Roms 3 & 4) (GFX ROMs).
  1x 27C020 (Rom 5) (sound)
  1x 27C512 (Rom 6) (program)

  1x Xtal @ 12 MHz.

  4x 8 DIP switches banks.
  2x switches (SW1, SW2).

  1x 2x10-pin edge connector.
  1x 2x22-pin edge connector.


***********************************************************************************

  PORTS:
  ------

  00  W ---> ROM bank.
  01  W ---> RAM bank.
  02  W ---> RAM bank.

  10 R  ---> Regular inputs (holds) multiplexed with credits out.
  10  W ---> Writes a kind of watchdog (bit4) and mech counters pulses (bits 0-1-2-3).
  11 R  ---> Read input port (remaining controls).
  11  W ---> Writes mux selector.
  12 R  ---> Read coin/credits port.
  12  W ---> Video registers: Normal or Up Down screen (bit6 off/on). Also writes 0xFC & 0x11 at CRTC offsets 0x0C & 0x0D (0's if normal).
  13 R  ---> Multiplexed port for DIP switches banks.
  13  W ---> Lamps out (array a)
  14 R  ---> Freeze. Switch in bit0 that pause the game when active. Just once active, the code loops till the bit resets.
  14  W ---> Lamps out (array b).

  50 RW ---> OKI6295 (R/W)

  60  W ---> PSG SN76489/96 initialization routines. (Maybe a leftover for different hardware)
             The offset is initialized with the following sequence: 0x9f, 0xbf, 0xdf, 0xff.


  Pulses - Port 10h.
  ------------------
    - bits -
    7654 3210
    ---- ---x   Credits Out mech counter.
    ---- --x-   Credits 3 mech counter.
    ---- -x--   Credits 1 mech counter.
    ---- x---   Credits 2 mech counter.
    ---x ----   Watchdog? (constant writes). (*)
    xxx- ----   Unknown.

  (*) Tied to a ULN Opto Triac (pin3 solder side edge connector - Lock Out (100V))


  Lamps - Array A - Port 13h.
  ---------------------------
    - bits -
    7654 3210
    ---- ---x   Hold 1 lamp.
    ---- --x-   Hold 2 lamp.
    ---- -x--   Hold 3 lamp.
    ---- x---   Hold 4 lamp.
    ---x ----   Hold 5 lamp.
    --x- ----   Big lamp.
    -x-- ----   Small lamp.
    x--- ----   Unknown.


  Lamps - Array B - Port 14h.
  ---------------------------
    - bits -
    7654 3210
    ---- ---x   Bet lamp.
    ---- --x-   Draw lamp.
    ---- -x--   Cancel lamp.
    ---- x---   Take lamp.
    ---x ----   Double-Up lamp.
    --x- ----   Fever lamp.
    xx-- ----   Unknown.

***********************************************************************************

  Instructions...
  (translated from a Japanese flyer)

  Bonus stage:
  - 10 fever awarded by three of a kind of 1, 3, or 7.
  - 15 fever awarded by four of a kind.

  Slot stage:
  - 10 bonus stage awarded by three consecutive 1, 3, or 7.
  -  5 bonus stage awarded by four consecutive numbers other than 1, 3, or 7.

  If bonus is awarded while you are in bonus stage, odds will be x4.
  Bonus stage & slot stage: You can get triple & fourth fever points, and you
  can challenge 3 or 4 times of double-up game by this point.

  ....

  Service Mode:

  F2 to enter the Book/Settings Mode.
  HOLD1 to move UP.
  HOLD2 to move DOWN.
  HOLD3 to move LEFT.
  HOLD4 to move RIGHT.
  HOLD5 to move next screen / exit.

  You can shortcut the DIP settings pressing "0" in Book Mode.
  HOLD5 to exit.

***********************************************************************************

   Major Poker: Things that you should know!!! (from "engrish" manual)
  -------------------------------------------------------------------

  The game not stabilise until 10,000 games have been played. As a result, the
  actual payout % may exceed the set payout % during this period. After the 10,000
  games the machine will follow the set payout %.

  Original game for your location.

  Analyzer screen #1: Provides you with data regarding games played so far such as
  numbers of games, number of fevers, etc...

  Analyzer screen #2: Allows you to adjust various aspects of the game to suit your
  location. For example you can increase the number of Fever (this does not affect
  the payout %). Also you can make the dealing speed quicker or slower.

  Even if you do not adjust the game it is ready to be played.


  DIP Switches....

  .-------------------------------+-----+-----+-----+-----+-----+-----+-----+-----.
  | DIP Switches #1               |  1  |  2  |  3  |  4  |  5  |  6  |  7  |  8  |
  +-------------------------------+-----+-----+-----+-----+-----+-----+-----+-----+
  +-------------------------------+-----+-----+-----+-----+-----+-----+-----+-----+
  | OFF Fixed                     | OFF |                                         |
  +-------------------------------+-----+-----+-----------------------------------+
  | Screen Direction   Normal     |     | OFF |                                   |
  |                    Up Down    |     | ON  |                                   |
  +-------------------------------+-----+-----+-----+-----------------------------+
  | Hopper             No         |           | OFF |                             |
  |                    Yes        |           | ON  |                             |
  +-------------------------------+-----------+-----+-----+-----------------------+
  | Hopper SW Active   High       |                 | OFF |                       |
  |                    Low        |                 | ON  |                       |
  +-------------------------------+-----------------+-----+-----+-----------------+
  | Coin Payout        Payout SW  |                       | OFF |                 |
  |                    Automatic  |                       | ON  |                 |
  +-------------------------------+-----------------------+-----+-----+-----------+
  | Hold Cancel        No         |                             | OFF |           |
  |                    Yes        |                             | ON  |           |
  +-------------------------------+-----------------------------+-----+-----+-----+
  | Auto Hold          No         |                                   | OFF |     |
  |                    Yes        |                                   | ON  |     |
  +-------------------------------+-----------------------------------+-----+-----+
  | Fever Mode         Yes        |                                         | OFF |
  |                    No         |                                         | ON  |
  '-------------------------------+-----------------------------------------+-----'

  .-------------------------------+-----+-----+-----+-----+-----+-----+-----+-----.
  | DIP Switches #2               |  1  |  2  |  3  |  4  |  5  |  6  |  7  |  8  |
  +-------------------------------+-----+-----+-----+-----+-----+-----+-----+-----+
  +-------------------------------+-----+-----+-----+-----+-----+-----+-----+-----+
  | Payout %           95%        | OFF | OFF | OFF |                             |
  |                    90%        | ON  | OFF | OFF |                             |
  |                    85%        | OFF | ON  | OFF |                             |
  |                    80%        | ON  | ON  | OFF |                             |
  |                    75%        | OFF | OFF | ON  |                             |
  |                    70%        | ON  | OFF | ON  |                             |
  |                    65%        | OFF | ON  | ON  |                             |
  |                    60%        | ON  | ON  | ON  |                             |
  +-------------------------------+-----+-----+-----+-----+-----+-----------------+
  | Min Bet size        1         |                 | OFF | OFF |                 |
  | for Fever           3         |                 | ON  | OFF |                 |
  |                     5         |                 | OFF | ON  |                 |
  |                    10         |                 | ON  | ON  |                 |
  +-------------------------------+-----------------+-----+-----+-----+-----+-----+
  | Double-Up          Weak       |                             | OFF | OFF |     |
  | Game Difficulty    ...        |                             | ON  | OFF |     |
  |                    ...        |                             | OFF | ON  |     |
  |                    Strong     |                             | ON  | ON  |     |
  +-------------------------------+-----------------------------+-----+-----+-----+
  | OFF Fixed                     |                                         | OFF |
  '-------------------------------+-----------------------------------------+-----'

  .-------------------------------+-----+-----+-----+-----+-----+-----+-----+-----.
  | DIP Switches #3               |  1  |  2  |  3  |  4  |  5  |  6  |  7  |  8  |
  +-------------------------------+-----+-----+-----+-----+-----+-----+-----+-----+
  +-------------------------------+-----+-----+-----+-----+-----+-----+-----+-----+
  | Key In   1 Coin - 50 Credits  | OFF | OFF | OFF |                             |
  |          1 Coin - 5 Credits   | ON  | OFF | OFF |                             |
  |          1 Coin - 10 Credits  | OFF | ON  | OFF |                             |
  |          1 Coin - 20 Credits  | ON  | ON  | OFF |                             |
  |          1 Coin - 25 Credits  | OFF | OFF | ON  |                             |
  |          1 Coin - 40 Credits  | ON  | OFF | ON  |                             |
  |          1 Coin - 60 Credits  | OFF | ON  | ON  |                             |
  |          1 Coin - 100 Credits | ON  | ON  | ON  |                             |
  +-------------------------------+-----+-----+-----+-----+-----+-----+-----------+
  | Coin-A   1 Coin - 5 Credits   |                 | OFF | OFF | OFF |           |
  |          1 Coin - 1 Credit    |                 | ON  | OFF | OFF |           |
  |          1 Coin - 2 Credits   |                 | OFF | ON  | OFF |           |
  |          1 Coin - 10 Credits  |                 | ON  | ON  | OFF |           |
  |          1 Coin - 20 Credits  |                 | OFF | OFF | ON  |           |
  |          1 Coin - 25 Credits  |                 | ON  | OFF | ON  |           |
  |          1 Coin - 40 Credits  |                 | OFF | ON  | ON  |           |
  |          1 Coin - 50 Credits  |                 | ON  | ON  | ON  |           |
  +-------------------------------+-----------------+-----+-----+-----+-----+-----+
  | Credit Limit        5000      |                                   | OFF | OFF |
  |                    10000      |                                   | ON  | OFF |
  |                    20000      |                                   | OFF | ON  |
  |                    30000      |                                   | ON  | ON  |
  '-------------------------------+-----------------------------------+-----+-----'

  .-------------------------------+-----+-----+-----+-----+-----+-----+-----+-----.
  | DIP Switches #4               |  1  |  2  |  3  |  4  |  5  |  6  |  7  |  8  |
  +-------------------------------+-----+-----+-----+-----+-----+-----+-----+-----+
  +-------------------------------+-----+-----+-----+-----+-----+-----+-----+-----+
  | Coin-B   1 Coin - 50 Credits  | OFF | OFF | OFF | OFF |                       |
  |          1 Coin - 1 Credit    | ON  | OFF | OFF | OFF |                       |
  |          1 Coin - 2 Credits   | OFF | ON  | OFF | OFF |                       |
  |          1 Coin - 4 Credits   | ON  | ON  | OFF | OFF |                       |
  |          1 Coin - 5 Credits   | OFF | OFF | ON  | OFF |                       |
  |          1 Coin - 10 Credits  | ON  | OFF | ON  | OFF |                       |
  |          1 Coin - 20 Credits  | OFF | ON  | ON  | OFF |                       |
  |          1 Coin - 25 Credits  | ON  | ON  | ON  | OFF |                       |
  |          1 Coin - 100 Credits | OFF | OFF | OFF | ON  |                       |
  |          2 Coins - 1 Credit   | ON  | OFF | OFF | ON  |                       |
  |          2 Coins - 5 Credits  | OFF | ON  | OFF | ON  |                       |
  |          4 Coins - 1 Credit   | ON  | ON  | OFF | ON  |                       |
  |          5 Coins - 1 Credit   | OFF | OFF | ON  | ON  |                       |
  |          5 Coins - 2 Credits  | ON  | OFF | ON  | ON  |                       |
  |          10 Coins - 1 Credit  | OFF | ON  | ON  | ON  |                       |
  |          20 Coins - 1 Credit  | ON  | ON  | ON  | ON  |                       |
  +-------------------------------+-----+-----+-----+-----+-----+-----+-----------+
  | Max Bet            20         |                       | OFF | OFF |           |
  |                    10         |                       | ON  | OFF |           |
  |                    30         |                       | OFF | ON  |           |
  |                    50         |                       | ON  | ON  |           |
  +-------------------------------+-----------------------+-----+-----+-----+-----+
  | Credit-In Limit    No Limit   |                                   | OFF | OFF |
  |                    1000       |                                   | ON  | OFF |
  |                    2000       |                                   | OFF | ON  |
  |                    5000       |                                   | ON  | ON  |
  '-------------------------------+-----------------------------------+-----+-----'


***********************************************************************************

  Power Supply edge connector Layout...

  .-----------------------+-+--+---------------------------.
  |       Components side |L|PN| Solder side               |
  +-----------------------+-+--+---------------------------+
  |                   GND |A|01| GND                       |
  |                   GND |B|02| GND                       |
  |                   +5V |C|03| +5V                       |
  |                   +5V |D|04| +5V                       |
  |              Lamp BET |E|05| Lamp HOLD 1               |
  |                  +12V |F|06| +12V                      |
  |             Lamp DEAL |H|07| Lamp HOLD 2               |
  |           Lamp CANCEL |J|08| Lamp HOLD 3               |
  |       Lamp TAKE SCORE |K|09| Lamp HOLD 4               |
  |        Lamp DOUBLE UP |L|10| Lamp HOLD 5               |
  '-----------------------+-+--+---------------------------'

  Edge connector Layout...

  .-----------------------+-+--+---------------------------.
  |       Components side |L|PN| Solder side               |
  +-----------------------+-+--+---------------------------+
  |           Out Counter |A|01| AC 100V In                |
  |        Key In Counter |B|02| AC Out to Hopper          |
  |     Coin In Counter A |C|03| Lock Out (100V)           |
  |             Sound GND |D|04| Sound Out                 |
  |        HOLD 5 / SMALL |E|05| Payout                    |
  |                Key In |F|06| HOLD 2                    |
  |                HOLD 3 |H|07| Coin B In                 |
  |                HOLD 4 |J|08| HOLD 1 / BIG              |
  |                       |K|09| RED (TV)                  |
  |                       |L|10| GREEN (TV)                |
  |            TAKE SCORE |M|11| Sync (TV)                 |
  |             DOUBLE UP |N|12| BLUE (TV)                 |
  |             Coin A In |P|13| DEAL                      |
  |                CANCEL |R|14| Analyzer (Books/Settings) |
  |  * SW2 (Clear Meters) |S|15| BET                       |
  |       Coin In Counter |T|16| Out of Fever Lamp         |
  |                ** GND |U|17| GND **                    |
  |                ** GND |V|18| GND **                    |
  |                       |W|19| GND                       |
  |                       |X|20|                           |
  |     Hopper Limited SW |Y|21| Hopper Payout             |
  |                       |Z|22|                           |
  '-----------------------+-+--+---------------------------'

  *   Soft SW2 Extension. Traced (undocumented).
  **  Edge connector pins U, V, 17 and 18 (GND), are tied
      to Power Supply edge connector pins A, B, 01 and 02.

***********************************************************************************

  Book / Settings Mode:
  ---------------------

  First Screen (Books & Meters):

  5C     0         F5C     0
  RF     0         FRF     0
  SF     0         FSF     0
  4C     0         F4C     0
  FH     0         FFH     0
  FL     0         FFL     0
  ST     0         FST     0
  3C     0         F3C     0
  2P     0         F2P     0

  MAIN GAMES               0
  FEVER GAMES              0
  FEVER OUT                0
  S-FEVER GAMES            0
  S-FEVER OUT              0
  TOTAL BET                0
  TOTAL SCORE              0
  SCORE%BET                0%
  W-UP IN                  0
  W-UP OUT                 0
  W-UP OUT%IN              0%
  CREDIT IN                0
  CREDIT OUT               0
  CREDIT OUT%IN            0%
  DOWN COUNT               0
  TOTAL-CREDIT IN          0
  TOTAL-CREDIT OUT         0
  TOTAL-CREDIT IN/OUT      0

  DATA RESET: In this first screen, press the SW2 to clear all data,
  except for the Total Credits meters.


  Second Screen (Settings):

                  MIN                NTL                MAX
  FEVER           --------------------*--------------------
  5 CARD          --------------------*--------------------
  ROYAL           --------------------*--------------------
  STR-FLUSH       --------------------*--------------------
  4 CARD          --------------------*--------------------
  FULL HOUSE      --------------------*--------------------
  FLUSH           --------------------*--------------------
  STRAIGHT        --------------------*--------------------
  3 CARD          --------------------*--------------------
  2 PAIR          --------------------*--------------------
  NORMAL JKR      --------------------*--------------------
  FEVER JKR       --------------------*--------------------
  DEAL SPEED      --------------------*--------------------
                  difficult appear              easy appear

  HOLD 1 (Up)
  HOLD 2 (Down)
  HOLD 3 (Left)
  HOLD 4 (Right)
  HOLD 5 (Next)


  Third Screen (Settings):

  Memory Switches...

  DEALER                OFF  ON         <--- Girl Dealer.
  FVR-ANIMATION         OFF  ON         <--- Fever Screen animation.
  DUP-NUDE              OFF  ON         <--- Double-Up Nude.
  SLOW-ACTION           OFF  ON         <--- Speed of Cards.
  KEY-LOCK              OFF  ON         <--- Lock settings leaving only Books. Other revisions may have "JQKA-1PAIR" (Jacks or Better).
  FVR-SLOT              OFF  ON         <--- Fever's number slot.
  AMUSEMENT-MODE        OFF  ON         <--- Self explanatory....

  1ST BET           1  5  10  20  30    <--- First Bet.
  CNT BET           1  5  10  20  30    <--- Second Bet.

  BACK-RGB R        0 1 2 3 4 5 6 7     <--- Background R component (0 = light, 7 = strong)
  BACK-RGB G        0 1 2 3 4 5 6 7     <--- Background G component (0 = light, 7 = strong)
  BACK-RGB B        0 1 2 3 4 5 6 7     <--- Background B component (0 = light, 7 = strong)

  BACK-PATTERN      0 1 2 3 4 5 6       <--- Background Pattern (0 = None, 1-6 available when dealer is off)

  HOLD 1 (Up)
  HOLD 2 (Down)
  HOLD 3 (Off)
  HOLD 4 (On)
  HOLD 5 (Exit)


  Fourth Screen (DIP switches test):

  DIP Switch test...

  DIPSW-1    00000000    00000000
  DIPSW-2    00000000    00000000
  DIPSW-3    00000000    00000000
  DIPSW-4    00000000    00000000

  HOLD 5 (Exit)

  Created of DIP Switch (Green)       <--- ?????
  Test Mode of DIP Switch (White)     <--- Show on the fly each DIP switch state.

***********************************************************************************

  To Do:

  - Workaround to hide the unused last column (16 pixels), but forced on the 6845.
  - Find the input that unlocks the "KEY-LOCK" mode in the settings.
  - Proper flip mode.
  - Resistors Network.

**********************************************************************************/

#define MASTER_CLOCK    XTAL_12MHz
#define CPU_CLOCK       (MASTER_CLOCK / 2)  /* 6 MHz, measured */
#define OKI_CLOCK       (MASTER_CLOCK / 8)  /* 1.5 MHz, measured */
#define CRTC_CLOCK      (MASTER_CLOCK / 16) /* 750 kHz, measured */

#include "emu.h"
#include "cpu/z80/z80.h"
#include "video/mc6845.h"
#include "sound/okim6295.h"
#include "machine/nvram.h"
#include "majorpkr.lh"


class majorpkr_state : public driver_device
{
public:
	majorpkr_state(const machine_config &mconfig, device_type type, const char *tag)
		: driver_device(mconfig, type, tag),
			oki(*this, "oki") ,
		m_maincpu(*this, "maincpu"),
		m_gfxdecode(*this, "gfxdecode") { }

	int m_mux_data;
	int m_palette_bank;
	int m_vram_bank;
	int m_flip_state;

	tilemap_t    *m_bg_tilemap, *m_fg_tilemap;

	UINT8 m_videoram[0x1000];

	required_device<okim6295_device> oki;

	DECLARE_WRITE8_MEMBER(rom_bank_w);
	DECLARE_WRITE8_MEMBER(palette_bank_w);
	DECLARE_READ8_MEMBER(paletteram_r);
	DECLARE_WRITE8_MEMBER(paletteram_w);
	DECLARE_WRITE8_MEMBER(vram_bank_w);
	DECLARE_READ8_MEMBER(vram_r);
	DECLARE_WRITE8_MEMBER(vram_w);
	DECLARE_WRITE8_MEMBER(vidreg_w);
	DECLARE_READ8_MEMBER(mux_port_r);
	DECLARE_READ8_MEMBER(mux_port2_r);
	DECLARE_WRITE8_MEMBER(mux_sel_w);
	DECLARE_WRITE8_MEMBER(lamps_a_w);
	DECLARE_WRITE8_MEMBER(lamps_b_w);
	DECLARE_WRITE8_MEMBER(pulses_w);
	DECLARE_DRIVER_INIT(majorpkr);
	TILE_GET_INFO_MEMBER(bg_get_tile_info);
	TILE_GET_INFO_MEMBER(fg_get_tile_info);
	virtual void video_start();
	UINT32 screen_update_majorpkr(screen_device &screen, bitmap_ind16 &bitmap, const rectangle &cliprect);
	required_device<cpu_device> m_maincpu;
	required_device<gfxdecode_device> m_gfxdecode;
};


/*************************
*     Video Hardware     *
*************************/

TILE_GET_INFO_MEMBER(majorpkr_state::bg_get_tile_info)
{
	int code = m_videoram[0x800 + 2 * tile_index] + (m_videoram[0x800 + 2 * tile_index + 1] << 8);

	SET_TILE_INFO_MEMBER(m_gfxdecode, 
			0,
			(code & 0x1fff),
			code >> 13,
			0);
}

TILE_GET_INFO_MEMBER(majorpkr_state::fg_get_tile_info)
{
	int code = m_videoram[2 * tile_index] + (m_videoram[2 * tile_index + 1] << 8);

	SET_TILE_INFO_MEMBER(m_gfxdecode, 
			1,
			(code & 0x07ff),
			code >> 13,
			(code & (1 << 12)) ? (TILE_FLIPX|TILE_FLIPY) : 0);
}


void majorpkr_state::video_start()
{
	m_bg_tilemap = &machine().tilemap().create(tilemap_get_info_delegate(FUNC(majorpkr_state::bg_get_tile_info),this), TILEMAP_SCAN_ROWS, 16, 8, 36, 28);
	m_fg_tilemap = &machine().tilemap().create(tilemap_get_info_delegate(FUNC(majorpkr_state::fg_get_tile_info),this), TILEMAP_SCAN_ROWS, 16, 8, 36, 28);
	m_fg_tilemap->set_transparent_pen(0);

	m_generic_paletteram_8.allocate(4 * 0x800);
}


UINT32 majorpkr_state::screen_update_majorpkr(screen_device &screen, bitmap_ind16 &bitmap, const rectangle &cliprect)
{
	bitmap.fill(m_palette->black_pen(), cliprect);

	rectangle custom_clip;

	/* The following custom_clip is to exclude the last char column (unused)
	   form the render. We need more proof about how the video is working.
	*/
	custom_clip = cliprect;
	custom_clip.max_x -= 16;

	m_bg_tilemap->draw(screen, bitmap, custom_clip, 0, 0);
	m_fg_tilemap->draw(screen, bitmap, custom_clip, 0, 0);

	if (m_flip_state == 1)
	{
		m_bg_tilemap->set_flip(TILEMAP_FLIPX | TILEMAP_FLIPY);
		m_fg_tilemap->set_flip(TILEMAP_FLIPX | TILEMAP_FLIPY);
	}

	return 0;
}


/******************************
*         R/W Handlers        *
******************************/

WRITE8_MEMBER(majorpkr_state::rom_bank_w)
{
	membank("rom_bank")->set_entry(data & 0x3);
}


WRITE8_MEMBER(majorpkr_state::palette_bank_w)
{
	m_palette_bank=data;
}


READ8_MEMBER(majorpkr_state::paletteram_r)
{
	return m_generic_paletteram_8[m_palette_bank * 0x800 + offset];
}

WRITE8_MEMBER(majorpkr_state::paletteram_w)
{
	m_generic_paletteram_8[m_palette_bank * 0x800 + offset] = data;

	offset >>= 1;
	int color = m_generic_paletteram_8[m_palette_bank * 0x800 + offset * 2] + m_generic_paletteram_8[m_palette_bank * 0x800 + offset * 2 + 1] * 256;
<<<<<<< HEAD
	m_palette->set_pen_color(offset + m_palette_bank * 256 * 4, MAKE_RGB(pal5bit(color >> 5), pal5bit(color >> 10), pal5bit(color)));
=======
	palette_set_color(machine(), offset + m_palette_bank * 256 * 4, rgb_t(pal5bit(color >> 5), pal5bit(color >> 10), pal5bit(color)));
>>>>>>> ca932a6d
}


WRITE8_MEMBER(majorpkr_state::vram_bank_w)
{
	m_vram_bank = data & 1;
}

READ8_MEMBER(majorpkr_state::vram_r)
{
	return m_videoram[m_vram_bank * 0x800 + offset];
}

WRITE8_MEMBER(majorpkr_state::vram_w)
{
	m_videoram[m_vram_bank * 0x800 + offset] = data;

	if (m_vram_bank == 0)
	{
		m_fg_tilemap->mark_tile_dirty(offset >> 1);
	}
	else
	{
		if (m_vram_bank == 1)
		{
			m_bg_tilemap->mark_tile_dirty(offset >> 1);
		}
		else
		{
			//logerror("accessing vram bank %d (offset = %x , data = %x )\n", m_vram_bank, offset,data);
		}
	}
}

WRITE8_MEMBER(majorpkr_state::vidreg_w)
{
/*  If bit6 is active, the screen is drawn upside down.
    (also 0xfc and 0x11 are written to the CRTC registers 0xc0 and 0xd0)
    So, the CRTC display start address = 0xfc11
*/
	if (data & 0x40)
	{
		/* upside down screen */
		m_flip_state = 1;
	}

/*  If bit6 is not active, the screen is drawn normally.
    (also 0x00 is written to the CRTC registers 0xc0 and 0xd0)
    So, the CRTC display start address = 0x0000
*/
	else
	{
		/* normal screen */
		m_flip_state = 0;
	}
}


/***** Multiplexed Ports *****/

READ8_MEMBER(majorpkr_state::mux_port_r)
{
	switch( (m_mux_data & 0xf0) )       /* 00-10-20-30-0F-1F-2F-3F */
	{
		case 0x00: return ioport("DSW1")->read();   /* confirmed */
		case 0x10: return ioport("DSW2")->read();   /* confirmed */
		case 0x20: return ioport("DSW3")->read();   /* confirmed */
		case 0x30: return ioport("DSW4")->read();   /* confirmed */
	}

	return 0xff;
}

READ8_MEMBER(majorpkr_state::mux_port2_r)
{
	if ((m_mux_data & 0x0f) == 4)
	{
		return ioport("IN0-1")->read();
	}
	else
	{
		return ioport("IN0-0")->read();
	}
}

WRITE8_MEMBER(majorpkr_state::mux_sel_w)
{
	m_mux_data = data;  /* 00-10-20-30-0F-1F-2F-3F */
}


/*************************
*    Lamps and Pulses    *
*************************/

WRITE8_MEMBER(majorpkr_state::lamps_a_w)
{
/*  Lamps - Array A.

    - bits -
    7654 3210
    ---- ---x   Hold 1 lamp.
    ---- --x-   Hold 2 lamp.
    ---- -x--   Hold 3 lamp.
    ---- x---   Hold 4 lamp.
    ---x ----   Hold 5 lamp.
    --x- ----   Big lamp.
    -x-- ----   Small lamp.
    x--- ----   Unknown.
*/
	output_set_lamp_value(0, (data) & 1);       /* Lamp 0: Hold 1 */
	output_set_lamp_value(1, (data >> 1) & 1);  /* Lamp 1: Hold 2 */
	output_set_lamp_value(2, (data >> 2) & 1);  /* Lamp 2: Hold 3 */
	output_set_lamp_value(3, (data >> 3) & 1);  /* Lamp 3: Hold 4 */
	output_set_lamp_value(4, (data >> 4) & 1);  /* Lamp 4: Hold 5 */
	output_set_lamp_value(5, (data >> 5) & 1);  /* Lamp 5: Big or Small (need identification) */
	output_set_lamp_value(6, (data >> 6) & 1);  /* Lamp 6: Big or Small (need identification) */

	if (data & 0x80)
		logerror("Lamps A: Write to 13h: %02x\n", data);
}

WRITE8_MEMBER(majorpkr_state::lamps_b_w)
{
/*  Lamps - Array B.

    - bits -
    7654 3210
    ---- ---x   Bet lamp.
    ---- --x-   Draw lamp.
    ---- -x--   Cancel lamp.
    ---- x---   Take lamp.
    ---x ----   Double-Up lamp.
    --x- ----   Fever lamp.
    xx-- ----   Unknown.
*/
	output_set_lamp_value(7, (data) & 1);       /* Lamp 7: Bet */
	output_set_lamp_value(8, (data >> 1) & 1);  /* Lamp 8: Draw */
	output_set_lamp_value(9, (data >> 2) & 1);  /* Lamp 9: Cancel */
	output_set_lamp_value(10, (data >> 3) & 1); /* Lamp 10: Take */
	output_set_lamp_value(11, (data >> 4) & 1); /* Lamp 11: D-UP */
	output_set_lamp_value(12, (data >> 5) & 1); /* Lamp 12: Fever */

	if (data & 0xc0)
		logerror("Lamps B: Write to 14h: %02x\n", data);
}

WRITE8_MEMBER(majorpkr_state::pulses_w)
{
/*  Pulses...

    - bits -
    7654 3210
    ---- ---x   Credits Out mech counter.
    ---- --x-   Credits 3 mech counter.
    ---- -x--   Credits 1 mech counter.
    ---- x---   Credits 2 mech counter.
    ---x ----   Watchdog? (constant writes).
    xxx- ----   Unknown.
*/
	coin_counter_w(machine(), 3, data & 0x01);      /* Credits Out (all) */
	coin_counter_w(machine(), 2, data & 0x02);      /* Credits 3 */
	coin_counter_w(machine(), 0, data & 0x04);      /* Credits 1 */
	coin_counter_w(machine(), 1, data & 0x08);      /* Credits 2 */

	if (data & 0xe0)
		logerror("Pulse: Write to 10h: %02x\n", data);
}


/*************************
* Memory map information *
*************************/

static ADDRESS_MAP_START( map, AS_PROGRAM, 8, majorpkr_state )
	AM_RANGE(0x0000, 0xdfff) AM_ROM
	AM_RANGE(0xe000, 0xe7ff) AM_ROM AM_ROMBANK("rom_bank")
	AM_RANGE(0xe800, 0xefff) AM_RAM AM_SHARE("nvram")
	AM_RANGE(0xf000, 0xf7ff) AM_READWRITE(paletteram_r, paletteram_w)   /* 4*4 palettes - 4 banks? */
	AM_RANGE(0xf800, 0xffff) AM_READWRITE(vram_r, vram_w)               /* two tilemaps - 2 banks? */
ADDRESS_MAP_END

/*
  00  W ---> ROM bank.
  01  W ---> RAM bank.
  02  W ---> RAM bank.

  10 R  ---> Regular inputs (holds) multiplexed with credits out.
  10  W ---> Writes a kind of watchdog (bit4) and mech counters pulses (bits 0-1-2-3).
  11 R  ---> Read input port (remaining controls).
  11  W ---> Writes mux selector.
  12 R  ---> Read coin/credits port.
  12  W ---> Video registers: Normal or Up Down screen (bit6 off/on). Also writes 0xFC & 0x11 at CRTC offsets 0x0C & 0x0D (0's if normal).
  13 R  ---> Multiplexed port for DIP switches banks.
  13  W ---> Lamps out (array a)
  14 R  ---> Freeze. Switch in bit0 that pause the game when active. Just once active, the code loops till the bit resets.
  14  W ---> Lamps out (array b).

  50 RW ---> OKI6295 (RW)

  60  W ---> PSG SN76489/96 initialization routines.
             (Maybe a leftover for different hardware).
*/
static ADDRESS_MAP_START( portmap, AS_IO, 8, majorpkr_state )
	ADDRESS_MAP_GLOBAL_MASK(0xff)
	AM_RANGE(0x00, 0x00) AM_WRITE(rom_bank_w)
	AM_RANGE(0x01, 0x01) AM_WRITE(palette_bank_w)
	AM_RANGE(0x02, 0x02) AM_WRITE(vram_bank_w)

	AM_RANGE(0x10, 0x10) AM_READ(mux_port2_r)   /* muxed set of controls */
	AM_RANGE(0x10, 0x10) AM_WRITE(pulses_w)     /* kind of watchdog on bit4... mech counters on bits 0-1-2-3 */
	AM_RANGE(0x11, 0x11) AM_READ_PORT("IN1")
	AM_RANGE(0x11, 0x11) AM_WRITE(mux_sel_w)    /* multiplexer selector */
	AM_RANGE(0x12, 0x12) AM_READ_PORT("IN2")
	AM_RANGE(0x12, 0x12) AM_WRITE(vidreg_w)     /* video registers: normal or up down screen */
	AM_RANGE(0x13, 0x13) AM_READ(mux_port_r)    /* all 4 DIP switches banks multiplexed */
	AM_RANGE(0x13, 0x13) AM_WRITE(lamps_a_w)    /* lamps a out */
	AM_RANGE(0x14, 0x14) AM_READ_PORT("TEST")   /* "freeze" switch */
	AM_RANGE(0x14, 0x14) AM_WRITE(lamps_b_w)    /* lamps b out */

	AM_RANGE(0x30, 0x30) AM_DEVWRITE("crtc", mc6845_device, address_w)
	AM_RANGE(0x31, 0x31) AM_DEVREADWRITE("crtc", mc6845_device, register_r, register_w)

	AM_RANGE(0x50, 0x50) AM_DEVREADWRITE("oki", okim6295_device, read, write)
	AM_RANGE(0x60, 0x60) AM_WRITENOP    /* leftover from a PSG SN76489/96? */
ADDRESS_MAP_END


/*************************
*      Input ports       *
*************************/

static INPUT_PORTS_START( majorpkr )
	PORT_START("IN0-0")
	PORT_BIT( 0x01, IP_ACTIVE_HIGH, IPT_POKER_HOLD1 )
	PORT_BIT( 0x02, IP_ACTIVE_HIGH, IPT_POKER_HOLD2 )   /* muxed with Key Out */
	PORT_BIT( 0x04, IP_ACTIVE_HIGH, IPT_POKER_HOLD3 )
	PORT_BIT( 0x08, IP_ACTIVE_HIGH, IPT_POKER_HOLD4 )
	PORT_BIT( 0x10, IP_ACTIVE_HIGH, IPT_POKER_HOLD5 )
	PORT_BIT( 0x20, IP_ACTIVE_HIGH, IPT_POKER_CANCEL )
	PORT_BIT( 0x40, IP_ACTIVE_HIGH, IPT_GAMBLE_HIGH )  PORT_NAME("Big")
	PORT_BIT( 0x80, IP_ACTIVE_HIGH, IPT_GAMBLE_LOW )   PORT_NAME("Small / DIP Test (In Book Mode)")

	PORT_START("IN0-1")
	PORT_BIT( 0x02, IP_ACTIVE_HIGH, IPT_GAMBLE_KEYOUT ) /* muxed with HOLD 2 */
	PORT_BIT( 0xfd, IP_ACTIVE_HIGH, IPT_UNKNOWN )

	PORT_START("IN1")
	PORT_BIT( 0x01, IP_ACTIVE_HIGH, IPT_POKER_BET )
	PORT_BIT( 0x02, IP_ACTIVE_HIGH, IPT_GAMBLE_DEAL )
	PORT_BIT( 0x04, IP_ACTIVE_HIGH, IPT_GAMBLE_D_UP )
	PORT_BIT( 0x08, IP_ACTIVE_HIGH, IPT_GAMBLE_TAKE )
	PORT_BIT( 0x10, IP_ACTIVE_HIGH, IPT_SERVICE )       PORT_NAME("Book/Settings Mode")
	PORT_BIT( 0x20, IP_ACTIVE_HIGH, IPT_GAMBLE_PAYOUT )
	PORT_BIT( 0x40, IP_ACTIVE_HIGH, IPT_OTHER )         PORT_CODE(KEYCODE_1_PAD)  PORT_NAME("UNK 1-PAD")
	PORT_BIT( 0x80, IP_ACTIVE_HIGH, IPT_OTHER )         PORT_CODE(KEYCODE_2_PAD)  PORT_NAME("UNK 2-PAD")

	PORT_START("IN2")
	PORT_BIT( 0x01, IP_ACTIVE_HIGH, IPT_COIN1 )
	PORT_BIT( 0x02, IP_ACTIVE_HIGH, IPT_COIN2 )
	PORT_BIT( 0x04, IP_ACTIVE_HIGH, IPT_GAMBLE_KEYIN)
	PORT_BIT( 0x08, IP_ACTIVE_HIGH, IPT_SERVICE )       PORT_CODE(KEYCODE_0)      PORT_NAME("SW2 (Clear Short-Term Meters)")
	PORT_BIT( 0x10, IP_ACTIVE_HIGH, IPT_OTHER )         PORT_CODE(KEYCODE_4_PAD)  PORT_NAME("UNK 4-PAD")
	PORT_BIT( 0x20, IP_ACTIVE_HIGH, IPT_SERVICE )       PORT_CODE(KEYCODE_E)      PORT_NAME("Manual Payout")
	PORT_BIT( 0x40, IP_ACTIVE_HIGH, IPT_OTHER )         PORT_CODE(KEYCODE_5_PAD)  PORT_NAME("UNK 5-PAD")
	PORT_BIT( 0x80, IP_ACTIVE_HIGH, IPT_OTHER )         PORT_CODE(KEYCODE_6_PAD)  PORT_NAME("UNK 6-PAD")

	PORT_START("DSW1")  /* multiplexed x4 & inverted */
	PORT_DIPNAME( 0x01, 0x00, "OFF Fixed" )         PORT_DIPLOCATION("DSW1:1")
	PORT_DIPSETTING(    0x00, DEF_STR( Off ) )
	PORT_DIPSETTING(    0x01, DEF_STR( On ) )
	PORT_DIPNAME( 0x02, 0x00, "Screen Direction" )  PORT_DIPLOCATION("DSW1:2")  /* Activates bit6 at port 0x10 & change CRTC registers */
	PORT_DIPSETTING(    0x00, DEF_STR( Normal ) )
	PORT_DIPSETTING(    0x02, "Up Down" )
	PORT_DIPNAME( 0x04, 0x00, "Payout" )            PORT_DIPLOCATION("DSW1:3")  /* Hopper: No / Yes (in the manual) */
	PORT_DIPSETTING(    0x00, "Automatic" )
	PORT_DIPSETTING(    0x04, "Manual" )
	PORT_DIPNAME( 0x08, 0x00, "Hopper SW Active" )  PORT_DIPLOCATION("DSW1:4")
	PORT_DIPSETTING(    0x00, DEF_STR( High ) )
	PORT_DIPSETTING(    0x08, DEF_STR( Low ) )
	PORT_DIPNAME( 0x10, 0x00, "Auto Max Bet" )      PORT_DIPLOCATION("DSW1:5")  /* Coin Payout: Payout SW / Automatic (in the manual) */
	PORT_DIPSETTING(    0x00, DEF_STR( Off ) )
	PORT_DIPSETTING(    0x10, DEF_STR( On ) )
	PORT_DIPNAME( 0x20, 0x20, "Hold Cancel" )       PORT_DIPLOCATION("DSW1:6")  /* Inverse from the manual */
	PORT_DIPSETTING(    0x20, DEF_STR( No ) )
	PORT_DIPSETTING(    0x00, DEF_STR( Yes ) )
	PORT_DIPNAME( 0x40, 0x40, "Auto Hold" )         PORT_DIPLOCATION("DSW1:7")
	PORT_DIPSETTING(    0x00, DEF_STR( Off ) )
	PORT_DIPSETTING(    0x40, DEF_STR( On ) )
	PORT_DIPNAME( 0x80, 0x00, "Fever Mode" )        PORT_DIPLOCATION("DSW1:8")
	PORT_DIPSETTING(    0x80, DEF_STR( No ) )
	PORT_DIPSETTING(    0x00, DEF_STR( Yes ) )

	PORT_START("DSW2")  /* multiplexed x4 & inverted */
	PORT_DIPNAME( 0x07, 0x00, "Payout %" )                  PORT_DIPLOCATION("DSW2:1,2,3")
	PORT_DIPSETTING(    0x07, "60%" )
	PORT_DIPSETTING(    0x06, "65%" )
	PORT_DIPSETTING(    0x05, "70%" )
	PORT_DIPSETTING(    0x04, "75%" )
	PORT_DIPSETTING(    0x03, "80%" )
	PORT_DIPSETTING(    0x02, "85%" )
	PORT_DIPSETTING(    0x01, "90%" )
	PORT_DIPSETTING(    0x00, "95%" )
	PORT_DIPNAME( 0x18, 0x00, "Min Bet Size for Fever" )    PORT_DIPLOCATION("DSW2:4,5")
	PORT_DIPSETTING(    0x00, "1" )
	PORT_DIPSETTING(    0x08, "3" )
	PORT_DIPSETTING(    0x10, "5" )
	PORT_DIPSETTING(    0x18, "10" )
	PORT_DIPNAME( 0x60, 0x00, "D-UP Game Difficulty" )      PORT_DIPLOCATION("DSW2:6,7")
	PORT_DIPSETTING(    0x00, "0 (Weak)" )
	PORT_DIPSETTING(    0x20, "1" )
	PORT_DIPSETTING(    0x40, "2" )
	PORT_DIPSETTING(    0x60, "3 (Strong)" )
	PORT_DIPNAME( 0x80, 0x00, "OFF Fixed" )                 PORT_DIPLOCATION("DSW2:8")
	PORT_DIPSETTING(    0x00, DEF_STR( Off ) )
	PORT_DIPSETTING(    0x80, DEF_STR( On ) )

	PORT_START("DSW3")  /* multiplexed x4 & inverted */
	PORT_DIPNAME( 0x07, 0x00, "Key In" )                PORT_DIPLOCATION("DSW3:1,2,3")
	PORT_DIPSETTING(    0x01, "5 Credits / Pulse" )
	PORT_DIPSETTING(    0x02, "10 Credits / Pulse" )
	PORT_DIPSETTING(    0x03, "20 Credits / Pulse" )
	PORT_DIPSETTING(    0x04, "25 Credits / Pulse" )
	PORT_DIPSETTING(    0x05, "40 Credits / Pulse" )
	PORT_DIPSETTING(    0x00, "50 Credits / Pulse" )
	PORT_DIPSETTING(    0x06, "60 Credits / Pulse" )
	PORT_DIPSETTING(    0x07, "100 Credits / Pulse" )
	PORT_DIPNAME( 0x38, 0x00, DEF_STR( Coin_A ) )       PORT_DIPLOCATION("DSW3:4,5,6")
	PORT_DIPSETTING(    0x08, DEF_STR( 1C_1C ) )
	PORT_DIPSETTING(    0x10, DEF_STR( 1C_2C ) )
	PORT_DIPSETTING(    0x00, DEF_STR( 1C_5C ) )
	PORT_DIPSETTING(    0x18, "1 Coin/10 Credits" )
	PORT_DIPSETTING(    0x20, "1 Coin/20 Credits" )
	PORT_DIPSETTING(    0x28, "1 Coin/25 Credits" )
	PORT_DIPSETTING(    0x30, "1 Coin/40 Credits" )
	PORT_DIPSETTING(    0x38, "1 Coin/50 Credits" )
	PORT_DIPNAME( 0xc0, 0x00, "Credit Limit" )          PORT_DIPLOCATION("DSW3:7,8")
	PORT_DIPSETTING(    0x00, "5000" )
	PORT_DIPSETTING(    0x40, "10000" )
	PORT_DIPSETTING(    0x80, "20000" )
	PORT_DIPSETTING(    0xc0, "30000" )

	PORT_START("DSW4")  /* multiplexed x4 & inverted */
	PORT_DIPNAME( 0x0f, 0x00, DEF_STR( Coin_B ) )       PORT_DIPLOCATION("DSW4:1,2,3,4")
	PORT_DIPSETTING(    0x0f, "20 Coins/1 Credit" )
	PORT_DIPSETTING(    0x0e, "10 Coins/1 Credit" )
	PORT_DIPSETTING(    0x0c, DEF_STR( 5C_1C ) )
	PORT_DIPSETTING(    0x0b, DEF_STR( 4C_1C ) )
	PORT_DIPSETTING(    0x0d, "5 Coins/2 Credits" )
	PORT_DIPSETTING(    0x09, DEF_STR( 2C_1C ) )
	PORT_DIPSETTING(    0x01, DEF_STR( 1C_1C ) )
	PORT_DIPSETTING(    0x02, DEF_STR( 1C_2C ) )
	PORT_DIPSETTING(    0x0a, DEF_STR( 2C_5C ) )
	PORT_DIPSETTING(    0x03, DEF_STR( 1C_4C ) )
	PORT_DIPSETTING(    0x04, DEF_STR( 1C_5C ) )
	PORT_DIPSETTING(    0x05, "1 Coin/10 Credits" )
	PORT_DIPSETTING(    0x06, "1 Coin/20 Credits" )
	PORT_DIPSETTING(    0x07, "1 Coin/25 Credits" )
	PORT_DIPSETTING(    0x00, "1 Coin/50 Credits" )
	PORT_DIPSETTING(    0x08, "1 Coin/100 Credits" )
	PORT_DIPNAME( 0x30, 0x00, "Max Bet" )               PORT_DIPLOCATION("DSW4:5,6")
	PORT_DIPSETTING(    0x10, "10" )
	PORT_DIPSETTING(    0x00, "20" )
	PORT_DIPSETTING(    0x20, "30" )
	PORT_DIPSETTING(    0x30, "50" )
	PORT_DIPNAME( 0xc0, 0x00, "Credit-In Limit" )       PORT_DIPLOCATION("DSW4:7,8")
	PORT_DIPSETTING(    0x00, "No Limit" )
	PORT_DIPSETTING(    0x40, "1000" )
	PORT_DIPSETTING(    0x80, "2000" )
	PORT_DIPSETTING(    0xc0, "5000" )

	PORT_START("TEST")
	PORT_DIPNAME( 0x01, 0x00, "Freeze" )        /* Freeze the execution */
	PORT_DIPSETTING(    0x00, DEF_STR( Off ) )
	PORT_DIPSETTING(    0x01, DEF_STR( On ) )
	PORT_BIT( 0xfe, IP_ACTIVE_HIGH, IPT_UNKNOWN )
INPUT_PORTS_END


/*************************
*    Graphics Layouts    *
*************************/

static const gfx_layout tilelayout =
{
	16, 8,
	RGN_FRAC(1,2),
	8,
	{ 0, 1, 2, 3, 4, 5, 6, 7 },
	{
		0*8, 0*8+RGN_FRAC(1,2), 1*8, 1*8+RGN_FRAC(1,2), 2*8, 2*8+RGN_FRAC(1,2), 3*8, 3*8+RGN_FRAC(1,2),
		4*8, 4*8+RGN_FRAC(1,2), 5*8, 5*8+RGN_FRAC(1,2), 6*8, 6*8+RGN_FRAC(1,2), 7*8, 7*8+RGN_FRAC(1,2)
	},
	{ 0*8*8, 1*8*8, 2*8*8, 3*8*8, 4*8*8, 5*8*8, 6*8*8, 7*8*8 },
	8*8*8
};


/******************************
* Graphics Decode Information *
******************************/

static GFXDECODE_START( majorpkr )
	GFXDECODE_ENTRY( "gfx1", 0, tilelayout, 8*256, 8 )
	GFXDECODE_ENTRY( "gfx2", 0, tilelayout, 0, 8 )
GFXDECODE_END


/***********************
*    CRTC Interface    *
***********************/

static MC6845_INTERFACE( mc6845_intf )
{
	false,          /* show border area */
	0,0,0,0,        /* visarea adjustment */
	16,             /* number of pixels per video memory address */
	NULL,           /* before pixel update callback */
	NULL,           /* row update callback */
	NULL,           /* after pixel update callback */
	DEVCB_NULL,     /* callback for display state changes */
	DEVCB_NULL,     /* callback for cursor state changes */
	DEVCB_NULL,     /* HSYNC callback */
	DEVCB_NULL,     /* VSYNC callback */
	NULL            /* update address callback */
};


/*************************
*    Machine Drivers     *
*************************/

static MACHINE_CONFIG_START( majorpkr, majorpkr_state )
	/* basic machine hardware */
	MCFG_CPU_ADD("maincpu", Z80, CPU_CLOCK) /* 6 MHz */
	MCFG_CPU_PROGRAM_MAP(map)
	MCFG_CPU_IO_MAP(portmap)
	MCFG_CPU_VBLANK_INT_DRIVER("screen", majorpkr_state,  irq0_line_hold)

	MCFG_NVRAM_ADD_0FILL("nvram")

	/* video hardware */
	MCFG_SCREEN_ADD("screen", RASTER)
	MCFG_SCREEN_REFRESH_RATE(52.786)
	MCFG_SCREEN_VBLANK_TIME(ATTOSECONDS_IN_USEC(0))
	MCFG_SCREEN_SIZE((47+1)*16, (36+1)*8)               /* through CRTC registers: 768 x 296 */
	MCFG_SCREEN_VISIBLE_AREA(0, (36*16)-1, 0, (28*8)-1) /* through CRTC registers: 560(+16) x 224 */
	MCFG_SCREEN_UPDATE_DRIVER(majorpkr_state, screen_update_majorpkr)

	MCFG_GFXDECODE_ADD("gfxdecode",majorpkr,"palette")
	MCFG_PALETTE_ADD("palette", 0x100 * 16)

	MCFG_MC6845_ADD("crtc", MC6845, "screen", CRTC_CLOCK, mc6845_intf) /* verified */

	/* sound hardware */
	MCFG_SPEAKER_STANDARD_MONO("mono")
	MCFG_OKIM6295_ADD("oki", OKI_CLOCK, OKIM6295_PIN7_HIGH) /* clock frequency & pin 7 verified */
	MCFG_SOUND_ROUTE(ALL_OUTPUTS, "mono", 1.0)
MACHINE_CONFIG_END


/*************************
*        Rom Load        *
*************************/

ROM_START( majorpkr )
	ROM_REGION( 0x20000, "maincpu", 0 )
	ROM_LOAD( "6_27c512_823b.bin", 0x00000, 0x0e000, CRC(a3d5475e) SHA1(cb41508b55da8b8c658a2f2ccc6ebda09db29040)  )
	ROM_CONTINUE(0x10000,0x2000)

	ROM_REGION( 0x100000, "gfx1", 0 )
	ROM_LOAD( "p1_27c040_7d3b.bin", 0x00000, 0x80000, CRC(67299eff) SHA1(34d3d8baf08dea495b699dd63272b445e2acb42d) )
	ROM_LOAD( "p2_27c040_6039.bin", 0x80000, 0x80000, CRC(2d68b177) SHA1(01c934e0383991f2208b915cc5015463a8b6a8fd) )

	ROM_REGION( 0x40000, "gfx2", 0 )
	ROM_LOAD( "3_27c010_af18.bin", 0x00000, 0x20000, CRC(54452bb8) SHA1(9d13c17b85dd0185ba64fc6f90425e0c75363960) )
	ROM_LOAD( "4_27c010_92d6.bin", 0x20000, 0x20000, CRC(2e1e0972) SHA1(729dba2ef6ae8a7299c7ceb38835bebb0c42d28e) )

	ROM_REGION( 0x40000, "oki", 0 )
	ROM_LOAD( "5_27c020_8630.bin", 0x00000, 0x40000, CRC(4843858e) SHA1(27629829cf7753d7801a6eb42bb77ca2a467bebd) )
ROM_END


/*************************
*      Driver Init       *
*************************/

DRIVER_INIT_MEMBER(majorpkr_state,majorpkr)
{
	UINT8 * ROM = (UINT8 *)memregion("maincpu")->base();
	membank("rom_bank")->configure_entries(0, 4, &ROM[0x10000], 0x800);
}


/*************************
*      Game Drivers      *
*************************/

/*     YEAR  NAME      PARENT  MACHINE   INPUT     INIT      ROT    COMPANY       FULLNAME             FLAGS  LAYOUT */
GAMEL( 1994, majorpkr, 0,      majorpkr, majorpkr, majorpkr_state, majorpkr, ROT0, "PAL System", "Major Poker (v2.0)", 0,     layout_majorpkr )<|MERGE_RESOLUTION|>--- conflicted
+++ resolved
@@ -590,11 +590,7 @@
 
 	offset >>= 1;
 	int color = m_generic_paletteram_8[m_palette_bank * 0x800 + offset * 2] + m_generic_paletteram_8[m_palette_bank * 0x800 + offset * 2 + 1] * 256;
-<<<<<<< HEAD
-	m_palette->set_pen_color(offset + m_palette_bank * 256 * 4, MAKE_RGB(pal5bit(color >> 5), pal5bit(color >> 10), pal5bit(color)));
-=======
-	palette_set_color(machine(), offset + m_palette_bank * 256 * 4, rgb_t(pal5bit(color >> 5), pal5bit(color >> 10), pal5bit(color)));
->>>>>>> ca932a6d
+	m_palette->set_pen_color(offset + m_palette_bank * 256 * 4, rgb_t(pal5bit(color >> 5), pal5bit(color >> 10), pal5bit(color)));
 }
 
 
