--- conflicted
+++ resolved
@@ -1,62 +1,7 @@
 // license:BSD-3-Clause
 // copyright-holders:David Haywood, SomeRandomGuyIdk
 /**********************************************************************
-	
-	JPM Stepper Reel Unit
-	
-	JPM's first CPU-based fruit machine platform, from late 1978/1979.
-	Notably the first system to use stepper reels instead of EM reels.
-	Uses a 1.5MHz TMS9980A CPU together with some TTL for I/O providing
-	56 outputs (16 used by reels) & 24 inputs (8 used by optos), 
-	a ROM card holding game ROMs, and a selection of expansion boards. 
-	Sound is output by a simple 6-tone NE556-based circuit.
-	
-	TODO:
-	- Layouts
-	- Netlist audio works but isn't quite right. The tone pot needs to
-	  be set to 17% for it to not cut out, and even then popping can be heard.
-	  Needs a look from someone with more analog knowledge than me.
-	- Add remaining games
-	
-	Expansion boards:
-	Bus Extension
-	Optional board with 128 nibbles NVRAM and 24 DIP switches, only supported by early JPM games
-	
-	Input Extension
-	Same as Bus Extension except with 8 extra inputs replacing the NVRAM (moved to ROM card), used by club games
-	
-	Logic Extension
-	56 extra outputs addressed from CRU memory, accessed via 9 existing outputs
-	
-	Maxi Logic Extension
-	64 extra outputs addressed from CRU memory, accessed via 9 existing outputs
-	
-	Mini Logic Extension
-	16 extra outputs addressed directly from CRU memory
-	
-	Output Extension
-	16 extra outputs addressed from main memory
-	
-	ROM cards:
-	Most SRU games used a 3K ROM card for storage. A few later games had a 4K card,
-	and a 6K card with 512 nibbles of NVRAM was used for club games.
-	
-**********************************************************************/
-
-<<<<<<< HEAD
-#include "emu.h"
-
-#include "audio/fruitsamples.h"
-#include "audio/nl_jpmsru.h"
-#include "video/awpvid.h"
-
-#include "cpu/tms9900/tms9980a.h"
-
-#include "machine/netlist.h"
-#include "machine/nvram.h"
-#include "machine/steppers.h"
-#include "machine/timer.h"
-=======
+
     JPM Stepper Reel Unit
 
     JPM's first CPU-based fruit machine platform, from late 1978/1979.
@@ -95,14 +40,9 @@
     ROM cards:
     Most SRU games used a 3K ROM card for storage. A few later games had a 4K card,
     and a 6K card with 512 nibbles of NVRAM was used for club games.
->>>>>>> 53489089
-
-#include "speaker.h"
-
-#include "netlist/nl_setup.h"
-
-<<<<<<< HEAD
-=======
+
+**********************************************************************/
+
 #include "emu.h"
 
 #include "audio/fruitsamples.h"
@@ -120,7 +60,6 @@
 
 #include "netlist/nl_setup.h"
 
->>>>>>> 53489089
 #include "jpmsru.lh"
 #include "j_ewn.lh"
 #include "j_ndu.lh"
@@ -132,11 +71,7 @@
 class jpmsru_state : public driver_device
 {
 public:
-<<<<<<< HEAD
-	jpmsru_state(const machine_config &mconfig, device_type type, const char *tag) : 
-=======
 	jpmsru_state(const machine_config &mconfig, device_type type, const char *tag) :
->>>>>>> 53489089
 			driver_device(mconfig, type, tag),
 			m_maincpu(*this, "maincpu"),
 			m_inputs(*this, "IN%u", 0U),
@@ -230,17 +165,10 @@
 {
 	map(0x0000, 0x0bff).rom();
 	map(0x0e00, 0x0eff).ram();
-<<<<<<< HEAD
-	/* Some sort of peculiar data logging system used by later JPM games. 
-       It consists of 32 bytes of memory where games write various statistics 
-       (total plays, win amount, win symbol, gamble win/lose etc.) either as numeric values 
-       or ASCII text. Most likely for JPM internal use only. */
-=======
 	/* Some sort of peculiar data logging system used by later JPM games.
 	   It consists of 32 bytes of memory where games write various statistics
 	   (total plays, win amount, win symbol, gamble win/lose etc.) either as numeric values
 	   or ASCII text. Most likely for JPM internal use only. */
->>>>>>> 53489089
 	map(0x1400, 0x141f).ram();
 }
 
@@ -304,7 +232,6 @@
 	map(0x6a, 0x6b).w(FUNC(jpmsru_state::out_payout_cash_w));
 	map(0x6c, 0x6d).w(FUNC(jpmsru_state::out_payout_token_w));
 	map(0x6e, 0x6f).w(FUNC(jpmsru_state::out_coin_lockout_w));
-<<<<<<< HEAD
 }
 
 void jpmsru_state::outputs_ndu(address_map &map)
@@ -371,7 +298,7 @@
 	const int bit = offset & 0x3;
 	m_reelbits[reel] = (m_reelbits[reel] & ~(1 << bit)) | (data ? (1 << bit) : 0);
 
-	if(bit == 3) 
+	if(bit == 3)
 	{
 		m_reel[reel]->update(m_reelbits[reel]);
 		const char reelnames[4][6] = { "reel1", "reel2", "reel3", "reel4" };
@@ -392,7 +319,7 @@
 
 void jpmsru_state::out_disp_w(offs_t offset, uint8_t data)
 {
-	switch(offset) 
+	switch(offset)
 	{
 		case 0: m_disp_digit = (m_disp_digit & ~0x01) | (data ? 0x00 : 0x01); break;
 		case 1: m_disp_digit = (m_disp_digit & ~0x02) | (data ? 0x00 : 0x02); break;
@@ -506,7 +433,7 @@
 
 TIMER_DEVICE_CALLBACK_MEMBER(jpmsru_state::int1)
 {
-	if(m_int1_en) 
+	if(m_int1_en)
 	{
 		m_int1 = 1;
 		update_int();
@@ -515,7 +442,7 @@
 
 TIMER_DEVICE_CALLBACK_MEMBER(jpmsru_state::int2)
 {
-	if(m_int2_en) 
+	if(m_int2_en)
 	{
 		m_int2 = 1;
 		update_int();
@@ -791,502 +718,10 @@
 
 	PORT_MODIFY("IN0")
 	PORT_CONFNAME( 0x80, 0x80, "5p/10p jumper" )
-	PORT_CONFSETTING(	 0x00, "5p" )
-	PORT_CONFSETTING(	 0x80, "10p" )
-INPUT_PORTS_END
-
-=======
-}
-
-void jpmsru_state::outputs_ndu(address_map &map)
-{
-	jpmsru_busext_io(map);
-
-	map(0x3a, 0x3b).w(FUNC(jpmsru_state::out_meter_w<0>));
-	map(0x3c, 0x3d).w(FUNC(jpmsru_state::out_meter_w<1>));
-	map(0x3e, 0x3f).w(FUNC(jpmsru_state::out_meter_w<2>));
-	map(0x40, 0x41).w(FUNC(jpmsru_state::out_meter_w<3>));
-	map(0x42, 0x4d).w(FUNC(jpmsru_state::out_disp_w));
-	map(0x4e, 0x4f).w(FUNC(jpmsru_state::out_meter_w<4>));
-	map(0x50, 0x51).w(FUNC(jpmsru_state::out_meter_w<5>));
-	map(0x64, 0x65).w(FUNC(jpmsru_state::out_meter_w<6>));
-	map(0x6a, 0x6b).w(FUNC(jpmsru_state::out_payout_cash_w));
-	map(0x6c, 0x6d).w(FUNC(jpmsru_state::out_payout_token_w));
-	map(0x6e, 0x6f).w(FUNC(jpmsru_state::out_coin_lockout_w));
-}
-
-void jpmsru_state::outputs_dud(address_map &map)
-{
-	jpmsru_io(map);
-
-	map(0x3a, 0x3b).w(FUNC(jpmsru_state::out_meter_w<0>));
-	map(0x3c, 0x3d).w(FUNC(jpmsru_state::out_meter_w<1>));
-	map(0x3e, 0x3f).w(FUNC(jpmsru_state::out_meter_w<2>));
-	map(0x40, 0x41).w(FUNC(jpmsru_state::out_meter_w<3>));
-	map(0x42, 0x4d).w(FUNC(jpmsru_state::out_disp_w));
-	map(0x4e, 0x4f).w(FUNC(jpmsru_state::out_meter_w<4>));
-	map(0x50, 0x51).w(FUNC(jpmsru_state::out_meter_w<5>));
-	map(0x64, 0x65).w(FUNC(jpmsru_state::out_meter_w<6>));
-	map(0x6a, 0x6b).w(FUNC(jpmsru_state::out_payout_cash_w));
-	map(0x6c, 0x6d).w(FUNC(jpmsru_state::out_payout_token_w));
-	map(0x6e, 0x6f).w(FUNC(jpmsru_state::out_coin_lockout_w));
-}
-
-void jpmsru_state::outputs_lan(address_map &map)
-{
-	jpmsru_io(map);
-
-	map(0x38, 0x39).w(FUNC(jpmsru_state::out_meter_w<0>));
-	map(0x3a, 0x3b).w(FUNC(jpmsru_state::out_meter_w<1>));
-	map(0x3c, 0x3d).w(FUNC(jpmsru_state::out_meter_w<2>));
-	map(0x3e, 0x3f).w(FUNC(jpmsru_state::out_meter_w<3>));
-	map(0x40, 0x41).w(FUNC(jpmsru_state::out_meter_w<4>));
-	map(0x42, 0x4d).w(FUNC(jpmsru_state::out_disp_w));
-	map(0x4e, 0x4f).w(FUNC(jpmsru_state::out_meter_w<5>));
-	map(0x50, 0x51).w(FUNC(jpmsru_state::out_meter_w<6>));
-	map(0x6a, 0x6b).w(FUNC(jpmsru_state::out_payout_cash_w));
-	map(0x6c, 0x6d).w(FUNC(jpmsru_state::out_payout_token_w));
-	map(0x6e, 0x6f).w(FUNC(jpmsru_state::out_coin_lockout_w));
-	// Mini Logic Extension outputs, used for extra lamps
-	map(0x80, 0x9f).w(FUNC(jpmsru_state::out_lamp_ext_w));
-}
-
-uint8_t jpmsru_state::inputs_r(offs_t offset)
-{
-	return BIT(m_inputs[(offset & 0x18) >> 3]->read(), offset & 0x7);
-}
-
-void jpmsru_state::reel_w(offs_t offset, uint8_t data)
-{
-	const int reel = (offset & 0xc) >> 2;
-	const int bit = offset & 0x3;
-	m_reelbits[reel] = (m_reelbits[reel] & ~(1 << bit)) | (data ? (1 << bit) : 0);
-
-	if(bit == 3)
-	{
-		m_reel[reel]->update(m_reelbits[reel]);
-		const char reelnames[4][6] = { "reel1", "reel2", "reel3", "reel4" };
-		awp_draw_reel(machine(), reelnames[reel], *m_reel[reel]);
-	}
-}
-
-void jpmsru_state::out_lamp_w(offs_t offset, uint8_t data)
-{
-	m_lamp[offset] = data;
-}
-
-void jpmsru_state::out_lamp_ext_w(offs_t offset, uint8_t data)
-{
-	// Extra lamps beyond the stock 40 outputs
-	m_lamp[offset + 40] = data;
-}
-
-void jpmsru_state::out_disp_w(offs_t offset, uint8_t data)
-{
-	switch(offset)
-	{
-		case 0: m_disp_digit = (m_disp_digit & ~0x01) | (data ? 0x00 : 0x01); break;
-		case 1: m_disp_digit = (m_disp_digit & ~0x02) | (data ? 0x00 : 0x02); break;
-		case 2: m_disp_digit = (m_disp_digit & ~0x04) | (data ? 0x00 : 0x04); break;
-		case 3: m_disp_digit = (m_disp_digit & ~0x08) | (data ? 0x00 : 0x08); break;
-		case 4: m_disp_d1 = data; break;
-		case 5: m_disp_d2 = data; break;
-	}
-
-	static constexpr uint8_t patterns[16] = { 0x3f,0x06,0x5b,0x4f,0x66,0x6d,0x7d,0x07,0x7f,0x6f,0,0,0,0,0,0 };
-	if(m_disp_d1) m_digits[1] = patterns[m_disp_digit];
-	if(m_disp_d2) m_digits[0] = patterns[m_disp_digit];
-}
-
-template<unsigned Meter>
-void jpmsru_state::out_meter_w(offs_t offset, uint8_t data)
-{
-	machine().bookkeeping().coin_counter_w(Meter, data);
-	// SRU doesn't have audible meters
-}
-
-void jpmsru_state::out_payout_cash_w(offs_t offset, uint8_t data)
-{
-	if(data) m_samples->play(fruit_samples_device::SAMPLE_PAYOUT);
-}
-
-void jpmsru_state::out_payout_token_w(offs_t offset, uint8_t data)
-{
-	if(data) m_samples->play(fruit_samples_device::SAMPLE_PAYOUT);
-}
-
-void jpmsru_state::out_coin_lockout_w(offs_t offset, uint8_t data)
-{
-	machine().bookkeeping().coin_lockout_w(0, !data);
-	machine().bookkeeping().coin_lockout_w(1, !data);
-	machine().bookkeeping().coin_lockout_w(2, !data);
-	machine().bookkeeping().coin_lockout_w(3, !data);
-}
-
-void jpmsru_state::audio_w(offs_t offset, uint8_t data)
-{
-	m_audio_in[offset]->write(data);
-}
-
-void jpmsru_state::update_int()
-{
-	// 74148 priority encoder
-	if(m_int1)
-		m_maincpu->set_input_line(INT_9980A_LEVEL1, ASSERT_LINE);
-	else if(m_int2)
-		m_maincpu->set_input_line(INT_9980A_LEVEL2, ASSERT_LINE);
-	else
-		m_maincpu->set_input_line(INT_9980A_CLEAR, CLEAR_LINE);
-}
-
-void jpmsru_state::int1_en_w(offs_t offset, uint8_t data)
-{
-	if(m_int1_en && !data) m_int1 = 0; // Acknowledge on high->low transition
-	m_int1_en = data;
-
-	update_int();
-}
-
-void jpmsru_state::int2_en_w(offs_t offset, uint8_t data)
-{
-	if(m_int2_en && !data) m_int2 = 0; // Acknowledge on high->low transition
-	m_int2_en = data;
-
-	update_int();
-}
-
-uint8_t jpmsru_state::busext_data_r(offs_t offset)
-{
-	if(m_busext_mode == 3 && m_busext_bdir == 1)
-	{
-		return (m_nvram[m_busext_addr] >> offset) & 1;
-	}
-	return 0;
-}
-
-void jpmsru_state::busext_data_w(offs_t offset, uint8_t data)
-{
-	if(m_busext_mode == 2 && m_busext_bdir == 0)
-	{
-		m_nvram[m_busext_addr] = (m_nvram[m_busext_addr] & ~(1 << offset)) | (data ? (1 << offset) : 0);
-	}
-}
-
-void jpmsru_state::busext_bdir_w(offs_t offset, uint8_t data)
-{
-	m_busext_bdir = data;
-	return;
-}
-
-void jpmsru_state::busext_mode_w(offs_t offset, uint8_t data)
-{
-	m_busext_mode = (m_busext_mode & ~(2 >> offset)) | (data ? (2 >> offset) : 0);
-	return;
-}
-
-void jpmsru_state::busext_addr_w(offs_t offset, uint8_t data)
-{
-	m_busext_addr = (m_busext_addr & ~(1 << offset)) | (data ? (1 << offset) : 0);
-	return;
-}
-
-uint8_t jpmsru_state::busext_dips_r(offs_t offset)
-{
-	return BIT(m_dips[(offset & 0x18) >> 3]->read(), offset & 0x7);
-}
-
-TIMER_DEVICE_CALLBACK_MEMBER(jpmsru_state::int1)
-{
-	if(m_int1_en)
-	{
-		m_int1 = 1;
-		update_int();
-	}
-}
-
-TIMER_DEVICE_CALLBACK_MEMBER(jpmsru_state::int2)
-{
-	if(m_int2_en)
-	{
-		m_int2 = 1;
-		update_int();
-	}
-}
-
-static INPUT_PORTS_START( jpmsru_inputs )
-	PORT_START("IN0")
-	// Optos
-	PORT_BIT( 0x01, IP_ACTIVE_HIGH, IPT_CUSTOM ) PORT_READ_LINE_MEMBER(jpmsru_state, opto_r<0>)
-	PORT_BIT( 0x02, IP_ACTIVE_HIGH, IPT_CUSTOM ) PORT_READ_LINE_MEMBER(jpmsru_state, opto_r<1>)
-	PORT_BIT( 0x04, IP_ACTIVE_HIGH, IPT_CUSTOM ) PORT_READ_LINE_MEMBER(jpmsru_state, opto_r<2>)
-	PORT_BIT( 0x08, IP_ACTIVE_HIGH, IPT_CUSTOM ) PORT_READ_LINE_MEMBER(jpmsru_state, opto_r<3>)
-	PORT_BIT( 0x10, IP_ACTIVE_HIGH, IPT_UNUSED )
-	// TTL inputs
-	PORT_BIT( 0x20, IP_ACTIVE_HIGH, IPT_UNUSED )
-	PORT_BIT( 0x40, IP_ACTIVE_HIGH, IPT_UNUSED )
-	PORT_BIT( 0x80, IP_ACTIVE_HIGH, IPT_UNUSED )
-
-	PORT_START("IN1")
-	PORT_BIT( 0x01, IP_ACTIVE_HIGH, IPT_UNUSED )
-	PORT_BIT( 0x02, IP_ACTIVE_HIGH, IPT_UNUSED )
-	PORT_BIT( 0x04, IP_ACTIVE_HIGH, IPT_UNUSED )
-	PORT_BIT( 0x08, IP_ACTIVE_HIGH, IPT_UNUSED )
-	PORT_BIT( 0x10, IP_ACTIVE_HIGH, IPT_UNUSED )
-	PORT_BIT( 0x20, IP_ACTIVE_HIGH, IPT_UNUSED )
-	PORT_BIT( 0x40, IP_ACTIVE_HIGH, IPT_UNUSED )
-	PORT_BIT( 0x80, IP_ACTIVE_HIGH, IPT_UNUSED )
-
-	PORT_START("IN2")
-	PORT_BIT( 0x01, IP_ACTIVE_HIGH, IPT_UNUSED )
-	PORT_BIT( 0x02, IP_ACTIVE_HIGH, IPT_UNUSED )
-	PORT_BIT( 0x04, IP_ACTIVE_HIGH, IPT_SERVICE ) PORT_NAME("Self Test")
-	PORT_BIT( 0x08, IP_ACTIVE_HIGH, IPT_SERVICE ) PORT_NAME("Refill Key") PORT_CODE(KEYCODE_R) PORT_TOGGLE
-	PORT_BIT( 0x10, IP_ACTIVE_HIGH, IPT_COIN1 ) PORT_NAME("5p")
-	PORT_BIT( 0x20, IP_ACTIVE_HIGH, IPT_COIN2 ) PORT_NAME("10p")
-	PORT_BIT( 0x40, IP_ACTIVE_HIGH, IPT_COIN3 ) PORT_NAME("10p Token")
-	PORT_BIT( 0x80, IP_ACTIVE_HIGH, IPT_COIN4 ) PORT_NAME("50p")
-
-	PORT_START("POT")
-	PORT_ADJUSTER( 50, "Tone Pot" )  NETLIST_ANALOG_PORT_CHANGED("nl_audio", "pot")
-INPUT_PORTS_END
-
-static INPUT_PORTS_START( j_ewn )
-	PORT_INCLUDE( jpmsru_inputs )
-
-	PORT_MODIFY("IN1")
-	PORT_BIT( 0x01, IP_ACTIVE_HIGH, IPT_POKER_HOLD1 ) PORT_NAME("Hold 1")
-	PORT_BIT( 0x02, IP_ACTIVE_HIGH, IPT_POKER_HOLD2 ) PORT_NAME("Hold 2")
-	PORT_BIT( 0x04, IP_ACTIVE_HIGH, IPT_POKER_HOLD3 ) PORT_NAME("Hold 3")
-	PORT_BIT( 0x20, IP_ACTIVE_HIGH, IPT_POKER_CANCEL ) PORT_NAME("Cancel/Gamble")
-	PORT_BIT( 0x40, IP_ACTIVE_HIGH, IPT_START1 ) PORT_NAME("Start")
-	PORT_BIT( 0x80, IP_ACTIVE_HIGH, IPT_BUTTON1 ) PORT_NAME("Nudge Down")
-
-	PORT_MODIFY("IN2")
-	PORT_BIT( 0x01, IP_ACTIVE_HIGH, IPT_BUTTON2 ) PORT_NAME("Nudge Up")
-
-	PORT_START("DIP0")
-	PORT_DIPNAME( 0x0f, 0x00, "Nudge chance" )
-	PORT_DIPSETTING (   0x0f, "1%" )
-	PORT_DIPSETTING (   0x0e, "2%" )
-	PORT_DIPSETTING (   0x0d, "3%" )
-	PORT_DIPSETTING (   0x0c, "4%" )
-	PORT_DIPSETTING (   0x0b, "5%" )
-	PORT_DIPSETTING (   0x0a, "6%" )
-	PORT_DIPSETTING (   0x09, "7%" )
-	PORT_DIPSETTING (   0x00, "8%" )
-	PORT_DIPSETTING (   0x01, "9%" )
-	PORT_DIPSETTING (   0x02, "10%" )
-	PORT_DIPSETTING (   0x03, "11%" )
-	PORT_DIPSETTING (   0x04, "12%" )
-	PORT_DIPSETTING (   0x05, "13%" )
-	PORT_DIPSETTING (   0x06, "14%" )
-	PORT_DIPSETTING (   0x07, "15%" )
-	PORT_DIPNAME( 0xf0, 0x00, "Win hold chance" )
-	PORT_DIPSETTING (   0xf0, "17%" )
-	PORT_DIPSETTING (   0xe0, "19%" )
-	PORT_DIPSETTING (   0xd0, "21%" )
-	PORT_DIPSETTING (   0xc0, "23%" )
-	PORT_DIPSETTING (   0xb0, "25%" )
-	PORT_DIPSETTING (   0xa0, "27%" )
-	PORT_DIPSETTING (   0x90, "29%" )
-	PORT_DIPSETTING (   0x00, "31%" )
-	PORT_DIPSETTING (   0x10, "33%" )
-	PORT_DIPSETTING (   0x20, "35%" )
-	PORT_DIPSETTING (   0x30, "37%" )
-	PORT_DIPSETTING (   0x40, "39%" )
-	PORT_DIPSETTING (   0x50, "41%" )
-	PORT_DIPSETTING (   0x60, "43%" )
-	PORT_DIPSETTING (   0x70, "45%" )
-
-	PORT_START("DIP1")
-	PORT_DIPNAME( 0x0f, 0x00, "Hold chance" )
-	PORT_DIPSETTING (   0x0f, "17%" )
-	PORT_DIPSETTING (   0x0e, "19%" )
-	PORT_DIPSETTING (   0x0d, "21%" )
-	PORT_DIPSETTING (   0x0c, "23%" )
-	PORT_DIPSETTING (   0x0b, "25%" )
-	PORT_DIPSETTING (   0x0a, "27%" )
-	PORT_DIPSETTING (   0x09, "29%" )
-	PORT_DIPSETTING (   0x00, "31%" )
-	PORT_DIPSETTING (   0x01, "33%" )
-	PORT_DIPSETTING (   0x02, "35%" )
-	PORT_DIPSETTING (   0x03, "37%" )
-	PORT_DIPSETTING (   0x04, "39%" )
-	PORT_DIPSETTING (   0x05, "41%" )
-	PORT_DIPSETTING (   0x06, "43%" )
-	PORT_DIPSETTING (   0x07, "45%" )
-	PORT_DIPNAME( 0x10, 0x00, "Store credits" )
-	PORT_DIPSETTING(    0x00, DEF_STR(Off) )
-	PORT_DIPSETTING(    0x10, DEF_STR(On) )
-	PORT_DIPNAME( 0x20, 0x00, "Use default hold/nudge chance" ) // 31% and 8%
-	PORT_DIPSETTING(    0x00, DEF_STR(Off) )
-	PORT_DIPSETTING(    0x20, DEF_STR(On) )
-	PORT_DIPUNUSED( 0x40, 0x00 )
-	PORT_DIPUNUSED( 0x80, 0x00 )
-
-	PORT_START("DIP2")
-	PORT_DIPUNUSED( 0x01, 0x00 )
-	PORT_DIPUNUSED( 0x02, 0x00 )
-	PORT_DIPUNUSED( 0x04, 0x00 )
-	PORT_DIPUNUSED( 0x08, 0x00 )
-	PORT_DIPUNUSED( 0x10, 0x00 )
-	PORT_DIPUNUSED( 0x20, 0x00 )
-	PORT_DIPUNUSED( 0x40, 0x00 )
-	PORT_DIPUNUSED( 0x80, 0x00 )
-INPUT_PORTS_END
-
-static INPUT_PORTS_START( j_ewn2 )
-	PORT_INCLUDE( jpmsru_inputs )
-
-	PORT_MODIFY("IN0")
-	PORT_CONFNAME( 0x80, 0x80, "5p/10p jumper" )
-	PORT_CONFSETTING(    0x00, "5p" )
-	PORT_CONFSETTING(    0x80, "10p" )
-
-	PORT_MODIFY("IN1")
-	PORT_BIT( 0x01, IP_ACTIVE_HIGH, IPT_POKER_HOLD1 ) PORT_NAME("Hold 1")
-	PORT_BIT( 0x02, IP_ACTIVE_HIGH, IPT_POKER_HOLD2 ) PORT_NAME("Hold 2")
-	PORT_BIT( 0x04, IP_ACTIVE_HIGH, IPT_POKER_HOLD3 ) PORT_NAME("Hold 3")
-	PORT_BIT( 0x20, IP_ACTIVE_HIGH, IPT_POKER_CANCEL ) PORT_NAME("Cancel/Gamble")
-	PORT_BIT( 0x40, IP_ACTIVE_HIGH, IPT_START1 ) PORT_NAME("Start")
-	PORT_BIT( 0x80, IP_ACTIVE_HIGH, IPT_BUTTON1 ) PORT_NAME("Nudge Down")
-
-	PORT_MODIFY("IN2")
-	PORT_BIT( 0x01, IP_ACTIVE_HIGH, IPT_BUTTON2 ) PORT_NAME("Nudge Up")
-INPUT_PORTS_END
-
-static INPUT_PORTS_START( j_ndu )
-	PORT_INCLUDE( jpmsru_inputs )
-
-	PORT_MODIFY("IN1")
-	PORT_BIT( 0x01, IP_ACTIVE_HIGH, IPT_POKER_HOLD1 ) PORT_NAME("Hold 1")
-	PORT_BIT( 0x02, IP_ACTIVE_HIGH, IPT_POKER_HOLD2 ) PORT_NAME("Hold 2")
-	PORT_BIT( 0x04, IP_ACTIVE_HIGH, IPT_POKER_HOLD3 ) PORT_NAME("Hold 3")
-	PORT_BIT( 0x20, IP_ACTIVE_HIGH, IPT_POKER_CANCEL ) PORT_NAME("Cancel/Gamble")
-	PORT_BIT( 0x40, IP_ACTIVE_HIGH, IPT_START1 ) PORT_NAME("Start")
-	PORT_BIT( 0x80, IP_ACTIVE_HIGH, IPT_BUTTON1 ) PORT_NAME("Nudge Down")
-
-	PORT_MODIFY("IN2")
-	PORT_BIT( 0x01, IP_ACTIVE_HIGH, IPT_BUTTON2 ) PORT_NAME("Nudge Up")
-
-	PORT_START("DIP0")
-	PORT_DIPNAME( 0x0f, 0x00, "Nudge chance" )
-	PORT_DIPSETTING (   0x0f, "1%" )
-	PORT_DIPSETTING (   0x0e, "2%" )
-	PORT_DIPSETTING (   0x0d, "3%" )
-	PORT_DIPSETTING (   0x0c, "4%" )
-	PORT_DIPSETTING (   0x0b, "5%" )
-	PORT_DIPSETTING (   0x0a, "6%" )
-	PORT_DIPSETTING (   0x09, "7%" )
-	PORT_DIPSETTING (   0x00, "8%" )
-	PORT_DIPSETTING (   0x01, "9%" )
-	PORT_DIPSETTING (   0x02, "10%" )
-	PORT_DIPSETTING (   0x03, "11%" )
-	PORT_DIPSETTING (   0x04, "12%" )
-	PORT_DIPSETTING (   0x05, "13%" )
-	PORT_DIPSETTING (   0x06, "14%" )
-	PORT_DIPSETTING (   0x07, "15%" )
-	PORT_DIPNAME( 0xf0, 0x00, "Win hold chance" )
-	PORT_DIPSETTING (   0xf0, "17%" )
-	PORT_DIPSETTING (   0xe0, "19%" )
-	PORT_DIPSETTING (   0xd0, "21%" )
-	PORT_DIPSETTING (   0xc0, "23%" )
-	PORT_DIPSETTING (   0xb0, "25%" )
-	PORT_DIPSETTING (   0xa0, "27%" )
-	PORT_DIPSETTING (   0x90, "29%" )
-	PORT_DIPSETTING (   0x00, "31%" )
-	PORT_DIPSETTING (   0x10, "33%" )
-	PORT_DIPSETTING (   0x20, "35%" )
-	PORT_DIPSETTING (   0x30, "37%" )
-	PORT_DIPSETTING (   0x40, "39%" )
-	PORT_DIPSETTING (   0x50, "41%" )
-	PORT_DIPSETTING (   0x60, "43%" )
-	PORT_DIPSETTING (   0x70, "45%" )
-
-	PORT_START("DIP1")
-	PORT_DIPNAME( 0x0f, 0x00, "Hold chance" )
-	PORT_DIPSETTING (   0x0f, "17%" )
-	PORT_DIPSETTING (   0x0e, "19%" )
-	PORT_DIPSETTING (   0x0d, "21%" )
-	PORT_DIPSETTING (   0x0c, "23%" )
-	PORT_DIPSETTING (   0x0b, "25%" )
-	PORT_DIPSETTING (   0x0a, "27%" )
-	PORT_DIPSETTING (   0x09, "29%" )
-	PORT_DIPSETTING (   0x00, "31%" )
-	PORT_DIPSETTING (   0x01, "33%" )
-	PORT_DIPSETTING (   0x02, "35%" )
-	PORT_DIPSETTING (   0x03, "37%" )
-	PORT_DIPSETTING (   0x04, "39%" )
-	PORT_DIPSETTING (   0x05, "41%" )
-	PORT_DIPSETTING (   0x06, "43%" )
-	PORT_DIPSETTING (   0x07, "45%" )
-	PORT_DIPUNUSED( 0x10, 0x00 )
-	PORT_DIPNAME( 0x20, 0x00, "Use default hold/nudge chance" ) // 31% and 8%
-	PORT_DIPSETTING(    0x00, DEF_STR(Off) )
-	PORT_DIPSETTING(    0x20, DEF_STR(On) )
-	PORT_DIPUNUSED( 0x40, 0x00 )
-	PORT_DIPUNUSED( 0x80, 0x00 )
-
-	PORT_START("DIP2")
-	PORT_DIPUNUSED( 0x01, 0x00 )
-	PORT_DIPUNUSED( 0x02, 0x00 )
-	PORT_DIPUNUSED( 0x04, 0x00 )
-	PORT_DIPUNUSED( 0x08, 0x00 )
-	PORT_DIPUNUSED( 0x10, 0x00 )
-	PORT_DIPUNUSED( 0x20, 0x00 )
-	PORT_DIPUNUSED( 0x40, 0x00 )
-	PORT_DIPUNUSED( 0x80, 0x00 )
-INPUT_PORTS_END
-
-static INPUT_PORTS_START( j_dud )
-	PORT_INCLUDE( jpmsru_inputs )
-
-	PORT_MODIFY("IN1")
-	PORT_BIT( 0x01, IP_ACTIVE_HIGH, IPT_POKER_HOLD1 ) PORT_NAME("Hold 1")
-	PORT_BIT( 0x02, IP_ACTIVE_HIGH, IPT_POKER_HOLD2 ) PORT_NAME("Hold 2")
-	PORT_BIT( 0x04, IP_ACTIVE_HIGH, IPT_POKER_HOLD3 ) PORT_NAME("Hold 3")
-	PORT_BIT( 0x20, IP_ACTIVE_HIGH, IPT_POKER_CANCEL ) PORT_NAME("Cancel/Gamble")
-	PORT_BIT( 0x40, IP_ACTIVE_HIGH, IPT_START1 ) PORT_NAME("Start")
-	PORT_BIT( 0x80, IP_ACTIVE_HIGH, IPT_BUTTON1 ) PORT_NAME("Nudge Down")
-
-	PORT_MODIFY("IN2")
-	PORT_BIT( 0x01, IP_ACTIVE_HIGH, IPT_BUTTON2 ) PORT_NAME("Nudge Up")
-INPUT_PORTS_END
-
-static INPUT_PORTS_START( j_dud2 )
-	PORT_INCLUDE( j_dud )
-
-	PORT_MODIFY("IN0")
-	PORT_CONFNAME( 0x80, 0x80, "5p/10p jumper" )
 	PORT_CONFSETTING(    0x00, "5p" )
 	PORT_CONFSETTING(    0x80, "10p" )
 INPUT_PORTS_END
 
-static INPUT_PORTS_START( j_lan )
-	PORT_INCLUDE( jpmsru_inputs )
-
-	PORT_MODIFY("IN1")
-	PORT_BIT( 0x01, IP_ACTIVE_HIGH, IPT_POKER_HOLD1 ) PORT_NAME("Hold 1")
-	PORT_BIT( 0x02, IP_ACTIVE_HIGH, IPT_POKER_HOLD2 ) PORT_NAME("Hold 2")
-	PORT_BIT( 0x04, IP_ACTIVE_HIGH, IPT_POKER_HOLD3 ) PORT_NAME("Hold 3")
-	PORT_BIT( 0x10, IP_ACTIVE_HIGH, IPT_BUTTON1 ) PORT_NAME("Nudge Reverse")
-	PORT_BIT( 0x40, IP_ACTIVE_HIGH, IPT_START1 ) PORT_NAME("Start")
-	PORT_BIT( 0x80, IP_ACTIVE_HIGH, IPT_POKER_CANCEL ) PORT_NAME("Cancel/Gamble")
-
-	PORT_MODIFY("IN2")
-	PORT_BIT( 0x01, IP_ACTIVE_HIGH, IPT_BUTTON2 ) PORT_NAME("Feature Stop")
-INPUT_PORTS_END
-
-static INPUT_PORTS_START( j_lan2 )
-	PORT_INCLUDE( j_lan )
-
-	PORT_MODIFY("IN0")
-	PORT_CONFNAME( 0x80, 0x80, "5p/10p jumper" )
-	PORT_CONFSETTING(    0x00, "5p" )
-	PORT_CONFSETTING(    0x80, "10p" )
-INPUT_PORTS_END
-
->>>>>>> 53489089
 void jpmsru_state::machine_start()
 {
 	m_lamp.resolve();
@@ -1374,7 +809,6 @@
 
 // Game configs
 void jpmsru_state::ewn(machine_config &config)
-<<<<<<< HEAD
 {
 	jpmsru_3k_busext(config);
 	m_maincpu->set_addrmap(AS_IO, &jpmsru_state::outputs_ewn);
@@ -1475,108 +909,6 @@
 	ROM_LOAD( "lan.3", 0x0800, 0x400, CRC(d3e76076) SHA1(1f9f96351e8bc08722dc047c8b80c4697c589939) )
 ROM_END
 
-=======
-{
-	jpmsru_3k_busext(config);
-	m_maincpu->set_addrmap(AS_IO, &jpmsru_state::outputs_ewn);
-}
-
-void jpmsru_state::ewn2(machine_config &config)
-{
-	jpmsru_3k(config);
-	m_maincpu->set_addrmap(AS_IO, &jpmsru_state::outputs_ewn2);
-}
-
-void jpmsru_state::ndu(machine_config &config)
-{
-	jpmsru_3k_busext(config);
-	m_maincpu->set_addrmap(AS_IO, &jpmsru_state::outputs_ndu);
-}
-
-void jpmsru_state::dud(machine_config &config)
-{
-	jpmsru_3k(config);
-	m_maincpu->set_addrmap(AS_IO, &jpmsru_state::outputs_dud);
-}
-
-void jpmsru_state::lan(machine_config &config)
-{
-	jpmsru_3k(config);
-	m_maincpu->set_addrmap(AS_IO, &jpmsru_state::outputs_lan);
-}
-
-ROM_START( j_ewn )
-	ROM_REGION( 0x10000, "maincpu", 0 )
-	ROM_LOAD( "ewn20.1", 0x0000, 0x400, CRC(e90f686b) SHA1(aec88647c6289b01149b2816845a568481b1d37f) )
-	ROM_LOAD( "ewn20.2", 0x0400, 0x400, CRC(c02a2427) SHA1(57144443a03db56a803b19e14e868b1ccd222f37) )
-	ROM_LOAD( "ewn20.3", 0x0800, 0x400, CRC(a64e4df7) SHA1(1512c3c85e100dadd5ff67fed731feb69cc8575e) )
-ROM_END
-
-ROM_START( j_ewna )
-	ROM_REGION( 0x10000, "maincpu", 0 )
-	ROM_LOAD( "ewn26.a1", 0x0000, 0x400, CRC(a92760b7) SHA1(dfef0dab7799a4b4975755c1584efca81a3798c4) )
-	ROM_LOAD( "ewn26.2", 0x0400, 0x400, CRC(bd24e59e) SHA1(038ed23283a7b61e873f543de32b685630fcdb97) )
-	ROM_LOAD( "ewn26.3", 0x0800, 0x400, CRC(a3280b35) SHA1(2771c81735c69ae3efb02715ac97901dae434e72) )
-ROM_END
-
-ROM_START( j_ewnb )
-	ROM_REGION( 0x10000, "maincpu", 0 )
-	ROM_LOAD( "ewn.1", 0x0000, 0x400, CRC(84ce735e) SHA1(98bae928246050ae88518ca511447fbef5c810f5) )
-	ROM_LOAD( "ewn.2", 0x0400, 0x400, CRC(4c121f5e) SHA1(1221ff91ff9e352efeabb26a60eab93aae5bca5e) )
-	ROM_LOAD( "ewn.3", 0x0800, 0x400, CRC(bef3a938) SHA1(6a6844203c6361b65f5b07853d9dbe18a29ebc44) )
-ROM_END
-
-ROM_START( j_ndu )
-	ROM_REGION( 0x10000, "maincpu", 0 )
-	ROM_LOAD( "ndu17.1", 0x0000, 0x400, CRC(174a8519) SHA1(3d9cc2a531ff91b3313aa893a9f774eea7847b8b) )
-	ROM_LOAD( "ndu17.2", 0x0400, 0x400, CRC(634644b8) SHA1(35f2c71f81ddab18b85aa0a240dca55b0531f8d0) )
-	ROM_LOAD( "ndu17.3", 0x0800, 0x400, CRC(60ef9c60) SHA1(e3614407a74c9e462cdfb3275b1c99b706cd824c) )
-ROM_END
-
-ROM_START( j_ndua ) // 24% hold chance instead of 26%
-	ROM_REGION( 0x10000, "maincpu", 0 )
-	ROM_LOAD( "ndu17.1", 0x0000, 0x400, CRC(fae0f783) SHA1(1a09f8f425ec6b6d02aa6f32f7c7e22798a80a3a) )
-	ROM_LOAD( "ndu17.2", 0x0400, 0x400, CRC(634644b8) SHA1(35f2c71f81ddab18b85aa0a240dca55b0531f8d0) )
-	ROM_LOAD( "ndu17.3", 0x0800, 0x400, CRC(60ef9c60) SHA1(e3614407a74c9e462cdfb3275b1c99b706cd824c) )
-ROM_END
-
-ROM_START( j_dud )
-	ROM_REGION( 0x10000, "maincpu", 0 )
-	ROM_LOAD( "dud10.1", 0x0000, 0x400, CRC(e6cc42bc) SHA1(5f24f9fdb577a4ea4ef8d35352dd63021ebf26cd) )
-	ROM_LOAD( "dud10.2", 0x0400, 0x400, CRC(69243c04) SHA1(958791fbd515ab6e2b38391527b611977303ad10) )
-	ROM_LOAD( "dud10.3", 0x0800, 0x400, CRC(9f67e2f7) SHA1(f850655ba5d3651ff91f624431deb0e008fab57e) )
-ROM_END
-
-ROM_START( j_duda )
-	ROM_REGION( 0x10000, "maincpu", 0 )
-	ROM_LOAD( "dud.1", 0x0000, 0x400, CRC(66445282) SHA1(8614b5330d72ed28141974e60a2238e003f4bce1) )
-	ROM_LOAD( "dud.2", 0x0400, 0x400, CRC(2945e808) SHA1(e306b5f9cc9f4999b9b4b8536101f2b69728f6ca) )
-	ROM_LOAD( "dud.3", 0x0800, 0x400, CRC(f4359851) SHA1(43c17c147a96aba901435154de657594fbec6008) )
-ROM_END
-
-ROM_START( j_dt )
-	ROM_REGION( 0x10000, "maincpu", 0 )
-	ROM_LOAD( "dt13.1", 0x0000, 0x400, CRC(ce0b9d56) SHA1(1a21ddc4af260f8f4799c0d0e6ab17fc6385fbd5) )
-	ROM_LOAD( "dt13.2", 0x0400, 0x400, CRC(cd9ac1cd) SHA1(e5983145e52843be701752c7fb52a99d799a489d) )
-	ROM_LOAD( "dt13.3", 0x0800, 0x400, CRC(6de3a213) SHA1(b264fc45adbe3b2b833890f4a6238bd2f41d053f) )
-ROM_END
-
-// LIGHT A NUDGE - REVISION 17
-ROM_START( j_lan )
-	ROM_REGION( 0x10000, "maincpu", 0 )
-	ROM_LOAD( "lan17.f1", 0x0000, 0x400, CRC(82d974b4) SHA1(2e10b40cf45c0aa7669e8bb046382982de1e77e3) )
-	ROM_LOAD( "lan17.2", 0x0400, 0x400, CRC(e58416ed) SHA1(7d1cdd7007297a467487c6f58abefb4a70197838) )
-	ROM_LOAD( "lan17.3", 0x0800, 0x400, CRC(fdc857b4) SHA1(3b89f0cd5e8ed73c2e3cded1edc64d23d0fefa54) )
-ROM_END
-
-ROM_START( j_lana )
-	ROM_REGION( 0x10000, "maincpu", 0 )
-	ROM_LOAD( "lan.1", 0x0000, 0x400, CRC(7d959d11) SHA1(6f2834a9279cee1abb48837ef862fb42b28b1cb8) )
-	ROM_LOAD( "lan.2", 0x0400, 0x400, CRC(18089aed) SHA1(1fc5250b56ba0f5211a591fbc0470fa60535cdd8) )
-	ROM_LOAD( "lan.3", 0x0800, 0x400, CRC(d3e76076) SHA1(1f9f96351e8bc08722dc047c8b80c4697c589939) )
-ROM_END
-
->>>>>>> 53489089
 
 ROM_START( j_ews )
 	ROM_REGION( 0x10000, "maincpu", 0 )
