--- conflicted
+++ resolved
@@ -60,16 +60,11 @@
 	void init_punipic();
 	void init_punipic3();
 	void init_slampic();
-<<<<<<< HEAD
-	
+	void init_wofpic();
+
 protected:
 	DECLARE_WRITE16_MEMBER(dinopic_layer_w);
-	
-=======
-	void init_slampic2();
-	void init_wofpic();
-
->>>>>>> c8cbf8ab
+
 private:
 	DECLARE_MACHINE_START(punipic);
 	DECLARE_MACHINE_START(slampic);
@@ -586,22 +581,6 @@
 	init_cps1();
 }
 
-<<<<<<< HEAD
-void dinopic_state::init_jurassic99()
-{
-	/* patch a bootlegger bug:
-	   a bootlegger hack overwrites the title screen scroll 1 text colour with a palette entry of 0800,
-	   this would give fully transparent red on official h/w or mame, however bootleg pcb doesn't seem to care,
-	   guess it ignores the alpha nibble!
-	*/
-	uint16_t *rom = (uint16_t *)memregion("maincpu")->base();
-	rom[0x198426/2] = 0xf800;
-	rom[0x198428/2] = 0xf800;
-	
-	init_dinopic();
-}
-
-=======
 void cps1bl_pic_state::init_wofpic()
 {
 	uint32_t gfx_size = memregion( "gfx" )->bytes();
@@ -618,7 +597,21 @@
 
 	init_dinopic();
 }
->>>>>>> c8cbf8ab
+
+void dinopic_state::init_jurassic99()
+{
+	/* patch a bootlegger bug:
+	   a bootlegger hack overwrites the title screen scroll 1 text colour with a palette entry of 0800,
+	   this would give fully transparent red on official h/w or mame, however bootleg pcb doesn't seem to care,
+	   guess it ignores the alpha nibble!
+	*/
+	uint16_t *rom = (uint16_t *)memregion("maincpu")->base();
+	rom[0x198426/2] = 0xf800;
+	rom[0x198428/2] = 0xf800;
+	
+	init_dinopic();
+}
+
 
 static INPUT_PORTS_START( slampic )
 	PORT_INCLUDE(slammast)
@@ -1526,16 +1519,11 @@
 GAME( 1993,  dinopic3,   dino,     dinopic,   dino,      dinopic_state,     init_dinopic,    ROT0,  "bootleg",  "Cadillacs and Dinosaurs (bootleg with PIC16C57, set 3)",  MACHINE_NO_SOUND | MACHINE_SUPPORTS_SAVE )     // 930201 ETC
 GAME( 1993,  jurassic99, dino,     dinopic,   dino,      dinopic_state,     init_jurassic99, ROT0,  "bootleg",  "Jurassic 99 (Cadillacs and Dinosaurs bootleg with EM78P447AP)",  MACHINE_NO_SOUND | MACHINE_SUPPORTS_SAVE )     // 930201 ?
 
-GAME( 1993,  punipic,    punisher,  punipic,   punisher,  cps1bl_pic_state,  init_punipic,    ROT0,  "bootleg",  "The Punisher (bootleg with PIC16C57, set 1)",  MACHINE_IMPERFECT_GRAPHICS | MACHINE_NO_SOUND | MACHINE_SUPPORTS_SAVE )  // 930422 ETC
-GAME( 1993,  punipic2,   punisher,  punipic,   punisher,  cps1bl_pic_state,  init_punipic,    ROT0,  "bootleg",  "The Punisher (bootleg with PIC16C57, set 2)",  MACHINE_IMPERFECT_GRAPHICS | MACHINE_NO_SOUND | MACHINE_SUPPORTS_SAVE )  // 930422 ETC
-GAME( 1993,  punipic3,   punisher,  punipic,   punisher,  cps1bl_pic_state,  init_punipic3,   ROT0,  "bootleg",  "The Punisher (bootleg with PIC16C57, set 3)",  MACHINE_IMPERFECT_GRAPHICS | MACHINE_NO_SOUND | MACHINE_SUPPORTS_SAVE )  // 930422 ETC
-
-<<<<<<< HEAD
-GAME( 1993,  slampic,    slammast,  slampic,   slampic,   cps1bl_pic_state,  init_dinopic,    ROT0,  "bootleg",  "Saturday Night Slam Masters (bootleg with PIC16C57, set 1)",  MACHINE_IMPERFECT_GRAPHICS | MACHINE_NO_SOUND | MACHINE_SUPPORTS_SAVE )  // 930713 ETC
-GAME( 1993,  slampic2,   slammast,  slampic2,  slampic2,  slampic2_state,    init_slampic2,   ROT0,  "bootleg",  "Saturday Night Slam Masters (bootleg with PIC16C57, set 2)",  MACHINE_NO_SOUND | MACHINE_SUPPORTS_SAVE )  // 930713 ETC
-=======
-GAME( 1993,  slampic,   slammast,  slampic,   slampic,   cps1bl_pic_state,  init_dinopic,   ROT0,  "bootleg",  "Saturday Night Slam Masters (bootleg with PIC16C57, set 1)",  MACHINE_IMPERFECT_GRAPHICS | MACHINE_NO_SOUND | MACHINE_SUPPORTS_SAVE )  // 930713 ETC
-GAME( 1993,  slampic2,  slammast,  slampic2,  slampic2,  slampic2_state,    init_slampic2,  ROT0,  "bootleg",  "Saturday Night Slam Masters (bootleg with PIC16C57, set 2)",  MACHINE_NO_SOUND | MACHINE_SUPPORTS_SAVE )  // 930713 ETC
-
-GAME( 1992,  wofpic,    wof,       dinopic,   wof,       cps1bl_pic_state,  init_wofpic,    ROT0,  "bootleg",  "Warriors of Fate (bootleg with PIC16C57)",  MACHINE_NOT_WORKING | MACHINE_NO_SOUND | MACHINE_SUPPORTS_SAVE )  // 021002 ETC, needs correct layers enable, etc. Currently only sprites show.
->>>>>>> c8cbf8ab
+GAME( 1993,  punipic,    punisher,  punipic,   punisher,  cps1bl_pic_state,  init_punipic,   ROT0,  "bootleg",  "The Punisher (bootleg with PIC16C57, set 1)",  MACHINE_IMPERFECT_GRAPHICS | MACHINE_NO_SOUND | MACHINE_SUPPORTS_SAVE )  // 930422 ETC
+GAME( 1993,  punipic2,   punisher,  punipic,   punisher,  cps1bl_pic_state,  init_punipic,   ROT0,  "bootleg",  "The Punisher (bootleg with PIC16C57, set 2)",  MACHINE_IMPERFECT_GRAPHICS | MACHINE_NO_SOUND | MACHINE_SUPPORTS_SAVE )  // 930422 ETC
+GAME( 1993,  punipic3,   punisher,  punipic,   punisher,  cps1bl_pic_state,  init_punipic3,  ROT0,  "bootleg",  "The Punisher (bootleg with PIC16C57, set 3)",  MACHINE_IMPERFECT_GRAPHICS | MACHINE_NO_SOUND | MACHINE_SUPPORTS_SAVE )  // 930422 ETC
+
+GAME( 1993,  slampic,    slammast,  slampic,   slampic,   cps1bl_pic_state,  init_dinopic,   ROT0,  "bootleg",  "Saturday Night Slam Masters (bootleg with PIC16C57, set 1)",  MACHINE_IMPERFECT_GRAPHICS | MACHINE_NO_SOUND | MACHINE_SUPPORTS_SAVE )  // 930713 ETC
+GAME( 1993,  slampic2,   slammast,  slampic2,  slampic2,  slampic2_state,    init_slampic2,  ROT0,  "bootleg",  "Saturday Night Slam Masters (bootleg with PIC16C57, set 2)",  MACHINE_NO_SOUND | MACHINE_SUPPORTS_SAVE )  // 930713 ETC
+
+GAME( 1992,  wofpic,     wof,       dinopic,   wof,       cps1bl_pic_state,  init_wofpic,    ROT0,  "bootleg",  "Warriors of Fate (bootleg with PIC16C57)",  MACHINE_NOT_WORKING | MACHINE_NO_SOUND | MACHINE_SUPPORTS_SAVE )  // 021002 ETC, needs correct layers enable, etc. Currently only sprites show.