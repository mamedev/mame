--- conflicted
+++ resolved
@@ -307,11 +307,7 @@
 		bit1 = (color_prom[0] >> 5) & 0x01;
 		r = 0x0e * br_bit0 + 0x1f * br_bit1 + 0x43 * bit0 + 0x8f * bit1;
 
-<<<<<<< HEAD
-		palette.set_pen_color(i, MAKE_RGB(r, g, b));
-=======
-		palette_set_color(machine(), i, rgb_t(r, g, b));
->>>>>>> ca932a6d
+		palette.set_pen_color(i, rgb_t(r, g, b));
 		color_prom++;
 	}
 }
