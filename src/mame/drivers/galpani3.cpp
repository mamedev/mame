// license:BSD-3-Clause
// copyright-holders:David Haywood, Uki
/*
    Gals Panic 3
    (c) Kaneko 1995

    Driver by David Haywood

    Original Skeleton driver by David Haywood
    Early Progress by Sebastien Volpe

Check done by main code, as part of EEPROM data:
'Gals Panic 3 v0.96 95/08/29(Tue)'

 Sprites are from Supernova
 Backgrounds are 3x bitmap layers + some kind of priority / mask layer
 The bitmaps have blitter devices to decompress RLE rom data into them

*/



/*

Gals Panic 3 (JPN Ver.)
(c)1995 Kaneko

CPU:    68000-16
Sound:  YMZ280B-F
OSC:    28.6363MHz
        33.3333MHz
EEPROM: 93C46
Chips.: GRAP2 x3                <- R/G/B Chips?
        APRIO-GL
        BABY004
        GCNT2
        TBSOP01                 <- ToyBox NEC uPD78324 series MCU with 32K internal rom
        CG24173 6186            <- Sprites, see suprnova.c
        CG24143 4181            <- ^


G3P0J1.71     prg.
G3P1J1.102

GP340000.123  chr.
GP340100.122
GP340200.121
GP340300.120
G3G0J0.101
G3G1J0.100

G3D0X0.134

GP320000.1    OBJ chr.

GP310000.41   sound data
GP310100.40


--- Team Japump!!! ---
Dumped by Uki
10/22/2000

*/

#include "emu.h"
#include "cpu/m68000/m68000.h"
#include "machine/eepromser.h"
#include "machine/kaneko_toybox.h"
#include "machine/timer.h"
#include "machine/watchdog.h"
#include "sound/ymz280b.h"
#include "video/kaneko_grap2.h"
#include "video/sknsspr.h"
#include "screen.h"
#include "speaker.h"

class galpani3_state : public driver_device
{
public:
	galpani3_state(const machine_config &mconfig, device_type type, const char *tag)
		: driver_device(mconfig, type, tag),
		m_maincpu(*this,"maincpu"),
		m_grap2(*this,"grap2_%u", 0),
		m_palette(*this, "palette"),
		m_spritegen(*this, "spritegen"),
		m_paletteram(*this, "palette"),
		m_spriteram(*this, "spriteram"),
		m_priority_buffer(*this, "priority_buffer"),
		m_sprregs(*this, "sprregs"),
		m_sprite_bitmap(1024, 1024)

	{ }

	required_device<cpu_device> m_maincpu;
	required_device_array<kaneko_grap2_device, 3> m_grap2;
	required_device<palette_device> m_palette;
	required_device<sknsspr_device> m_spritegen;

	required_shared_ptr<uint16_t> m_paletteram;
	optional_shared_ptr<uint16_t> m_spriteram;
	required_shared_ptr<uint16_t> m_priority_buffer;
	required_shared_ptr<uint16_t> m_sprregs;

	bitmap_ind16 m_sprite_bitmap;
	uint16_t m_priority_buffer_scrollx;
	uint16_t m_priority_buffer_scrolly;
	std::unique_ptr<uint32_t[]> m_spriteram32;
	std::unique_ptr<uint32_t[]> m_spc_regs;

	DECLARE_WRITE16_MEMBER(galpani3_suprnova_sprite32_w);
	DECLARE_WRITE16_MEMBER(galpani3_suprnova_sprite32regs_w);
	DECLARE_WRITE16_MEMBER(galpani3_priority_buffer_scrollx_w);
	DECLARE_WRITE16_MEMBER(galpani3_priority_buffer_scrolly_w);


	virtual void video_start() override;

	uint32_t screen_update_galpani3(screen_device &screen, bitmap_rgb32 &bitmap, const rectangle &cliprect);
	TIMER_DEVICE_CALLBACK_MEMBER(galpani3_vblank);
	void galpani3(machine_config &config);
	void galpani3_map(address_map &map);
};


/***************************************************************************

 video

***************************************************************************/



TIMER_DEVICE_CALLBACK_MEMBER(galpani3_state::galpani3_vblank)// 2, 3, 5 ?
{
	int scanline = param;

	if(scanline == 240)
		m_maincpu->set_input_line(2, HOLD_LINE);

	if(scanline == 0)
		m_maincpu->set_input_line(3, HOLD_LINE);

	if(scanline == 128)
		m_maincpu->set_input_line(5, HOLD_LINE); // timer, related to sound chip?
}


void galpani3_state::video_start()
{
	m_spriteram32 = std::make_unique<uint32_t[]>(0x4000/4);
	m_spc_regs = std::make_unique<uint32_t[]>(0x40/4);

	/* so we can use video/sknsspr.c */
	m_spritegen->skns_sprite_kludge(0,0);
	
	m_spriteram32 = make_unique_clear<uint32_t[]>(0x4000/4);
	m_spc_regs = make_unique_clear<uint32_t[]>(0x40/4);

	save_item(NAME(m_priority_buffer_scrollx));
	save_item(NAME(m_priority_buffer_scrolly));
	save_pointer(NAME(m_spriteram32.get()), 0x4000/4);
	save_pointer(NAME(m_spc_regs.get()), 0x40/4);
}

<<<<<<< HEAD
#define FB_DRAW_PIXEL(_chip, _pixel)                                                              \
	int alpha = 0xff;                                                                             \
	uint32_t pal = m_grap2[_chip]->pen_r(_pixel);                                                 \
	if (m_grap2[_chip]->m_framebuffer_palette[_pixel] & 0x8000)                                   \
	{                                                                                             \
		alpha = (m_grap2[_chip]->m_framebuffer_bright2 & 0xff);                                   \
	}                                                                                             \
	else                                                                                          \
	{                                                                                             \
		alpha = (m_grap2[_chip]->m_framebuffer_bright1 & 0xff);                                   \
	}                                                                                             \
	if (alpha)                                                                                    \
	{                                                                                             \
		if (alpha == 0xff)                                                                        \
			dst[drawx] = pal;                                                                     \
		else                                                                                      \
			dst[drawx] = alpha_blend_r32(dst[drawx], pal, alpha);                                 \
	}
=======


int galpani3_state::gp3_is_alpha_pen(int pen)
{
	uint16_t dat = 0;

	if (pen<0x4000)
	{
		dat = m_paletteram[pen];
	}
	else if (pen<0x4100)
	{
		dat = m_grap2[0]->m_framebuffer_palette[pen&0xff];
	}
	else if (pen<0x4200)
	{
		dat = m_grap2[1]->m_framebuffer_palette[pen&0xff];
	}
	else if (pen<0x4300)
	{
		dat = m_grap2[2]->m_framebuffer_palette[pen&0xff];
	}
	else if (pen<0x4301)
	{
		dat = m_grap2[0]->m_framebuffer_bgcol;
	}
	else if (pen<0x4302)
	{
		dat = m_grap2[1]->m_framebuffer_bgcol;
	}
	else if (pen<0x4303)
	{
		dat = m_grap2[2]->m_framebuffer_bgcol;
	}

	if (dat&0x8000) return 1;
	else return 0;
}

>>>>>>> f5f1d125

uint32_t galpani3_state::screen_update_galpani3(screen_device &screen, bitmap_rgb32 &bitmap, const rectangle &cliprect)
{
	const pen_t *paldata = m_palette->pens();
	
	bitmap.fill(0, cliprect);
	
	m_sprite_bitmap.fill(0x0000, cliprect);

<<<<<<< HEAD
	m_spritegen->skns_draw_sprites(m_sprite_bitmap, cliprect, m_spriteram32.get(), 0x4000, memregion("gfx1")->base(), memregion ("gfx1")->bytes(), m_spc_regs.get() );
=======
	bitmap.fill(0x0000, cliprect);

//  popmessage("%02x %02x", m_grap2[0]->m_framebuffer_bright2, m_grap2[1]->m_framebuffer_bright2);

>>>>>>> f5f1d125

//  popmessage("%02x %02x", m_grap2[0]->m_framebuffer_bright2, m_grap2[1]->m_framebuffer_bright2);

	{
		int drawy, drawx;
		for (drawy=cliprect.min_y;drawy<=cliprect.max_y;drawy++)
		{
<<<<<<< HEAD
			uint16_t* sprline  = &m_sprite_bitmap.pix16(drawy);
=======
>>>>>>> f5f1d125
			uint16_t* srcline1 = m_grap2[0]->m_framebuffer.get() + ((drawy+m_grap2[0]->m_framebuffer_scrolly+11)&0x1ff) * 0x200;
			uint16_t* srcline2 = m_grap2[1]->m_framebuffer.get() + ((drawy+m_grap2[1]->m_framebuffer_scrolly+11)&0x1ff) * 0x200;
			uint16_t* srcline3 = m_grap2[2]->m_framebuffer.get() + ((drawy+m_grap2[2]->m_framebuffer_scrolly+11)&0x1ff) * 0x200;

			uint16_t* priline  = m_priority_buffer + ((drawy+m_priority_buffer_scrolly+11)&0x1ff) * 0x200;
			
			uint32_t* dst = &bitmap.pix32(drawy & 0x3ff);

			for (drawx=cliprect.min_x;drawx<=cliprect.max_x;drawx++)
			{
<<<<<<< HEAD
				int sproffs  = drawx & 0x3ff;
=======
>>>>>>> f5f1d125
				int srcoffs1 = (drawx+m_grap2[0]->m_framebuffer_scrollx+67)&0x1ff;
				int srcoffs2 = (drawx+m_grap2[1]->m_framebuffer_scrollx+67)&0x1ff;
				int srcoffs3 = (drawx+m_grap2[2]->m_framebuffer_scrollx+67)&0x1ff;

				int prioffs  = (drawx+m_priority_buffer_scrollx+66)&0x1ff;

				uint16_t sprdat = sprline[sproffs];
				uint8_t  dat1 = srcline1[srcoffs1];
				uint8_t  dat2 = srcline2[srcoffs2];
				uint8_t  dat3 = srcline3[srcoffs3];

				uint8_t  pridat = priline[prioffs];

				// this is all wrong
				if (pridat==0x0f) // relates to the area you've drawn over
				{
<<<<<<< HEAD
					if ((sprdat & 0xc000) == 0x0000)
=======
					if (dat1 && m_grap2[0]->m_framebuffer_enable)
>>>>>>> f5f1d125
					{
						dst[drawx] = paldata[sprdat & 0x3fff];
					}
<<<<<<< HEAD
					if (m_grap2[2]->m_framebuffer_enable)
=======

					if (dat2 && m_grap2[1]->m_framebuffer_enable)
>>>>>>> f5f1d125
					{
						FB_DRAW_PIXEL(2, dat3);
					}
					if ((sprdat & 0xc000) == 0x4000)
					{
						dst[drawx] = paldata[sprdat & 0x3fff];
					}
					if (dat1 && m_grap2[0]->m_framebuffer_enable)
					{
						FB_DRAW_PIXEL(0, dat1);
					}
					if ((sprdat & 0xc000) == 0x8000)
					{
						dst[drawx] = paldata[sprdat & 0x3fff];
					}
					if (dat2 && m_grap2[1]->m_framebuffer_enable)
					{
						FB_DRAW_PIXEL(1, dat2);
					}
					if ((sprdat & 0xc000) == 0xc000)
					{
						dst[drawx] = paldata[sprdat & 0x3fff];
					}
				}
				else if (pridat==0xcf) // the girl
				{
					if ((sprdat & 0xc000) == 0x0000)
					{
						dst[drawx] = paldata[sprdat & 0x3fff];
					}
					FB_DRAW_PIXEL(0, 0x100);
					if ((sprdat & 0xc000) == 0x4000)
					{
						dst[drawx] = paldata[sprdat & 0x3fff];
					}
					if (m_grap2[1]->m_framebuffer_enable)
					{
						FB_DRAW_PIXEL(1, 0x100);
					}
					if ((sprdat & 0xc000) == 0x8000)
					{
						dst[drawx] = paldata[sprdat & 0x3fff];
					}
					if (dat3 && m_grap2[2]->m_framebuffer_enable)
					{
						FB_DRAW_PIXEL(2, dat3);
					}
					if ((sprdat & 0xc000) == 0xc000)
					{
						dst[drawx] = paldata[sprdat & 0x3fff];
					}
				}
				else
				{
					/* this isn't right, but the registers have something to do with
					   alpha / mixing, and bit 0x8000 of the palette is DEFINITELY alpha
					   enable -- see fading in intro */
<<<<<<< HEAD
					if ((sprdat & 0xc000) == 0x0000)
					{
						dst[drawx] = paldata[sprdat & 0x3fff];
					}
					if (m_grap2[0]->m_framebuffer_enable)
					{
						FB_DRAW_PIXEL(0, dat1);
					}
					if ((sprdat & 0xc000) == 0x4000)
					{
						dst[drawx] = paldata[sprdat & 0x3fff];
					}
					if (dat2 && m_grap2[1]->m_framebuffer_enable)
=======
					if (dat1 && m_grap2[0]->m_framebuffer_enable)
					{
						uint16_t pen = dat1+0x4000;
						uint32_t pal = paldata[pen];

						if (gp3_is_alpha_pen(pen))
						{
							int r,g,b;
							r = (pal & 0x00ff0000)>>16;
							g = (pal & 0x0000ff00)>>8;
							b = (pal & 0x000000ff)>>0;

							r = (r * m_grap2[0]->m_framebuffer_bright2) / 0xff;
							g = (g * m_grap2[0]->m_framebuffer_bright2) / 0xff;
							b = (b * m_grap2[0]->m_framebuffer_bright2) / 0xff;

							pal = (r & 0x000000ff)<<16;
							pal |=(g & 0x000000ff)<<8;
							pal |=(b & 0x000000ff)<<0;

							dst[0] = pal;
						}
						else
						{
							dst[0] = pal;
						}
					}

					if (dat2 && m_grap2[1]->m_framebuffer_enable)
					{
						uint16_t pen = dat2+0x4100;
						uint32_t pal = paldata[pen];

						if (gp3_is_alpha_pen(pen))
						{
							int r,g,b;
							r = (pal & 0x00ff0000)>>16;
							g = (pal & 0x0000ff00)>>8;
							b = (pal & 0x000000ff)>>0;

							r = (r * m_grap2[1]->m_framebuffer_bright2) / 0xff;
							g = (g * m_grap2[1]->m_framebuffer_bright2) / 0xff;
							b = (b * m_grap2[1]->m_framebuffer_bright2) / 0xff;

							pal = (r & 0x000000ff)<<16;
							pal |=(g & 0x000000ff)<<8;
							pal |=(b & 0x000000ff)<<0;

							dst[0] |= pal;
						}
						else
						{
							dst[0] = pal;
						}
					}

					if (dat3 && m_grap2[2]->m_framebuffer_enable)
>>>>>>> f5f1d125
					{
						FB_DRAW_PIXEL(1, dat2);
					}
					if ((sprdat & 0xc000) == 0x8000)
					{
						dst[drawx] = paldata[sprdat & 0x3fff];
					}
					if (dat3 && m_grap2[2]->m_framebuffer_enable)
					{
						FB_DRAW_PIXEL(2, dat3);
					}
					if ((sprdat & 0xc000) == 0xc000)
					{
						dst[drawx] = paldata[sprdat & 0x3fff];
					}
				}

				/*
				else if (pridat==0x2f) // area outside of the girl
				{
				    //dst[drawx] = machine().rand()&0x3fff;
				}

				else if (pridat==0x00) // the initial line / box that gets drawn
				{
				    //dst[drawx] = machine().rand()&0x3fff;
				}
				else if (pridat==0x30) // during the 'gals boxes' on the intro
				{
				    //dst[drawx] = machine().rand()&0x3fff;
				}
				else if (pridat==0x0c) // 'nice' at end of level
				{
				    //dst[drawx] = machine().rand()&0x3fff;
				}
				else
				{
				    //printf("%02x, ",pridat);
				}
				*/
			}
		}
	}
<<<<<<< HEAD
=======


	m_sprite_bitmap.fill(0x0000, cliprect);

	m_spritegen->skns_draw_sprites(m_sprite_bitmap, cliprect, m_spriteram32.get(), 0x4000, m_spc_regs.get() );

	// ignoring priority bits for now..
	for (y=0;y<240;y++)
	{
		src1 = &m_sprite_bitmap.pix16(y);
		dst =  &bitmap.pix32(y);

		for (x=0;x<320;x++)
		{
			pixdata1 = src1[x];

			if (pixdata1 & 0x3fff)
			{
				dst[x] = paldata[(pixdata1 & 0x3fff)];
			}
		}
	}




>>>>>>> f5f1d125
	return 0;
}


static INPUT_PORTS_START( galpani3 )
	PORT_START("P1")
	PORT_BIT( 0x0100, IP_ACTIVE_LOW, IPT_JOYSTICK_UP    ) PORT_8WAY PORT_PLAYER(1)
	PORT_BIT( 0x0200, IP_ACTIVE_LOW, IPT_JOYSTICK_DOWN  ) PORT_8WAY PORT_PLAYER(1)
	PORT_BIT( 0x0400, IP_ACTIVE_LOW, IPT_JOYSTICK_LEFT  ) PORT_8WAY PORT_PLAYER(1)
	PORT_BIT( 0x0800, IP_ACTIVE_LOW, IPT_JOYSTICK_RIGHT ) PORT_8WAY PORT_PLAYER(1)
	PORT_BIT( 0x1000, IP_ACTIVE_LOW, IPT_BUTTON1 ) PORT_PLAYER(1)
	PORT_BIT( 0x2000, IP_ACTIVE_LOW, IPT_UNUSED )
	PORT_BIT( 0x4000, IP_ACTIVE_LOW, IPT_UNKNOWN ) // ?
	PORT_BIT( 0x8000, IP_ACTIVE_LOW, IPT_UNUSED )

	PORT_START("P2")
	PORT_BIT( 0x0100, IP_ACTIVE_LOW, IPT_JOYSTICK_UP    ) PORT_8WAY PORT_PLAYER(2)
	PORT_BIT( 0x0200, IP_ACTIVE_LOW, IPT_JOYSTICK_DOWN  ) PORT_8WAY PORT_PLAYER(2)
	PORT_BIT( 0x0400, IP_ACTIVE_LOW, IPT_JOYSTICK_LEFT  ) PORT_8WAY PORT_PLAYER(2)
	PORT_BIT( 0x0800, IP_ACTIVE_LOW, IPT_JOYSTICK_RIGHT ) PORT_8WAY PORT_PLAYER(2)
	PORT_BIT( 0x1000, IP_ACTIVE_LOW, IPT_BUTTON1 ) PORT_PLAYER(2)
	PORT_BIT( 0x2000, IP_ACTIVE_LOW, IPT_UNUSED )
	PORT_BIT( 0x4000, IP_ACTIVE_LOW, IPT_UNKNOWN ) // ?
	PORT_BIT( 0x8000, IP_ACTIVE_LOW, IPT_UNUSED )

	PORT_START("COIN")
	PORT_BIT( 0x0100, IP_ACTIVE_LOW, IPT_START1 )
	PORT_BIT( 0x0200, IP_ACTIVE_LOW, IPT_START2 )
	PORT_BIT( 0x0400, IP_ACTIVE_LOW, IPT_COIN1  ) PORT_IMPULSE(2)
	PORT_BIT( 0x0800, IP_ACTIVE_LOW, IPT_COIN2  ) PORT_IMPULSE(2)
	PORT_SERVICE_NO_TOGGLE( 0x1000, IP_ACTIVE_LOW )
	PORT_BIT( 0x2000, IP_ACTIVE_LOW, IPT_TILT     )
	PORT_BIT( 0x4000, IP_ACTIVE_LOW, IPT_SERVICE1 )
	PORT_BIT( 0x8000, IP_ACTIVE_LOW, IPT_UNUSED )

	PORT_START("DSW1")  /* provided by the MCU - $200386.b <- $400200 */
	PORT_DIPNAME( 0x0100, 0x0100, "Test Mode" )     PORT_DIPLOCATION("DSW:1")
	PORT_DIPSETTING(      0x0100, DEF_STR( Off ) )
	PORT_DIPSETTING(      0x0000, DEF_STR( On ) )
	PORT_DIPNAME( 0x0200, 0x0200, DEF_STR( Flip_Screen ) )  PORT_DIPLOCATION("DSW:2")
	PORT_DIPSETTING(      0x0200, DEF_STR( Off ) )
	PORT_DIPSETTING(      0x0000, DEF_STR( On ) )
	PORT_DIPNAME( 0x0400, 0x0400, DEF_STR( Demo_Sounds ) )  PORT_DIPLOCATION("DSW:3")
	PORT_DIPSETTING(      0x0000, DEF_STR( Off ) )
	PORT_DIPSETTING(      0x0400, DEF_STR( On ) )
	PORT_DIPUNUSED_DIPLOC( 0x0800, IP_ACTIVE_LOW, "DSW:4" ) /* Listed as "Unused" */
	PORT_DIPUNUSED_DIPLOC( 0x1000, IP_ACTIVE_LOW, "DSW:5" ) /* Listed as "Unused" */
	PORT_DIPUNUSED_DIPLOC( 0x2000, IP_ACTIVE_LOW, "DSW:6" ) /* Listed as "Unused" */
	PORT_DIPUNUSED_DIPLOC( 0x4000, IP_ACTIVE_LOW, "DSW:7" ) /* Listed as "Unused" */
	PORT_DIPNAME( 0x8000, 0x8000, DEF_STR( Unknown ) )  PORT_DIPLOCATION("DSW:8")  // unused ?
	PORT_DIPSETTING(      0x8000, DEF_STR( Off ) )
	PORT_DIPSETTING(      0x0000, DEF_STR( On ) )
INPUT_PORTS_END


WRITE16_MEMBER(galpani3_state::galpani3_suprnova_sprite32_w)
{
	COMBINE_DATA(&m_spriteram[offset]);
	offset>>=1;
	m_spriteram32[offset]=(m_spriteram[offset*2+1]<<16) | (m_spriteram[offset*2]);
}

WRITE16_MEMBER(galpani3_state::galpani3_suprnova_sprite32regs_w)
{
	COMBINE_DATA(&m_sprregs[offset]);
	offset>>=1;
	m_spc_regs[offset]=(m_sprregs[offset*2+1]<<16) | (m_sprregs[offset*2]);
}

WRITE16_MEMBER(galpani3_state::galpani3_priority_buffer_scrollx_w)
{
	m_priority_buffer_scrollx = data;
}

WRITE16_MEMBER(galpani3_state::galpani3_priority_buffer_scrolly_w)
{
	m_priority_buffer_scrolly = data;
}


ADDRESS_MAP_START(galpani3_state::galpani3_map)
	AM_RANGE(0x000000, 0x17ffff) AM_ROM

	AM_RANGE(0x200000, 0x20ffff) AM_RAM // area [B] - Work RAM
	AM_RANGE(0x280000, 0x287fff) AM_RAM_DEVWRITE("palette", palette_device, write16) AM_SHARE("palette") // area [A] - palette for sprites

	AM_RANGE(0x300000, 0x303fff) AM_RAM_WRITE(galpani3_suprnova_sprite32_w) AM_SHARE("spriteram")
	AM_RANGE(0x380000, 0x38003f) AM_RAM_WRITE(galpani3_suprnova_sprite32regs_w) AM_SHARE("sprregs")

	AM_RANGE(0x400000, 0x40ffff) AM_RAM AM_SHARE("mcuram") // area [C]

	AM_RANGE(0x580000, 0x580001) AM_DEVWRITE( "toybox", kaneko_toybox_device, mcu_com0_w)
	AM_RANGE(0x600000, 0x600001) AM_DEVWRITE( "toybox", kaneko_toybox_device, mcu_com1_w)
	AM_RANGE(0x680000, 0x680001) AM_DEVWRITE( "toybox", kaneko_toybox_device, mcu_com2_w)
	AM_RANGE(0x700000, 0x700001) AM_DEVWRITE( "toybox", kaneko_toybox_device, mcu_com3_w)
	AM_RANGE(0x780000, 0x780001) AM_DEVREAD( "toybox", kaneko_toybox_device, mcu_status_r)
	
	AM_RANGE(0x800000, 0x9fffff) AM_DEVICE( "grap2_0", kaneko_grap2_device, grap2_map)
	AM_RANGE(0xa00000, 0xbfffff) AM_DEVICE( "grap2_1", kaneko_grap2_device, grap2_map)
	AM_RANGE(0xc00000, 0xdfffff) AM_DEVICE( "grap2_2", kaneko_grap2_device, grap2_map)

	// ?? priority / alpha buffer?
	AM_RANGE(0xe00000, 0xe7ffff) AM_RAM AM_SHARE("priority_buffer") // area [J] - A area ? odd bytes only, initialized 00..ff,00..ff,..., then cleared
	AM_RANGE(0xe80000, 0xe80001) AM_WRITE(galpani3_priority_buffer_scrollx_w) // scroll?
	AM_RANGE(0xe80002, 0xe80003) AM_WRITE(galpani3_priority_buffer_scrolly_w) // scroll?


	AM_RANGE(0xf00000, 0xf00001) AM_NOP // ? written once (2nd opcode, $1.b)
	AM_RANGE(0xf00010, 0xf00011) AM_READ_PORT("P1")
	AM_RANGE(0xf00012, 0xf00013) AM_READ_PORT("P2")
	AM_RANGE(0xf00014, 0xf00015) AM_READ_PORT("COIN")
	AM_RANGE(0xf00016, 0xf00017) AM_NOP // ? read, but overwritten
	AM_RANGE(0xf00020, 0xf00023) AM_DEVWRITE8("ymz", ymz280b_device, write, 0x00ff)     // sound
	AM_RANGE(0xf00040, 0xf00041) AM_DEVREADWRITE("watchdog", watchdog_timer_device, reset16_r, reset16_w)
	AM_RANGE(0xf00050, 0xf00051) AM_NOP // ? written once (3rd opcode, $30.b)
ADDRESS_MAP_END


MACHINE_CONFIG_START(galpani3_state::galpani3)
	MCFG_CPU_ADD("maincpu", M68000, XTAL(28'636'363)/2) // Confirmed from PCB
	MCFG_CPU_PROGRAM_MAP(galpani3_map)
	MCFG_TIMER_DRIVER_ADD_SCANLINE("scantimer", galpani3_state, galpani3_vblank, "screen", 0, 1)

	MCFG_SCREEN_ADD("screen", RASTER)
	MCFG_SCREEN_REFRESH_RATE(60)
	MCFG_SCREEN_VBLANK_TIME(ATTOSECONDS_IN_USEC(0))
	MCFG_SCREEN_SIZE(64*8, 64*8)
	MCFG_SCREEN_VISIBLE_AREA(0*8, 40*8-1, 0*8, 30*8-1)
	//MCFG_SCREEN_VISIBLE_AREA(0*8, 64*8-1, 0*8, 64*8-1)
	MCFG_SCREEN_UPDATE_DRIVER(galpani3_state, screen_update_galpani3)

	MCFG_EEPROM_SERIAL_93C46_ADD("eeprom")

	MCFG_WATCHDOG_ADD("watchdog")

	MCFG_DEVICE_ADD("toybox", KANEKO_TOYBOX, 0)

	MCFG_PALETTE_ADD("palette", 0x4000)
	MCFG_PALETTE_FORMAT(xGGGGGRRRRRBBBBB)

	MCFG_DEVICE_ADD("spritegen", SKNS_SPRITE, 0)

	MCFG_DEVICE_ADD("grap2_0", KANEKO_GRAP2, 0)
	MCFG_DEVICE_ROM("rlebg")

	MCFG_DEVICE_ADD("grap2_1", KANEKO_GRAP2, 0)
	MCFG_DEVICE_ROM("rlebg")

	MCFG_DEVICE_ADD("grap2_2", KANEKO_GRAP2, 0)
	MCFG_DEVICE_ROM("rlebg")

	/* sound hardware */
	MCFG_SPEAKER_STANDARD_MONO("mono")

	MCFG_SOUND_ADD("ymz", YMZ280B, XTAL(33'333'000) / 2)  // Confirmed from PCB
	MCFG_SOUND_ROUTE(0, "mono", 1.0)
	MCFG_SOUND_ROUTE(1, "mono", 1.0)
MACHINE_CONFIG_END


ROM_START( galpani3 ) /* All game text in English */
	ROM_REGION( 0x180000, "maincpu", 0 ) /* 68000 Code */
	ROM_LOAD16_BYTE( "g3p0e0.u71",  0x000000, 0x080000, CRC(fa681118) SHA1(982b568a77ed620ba5708fec4c186d329d48cb48) )
	ROM_LOAD16_BYTE( "g3p1e0.u102", 0x000001, 0x080000, CRC(f1150f1b) SHA1(a6fb719937927a9a39c7a4888017c63c47c2dd6c) )

	ROM_REGION( 0x200000, "spritegen", 0 ) /* Sprites - RLE encoded */
	ROM_LOAD( "gp320000.1", 0x000000, 0x200000, CRC(a0112827) SHA1(0a6c78d71b75a1d78215aab3104176aa1769b14f) )

	ROM_REGION( 0x1000000, "rlebg", 0 ) /* Backgrounds - RLE encoded */
	ROM_LOAD( "gp340000.123", 0x000000, 0x200000, CRC(a58a26b1) SHA1(832d70cce1b4f04fa50fc221962ff6cc4287cb92) )        // 19950414GROMACap
	ROM_LOAD( "gp340100.122", 0x200000, 0x200000, CRC(746fe4a8) SHA1(a5126ae9e83d556277d31b166296a708c311a902) )        // 19950414GROMBCap
	ROM_LOAD( "gp340200.121", 0x400000, 0x200000, CRC(e9bc15c8) SHA1(2c6a10e768709d1937d9206970553f4101ce9016) )        // 19950414GROMCCap
	ROM_LOAD( "gp340300.120", 0x600000, 0x200000, CRC(59062eef) SHA1(936977c20d83540c1e0f65d429c7ebea201ef991) )        // 19950414GROMDCap
	ROM_LOAD16_BYTE( "g3g0j0.101", 0xe00000, 0x040000, CRC(fbb1e0dc) SHA1(14f6377afd93054aa5dc38af235ae12b932e847f) )   // 19950523GROMECap
	ROM_LOAD16_BYTE( "g3g1j0.100", 0xe00001, 0x040000, CRC(18edb5f0) SHA1(5e2ed0105b3e6037f6116494d3b186a368824171) )   //

	ROM_REGION( 0x300000, "ymz", 0 ) /* Samples */
	ROM_LOAD( "gp310100.40", 0x000000, 0x200000, CRC(6a0b1d12) SHA1(11fed80b96d07fddb27599743991c58c12c048e0) )
	ROM_LOAD( "gp310000.41", 0x200000, 0x100000, CRC(641062ef) SHA1(c8902fc46319eac94b3f95d18afa24bd895078d6) )

	ROM_REGION( 0x20000, "mcudata", 0 ) /* MCU Code? */
	ROM_LOAD16_WORD_SWAP( "g3d0x0.134", 0x000000, 0x020000, CRC(4ace10f9) SHA1(d19e4540d535ce10d23cb0844be03a3239b3402e) )
ROM_END

ROM_START( galpani3hk )
	ROM_REGION( 0x180000, "maincpu", 0 ) /* 68000 Code */
	ROM_LOAD16_BYTE( "gp3_hk.u71",  0x000000, 0x080000, CRC(b8fc7826) SHA1(9ce97f2bb6af6a3aa19d2a7d4c159e3c33f43f63) )
	ROM_LOAD16_BYTE( "gp3_hk.u102", 0x000001, 0x080000, CRC(658f5fe8) SHA1(09c52d7676ccf31a7696596279cb07564ae018b3) )

	ROM_REGION( 0x200000, "spritegen", 0 ) /* Sprites - RLE encoded */
	ROM_LOAD( "gp320000.1", 0x000000, 0x200000, CRC(a0112827) SHA1(0a6c78d71b75a1d78215aab3104176aa1769b14f) )

	ROM_REGION( 0x1000000, "rlebg", 0 ) /* Backgrounds - RLE encoded */
	ROM_LOAD( "gp340000.123", 0x000000, 0x200000, CRC(a58a26b1) SHA1(832d70cce1b4f04fa50fc221962ff6cc4287cb92) )        // 19950414GROMACap
	ROM_LOAD( "gp340100.122", 0x200000, 0x200000, CRC(746fe4a8) SHA1(a5126ae9e83d556277d31b166296a708c311a902) )        // 19950414GROMBCap
	ROM_LOAD( "gp340200.121", 0x400000, 0x200000, CRC(e9bc15c8) SHA1(2c6a10e768709d1937d9206970553f4101ce9016) )        // 19950414GROMCCap
	ROM_LOAD( "gp340300.120", 0x600000, 0x200000, CRC(59062eef) SHA1(936977c20d83540c1e0f65d429c7ebea201ef991) )        // 19950414GROMDCap
	ROM_LOAD16_BYTE( "g3g0h0.101", 0xe00000, 0x040000, CRC(dca3109a) SHA1(d7741e992ffc9f8f57ce6770bf4bcb8d0858d72b) )   // 19950523GROMECap
	ROM_LOAD16_BYTE( "g3g1h0.100", 0xe00001, 0x040000, CRC(2ebe6ed0) SHA1(72d487c7f6339d7a39b04e95e76d0c4f3e432240) )   //

	ROM_REGION( 0x300000, "ymz", 0 ) /* Samples */
	ROM_LOAD( "gp310100.40", 0x000000, 0x200000, CRC(6a0b1d12) SHA1(11fed80b96d07fddb27599743991c58c12c048e0) )
	ROM_LOAD( "gp310000.41", 0x200000, 0x100000, CRC(641062ef) SHA1(c8902fc46319eac94b3f95d18afa24bd895078d6) )

	ROM_REGION( 0x20000, "mcudata", 0 ) /* MCU Code? */
	ROM_LOAD16_WORD_SWAP( "g3d0x0.134", 0x000000, 0x020000, CRC(4ace10f9) SHA1(d19e4540d535ce10d23cb0844be03a3239b3402e) )
ROM_END

ROM_START( galpani3j ) /* Some game text in Japanese, but no "For use in Japan" type region notice */
	ROM_REGION( 0x180000, "maincpu", 0 ) /* 68000 Code */
	ROM_LOAD16_BYTE( "g3p0j1.71",  0x000000, 0x080000, CRC(52893326) SHA1(78fdbf3436a4ba754d7608fedbbede5c719a4505) )
	ROM_LOAD16_BYTE( "g3p1j1.102", 0x000001, 0x080000, CRC(05f935b4) SHA1(81e78875585bcdadad1c302614b2708e60563662) )

	ROM_REGION( 0x200000, "spritegen", 0 ) /* Sprites - RLE encoded */
	ROM_LOAD( "gp320000.1", 0x000000, 0x200000, CRC(a0112827) SHA1(0a6c78d71b75a1d78215aab3104176aa1769b14f) )

	ROM_REGION( 0x1000000, "rlebg", 0 ) /* Backgrounds - RLE encoded */
	ROM_LOAD( "gp340000.123", 0x000000, 0x200000, CRC(a58a26b1) SHA1(832d70cce1b4f04fa50fc221962ff6cc4287cb92) )        // 19950414GROMACap
	ROM_LOAD( "gp340100.122", 0x200000, 0x200000, CRC(746fe4a8) SHA1(a5126ae9e83d556277d31b166296a708c311a902) )        // 19950414GROMBCap
	ROM_LOAD( "gp340200.121", 0x400000, 0x200000, CRC(e9bc15c8) SHA1(2c6a10e768709d1937d9206970553f4101ce9016) )        // 19950414GROMCCap
	ROM_LOAD( "gp340300.120", 0x600000, 0x200000, CRC(59062eef) SHA1(936977c20d83540c1e0f65d429c7ebea201ef991) )        // 19950414GROMDCap
	ROM_LOAD16_BYTE( "g3g0j0.101", 0xe00000, 0x040000, CRC(fbb1e0dc) SHA1(14f6377afd93054aa5dc38af235ae12b932e847f) )   // 19950523GROMECap
	ROM_LOAD16_BYTE( "g3g1j0.100", 0xe00001, 0x040000, CRC(18edb5f0) SHA1(5e2ed0105b3e6037f6116494d3b186a368824171) )   //

	ROM_REGION( 0x300000, "ymz", 0 ) /* Samples */
	ROM_LOAD( "gp310100.40", 0x000000, 0x200000, CRC(6a0b1d12) SHA1(11fed80b96d07fddb27599743991c58c12c048e0) )
	ROM_LOAD( "gp310000.41", 0x200000, 0x100000, CRC(641062ef) SHA1(c8902fc46319eac94b3f95d18afa24bd895078d6) )

	ROM_REGION( 0x20000, "mcudata", 0 ) /* MCU Code? */
	ROM_LOAD16_WORD_SWAP( "g3d0x0.134", 0x000000, 0x020000, CRC(4ace10f9) SHA1(d19e4540d535ce10d23cb0844be03a3239b3402e) )
ROM_END

ROM_START( galpani3k ) /* Some game text in Korean, but no "For use in Korea" type region notice */
	ROM_REGION( 0x180000, "maincpu", 0 ) /* 68000 Code */
	ROM_LOAD16_BYTE( "g3p0k0.71",  0x000000, 0x080000, CRC(98147760) SHA1(6db614e1af4e163488ab9675d96db829f45cec22) )
	ROM_LOAD16_BYTE( "g3p1k0.102", 0x000001, 0x080000, CRC(27416b22) SHA1(dbb3ec78cf70fd9a56e4f51c1c2b65feabc14190) )

	ROM_REGION( 0x200000, "spritegen", 0 ) /* Sprites - RLE encoded */
	ROM_LOAD( "gp320000.1", 0x000000, 0x200000, CRC(a0112827) SHA1(0a6c78d71b75a1d78215aab3104176aa1769b14f) )

	ROM_REGION( 0x1000000, "rlebg", 0 ) /* Backgrounds - RLE encoded */
	ROM_LOAD( "gp340000.123", 0x000000, 0x200000, CRC(a58a26b1) SHA1(832d70cce1b4f04fa50fc221962ff6cc4287cb92) )        // 19950414GROMACap
	ROM_LOAD( "gp340100.122", 0x200000, 0x200000, CRC(746fe4a8) SHA1(a5126ae9e83d556277d31b166296a708c311a902) )        // 19950414GROMBCap
	ROM_LOAD( "gp340200.121", 0x400000, 0x200000, CRC(e9bc15c8) SHA1(2c6a10e768709d1937d9206970553f4101ce9016) )        // 19950414GROMCCap
	ROM_LOAD( "gp340300.120", 0x600000, 0x200000, CRC(59062eef) SHA1(936977c20d83540c1e0f65d429c7ebea201ef991) )        // 19950414GROMDCap
	ROM_LOAD16_BYTE( "g3g0k0.101", 0xe00000, 0x080000, CRC(23d895b0) SHA1(621cc1500e26c3fe4410eefadd325891e7806f85) )   // 19950523GROMECap
	ROM_LOAD16_BYTE( "g3g1k0.100", 0xe00001, 0x080000, CRC(9b1eac6d) SHA1(1393d42a7ad70af90fa0f48fb8da7e2f9085f98f) )   //

	ROM_REGION( 0x300000, "ymz", 0 ) /* Samples */
	ROM_LOAD( "gp310100.40", 0x000000, 0x200000, CRC(6a0b1d12) SHA1(11fed80b96d07fddb27599743991c58c12c048e0) )
	ROM_LOAD( "gp310000.41", 0x200000, 0x100000, CRC(641062ef) SHA1(c8902fc46319eac94b3f95d18afa24bd895078d6) )

	ROM_REGION( 0x20000, "mcudata", 0 ) /* MCU Code? */
	ROM_LOAD16_WORD_SWAP( "g3d0x0.134", 0x000000, 0x020000, CRC(4ace10f9) SHA1(d19e4540d535ce10d23cb0844be03a3239b3402e) )
ROM_END


GAME( 1995, galpani3,  0,        galpani3, galpani3, galpani3_state, 0, ROT90, "Kaneko", "Gals Panic 3 (Euro)",      MACHINE_IMPERFECT_GRAPHICS | MACHINE_NO_COCKTAIL | MACHINE_SUPPORTS_SAVE )
GAME( 1995, galpani3j, galpani3, galpani3, galpani3, galpani3_state, 0, ROT90, "Kaneko", "Gals Panic 3 (Japan)",     MACHINE_IMPERFECT_GRAPHICS | MACHINE_NO_COCKTAIL | MACHINE_SUPPORTS_SAVE )
GAME( 1995, galpani3k, galpani3, galpani3, galpani3, galpani3_state, 0, ROT90, "Kaneko", "Gals Panic 3 (Korea)",     MACHINE_IMPERFECT_GRAPHICS | MACHINE_NO_COCKTAIL | MACHINE_SUPPORTS_SAVE )
GAME( 1995, galpani3hk,galpani3, galpani3, galpani3, galpani3_state, 0, ROT90, "Kaneko", "Gals Panic 3 (Hong Kong)", MACHINE_IMPERFECT_GRAPHICS | MACHINE_NO_COCKTAIL | MACHINE_SUPPORTS_SAVE )<|MERGE_RESOLUTION|>--- conflicted
+++ resolved
@@ -148,9 +148,6 @@
 
 void galpani3_state::video_start()
 {
-	m_spriteram32 = std::make_unique<uint32_t[]>(0x4000/4);
-	m_spc_regs = std::make_unique<uint32_t[]>(0x40/4);
-
 	/* so we can use video/sknsspr.c */
 	m_spritegen->skns_sprite_kludge(0,0);
 	
@@ -163,7 +160,6 @@
 	save_pointer(NAME(m_spc_regs.get()), 0x40/4);
 }
 
-<<<<<<< HEAD
 #define FB_DRAW_PIXEL(_chip, _pixel)                                                              \
 	int alpha = 0xff;                                                                             \
 	uint32_t pal = m_grap2[_chip]->pen_r(_pixel);                                                 \
@@ -182,47 +178,6 @@
 		else                                                                                      \
 			dst[drawx] = alpha_blend_r32(dst[drawx], pal, alpha);                                 \
 	}
-=======
-
-
-int galpani3_state::gp3_is_alpha_pen(int pen)
-{
-	uint16_t dat = 0;
-
-	if (pen<0x4000)
-	{
-		dat = m_paletteram[pen];
-	}
-	else if (pen<0x4100)
-	{
-		dat = m_grap2[0]->m_framebuffer_palette[pen&0xff];
-	}
-	else if (pen<0x4200)
-	{
-		dat = m_grap2[1]->m_framebuffer_palette[pen&0xff];
-	}
-	else if (pen<0x4300)
-	{
-		dat = m_grap2[2]->m_framebuffer_palette[pen&0xff];
-	}
-	else if (pen<0x4301)
-	{
-		dat = m_grap2[0]->m_framebuffer_bgcol;
-	}
-	else if (pen<0x4302)
-	{
-		dat = m_grap2[1]->m_framebuffer_bgcol;
-	}
-	else if (pen<0x4303)
-	{
-		dat = m_grap2[2]->m_framebuffer_bgcol;
-	}
-
-	if (dat&0x8000) return 1;
-	else return 0;
-}
-
->>>>>>> f5f1d125
 
 uint32_t galpani3_state::screen_update_galpani3(screen_device &screen, bitmap_rgb32 &bitmap, const rectangle &cliprect)
 {
@@ -232,14 +187,7 @@
 	
 	m_sprite_bitmap.fill(0x0000, cliprect);
 
-<<<<<<< HEAD
-	m_spritegen->skns_draw_sprites(m_sprite_bitmap, cliprect, m_spriteram32.get(), 0x4000, memregion("gfx1")->base(), memregion ("gfx1")->bytes(), m_spc_regs.get() );
-=======
-	bitmap.fill(0x0000, cliprect);
-
-//  popmessage("%02x %02x", m_grap2[0]->m_framebuffer_bright2, m_grap2[1]->m_framebuffer_bright2);
-
->>>>>>> f5f1d125
+	m_spritegen->skns_draw_sprites(m_sprite_bitmap, cliprect, m_spriteram32.get(), 0x4000, m_spc_regs.get() );
 
 //  popmessage("%02x %02x", m_grap2[0]->m_framebuffer_bright2, m_grap2[1]->m_framebuffer_bright2);
 
@@ -247,10 +195,7 @@
 		int drawy, drawx;
 		for (drawy=cliprect.min_y;drawy<=cliprect.max_y;drawy++)
 		{
-<<<<<<< HEAD
 			uint16_t* sprline  = &m_sprite_bitmap.pix16(drawy);
-=======
->>>>>>> f5f1d125
 			uint16_t* srcline1 = m_grap2[0]->m_framebuffer.get() + ((drawy+m_grap2[0]->m_framebuffer_scrolly+11)&0x1ff) * 0x200;
 			uint16_t* srcline2 = m_grap2[1]->m_framebuffer.get() + ((drawy+m_grap2[1]->m_framebuffer_scrolly+11)&0x1ff) * 0x200;
 			uint16_t* srcline3 = m_grap2[2]->m_framebuffer.get() + ((drawy+m_grap2[2]->m_framebuffer_scrolly+11)&0x1ff) * 0x200;
@@ -261,10 +206,7 @@
 
 			for (drawx=cliprect.min_x;drawx<=cliprect.max_x;drawx++)
 			{
-<<<<<<< HEAD
 				int sproffs  = drawx & 0x3ff;
-=======
->>>>>>> f5f1d125
 				int srcoffs1 = (drawx+m_grap2[0]->m_framebuffer_scrollx+67)&0x1ff;
 				int srcoffs2 = (drawx+m_grap2[1]->m_framebuffer_scrollx+67)&0x1ff;
 				int srcoffs3 = (drawx+m_grap2[2]->m_framebuffer_scrollx+67)&0x1ff;
@@ -281,20 +223,11 @@
 				// this is all wrong
 				if (pridat==0x0f) // relates to the area you've drawn over
 				{
-<<<<<<< HEAD
 					if ((sprdat & 0xc000) == 0x0000)
-=======
-					if (dat1 && m_grap2[0]->m_framebuffer_enable)
->>>>>>> f5f1d125
-					{
-						dst[drawx] = paldata[sprdat & 0x3fff];
-					}
-<<<<<<< HEAD
+					{
+						dst[drawx] = paldata[sprdat & 0x3fff];
+					}
 					if (m_grap2[2]->m_framebuffer_enable)
-=======
-
-					if (dat2 && m_grap2[1]->m_framebuffer_enable)
->>>>>>> f5f1d125
 					{
 						FB_DRAW_PIXEL(2, dat3);
 					}
@@ -352,7 +285,6 @@
 					/* this isn't right, but the registers have something to do with
 					   alpha / mixing, and bit 0x8000 of the palette is DEFINITELY alpha
 					   enable -- see fading in intro */
-<<<<<<< HEAD
 					if ((sprdat & 0xc000) == 0x0000)
 					{
 						dst[drawx] = paldata[sprdat & 0x3fff];
@@ -366,65 +298,6 @@
 						dst[drawx] = paldata[sprdat & 0x3fff];
 					}
 					if (dat2 && m_grap2[1]->m_framebuffer_enable)
-=======
-					if (dat1 && m_grap2[0]->m_framebuffer_enable)
-					{
-						uint16_t pen = dat1+0x4000;
-						uint32_t pal = paldata[pen];
-
-						if (gp3_is_alpha_pen(pen))
-						{
-							int r,g,b;
-							r = (pal & 0x00ff0000)>>16;
-							g = (pal & 0x0000ff00)>>8;
-							b = (pal & 0x000000ff)>>0;
-
-							r = (r * m_grap2[0]->m_framebuffer_bright2) / 0xff;
-							g = (g * m_grap2[0]->m_framebuffer_bright2) / 0xff;
-							b = (b * m_grap2[0]->m_framebuffer_bright2) / 0xff;
-
-							pal = (r & 0x000000ff)<<16;
-							pal |=(g & 0x000000ff)<<8;
-							pal |=(b & 0x000000ff)<<0;
-
-							dst[0] = pal;
-						}
-						else
-						{
-							dst[0] = pal;
-						}
-					}
-
-					if (dat2 && m_grap2[1]->m_framebuffer_enable)
-					{
-						uint16_t pen = dat2+0x4100;
-						uint32_t pal = paldata[pen];
-
-						if (gp3_is_alpha_pen(pen))
-						{
-							int r,g,b;
-							r = (pal & 0x00ff0000)>>16;
-							g = (pal & 0x0000ff00)>>8;
-							b = (pal & 0x000000ff)>>0;
-
-							r = (r * m_grap2[1]->m_framebuffer_bright2) / 0xff;
-							g = (g * m_grap2[1]->m_framebuffer_bright2) / 0xff;
-							b = (b * m_grap2[1]->m_framebuffer_bright2) / 0xff;
-
-							pal = (r & 0x000000ff)<<16;
-							pal |=(g & 0x000000ff)<<8;
-							pal |=(b & 0x000000ff)<<0;
-
-							dst[0] |= pal;
-						}
-						else
-						{
-							dst[0] = pal;
-						}
-					}
-
-					if (dat3 && m_grap2[2]->m_framebuffer_enable)
->>>>>>> f5f1d125
 					{
 						FB_DRAW_PIXEL(1, dat2);
 					}
@@ -468,35 +341,6 @@
 			}
 		}
 	}
-<<<<<<< HEAD
-=======
-
-
-	m_sprite_bitmap.fill(0x0000, cliprect);
-
-	m_spritegen->skns_draw_sprites(m_sprite_bitmap, cliprect, m_spriteram32.get(), 0x4000, m_spc_regs.get() );
-
-	// ignoring priority bits for now..
-	for (y=0;y<240;y++)
-	{
-		src1 = &m_sprite_bitmap.pix16(y);
-		dst =  &bitmap.pix32(y);
-
-		for (x=0;x<320;x++)
-		{
-			pixdata1 = src1[x];
-
-			if (pixdata1 & 0x3fff)
-			{
-				dst[x] = paldata[(pixdata1 & 0x3fff)];
-			}
-		}
-	}
-
-
-
-
->>>>>>> f5f1d125
 	return 0;
 }
 
