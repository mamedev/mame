--- conflicted
+++ resolved
@@ -265,11 +265,7 @@
 		b = (bit2 * intenmin) + (inten * (bit2 * (intenmax - intenmin)));
 
 
-<<<<<<< HEAD
-		palette.set_pen_color(i, MAKE_RGB(r, g, b));
-=======
-		palette_set_color(machine(), i, rgb_t(r, g, b));
->>>>>>> ca932a6d
+		palette.set_pen_color(i, rgb_t(r, g, b));
 	}
 }
 
