--- conflicted
+++ resolved
@@ -3420,13 +3420,8 @@
 	ROM_LOAD( "ryujin-07.2", 0x000000, 0x100000, CRC(34f50980) SHA1(432384bd283389bca17611602eb310726c9d78a4) )
 	ROM_LOAD( "ryujin-06.1", 0x100000, 0x100000, CRC(1b85ff34) SHA1(5ad259e6f7aa4a0c08975da73bf41400495f2e61) )
 
-<<<<<<< HEAD
 	ROM_REGION( 0x80000, "ymsnd:adpcma", 0 )   /* ADPCM samples */
-	ROM_LOAD( "ryujin08.11", 0x00000, 0x80000, CRC(480d040d) SHA1(50add2f304ef34f7f45f25a2a2cf0568d58259ad) )
-=======
-	ROM_REGION( 0x80000, "ymsnd", 0 )   /* ADPCM samples */
 	ROM_LOAD( "ryujin-08.11", 0x00000, 0x80000, CRC(480d040d) SHA1(50add2f304ef34f7f45f25a2a2cf0568d58259ad) )
->>>>>>> 427baac7
 ROM_END
 
 ROM_START( sbm )
