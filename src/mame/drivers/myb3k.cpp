--- conflicted
+++ resolved
@@ -293,27 +293,12 @@
 		  //uint32_t pdat;
 			switch (m_vmode)
 			{
-<<<<<<< HEAD
-			case 1:
-				rowstart = (((x_pos + ma) * 32 + ra) & 0x7fff) + page;
-
-				// Crude fix of 36CH mode
-				if ((ioport("DSW1")->read() & 0x0c) == 0 && ra > 7)
-				{ // text mode only, 36x25 char, 8 color, discarding raster rows with what appears to be garbish
-				  // needs to be implemented LLE to verify the function of that data, possibly related to Kanji support
-					pdat = 0x00; // This gets wrong when background color is not black
-				}
-				else
-				{ // 320x200, 40x25 char, 8 color
-					pdat  = ((m_vram[rowstart +  0]  & 0xff) << 16); // Green 8 bits
-=======
 			case 0:
 				// Color connector doing 320x200, 40x25 characters, 8 grey tones
 				if ((ioport("MONITOR")->read() & 1) == 0)
 				{
 					uint32_t rowstart = (((x_pos + ma) * 32 + ra) & 0x7fff) + page;
 					uint32_t pdat  = ((m_vram[rowstart +  0]  & 0xff) << 16); // Green 8 bits
->>>>>>> cb2ecf1a
 					pdat |= ((m_vram[rowstart +  8]  & 0xf0) << 8);  // Red upper 4 bits
 					pdat |= ((m_vram[rowstart +  8]  & 0x0f) <<  4); // Blue upper 4 bits
 					pdat |= ((m_vram[rowstart +  24] & 0xf0) <<  4); // Red lower 4 bits
@@ -333,12 +318,7 @@
 						bitmap.pix32(y, ( x_pos * 8) + pxl) = rgb_t(m_mpal[pind & 0x07].g(),m_mpal[pind & 0x07].g(),m_mpal[pind & 0x07].g());
 					}
 				}
-<<<<<<< HEAD
-
-				if (pdat != 0)
-=======
 				else // Monochrome connector doing 640x200, 80x25, b&w
->>>>>>> cb2ecf1a
 				{
 					uint32_t rowstart = (((x_pos + ma * 2) * 16 + ra) & 0x7fff) + page;
 					uint16_t pdat = m_vram[rowstart];
