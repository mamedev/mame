/*
Sega GP World hardware
Driver by Andrew Gardner with help from Daphne Source.

Notes:
    - GP World is a rare game that came in a huge cabinet with two monitors, side by side.
      The image from the laserdisc was stretched to an 8x3 aspect and graphics were overlayed
      on top.
    - The hardware is similar to Astron Belt but somewhat more powerful.


ToDo:
    - Hook up start lamp to mame lamp system
    - Do the gear shifter right
    - What's up with the pedals being tied together?
    - Daphne says this game is dual monitor.  Is it?
    - Finish sprite drawing - looks awfully similar to system1 and suprloco.
    - Palette!
    - Still some undocumented reads and writes - likely dealing with I/O.
    - Convert to tilemaps.

Dumping Notes:
    GP World by Sega - Dumped by Matteo Marioni on Dec, 21 2001

    834-5515-01
    GP WORLD P.
    SEGA No. 123743

    Chip            Label
    82S123          PR6146, PR6147
    27128           EPR-6162A (the "A" letter is handwritten), EPR-6163, EPR-6164, EPR-6157, EPR-6155, EPR-6153
                        EPR-6151, EPR-6149, EPR-6158, EPR-6156, EPR-6154, EPR-6152, EPR-6150
    2732            EPR-6148
    82S129          PR-5501 (located on video overlay pcb)

    (not dumped)
    DMPAL16R6JC     315-5072.ic9, 315-5071.ic10
    DMPAL12H6JC     315-5070.ic97
*/


#include "emu.h"
#include "cpu/z80/z80.h"
#include "machine/ldv1000.h"


class gpworld_state : public driver_device
{
public:
	enum
	{
		TIMER_IRQ_STOP
	};

	gpworld_state(const machine_config &mconfig, device_type type, const char *tag)
		: driver_device(mconfig, type, tag),
			m_laserdisc(*this, "laserdisc") ,
		m_sprite_ram(*this, "sprite_ram"),
		m_palette_ram(*this, "palette_ram"),
		m_tile_ram(*this, "tile_ram"),
		m_maincpu(*this, "maincpu"),
		m_gfxdecode(*this, "gfxdecode") { }

	UINT8 m_nmi_enable;
	UINT8 m_start_lamp;
	UINT8 m_ldp_read_latch;
	UINT8 m_ldp_write_latch;
	UINT8 m_brake_gas;
	required_device<pioneer_ldv1000_device> m_laserdisc;
	required_shared_ptr<UINT8> m_sprite_ram;
	required_shared_ptr<UINT8> m_palette_ram;
	required_shared_ptr<UINT8> m_tile_ram;
	DECLARE_READ8_MEMBER(ldp_read);
	DECLARE_READ8_MEMBER(pedal_in);
	DECLARE_WRITE8_MEMBER(ldp_write);
	DECLARE_WRITE8_MEMBER(misc_io_write);
	DECLARE_WRITE8_MEMBER(brake_gas_write);
	DECLARE_WRITE8_MEMBER(palette_write);
	DECLARE_DRIVER_INIT(gpworld);
	virtual void machine_start();
	UINT32 screen_update_gpworld(screen_device &screen, bitmap_rgb32 &bitmap, const rectangle &cliprect);
	INTERRUPT_GEN_MEMBER(vblank_callback_gpworld);
	void gpworld_draw_tiles(bitmap_rgb32 &bitmap,const rectangle &cliprect);
	inline void draw_pixel(bitmap_rgb32 &bitmap,const rectangle &cliprect,int x,int y,int color,int flip);
	void gpworld_draw_sprites(bitmap_rgb32 &bitmap, const rectangle &cliprect);
	required_device<cpu_device> m_maincpu;
	required_device<gfxdecode_device> m_gfxdecode;

protected:
	virtual void device_timer(emu_timer &timer, device_timer_id id, int param, void *ptr);
};


/* Assumed to be the same as segald hardware */
#define GUESSED_CLOCK (5000000)





/* VIDEO GOODS */
void gpworld_state::gpworld_draw_tiles(bitmap_rgb32 &bitmap,const rectangle &cliprect)
{
	UINT8 characterX, characterY;

	/* Temporarily set to 64 wide to accommodate two screens */
	for (characterX = 0; characterX < 64; characterX++)
	{
		for (characterY = 0; characterY < 32; characterY++)
		{
			int current_screen_character = (characterY*64) + characterX;

			 m_gfxdecode->gfx(0)->transpen(bitmap,cliprect, m_tile_ram[current_screen_character],
					characterY, 0, 0, characterX*8, characterY*8, 0);
		}
	}
}

void gpworld_state::draw_pixel(bitmap_rgb32 &bitmap,const rectangle &cliprect,int x,int y,int color,int flip)
{
	if (flip)
	{
		x = bitmap.width() - x - 1;
		y = bitmap.height() - y - 1;
	}

	if (cliprect.contains(x, y))
		bitmap.pix32(y, x) = m_palette->pen(color);
}

void gpworld_state::gpworld_draw_sprites(bitmap_rgb32 &bitmap, const rectangle &cliprect)
{
	const int SPR_Y_TOP     = 0;
	const int SPR_Y_BOTTOM  = 1;
	const int SPR_X_LO      = 2;
	const int SPR_X_HI      = 3;
	const int SPR_SKIP_LO   = 4;
	const int SPR_SKIP_HI   = 5;
	const int SPR_GFXOFS_LO = 6;
	const int SPR_GFXOFS_HI = 7;
	int flip = flip_screen();

	int i;

	UINT8 *GFX = memregion("gfx2")->base();

	/* Heisted from Daphne which heisted it from MAME */
	for (i = 0; i < 0x800; i += 8)
	{
		UINT8 *spr_reg = m_sprite_ram + i;

		if (spr_reg[SPR_Y_BOTTOM] && spr_reg[SPR_X_LO] != 0xff)
		{
			int row;

			int src  = spr_reg[SPR_GFXOFS_LO] + (spr_reg[SPR_GFXOFS_HI] << 8);
			int skip = spr_reg[SPR_SKIP_LO] + (spr_reg[SPR_SKIP_HI] << 8);

			int height = spr_reg[SPR_Y_BOTTOM] - spr_reg[SPR_Y_TOP];
			int sy = spr_reg[SPR_Y_TOP] + 1;
			int sx = spr_reg[SPR_X_LO] + ((spr_reg[SPR_X_HI] & 0x01) << 8) ;

			int sprite_color = (spr_reg[SPR_X_HI] >> 4) & 0x0f;
			int sprite_bank  = (spr_reg[SPR_X_HI] >> 1) & 0x07;

/*
            logerror("%x - %x = %x\n", spr_reg[SPR_Y_BOTTOM], spr_reg[SPR_Y_TOP], height);
            logerror("Draw Sprite #%x with src %x, skip %x, height %x, y %x, x %x\n", i/8, src, skip, height, sy, sx);

            logerror("%02x %02x %02x %02x %02x %02x %02x %02x\n", spr_reg[SPR_Y_TOP], spr_reg[SPR_Y_BOTTOM], spr_reg[SPR_X_LO], spr_reg[SPR_X_HI],
                                                                  spr_reg[SPR_SKIP_LO], spr_reg[SPR_SKIP_HI], spr_reg[SPR_GFXOFS_LO], spr_reg[SPR_GFXOFS_HI]);
            draw_pixel(bitmap,cliprect,sx,sy,0xffffffff,flip);
*/

			for (row = 0; row < height; row++)
			{
				int x, y;
				int src2;

				src = src2 = src + skip;

				x = sx;
				y = sy+row;

				while (1)
				{
					int data_lo, data_high;
					UINT8 pixel1, pixel2, pixel3, pixel4;

					data_lo   = GFX[(src2 & 0x7fff) | (sprite_bank << 16)];
					data_high = GFX[(src2 & 0x7fff) | 0x8000 | (sprite_bank << 16)];

					pixel1 = data_high >> 0x04;
					pixel2 = data_high & 0x0f;
					pixel3 = data_lo >> 0x04;
					pixel4 = data_lo & 0x0f;

					/* we'll see if this is still applicable */
					if (src & 0x8000)
					{
						UINT8 temp_pixel;
						temp_pixel = pixel1;
						pixel1 = pixel4;
						pixel4 = temp_pixel;

						temp_pixel = pixel2;
						pixel2 = pixel3;
						pixel3 = temp_pixel;

						src2--;
					}
					else
					{
						src2++;
					}

					/* Daphne says "don't draw the pixel if it's black". */
					draw_pixel(bitmap,cliprect,x+0,y,palette_get_color(machine(), pixel1 + (sprite_color*0x10 + 0x200)),flip);
					draw_pixel(bitmap,cliprect,x+1,y,palette_get_color(machine(), pixel2 + (sprite_color*0x10 + 0x200)),flip);
					draw_pixel(bitmap,cliprect,x+2,y,palette_get_color(machine(), pixel3 + (sprite_color*0x10 + 0x200)),flip);
					draw_pixel(bitmap,cliprect,x+3,y,palette_get_color(machine(), pixel4 + (sprite_color*0x10 + 0x200)),flip);

					x += 4;

					/* stop drawing when the sprite data is 0xf */
					if (((data_lo & 0x0f) == 0x0f) && (!(src & 0x8000)))
					{
						break;
					}
					else if ((src & 0x8000) && ((data_high & 0xf0) == 0xf0))
					{
						break;
					}
				}
			}
		}
	}
}


UINT32 gpworld_state::screen_update_gpworld(screen_device &screen, bitmap_rgb32 &bitmap, const rectangle &cliprect)
{
	bitmap.fill(0, cliprect);

	gpworld_draw_tiles(bitmap, cliprect);
	gpworld_draw_sprites(bitmap, cliprect);

	return 0;
}


void gpworld_state::machine_start()
{
}


/* MEMORY HANDLERS */
/* READS */
READ8_MEMBER(gpworld_state::ldp_read)
{
	return m_ldp_read_latch;
}

READ8_MEMBER(gpworld_state::pedal_in)
{
	if (m_brake_gas)
		return  ioport("INACCEL")->read();

	return  ioport("INBRAKE")->read();

}

/* WRITES */
WRITE8_MEMBER(gpworld_state::ldp_write)
{
	m_ldp_write_latch = data;
}

WRITE8_MEMBER(gpworld_state::misc_io_write)
{
	m_start_lamp = (data & 0x04) >> 1;
	m_nmi_enable = (data & 0x40) >> 6;
	/*  dunno      = (data & 0x80) >> 7; */ //coin counter???

	logerror("NMI : %x (0x%x)\n", m_nmi_enable, data);
}

WRITE8_MEMBER(gpworld_state::brake_gas_write)
{
	m_brake_gas = data & 0x01;
}

WRITE8_MEMBER(gpworld_state::palette_write)
{
	/* This is all just a (bad) guess */
	int pal_index, r, g, b, a;

	m_palette_ram[offset] = data;

	/* "Round down" to the nearest palette entry */
	pal_index = offset & 0xffe;

	g = (m_palette_ram[pal_index]   & 0xf0) << 0;
	b = (m_palette_ram[pal_index]   & 0x0f) << 4;
	r = (m_palette_ram[pal_index+1] & 0x0f) << 4;
	a = (m_palette_ram[pal_index+1] & 0x80) ? 0 : 255;  /* guess */

	/* logerror("PAL WRITE index : %x  rgb : %d %d %d (real %x) at %x\n", pal_index, r,g,b, data, offset); */

<<<<<<< HEAD
	m_palette->set_pen_color((pal_index & 0xffe) >> 1, MAKE_ARGB(a, r, g, b));
=======
	palette_set_color(machine(), (pal_index & 0xffe) >> 1, rgb_t(a, r, g, b));
>>>>>>> ca932a6d
}

/* PROGRAM MAP */
static ADDRESS_MAP_START( mainmem, AS_PROGRAM, 8, gpworld_state )
	AM_RANGE(0x0000,0xbfff) AM_ROM
	AM_RANGE(0xc000,0xc7ff) AM_RAM AM_SHARE("sprite_ram")
	AM_RANGE(0xc800,0xcfff) AM_RAM_WRITE(palette_write) AM_SHARE("palette_ram") /* The memory test reads at 0xc800 */
	AM_RANGE(0xd000,0xd7ff) AM_RAM AM_SHARE("tile_ram")
	AM_RANGE(0xd800,0xd800) AM_READWRITE(ldp_read,ldp_write)
/*  AM_RANGE(0xd801,0xd801) AM_READ(???) */
	AM_RANGE(0xda00,0xda00) AM_READ_PORT("INWHEEL") //8255 here....
/*  AM_RANGE(0xda01,0xda01) AM_WRITE(???) */                 /* These inputs are interesting - there are writes and reads all over these addr's */
	AM_RANGE(0xda02,0xda02) AM_WRITE(brake_gas_write)               /*bit 0 select gas/brake input */
	AM_RANGE(0xda20,0xda20) AM_READ(pedal_in)

	AM_RANGE(0xe000,0xffff) AM_RAM                              /* Potentially not all work RAM? */
ADDRESS_MAP_END


/* I/O MAP */
static ADDRESS_MAP_START( mainport, AS_IO, 8, gpworld_state )
	ADDRESS_MAP_GLOBAL_MASK(0xff)
	AM_RANGE(0x01,0x01) AM_WRITE(misc_io_write)
	AM_RANGE(0x80,0x80) AM_READ_PORT("IN0")
	AM_RANGE(0x81,0x81) AM_READ_PORT("IN1")
	AM_RANGE(0x82,0x82) AM_READ_PORT("DSW1")
	AM_RANGE(0x83,0x83) AM_READ_PORT("DSW2")
ADDRESS_MAP_END


/* PORTS */
static INPUT_PORTS_START( gpworld )
	PORT_START("IN0")
	PORT_BIT ( 0x01, IP_ACTIVE_LOW, IPT_UNKNOWN )
	PORT_BIT ( 0x02, IP_ACTIVE_LOW, IPT_UNKNOWN )
	PORT_BIT ( 0x04, IP_ACTIVE_LOW, IPT_UNKNOWN )
	PORT_BIT ( 0x08, IP_ACTIVE_LOW, IPT_UNKNOWN )
	PORT_BIT ( 0x10, IP_ACTIVE_LOW, IPT_OTHER ) PORT_NAME( "SHIFT" ) PORT_CODE( KEYCODE_Q )
	PORT_BIT ( 0x20, IP_ACTIVE_LOW, IPT_UNKNOWN )
	PORT_BIT ( 0x40, IP_ACTIVE_LOW, IPT_UNKNOWN )
	PORT_BIT ( 0x80, IP_ACTIVE_LOW, IPT_UNKNOWN )

	PORT_START("IN1")
	PORT_BIT ( 0x01, IP_ACTIVE_LOW, IPT_COIN1 )
	PORT_BIT ( 0x02, IP_ACTIVE_LOW, IPT_COIN2 )     /* maybe? it's not listed in the test screen. */
	PORT_BIT ( 0x04, IP_ACTIVE_LOW, IPT_SERVICE )
	PORT_BIT ( 0x08, IP_ACTIVE_LOW, IPT_SERVICE1 )
	PORT_BIT ( 0x10, IP_ACTIVE_LOW, IPT_START1 )
	PORT_BIT ( 0x20, IP_ACTIVE_LOW, IPT_UNKNOWN )
	PORT_BIT ( 0x40, IP_ACTIVE_LOW, IPT_UNKNOWN )
	PORT_BIT ( 0x80, IP_ACTIVE_LOW, IPT_UNKNOWN )

	PORT_START("INWHEEL")
	PORT_BIT ( 0x01, IP_ACTIVE_LOW, IPT_OTHER ) PORT_NAME( "SLIGHT RIGHT" ) PORT_CODE( KEYCODE_Y )
	PORT_BIT ( 0x02, IP_ACTIVE_LOW, IPT_OTHER ) PORT_NAME( "MEDIUM RIGHT" ) PORT_CODE( KEYCODE_U )
	PORT_BIT ( 0x04, IP_ACTIVE_LOW, IPT_OTHER ) PORT_NAME( "STRONG RIGHT" ) PORT_CODE( KEYCODE_I )
	PORT_BIT ( 0x08, IP_ACTIVE_LOW, IPT_OTHER ) PORT_NAME( "FIERCE RIGHT" ) PORT_CODE( KEYCODE_O )
	PORT_BIT ( 0x10, IP_ACTIVE_LOW, IPT_OTHER ) PORT_NAME( "SLIGHT LEFT" ) PORT_CODE( KEYCODE_T )
	PORT_BIT ( 0x20, IP_ACTIVE_LOW, IPT_OTHER ) PORT_NAME( "MEDIUM LEFT" ) PORT_CODE( KEYCODE_R )
	PORT_BIT ( 0x40, IP_ACTIVE_LOW, IPT_OTHER ) PORT_NAME( "STRONG LEFT" ) PORT_CODE( KEYCODE_E )
	PORT_BIT ( 0x80, IP_ACTIVE_LOW, IPT_OTHER ) PORT_NAME( "FIERCE LEFT" ) PORT_CODE( KEYCODE_W )

	PORT_START("INACCEL")
	PORT_BIT( 0xff, 0x00, IPT_PEDAL ) PORT_SENSITIVITY(30) PORT_KEYDELTA(10) PORT_PLAYER(1)

	PORT_START("INBRAKE")
	PORT_BIT( 0xff, 0x00, IPT_PEDAL2 ) PORT_SENSITIVITY(30) PORT_KEYDELTA(10) PORT_PLAYER(1)

	PORT_START("DSW1")
	PORT_DIPNAME( 0xf0, 0xf0, DEF_STR( Coin_A ) ) PORT_DIPLOCATION("SW1:1,2,3,4")
	PORT_DIPSETTING(    0x70, DEF_STR( 4C_1C ) )
	PORT_DIPSETTING(    0x80, DEF_STR( 3C_1C ) )
	PORT_DIPSETTING(    0x90, DEF_STR( 2C_1C ) )
	PORT_DIPSETTING(    0x40, DEF_STR( 4C_3C ) )
	PORT_DIPSETTING(    0x50, "6 Coins/4 Credits" )
	PORT_DIPSETTING(    0xf0, DEF_STR( 1C_1C ) )
	PORT_DIPSETTING(    0x00, "1 Coin/1 Credit (again)" )
	PORT_DIPSETTING(    0x30, "5 Coins/6 Credits" )
	PORT_DIPSETTING(    0x20, DEF_STR( 4C_5C ) )
	PORT_DIPSETTING(    0x10, DEF_STR( 2C_3C ) )
	PORT_DIPSETTING(    0x60, "2 Coins/3 Credits (again)" )
	PORT_DIPSETTING(    0xe0, DEF_STR( 1C_2C ) )
	PORT_DIPSETTING(    0xd0, DEF_STR( 1C_3C ) )
	PORT_DIPSETTING(    0xc0, DEF_STR( 1C_4C ) )
	PORT_DIPSETTING(    0xb0, DEF_STR( 1C_5C ) )
	PORT_DIPSETTING(    0xa0, DEF_STR( 1C_6C ) )
	PORT_DIPNAME( 0x0f, 0x0f, DEF_STR( Coin_B ) ) PORT_DIPLOCATION("SW1:5,6,7,8")
	PORT_DIPSETTING(    0x07, DEF_STR( 4C_1C ) )
	PORT_DIPSETTING(    0x08, DEF_STR( 3C_1C ) )
	PORT_DIPSETTING(    0x09, DEF_STR( 2C_1C ) )
	PORT_DIPSETTING(    0x04, DEF_STR( 4C_3C ) )
	PORT_DIPSETTING(    0x05, "6 Coins/4 Credits" )
	PORT_DIPSETTING(    0x0f, DEF_STR( 1C_1C ) )
	PORT_DIPSETTING(    0x00, "1 Coin/1 Credit (again)" )
	PORT_DIPSETTING(    0x03, "5 Coins/6 Credits" )
	PORT_DIPSETTING(    0x02, DEF_STR( 4C_5C ) )
	PORT_DIPSETTING(    0x01, DEF_STR( 2C_3C ) )
	PORT_DIPSETTING(    0x06, "2 Coins/3 Credits (again)" )
	PORT_DIPSETTING(    0x0e, DEF_STR( 1C_2C ) )
	PORT_DIPSETTING(    0x0d, DEF_STR( 1C_3C ) )
	PORT_DIPSETTING(    0x0c, DEF_STR( 1C_4C ) )
	PORT_DIPSETTING(    0x0b, DEF_STR( 1C_5C ) )
	PORT_DIPSETTING(    0x0a, DEF_STR( 1C_6C ) )

	PORT_START("DSW2")
	PORT_DIPNAME( 0x10, 0x00, DEF_STR( Demo_Sounds ) ) PORT_DIPLOCATION("SW2:1")
	PORT_DIPSETTING(    0x10, DEF_STR( Off ) )
	PORT_DIPSETTING(    0x00, DEF_STR( On ) )
	PORT_DIPNAME( 0x60, 0x60, DEF_STR( Difficulty ) ) PORT_DIPLOCATION("SW2:2,3")
	PORT_DIPSETTING(    0x40, DEF_STR( Easy ) )
	PORT_DIPSETTING(    0x60, DEF_STR( Medium ) )
	PORT_DIPSETTING(    0x20, DEF_STR( Hard ) )
	PORT_DIPSETTING(    0x00, DEF_STR( Hardest ) )
	PORT_DIPNAME( 0x80, 0x80, "Start Year #" ) PORT_DIPLOCATION("SW2:4")
	PORT_DIPSETTING(    0x80, "1984" )
	PORT_DIPSETTING(    0x00, "1985" )
	PORT_DIPNAME( 0x01, 0x01, "Steering Difficulty" ) PORT_DIPLOCATION("SW2:5")
	PORT_DIPSETTING(    0x01, DEF_STR( Medium ) )
	PORT_DIPSETTING(    0x00, DEF_STR( Hard ) )
	PORT_DIPNAME( 0x02, 0x02, "Rank to advance" ) PORT_DIPLOCATION("SW2:6")
	PORT_DIPSETTING(    0x02, "Fourth" )
	PORT_DIPSETTING(    0x00, "Third" )
	PORT_DIPNAME( 0x04, 0x04, DEF_STR( Unknown ) ) PORT_DIPLOCATION("SW2:7")
	PORT_DIPSETTING(    0x04, DEF_STR( Off ) )
	PORT_DIPSETTING(    0x00, DEF_STR( On ) )
	PORT_DIPNAME( 0x08, 0x08, DEF_STR( Unknown ) ) PORT_DIPLOCATION("SW2:8")
	PORT_DIPSETTING(    0x08, DEF_STR( Off ) )
	PORT_DIPSETTING(    0x00, DEF_STR( On ) )
INPUT_PORTS_END

void gpworld_state::device_timer(emu_timer &timer, device_timer_id id, int param, void *ptr)
{
	switch (id)
	{
	case TIMER_IRQ_STOP:
		m_maincpu->set_input_line(0, CLEAR_LINE);
		break;
	default:
		assert_always(FALSE, "Unknown id in gpworld_state::device_timer");
	}
}

INTERRUPT_GEN_MEMBER(gpworld_state::vblank_callback_gpworld)
{
	/* Do an NMI if the enabled bit is set */
	if (m_nmi_enable)
	{
		m_laserdisc->data_w(m_ldp_write_latch);
		m_ldp_read_latch = m_laserdisc->status_r();
		device.execute().set_input_line(INPUT_LINE_NMI, PULSE_LINE);
	}

	/* The time the IRQ line stays high is set just long enough to happen after the NMI - hacky? */
	device.execute().set_input_line(0, ASSERT_LINE);
	timer_set(attotime::from_usec(100), TIMER_IRQ_STOP);
}

static const gfx_layout gpworld_tile_layout =
{
	8,8,
	0x800/8,
	2,
	{ 0x800*8, 0 },
	{ 0,1,2,3,4,5,6,7 },
	{ 0*8, 1*8, 2*8, 3*8, 4*8, 5*8, 6*8, 7*8 },
	8*8
};

static GFXDECODE_START( gpworld )
	GFXDECODE_ENTRY("gfx1", 0, gpworld_tile_layout, 0x0, 0x100)
GFXDECODE_END

/* DRIVER */
static MACHINE_CONFIG_START( gpworld, gpworld_state )

	/* main cpu */
	MCFG_CPU_ADD("maincpu", Z80, GUESSED_CLOCK)
	MCFG_CPU_PROGRAM_MAP(mainmem)
	MCFG_CPU_IO_MAP(mainport)
	MCFG_CPU_VBLANK_INT_DRIVER("screen", gpworld_state,  vblank_callback_gpworld)


	MCFG_LASERDISC_LDV1000_ADD("laserdisc")
	MCFG_LASERDISC_OVERLAY_DRIVER(512, 256, gpworld_state, screen_update_gpworld)

	/* video hardware */
	MCFG_LASERDISC_SCREEN_ADD_NTSC("screen", "laserdisc")

	MCFG_GFXDECODE_ADD("gfxdecode",gpworld,"palette")
	MCFG_PALETTE_ADD("palette", 1024)

	/* sound hardware */
	MCFG_SPEAKER_STANDARD_STEREO("lspeaker", "rspeaker")

	MCFG_SOUND_MODIFY("laserdisc")
	MCFG_SOUND_ROUTE(0, "lspeaker", 1.0)
	MCFG_SOUND_ROUTE(1, "rspeaker", 1.0)
MACHINE_CONFIG_END


ROM_START( gpworld )
	ROM_REGION( 0xc000, "maincpu", 0 )
	ROM_LOAD( "epr6162a.ic51", 0x0000, 0x4000, CRC(70e42574) SHA1(2fa50c7a67a2efb6b2c313850ace40e42d18b0a8) )
	ROM_LOAD( "epr6163.ic67",  0x4000, 0x4000, CRC(49539e46) SHA1(7cfd5b6b356c3fa5439e6fe3ac2e6a097b722a2c) )
	ROM_LOAD( "epr6164.ic83",  0x8000, 0x4000, CRC(7f0e6853) SHA1(c255ac6e4b61faa8da9b5aa70f12c868b81acfe1) )

	/* Tiles */
	ROM_REGION( 0x1000, "gfx1", 0 )
	ROM_LOAD( "epr6148.ic18", 0x0000, 0x1000, CRC(a4b11cf5) SHA1(9697494335089b13071d773812eec373ef5b358c) )

	/* Sprites */
	ROM_REGION( 0x30000, "gfx2", 0 )
	ROM_LOAD( "epr6149.ic111", 0x00000, 0x4000, CRC(7e6c4797) SHA1(acf934e1f3f55a0d1cd1630f6a78f9954f1ec53f) )
	ROM_LOAD( "epr6151.ic110", 0x04000, 0x4000, CRC(26d72b96) SHA1(759ef85877edfc37f2a1a242bf1c9b0e8d5e9a88) )
	ROM_LOAD( "epr6150.ic128", 0x08000, 0x4000, CRC(6837e095) SHA1(b2ac8341fcf0037d186b0759227597643ca0336d) )
	ROM_LOAD( "epr6152.ic127", 0x0c000, 0x4000, CRC(86939fe2) SHA1(07527297262297562e052672976fd6f7124f5c7b) )
	ROM_LOAD( "epr6153.ic109", 0x10000, 0x4000, CRC(f52b7c1b) SHA1(326c6b46e85ab12b43ae2b6b7a49055fe5c31431) )
	ROM_LOAD( "epr6155.ic108", 0x14000, 0x4000, CRC(a020bd03) SHA1(13cd81dc2df185d9ec989e69261d275b46e44075) )
	ROM_LOAD( "epr6154.ic126", 0x18000, 0x4000, CRC(bbf5d7db) SHA1(3dc50fa0dfe285cc741d9d6b9bac4a0ff6e3877f) )
	ROM_LOAD( "epr6156.ic125", 0x1c000, 0x4000, CRC(2c03c64c) SHA1(fa31e49385e004b6fb81c8d54cc6b64dfe1358d2) )
	ROM_LOAD( "epr6157.ic107", 0x20000, 0x4000, CRC(cdd31036) SHA1(722d843a1c524b0a689ab73bb7367c4ca33fc983) )
	/*                 ic106 Unpopulated? */
	ROM_LOAD( "epr6158.ic124", 0x28000, 0x4000, CRC(d15ac707) SHA1(170e0a851c3e845330f776a53ca619d16d025dd7) )
	/*                 ic123 Unpopulated? */

	/* Misc PROMs */
	ROM_REGION( 0x0220, "proms", 0 )
	ROM_LOAD( "pr6146.ic2",  0x000, 0x020, CRC(d10801a0) SHA1(89e9ac0d9c9eee6efd5455a3416c436ceda8f632) )
	ROM_LOAD( "pr6147.ic28", 0x020, 0x100, CRC(b7173df9) SHA1(044beda43cb1793033021a08b3ee3441d5ffe6c3) )
	ROM_LOAD( "pr5501.ic14", 0x120, 0x100, CRC(1bdf71d4) SHA1(ac52e948cce6df4abb7543c08e2c6454efd63e79) )

	DISK_REGION( "laserdisc" )
	DISK_IMAGE_READONLY( "gpworld", 0, NO_DUMP )
ROM_END


DRIVER_INIT_MEMBER(gpworld_state,gpworld)
{
	m_nmi_enable = 0;
	m_start_lamp = 0;
	m_brake_gas = 0;
	m_ldp_write_latch = m_ldp_read_latch = 0;
}


/*    YEAR  NAME      PARENT   MACHINE  INPUT    INIT     MONITOR  COMPANY  FULLNAME    FLAGS) */
GAME( 1984, gpworld,  0,       gpworld, gpworld, gpworld_state, gpworld, ROT0,    "Sega",  "GP World",  GAME_NOT_WORKING|GAME_NO_SOUND)<|MERGE_RESOLUTION|>--- conflicted
+++ resolved
@@ -307,11 +307,7 @@
 
 	/* logerror("PAL WRITE index : %x  rgb : %d %d %d (real %x) at %x\n", pal_index, r,g,b, data, offset); */
 
-<<<<<<< HEAD
-	m_palette->set_pen_color((pal_index & 0xffe) >> 1, MAKE_ARGB(a, r, g, b));
-=======
-	palette_set_color(machine(), (pal_index & 0xffe) >> 1, rgb_t(a, r, g, b));
->>>>>>> ca932a6d
+	m_palette->set_pen_color((pal_index & 0xffe) >> 1, rgb_t(a, r, g, b));
 }
 
 /* PROGRAM MAP */
