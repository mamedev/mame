// license:BSD-3-Clause
// copyright-holders:David Haywood
/*
    (unSP 2.0 based System on a Chip)

    JAKKS call this GPAC800, other sources (including Pac-Man Connect and Play test mode) call it GPL16250

    die markings GCM394
     - Smart Fit Park
     - Spongebob Bikini Bottom 500
     - Mobigo2 (sunplus_unsp20soc_mobigo.cpp)

    some of the systems here might use newer dies but the video etc. appears the same.

    Compared to vii.cpp this is clearly newer, has extra opcodes, different internal map etc. also scaling and higher resolutions based on Spongebob

    note, these SoC types always have a 128Kwords internal ROM, which the JAKKS games appear to use for basic bootstrap purposes.

    GPAC800 / GCM394 (SpongeBob Bikini Bottom 500 Test Mode also calls this GPAC800, even if the mappings appear different to the NAND version below - different CS base, maybe just depends on boot mode?)
        Smart Fit Park
        SpongeBob SquarePants Bikini Bottom 500
        Spiderman - The Masked Menace 'Spider Sense' (pad type with Spiderman model)
        (Wireless Hunting? - maybe, register map looks the same even if it sets stack to 2fff not 6fff)

    GPAC800 (with NAND support)
        Wireless Air 60
        Golden Tee Golf
        Cars 2
        Toy Story Mania
        V.Baby
        Playskool Heroes Transformers Rescue Bots Beam Box

    GPAC500 (based on test modes, unknown hardware, might be GPAC800 but without the higher resolution support?)
        The Price is Right
        Bejeweled? (might be GPAC800)

    Notes
        smartfp: hold button Circle, Star and Home on startup for Test Menu

    these are all unsp 2.0 type, as they use the extended ocpodes


    NAND types:

    Toy Story Mania H27U518S2C dumped as HY27US08121A (512+16) x 32 x 4096
    Beam Box GPR27P512A dumped as HY27US08121A (512+16) x 32 x 4096
    Golden Tee GPR27P512A dumped as HY27US08121A (512+16) x 32 x 4096
    Cars 2 GPR27P512A dumped as HY27US08121A (512+16) x 32 x 4096

    V.Baby HY27UF081G2A (2048+64) x 64 x 1024



    Non-emulation bugs (happen on real hardware):
        paccon:  Pac-Man - Bottom set of Power Pills are squashed.
                 Galaga - Incorrect sprite used for left shot in 'Double Ship' mode

<<<<<<< HEAD
=======

    JAKKS Pacific Test modes:

    jak_hmhsm : uses the standard JAKKS code (on first screen - Hold Up, Hold A, Release Up, Down)
                the High School Musical part has its own test mode which tests a different part of the ROM, use the same code but after selecting the game from menu

>>>>>>> e8a0e046
*/

#include "emu.h"
#include "includes/sunplus_unsp20soc.h"


// device type definition
DEFINE_DEVICE_TYPE(FULL_MEMORY, full_memory_device, "full_memory", "SunPlus Full CS Memory Map")

full_memory_device::full_memory_device(const machine_config &mconfig, const char *tag, device_t *owner, u32 clock) :
	device_t(mconfig, FULL_MEMORY, tag, owner, clock),
	device_memory_interface(mconfig, *this),
	m_program(nullptr)
{
}

device_memory_interface::space_config_vector full_memory_device::memory_space_config() const
{
	return space_config_vector {
		std::make_pair(AS_PROGRAM, &m_program_config)
	};
}

/*
':maincpu' (00F87F):possible DMA operation (7abf) (trigger 0001) with params mode:4009 source:00040000 (word offset) dest:00830000 (word offset) length:00007800 (words)
':maincpu' (002384):possible DMA operation (7abf) (trigger 0001) with params mode:0009 source:00180000 (word offset) dest:00840000 (word offset) length:00160000 (words)

':maincpu' (05048D):possible DMA operation (7abf) (trigger 0001) with params mode:0089 source:00006fa3 (word offset) dest:000025bc (word offset) length:000001e0 (words)
':maincpu' (05048D):possible DMA operation (7abf) (trigger 0001) with params mode:0089 source:00006fa3 (word offset) dest:000024cc (word offset) length:000000f0 (words)
':maincpu' (05048D):possible DMA operation (7abf) (trigger 0001) with params mode:0089 source:00006fa3 (word offset) dest:00000002 (word offset) length:00000400 (words)
':maincpu' (05048D):possible DMA operation (7abf) (trigger 0001) with params mode:0089 source:00006fa3 (word offset) dest:00000402 (word offset) length:00000400 (words)
':maincpu' (05048D):possible DMA operation (7abf) (trigger 0001) with params mode:0089 source:00006fa3 (word offset) dest:00000802 (word offset) length:00000400 (words)

gtg
':maincpu' (005ACE):possible DMA operation (7abf) (trigger 0001) with params mode:1089 source:30007854 (word offset) dest:00030000 (word offset) length:00000200 (words)
':maincpu' (005ACE):possible DMA operation (7abf) (trigger 0001) with params mode:1089 source:30007854 (word offset) dest:00030100 (word offset) length:00000200 (words)
':maincpu' (005ACE):possible DMA operation (7abf) (trigger 0001) with params mode:1089 source:30007854 (word offset) dest:00030200 (word offset) length:00000200 (words)
':maincpu' (005ACE):possible DMA operation (7abf) (trigger 0001) with params mode:1089 source:30007854 (word offset) dest:00030300 (word offset) length:00000200 (words)
':maincpu' (005ACE):possible DMA operation (7abf) (trigger 0001) with params mode:1089 source:30007854 (word offset) dest:00030400 (word offset) length:00000200 (words)

*/

void full_memory_device::device_config_complete()
{
	m_program_config = address_space_config( "program", ENDIANNESS_BIG, 16, 32, -1 );
}

void full_memory_device::device_start()
{
	m_program = &space(AS_PROGRAM);
}



READ16_MEMBER(gcm394_game_state::cs0_r)
{
	return m_romregion[offset & 0x3fffff];
}

WRITE16_MEMBER(gcm394_game_state::cs0_w)
{
	logerror("cs0_w %04x %04x (to ROM!)\n", offset, data);
}

READ16_MEMBER(gcm394_game_state::cs1_r) { logerror("cs1_r %06n", offset); return 0x0000; }
WRITE16_MEMBER(gcm394_game_state::cs1_w) { logerror("cs1_w %06x %04x\n", offset, data); }
READ16_MEMBER(gcm394_game_state::cs2_r) { logerror("cs2_r %06n", offset); return 0x0000; }
WRITE16_MEMBER(gcm394_game_state::cs2_w) { logerror("cs2_w %06x %04x\n", offset, data); }
READ16_MEMBER(gcm394_game_state::cs3_r) { logerror("cs3_r %06n", offset); return 0x0000; }
WRITE16_MEMBER(gcm394_game_state::cs3_w) { logerror("cs3_w %06x %04x\n", offset, data); }
READ16_MEMBER(gcm394_game_state::cs4_r) { logerror("cs4_r %06n", offset); return 0x0000; }
WRITE16_MEMBER(gcm394_game_state::cs4_w) { logerror("cs4_w %06x %04x\n", offset, data); }


/*
    map info (NAND type)

    map(0x000000, 0x006fff) internal RAM
    map(0x007000, 0x007fff) internal peripherals
    map(0x008000, 0x00ffff) internal ROM (lower 32kwords) - can also be configured to mirror CS0 308000 area with external pin for boot from external ROM
    map(0x010000, 0x027fff) internal ROM (upper 96kwords) - can't be switched
    map(0x028000, 0x02ffff) reserved

    map(0x030000, 0x0.....) view into external spaces (CS0 area starts here. followed by CS1 area, CS2 area etc.)

    map(0x200000, 0x3fffff) continued view into external spaces, but this area is banked with m_membankswitch_7810 (valid bank values 0x00-0x3f)
*/



void gcm394_game_state::cs_map_base(address_map& map)
{
}





READ16_MEMBER(wrlshunt_game_state::cs0_r)
{
	return m_romregion[offset & m_romwords_mask];
}

WRITE16_MEMBER(wrlshunt_game_state::cs0_w)
{
	logerror("cs0_w write to ROM?\n");
	//m_romregion[offset & 0x3ffffff] = data;
}

READ16_MEMBER(wrlshunt_game_state::cs1_r)
{
	return m_sdram[offset & 0x3fffff];
}

WRITE16_MEMBER(wrlshunt_game_state::cs1_w)
{
	m_sdram[offset & 0x3fffff] = data;
}


void wrlshunt_game_state::machine_start()
{
	m_romwords_mask = (memregion("maincpu")->bytes()/2)-1;
	save_item(NAME(m_sdram));
}

void wrlshunt_game_state::machine_reset()
{
	cs_callback(0x00, 0x00, 0x00, 0x00, 0x00);
	m_maincpu->set_cs_space(m_memory->get_program());
	m_maincpu->reset(); // reset CPU so vector gets read etc.

	m_maincpu->set_paldisplaybank_high_hack(1);
	m_maincpu->set_alt_tile_addressing_hack(1);
}

READ16_MEMBER(jak_s500_game_state::porta_r)
{
	uint16_t data = m_io[0]->read();
	logerror("%s: Port A Read: %04x\n", machine().describe_context(), data);

	//address_space& mem = m_maincpu->space(AS_PROGRAM);

	//if (mem.read_word(0x22b408) == 0x4846)
	//  mem.write_word(0x22b408, 0x4840);    // jak_s500 force service mode

	//if (mem.read_word(0x236271) == 0x4846)
	//  mem.write_word(0x236271, 0x4840);    // jak_totm force service mode

	//if (mem.read_word(0x22D6F7) == 0x4846)
	//  mem.write_word(0x22D6F7, 0x4840);    // jak_pf force service mode

	//if (mem.read_word(0x23E295) == 0x4846)
	//  mem.write_word(0x23E295, 0x4840);    // jak_smwm force service mode

	return data;
}

READ16_MEMBER(jak_s500_game_state::portb_r)
{
	uint16_t data = m_io[1]->read();
	logerror("%s: Port B Read: %04x\n", machine().describe_context(), data);
	return data;
}


void jak_s500_game_state::machine_reset()
{
	cs_callback(0x00, 0x00, 0x00, 0x00, 0x00);
	m_maincpu->set_cs_space(m_memory->get_program());
	m_maincpu->reset(); // reset CPU so vector gets read etc.

	m_maincpu->set_paldisplaybank_high_hack(0);
	m_maincpu->set_alt_tile_addressing_hack(1);
}


void generalplus_gpspispi_game_state::machine_start()
{
}

void generalplus_gpspispi_game_state::machine_reset()
{
	m_maincpu->reset(); // reset CPU so vector gets read etc.

	m_maincpu->set_paldisplaybank_high_hack(0);
	m_maincpu->set_alt_tile_addressing_hack(1);
}



void wrlshunt_game_state::init_wrlshunt()
{
	m_sdram.resize(0x400000); // 0x400000 words, 0x800000 bytes
}

void wrlshunt_game_state::init_ths()
{
	m_sdram.resize(0x400000); // 0x400000 words, 0x800000 bytes (verify)
}



READ16_MEMBER(generalplus_gpac800_game_state::cs0_r)
{
	return m_sdram2[offset & 0xffff];
}

WRITE16_MEMBER(generalplus_gpac800_game_state::cs0_w)
{
	m_sdram2[offset & 0xffff] = data;
}

READ16_MEMBER(generalplus_gpac800_game_state::cs1_r)
{
	return m_sdram[offset & (m_sdram_kwords-1)];
}

WRITE16_MEMBER(generalplus_gpac800_game_state::cs1_w)
{
	m_sdram[offset & (m_sdram_kwords-1)] = data;
}

READ8_MEMBER(generalplus_gpac800_game_state::read_nand)
{
	if (!m_nandregion)
		return 0x0000;

	if (offset < m_size)
	{
		return m_nandregion[offset];
	}
	else
	{
		popmessage("read outside of NAND ROM space (offset %08x) (size %08x)\n", offset, m_size);
		return 0xff;
	}

	return 0x00;
}

READ16_MEMBER(gcm394_game_state::read_external_space)
{
	return m_memory->get_program()->read_word(offset);
}

WRITE16_MEMBER(gcm394_game_state::write_external_space)
{
	m_memory->get_program()->write_word(offset, data);
}

READ16_MEMBER(gcm394_game_state::porta_r)
{
	uint16_t data = m_io[0]->read();
	logerror("Port A Read: %04x\n", data);
	return data;
}

READ16_MEMBER(gcm394_game_state::portb_r)
{
	uint16_t data = m_io[1]->read();
	logerror("Port B Read: %04x\n", data);
	return data;
}

READ16_MEMBER(gcm394_game_state::portc_r)
{
	uint16_t data = m_io[2]->read();
	logerror("Port C Read: %04x\n", data);
	return data;
}

WRITE16_MEMBER(gcm394_game_state::porta_w)
{
	logerror("%s: Port A:WRITE %04x\n", machine().describe_context(), data);
}

// some sources indicate these later SoC types run at 96Mhz, others indicate 48Mhz.
// unSP 2.0 CPUs have a lower average CPI too (2 instead of 6 on unSP 1.0 or 5 on unSP 1.1 / 1.2 / unSP 2.0) so using regular unSP timings might result in things being too slow
// as with the older SunPlus chips this appears to be an fully internally generated frequency, external XTALs again are typically 6MHz or simply not present.

void gcm394_game_state::base(machine_config &config)
{
	GCM394(config, m_maincpu, 96000000/2, m_screen);
	m_maincpu->porta_in().set(FUNC(gcm394_game_state::porta_r));
	m_maincpu->portb_in().set(FUNC(gcm394_game_state::portb_r));
	m_maincpu->portc_in().set(FUNC(gcm394_game_state::portc_r));
	m_maincpu->porta_out().set(FUNC(gcm394_game_state::porta_w));
	m_maincpu->space_read_callback().set(FUNC(gcm394_game_state::read_external_space));
	m_maincpu->space_write_callback().set(FUNC(gcm394_game_state::write_external_space));
	m_maincpu->set_irq_acknowledge_callback(m_maincpu, FUNC(sunplus_gcm394_base_device::irq_vector_cb));
	m_maincpu->add_route(ALL_OUTPUTS, "lspeaker", 0.5);
	m_maincpu->add_route(ALL_OUTPUTS, "rspeaker", 0.5);
	m_maincpu->set_bootmode(1); // boot from external ROM / CS mirror
	m_maincpu->set_cs_config_callback(FUNC(gcm394_game_state::cs_callback));

	FULL_MEMORY(config, m_memory).set_map(&gcm394_game_state::cs_map_base);

	SCREEN(config, m_screen, SCREEN_TYPE_RASTER);
	m_screen->set_refresh_hz(60);
	m_screen->set_size(320*2, 262*2);
	m_screen->set_visarea(0, (320*2)-1, 0, (240*2)-1);
	m_screen->set_screen_update("maincpu", FUNC(sunplus_gcm394_device::screen_update));
	m_screen->screen_vblank().set(m_maincpu, FUNC(sunplus_gcm394_device::vblank));

	SPEAKER(config, "lspeaker").front_left();
	SPEAKER(config, "rspeaker").front_right();
}

void wrlshunt_game_state::wrlshunt(machine_config &config)
{
	gcm394_game_state::base(config);
}

void wrlshunt_game_state::paccon(machine_config &config)
{
	gcm394_game_state::base(config);

	m_maincpu->set_clock(96000000); // needs to be somewhere in this region or the emulator running on the SunPlus is too slow
}


void tkmag220_game_state::tkmag220(machine_config &config)
{
	gcm394_game_state::base(config);

	m_maincpu->porta_in().set_ioport("IN0");
	m_maincpu->portb_in().set_ioport("IN1");
	m_maincpu->portc_in().set_ioport("IN2");
}


READ16_MEMBER(wrlshunt_game_state::porta_r)
{
	uint16_t data = m_io[0]->read();
	logerror("%s: Port A Read: %04x\n",  machine().describe_context(), data);
	return data;
}

WRITE16_MEMBER(wrlshunt_game_state::porta_w)
{
	logerror("%s: Port A:WRITE %04x\n", machine().describe_context(), data);

	// HACK
	address_space& mem = m_maincpu->space(AS_PROGRAM);
	if (mem.read_word(0x5b354) == 0xafd0)   // wrlshubt - skip check (EEPROM?)
		mem.write_word(0x5b354, 0xB403);
}


void generalplus_gpac800_game_state::generalplus_gpac800(machine_config &config)
{
	GPAC800(config, m_maincpu, 96000000/2, m_screen);
	m_maincpu->porta_in().set(FUNC(generalplus_gpac800_game_state::porta_r));
	m_maincpu->portb_in().set(FUNC(generalplus_gpac800_game_state::portb_r));
	m_maincpu->portc_in().set(FUNC(generalplus_gpac800_game_state::portc_r));
	m_maincpu->porta_out().set(FUNC(generalplus_gpac800_game_state::porta_w));
	m_maincpu->space_read_callback().set(FUNC(generalplus_gpac800_game_state::read_external_space));
	m_maincpu->space_write_callback().set(FUNC(generalplus_gpac800_game_state::write_external_space));
	m_maincpu->set_irq_acknowledge_callback(m_maincpu, FUNC(sunplus_gcm394_base_device::irq_vector_cb));
	m_maincpu->add_route(ALL_OUTPUTS, "lspeaker", 0.5);
	m_maincpu->add_route(ALL_OUTPUTS, "rspeaker", 0.5);
	m_maincpu->set_bootmode(0); // boot from internal ROM (NAND bootstrap)
	m_maincpu->set_cs_config_callback(FUNC(gcm394_game_state::cs_callback));

	m_maincpu->nand_read_callback().set(FUNC(generalplus_gpac800_game_state::read_nand));

	FULL_MEMORY(config, m_memory).set_map(&generalplus_gpac800_game_state::cs_map_base);

	SCREEN(config, m_screen, SCREEN_TYPE_RASTER);
	m_screen->set_refresh_hz(60);
	m_screen->set_size(320*2, 262*2);
	m_screen->set_visarea(0, (320*2)-1, 0, (240*2)-1);
	m_screen->set_screen_update("maincpu", FUNC(sunplus_gcm394_device::screen_update));
	m_screen->screen_vblank().set(m_maincpu, FUNC(sunplus_gcm394_device::vblank));

	SPEAKER(config, "lspeaker").front_left();
	SPEAKER(config, "rspeaker").front_right();
}

DEVICE_IMAGE_LOAD_MEMBER(generalplus_gpac800_vbaby_game_state::cart_load)
{
	uint32_t size = m_cart->common_get_size("rom");

	m_cart->rom_alloc(size, GENERIC_ROM16_WIDTH, ENDIANNESS_LITTLE);
	m_cart->common_load_rom(m_cart->get_rom_base(), size, "rom");

	return image_init_result::PASS;
}

void generalplus_gpac800_vbaby_game_state::generalplus_gpac800_vbaby(machine_config &config)
{
	generalplus_gpac800_game_state::generalplus_gpac800(config);

	GENERIC_CARTSLOT(config, m_cart, generic_plain_slot, "vbaby_cart");
	m_cart->set_width(GENERIC_ROM16_WIDTH);
	m_cart->set_device_load(FUNC(generalplus_gpac800_vbaby_game_state::cart_load));

	SOFTWARE_LIST(config, "cart_list").set_original("vbaby_cart");
}


void gcm394_game_state::machine_start()
{
}

void gcm394_game_state::machine_reset()
{
	cs_callback(0x00, 0x00, 0x00, 0x00, 0x00);
	m_maincpu->set_cs_space(m_memory->get_program());

	m_maincpu->reset(); // reset CPU so vector gets read etc.

	m_maincpu->set_paldisplaybank_high_hack(1);
	m_maincpu->set_alt_tile_addressing_hack(0);
}


void gcm394_game_state::cs_callback(uint16_t cs0, uint16_t cs1, uint16_t cs2, uint16_t cs3, uint16_t cs4)
{
	// wipe existing mappings;
	m_memory->get_program()->unmap_readwrite(0, (0x8000000*5)-1);
	m_memory->get_program()->nop_readwrite(0, (0x8000000*5)-1); // stop logging spam if video params are invalid

	int start_address = 0;
	int end_address;

	int size; // cs region sizes in kwords

	size = (((cs0 & 0xff00) >> 8) + 1) * 0x10000;
	end_address = start_address + (size - 1);
	logerror("installing cs0 handler start_address %08x end_address %08x\n", start_address, end_address);
	m_memory->get_program()->install_readwrite_handler( start_address, end_address, read16_delegate(*this, FUNC(gcm394_game_state::cs0_r)), write16_delegate(*this, FUNC(gcm394_game_state::cs0_w)));
	start_address += size;

	size = (((cs1 & 0xff00) >> 8) + 1) * 0x10000;
	end_address = start_address + (size - 1);
	logerror("installing cs1 handler start_address %08x end_address %08x\n", start_address, end_address);
	m_memory->get_program()->install_readwrite_handler( start_address, end_address, read16_delegate(*this, FUNC(gcm394_game_state::cs1_r)), write16_delegate(*this, FUNC(gcm394_game_state::cs1_w)));
	start_address += size;

	size = (((cs2 & 0xff00) >> 8) + 1) * 0x10000;
	end_address = start_address + (size - 1);
	logerror("installing cs2 handler start_address %08x end_address %08x\n", start_address, end_address);
	m_memory->get_program()->install_readwrite_handler( start_address, end_address, read16_delegate(*this, FUNC(gcm394_game_state::cs2_r)), write16_delegate(*this, FUNC(gcm394_game_state::cs2_w)));
	start_address += size;

	size = (((cs3 & 0xff00) >> 8) + 1) * 0x10000;
	end_address = start_address + (size - 1);
	logerror("installing cs3 handler start_address %08x end_address %08x\n", start_address, end_address);
	m_memory->get_program()->install_readwrite_handler( start_address, end_address, read16_delegate(*this, FUNC(gcm394_game_state::cs3_r)), write16_delegate(*this, FUNC(gcm394_game_state::cs3_w)));
	start_address += size;

	size = (((cs4 & 0xff00) >> 8) + 1) * 0x10000;
	end_address = start_address + (size - 1);
	logerror("installing cs4 handler start_address %08x end_address %08x\n", start_address, end_address);
	m_memory->get_program()->install_readwrite_handler( start_address, end_address, read16_delegate(*this, FUNC(gcm394_game_state::cs4_r)), write16_delegate(*this, FUNC(gcm394_game_state::cs4_w)));
	//start_address += size;
}


void generalplus_gpspispi_game_state::generalplus_gpspispi(machine_config &config)
{
	GP_SPISPI(config, m_maincpu, 96000000/2, m_screen);
	m_maincpu->porta_in().set(FUNC(generalplus_gpspispi_game_state::porta_r));
	m_maincpu->portb_in().set(FUNC(generalplus_gpspispi_game_state::portb_r));
	m_maincpu->portc_in().set(FUNC(generalplus_gpspispi_game_state::portc_r));
	m_maincpu->porta_out().set(FUNC(generalplus_gpspispi_game_state::porta_w));
	m_maincpu->space_read_callback().set(FUNC(generalplus_gpspispi_game_state::read_external_space));
	m_maincpu->space_write_callback().set(FUNC(generalplus_gpspispi_game_state::write_external_space));
	m_maincpu->set_irq_acknowledge_callback(m_maincpu, FUNC(sunplus_gcm394_base_device::irq_vector_cb));
	m_maincpu->add_route(ALL_OUTPUTS, "lspeaker", 0.5);
	m_maincpu->add_route(ALL_OUTPUTS, "rspeaker", 0.5);
	m_maincpu->set_bootmode(0); // boot from internal ROM (SPI bootstrap)
	m_maincpu->set_cs_config_callback(FUNC(gcm394_game_state::cs_callback));

	FULL_MEMORY(config, m_memory).set_map(&generalplus_gpspispi_game_state::cs_map_base);

	SCREEN(config, m_screen, SCREEN_TYPE_RASTER);
	m_screen->set_refresh_hz(60);
	m_screen->set_size(320*2, 262*2);
	m_screen->set_visarea(0, (320*2)-1, 0, (240*2)-1);
	m_screen->set_screen_update("maincpu", FUNC(sunplus_gcm394_device::screen_update));
	m_screen->screen_vblank().set(m_maincpu, FUNC(sunplus_gcm394_device::vblank));

	SPEAKER(config, "lspeaker").front_left();
	SPEAKER(config, "rspeaker").front_right();
}

DEVICE_IMAGE_LOAD_MEMBER(generalplus_gpspispi_bkrankp_game_state::cart_load)
{
	uint32_t size = m_cart->common_get_size("rom");

	m_cart->rom_alloc(size, GENERIC_ROM16_WIDTH, ENDIANNESS_LITTLE);
	m_cart->common_load_rom(m_cart->get_rom_base(), size, "rom");

	return image_init_result::PASS;
}

void generalplus_gpspispi_bkrankp_game_state::generalplus_gpspispi_bkrankp(machine_config &config)
{
	generalplus_gpspispi_game_state::generalplus_gpspispi(config);

	GENERIC_CARTSLOT(config, m_cart, generic_plain_slot, "bkrankp_cart");
	m_cart->set_width(GENERIC_ROM16_WIDTH);
	m_cart->set_device_load(FUNC(generalplus_gpspispi_bkrankp_game_state::cart_load));

	SOFTWARE_LIST(config, "cart_list").set_original("bkrankp_cart");
}

static INPUT_PORTS_START( gcm394 )
	PORT_START("IN0")
	PORT_START("IN1")
	PORT_START("IN2")
INPUT_PORTS_END

static INPUT_PORTS_START( smartfp )
	PORT_START("IN0")
	// entirely non-standard mat based controller (0-11 are where your feet are placed normally, row of selection places to step above those)
	// no sensible default mapping unless forced
	PORT_BIT( 0x0001, IP_ACTIVE_LOW, IPT_BUTTON5 ) PORT_CODE(KEYCODE_Q) PORT_NAME("0")
	PORT_BIT( 0x0002, IP_ACTIVE_LOW, IPT_BUTTON6 ) PORT_CODE(KEYCODE_W) PORT_NAME("1")
	PORT_BIT( 0x0004, IP_ACTIVE_LOW, IPT_BUTTON7 ) PORT_CODE(KEYCODE_E) PORT_NAME("2")
	PORT_BIT( 0x0008, IP_ACTIVE_LOW, IPT_BUTTON8 ) PORT_CODE(KEYCODE_R) PORT_NAME("3")
	PORT_BIT( 0x0010, IP_ACTIVE_LOW, IPT_BUTTON9 ) PORT_CODE(KEYCODE_T) PORT_NAME("4")
	PORT_BIT( 0x0020, IP_ACTIVE_LOW, IPT_BUTTON10 ) PORT_CODE(KEYCODE_Y) PORT_NAME("5")
	PORT_BIT( 0x0040, IP_ACTIVE_LOW, IPT_BUTTON11 ) PORT_CODE(KEYCODE_U) PORT_NAME("6")
	PORT_BIT( 0x0080, IP_ACTIVE_LOW, IPT_BUTTON12 ) PORT_CODE(KEYCODE_I) PORT_NAME("7")
	PORT_BIT( 0x0100, IP_ACTIVE_LOW, IPT_BUTTON13 ) PORT_CODE(KEYCODE_O) PORT_NAME("8")
	PORT_BIT( 0x0200, IP_ACTIVE_LOW, IPT_BUTTON14 ) PORT_CODE(KEYCODE_P) PORT_NAME("9")
	PORT_BIT( 0x0400, IP_ACTIVE_LOW, IPT_BUTTON15 ) PORT_CODE(KEYCODE_OPENBRACE) PORT_NAME("10")
	PORT_BIT( 0x0800, IP_ACTIVE_LOW, IPT_BUTTON16 ) PORT_CODE(KEYCODE_CLOSEBRACE) PORT_NAME("11")

	PORT_BIT( 0x1000, IP_ACTIVE_LOW, IPT_BUTTON1 ) PORT_CODE(KEYCODE_A) PORT_NAME("Circle / Red")
	PORT_BIT( 0x2000, IP_ACTIVE_LOW, IPT_BUTTON2 ) PORT_CODE(KEYCODE_S) PORT_NAME("Square / Orange")
	PORT_BIT( 0x4000, IP_ACTIVE_LOW, IPT_BUTTON3 ) PORT_CODE(KEYCODE_D) PORT_NAME("Triangle / Yellow")
	PORT_BIT( 0x8000, IP_ACTIVE_LOW, IPT_BUTTON4 ) PORT_CODE(KEYCODE_F) PORT_NAME("Star / Blue")

	PORT_START("IN1")
	PORT_BIT( 0xffff, IP_ACTIVE_LOW, IPT_UNUSED )

	PORT_START("IN2")
	PORT_DIPNAME( 0x0001, 0x0001, "IN2" )
	PORT_DIPSETTING(      0x0001, DEF_STR( Off ) )
	PORT_DIPSETTING(      0x0000, DEF_STR( On ) )
	PORT_DIPNAME( 0x0002, 0x0002, DEF_STR( Unknown ) )
	PORT_DIPSETTING(      0x0002, DEF_STR( Off ) )
	PORT_DIPSETTING(      0x0000, DEF_STR( On ) )
	PORT_DIPNAME( 0x0004, 0x0004, DEF_STR( Unknown ) )
	PORT_DIPSETTING(      0x0004, DEF_STR( Off ) )
	PORT_DIPSETTING(      0x0000, DEF_STR( On ) )
	PORT_DIPNAME( 0x0008, 0x0008, DEF_STR( Unknown ) )
	PORT_DIPSETTING(      0x0008, DEF_STR( Off ) )
	PORT_DIPSETTING(      0x0000, DEF_STR( On ) )
	PORT_DIPNAME( 0x0010, 0x0010, DEF_STR( Unknown ) )
	PORT_DIPSETTING(      0x0010, DEF_STR( Off ) )
	PORT_DIPSETTING(      0x0000, DEF_STR( On ) )
	PORT_DIPNAME( 0x0020, 0x0020, DEF_STR( Unknown ) )
	PORT_DIPSETTING(      0x0020, DEF_STR( Off ) )
	PORT_DIPSETTING(      0x0000, DEF_STR( On ) )
	PORT_DIPNAME( 0x0040, 0x0040, DEF_STR( Unknown ) )
	PORT_DIPSETTING(      0x0040, DEF_STR( Off ) )
	PORT_DIPSETTING(      0x0000, DEF_STR( On ) )
	PORT_DIPNAME( 0x0080, 0x0080, DEF_STR( Unknown ) )
	PORT_DIPSETTING(      0x0080, DEF_STR( Off ) )
	PORT_DIPSETTING(      0x0000, DEF_STR( On ) )
	PORT_BIT( 0x0100, IP_ACTIVE_LOW, IPT_SERVICE ) PORT_NAME("HOME")
	PORT_DIPNAME( 0x0200, 0x0200, DEF_STR( Unknown ) )
	PORT_DIPSETTING(      0x0200, DEF_STR( Off ) )
	PORT_DIPSETTING(      0x0000, DEF_STR( On ) )
	PORT_DIPNAME( 0x0400, 0x0400, DEF_STR( Unknown ) )
	PORT_DIPSETTING(      0x0400, DEF_STR( Off ) )
	PORT_DIPSETTING(      0x0000, DEF_STR( On ) )
	PORT_DIPNAME( 0x0800, 0x0800, DEF_STR( Unknown ) )
	PORT_DIPSETTING(      0x0800, DEF_STR( Off ) )
	PORT_DIPSETTING(      0x0000, DEF_STR( On ) )
	PORT_DIPNAME( 0x1000, 0x1000, DEF_STR( Unknown ) )
	PORT_DIPSETTING(      0x1000, DEF_STR( Off ) )
	PORT_DIPSETTING(      0x0000, DEF_STR( On ) )
	PORT_DIPNAME( 0x2000, 0x2000, DEF_STR( Unknown ) )
	PORT_DIPSETTING(      0x2000, DEF_STR( Off ) )
	PORT_DIPSETTING(      0x0000, DEF_STR( On ) )
	PORT_DIPNAME( 0x4000, 0x4000, DEF_STR( Unknown ) )
	PORT_DIPSETTING(      0x4000, DEF_STR( Off ) )
	PORT_DIPSETTING(      0x0000, DEF_STR( On ) )
	PORT_DIPNAME( 0x8000, 0x8000, DEF_STR( Unknown ) )
	PORT_DIPSETTING(      0x8000, DEF_STR( Off ) )
	PORT_DIPSETTING(      0x0000, DEF_STR( On ) )
INPUT_PORTS_END

static INPUT_PORTS_START( gormiti ) // DOWN with A+B+C for test mode?
	PORT_START("IN0")
	PORT_BIT( 0x0001, IP_ACTIVE_LOW, IPT_JOYSTICK_UP )
	PORT_BIT( 0x0002, IP_ACTIVE_LOW, IPT_JOYSTICK_DOWN )
	PORT_BIT( 0x0004, IP_ACTIVE_LOW, IPT_JOYSTICK_LEFT )
	PORT_BIT( 0x0008, IP_ACTIVE_LOW, IPT_JOYSTICK_RIGHT )
	PORT_BIT( 0x0010, IP_ACTIVE_LOW, IPT_BUTTON1 )
	PORT_BIT( 0x0020, IP_ACTIVE_LOW, IPT_BUTTON2 )
	PORT_BIT( 0x0040, IP_ACTIVE_LOW, IPT_BUTTON3 )
	PORT_DIPNAME( 0x0080, 0x0080, DEF_STR( Unknown ) )
	PORT_DIPSETTING(      0x0080, DEF_STR( Off ) )
	PORT_DIPSETTING(      0x0000, DEF_STR( On ) )
	PORT_DIPNAME( 0x0100, 0x0100, DEF_STR( Unknown ) )
	PORT_DIPSETTING(      0x0100, DEF_STR( Off ) )
	PORT_DIPSETTING(      0x0000, DEF_STR( On ) )
	PORT_DIPNAME( 0x0200, 0x0200, DEF_STR( Unknown ) )
	PORT_DIPSETTING(      0x0200, DEF_STR( Off ) )
	PORT_DIPSETTING(      0x0000, DEF_STR( On ) )
	PORT_BIT( 0x0400, IP_ACTIVE_LOW, IPT_START1 ) // causes long delay in test mode?
	PORT_DIPNAME( 0x0800, 0x0800, DEF_STR( Unknown ) )
	PORT_DIPSETTING(      0x0800, DEF_STR( Off ) )
	PORT_DIPSETTING(      0x0000, DEF_STR( On ) )
	PORT_DIPNAME( 0x1000, 0x1000, DEF_STR( Unknown ) )
	PORT_DIPSETTING(      0x1000, DEF_STR( Off ) )
	PORT_DIPSETTING(      0x0000, DEF_STR( On ) )
	PORT_DIPNAME( 0x2000, 0x2000, DEF_STR( Unknown ) )
	PORT_DIPSETTING(      0x2000, DEF_STR( Off ) )
	PORT_DIPSETTING(      0x0000, DEF_STR( On ) )
	PORT_DIPNAME( 0x4000, 0x4000, DEF_STR( Unknown ) )
	PORT_DIPSETTING(      0x4000, DEF_STR( Off ) )
	PORT_DIPSETTING(      0x0000, DEF_STR( On ) )
	PORT_DIPNAME( 0x8000, 0x8000, DEF_STR( Unknown ) )
	PORT_DIPSETTING(      0x8000, DEF_STR( Off ) )
	PORT_DIPSETTING(      0x0000, DEF_STR( On ) )

	PORT_START("IN1")
	PORT_DIPNAME( 0x0001, 0x0001, "IN1" )
	PORT_DIPSETTING(      0x0001, DEF_STR( Off ) )
	PORT_DIPSETTING(      0x0000, DEF_STR( On ) )
	PORT_DIPNAME( 0x0002, 0x0002, DEF_STR( Unknown ) )
	PORT_DIPSETTING(      0x0002, DEF_STR( Off ) )
	PORT_DIPSETTING(      0x0000, DEF_STR( On ) )
	PORT_DIPNAME( 0x0004, 0x0004, DEF_STR( Unknown ) )
	PORT_DIPSETTING(      0x0004, DEF_STR( Off ) )
	PORT_DIPSETTING(      0x0000, DEF_STR( On ) )
	PORT_DIPNAME( 0x0008, 0x0008, DEF_STR( Unknown ) )
	PORT_DIPSETTING(      0x0008, DEF_STR( Off ) )
	PORT_DIPSETTING(      0x0000, DEF_STR( On ) )
	PORT_DIPNAME( 0x0010, 0x0010, DEF_STR( Unknown ) )
	PORT_DIPSETTING(      0x0010, DEF_STR( Off ) )
	PORT_DIPSETTING(      0x0000, DEF_STR( On ) )
	PORT_DIPNAME( 0x0020, 0x0020, DEF_STR( Unknown ) )
	PORT_DIPSETTING(      0x0020, DEF_STR( Off ) )
	PORT_DIPSETTING(      0x0000, DEF_STR( On ) )
	PORT_DIPNAME( 0x0040, 0x0040, DEF_STR( Unknown ) )
	PORT_DIPSETTING(      0x0040, DEF_STR( Off ) )
	PORT_DIPSETTING(      0x0000, DEF_STR( On ) )
	PORT_DIPNAME( 0x0080, 0x0080, DEF_STR( Unknown ) )
	PORT_DIPSETTING(      0x0080, DEF_STR( Off ) )
	PORT_DIPSETTING(      0x0000, DEF_STR( On ) )
	PORT_DIPNAME( 0x0100, 0x0100, DEF_STR( Unknown ) )
	PORT_DIPSETTING(      0x0100, DEF_STR( Off ) )
	PORT_DIPSETTING(      0x0000, DEF_STR( On ) )
	PORT_DIPNAME( 0x0200, 0x0200, DEF_STR( Unknown ) )
	PORT_DIPSETTING(      0x0200, DEF_STR( Off ) )
	PORT_DIPSETTING(      0x0000, DEF_STR( On ) )
	PORT_DIPNAME( 0x0400, 0x0400, DEF_STR( Unknown ) )
	PORT_DIPSETTING(      0x0400, DEF_STR( Off ) )
	PORT_DIPSETTING(      0x0000, DEF_STR( On ) )
	PORT_DIPNAME( 0x0800, 0x0800, DEF_STR( Unknown ) )
	PORT_DIPSETTING(      0x0800, DEF_STR( Off ) )
	PORT_DIPSETTING(      0x0000, DEF_STR( On ) )
	PORT_DIPNAME( 0x1000, 0x1000, DEF_STR( Unknown ) )
	PORT_DIPSETTING(      0x1000, DEF_STR( Off ) )
	PORT_DIPSETTING(      0x0000, DEF_STR( On ) )
	PORT_DIPNAME( 0x2000, 0x2000, DEF_STR( Unknown ) )
	PORT_DIPSETTING(      0x2000, DEF_STR( Off ) )
	PORT_DIPSETTING(      0x0000, DEF_STR( On ) )
	PORT_DIPNAME( 0x4000, 0x4000, DEF_STR( Unknown ) )
	PORT_DIPSETTING(      0x4000, DEF_STR( Off ) )
	PORT_DIPSETTING(      0x0000, DEF_STR( On ) )
	PORT_DIPNAME( 0x8000, 0x8000, DEF_STR( Unknown ) )
	PORT_DIPSETTING(      0x8000, DEF_STR( Off ) )
	PORT_DIPSETTING(      0x0000, DEF_STR( On ) )

	PORT_START("IN2")
	PORT_DIPNAME( 0x0001, 0x0001, "IN2" )
	PORT_DIPSETTING(      0x0001, DEF_STR( Off ) )
	PORT_DIPSETTING(      0x0000, DEF_STR( On ) )
	PORT_DIPNAME( 0x0002, 0x0002, DEF_STR( Unknown ) )
	PORT_DIPSETTING(      0x0002, DEF_STR( Off ) )
	PORT_DIPSETTING(      0x0000, DEF_STR( On ) )
	PORT_DIPNAME( 0x0004, 0x0004, DEF_STR( Unknown ) )
	PORT_DIPSETTING(      0x0004, DEF_STR( Off ) )
	PORT_DIPSETTING(      0x0000, DEF_STR( On ) )
	PORT_DIPNAME( 0x0008, 0x0008, DEF_STR( Unknown ) )
	PORT_DIPSETTING(      0x0008, DEF_STR( Off ) )
	PORT_DIPSETTING(      0x0000, DEF_STR( On ) )
	PORT_DIPNAME( 0x0010, 0x0010, DEF_STR( Unknown ) )
	PORT_DIPSETTING(      0x0010, DEF_STR( Off ) )
	PORT_DIPSETTING(      0x0000, DEF_STR( On ) )
	PORT_DIPNAME( 0x0020, 0x0020, DEF_STR( Unknown ) )
	PORT_DIPSETTING(      0x0020, DEF_STR( Off ) )
	PORT_DIPSETTING(      0x0000, DEF_STR( On ) )
	PORT_DIPNAME( 0x0040, 0x0040, DEF_STR( Unknown ) )
	PORT_DIPSETTING(      0x0040, DEF_STR( Off ) )
	PORT_DIPSETTING(      0x0000, DEF_STR( On ) )
	PORT_DIPNAME( 0x0080, 0x0080, DEF_STR( Unknown ) )
	PORT_DIPSETTING(      0x0080, DEF_STR( Off ) )
	PORT_DIPSETTING(      0x0000, DEF_STR( On ) )
	PORT_DIPNAME( 0x0100, 0x0100, DEF_STR( Unknown ) )
	PORT_DIPSETTING(      0x0100, DEF_STR( Off ) )
	PORT_DIPSETTING(      0x0000, DEF_STR( On ) )
	PORT_DIPNAME( 0x0200, 0x0200, DEF_STR( Unknown ) )
	PORT_DIPSETTING(      0x0200, DEF_STR( Off ) )
	PORT_DIPSETTING(      0x0000, DEF_STR( On ) )
	PORT_DIPNAME( 0x0400, 0x0400, DEF_STR( Unknown ) )
	PORT_DIPSETTING(      0x0400, DEF_STR( Off ) )
	PORT_DIPSETTING(      0x0000, DEF_STR( On ) )
	PORT_DIPNAME( 0x0800, 0x0800, DEF_STR( Unknown ) )
	PORT_DIPSETTING(      0x0800, DEF_STR( Off ) )
	PORT_DIPSETTING(      0x0000, DEF_STR( On ) )
	PORT_DIPNAME( 0x1000, 0x1000, DEF_STR( Unknown ) )
	PORT_DIPSETTING(      0x1000, DEF_STR( Off ) )
	PORT_DIPSETTING(      0x0000, DEF_STR( On ) )
	PORT_DIPNAME( 0x2000, 0x2000, DEF_STR( Unknown ) )
	PORT_DIPSETTING(      0x2000, DEF_STR( Off ) )
	PORT_DIPSETTING(      0x0000, DEF_STR( On ) )
	PORT_DIPNAME( 0x4000, 0x4000, DEF_STR( Unknown ) )
	PORT_DIPSETTING(      0x4000, DEF_STR( Off ) )
	PORT_DIPSETTING(      0x0000, DEF_STR( On ) )
	PORT_DIPNAME( 0x8000, 0x8000, DEF_STR( Unknown ) )
	PORT_DIPSETTING(      0x8000, DEF_STR( Off ) )
	PORT_DIPSETTING(      0x0000, DEF_STR( On ) )
INPUT_PORTS_END

static INPUT_PORTS_START( wrlshunt )
	PORT_START("IN0")
	PORT_START("IN1")
	PORT_START("IN2")
INPUT_PORTS_END

static INPUT_PORTS_START( tkmag220 )
	PORT_START("IN0")
	PORT_DIPNAME( 0x0001, 0x0001, "IN0" )
	PORT_DIPSETTING(      0x0001, DEF_STR( Off ) )
	PORT_DIPSETTING(      0x0000, DEF_STR( On ) )
	PORT_DIPNAME( 0x0002, 0x0002, DEF_STR( Unknown ) )
	PORT_DIPSETTING(      0x0002, DEF_STR( Off ) )
	PORT_DIPSETTING(      0x0000, DEF_STR( On ) )
	PORT_DIPNAME( 0x0004, 0x0004, DEF_STR( Unknown ) )
	PORT_DIPSETTING(      0x0004, DEF_STR( Off ) )
	PORT_DIPSETTING(      0x0000, DEF_STR( On ) )
	PORT_DIPNAME( 0x0008, 0x0008, DEF_STR( Unknown ) )
	PORT_DIPSETTING(      0x0008, DEF_STR( Off ) )
	PORT_DIPSETTING(      0x0000, DEF_STR( On ) )
	PORT_DIPNAME( 0x0010, 0x0010, DEF_STR( Unknown ) )
	PORT_DIPSETTING(      0x0010, DEF_STR( Off ) )
	PORT_DIPSETTING(      0x0000, DEF_STR( On ) )
	PORT_DIPNAME( 0x0020, 0x0020, DEF_STR( Unknown ) )
	PORT_DIPSETTING(      0x0020, DEF_STR( Off ) )
	PORT_DIPSETTING(      0x0000, DEF_STR( On ) )
	PORT_DIPNAME( 0x0040, 0x0040, DEF_STR( Unknown ) )
	PORT_DIPSETTING(      0x0040, DEF_STR( Off ) )
	PORT_DIPSETTING(      0x0000, DEF_STR( On ) )
	PORT_DIPNAME( 0x0080, 0x0080, DEF_STR( Unknown ) )
	PORT_DIPSETTING(      0x0080, DEF_STR( Off ) )
	PORT_DIPSETTING(      0x0000, DEF_STR( On ) )
	PORT_DIPNAME( 0x0100, 0x0100, DEF_STR( Unknown ) )
	PORT_DIPSETTING(      0x0100, DEF_STR( Off ) )
	PORT_DIPSETTING(      0x0000, DEF_STR( On ) )
	PORT_DIPNAME( 0x0200, 0x0200, DEF_STR( Unknown ) )
	PORT_DIPSETTING(      0x0200, DEF_STR( Off ) )
	PORT_DIPSETTING(      0x0000, DEF_STR( On ) )
	PORT_DIPNAME( 0x0400, 0x0400, DEF_STR( Unknown ) )
	PORT_DIPSETTING(      0x0400, DEF_STR( Off ) )
	PORT_DIPSETTING(      0x0000, DEF_STR( On ) )
	PORT_DIPNAME( 0x0800, 0x0800, DEF_STR( Unknown ) )
	PORT_DIPSETTING(      0x0800, DEF_STR( Off ) )
	PORT_DIPSETTING(      0x0000, DEF_STR( On ) )
	PORT_DIPNAME( 0x1000, 0x1000, DEF_STR( Unknown ) )
	PORT_DIPSETTING(      0x1000, DEF_STR( Off ) )
	PORT_DIPSETTING(      0x0000, DEF_STR( On ) )
	PORT_DIPNAME( 0x2000, 0x2000, DEF_STR( Unknown ) )
	PORT_DIPSETTING(      0x2000, DEF_STR( Off ) )
	PORT_DIPSETTING(      0x0000, DEF_STR( On ) )
	PORT_DIPNAME( 0x4000, 0x4000, DEF_STR( Unknown ) )
	PORT_DIPSETTING(      0x4000, DEF_STR( Off ) )
	PORT_DIPSETTING(      0x0000, DEF_STR( On ) )
	PORT_DIPNAME( 0x8000, 0x8000, DEF_STR( Unknown ) )
	PORT_DIPSETTING(      0x8000, DEF_STR( Off ) )
	PORT_DIPSETTING(      0x0000, DEF_STR( On ) )

	PORT_START("IN1")
	PORT_DIPNAME( 0x0001, 0x0001, "IN1" )
	PORT_DIPSETTING(      0x0001, DEF_STR( Off ) )
	PORT_DIPSETTING(      0x0000, DEF_STR( On ) )
	PORT_DIPNAME( 0x0002, 0x0002, DEF_STR( Unknown ) )
	PORT_DIPSETTING(      0x0002, DEF_STR( Off ) )
	PORT_DIPSETTING(      0x0000, DEF_STR( On ) )
	PORT_DIPNAME( 0x0004, 0x0004, DEF_STR( Unknown ) )
	PORT_DIPSETTING(      0x0004, DEF_STR( Off ) )
	PORT_DIPSETTING(      0x0000, DEF_STR( On ) )
	PORT_DIPNAME( 0x0008, 0x0008, DEF_STR( Unknown ) )
	PORT_DIPSETTING(      0x0008, DEF_STR( Off ) )
	PORT_DIPSETTING(      0x0000, DEF_STR( On ) )
	PORT_DIPNAME( 0x0010, 0x0010, DEF_STR( Unknown ) )
	PORT_DIPSETTING(      0x0010, DEF_STR( Off ) )
	PORT_DIPSETTING(      0x0000, DEF_STR( On ) )
	PORT_DIPNAME( 0x0020, 0x0020, DEF_STR( Unknown ) )
	PORT_DIPSETTING(      0x0020, DEF_STR( Off ) )
	PORT_DIPSETTING(      0x0000, DEF_STR( On ) )
	PORT_DIPNAME( 0x0040, 0x0000, "Important" ) // gets stuck in inf loop if this is wrong
	PORT_DIPSETTING(      0x0040, DEF_STR( Off ) )
	PORT_DIPSETTING(      0x0000, DEF_STR( On ) )
	PORT_DIPNAME( 0x0080, 0x0080, DEF_STR( Unknown ) )
	PORT_DIPSETTING(      0x0080, DEF_STR( Off ) )
	PORT_DIPSETTING(      0x0000, DEF_STR( On ) )
	PORT_DIPNAME( 0x0100, 0x0100, DEF_STR( Unknown ) )
	PORT_DIPSETTING(      0x0100, DEF_STR( Off ) )
	PORT_DIPSETTING(      0x0000, DEF_STR( On ) )
	PORT_DIPNAME( 0x0200, 0x0200, DEF_STR( Unknown ) )
	PORT_DIPSETTING(      0x0200, DEF_STR( Off ) )
	PORT_DIPSETTING(      0x0000, DEF_STR( On ) )
	PORT_DIPNAME( 0x0400, 0x0400, DEF_STR( Unknown ) )
	PORT_DIPSETTING(      0x0400, DEF_STR( Off ) )
	PORT_DIPSETTING(      0x0000, DEF_STR( On ) )
	PORT_DIPNAME( 0x0800, 0x0800, DEF_STR( Unknown ) )
	PORT_DIPSETTING(      0x0800, DEF_STR( Off ) )
	PORT_DIPSETTING(      0x0000, DEF_STR( On ) )
	PORT_DIPNAME( 0x1000, 0x1000, DEF_STR( Unknown ) )
	PORT_DIPSETTING(      0x1000, DEF_STR( Off ) )
	PORT_DIPSETTING(      0x0000, DEF_STR( On ) )
	PORT_DIPNAME( 0x2000, 0x2000, DEF_STR( Unknown ) )
	PORT_DIPSETTING(      0x2000, DEF_STR( Off ) )
	PORT_DIPSETTING(      0x0000, DEF_STR( On ) )
	PORT_DIPNAME( 0x4000, 0x4000, DEF_STR( Unknown ) )
	PORT_DIPSETTING(      0x4000, DEF_STR( Off ) )
	PORT_DIPSETTING(      0x0000, DEF_STR( On ) )
	PORT_DIPNAME( 0x8000, 0x8000, DEF_STR( Unknown ) )
	PORT_DIPSETTING(      0x8000, DEF_STR( Off ) )
	PORT_DIPSETTING(      0x0000, DEF_STR( On ) )

	PORT_START("IN2")
	PORT_DIPNAME( 0x0001, 0x0001, "IN2" )
	PORT_DIPSETTING(      0x0001, DEF_STR( Off ) )
	PORT_DIPSETTING(      0x0000, DEF_STR( On ) )
	PORT_DIPNAME( 0x0002, 0x0002, DEF_STR( Unknown ) )
	PORT_DIPSETTING(      0x0002, DEF_STR( Off ) )
	PORT_DIPSETTING(      0x0000, DEF_STR( On ) )
	PORT_DIPNAME( 0x0004, 0x0004, DEF_STR( Unknown ) )
	PORT_DIPSETTING(      0x0004, DEF_STR( Off ) )
	PORT_DIPSETTING(      0x0000, DEF_STR( On ) )
	PORT_DIPNAME( 0x0008, 0x0008, DEF_STR( Unknown ) )
	PORT_DIPSETTING(      0x0008, DEF_STR( Off ) )
	PORT_DIPSETTING(      0x0000, DEF_STR( On ) )
	PORT_DIPNAME( 0x0010, 0x0010, DEF_STR( Unknown ) )
	PORT_DIPSETTING(      0x0010, DEF_STR( Off ) )
	PORT_DIPSETTING(      0x0000, DEF_STR( On ) )
	PORT_DIPNAME( 0x0020, 0x0020, DEF_STR( Unknown ) )
	PORT_DIPSETTING(      0x0020, DEF_STR( Off ) )
	PORT_DIPSETTING(      0x0000, DEF_STR( On ) )
	PORT_DIPNAME( 0x0040, 0x0040, DEF_STR( Unknown ) )
	PORT_DIPSETTING(      0x0040, DEF_STR( Off ) )
	PORT_DIPSETTING(      0x0000, DEF_STR( On ) )
	PORT_DIPNAME( 0x0080, 0x0080, DEF_STR( Unknown ) )
	PORT_DIPSETTING(      0x0080, DEF_STR( Off ) )
	PORT_DIPSETTING(      0x0000, DEF_STR( On ) )
	PORT_DIPNAME( 0x0100, 0x0100, DEF_STR( Unknown ) )
	PORT_DIPSETTING(      0x0100, DEF_STR( Off ) )
	PORT_DIPSETTING(      0x0000, DEF_STR( On ) )
	PORT_DIPNAME( 0x0200, 0x0200, DEF_STR( Unknown ) )
	PORT_DIPSETTING(      0x0200, DEF_STR( Off ) )
	PORT_DIPSETTING(      0x0000, DEF_STR( On ) )
	PORT_DIPNAME( 0x0400, 0x0400, DEF_STR( Unknown ) )
	PORT_DIPSETTING(      0x0400, DEF_STR( Off ) )
	PORT_DIPSETTING(      0x0000, DEF_STR( On ) )
	PORT_DIPNAME( 0x0800, 0x0800, DEF_STR( Unknown ) )
	PORT_DIPSETTING(      0x0800, DEF_STR( Off ) )
	PORT_DIPSETTING(      0x0000, DEF_STR( On ) )
	PORT_DIPNAME( 0x1000, 0x1000, DEF_STR( Unknown ) )
	PORT_DIPSETTING(      0x1000, DEF_STR( Off ) )
	PORT_DIPSETTING(      0x0000, DEF_STR( On ) )
	PORT_DIPNAME( 0x2000, 0x2000, DEF_STR( Unknown ) )
	PORT_DIPSETTING(      0x2000, DEF_STR( Off ) )
	PORT_DIPSETTING(      0x0000, DEF_STR( On ) )
	PORT_DIPNAME( 0x4000, 0x4000, DEF_STR( Unknown ) )
	PORT_DIPSETTING(      0x4000, DEF_STR( Off ) )
	PORT_DIPSETTING(      0x0000, DEF_STR( On ) )
	PORT_DIPNAME( 0x8000, 0x8000, DEF_STR( Unknown ) )
	PORT_DIPSETTING(      0x8000, DEF_STR( Off ) )
	PORT_DIPSETTING(      0x0000, DEF_STR( On ) )
INPUT_PORTS_END

static INPUT_PORTS_START( jak_car2 )
	PORT_START("IN0")
	PORT_DIPNAME( 0x0001, 0x0001, "IN0" )
	PORT_DIPSETTING(      0x0001, DEF_STR( Off ) )
	PORT_DIPSETTING(      0x0000, DEF_STR( On ) )
	PORT_DIPNAME( 0x0002, 0x0002, DEF_STR( Unknown ) )
	PORT_DIPSETTING(      0x0002, DEF_STR( Off ) )
	PORT_DIPSETTING(      0x0000, DEF_STR( On ) )
	PORT_DIPNAME( 0x0004, 0x0004, DEF_STR( Unknown ) )
	PORT_DIPSETTING(      0x0004, DEF_STR( Off ) )
	PORT_DIPSETTING(      0x0000, DEF_STR( On ) )
	PORT_DIPNAME( 0x0008, 0x0008, DEF_STR( Unknown ) )
	PORT_DIPSETTING(      0x0008, DEF_STR( Off ) )
	PORT_DIPSETTING(      0x0000, DEF_STR( On ) )
	PORT_DIPNAME( 0x0010, 0x0010, DEF_STR( Unknown ) )
	PORT_DIPSETTING(      0x0010, DEF_STR( Off ) )
	PORT_DIPSETTING(      0x0000, DEF_STR( On ) )
	PORT_BIT( 0x0020, IP_ACTIVE_LOW, IPT_JOYSTICK_UP )
	PORT_BIT( 0x0040, IP_ACTIVE_LOW, IPT_JOYSTICK_DOWN )
	PORT_BIT( 0x0080, IP_ACTIVE_LOW, IPT_BUTTON3 ) // unused
	PORT_BIT( 0x0100, IP_ACTIVE_LOW, IPT_BUTTON2 )
	PORT_BIT( 0x0200, IP_ACTIVE_LOW, IPT_BUTTON1 )
	PORT_BIT( 0x0400, IP_ACTIVE_LOW, IPT_JOYSTICK_LEFT )
	PORT_BIT( 0x0800, IP_ACTIVE_LOW, IPT_JOYSTICK_RIGHT )
	PORT_DIPNAME( 0x1000, 0x1000, DEF_STR( Unknown ) )
	PORT_DIPSETTING(      0x1000, DEF_STR( Off ) )
	PORT_DIPSETTING(      0x0000, DEF_STR( On ) )
	PORT_DIPNAME( 0x2000, 0x2000, DEF_STR( Unknown ) )
	PORT_DIPSETTING(      0x2000, DEF_STR( Off ) )
	PORT_DIPSETTING(      0x0000, DEF_STR( On ) )
	PORT_DIPNAME( 0x4000, 0x4000, DEF_STR( Unknown ) )
	PORT_DIPSETTING(      0x4000, DEF_STR( Off ) )
	PORT_DIPSETTING(      0x0000, DEF_STR( On ) )
	PORT_DIPNAME( 0x8000, 0x8000, DEF_STR( Unknown ) )
	PORT_DIPSETTING(      0x8000, DEF_STR( Off ) )
	PORT_DIPSETTING(      0x0000, DEF_STR( On ) )

	PORT_START("IN1")
	PORT_BIT( 0xffff, IP_ACTIVE_LOW, IPT_UNUSED )

	PORT_START("IN2")
	PORT_DIPNAME( 0x0001, 0x0001, "IN2" )
	PORT_DIPSETTING(      0x0001, DEF_STR( Off ) )
	PORT_DIPSETTING(      0x0000, DEF_STR( On ) )
	PORT_DIPNAME( 0x0002, 0x0002, DEF_STR( Unknown ) )
	PORT_DIPSETTING(      0x0002, DEF_STR( Off ) )
	PORT_DIPSETTING(      0x0000, DEF_STR( On ) )
	PORT_DIPNAME( 0x0004, 0x0004, DEF_STR( Unknown ) )
	PORT_DIPSETTING(      0x0004, DEF_STR( Off ) )
	PORT_DIPSETTING(      0x0000, DEF_STR( On ) )
	PORT_DIPNAME( 0x0008, 0x0008, DEF_STR( Unknown ) )
	PORT_DIPSETTING(      0x0008, DEF_STR( Off ) )
	PORT_DIPSETTING(      0x0000, DEF_STR( On ) )
	PORT_DIPNAME( 0x0010, 0x0010, DEF_STR( Unknown ) )
	PORT_DIPSETTING(      0x0010, DEF_STR( Off ) )
	PORT_DIPSETTING(      0x0000, DEF_STR( On ) )
	PORT_DIPNAME( 0x0020, 0x0020, DEF_STR( Unknown ) )
	PORT_DIPSETTING(      0x0020, DEF_STR( Off ) )
	PORT_DIPSETTING(      0x0000, DEF_STR( On ) )
	PORT_DIPNAME( 0x0040, 0x0040, DEF_STR( Unknown ) )
	PORT_DIPSETTING(      0x0040, DEF_STR( Off ) )
	PORT_DIPSETTING(      0x0000, DEF_STR( On ) )
	PORT_DIPNAME( 0x0080, 0x0080, DEF_STR( Unknown ) )
	PORT_DIPSETTING(      0x0080, DEF_STR( Off ) )
	PORT_DIPSETTING(      0x0000, DEF_STR( On ) )
	PORT_DIPNAME( 0x0100, 0x0100, DEF_STR( Unknown ) )
	PORT_DIPSETTING(      0x0100, DEF_STR( Off ) )
	PORT_DIPSETTING(      0x0000, DEF_STR( On ) )
	PORT_DIPNAME( 0x0200, 0x0200, DEF_STR( Unknown ) )
	PORT_DIPSETTING(      0x0200, DEF_STR( Off ) )
	PORT_DIPSETTING(      0x0000, DEF_STR( On ) )
	PORT_DIPNAME( 0x0400, 0x0400, DEF_STR( Unknown ) )
	PORT_DIPSETTING(      0x0400, DEF_STR( Off ) )
	PORT_DIPSETTING(      0x0000, DEF_STR( On ) )
	PORT_DIPNAME( 0x0800, 0x0800, DEF_STR( Unknown ) )
	PORT_DIPSETTING(      0x0800, DEF_STR( Off ) )
	PORT_DIPSETTING(      0x0000, DEF_STR( On ) )
	PORT_DIPNAME( 0x1000, 0x1000, DEF_STR( Unknown ) )
	PORT_DIPSETTING(      0x1000, DEF_STR( Off ) )
	PORT_DIPSETTING(      0x0000, DEF_STR( On ) )
	PORT_DIPNAME( 0x2000, 0x2000, DEF_STR( Unknown ) )
	PORT_DIPSETTING(      0x2000, DEF_STR( Off ) )
	PORT_DIPSETTING(      0x0000, DEF_STR( On ) )
	PORT_DIPNAME( 0x4000, 0x4000, DEF_STR( Unknown ) )
	PORT_DIPSETTING(      0x4000, DEF_STR( Off ) )
	PORT_DIPSETTING(      0x0000, DEF_STR( On ) )
	PORT_DIPNAME( 0x8000, 0x8000, DEF_STR( Unknown ) )
	PORT_DIPSETTING(      0x8000, DEF_STR( Off ) )
	PORT_DIPSETTING(      0x0000, DEF_STR( On ) )
INPUT_PORTS_END

static INPUT_PORTS_START( jak_gtg )
	PORT_START("IN0")
	PORT_DIPNAME( 0x0001, 0x0001, "IN0" )
	PORT_DIPSETTING(      0x0001, DEF_STR( Off ) )
	PORT_DIPSETTING(      0x0000, DEF_STR( On ) )
	PORT_DIPNAME( 0x0002, 0x0002, DEF_STR( Unknown ) )
	PORT_DIPSETTING(      0x0002, DEF_STR( Off ) )
	PORT_DIPSETTING(      0x0000, DEF_STR( On ) )
	PORT_DIPNAME( 0x0004, 0x0004, DEF_STR( Unknown ) )
	PORT_DIPSETTING(      0x0004, DEF_STR( Off ) )
	PORT_DIPSETTING(      0x0000, DEF_STR( On ) )
	PORT_BIT( 0x0008, IP_ACTIVE_LOW, IPT_JOYSTICK_LEFT )
	PORT_BIT( 0x0010, IP_ACTIVE_LOW, IPT_JOYSTICK_RIGHT )
	PORT_BIT( 0x0020, IP_ACTIVE_LOW, IPT_BUTTON2 )
	PORT_BIT( 0x0040, IP_ACTIVE_LOW, IPT_BUTTON1 )
	PORT_DIPNAME( 0x0080, 0x0080, DEF_STR( Unknown ) )
	PORT_DIPSETTING(      0x0080, DEF_STR( Off ) )
	PORT_DIPSETTING(      0x0000, DEF_STR( On ) )
	PORT_DIPNAME( 0x0100, 0x0100, DEF_STR( Unknown ) )
	PORT_DIPSETTING(      0x0100, DEF_STR( Off ) )
	PORT_DIPSETTING(      0x0000, DEF_STR( On ) )
	PORT_DIPNAME( 0x0200, 0x0200, DEF_STR( Unknown ) )
	PORT_DIPSETTING(      0x0200, DEF_STR( Off ) )
	PORT_DIPSETTING(      0x0000, DEF_STR( On ) )
	PORT_DIPNAME( 0x0400, 0x0400, DEF_STR( Unknown ) )
	PORT_DIPSETTING(      0x0400, DEF_STR( Off ) )
	PORT_DIPSETTING(      0x0000, DEF_STR( On ) )
	PORT_DIPNAME( 0x0800, 0x0800, DEF_STR( Unknown ) )
	PORT_DIPSETTING(      0x0800, DEF_STR( Off ) )
	PORT_DIPSETTING(      0x0000, DEF_STR( On ) )
	PORT_DIPNAME( 0x1000, 0x1000, DEF_STR( Unknown ) )
	PORT_DIPSETTING(      0x1000, DEF_STR( Off ) )
	PORT_DIPSETTING(      0x0000, DEF_STR( On ) )
	PORT_DIPNAME( 0x2000, 0x2000, DEF_STR( Unknown ) )
	PORT_DIPSETTING(      0x2000, DEF_STR( Off ) )
	PORT_DIPSETTING(      0x0000, DEF_STR( On ) )
	PORT_DIPNAME( 0x4000, 0x4000, DEF_STR( Unknown ) )
	PORT_DIPSETTING(      0x4000, DEF_STR( Off ) )
	PORT_DIPSETTING(      0x0000, DEF_STR( On ) )
	PORT_DIPNAME( 0x8000, 0x8000, DEF_STR( Unknown ) )
	PORT_DIPSETTING(      0x8000, DEF_STR( Off ) )
	PORT_DIPSETTING(      0x0000, DEF_STR( On ) )

	PORT_START("IN1")
	PORT_BIT( 0xffff, IP_ACTIVE_LOW, IPT_UNUSED )

	PORT_START("IN2")
	PORT_DIPNAME( 0x0001, 0x0001, "IN2" )
	PORT_DIPSETTING(      0x0001, DEF_STR( Off ) )
	PORT_DIPSETTING(      0x0000, DEF_STR( On ) )
	PORT_DIPNAME( 0x0002, 0x0002, DEF_STR( Unknown ) )
	PORT_DIPSETTING(      0x0002, DEF_STR( Off ) )
	PORT_DIPSETTING(      0x0000, DEF_STR( On ) )
	PORT_DIPNAME( 0x0004, 0x0004, DEF_STR( Unknown ) )
	PORT_DIPSETTING(      0x0004, DEF_STR( Off ) )
	PORT_DIPSETTING(      0x0000, DEF_STR( On ) )
	PORT_DIPNAME( 0x0008, 0x0008, DEF_STR( Unknown ) )
	PORT_DIPSETTING(      0x0008, DEF_STR( Off ) )
	PORT_DIPSETTING(      0x0000, DEF_STR( On ) )
	PORT_DIPNAME( 0x0010, 0x0010, DEF_STR( Unknown ) )
	PORT_DIPSETTING(      0x0010, DEF_STR( Off ) )
	PORT_DIPSETTING(      0x0000, DEF_STR( On ) )
	PORT_DIPNAME( 0x0020, 0x0020, DEF_STR( Unknown ) )
	PORT_DIPSETTING(      0x0020, DEF_STR( Off ) )
	PORT_DIPSETTING(      0x0000, DEF_STR( On ) )
	PORT_DIPNAME( 0x0040, 0x0040, DEF_STR( Unknown ) )
	PORT_DIPSETTING(      0x0040, DEF_STR( Off ) )
	PORT_DIPSETTING(      0x0000, DEF_STR( On ) )
	PORT_DIPNAME( 0x0080, 0x0080, DEF_STR( Unknown ) )
	PORT_DIPSETTING(      0x0080, DEF_STR( Off ) )
	PORT_DIPSETTING(      0x0000, DEF_STR( On ) )
	PORT_DIPNAME( 0x0100, 0x0100, DEF_STR( Unknown ) )
	PORT_DIPSETTING(      0x0100, DEF_STR( Off ) )
	PORT_DIPSETTING(      0x0000, DEF_STR( On ) )
	PORT_DIPNAME( 0x0200, 0x0200, DEF_STR( Unknown ) )
	PORT_DIPSETTING(      0x0200, DEF_STR( Off ) )
	PORT_DIPSETTING(      0x0000, DEF_STR( On ) )
	PORT_DIPNAME( 0x0400, 0x0400, DEF_STR( Unknown ) )
	PORT_DIPSETTING(      0x0400, DEF_STR( Off ) )
	PORT_DIPSETTING(      0x0000, DEF_STR( On ) )
	PORT_DIPNAME( 0x0800, 0x0800, DEF_STR( Unknown ) )
	PORT_DIPSETTING(      0x0800, DEF_STR( Off ) )
	PORT_DIPSETTING(      0x0000, DEF_STR( On ) )
	PORT_DIPNAME( 0x1000, 0x1000, DEF_STR( Unknown ) )
	PORT_DIPSETTING(      0x1000, DEF_STR( Off ) )
	PORT_DIPSETTING(      0x0000, DEF_STR( On ) )
	PORT_DIPNAME( 0x2000, 0x2000, DEF_STR( Unknown ) )
	PORT_DIPSETTING(      0x2000, DEF_STR( Off ) )
	PORT_DIPSETTING(      0x0000, DEF_STR( On ) )
	PORT_DIPNAME( 0x4000, 0x4000, DEF_STR( Unknown ) )
	PORT_DIPSETTING(      0x4000, DEF_STR( Off ) )
	PORT_DIPSETTING(      0x0000, DEF_STR( On ) )
	PORT_DIPNAME( 0x8000, 0x8000, DEF_STR( Unknown ) )
	PORT_DIPSETTING(      0x8000, DEF_STR( Off ) )
	PORT_DIPSETTING(      0x0000, DEF_STR( On ) )
INPUT_PORTS_END


static INPUT_PORTS_START( jak_s500 )
	PORT_START("IN0")
	PORT_DIPNAME( 0x0001, 0x0001, "IN0" )
	PORT_DIPSETTING(      0x0001, DEF_STR( Off ) )
	PORT_DIPSETTING(      0x0000, DEF_STR( On ) )
	PORT_DIPNAME( 0x0002, 0x0002, DEF_STR( Unknown ) )
	PORT_DIPSETTING(      0x0002, DEF_STR( Off ) )
	PORT_DIPSETTING(      0x0000, DEF_STR( On ) )
	PORT_DIPNAME( 0x0004, 0x0004, DEF_STR( Unknown ) )
	PORT_DIPSETTING(      0x0004, DEF_STR( Off ) )
	PORT_DIPSETTING(      0x0000, DEF_STR( On ) )
	PORT_DIPNAME( 0x0008, 0x0008, DEF_STR( Unknown ) )
	PORT_DIPSETTING(      0x0008, DEF_STR( Off ) )
	PORT_DIPSETTING(      0x0000, DEF_STR( On ) )
	PORT_DIPNAME( 0x0010, 0x0010, DEF_STR( Unknown ) )
	PORT_DIPSETTING(      0x0010, DEF_STR( Off ) )
	PORT_DIPSETTING(      0x0000, DEF_STR( On ) )
	PORT_DIPNAME( 0x0020, 0x0020, DEF_STR( Unknown ) )
	PORT_DIPSETTING(      0x0020, DEF_STR( Off ) )
	PORT_DIPSETTING(      0x0000, DEF_STR( On ) )
	PORT_DIPNAME( 0x0040, 0x0040, DEF_STR( Unknown ) )
	PORT_DIPSETTING(      0x0040, DEF_STR( Off ) )
	PORT_DIPSETTING(      0x0000, DEF_STR( On ) )
	PORT_DIPNAME( 0x0080, 0x0080, DEF_STR( Unknown ) )
	PORT_DIPSETTING(      0x0080, DEF_STR( Off ) )
	PORT_DIPSETTING(      0x0000, DEF_STR( On ) )
	PORT_DIPNAME( 0x0100, 0x0100, DEF_STR( Unknown ) )
	PORT_DIPSETTING(      0x0100, DEF_STR( Off ) )
	PORT_DIPSETTING(      0x0000, DEF_STR( On ) )
	PORT_DIPNAME( 0x0200, 0x0200, DEF_STR( Unknown ) )
	PORT_DIPSETTING(      0x0200, DEF_STR( Off ) )
	PORT_DIPSETTING(      0x0000, DEF_STR( On ) )
	PORT_BIT( 0x0400, IP_ACTIVE_LOW, IPT_JOYSTICK_LEFT )
	PORT_BIT( 0x0800, IP_ACTIVE_LOW, IPT_JOYSTICK_RIGHT )
	PORT_BIT( 0x1000, IP_ACTIVE_LOW, IPT_BUTTON2 )
	PORT_BIT( 0x2000, IP_ACTIVE_LOW, IPT_BUTTON1 )
	PORT_DIPNAME( 0x4000, 0x4000, DEF_STR( Unknown ) )
	PORT_DIPSETTING(      0x4000, DEF_STR( Off ) )
	PORT_DIPSETTING(      0x0000, DEF_STR( On ) )
	PORT_BIT( 0x8000, IP_ACTIVE_LOW, IPT_BUTTON3 )

	PORT_START("IN1")
	PORT_BIT( 0xffff, IP_ACTIVE_LOW, IPT_UNUSED )

	PORT_START("IN2")
	PORT_DIPNAME( 0x0001, 0x0001, "IN2" )
	PORT_DIPSETTING(      0x0001, DEF_STR( Off ) )
	PORT_DIPSETTING(      0x0000, DEF_STR( On ) )
	PORT_DIPNAME( 0x0002, 0x0002, DEF_STR( Unknown ) )
	PORT_DIPSETTING(      0x0002, DEF_STR( Off ) )
	PORT_DIPSETTING(      0x0000, DEF_STR( On ) )
	PORT_DIPNAME( 0x0004, 0x0004, DEF_STR( Unknown ) )
	PORT_DIPSETTING(      0x0004, DEF_STR( Off ) )
	PORT_DIPSETTING(      0x0000, DEF_STR( On ) )
	PORT_DIPNAME( 0x0008, 0x0008, DEF_STR( Unknown ) )
	PORT_DIPSETTING(      0x0008, DEF_STR( Off ) )
	PORT_DIPSETTING(      0x0000, DEF_STR( On ) )
	PORT_DIPNAME( 0x0010, 0x0010, DEF_STR( Unknown ) )
	PORT_DIPSETTING(      0x0010, DEF_STR( Off ) )
	PORT_DIPSETTING(      0x0000, DEF_STR( On ) )
	PORT_DIPNAME( 0x0020, 0x0020, DEF_STR( Unknown ) )
	PORT_DIPSETTING(      0x0020, DEF_STR( Off ) )
	PORT_DIPSETTING(      0x0000, DEF_STR( On ) )
	PORT_DIPNAME( 0x0040, 0x0040, DEF_STR( Unknown ) )
	PORT_DIPSETTING(      0x0040, DEF_STR( Off ) )
	PORT_DIPSETTING(      0x0000, DEF_STR( On ) )
	PORT_DIPNAME( 0x0080, 0x0080, DEF_STR( Unknown ) )
	PORT_DIPSETTING(      0x0080, DEF_STR( Off ) )
	PORT_DIPSETTING(      0x0000, DEF_STR( On ) )
	PORT_DIPNAME( 0x0100, 0x0100, DEF_STR( Unknown ) )
	PORT_DIPSETTING(      0x0100, DEF_STR( Off ) )
	PORT_DIPSETTING(      0x0000, DEF_STR( On ) )
	PORT_DIPNAME( 0x0200, 0x0200, DEF_STR( Unknown ) )
	PORT_DIPSETTING(      0x0200, DEF_STR( Off ) )
	PORT_DIPSETTING(      0x0000, DEF_STR( On ) )
	PORT_DIPNAME( 0x0400, 0x0400, DEF_STR( Unknown ) )
	PORT_DIPSETTING(      0x0400, DEF_STR( Off ) )
	PORT_DIPSETTING(      0x0000, DEF_STR( On ) )
	PORT_DIPNAME( 0x0800, 0x0800, DEF_STR( Unknown ) )
	PORT_DIPSETTING(      0x0800, DEF_STR( Off ) )
	PORT_DIPSETTING(      0x0000, DEF_STR( On ) )
	PORT_DIPNAME( 0x1000, 0x1000, DEF_STR( Unknown ) )
	PORT_DIPSETTING(      0x1000, DEF_STR( Off ) )
	PORT_DIPSETTING(      0x0000, DEF_STR( On ) )
	PORT_DIPNAME( 0x2000, 0x2000, DEF_STR( Unknown ) )
	PORT_DIPSETTING(      0x2000, DEF_STR( Off ) )
	PORT_DIPSETTING(      0x0000, DEF_STR( On ) )
	PORT_DIPNAME( 0x4000, 0x4000, DEF_STR( Unknown ) )
	PORT_DIPSETTING(      0x4000, DEF_STR( Off ) )
	PORT_DIPSETTING(      0x0000, DEF_STR( On ) )
	PORT_DIPNAME( 0x8000, 0x8000, DEF_STR( Unknown ) )
	PORT_DIPSETTING(      0x8000, DEF_STR( Off ) )
	PORT_DIPSETTING(      0x0000, DEF_STR( On ) )
INPUT_PORTS_END

static INPUT_PORTS_START( paccon ) // for Test Mode hold buttons 1+2 until the screen starts changing colours (happens after the copyright display)
	PORT_START("IN0")
	PORT_BIT( 0x0001, IP_ACTIVE_LOW, IPT_UNUSED ) // PAL/NTSC flag
	PORT_BIT( 0x0002, IP_ACTIVE_LOW, IPT_UNUSED ) // '***'
	PORT_BIT( 0x0004, IP_ACTIVE_LOW, IPT_UNUSED ) // '***'
	PORT_BIT( 0x0008, IP_ACTIVE_LOW, IPT_BUTTON1 ) // 'A'
	PORT_BIT( 0x0010, IP_ACTIVE_LOW, IPT_BUTTON3 ) // '*C*  (doesn't exist?) (cheat)
	PORT_BIT( 0x0020, IP_ACTIVE_LOW, IPT_BUTTON2 ) // 'B'
	PORT_BIT( 0x0040, IP_ACTIVE_LOW, IPT_UNUSED ) // '***'
	PORT_BIT( 0x0080, IP_ACTIVE_LOW, IPT_BUTTON4 ) // '*MENU*' (doesn't exist?)
	PORT_BIT( 0x0100, IP_ACTIVE_LOW, IPT_UNUSED ) // '***'
	PORT_BIT( 0x0200, IP_ACTIVE_LOW, IPT_UNUSED ) // '***'
	PORT_BIT( 0x0400, IP_ACTIVE_LOW, IPT_JOYSTICK_DOWN )
	PORT_BIT( 0x0800, IP_ACTIVE_LOW, IPT_JOYSTICK_RIGHT )
	PORT_BIT( 0x1000, IP_ACTIVE_LOW, IPT_JOYSTICK_LEFT )
	PORT_BIT( 0x2000, IP_ACTIVE_LOW, IPT_JOYSTICK_UP )
	PORT_BIT( 0x4000, IP_ACTIVE_LOW, IPT_UNUSED ) // '***'
	PORT_BIT( 0x8000, IP_ACTIVE_LOW, IPT_UNUSED ) // '***'

	PORT_START("IN1")
	PORT_BIT( 0xffff, IP_ACTIVE_LOW, IPT_UNUSED )

	PORT_START("IN2")
	PORT_DIPNAME( 0x0001, 0x0001, "IN2" )
	PORT_DIPSETTING(      0x0001, DEF_STR( Off ) )
	PORT_DIPSETTING(      0x0000, DEF_STR( On ) )
	PORT_DIPNAME( 0x0002, 0x0002, DEF_STR( Unknown ) )
	PORT_DIPSETTING(      0x0002, DEF_STR( Off ) )
	PORT_DIPSETTING(      0x0000, DEF_STR( On ) )
	PORT_DIPNAME( 0x0004, 0x0004, DEF_STR( Unknown ) )
	PORT_DIPSETTING(      0x0004, DEF_STR( Off ) )
	PORT_DIPSETTING(      0x0000, DEF_STR( On ) )
	PORT_DIPNAME( 0x0008, 0x0008, DEF_STR( Unknown ) )
	PORT_DIPSETTING(      0x0008, DEF_STR( Off ) )
	PORT_DIPSETTING(      0x0000, DEF_STR( On ) )
	PORT_DIPNAME( 0x0010, 0x0010, DEF_STR( Unknown ) )
	PORT_DIPSETTING(      0x0010, DEF_STR( Off ) )
	PORT_DIPSETTING(      0x0000, DEF_STR( On ) )
	PORT_DIPNAME( 0x0020, 0x0020, DEF_STR( Unknown ) )
	PORT_DIPSETTING(      0x0020, DEF_STR( Off ) )
	PORT_DIPSETTING(      0x0000, DEF_STR( On ) )
	PORT_DIPNAME( 0x0040, 0x0040, DEF_STR( Unknown ) )
	PORT_DIPSETTING(      0x0040, DEF_STR( Off ) )
	PORT_DIPSETTING(      0x0000, DEF_STR( On ) )
	PORT_DIPNAME( 0x0080, 0x0080, DEF_STR( Unknown ) )
	PORT_DIPSETTING(      0x0080, DEF_STR( Off ) )
	PORT_DIPSETTING(      0x0000, DEF_STR( On ) )
	PORT_DIPNAME( 0x0100, 0x0100, DEF_STR( Unknown ) )
	PORT_DIPSETTING(      0x0100, DEF_STR( Off ) )
	PORT_DIPSETTING(      0x0000, DEF_STR( On ) )
	PORT_DIPNAME( 0x0200, 0x0200, DEF_STR( Unknown ) )
	PORT_DIPSETTING(      0x0200, DEF_STR( Off ) )
	PORT_DIPSETTING(      0x0000, DEF_STR( On ) )
	PORT_DIPNAME( 0x0400, 0x0400, DEF_STR( Unknown ) )
	PORT_DIPSETTING(      0x0400, DEF_STR( Off ) )
	PORT_DIPSETTING(      0x0000, DEF_STR( On ) )
	PORT_DIPNAME( 0x0800, 0x0800, DEF_STR( Unknown ) )
	PORT_DIPSETTING(      0x0800, DEF_STR( Off ) )
	PORT_DIPSETTING(      0x0000, DEF_STR( On ) )
	PORT_DIPNAME( 0x1000, 0x1000, DEF_STR( Unknown ) )
	PORT_DIPSETTING(      0x1000, DEF_STR( Off ) )
	PORT_DIPSETTING(      0x0000, DEF_STR( On ) )
	PORT_DIPNAME( 0x2000, 0x2000, DEF_STR( Unknown ) )
	PORT_DIPSETTING(      0x2000, DEF_STR( Off ) )
	PORT_DIPSETTING(      0x0000, DEF_STR( On ) )
	PORT_DIPNAME( 0x4000, 0x4000, DEF_STR( Unknown ) )
	PORT_DIPSETTING(      0x4000, DEF_STR( Off ) )
	PORT_DIPSETTING(      0x0000, DEF_STR( On ) )
	PORT_DIPNAME( 0x8000, 0x8000, DEF_STR( Unknown ) )
	PORT_DIPSETTING(      0x8000, DEF_STR( Off ) )
	PORT_DIPSETTING(      0x0000, DEF_STR( On ) )
INPUT_PORTS_END


<<<<<<< HEAD
=======
static INPUT_PORTS_START( jak_hsm )
	PORT_START("IN0")
	PORT_DIPNAME( 0x0001, 0x0001, "IN0" )
	PORT_DIPSETTING(      0x0001, DEF_STR( Off ) )
	PORT_DIPSETTING(      0x0000, DEF_STR( On ) )
	PORT_DIPNAME( 0x0002, 0x0002, DEF_STR( Unknown ) )
	PORT_DIPSETTING(      0x0002, DEF_STR( Off ) )
	PORT_DIPSETTING(      0x0000, DEF_STR( On ) )
	PORT_DIPNAME( 0x0004, 0x0004, DEF_STR( Unknown ) )
	PORT_DIPSETTING(      0x0004, DEF_STR( Off ) )
	PORT_DIPSETTING(      0x0000, DEF_STR( On ) )
	PORT_DIPNAME( 0x0008, 0x0008, DEF_STR( Unknown ) )
	PORT_DIPSETTING(      0x0008, DEF_STR( Off ) )
	PORT_DIPSETTING(      0x0000, DEF_STR( On ) )
	PORT_DIPNAME( 0x0010, 0x0010, DEF_STR( Unknown ) )
	PORT_DIPSETTING(      0x0010, DEF_STR( Off ) )
	PORT_DIPSETTING(      0x0000, DEF_STR( On ) )
	PORT_DIPNAME( 0x0020, 0x0020, DEF_STR( Unknown ) )
	PORT_DIPSETTING(      0x0020, DEF_STR( Off ) )
	PORT_DIPSETTING(      0x0000, DEF_STR( On ) )
	PORT_DIPNAME( 0x0040, 0x0040, DEF_STR( Unknown ) )
	PORT_DIPSETTING(      0x0040, DEF_STR( Off ) )
	PORT_DIPSETTING(      0x0000, DEF_STR( On ) )
	PORT_DIPNAME( 0x0080, 0x0080, DEF_STR( Unknown ) )
	PORT_DIPSETTING(      0x0080, DEF_STR( Off ) )
	PORT_DIPSETTING(      0x0000, DEF_STR( On ) )
	PORT_DIPNAME( 0x0100, 0x0100, DEF_STR( Unknown ) )
	PORT_DIPSETTING(      0x0100, DEF_STR( Off ) )
	PORT_DIPSETTING(      0x0000, DEF_STR( On ) )
	PORT_DIPNAME( 0x0200, 0x0200, DEF_STR( Unknown ) )
	PORT_DIPSETTING(      0x0200, DEF_STR( Off ) )
	PORT_DIPSETTING(      0x0000, DEF_STR( On ) )
	PORT_BIT( 0x0400, IP_ACTIVE_LOW, IPT_JOYSTICK_DOWN )
	PORT_BIT( 0x0800, IP_ACTIVE_LOW, IPT_JOYSTICK_RIGHT )
	PORT_BIT( 0x1000, IP_ACTIVE_LOW, IPT_JOYSTICK_LEFT )
	PORT_BIT( 0x2000, IP_ACTIVE_LOW, IPT_JOYSTICK_UP )
	PORT_BIT( 0x4000, IP_ACTIVE_LOW, IPT_BUTTON4 )
	PORT_DIPNAME( 0x8000, 0x8000, DEF_STR( Unknown ) )
	PORT_DIPSETTING(      0x8000, DEF_STR( Off ) )
	PORT_DIPSETTING(      0x0000, DEF_STR( On ) )

	PORT_START("IN1")
	PORT_DIPNAME( 0x0001, 0x0001, "IN1" )
	PORT_DIPSETTING(      0x0001, DEF_STR( Off ) )
	PORT_DIPSETTING(      0x0000, DEF_STR( On ) )
	PORT_DIPNAME( 0x0002, 0x0002, DEF_STR( Unknown ) )
	PORT_DIPSETTING(      0x0002, DEF_STR( Off ) )
	PORT_DIPSETTING(      0x0000, DEF_STR( On ) )
	PORT_DIPNAME( 0x0004, 0x0004, DEF_STR( Unknown ) )
	PORT_DIPSETTING(      0x0004, DEF_STR( Off ) )
	PORT_DIPSETTING(      0x0000, DEF_STR( On ) )
	PORT_DIPNAME( 0x0008, 0x0008, DEF_STR( Unknown ) )
	PORT_DIPSETTING(      0x0008, DEF_STR( Off ) )
	PORT_DIPSETTING(      0x0000, DEF_STR( On ) )
	PORT_DIPNAME( 0x0010, 0x0010, DEF_STR( Unknown ) )
	PORT_DIPSETTING(      0x0010, DEF_STR( Off ) )
	PORT_DIPSETTING(      0x0000, DEF_STR( On ) )
	PORT_DIPNAME( 0x0020, 0x0020, DEF_STR( Unknown ) )
	PORT_DIPSETTING(      0x0020, DEF_STR( Off ) )
	PORT_DIPSETTING(      0x0000, DEF_STR( On ) )
	PORT_DIPNAME( 0x0040, 0x0040, DEF_STR( Unknown ) )
	PORT_DIPSETTING(      0x0040, DEF_STR( Off ) )
	PORT_DIPSETTING(      0x0000, DEF_STR( On ) )
	PORT_BIT( 0x0080, IP_ACTIVE_LOW, IPT_BUTTON1 )
	PORT_BIT( 0x0100, IP_ACTIVE_LOW, IPT_BUTTON2 )
	PORT_DIPNAME( 0x0200, 0x0200, DEF_STR( Unknown ) )
	PORT_DIPSETTING(      0x0200, DEF_STR( Off ) )
	PORT_DIPSETTING(      0x0000, DEF_STR( On ) )
	PORT_DIPNAME( 0x0400, 0x0400, DEF_STR( Unknown ) )
	PORT_DIPSETTING(      0x0400, DEF_STR( Off ) )
	PORT_DIPSETTING(      0x0000, DEF_STR( On ) )
	PORT_DIPNAME( 0x0800, 0x0800, DEF_STR( Unknown ) )
	PORT_DIPSETTING(      0x0800, DEF_STR( Off ) )
	PORT_DIPSETTING(      0x0000, DEF_STR( On ) )
	PORT_DIPNAME( 0x1000, 0x1000, DEF_STR( Unknown ) )
	PORT_DIPSETTING(      0x1000, DEF_STR( Off ) )
	PORT_DIPSETTING(      0x0000, DEF_STR( On ) )
	PORT_DIPNAME( 0x2000, 0x2000, DEF_STR( Unknown ) )
	PORT_DIPSETTING(      0x2000, DEF_STR( Off ) )
	PORT_DIPSETTING(      0x0000, DEF_STR( On ) )
	PORT_DIPNAME( 0x4000, 0x4000, DEF_STR( Unknown ) )
	PORT_DIPSETTING(      0x4000, DEF_STR( Off ) )
	PORT_DIPSETTING(      0x0000, DEF_STR( On ) )
	PORT_DIPNAME( 0x8000, 0x8000, DEF_STR( Unknown ) )
	PORT_DIPSETTING(      0x8000, DEF_STR( Off ) )
	PORT_DIPSETTING(      0x0000, DEF_STR( On ) )

	PORT_START("IN2")
	PORT_DIPNAME( 0x0001, 0x0001, "IN2" )
	PORT_DIPSETTING(      0x0001, DEF_STR( Off ) )
	PORT_DIPSETTING(      0x0000, DEF_STR( On ) )
	PORT_DIPNAME( 0x0002, 0x0002, DEF_STR( Unknown ) )
	PORT_DIPSETTING(      0x0002, DEF_STR( Off ) )
	PORT_DIPSETTING(      0x0000, DEF_STR( On ) )
	PORT_DIPNAME( 0x0004, 0x0004, DEF_STR( Unknown ) )
	PORT_DIPSETTING(      0x0004, DEF_STR( Off ) )
	PORT_DIPSETTING(      0x0000, DEF_STR( On ) )
	PORT_DIPNAME( 0x0008, 0x0008, DEF_STR( Unknown ) )
	PORT_DIPSETTING(      0x0008, DEF_STR( Off ) )
	PORT_DIPSETTING(      0x0000, DEF_STR( On ) )
	PORT_DIPNAME( 0x0010, 0x0010, DEF_STR( Unknown ) )
	PORT_DIPSETTING(      0x0010, DEF_STR( Off ) )
	PORT_DIPSETTING(      0x0000, DEF_STR( On ) )
	PORT_DIPNAME( 0x0020, 0x0020, DEF_STR( Unknown ) )
	PORT_DIPSETTING(      0x0020, DEF_STR( Off ) )
	PORT_DIPSETTING(      0x0000, DEF_STR( On ) )
	PORT_DIPNAME( 0x0040, 0x0040, DEF_STR( Unknown ) )
	PORT_DIPSETTING(      0x0040, DEF_STR( Off ) )
	PORT_DIPSETTING(      0x0000, DEF_STR( On ) )
	PORT_DIPNAME( 0x0080, 0x0080, DEF_STR( Unknown ) )
	PORT_DIPSETTING(      0x0080, DEF_STR( Off ) )
	PORT_DIPSETTING(      0x0000, DEF_STR( On ) )
	PORT_DIPNAME( 0x0100, 0x0100, DEF_STR( Unknown ) )
	PORT_DIPSETTING(      0x0100, DEF_STR( Off ) )
	PORT_DIPSETTING(      0x0000, DEF_STR( On ) )
	PORT_DIPNAME( 0x0200, 0x0200, DEF_STR( Unknown ) )
	PORT_DIPSETTING(      0x0200, DEF_STR( Off ) )
	PORT_DIPSETTING(      0x0000, DEF_STR( On ) )
	PORT_DIPNAME( 0x0400, 0x0400, DEF_STR( Unknown ) )
	PORT_DIPSETTING(      0x0400, DEF_STR( Off ) )
	PORT_DIPSETTING(      0x0000, DEF_STR( On ) )
	PORT_BIT( 0x0800, IP_ACTIVE_LOW, IPT_BUTTON3 )
	PORT_DIPNAME( 0x1000, 0x1000, DEF_STR( Unknown ) )
	PORT_DIPSETTING(      0x1000, DEF_STR( Off ) )
	PORT_DIPSETTING(      0x0000, DEF_STR( On ) )
	PORT_DIPNAME( 0x2000, 0x2000, DEF_STR( Unknown ) )
	PORT_DIPSETTING(      0x2000, DEF_STR( Off ) )
	PORT_DIPSETTING(      0x0000, DEF_STR( On ) )
	PORT_DIPNAME( 0x4000, 0x4000, DEF_STR( Unknown ) )
	PORT_DIPSETTING(      0x4000, DEF_STR( Off ) )
	PORT_DIPSETTING(      0x0000, DEF_STR( On ) )
	PORT_DIPNAME( 0x8000, 0x8000, DEF_STR( Unknown ) )
	PORT_DIPSETTING(      0x8000, DEF_STR( Off ) )
	PORT_DIPSETTING(      0x0000, DEF_STR( On ) )
INPUT_PORTS_END
>>>>>>> e8a0e046

ROM_START( smartfp )
	//ROM_REGION16_BE( 0x40000, "maincpu:internal", ROMREGION_ERASE00 ) // not on this model? (or at least not this size, as CS base is different)
	//ROM_LOAD16_WORD_SWAP( "internal.rom", 0x00000, 0x40000, NO_DUMP )

	ROM_REGION(0x800000, "maincpu", ROMREGION_ERASE00)
	ROM_LOAD16_WORD_SWAP("smartfitparkuk.bin", 0x000000, 0x800000, CRC(2072d7d0) SHA1(eaa4f254d6dee3a7eac64ae2204dd6291e4d27cc) )
ROM_END

ROM_START( smartfps )
	//ROM_REGION16_BE( 0x40000, "maincpu:internal", ROMREGION_ERASE00 ) // not on this model? (or at least not this size, as CS base is different)
	//ROM_LOAD16_WORD_SWAP( "internal.rom", 0x00000, 0x40000, NO_DUMP )

	ROM_REGION(0x800000, "maincpu", ROMREGION_ERASE00)
	ROM_LOAD16_WORD_SWAP("smartfitpark.bin", 0x000000, 0x800000, CRC(ada84507) SHA1(a3a80bf71fae62ebcbf939166a51d29c24504428) )
ROM_END

ROM_START( gormiti )
	//ROM_REGION16_BE( 0x40000, "maincpu:internal", ROMREGION_ERASE00 ) // not on this model? (or at least not this size, as CS base is different)
	//ROM_LOAD16_WORD_SWAP( "internal.rom", 0x00000, 0x40000, NO_DUMP )

	ROM_REGION(0x800000, "maincpu", ROMREGION_ERASE00)
	ROM_LOAD16_WORD_SWAP("gormiti.bin", 0x000000, 0x800000, CRC(71b82d41) SHA1(169b35dc7bdd05b7b32176ddf901ace27736cb86) )
ROM_END



ROM_START( paccon )
	//ROM_REGION16_BE( 0x40000, "maincpu:internal", ROMREGION_ERASE00 ) // not on this model? (or at least not this size, as CS base is different)
	//ROM_LOAD16_WORD_SWAP( "internal.rom", 0x00000, 0x40000, NO_DUMP )

	ROM_REGION(0x800000, "maincpu", ROMREGION_ERASE00)
	ROM_LOAD16_WORD_SWAP("pacmanconnect.bin", 0x000000, 0x400000, CRC(8567cdc7) SHA1(cef4e003142e479169e4438ab33558436ee9ee68) )
ROM_END


ROM_START( tkmag220 )
	//ROM_REGION16_BE( 0x40000, "maincpu:internal", ROMREGION_ERASE00 ) // not on this model? (or at least not this size, as CS base is different)
	//ROM_LOAD16_WORD_SWAP( "internal.rom", 0x00000, 0x40000, NO_DUMP )

	ROM_REGION( 0x8000000, "maincpu", ROMREGION_ERASE00 )
	ROM_LOAD16_WORD_SWAP( "u1g-2a.u2", 0x0000000, 0x8000000, CRC(0fd769a1) SHA1(df19402bcd20075483d63fb98fb3fa42bd33ccfd) )
ROM_END

ROM_START(lazertag)
	//ROM_REGION16_BE( 0x40000, "maincpu:internal", ROMREGION_ERASE00 ) // not on this model? (or at least not this size, as CS base is different)
	//ROM_LOAD16_WORD_SWAP( "internal.rom", 0x00000, 0x40000, NO_DUMP )

	ROM_REGION(0x1000000, "maincpu", ROMREGION_ERASE00)
	ROM_LOAD16_WORD_SWAP("lazertag.bin", 0x000000, 0x1000000, CRC(8bf16a28) SHA1(90d05e1876332324b074e4845e28b90fcb007122) )
ROM_END

ROM_START(jak_s500)
	//ROM_REGION16_BE( 0x40000, "maincpu:internal", ROMREGION_ERASE00 ) // not on this model? (or at least not this size, as CS base is different)
	//ROM_LOAD16_WORD_SWAP( "internal.rom", 0x00000, 0x40000, NO_DUMP )

	ROM_REGION(0x800000, "maincpu", ROMREGION_ERASE00)
	ROM_LOAD16_WORD_SWAP("spbwheel.bin", 0x000000, 0x800000, CRC(6ba1d335) SHA1(1bb3e4d02c7b35dd4d336971c6a9f82071cc6ce1) )
ROM_END

ROM_START(jak_smwm)
	//ROM_REGION16_BE( 0x40000, "maincpu:internal", ROMREGION_ERASE00 ) // not on this model? (or at least not this size, as CS base is different)
	//ROM_LOAD16_WORD_SWAP( "internal.rom", 0x00000, 0x40000, NO_DUMP )

	ROM_REGION(0x800000, "maincpu", ROMREGION_ERASE00)
	ROM_LOAD16_WORD_SWAP("spidersense.bin", 0x000000, 0x800000, CRC(e0676d0e) SHA1(01c01852fe4aea799c09ebbb6870b2f6e92085c4) )
ROM_END


ROM_START(jak_pf)
	//ROM_REGION16_BE( 0x40000, "maincpu:internal", ROMREGION_ERASE00 ) // not on this model? (or at least not this size, as CS base is different)
	//ROM_LOAD16_WORD_SWAP( "internal.rom", 0x00000, 0x40000, NO_DUMP )

	ROM_REGION(0x800000, "maincpu", ROMREGION_ERASE00)
	ROM_LOAD16_WORD_SWAP("phineas.bin", 0x000000, 0x800000, CRC(bb18f70d) SHA1(4e3c204e44efe9186809404521ebeac348c45fac))
ROM_END

ROM_START(jak_prft)
	//ROM_REGION16_BE( 0x40000, "maincpu:internal", ROMREGION_ERASE00 ) // not on this model? (or at least not this size, as CS base is different)
	//ROM_LOAD16_WORD_SWAP( "internal.rom", 0x00000, 0x40000, NO_DUMP )

	ROM_REGION(0x800000, "maincpu", ROMREGION_ERASE00)
	ROM_LOAD16_WORD_SWAP("powerrangerssword.bin", 0x000000, 0x800000, CRC(77bc8aea) SHA1(a2efaa718d8ecece46cebb9f0f13a8fa10fc2826) )
ROM_END

ROM_START(jak_tink)
	//ROM_REGION16_BE( 0x40000, "maincpu:internal", ROMREGION_ERASE00 ) // not on this model? (or at least not this size, as CS base is different)
	//ROM_LOAD16_WORD_SWAP( "internal.rom", 0x00000, 0x40000, NO_DUMP )

	ROM_REGION(0x800000, "maincpu", ROMREGION_ERASE00)
	ROM_LOAD16_WORD_SWAP("disneyfairies.bin", 0x000000, 0x800000, CRC(566dae87) SHA1(3abe1b7d578ed9255101bfec0e4bb4d6dc0aa0b7) )
ROM_END





ROM_START(jak_totm)
	//ROM_REGION16_BE( 0x40000, "maincpu:internal", ROMREGION_ERASE00 ) // not on this model? (or at least not this size, as CS base is different)
	//ROM_LOAD16_WORD_SWAP( "internal.rom", 0x00000, 0x40000, NO_DUMP )

	ROM_REGION(0x800000, "maincpu", ROMREGION_ERASE00)
	ROM_LOAD16_WORD_SWAP("toysonthemove.bin", 0x000000, 0x800000, CRC(d08fb72a) SHA1(1fea98542ef7c65eef31afb70fd50952b4cef1c1) )
ROM_END

ROM_START(jak_ths)
	//ROM_REGION16_BE( 0x40000, "maincpu:internal", ROMREGION_ERASE00 ) // not on this model? (or at least not this size, as CS base is different)
	//ROM_LOAD16_WORD_SWAP( "internal.rom", 0x00000, 0x40000, NO_DUMP )

	ROM_REGION(0x800000, "maincpu", ROMREGION_ERASE00)
	ROM_LOAD16_WORD_SWAP("tripleheadersports.bin", 0x000000, 0x800000, CRC(2b5f8734) SHA1(57bccaa70f0efbf3da3259b74f3082d1a14c9908) )
ROM_END


ROM_START(wrlshunt)
	//ROM_REGION16_BE( 0x40000, "maincpu:internal", ROMREGION_ERASE00 ) // not on this model? (or at least not this size, as CS base is different)
	//ROM_LOAD16_WORD_SWAP( "internal.rom", 0x00000, 0x40000, NO_DUMP )

	ROM_REGION(0x8000000, "maincpu", ROMREGION_ERASE00)
	ROM_LOAD16_WORD_SWAP("wireless.bin", 0x0000, 0x8000000, CRC(a6ecc20e) SHA1(3645f23ba2bb218e92d4560a8ae29dddbaabf796))
ROM_END

/*
Wireless Hunting Video Game System
(info provided with dump)

System: Wireless Hunting Video Game System
Publisher: Hamy / Kids Station Toys Inc
Year: 2011
ROM: FDI MSP55LV100G
RAM: Micron Technology 48LC8M16A2

Games:

Secret Mission
Predator
Delta Force
Toy Land
Dream Forest
Trophy Season
Freedom Force
Be Careful
Net Power
Open Training
Super Archer
Ultimate Frisbee
UFO Shooting
Happy Darts
Balloon Shoot
Avatair
Angry Pirate
Penguin War
Ghost Shooter
Duck Hunt


ROM Board:

Package: SO44
Spacing: 1.27 mm
Width: 16.14 mm
Length: 27.78 mm
Voltage: 3V
Pinout:

          A25  A24
            |  |
      +--------------------------+
A21 --|==   #  # `.__.'        ==|-- A20
A18 --|==                      ==|-- A19
A17 --|==                      ==|-- A8
 A7 --|==                      ==|-- A9
 A6 --|==                  o   ==|-- A10
 A5 --|==  +----------------+  ==|-- A11
 A4 --|==  |                |  ==|-- A12
 A3 --|==  |  MSP55LV100G   |  ==|-- A13
 A2 --|==  |  0834 M02H     |  ==|-- A14
 A1 --|==  |  JAPAN         |  ==|-- A15
 A0 --|==  |                |  ==|-- A16
#CE --|==  |                |  ==|-- A23
GND --|==  |                |  ==|-- A22
#OE --|==  |                |  ==|-- Q15
 Q0 --|==  |                |  ==|-- Q7
 Q8 --|==  |                |  ==|-- Q14
 Q1 --|==  +----------------+  ==|-- Q6
 Q9 --|==                      ==|-- Q13
 Q2 --|==       M55L100G       ==|-- Q5
Q10 --|==                      ==|-- Q12
 Q3 --|==                      ==|-- Q4
Q11 --|==                      ==|-- VCC
      +--------------------------+


The only interesting string in this ROM is SPF2ALP,
which is also found in the Wireless Air 60 ROM.

*/


/*
Wireless Air 60
(info provided with dump)

System: Wireless Air 60
ROM: Toshiba TC58NVG0S3ETA00
RAM: ESMT M12L128168A

This is a raw NAND flash dump

Interesting Strings:

GPnandnand; (GP is General Plus, which is Sunplus by another name)
GLB_GP-F_5B_USBD_1.0.0
SP_ToneMaker
GLB_GP-FS1_0405L_SPU_1.0.2.3
SPF2ALP

"GPnandnand" as a required signature appears to be referenced right here, in page 19 of a GeneralPlus document;
https://web.archive.org/web/20180106005235/http://www.lcis.com.tw/paper_store/paper_store/GPL162004A-507A_162005A-707AV10_code_reference-20147131205102.pdf

*/

ROM_START( wlsair60 )
	ROM_REGION16_BE( 0x40000, "maincpu:internal", ROMREGION_ERASE00 )
	ROM_LOAD16_WORD_SWAP( "internal.rom", 0x00000, 0x40000, NO_DUMP ) // used as bootstrap only

	ROM_REGION( 0x8400000, "nandrom", ROMREGION_ERASE00 )
	ROM_LOAD( "wlsair60.nand", 0x0000, 0x8400000, CRC(eec23b97) SHA1(1bb88290cf54579a5bb51c08a02d793cd4d79f7a) )
ROM_END

ROM_START( jak_gtg )
	ROM_REGION16_BE( 0x40000, "maincpu:internal", ROMREGION_ERASE00 )
	ROM_LOAD16_WORD_SWAP( "internal.rom", 0x00000, 0x40000, NO_DUMP ) // used as bootstrap only

	ROM_REGION( 0x4200000, "nandrom", ROMREGION_ERASE00 )
	ROM_LOAD( "goldentee.bin", 0x0000, 0x4200000, CRC(87d5e815) SHA1(5dc46cd753b791449cc41d5eff4928c0dcaf35c0) )
ROM_END

ROM_START( jak_car2 )
	ROM_REGION16_BE( 0x40000, "maincpu:internal", ROMREGION_ERASE00 )
	ROM_LOAD16_WORD_SWAP( "internal.rom", 0x00000, 0x40000, NO_DUMP ) // used as bootstrap only

	ROM_REGION( 0x4200000, "nandrom", ROMREGION_ERASE00 )
	ROM_LOAD( "cars2.bin", 0x0000, 0x4200000, CRC(4d610e09) SHA1(bc59f5f7f676a8f2a78dfda7fb62c804bbf850b6) )
ROM_END


/*  The following pinout was used when dumping jak_sspop, jak_hmhsm, jak_umdf
    For the 256Mbyte parts the parameters of the programmer had to be overridden to dump the full capacity as there were no equivalent parts.

       Sandisk TSOP32 NAND Flash

       +----------------------------------------------+
    NC-|01                                          32|-NC
   VSS-|02                                          31|-NC
   R/B-|03                  SanDisk                 30|-I/O7
    NC-|04                   NAND                   29|-I/O6
    RE-|05                                          28|-I/O5
    CE-|06                   32PIN                  27|-I/O4
    NC-|07                                          26|-VCC
   VCC-|08                                          25|-VSS
   VSS-|09                                          24|-NC
    NC-|10                                          23|-I/O3
    NC-|11                                          22|-I/O2
   CLE-|12                                          21|-I/O1
   ALE-|13                                          20|-I/O0
    WE-|14                                          19|-NC
    WP-|15                                          18|-NC
    NC-|16                                          17|-NC
       +----------------------------------------------+

One of the games has pin 2 grounded, and the other 2 have it N/C.  I'm not sure what it would be, since all the signals are accounted for.

*/

ROM_START( jak_sspop )
	ROM_REGION16_BE( 0x40000, "maincpu:internal", ROMREGION_ERASE00 )
	ROM_LOAD16_WORD_SWAP( "internal.rom", 0x00000, 0x40000, NO_DUMP ) // used as bootstrap only

	/* TSOP32 NAND ROM

	S976172-1
	SanDisk
	11015-128B
	POC142
	0845
	<obscured #>

	appears to be a 128MByte part (or at least that is how much service mode tests)

	*/

	ROM_REGION( 0x8400000, "nandrom", ROMREGION_ERASE00 )
	ROM_LOAD( "singscenepop_as_hy27us081g1m_4579.bin", 0x0000, 0x8400000, CRC(4c8123fe) SHA1(388fda8ddd90b541a53eac4bcbe66bebe7360724) )
ROM_END

ROM_START( jak_hmhsm )
	ROM_REGION16_BE( 0x40000, "maincpu:internal", ROMREGION_ERASE00 )
	ROM_LOAD16_WORD_SWAP( "internal.rom", 0x00000, 0x40000, NO_DUMP ) // used as bootstrap only

	/* TSOP32 NAND ROM

	5769522.1
	SanDisk
	11354-256B
	P44247.00
	xx20
	01xxxx_HSM

	256Mbyte part, 2nd half is just 0xff filled tho so a 128Mbyte part would have been fine

	*/

	ROM_REGION( 0x10800000, "nandrom", ROMREGION_ERASE00 )
	ROM_LOAD( "hmhsm.bin", 0x0000, 0x10800000, CRC(e63ad24c) SHA1(a7844b14af701914150aa7c06743a410f478ff7b) )
ROM_END


ROM_START( jak_umdf )
	ROM_REGION16_BE( 0x40000, "maincpu:internal", ROMREGION_ERASE00 )
	ROM_LOAD16_WORD_SWAP( "internal.rom", 0x00000, 0x40000, NO_DUMP ) // used as bootstrap only

	/* TSOP32 NAND ROM

	S744565-1
	SanDisk
	11352-256B
	PA2777.00
	0834
	61050

	again part number would suggest that this is a 256MByte ROM, although in reality all data fits into 64Mbyte, rest is blank

	*/

	ROM_REGION( 0x10800000, "nandrom", ROMREGION_ERASE00 )
	ROM_LOAD( "jak_umdf.bin", 0x0000, 0x10800000, CRC(05f47aca) SHA1(61b417141ccc22324224b1862ea2f5778453f206) )
ROM_END



ROM_START( jak_tsm )
	ROM_REGION16_BE( 0x40000, "maincpu:internal", ROMREGION_ERASE00 )
	ROM_LOAD16_WORD_SWAP( "internal.rom", 0x00000, 0x40000, NO_DUMP ) // used as bootstrap only

	ROM_REGION( 0x4200000, "nandrom", ROMREGION_ERASE00 )
	ROM_LOAD( "toystorymania.bin", 0x0000, 0x4200000, CRC(183b20a5) SHA1(eb4fa5ee9dfac58f5244d00d4e833b1e461cc52c) )
ROM_END


ROM_START( jak_duck )
	ROM_REGION16_BE( 0x40000, "maincpu:internal", ROMREGION_ERASE00 )
	ROM_LOAD16_WORD_SWAP( "internal.rom", 0x00000, 0x40000, NO_DUMP ) // used as bootstrap only

	ROM_REGION( 0x4200000, "nandrom", ROMREGION_ERASE00 )
	ROM_LOAD( "duckcommander_gpr27p512a_c276_as_hy27us08121a.bin", 0x0000, 0x4200000, CRC(d9356d5b) SHA1(aca05525b4a504f7ad264ae9bbc2f1f8f399c4ca) )
ROM_END

ROM_START( jak_swc )
	ROM_REGION16_BE( 0x40000, "maincpu:internal", ROMREGION_ERASE00 )
	ROM_LOAD16_WORD_SWAP( "internal.rom", 0x00000, 0x40000, NO_DUMP ) // used as bootstrap only

	ROM_REGION( 0x4200000, "nandrom", ROMREGION_ERASE00 )
	ROM_LOAD( "jakksstarwarspistol_gpr27p512a_c276_as_hy27us08121a.bin", 0x0000, 0x4200000, CRC(024d49b8) SHA1(9694f4c7cd083c976ffbbcfa6f626fc6b4bc8d91) )
ROM_END

ROM_START( jak_wdzh )
	ROM_REGION16_BE( 0x40000, "maincpu:internal", ROMREGION_ERASE00 )
	ROM_LOAD16_WORD_SWAP( "internal.rom", 0x00000, 0x40000, NO_DUMP ) // used as bootstrap only

	ROM_REGION( 0x4200000, "nandrom", ROMREGION_ERASE00 )
	ROM_LOAD( "walkingdeadrifle_gpr27p512a_c276_as_hy27us08121a.bin", 0x0000, 0x4200000, CRC(b2c762f0) SHA1(7e10df517cc24924e0ec55e2a263563023d945f8) )
ROM_END

ROM_START( jak_wdbg )
	ROM_REGION16_BE( 0x40000, "maincpu:internal", ROMREGION_ERASE00 )
	ROM_LOAD16_WORD_SWAP( "internal.rom", 0x00000, 0x40000, NO_DUMP ) // used as bootstrap only

	ROM_REGION( 0x4200000, "nandrom", ROMREGION_ERASE00 )
	ROM_LOAD( "amcwalkingdeadcrossbow_gpr27p512a_c276_as_hy27us08121a.bin", 0x0000, 0x4200000, CRC(66510fd4) SHA1(3ad6347c5a7758c035654cb3e96858320875b97a) )
ROM_END


ROM_START( vbaby )
	ROM_REGION16_BE( 0x40000, "maincpu:internal", ROMREGION_ERASE00 )
	ROM_LOAD16_WORD_SWAP( "internal.rom", 0x00000, 0x40000, NO_DUMP ) // used as bootstrap only

	ROM_REGION( 0x8400000, "nandrom", ROMREGION_ERASE00 )
	ROM_LOAD( "vbaby.bin", 0x0000, 0x8400000, CRC(d904441b) SHA1(3742bc4e1e403f061ce2813ecfafc6f30a44d287) )
ROM_END

ROM_START( mgtfit )
	ROM_REGION16_BE( 0x40000, "maincpu:internal", ROMREGION_ERASE00 )
	ROM_LOAD16_WORD_SWAP( "internal.rom", 0x00000, 0x40000, NO_DUMP ) // used as bootstrap only

	ROM_REGION( 0x8400000, "nandrom", ROMREGION_ERASE00 ) // Samsung 937 K9F1G08U0D  Ident: 0xEC 0xF1 Full Ident: 0xECF1001540
	ROM_LOAD( "k9f1g08u0d.bin", 0x0000, 0x8400000, CRC(1ca5ac09) SHA1(c2e123085d2198999c2c0edb1df4895361c00a99) )
ROM_END

ROM_START( beambox )
	ROM_REGION16_BE( 0x40000, "maincpu:internal", ROMREGION_ERASE00 )
	ROM_LOAD16_WORD_SWAP( "internal.rom", 0x00000, 0x40000, NO_DUMP ) // used as bootstrap only

	ROM_REGION( 0x4200000, "nandrom", ROMREGION_ERASE00 )
	ROM_LOAD( "beambox.bin", 0x0000, 0x4200000, CRC(a486f04e) SHA1(73c7d99d8922eba58d94e955e254b9c3baa4443e) )
ROM_END

// the JAKKS ones of these seem to be known as 'Generalplus GPAC500' hardware?
CONS(2009, smartfp,   0,       0, base, smartfp,  gcm394_game_state, empty_init, "Fisher-Price", "Fun 2 Learn Smart Fit Park (UK)", MACHINE_NOT_WORKING | MACHINE_IMPERFECT_SOUND)
CONS(2009, smartfps,  smartfp, 0, base, smartfp,  gcm394_game_state, empty_init, "Fisher-Price", "Fun 2 Learn Smart Fit Park (Spain)", MACHINE_NOT_WORKING | MACHINE_IMPERFECT_SOUND)
CONS(200?, tkmag220,  0,       0, tkmag220, tkmag220, tkmag220_game_state,  empty_init,      "TaiKee",         "Mini Arcade Games Console (Family Sport 220-in-1)", MACHINE_NOT_WORKING | MACHINE_IMPERFECT_SOUND | MACHINE_IMPERFECT_GRAPHICS )

// die on this one is 'GCM420'
CONS(2013, gormiti,   0, 0, base, gormiti,  gcm394_game_state, empty_init, "Giochi Preziosi", "Gormiti Game Arena (Spain)", MACHINE_NOT_WORKING | MACHINE_IMPERFECT_SOUND)


// Fun 2 Learn 3-in-1 SMART SPORTS  ?

// also sold as "Pac-Man Connect & Play 35th Anniversary" (same ROM?)
CONS(2012, paccon, 0, 0, paccon, paccon, jak_s500_game_state, init_wrlshunt, "Bandai", "Pac-Man Connect & Play (Feb 14 2012 10:46:23)", MACHINE_NOT_WORKING | MACHINE_IMPERFECT_SOUND)

CONS(2008, lazertag, 0, 0, wrlshunt, jak_s500, jak_s500_game_state, init_wrlshunt, "Tiger Electronics", "Lazer Tag Video Game Module", MACHINE_NOT_WORKING | MACHINE_IMPERFECT_SOUND)

<<<<<<< HEAD
CONS(2009, jak_s500, 0, 0, wrlshunt, jak_s500, jak_s500_game_state, init_wrlshunt, "JAKKS Pacific Inc", "SpongeBob SquarePants Bikini Bottom 500 (JAKKS Pacific TV Motion Game)", MACHINE_NOT_WORKING | MACHINE_IMPERFECT_SOUND)
CONS(2009, jak_smwm, 0, 0, wrlshunt, jak_s500, jak_s500_game_state, init_wrlshunt, "JAKKS Pacific Inc", "Spider-Man Web Master (JAKKS Pacific TV Motion Game)", MACHINE_NOT_WORKING | MACHINE_IMPERFECT_SOUND)
CONS(2010, jak_pf,   0, 0, wrlshunt, jak_s500, jak_s500_game_state, init_wrlshunt, "JAKKS Pacific Inc", "Phineas and Ferb: Best Game Ever! (JAKKS Pacific TV Motion Game)", MACHINE_NOT_WORKING | MACHINE_IMPERFECT_SOUND) // build date is 2009, but onscreen display is 2010
CONS(2009, jak_prft, 0, 0, wrlshunt, jak_s500, jak_s500_game_state, init_wrlshunt, "JAKKS Pacific Inc", "Power Rangers Force In Time (JAKKS Pacific TV Motion Game)", MACHINE_NOT_WORKING | MACHINE_IMPERFECT_SOUND)
CONS(2009, jak_tink, 0, 0, wrlshunt, jak_s500, jak_s500_game_state, init_wrlshunt, "JAKKS Pacific Inc", "Tinker Bell and the Lost Treasure (JAKKS Pacific TV Motion Game)", MACHINE_NOT_WORKING | MACHINE_IMPERFECT_SOUND)
CONS(200?, jak_totm, 0, 0, wrlshunt, jak_s500, jak_s500_game_state, init_wrlshunt, "JAKKS Pacific Inc", "Toy Story - Toys on the Move (JAKKS Pacific TV Motion Game)", MACHINE_NOT_WORKING | MACHINE_IMPERFECT_SOUND) // Toys on the Move has ISSI 404A
CONS(2009, jak_ths,  0, 0, wrlshunt, jak_s500, jak_s500_game_state, init_ths,      "JAKKS Pacific Inc", "Triple Header Sports (JAKKS Pacific TV Motion Game)", MACHINE_NOT_WORKING | MACHINE_IMPERFECT_SOUND)
=======
CONS(2009, jak_s500, 0, 0, wrlshunt, jak_s500, jak_s500_game_state, init_wrlshunt, "JAKKS Pacific Inc / HotGen Ltd",          "SpongeBob SquarePants Bikini Bottom 500 (JAKKS Pacific TV Motion Game)", MACHINE_NOT_WORKING | MACHINE_IMPERFECT_SOUND)
CONS(2009, jak_smwm, 0, 0, wrlshunt, jak_s500, jak_s500_game_state, init_wrlshunt, "JAKKS Pacific Inc / HotGen Ltd",          "Spider-Man Web Master (JAKKS Pacific TV Motion Game)", MACHINE_NOT_WORKING | MACHINE_IMPERFECT_SOUND)
CONS(2010, jak_pf,   0, 0, wrlshunt, jak_s500, jak_s500_game_state, init_wrlshunt, "JAKKS Pacific Inc / HotGen Ltd",          "Phineas and Ferb: Best Game Ever! (JAKKS Pacific TV Motion Game)", MACHINE_NOT_WORKING | MACHINE_IMPERFECT_SOUND) // build date is 2009, but onscreen display is 2010
CONS(200?, jak_totm, 0, 0, wrlshunt, jak_s500, jak_s500_game_state, init_wrlshunt, "JAKKS Pacific Inc / HotGen Ltd",          "Toy Story - Toys on the Move (JAKKS Pacific TV Motion Game)", MACHINE_NOT_WORKING | MACHINE_IMPERFECT_SOUND) // Toys on the Move has ISSI 404A
CONS(2009, jak_prft, 0, 0, wrlshunt, jak_s500, jak_s500_game_state, init_wrlshunt, "JAKKS Pacific Inc / Santa Cruz Games",    "Power Rangers Force In Time (JAKKS Pacific TV Motion Game)", MACHINE_NOT_WORKING | MACHINE_IMPERFECT_SOUND)
CONS(2009, jak_tink, 0, 0, wrlshunt, jak_s500, jak_s500_game_state, init_wrlshunt, "JAKKS Pacific Inc / Santa Cruz Games",    "Tinker Bell and the Lost Treasure (JAKKS Pacific TV Motion Game)", MACHINE_NOT_WORKING | MACHINE_IMPERFECT_SOUND)
CONS(2009, jak_ths,  0, 0, wrlshunt, jak_s500, jak_s500_game_state, init_ths,      "JAKKS Pacific Inc / Super Happy Fun Fun", "Triple Header Sports (JAKKS Pacific TV Motion Game)", MACHINE_NOT_WORKING | MACHINE_IMPERFECT_SOUND)
>>>>>>> e8a0e046

CONS(2011, wrlshunt, 0, 0, wrlshunt, wrlshunt, wrlshunt_game_state, init_wrlshunt, "Hamy / Kids Station Toys Inc", "Wireless Hunting Video Game System", MACHINE_NO_SOUND | MACHINE_NOT_WORKING)

void generalplus_gpac800_game_state::machine_start()
{
	save_item(NAME(m_sdram));
}

void generalplus_gpac800_game_state::nand_create_stripped_region()
{
	uint8_t* rom = m_nandregion;
	int size = memregion("nandrom")->bytes();
	m_size = size;

	int numblocks = size / m_nandblocksize;
	m_strippedsize = numblocks * m_nandblocksize_stripped;
	m_strippedrom.resize(m_strippedsize);

	for (int i = 0; i < numblocks; i++)
	{
		const int base = i * m_nandblocksize;
		const int basestripped = i * m_nandblocksize_stripped;

		for (int j = 0; j < m_nandblocksize_stripped; j++)
		{
			m_strippedrom[basestripped + j] = rom[(base + j)];
		}
	}

	// debug to allow for easy use of unidasm.exe
	if (0)
	{
		FILE *fp;
		char filename[256];
		sprintf(filename,"stripped_%s", machine().system().name);
		fp=fopen(filename, "w+b");
		if (fp)
		{
			fwrite(&m_strippedrom[0], m_nandblocksize_stripped * numblocks, 1, fp);
			fclose(fp);
		}
	}
}

void generalplus_gpac800_game_state::machine_reset()
{
	// configure CS defaults
	address_space& mem = m_maincpu->space(AS_PROGRAM);
	mem.write_word(0x007820, 0x0047);
	mem.write_word(0x007821, 0xff47);
	mem.write_word(0x007822, 0x00c7);
	mem.write_word(0x007823, 0x0047);
	mem.write_word(0x007824, 0x0047);

	m_maincpu->set_cs_space(m_memory->get_program());

	if (m_nandregion)
	{
		nand_create_stripped_region();

		// up to 256 pages (16384kw) for each space

		// (size of cs0 + cs1 + cs2 + cs3 + cs4) <= 81920kwords

		// simulate bootstrap / internal ROM

		address_space& mem = m_maincpu->space(AS_PROGRAM);

		/* Offset(h) 00 01 02 03 04 05 06 07 08 09 0A 0B 0C 0D 0E 0F
		   00000000 (50 47 61 6E 64 6E 61 6E 64 6E)-- -- -- -- -- --  PGandnandn------
		   00000010  -- -- -- -- -- bb -- -- -- -- -- -- -- -- -- --  ----------------

		   bb = where to copy first block

		   The header is GPnandnand (byteswapped) then some params
		   one of the params appears to be for the initial code copy operation done
		   by the bootstrap
		*/

		// probably more bytes are used
		int dest = m_strippedrom[0x15] << 8;

		// copy a block of code from the NAND to RAM
		for (int i = 0; i < m_initial_copy_words; i++)
		{
			uint16_t word = m_strippedrom[(i * 2) + 0] | (m_strippedrom[(i * 2) + 1] << 8);

			mem.write_word(dest + i, word);
		}

		// these vectors must either directly point to RAM, or at least redirect there after some code
		uint16_t* internal = (uint16_t*)memregion("maincpu:internal")->base();
		internal[0x7ff5] = m_vectorbase + 0x0a;
		internal[0x7ff6] = m_vectorbase + 0x0c;
		internal[0x7ff7] = dest + 0x20; // point boot vector at code in RAM (probably in reality points to internal code that copies the first block)
		internal[0x7ff8] = m_vectorbase + 0x10;
		internal[0x7ff9] = m_vectorbase + 0x12;
		internal[0x7ffa] = m_vectorbase + 0x14;
		internal[0x7ffb] = m_vectorbase + 0x16;
		internal[0x7ffc] = m_vectorbase + 0x18;
		internal[0x7ffd] = m_vectorbase + 0x1a;
		internal[0x7ffe] = m_vectorbase + 0x1c;
		internal[0x7fff] = m_vectorbase + 0x1e;
	}

	m_maincpu->reset(); // reset CPU so vector gets read etc.

	m_maincpu->set_paldisplaybank_high_hack(0);
	m_maincpu->set_alt_tile_addressing_hack(1);
}


void generalplus_gpac800_game_state::nand_init210()
{
	m_sdram.resize(m_sdram_kwords);
	m_sdram2.resize(0x10000);

	m_nandblocksize = 0x210;
	m_nandblocksize_stripped = 0x200;

	m_vectorbase = 0x6fe0;
}

void generalplus_gpac800_game_state::nand_init210_32mb()
{
	m_sdram_kwords = 0x400000 * 4;
	nand_init210();
}

void generalplus_gpac800_game_state::nand_init840()
{
	m_sdram.resize(m_sdram_kwords);
	m_sdram2.resize(0x10000);

	m_nandblocksize = 0x840;
	m_nandblocksize_stripped = 0x800;

	m_vectorbase = 0x6fe0;
}

void generalplus_gpac800_game_state::nand_wlsair60()
{
	nand_init840();
	m_initial_copy_words = 0x2800;
}

void generalplus_gpac800_game_state::nand_vbaby()
{
	nand_init840();
	m_initial_copy_words = 0x1000;
	m_maincpu->set_romtype(2);
}

void generalplus_gpac800_game_state::nand_tsm()
{

	// something odd must be going on with the bootloader?
	// structure has the first 0x4000 block repeated 3 times (must appear in RAM on startup?)
	// then it has a 0x10000 block repeated 4 times (must get copied to 0x30000 by code)
	// then it has the larger, main payload, just the once.

	// the addresses written to the NAND device don't compensate for these data repeats, however dump seems ok as no other data is being repeated?
	// reads after startup still need checking
	nand_init210();
	m_maincpu->set_romtype(1);
}

void generalplus_gpac800_game_state::nand_beambox()
{
	nand_init210();
	m_vectorbase = 0x2fe0;
}



// NAND dumps w/ internal bootstrap (and u'nSP 2.0 extended opcodes)  (have gpnandnand strings)
// the JAKKS ones seem to be known as 'Generalplus GPAC800' hardware
<<<<<<< HEAD
CONS(2010, wlsair60, 0, 0, generalplus_gpac800,       jak_car2, generalplus_gpac800_game_state,       nand_wlsair60, "Jungle Soft / Kids Station Toys Inc", "Wireless Air 60",   MACHINE_NO_SOUND | MACHINE_NOT_WORKING)
CONS(200?, jak_gtg,  0, 0, generalplus_gpac800,       jak_gtg,  generalplus_gpac800_game_state,       nand_init210,  "JAKKS Pacific Inc",                   "Golden Tee Golf (JAKKS Pacific TV Game)",   MACHINE_NO_SOUND | MACHINE_NOT_WORKING)
CONS(200?, jak_car2, 0, 0, generalplus_gpac800,       jak_car2, generalplus_gpac800_game_state,       nand_init210,  "JAKKS Pacific Inc",                   "Cars 2 (JAKKS Pacific TV Game)",   MACHINE_NO_SOUND | MACHINE_NOT_WORKING)
CONS(200?, jak_tsm , 0, 0, generalplus_gpac800,       jak_car2, generalplus_gpac800_game_state,       nand_tsm,      "JAKKS Pacific Inc",                   "Toy Story Mania (JAKKS Pacific TV Game)",   MACHINE_NO_SOUND | MACHINE_NOT_WORKING)
CONS(200?, beambox,  0, 0, generalplus_gpac800,       jak_car2, generalplus_gpac800_game_state,       nand_beambox,  "Hasbro",                              "Playskool Heroes Transformers Rescue Bots Beam Box (Spain)",   MACHINE_NO_SOUND | MACHINE_NOT_WORKING)
CONS(200?, mgtfit,   0, 0, generalplus_gpac800,       jak_car2, generalplus_gpac800_game_state,       nand_wlsair60, "MGT",                                 "Fitness Konsole (NC1470)",   MACHINE_NO_SOUND | MACHINE_NOT_WORKING) // probably has other names in English too? menus don't appear to be in German
CONS(200?, vbaby,    0, 0, generalplus_gpac800_vbaby, jak_car2, generalplus_gpac800_vbaby_game_state, nand_vbaby,    "VTech",                               "V.Baby", MACHINE_NO_SOUND | MACHINE_NOT_WORKING)
=======
CONS(2010, wlsair60,   0, 0, generalplus_gpac800,       jak_car2, generalplus_gpac800_game_state,       nand_wlsair60,      "Jungle Soft / Kids Station Toys Inc",      "Wireless Air 60",   MACHINE_NO_SOUND | MACHINE_NOT_WORKING)
CONS(200?, beambox,    0, 0, generalplus_gpac800,       jak_car2, generalplus_gpac800_game_state,       nand_beambox,       "Hasbro",                                   "Playskool Heroes Transformers Rescue Bots Beam Box (Spain)",   MACHINE_NO_SOUND | MACHINE_NOT_WORKING)
CONS(200?, mgtfit,     0, 0, generalplus_gpac800,       jak_car2, generalplus_gpac800_game_state,       nand_wlsair60,      "MGT",                                      "Fitness Konsole (NC1470)",   MACHINE_NO_SOUND | MACHINE_NOT_WORKING) // probably has other names in English too? menus don't appear to be in German
CONS(200?, vbaby,      0, 0, generalplus_gpac800_vbaby, jak_car2, generalplus_gpac800_vbaby_game_state, nand_vbaby,         "VTech",                                    "V.Baby", MACHINE_NO_SOUND | MACHINE_NOT_WORKING)

CONS(200?, jak_gtg,    0, 0, generalplus_gpac800,       jak_gtg,  generalplus_gpac800_game_state,       nand_init210,       "JAKKS Pacific Inc / HotGen Ltd",           "Golden Tee Golf (JAKKS Pacific TV Game)",   MACHINE_NO_SOUND | MACHINE_NOT_WORKING)
CONS(200?, jak_car2,   0, 0, generalplus_gpac800,       jak_car2, generalplus_gpac800_game_state,       nand_init210,       "JAKKS Pacific Inc / HotGen Ltd",           "Cars 2 (JAKKS Pacific TV Game)",   MACHINE_NO_SOUND | MACHINE_NOT_WORKING)
CONS(2010, jak_tsm,    0, 0, generalplus_gpac800,       jak_car2, generalplus_gpac800_game_state,       nand_tsm,           "JAKKS Pacific Inc / Schell Games",         "Toy Story Mania (JAKKS Pacific TV Game)",   MACHINE_NO_SOUND | MACHINE_NOT_WORKING)
CONS(2009, jak_sspop,  0, 0, generalplus_gpac800,       jak_hsm,  generalplus_gpac800_game_state,       nand_init210_32mb,  "JAKKS Pacific Inc / HotGen Ltd",           "Sing Scene Pop (JAKKS Pacific TV Game)",   MACHINE_NO_SOUND | MACHINE_NOT_WORKING)
CONS(2008, jak_hmhsm,  0, 0, generalplus_gpac800,       jak_hsm,  generalplus_gpac800_game_state,       nand_init210_32mb,  "JAKKS Pacific Inc / HotGen Ltd",           "Hannah Montana G2 Deluxe / High School Musical G2 Deluxe 2-in-1 (JAKKS Pacific TV Game)",   MACHINE_NO_SOUND | MACHINE_NOT_WORKING)
CONS(2008, jak_umdf,   0, 0, generalplus_gpac800,       jak_hsm,  generalplus_gpac800_game_state,       nand_init210_32mb,  "JAKKS Pacific Inc / Handheld Games",       "Ultimotion - Disney Fairies Sleeping Beauty & TinkerBell (JAKKS Pacific TV Game)",   MACHINE_NO_SOUND | MACHINE_NOT_WORKING)
// Ultimotion Swing Zone is SPG29xx instead

// There were 1 player and 2 player versions for several of the JAKKS guns.  The 2nd gun appears to be simply a controller (no AV connectors) but as they were separate products with the 2 player verisons being released up to a year after the original, the code could differ.
// If they differ, it is currently uncertain which versions these ROMs are from
CONS(2012, jak_wdzh,   0, 0, generalplus_gpac800,       jak_car2, generalplus_gpac800_game_state,       nand_init210,       "JAKKS Pacific Inc / Merge Interactive",    "The Walking Dead: Zombie Hunter (JAKKS Pacific TV Game)",   MACHINE_NO_SOUND | MACHINE_NOT_WORKING) // gun games all had Atmel 16CM (24C16).
CONS(2013, jak_swc,    0, 0, generalplus_gpac800,       jak_car2, generalplus_gpac800_game_state,       nand_init210_32mb,  "JAKKS Pacific Inc / Merge Interactive",    "Star Wars Clone Trooper (JAKKS Pacific TV Game)",   MACHINE_NO_SOUND | MACHINE_NOT_WORKING)
CONS(2013, jak_duck,   0, 0, generalplus_gpac800,       jak_car2, generalplus_gpac800_game_state,       nand_init210_32mb,  "JAKKS Pacific Inc / Merge Interactive",    "Duck Commander (JAKKS Pacific TV Game)",   MACHINE_NO_SOUND | MACHINE_NOT_WORKING) // no 2 Player version was released
CONS(2014, jak_wdbg,   0, 0, generalplus_gpac800,       jak_car2, generalplus_gpac800_game_state,       nand_init210_32mb,  "JAKKS Pacific Inc / Super Happy Fun Fun",  "The Walking Dead: Battleground (JAKKS Pacific TV Game)",   MACHINE_NO_SOUND | MACHINE_NOT_WORKING)
>>>>>>> e8a0e046

// There were 1 player and 2 player versions for several of the JAKKS guns.  The 2nd gun appears to be simply a controller (no AV connectors) but as they were separate products with the 2 player verisons being released up to a year after the original, the code could differ.
// If they differ, it is currently uncertain which versions these ROMs are from
CONS(2012, jak_wdzh, 0, 0, generalplus_gpac800,       jak_car2, generalplus_gpac800_game_state,       nand_init210,       "JAKKS Pacific Inc",                   "The Walking Dead: Zombie Hunter (JAKKS Pacific TV Game)",   MACHINE_NO_SOUND | MACHINE_NOT_WORKING) // gun games all had Atmel 16CM (24C16).
CONS(2013, jak_swc,  0, 0, generalplus_gpac800,       jak_car2, generalplus_gpac800_game_state,       nand_init210_32mb,  "JAKKS Pacific Inc",                   "Star Wars Clone Trooper (JAKKS Pacific TV Game)",   MACHINE_NO_SOUND | MACHINE_NOT_WORKING)
CONS(2013, jak_duck, 0, 0, generalplus_gpac800,       jak_car2, generalplus_gpac800_game_state,       nand_init210_32mb,  "JAKKS Pacific Inc",                   "Duck Commander (JAKKS Pacific TV Game)",   MACHINE_NO_SOUND | MACHINE_NOT_WORKING) // no 2 Player version was released
CONS(2014, jak_wdbg, 0, 0, generalplus_gpac800,       jak_car2, generalplus_gpac800_game_state,       nand_init210_32mb,  "JAKKS Pacific Inc",                   "The Walking Dead: Battleground (JAKKS Pacific TV Game)",   MACHINE_NO_SOUND | MACHINE_NOT_WORKING)


ROM_START( bkrankp )
	ROM_REGION16_BE( 0x40000, "maincpu:internal", ROMREGION_ERASE00 )
	//ROM_LOAD16_WORD_SWAP( "internal.rom", 0x00000, 0x40000, NO_DUMP ) // used as bootstrap only

	ROM_REGION(0x400000, "maincpu", ROMREGION_ERASE00)
	ROM_LOAD16_WORD_SWAP( "unit_mx25l3206e_c22016.bin", 0x0000, 0x400000, CRC(7efad116) SHA1(427d707e97586ae6ab5fe08f29ca450ddc7ad36e) )
ROM_END


void generalplus_gpspispi_game_state::init_spi()
{
	int vectorbase = 0x2fe0;
	uint8_t* spirom = memregion("maincpu")->base();

	address_space& mem = m_maincpu->space(AS_PROGRAM);

	/*  Offset(h) 00 01 02 03 04 05 06 07 08 09 0A 0B 0C 0D 0E 0F

	    00000000  50 47 70 73 73 69 69 70 70 73 44 00 44 3F 44 00  PGpssiipps
	    00000010  -- -- -- -- -- bb -- -- -- -- -- -- -- -- -- --
	                             ^^ copy dest, just like with nand type

	    bb = where to copy first block

	    The header is GPspispi (byteswapped) then some params
	    one of the params appears to be for the initial code copy operation done
	    by the bootstrap
	*/

	// probably more bytes are used
	int dest = spirom[0x15] << 8;

	// copy a block of code from the NAND to RAM
	for (int i = 0; i < 0x2000; i++)
	{
		uint16_t word = spirom[(i * 2) + 0] | (spirom[(i * 2) + 1] << 8);

		mem.write_word(dest + i, word);
	}

	// these vectors must either directly point to RAM, or at least redirect there after some code
	uint16_t* internal = (uint16_t*)memregion("maincpu:internal")->base();
	internal[0x7ff5] = vectorbase + 0x0a;
	internal[0x7ff6] = vectorbase + 0x0c;
	internal[0x7ff7] = dest + 0x20; // point boot vector at code in RAM (probably in reality points to internal code that copies the first block)
	internal[0x7ff8] = vectorbase + 0x10;
	internal[0x7ff9] = vectorbase + 0x12;
	internal[0x7ffa] = vectorbase + 0x14;
	internal[0x7ffb] = vectorbase + 0x16;
	internal[0x7ffc] = vectorbase + 0x18;
	internal[0x7ffd] = vectorbase + 0x1a;
	internal[0x7ffe] = vectorbase + 0x1c;
	internal[0x7fff] = vectorbase + 0x1e;
}


CONS(200?, bkrankp, 0, 0, generalplus_gpspispi_bkrankp, gcm394, generalplus_gpspispi_bkrankp_game_state , init_spi, "Bandai", "Karaoke Ranking Party (Japan)", MACHINE_NOT_WORKING | MACHINE_IMPERFECT_SOUND)<|MERGE_RESOLUTION|>--- conflicted
+++ resolved
@@ -55,15 +55,12 @@
         paccon:  Pac-Man - Bottom set of Power Pills are squashed.
                  Galaga - Incorrect sprite used for left shot in 'Double Ship' mode
 
-<<<<<<< HEAD
-=======
 
     JAKKS Pacific Test modes:
 
     jak_hmhsm : uses the standard JAKKS code (on first screen - Hold Up, Hold A, Release Up, Down)
                 the High School Musical part has its own test mode which tests a different part of the ROM, use the same code but after selecting the game from menu
 
->>>>>>> e8a0e046
 */
 
 #include "emu.h"
@@ -1306,8 +1303,6 @@
 INPUT_PORTS_END
 
 
-<<<<<<< HEAD
-=======
 static INPUT_PORTS_START( jak_hsm )
 	PORT_START("IN0")
 	PORT_DIPNAME( 0x0001, 0x0001, "IN0" )
@@ -1443,7 +1438,6 @@
 	PORT_DIPSETTING(      0x8000, DEF_STR( Off ) )
 	PORT_DIPSETTING(      0x0000, DEF_STR( On ) )
 INPUT_PORTS_END
->>>>>>> e8a0e046
 
 ROM_START( smartfp )
 	//ROM_REGION16_BE( 0x40000, "maincpu:internal", ROMREGION_ERASE00 ) // not on this model? (or at least not this size, as CS base is different)
@@ -1867,15 +1861,6 @@
 
 CONS(2008, lazertag, 0, 0, wrlshunt, jak_s500, jak_s500_game_state, init_wrlshunt, "Tiger Electronics", "Lazer Tag Video Game Module", MACHINE_NOT_WORKING | MACHINE_IMPERFECT_SOUND)
 
-<<<<<<< HEAD
-CONS(2009, jak_s500, 0, 0, wrlshunt, jak_s500, jak_s500_game_state, init_wrlshunt, "JAKKS Pacific Inc", "SpongeBob SquarePants Bikini Bottom 500 (JAKKS Pacific TV Motion Game)", MACHINE_NOT_WORKING | MACHINE_IMPERFECT_SOUND)
-CONS(2009, jak_smwm, 0, 0, wrlshunt, jak_s500, jak_s500_game_state, init_wrlshunt, "JAKKS Pacific Inc", "Spider-Man Web Master (JAKKS Pacific TV Motion Game)", MACHINE_NOT_WORKING | MACHINE_IMPERFECT_SOUND)
-CONS(2010, jak_pf,   0, 0, wrlshunt, jak_s500, jak_s500_game_state, init_wrlshunt, "JAKKS Pacific Inc", "Phineas and Ferb: Best Game Ever! (JAKKS Pacific TV Motion Game)", MACHINE_NOT_WORKING | MACHINE_IMPERFECT_SOUND) // build date is 2009, but onscreen display is 2010
-CONS(2009, jak_prft, 0, 0, wrlshunt, jak_s500, jak_s500_game_state, init_wrlshunt, "JAKKS Pacific Inc", "Power Rangers Force In Time (JAKKS Pacific TV Motion Game)", MACHINE_NOT_WORKING | MACHINE_IMPERFECT_SOUND)
-CONS(2009, jak_tink, 0, 0, wrlshunt, jak_s500, jak_s500_game_state, init_wrlshunt, "JAKKS Pacific Inc", "Tinker Bell and the Lost Treasure (JAKKS Pacific TV Motion Game)", MACHINE_NOT_WORKING | MACHINE_IMPERFECT_SOUND)
-CONS(200?, jak_totm, 0, 0, wrlshunt, jak_s500, jak_s500_game_state, init_wrlshunt, "JAKKS Pacific Inc", "Toy Story - Toys on the Move (JAKKS Pacific TV Motion Game)", MACHINE_NOT_WORKING | MACHINE_IMPERFECT_SOUND) // Toys on the Move has ISSI 404A
-CONS(2009, jak_ths,  0, 0, wrlshunt, jak_s500, jak_s500_game_state, init_ths,      "JAKKS Pacific Inc", "Triple Header Sports (JAKKS Pacific TV Motion Game)", MACHINE_NOT_WORKING | MACHINE_IMPERFECT_SOUND)
-=======
 CONS(2009, jak_s500, 0, 0, wrlshunt, jak_s500, jak_s500_game_state, init_wrlshunt, "JAKKS Pacific Inc / HotGen Ltd",          "SpongeBob SquarePants Bikini Bottom 500 (JAKKS Pacific TV Motion Game)", MACHINE_NOT_WORKING | MACHINE_IMPERFECT_SOUND)
 CONS(2009, jak_smwm, 0, 0, wrlshunt, jak_s500, jak_s500_game_state, init_wrlshunt, "JAKKS Pacific Inc / HotGen Ltd",          "Spider-Man Web Master (JAKKS Pacific TV Motion Game)", MACHINE_NOT_WORKING | MACHINE_IMPERFECT_SOUND)
 CONS(2010, jak_pf,   0, 0, wrlshunt, jak_s500, jak_s500_game_state, init_wrlshunt, "JAKKS Pacific Inc / HotGen Ltd",          "Phineas and Ferb: Best Game Ever! (JAKKS Pacific TV Motion Game)", MACHINE_NOT_WORKING | MACHINE_IMPERFECT_SOUND) // build date is 2009, but onscreen display is 2010
@@ -1883,7 +1868,6 @@
 CONS(2009, jak_prft, 0, 0, wrlshunt, jak_s500, jak_s500_game_state, init_wrlshunt, "JAKKS Pacific Inc / Santa Cruz Games",    "Power Rangers Force In Time (JAKKS Pacific TV Motion Game)", MACHINE_NOT_WORKING | MACHINE_IMPERFECT_SOUND)
 CONS(2009, jak_tink, 0, 0, wrlshunt, jak_s500, jak_s500_game_state, init_wrlshunt, "JAKKS Pacific Inc / Santa Cruz Games",    "Tinker Bell and the Lost Treasure (JAKKS Pacific TV Motion Game)", MACHINE_NOT_WORKING | MACHINE_IMPERFECT_SOUND)
 CONS(2009, jak_ths,  0, 0, wrlshunt, jak_s500, jak_s500_game_state, init_ths,      "JAKKS Pacific Inc / Super Happy Fun Fun", "Triple Header Sports (JAKKS Pacific TV Motion Game)", MACHINE_NOT_WORKING | MACHINE_IMPERFECT_SOUND)
->>>>>>> e8a0e046
 
 CONS(2011, wrlshunt, 0, 0, wrlshunt, wrlshunt, wrlshunt_game_state, init_wrlshunt, "Hamy / Kids Station Toys Inc", "Wireless Hunting Video Game System", MACHINE_NO_SOUND | MACHINE_NOT_WORKING)
 
@@ -2061,15 +2045,6 @@
 
 // NAND dumps w/ internal bootstrap (and u'nSP 2.0 extended opcodes)  (have gpnandnand strings)
 // the JAKKS ones seem to be known as 'Generalplus GPAC800' hardware
-<<<<<<< HEAD
-CONS(2010, wlsair60, 0, 0, generalplus_gpac800,       jak_car2, generalplus_gpac800_game_state,       nand_wlsair60, "Jungle Soft / Kids Station Toys Inc", "Wireless Air 60",   MACHINE_NO_SOUND | MACHINE_NOT_WORKING)
-CONS(200?, jak_gtg,  0, 0, generalplus_gpac800,       jak_gtg,  generalplus_gpac800_game_state,       nand_init210,  "JAKKS Pacific Inc",                   "Golden Tee Golf (JAKKS Pacific TV Game)",   MACHINE_NO_SOUND | MACHINE_NOT_WORKING)
-CONS(200?, jak_car2, 0, 0, generalplus_gpac800,       jak_car2, generalplus_gpac800_game_state,       nand_init210,  "JAKKS Pacific Inc",                   "Cars 2 (JAKKS Pacific TV Game)",   MACHINE_NO_SOUND | MACHINE_NOT_WORKING)
-CONS(200?, jak_tsm , 0, 0, generalplus_gpac800,       jak_car2, generalplus_gpac800_game_state,       nand_tsm,      "JAKKS Pacific Inc",                   "Toy Story Mania (JAKKS Pacific TV Game)",   MACHINE_NO_SOUND | MACHINE_NOT_WORKING)
-CONS(200?, beambox,  0, 0, generalplus_gpac800,       jak_car2, generalplus_gpac800_game_state,       nand_beambox,  "Hasbro",                              "Playskool Heroes Transformers Rescue Bots Beam Box (Spain)",   MACHINE_NO_SOUND | MACHINE_NOT_WORKING)
-CONS(200?, mgtfit,   0, 0, generalplus_gpac800,       jak_car2, generalplus_gpac800_game_state,       nand_wlsair60, "MGT",                                 "Fitness Konsole (NC1470)",   MACHINE_NO_SOUND | MACHINE_NOT_WORKING) // probably has other names in English too? menus don't appear to be in German
-CONS(200?, vbaby,    0, 0, generalplus_gpac800_vbaby, jak_car2, generalplus_gpac800_vbaby_game_state, nand_vbaby,    "VTech",                               "V.Baby", MACHINE_NO_SOUND | MACHINE_NOT_WORKING)
-=======
 CONS(2010, wlsair60,   0, 0, generalplus_gpac800,       jak_car2, generalplus_gpac800_game_state,       nand_wlsair60,      "Jungle Soft / Kids Station Toys Inc",      "Wireless Air 60",   MACHINE_NO_SOUND | MACHINE_NOT_WORKING)
 CONS(200?, beambox,    0, 0, generalplus_gpac800,       jak_car2, generalplus_gpac800_game_state,       nand_beambox,       "Hasbro",                                   "Playskool Heroes Transformers Rescue Bots Beam Box (Spain)",   MACHINE_NO_SOUND | MACHINE_NOT_WORKING)
 CONS(200?, mgtfit,     0, 0, generalplus_gpac800,       jak_car2, generalplus_gpac800_game_state,       nand_wlsair60,      "MGT",                                      "Fitness Konsole (NC1470)",   MACHINE_NO_SOUND | MACHINE_NOT_WORKING) // probably has other names in English too? menus don't appear to be in German
@@ -2089,7 +2064,6 @@
 CONS(2013, jak_swc,    0, 0, generalplus_gpac800,       jak_car2, generalplus_gpac800_game_state,       nand_init210_32mb,  "JAKKS Pacific Inc / Merge Interactive",    "Star Wars Clone Trooper (JAKKS Pacific TV Game)",   MACHINE_NO_SOUND | MACHINE_NOT_WORKING)
 CONS(2013, jak_duck,   0, 0, generalplus_gpac800,       jak_car2, generalplus_gpac800_game_state,       nand_init210_32mb,  "JAKKS Pacific Inc / Merge Interactive",    "Duck Commander (JAKKS Pacific TV Game)",   MACHINE_NO_SOUND | MACHINE_NOT_WORKING) // no 2 Player version was released
 CONS(2014, jak_wdbg,   0, 0, generalplus_gpac800,       jak_car2, generalplus_gpac800_game_state,       nand_init210_32mb,  "JAKKS Pacific Inc / Super Happy Fun Fun",  "The Walking Dead: Battleground (JAKKS Pacific TV Game)",   MACHINE_NO_SOUND | MACHINE_NOT_WORKING)
->>>>>>> e8a0e046
 
 // There were 1 player and 2 player versions for several of the JAKKS guns.  The 2nd gun appears to be simply a controller (no AV connectors) but as they were separate products with the 2 player verisons being released up to a year after the original, the code could differ.
 // If they differ, it is currently uncertain which versions these ROMs are from
