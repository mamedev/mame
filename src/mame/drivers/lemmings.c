/***************************************************************************

    Lemmings                (c) 1991 Data East USA (DE-0357)

    Prototype!  Licensed from the home computer version this game never
    made it past the arcade field test stage.  Unlike most Data East games
    this hardware features a pixel layer and a VRAM layer, probably to
    make the transition from the pixel addressable computer code to the
    arcade hardware.

    As prototype software it seems to have a couple of non-critical bugs,
    the palette ram check and vram check both overrun their actual ramsize.

    Emulation by Bryan McPhail, mish@tendril.co.uk

***************************************************************************/

#include "emu.h"
#include "cpu/m6809/m6809.h"
#include "cpu/m68000/m68000.h"
#include "sound/2151intf.h"
#include "sound/okim6295.h"
#include "includes/lemmings.h"

WRITE16_MEMBER(lemmings_state::lemmings_control_w)
{
	/* Offset==0 Pixel layer X scroll */
	if (offset == 4)
		return; /* Watchdog or IRQ ack */
	COMBINE_DATA(&m_control_data[offset]);
}

READ16_MEMBER(lemmings_state::lemmings_trackball_r)
{
	switch (offset)
	{
	case 0: return ioport("AN0")->read();
	case 1: return ioport("AN1")->read();
	case 4: return ioport("AN2")->read();
	case 5: return ioport("AN3")->read();
	}
	return 0;
}



WRITE16_MEMBER(lemmings_state::lemmings_palette_24bit_w)
{
	int r, g, b;

	COMBINE_DATA(&m_paletteram[offset]);
	if (offset & 1)
		offset--;

	b = (m_paletteram[offset] >> 0) & 0xff;
	g = (m_paletteram[offset + 1] >> 8) & 0xff;
	r = (m_paletteram[offset + 1] >> 0) & 0xff;

<<<<<<< HEAD
	m_palette->set_pen_color(offset / 2, MAKE_RGB(r, g, b));
=======
	palette_set_color(machine(), offset / 2, rgb_t(r, g, b));
>>>>>>> ca932a6d
}

void lemmings_state::lemmings_sound_cb( address_space &space, UINT16 data, UINT16 mem_mask )
{
	soundlatch_byte_w(space, 0, data & 0xff);
	m_audiocpu->set_input_line(1, HOLD_LINE);
}

WRITE8_MEMBER(lemmings_state::lemmings_sound_ack_w)
{
	m_audiocpu->set_input_line(1, CLEAR_LINE);
}

READ16_MEMBER( lemmings_state::lem_protection_region_0_146_r )
{
	int real_address = 0 + (offset *2);
	int deco146_addr = BITSWAP32(real_address, /* NC */31,30,29,28,27,26,25,24,23,22,21,20,19,18, 13,12,11,/**/      17,16,15,14,    10,9,8, 7,6,5,4, 3,2,1,0) & 0x7fff;
	UINT8 cs = 0;
	UINT16 data = m_deco146->read_data( deco146_addr, mem_mask, cs );
	return data;
}

WRITE16_MEMBER( lemmings_state::lem_protection_region_0_146_w )
{
	int real_address = 0 + (offset *2);
	int deco146_addr = BITSWAP32(real_address, /* NC */31,30,29,28,27,26,25,24,23,22,21,20,19,18, 13,12,11,/**/      17,16,15,14,    10,9,8, 7,6,5,4, 3,2,1,0) & 0x7fff;
	UINT8 cs = 0;
	m_deco146->write_data( space, deco146_addr, data, mem_mask, cs );
}


/******************************************************************************/

static ADDRESS_MAP_START( lemmings_map, AS_PROGRAM, 16, lemmings_state )
	AM_RANGE(0x000000, 0x0fffff) AM_ROM
	AM_RANGE(0x100000, 0x10ffff) AM_RAM
	AM_RANGE(0x120000, 0x1207ff) AM_RAM AM_SHARE("spriteram")
	AM_RANGE(0x140000, 0x1407ff) AM_RAM AM_SHARE("spriteram2")
	AM_RANGE(0x160000, 0x160fff) AM_RAM_WRITE(lemmings_palette_24bit_w) AM_SHARE("paletteram")
	AM_RANGE(0x170000, 0x17000f) AM_RAM_WRITE(lemmings_control_w) AM_SHARE("control_data")
	AM_RANGE(0x190000, 0x19000f) AM_READ(lemmings_trackball_r)
	AM_RANGE(0x1a0000, 0x1a3fff) AM_READWRITE(lem_protection_region_0_146_r,lem_protection_region_0_146_w)AM_SHARE("prot16ram") /* Protection device */
	AM_RANGE(0x1c0000, 0x1c0001) AM_DEVWRITE("spriteram", buffered_spriteram16_device, write) /* 1 written once a frame */
	AM_RANGE(0x1e0000, 0x1e0001) AM_DEVWRITE("spriteram2", buffered_spriteram16_device, write) /* 1 written once a frame */
	AM_RANGE(0x200000, 0x201fff) AM_RAM_WRITE(lemmings_vram_w) AM_SHARE("vram_data")
	AM_RANGE(0x202000, 0x202fff) AM_RAM
	AM_RANGE(0x300000, 0x37ffff) AM_RAM_WRITE(lemmings_pixel_0_w) AM_SHARE("pixel_0_data")
	AM_RANGE(0x380000, 0x39ffff) AM_RAM_WRITE(lemmings_pixel_1_w) AM_SHARE("pixel_1_data")
ADDRESS_MAP_END

/******************************************************************************/

static ADDRESS_MAP_START( sound_map, AS_PROGRAM, 8, lemmings_state )
	AM_RANGE(0x0000, 0x07ff) AM_RAM
	AM_RANGE(0x0800, 0x0801) AM_DEVREADWRITE("ymsnd", ym2151_device,read,write)
	AM_RANGE(0x1000, 0x1000) AM_DEVREADWRITE("oki", okim6295_device, read, write)
	AM_RANGE(0x1800, 0x1800) AM_READ(soundlatch_byte_r) AM_WRITE(lemmings_sound_ack_w)
	AM_RANGE(0x8000, 0xffff) AM_ROM
ADDRESS_MAP_END

/******************************************************************************/

static INPUT_PORTS_START( lemmings )
	PORT_START("INPUTS")
	PORT_BIT( 0x0001, IP_ACTIVE_LOW, IPT_START1 )
	PORT_BIT( 0x0002, IP_ACTIVE_LOW, IPT_BUTTON1 ) PORT_NAME("P1 Select")
	PORT_BIT( 0x0004, IP_ACTIVE_LOW, IPT_BUTTON2 ) PORT_NAME("P1 Hurry")
	PORT_BIT( 0x0008, IP_ACTIVE_LOW, IPT_START2 )
	PORT_BIT( 0x0010, IP_ACTIVE_LOW, IPT_BUTTON1 ) PORT_PLAYER(2) PORT_NAME("P2 Select")
	PORT_BIT( 0x0020, IP_ACTIVE_LOW, IPT_BUTTON2 ) PORT_PLAYER(2) PORT_NAME("P2 Hurry")
	PORT_BIT( 0x0040, IP_ACTIVE_LOW, IPT_UNUSED )
	PORT_BIT( 0x0080, IP_ACTIVE_LOW, IPT_UNUSED )
	PORT_BIT( 0x0100, IP_ACTIVE_LOW, IPT_UNUSED )
	PORT_BIT( 0x0200, IP_ACTIVE_LOW, IPT_UNUSED )
	PORT_BIT( 0x0400, IP_ACTIVE_LOW, IPT_UNUSED )
	PORT_BIT( 0x0800, IP_ACTIVE_LOW, IPT_UNUSED )
	PORT_BIT( 0x1000, IP_ACTIVE_LOW, IPT_UNUSED )
	PORT_BIT( 0x2000, IP_ACTIVE_LOW, IPT_UNUSED )
	PORT_BIT( 0x4000, IP_ACTIVE_LOW, IPT_UNUSED )
	PORT_BIT( 0x8000, IP_ACTIVE_LOW, IPT_UNUSED )

	PORT_START("SYSTEM")
	PORT_BIT( 0x0001, IP_ACTIVE_LOW, IPT_COIN2 )
	PORT_BIT( 0x0002, IP_ACTIVE_LOW, IPT_COIN1 )
	PORT_SERVICE_NO_TOGGLE(0x0004, IP_ACTIVE_LOW)
	PORT_BIT( 0x0008, IP_ACTIVE_HIGH, IPT_CUSTOM ) PORT_VBLANK("screen")


	PORT_START("DSW")
	PORT_DIPNAME( 0x0003, 0x0003, "Credits for 1 Player" )
	PORT_DIPSETTING(      0x0003, "1" )
	PORT_DIPSETTING(      0x0002, "2" )
	PORT_DIPSETTING(      0x0001, "3" )
	PORT_DIPSETTING(      0x0000, "4" )
	PORT_DIPNAME( 0x000c, 0x000c, "Credits for 2 Player" )
	PORT_DIPSETTING(      0x000c, "1" )
	PORT_DIPSETTING(      0x0008, "2" )
	PORT_DIPSETTING(      0x0004, "3" )
	PORT_DIPSETTING(      0x0000, "4" )
	PORT_DIPNAME( 0x0030, 0x0030, "Credits for Continue" )
	PORT_DIPSETTING(      0x0030, "1" )
	PORT_DIPSETTING(      0x0020, "2" )
	PORT_DIPSETTING(      0x0010, "3" )
	PORT_DIPSETTING(      0x0000, "4" )
	PORT_DIPNAME( 0x0040, 0x0040, DEF_STR( Unknown ) )
	PORT_DIPSETTING(      0x0040, DEF_STR( Off ) )
	PORT_DIPSETTING(      0x0000, DEF_STR( On ) )
	PORT_DIPNAME( 0x0080, 0x0080, DEF_STR( Free_Play ) )
	PORT_DIPSETTING(      0x0080, DEF_STR( Off ) )
	PORT_DIPSETTING(      0x0000, DEF_STR( On ) )

	PORT_DIPNAME( 0x0700, 0x0700, DEF_STR( Coin_A ) )
	PORT_DIPSETTING(      0x0700, DEF_STR( 1C_1C ) )
	PORT_DIPSETTING(      0x0600, DEF_STR( 1C_2C ) )
	PORT_DIPSETTING(      0x0500, DEF_STR( 1C_3C ) )
	PORT_DIPSETTING(      0x0400, DEF_STR( 1C_4C ) )
	PORT_DIPSETTING(      0x0300, DEF_STR( 1C_5C ) )
	PORT_DIPSETTING(      0x0200, DEF_STR( 1C_6C ) )
	PORT_DIPSETTING(      0x0100, DEF_STR( 1C_7C ) )
	PORT_DIPSETTING(      0x0000, DEF_STR( 1C_8C ) )
	PORT_DIPNAME( 0x3800, 0x3800, DEF_STR( Coin_B ) )
	PORT_DIPSETTING(      0x3800, DEF_STR( 1C_1C ) )
	PORT_DIPSETTING(      0x3000, DEF_STR( 1C_2C ) )
	PORT_DIPSETTING(      0x2800, DEF_STR( 1C_3C ) )
	PORT_DIPSETTING(      0x2000, DEF_STR( 1C_4C ) )
	PORT_DIPSETTING(      0x1800, DEF_STR( 1C_5C ) )
	PORT_DIPSETTING(      0x1000, DEF_STR( 1C_6C ) )
	PORT_DIPSETTING(      0x0800, DEF_STR( 1C_7C ) )
	PORT_DIPSETTING(      0x0000, DEF_STR( 1C_8C ) )
	PORT_DIPUNKNOWN( 0x4000, 0x4000 )
	PORT_DIPUNKNOWN( 0x8000, 0x8000 )

	PORT_START("AN0")
	PORT_BIT( 0xff, 0x00, IPT_TRACKBALL_X ) PORT_SENSITIVITY(70) PORT_KEYDELTA(10) PORT_REVERSE PORT_PLAYER(1)

	PORT_START("AN1")
	PORT_BIT( 0xff, 0x00, IPT_TRACKBALL_Y ) PORT_SENSITIVITY(70) PORT_KEYDELTA(10) PORT_PLAYER(1)

	PORT_START("AN2")
	PORT_BIT( 0xff, 0x00, IPT_TRACKBALL_X ) PORT_SENSITIVITY(70) PORT_KEYDELTA(10) PORT_REVERSE PORT_PLAYER(2)

	PORT_START("AN3")
	PORT_BIT( 0xff, 0x00, IPT_TRACKBALL_Y ) PORT_SENSITIVITY(70) PORT_KEYDELTA(10) PORT_PLAYER(2)
INPUT_PORTS_END

/******************************************************************************/

static const gfx_layout charlayout =
{
	8,8,
	2048,
	4,
	{ 4, 5, 6, 7 },
	{ 0*8, 1*8, 2*8, 3*8, 4*8, 5*8, 6*8, 7*8 },
	{ 0*0, 1*64, 2*64, 3*64, 4*64, 5*64, 6*64, 7*64 },
	8*64
};

static const gfx_layout sprite_layout =
{
	16,16,
	RGN_FRAC(1,4),
	4,
	{ 0x30000*8, 0x20000*8, 0x10000*8, 0x00000*8 },
	{
		16*8+0, 16*8+1, 16*8+2, 16*8+3, 16*8+4, 16*8+5, 16*8+6, 16*8+7,0, 1, 2, 3, 4, 5, 6, 7
	},
	{ 0*8, 1*8, 2*8, 3*8, 4*8, 5*8, 6*8, 7*8, 8*8, 9*8, 10*8, 11*8, 12*8, 13*8, 14*8, 15*8 },
	32*8
};

static GFXDECODE_START( lemmings )
	GFXDECODE_ENTRY( "gfx1", 0, sprite_layout,  0, 16 ) /* Sprites 16x16 */
	GFXDECODE_ENTRY( "gfx2", 0, sprite_layout,  0, 16 ) /* Sprites 16x16 */
	GFXDECODE_ENTRY( NULL,           0, charlayout,         0, 16 ) /* Dynamically modified */
GFXDECODE_END

/******************************************************************************/

void lemmings_state::machine_start()
{
}

static MACHINE_CONFIG_START( lemmings, lemmings_state )

	/* basic machine hardware */
	MCFG_CPU_ADD("maincpu", M68000, 14000000)
	MCFG_CPU_PROGRAM_MAP(lemmings_map)
	MCFG_CPU_VBLANK_INT_DRIVER("screen", lemmings_state,  irq6_line_hold)

	MCFG_CPU_ADD("audiocpu", M6809,32220000/8)
	MCFG_CPU_PROGRAM_MAP(sound_map)


	/* video hardware */
	MCFG_BUFFERED_SPRITERAM16_ADD("spriteram")
	MCFG_BUFFERED_SPRITERAM16_ADD("spriteram2")

	MCFG_SCREEN_ADD("screen", RASTER)
	MCFG_SCREEN_REFRESH_RATE(60)
	MCFG_SCREEN_VBLANK_TIME(ATTOSECONDS_IN_USEC(529))
	MCFG_SCREEN_SIZE(40*8, 32*8)
	MCFG_SCREEN_VISIBLE_AREA(0*8, 40*8-1, 2*8, 30*8-1)
	MCFG_SCREEN_UPDATE_DRIVER(lemmings_state, screen_update_lemmings)
	MCFG_SCREEN_VBLANK_DRIVER(lemmings_state, screen_eof_lemmings)

	MCFG_GFXDECODE_ADD("gfxdecode",lemmings,"palette")
	MCFG_PALETTE_ADD("palette", 1024)


	MCFG_DEVICE_ADD("spritegen", DECO_SPRITE, 0)
	decospr_device::set_gfx_region(*device, 1);
	MCFG_DECO_SPRITE_GFXDECODE("gfxdecode")

	MCFG_DEVICE_ADD("spritegen2", DECO_SPRITE, 0)
	decospr_device::set_gfx_region(*device, 0);
	MCFG_DECO_SPRITE_GFXDECODE("gfxdecode")

	MCFG_DECO146_ADD("ioprot")
	MCFG_DECO146_SET_USE_MAGIC_ADDRESS_XOR
	MCFG_DECO146_SET_SOUNDLATCH_CALLBACK(lemmings_state, lemmings_sound_cb)

	/* sound hardware */
	MCFG_SPEAKER_STANDARD_STEREO("lspeaker", "rspeaker")

	MCFG_YM2151_ADD("ymsnd", 32220000/9)
	MCFG_YM2151_IRQ_HANDLER(INPUTLINE("audiocpu", 0))
	MCFG_SOUND_ROUTE(0, "lspeaker", 0.45)
	MCFG_SOUND_ROUTE(1, "rspeaker", 0.45)

	MCFG_OKIM6295_ADD("oki", 1023924, OKIM6295_PIN7_HIGH) // clock frequency & pin 7 not verified
	MCFG_SOUND_ROUTE(ALL_OUTPUTS, "lspeaker", 0.50)
	MCFG_SOUND_ROUTE(ALL_OUTPUTS, "rspeaker", 0.50)
MACHINE_CONFIG_END

/******************************************************************************/

ROM_START( lemmings )
	ROM_REGION( 0x100000, "maincpu", 0 ) /* 68000 code */
	ROM_LOAD16_BYTE( "lemmings.5", 0x00000, 0x20000, CRC(e9a2b439) SHA1(873723a06d71bb41772951f451a75578b30267d5) )
	ROM_LOAD16_BYTE( "lemmings.1", 0x00001, 0x20000, CRC(bf52293b) SHA1(47a1ed64bf02776db086fdce80997b8a0c068791) )
	ROM_LOAD16_BYTE( "lemmings.6", 0x40000, 0x20000, CRC(0e3dc0ea) SHA1(533abf66ca4b578d03566d5de922dc5828c26eca) )
	ROM_LOAD16_BYTE( "lemmings.2", 0x40001, 0x20000, CRC(0cf3d7ce) SHA1(95dc43a8cded860fcf8743b62cbe4f2a97f43215) )
	ROM_LOAD16_BYTE( "lemmings.7", 0x80000, 0x20000, CRC(d020219c) SHA1(9678d8636798d1e528269fe2f9eb532e189c134e) )
	ROM_LOAD16_BYTE( "lemmings.3", 0x80001, 0x20000, CRC(c635494a) SHA1(e105dc79bd3c425d971629a3066c38dbf08b6428) )
	ROM_LOAD16_BYTE( "lemmings.8", 0xc0000, 0x20000, CRC(9166ce09) SHA1(7f0970cc07ebdbfc9a738342259d07d37b397161) )
	ROM_LOAD16_BYTE( "lemmings.4", 0xc0001, 0x20000, CRC(aa845488) SHA1(d17ec80f43d2a0123e93fad83d4e1319eb18d7c7) )

	ROM_REGION( 0x10000, "audiocpu", 0 )    /* Sound CPU */
	ROM_LOAD( "lemmings.15",    0x00000, 0x10000, CRC(f0b24a35) SHA1(1aaeb1e6faee04d2e433161fd7aa965b58e3b8a7) )

	ROM_REGION( 0x40000, "gfx1", 0 )
	ROM_LOAD( "lemmings.9",  0x000000, 0x10000, CRC(e06442f5) SHA1(d9c8b681cce1d0257a0446bc820c7d679e2a1168) )
	ROM_LOAD( "lemmings.10", 0x010000, 0x10000, CRC(36398848) SHA1(6c6956607f889c35367e6df4a32359042fad695e) )
	ROM_LOAD( "lemmings.11", 0x020000, 0x10000, CRC(b46a54e5) SHA1(53b053346f80357aecff4ab888a8562f99cb318f) )
	ROM_FILL(                0x030000, 0x10000, 0 ) /* 3bpp data but sprite chip expects 4 */

	ROM_REGION( 0x40000, "gfx2", 0 )
	ROM_LOAD( "lemmings.12", 0x000000, 0x10000, CRC(dc9047ff) SHA1(1bbe573fa51127a9e8b970a353f3cceab00f486a) )
	ROM_LOAD( "lemmings.13", 0x010000, 0x10000, CRC(7cc15491) SHA1(73c1c11b2738f6679c70cae8ac4c55cdc9b8fc27) )
	ROM_LOAD( "lemmings.14", 0x020000, 0x10000, CRC(c162788f) SHA1(e1f669efa59699cd1b7da71b112701ee79240c18) )
	ROM_FILL(                0x030000, 0x10000, 0 ) /* 3bpp data but sprite chip expects 4 */

	ROM_REGION( 0x40000, "oki", 0 ) /* ADPCM samples */
	ROM_LOAD( "lemmings.16",    0x00000, 0x20000, CRC(f747847c) SHA1(00880fa6dff979e5d15daea61938bd18c768c92f) )
ROM_END

/******************************************************************************/

GAME( 1991, lemmings, 0, lemmings, lemmings, driver_device, 0, ROT0, "Data East USA", "Lemmings (US prototype)", GAME_SUPPORTS_SAVE )<|MERGE_RESOLUTION|>--- conflicted
+++ resolved
@@ -56,11 +56,7 @@
 	g = (m_paletteram[offset + 1] >> 8) & 0xff;
 	r = (m_paletteram[offset + 1] >> 0) & 0xff;
 
-<<<<<<< HEAD
-	m_palette->set_pen_color(offset / 2, MAKE_RGB(r, g, b));
-=======
-	palette_set_color(machine(), offset / 2, rgb_t(r, g, b));
->>>>>>> ca932a6d
+	m_palette->set_pen_color(offset / 2, rgb_t(r, g, b));
 }
 
 void lemmings_state::lemmings_sound_cb( address_space &space, UINT16 data, UINT16 mem_mask )
