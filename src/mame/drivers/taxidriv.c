/***************************************************************************

Taxi Driver  (c) 1984 Graphic Techno

XTAL:  10MHz, 8MHz
CPU:   3 * NEC D780C (clocks unknown)
SOUND: 2 * AY-3-8910 (clocks unknown)
OTHER: 5 * M5L8255AP

***************************************************************************/

#include "emu.h"
#include "cpu/z80/z80.h"
#include "machine/i8255.h"
#include "includes/taxidriv.h"
#include "sound/ay8910.h"



WRITE8_MEMBER(taxidriv_state::p2a_w){ taxidriv_spritectrl_w(space,0,data); }
WRITE8_MEMBER(taxidriv_state::p2b_w){ taxidriv_spritectrl_w(space,1,data); }
WRITE8_MEMBER(taxidriv_state::p2c_w){ taxidriv_spritectrl_w(space,2,data); }
WRITE8_MEMBER(taxidriv_state::p3a_w){ taxidriv_spritectrl_w(space,3,data); }
WRITE8_MEMBER(taxidriv_state::p3b_w){ taxidriv_spritectrl_w(space,4,data); }
WRITE8_MEMBER(taxidriv_state::p3c_w){ taxidriv_spritectrl_w(space,5,data); }
WRITE8_MEMBER(taxidriv_state::p4a_w){ taxidriv_spritectrl_w(space,6,data); }
WRITE8_MEMBER(taxidriv_state::p4b_w){ taxidriv_spritectrl_w(space,7,data); }
WRITE8_MEMBER(taxidriv_state::p4c_w){ taxidriv_spritectrl_w(space,8,data); }


READ8_MEMBER(taxidriv_state::p0a_r)
{
	return m_latchA;
}

READ8_MEMBER(taxidriv_state::p0c_r)
{
	return (m_s1 << 7);
}

WRITE8_MEMBER(taxidriv_state::p0b_w)
{
	m_latchB = data;
}

WRITE8_MEMBER(taxidriv_state::p0c_w)
{
	m_s2 = data & 1;

	m_bghide = data & 2;

	/* bit 2 toggles during gameplay */

	flip_screen_set(data & 8);

//  popmessage("%02x",data&0x0f);
}

READ8_MEMBER(taxidriv_state::p1b_r)
{
	return m_latchB;
}

READ8_MEMBER(taxidriv_state::p1c_r)
{
	return (m_s2 << 7) | (m_s4 << 6) | ((ioport("SERVCOIN")->read() & 1) << 4);
}

WRITE8_MEMBER(taxidriv_state::p1a_w)
{
	m_latchA = data;
}

WRITE8_MEMBER(taxidriv_state::p1c_w)
{
	m_s1 = data & 1;
	m_s3 = (data & 2) >> 1;
}

READ8_MEMBER(taxidriv_state::p8910_0a_r)
{
	return m_latchA;
}

READ8_MEMBER(taxidriv_state::p8910_1a_r)
{
	return m_s3;
}

/* note that a lot of writes happen with port B set as input. I think this is a bug in the
   original, since it works anyway even if the communication is flawed. */
WRITE8_MEMBER(taxidriv_state::p8910_0b_w)
{
	m_s4 = data & 1;
}

static I8255A_INTERFACE( ppi8255_0_intf )
{
	DEVCB_DRIVER_MEMBER(taxidriv_state,p0a_r),              /* Port A read */
	DEVCB_NULL,                         /* Port A write */
	DEVCB_NULL,                         /* Port B read */
	DEVCB_DRIVER_MEMBER(taxidriv_state,p0b_w),              /* Port B write */
	DEVCB_DRIVER_MEMBER(taxidriv_state,p0c_r),              /* Port C read */
	DEVCB_DRIVER_MEMBER(taxidriv_state,p0c_w)               /* Port C write */
};

static I8255A_INTERFACE( ppi8255_1_intf )
{
	DEVCB_NULL,                         /* Port A read */
	DEVCB_DRIVER_MEMBER(taxidriv_state,p1a_w),              /* Port A write */
	DEVCB_DRIVER_MEMBER(taxidriv_state,p1b_r),              /* Port B read */
	DEVCB_NULL,                         /* Port B write */
	DEVCB_DRIVER_MEMBER(taxidriv_state,p1c_r),              /* Port C read */
	DEVCB_DRIVER_MEMBER(taxidriv_state,p1c_w)               /* Port C write */
};

static I8255A_INTERFACE( ppi8255_2_intf )
{
	DEVCB_NULL,                         /* Port A read */
	DEVCB_DRIVER_MEMBER(taxidriv_state,p2a_w),              /* Port A write */
	DEVCB_NULL,                         /* Port B read */
	DEVCB_DRIVER_MEMBER(taxidriv_state,p2b_w),              /* Port B write */
	DEVCB_NULL,                         /* Port C read */
	DEVCB_DRIVER_MEMBER(taxidriv_state,p2c_w)               /* Port C write */
};

static I8255A_INTERFACE( ppi8255_3_intf )
{
	DEVCB_NULL,                         /* Port A read */
	DEVCB_DRIVER_MEMBER(taxidriv_state,p3a_w),              /* Port A write */
	DEVCB_NULL,                         /* Port B read */
	DEVCB_DRIVER_MEMBER(taxidriv_state,p3b_w),              /* Port B write */
	DEVCB_NULL,                         /* Port C read */
	DEVCB_DRIVER_MEMBER(taxidriv_state,p3c_w)               /* Port C write */
};

static I8255A_INTERFACE( ppi8255_4_intf )
{
	DEVCB_NULL,                         /* Port A read */
	DEVCB_DRIVER_MEMBER(taxidriv_state,p4a_w),              /* Port A write */
	DEVCB_NULL,                         /* Port B read */
	DEVCB_DRIVER_MEMBER(taxidriv_state,p4b_w),              /* Port B write */
	DEVCB_NULL,                         /* Port C read */
	DEVCB_DRIVER_MEMBER(taxidriv_state,p4c_w)               /* Port C write */
};


static ADDRESS_MAP_START( main_map, AS_PROGRAM, 8, taxidriv_state )
	AM_RANGE(0x0000, 0x7fff) AM_ROM
	AM_RANGE(0x8000, 0x8fff) AM_RAM /* ??? */
	AM_RANGE(0x9000, 0x9fff) AM_RAM /* ??? */
	AM_RANGE(0xa000, 0xafff) AM_RAM /* ??? */
	AM_RANGE(0xb000, 0xbfff) AM_RAM /* ??? */
	AM_RANGE(0xc000, 0xc7ff) AM_RAM AM_SHARE("vram4")           /* radar bitmap */
	AM_RANGE(0xc800, 0xcfff) AM_WRITEONLY AM_SHARE("vram5") /* "sprite1" bitmap */
	AM_RANGE(0xd000, 0xd7ff) AM_WRITEONLY AM_SHARE("vram6") /* "sprite2" bitmap */
	AM_RANGE(0xd800, 0xdfff) AM_RAM AM_SHARE("vram7")           /* "sprite3" bitmap */
	AM_RANGE(0xe000, 0xf3ff) AM_READONLY
	AM_RANGE(0xe000, 0xe3ff) AM_WRITEONLY AM_SHARE("vram1") /* car tilemap */
	AM_RANGE(0xe400, 0xebff) AM_WRITEONLY AM_SHARE("vram2") /* bg1 tilemap */
	AM_RANGE(0xec00, 0xefff) AM_WRITEONLY AM_SHARE("vram0") /* fg tilemap */
	AM_RANGE(0xf000, 0xf3ff) AM_WRITEONLY AM_SHARE("vram3") /* bg2 tilemap */
	AM_RANGE(0xf400, 0xf403) AM_DEVREADWRITE("ppi8255_0", i8255_device, read, write)
	AM_RANGE(0xf480, 0xf483) AM_DEVREADWRITE("ppi8255_2", i8255_device, read, write)    /* "sprite1" placement */
	AM_RANGE(0xf500, 0xf503) AM_DEVREADWRITE("ppi8255_3", i8255_device, read, write)    /* "sprite2" placement */
	AM_RANGE(0xf580, 0xf583) AM_DEVREADWRITE("ppi8255_4", i8255_device, read, write)    /* "sprite3" placement */
	//AM_RANGE(0xf780, 0xf781) AM_WRITEONLY     /* more scroll registers? */
	AM_RANGE(0xf782, 0xf787) AM_WRITEONLY AM_SHARE("scroll")    /* bg scroll (three copies always identical) */
	AM_RANGE(0xf800, 0xffff) AM_RAM
ADDRESS_MAP_END

static ADDRESS_MAP_START( cpu2_map, AS_PROGRAM, 8, taxidriv_state )
	AM_RANGE(0x0000, 0x3fff) AM_ROM
	AM_RANGE(0x6000, 0x67ff) AM_RAM
	AM_RANGE(0x8000, 0x87ff) AM_RAM
	AM_RANGE(0xa000, 0xa003) AM_DEVREADWRITE("ppi8255_1", i8255_device, read, write)
	AM_RANGE(0xe000, 0xe000) AM_READ_PORT("DSW0")
	AM_RANGE(0xe001, 0xe001) AM_READ_PORT("DSW1")
	AM_RANGE(0xe002, 0xe002) AM_READ_PORT("DSW2")
	AM_RANGE(0xe003, 0xe003) AM_READ_PORT("P1")
	AM_RANGE(0xe004, 0xe004) AM_READ_PORT("P2")
ADDRESS_MAP_END

static ADDRESS_MAP_START( cpu3_map, AS_PROGRAM, 8, taxidriv_state )
	AM_RANGE(0x0000, 0x1fff) AM_ROM
	AM_RANGE(0x2000, 0x2000) AM_READNOP /* irq ack? */
	AM_RANGE(0xfc00, 0xffff) AM_RAM
ADDRESS_MAP_END

static ADDRESS_MAP_START( cpu3_port_map, AS_IO, 8, taxidriv_state )
	ADDRESS_MAP_GLOBAL_MASK(0xff)
	AM_RANGE(0x00, 0x01) AM_DEVWRITE("ay1", ay8910_device, address_data_w)
	AM_RANGE(0x01, 0x01) AM_DEVREAD("ay1", ay8910_device, data_r)
	AM_RANGE(0x02, 0x03) AM_DEVWRITE("ay2", ay8910_device, address_data_w)
	AM_RANGE(0x03, 0x03) AM_DEVREAD("ay2", ay8910_device, data_r)
ADDRESS_MAP_END


static INPUT_PORTS_START( taxidriv )
	PORT_START("DSW0")
	PORT_DIPNAME( 0x0f, 0x00, DEF_STR( Coin_A ) )
	PORT_DIPSETTING(    0x0d, DEF_STR( 4C_1C ) )
	PORT_DIPSETTING(    0x0a, DEF_STR( 3C_1C ) )
	PORT_DIPSETTING(    0x0e, DEF_STR( 4C_2C ) )
	PORT_DIPSETTING(    0x07, DEF_STR( 2C_1C ) )
	PORT_DIPSETTING(    0x0b, DEF_STR( 3C_2C ) )
	PORT_DIPSETTING(    0x00, DEF_STR( 1C_1C ) )
	PORT_DIPSETTING(    0x0c, DEF_STR( 3C_4C ) )
	PORT_DIPSETTING(    0x08, DEF_STR( 2C_3C ) )
	PORT_DIPSETTING(    0x01, DEF_STR( 1C_2C ) )
	PORT_DIPSETTING(    0x09, DEF_STR( 2C_5C ) )
	PORT_DIPSETTING(    0x02, DEF_STR( 1C_3C ) )
	PORT_DIPSETTING(    0x03, DEF_STR( 1C_4C ) )
	PORT_DIPSETTING(    0x04, DEF_STR( 1C_5C ) )
	PORT_DIPSETTING(    0x05, DEF_STR( 1C_6C ) )
	PORT_DIPSETTING(    0x06, DEF_STR( 1C_7C ) )
	PORT_DIPSETTING(    0x0f, DEF_STR( Free_Play ) )
	PORT_DIPNAME( 0xf0, 0x00, DEF_STR( Coin_B ) )
	PORT_DIPSETTING(    0xd0, DEF_STR( 4C_1C ) )
	PORT_DIPSETTING(    0xa0, DEF_STR( 3C_1C ) )
	PORT_DIPSETTING(    0xe0, DEF_STR( 4C_2C ) )
	PORT_DIPSETTING(    0x70, DEF_STR( 2C_1C ) )
	PORT_DIPSETTING(    0xb0, DEF_STR( 3C_2C ) )
	PORT_DIPSETTING(    0x00, DEF_STR( 1C_1C ) )
	PORT_DIPSETTING(    0xc0, DEF_STR( 3C_4C ) )
	PORT_DIPSETTING(    0x80, DEF_STR( 2C_3C ) )
	PORT_DIPSETTING(    0x10, DEF_STR( 1C_2C ) )
	PORT_DIPSETTING(    0x90, DEF_STR( 2C_5C ) )
	PORT_DIPSETTING(    0x20, DEF_STR( 1C_3C ) )
	PORT_DIPSETTING(    0x30, DEF_STR( 1C_4C ) )
	PORT_DIPSETTING(    0x40, DEF_STR( 1C_5C ) )
	PORT_DIPSETTING(    0x50, DEF_STR( 1C_6C ) )
	PORT_DIPSETTING(    0x60, DEF_STR( 1C_7C ) )
	PORT_DIPSETTING(    0xf0, DEF_STR( Free_Play ) )

	PORT_START("DSW1")
	PORT_DIPNAME( 0x03, 0x00, DEF_STR( Lives ) )
	PORT_DIPSETTING(    0x00, "3" )
	PORT_DIPSETTING(    0x01, "4" )
	PORT_DIPSETTING(    0x02, "5" )
	PORT_DIPSETTING(    0x03, "255 (Cheat)")
	PORT_DIPNAME( 0x04, 0x04, DEF_STR( Cabinet ) )
	PORT_DIPSETTING(    0x04, DEF_STR( Upright ) )
	PORT_DIPSETTING(    0x00, DEF_STR( Cocktail ) )
	PORT_DIPNAME( 0x38, 0x00, DEF_STR( Unknown ) )
	PORT_DIPSETTING(    0x00, "1" )
	PORT_DIPSETTING(    0x08, "2" )
	PORT_DIPSETTING(    0x10, "3" )
	PORT_DIPSETTING(    0x18, "4" )
	PORT_DIPSETTING(    0x20, "5" )
	PORT_DIPSETTING(    0x28, "6" )
	PORT_DIPSETTING(    0x30, "7" )
	PORT_DIPSETTING(    0x38, "8" )
	PORT_DIPNAME( 0x40, 0x00, DEF_STR( Unknown ) )
	PORT_DIPSETTING(    0x00, "0" )
	PORT_DIPSETTING(    0x40, "1" )
	PORT_DIPNAME( 0x80, 0x00, DEF_STR( Unused ) )
	PORT_DIPSETTING(    0x00, DEF_STR( Off ) )
	PORT_DIPSETTING(    0x80, DEF_STR( On ) )

	PORT_START("DSW2")
	PORT_DIPNAME( 0x07, 0x00, "Fuel Consumption" )
	PORT_DIPSETTING(    0x00, "Slowest" )
	PORT_DIPSETTING(    0x01, "2" )
	PORT_DIPSETTING(    0x02, "3" )
	PORT_DIPSETTING(    0x03, "4" )
	PORT_DIPSETTING(    0x04, "5" )
	PORT_DIPSETTING(    0x05, "6" )
	PORT_DIPSETTING(    0x06, "7" )
	PORT_DIPSETTING(    0x07, "Fastest" )
	PORT_DIPNAME( 0x38, 0x00, DEF_STR( Unknown ) )
	PORT_DIPSETTING(    0x00, "1" )
	PORT_DIPSETTING(    0x08, "2" )
	PORT_DIPSETTING(    0x10, "3" )
	PORT_DIPSETTING(    0x18, "4" )
	PORT_DIPSETTING(    0x20, "5" )
	PORT_DIPSETTING(    0x28, "6" )
	PORT_DIPSETTING(    0x30, "7" )
	PORT_DIPSETTING(    0x38, "8" )
	PORT_DIPNAME( 0xc0, 0x00, DEF_STR( Unknown ) )
	PORT_DIPSETTING(    0x00, "40/30" )
	PORT_DIPSETTING(    0x40, "30/20" )
	PORT_DIPSETTING(    0x80, "20/15" )
	PORT_DIPSETTING(    0xc0, "10/10" )

	PORT_START("P1")
	PORT_BIT( 0x01, IP_ACTIVE_HIGH, IPT_COIN1 )
	PORT_BIT( 0x02, IP_ACTIVE_HIGH, IPT_BUTTON1 )
	PORT_BIT( 0x04, IP_ACTIVE_HIGH, IPT_BUTTON2 )
	PORT_BIT( 0x08, IP_ACTIVE_HIGH, IPT_START1 )
	PORT_BIT( 0x10, IP_ACTIVE_HIGH, IPT_JOYSTICK_UP ) PORT_4WAY
	PORT_BIT( 0x20, IP_ACTIVE_HIGH, IPT_JOYSTICK_DOWN ) PORT_4WAY
	PORT_BIT( 0x40, IP_ACTIVE_HIGH, IPT_JOYSTICK_RIGHT ) PORT_4WAY
	PORT_BIT( 0x80, IP_ACTIVE_HIGH, IPT_JOYSTICK_LEFT ) PORT_4WAY

	PORT_START("P2")
	PORT_BIT( 0x01, IP_ACTIVE_HIGH, IPT_COIN2 )
	PORT_BIT( 0x02, IP_ACTIVE_HIGH, IPT_BUTTON1 ) PORT_COCKTAIL
	PORT_BIT( 0x04, IP_ACTIVE_HIGH, IPT_BUTTON2 ) PORT_COCKTAIL
	PORT_BIT( 0x08, IP_ACTIVE_HIGH, IPT_START2 )
	PORT_BIT( 0x10, IP_ACTIVE_HIGH, IPT_JOYSTICK_UP ) PORT_4WAY PORT_COCKTAIL
	PORT_BIT( 0x20, IP_ACTIVE_HIGH, IPT_JOYSTICK_DOWN ) PORT_4WAY PORT_COCKTAIL
	PORT_BIT( 0x40, IP_ACTIVE_HIGH, IPT_JOYSTICK_RIGHT ) PORT_4WAY PORT_COCKTAIL
	PORT_BIT( 0x80, IP_ACTIVE_HIGH, IPT_JOYSTICK_LEFT ) PORT_4WAY PORT_COCKTAIL

	PORT_START("SERVCOIN")
	PORT_BIT( 0x01, IP_ACTIVE_LOW, IPT_SERVICE1 )   /* handled by p1c_r() */
INPUT_PORTS_END



static const gfx_layout charlayout =
{
	8,8,
	RGN_FRAC(1,1),
	4,
	{ 0, 1, 2, 3 },
	{ 1*4, 0*4, 3*4, 2*4, 5*4, 4*4, 7*4, 6*4 },
	{ 0*32, 1*32, 2*32, 3*32, 4*32, 5*32, 6*32, 7*32 },
	32*8
};

static const gfx_layout charlayout2 =
{
	4,4,
	RGN_FRAC(1,1),
	4,
	{ 0, 1, 2, 3 },
	{ 1*4, 0*4, 3*4, 2*4 },
	{ 0*16, 1*16, 2*16, 3*16 },
	16*4
};


static GFXDECODE_START( taxidriv )
	GFXDECODE_ENTRY( "gfx1", 0, charlayout, 0, 1 )
	GFXDECODE_ENTRY( "gfx2", 0, charlayout, 0, 1 )
	GFXDECODE_ENTRY( "gfx3", 0, charlayout, 0, 1 )
	GFXDECODE_ENTRY( "gfx4", 0, charlayout, 0, 1 )
	GFXDECODE_ENTRY( "gfx5", 0, charlayout2, 0, 1 )
GFXDECODE_END



static const ay8910_interface ay8910_interface_1 =
{
	AY8910_LEGACY_OUTPUT,
	AY8910_DEFAULT_LOADS,
	DEVCB_DRIVER_MEMBER(taxidriv_state,p8910_0a_r),
	DEVCB_NULL,
	DEVCB_NULL,
	DEVCB_DRIVER_MEMBER(taxidriv_state,p8910_0b_w)
};

static const ay8910_interface ay8910_interface_2 =
{
	AY8910_LEGACY_OUTPUT,
	AY8910_DEFAULT_LOADS,
	DEVCB_DRIVER_MEMBER(taxidriv_state,p8910_1a_r),
	DEVCB_NULL,
	DEVCB_NULL,
	DEVCB_NULL
};

PALETTE_INIT_MEMBER(taxidriv_state, taxidriv)
{
	const UINT8 *color_prom = memregion("proms")->base();
	int bit0, bit1, r, g, b;
	int i;

	/* TODO: resistors, 1k & 470*/

	for (i = 0; i < 0x10; ++i)
	{
		bit0 = (color_prom[0] >> 0) & 0x01;
		bit1 = (color_prom[0] >> 1) & 0x01;
		r = 0x55 * bit0 + 0xaa * bit1;
		bit0 = (color_prom[0] >> 2) & 0x01;
		bit1 = (color_prom[0] >> 3) & 0x01;
		g = 0x55 * bit0 + 0xaa * bit1;
		bit0 = (color_prom[0] >> 4) & 0x01;
		bit1 = (color_prom[0] >> 5) & 0x01;
		b = 0x55 * bit0 + 0xaa * bit1;

<<<<<<< HEAD
		palette.set_pen_color(i, MAKE_RGB(r, g, b));
=======
		palette_set_color(machine(), i, rgb_t(r, g, b));
>>>>>>> ca932a6d
		color_prom++;
	}
}

static MACHINE_CONFIG_START( taxidriv, taxidriv_state )

	/* basic machine hardware */
	MCFG_CPU_ADD("maincpu", Z80,4000000)    /* 4 MHz ??? */
	MCFG_CPU_PROGRAM_MAP(main_map)
	MCFG_CPU_VBLANK_INT_DRIVER("screen", taxidriv_state,  irq0_line_hold)

	MCFG_CPU_ADD("sub", Z80,4000000)    /* 4 MHz ??? */
	MCFG_CPU_PROGRAM_MAP(cpu2_map)
	MCFG_CPU_VBLANK_INT_DRIVER("screen", taxidriv_state,  irq0_line_hold)   /* ??? */

	MCFG_CPU_ADD("audiocpu", Z80,4000000)   /* 4 MHz ??? */
	MCFG_CPU_PROGRAM_MAP(cpu3_map)
	MCFG_CPU_IO_MAP(cpu3_port_map)
	MCFG_CPU_VBLANK_INT_DRIVER("screen", taxidriv_state,  irq0_line_hold)   /* ??? */

	MCFG_QUANTUM_TIME(attotime::from_hz(6000))  /* 100 CPU slices per frame - an high value to ensure proper */
							/* synchronization of the CPUs */

	MCFG_I8255A_ADD( "ppi8255_0", ppi8255_0_intf )
	MCFG_I8255A_ADD( "ppi8255_1", ppi8255_1_intf )
	MCFG_I8255A_ADD( "ppi8255_2", ppi8255_2_intf )
	MCFG_I8255A_ADD( "ppi8255_3", ppi8255_3_intf )
	MCFG_I8255A_ADD( "ppi8255_4", ppi8255_4_intf )

	/* video hardware */
	MCFG_SCREEN_ADD("screen", RASTER)
	MCFG_SCREEN_REFRESH_RATE(60)
	MCFG_SCREEN_VBLANK_TIME(ATTOSECONDS_IN_USEC(0))
	MCFG_SCREEN_SIZE(32*8, 32*8)
	MCFG_SCREEN_VISIBLE_AREA(0*8, 32*8-1, 1*8, 27*8-1)
	MCFG_SCREEN_UPDATE_DRIVER(taxidriv_state, screen_update_taxidriv)

	MCFG_GFXDECODE_ADD("gfxdecode",taxidriv,"palette")
	MCFG_PALETTE_ADD("palette", 16)

	/* sound hardware */
	MCFG_SPEAKER_STANDARD_MONO("mono")

	MCFG_SOUND_ADD("ay1", AY8910, 1250000)
	MCFG_SOUND_CONFIG(ay8910_interface_1)
	MCFG_SOUND_ROUTE(ALL_OUTPUTS, "mono", 0.25)

	MCFG_SOUND_ADD("ay2", AY8910, 1250000)
	MCFG_SOUND_CONFIG(ay8910_interface_2)
	MCFG_SOUND_ROUTE(ALL_OUTPUTS, "mono", 0.25)
MACHINE_CONFIG_END



/***************************************************************************

  Game driver(s)

***************************************************************************/

ROM_START( taxidriv )
	ROM_REGION( 0x10000, "maincpu", 0 )
	ROM_LOAD( "1.ic87",       0x0000, 0x2000, CRC(6b2424e9) SHA1(a65bb01da8f3b0649d945981cc4f1324b7fac5c7) )
	ROM_LOAD( "2.ic86",       0x2000, 0x2000, CRC(15111229) SHA1(0350918f9504b0e470684ebc94a823bb2513a54d) )
	ROM_LOAD( "3.ic85",       0x4000, 0x2000, CRC(a7782eee) SHA1(0f10b7876420f4237937b1b922aa410de3f79af1) )
	ROM_LOAD( "4.ic84",       0x6000, 0x2000, CRC(8eb0b16b) SHA1(a0015744373ee91bc505f077a04ab3546f8bb6fb) )

	ROM_REGION( 0x10000, "sub", 0 )
	ROM_LOAD( "8.ic4",        0x0000, 0x2000, CRC(9f9a3865) SHA1(908cf4f2cc68c088649241997276ea25c27d9718) )
//  ROM_LOAD( "8.ic4",        0x0000, 0x2000, CRC(9835d517) SHA1(845f3efc54b64837c22dd06683c2950f2b8b03cb) ) // 0x1b5f = 0x04 instead of 0x03 from another set
	ROM_LOAD( "9.ic5",        0x2000, 0x2000, CRC(b28b766c) SHA1(21e08ef1e2671c8540380e3fa0858e8a4d821945) )

	ROM_REGION( 0x10000, "audiocpu", 0 )
	ROM_LOAD( "7.ic14",       0x0000, 0x2000, CRC(2b4cbfe6) SHA1(a2a900831116554d5aea1a81c93245d3bb424d48) )

	ROM_REGION( 0x2000, "gfx1", 0 )
	ROM_LOAD( "5.m.ic68",     0x0000, 0x2000, CRC(a3aa5f2f) SHA1(7e046e2a5d230c62d93a83f5a773e6e4d6e85961) )

	ROM_REGION( 0x2000, "gfx2", 0 )
	ROM_LOAD( "6.1.ic35",     0x0000, 0x2000, CRC(bfddd550) SHA1(f528c2701c635bc61eda14fbe2cfe9b44cb75c20) )

	ROM_REGION( 0x6000, "gfx3", 0 )
	ROM_LOAD( "11.30.ic87",   0x0000, 0x2000, CRC(7485eaea) SHA1(8d69c61145470003cfeb33b11b81345c5e5e6503) )
	ROM_LOAD( "14.31.ic110",  0x2000, 0x2000, CRC(0d99a33e) SHA1(0df29464ea43aecd866ae322f4f7ca9152422023) )
	ROM_LOAD( "15.32.ic111",  0x4000, 0x2000, CRC(410fdf7c) SHA1(0957f335b84c4fbde983271786e7bf199fc22682) )

	ROM_REGION( 0x2000, "gfx4", 0 )
	ROM_LOAD( "10.40.ic99",   0x0000, 0x2000, CRC(c370b177) SHA1(4b3f73f764ff95cc7777fe01333558201658cead) )

	ROM_REGION( 0x4000, "gfx5", 0 ) /* not used?? */
	ROM_LOAD( "12.21.ic88",   0x0000, 0x2000, CRC(684b7bb0) SHA1(d83c45ff3adf94c649340227794020482231399f) )
	ROM_LOAD( "13.20.ic89",   0x2000, 0x2000, CRC(d1ef110e) SHA1(e34b6b4b70c783a8cf1296a05d3cec6af5820d0c) )

	ROM_REGION( 0x020, "proms", 0 )
	ROM_LOAD( "tbp18s030.ic2",  0x0000, 0x020, CRC(c366a9c5) SHA1(d38581e5c425cab4a4f216d99651e86d8034a7d2) ) // color prom located at edge of pcb
ROM_END


GAME( 1984, taxidriv,  0,        taxidriv, taxidriv, driver_device, 0, ROT90, "Graphic Techno", "Taxi Driver", GAME_IMPERFECT_GRAPHICS | GAME_NO_COCKTAIL )<|MERGE_RESOLUTION|>--- conflicted
+++ resolved
@@ -382,11 +382,7 @@
 		bit1 = (color_prom[0] >> 5) & 0x01;
 		b = 0x55 * bit0 + 0xaa * bit1;
 
-<<<<<<< HEAD
-		palette.set_pen_color(i, MAKE_RGB(r, g, b));
-=======
-		palette_set_color(machine(), i, rgb_t(r, g, b));
->>>>>>> ca932a6d
+		palette.set_pen_color(i, rgb_t(r, g, b));
 		color_prom++;
 	}
 }
