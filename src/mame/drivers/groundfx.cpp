// license:BSD-3-Clause
// copyright-holders:Bryan McPhail, David Graves
/***************************************************************************

    Ground Effects / Super Ground FX                    (c) 1993 Taito

    Driver by Bryan McPhail & David Graves.

    Board Info:

    K1100744A
    J1100316A
    Sticker - K11J0744A
    ------------------------------------------------------------------------------------------------
    | 2018  2088        43256      43256   MC68EC020RP25   DIP-SW (8) COM20020  SLIDE-SW  LAN-IN   |           Connector G
    | 2018  2088        D51-21     D51-22              D51-14                                      |           -----------
    | 2018  2088        43256      43256               (PAL16L8)                                   |       Parts    |   Solder
    |                                                  D51-15              ADC0809        LAN-OUT  |       ------------------
    | 2018              D51-23     D51-24              (PAL16L8)                                   |        GND    1 A   GND
    |                                                  D51-16-1                          JP4       |        GND    2 B   GND
    | 2018  TC0570SPC                                  (PAL16L8)            EEPROM.164   1-2       |        +12    3 C   +12
    | 2018                                                                               2-3       |         +5    4 D   +5
    |                                                                 TC0510NIO          2-3     --|         +5    5 E   +5
    |    D51-13       D51-03                                                             2-3     |           +5    6 F   +5
    |                 D51-04                             43256                           1-2     |                 7 H
    |    TC0470LIN    D51-05                                                             1-2     --|        +13    8 J   +13
    |                 D51-06                             43256   TC0650FCA               1-2       |        +13    9 K   +13
    |                 D51-07                                                             2-3       |      SPK_R+  10 L  SPK_R-
    |    TC0580PIV              43256                    43256      2018                 2-3       |      SPK_L+  11 M  SPK_L-
    |                           43256     D51-17                                                   |   SPK_REAR-  12 N  SPK_REAR-
    | 514256          TC0480SCP           (PAL16L8)                                                |              13 P
    | 514256                                                                                      G|         RED  14 R  GREEN
    | 514256                              D51-10                                                   |        BLUE  15 S  SYNC
    | 514256   D51-09                     D51-11          TC0620SCC                                |       V-GND  16 T
    | 514256   D51-08                     D51012                                                   |      METER1  17 U  METER2
    | 514256          43256                                                                        |    LOCKOUT1  18 V  LOCKOUT2
    |          MB8421                                        43256                                 |              19 W
    | D51-18   MB8421             ENSONIC                                                        --|       COIN1  20 X  COIN2
    | (PAL20L8)       D51-29      OTISR2                     43256      MB87078                  |       SERVICE  21 Y  TEST
    |                         D51-01                                                             |                22 Z
    | D51-19          43256           ENSONIC     ENSONIC                                        --|    SHIFT UP  23 a  BRAKE
    | (PAL20L8)               D51-02  SUPER GLU   ESP-R6    TC511664    TL074  TL074               |   HANDLE VR  24 b  ACCEL VR
    |                 D51-30                                                                       |    SHIFT DN  25 c
    | MC68000P12F16MHz                                                  TDA1543 TDA1543            |              26 d
    |                 40MHz    16MHz  30.476MHz    MC68681                                         |         GND  27 e  GND
    | D51-20                                                                                       |         GND  28 f  GND
    | (PAL20L8)                                                                                    |
    ------------------------------------------------------------------------------------------------


    Ground Effects combines the sprite system used in Taito Z games with
    the TC0480SCP tilemap chip plus some features from the Taito F3 system.
    It has an extra TC0620SCC tilemap chip which is a 6bpp version of the
    TC0100SCN (check the inits), like Under Fire.

    Ground Effects is effectively a 30Hz game - though the vblank interrupts
    still come in at 60Hz, the game uses a hardware frame counter to limit
    itself to 30Hz (it only updates things like the video registers every
    other vblank).  There isn't enough cpu power in a 20MHz 68020 to run
    this game at 60Hz.

    Ground Effects has a network mode - probably uses IRQ 6 and the unknown
    ports at 0xc00000.

***************************************************************************/

#include "emu.h"
#include "includes/groundfx.h"
#include "audio/taito_en.h"
#include "machine/taitoio.h"

#include "cpu/m68000/m68000.h"
#include "machine/adc0808.h"
#include "machine/eepromser.h"
#include "sound/es5506.h"
#include "screen.h"


/**********************************************************
            GAME INPUTS
**********************************************************/

READ_LINE_MEMBER(groundfx_state::frame_counter_r)
{
	return m_frame_counter;
}

void groundfx_state::coin_word_w(u8 data)
{
	machine().bookkeeping().coin_lockout_w(0,~data & 0x01);
	machine().bookkeeping().coin_lockout_w(1,~data & 0x02);
	machine().bookkeeping().coin_counter_w(0, data & 0x04);
	machine().bookkeeping().coin_counter_w(1, data & 0x08);
}

void groundfx_state::rotate_control_w(offs_t offset, u16 data) /* only a guess that it's rotation */
{
	if (offset & 1)
	{
		m_rotate_ctrl[m_port_sel] = data;
		return;
	}
	else
	{
		m_port_sel = data & 0x7;
	}
}

void groundfx_state::motor_control_w(u32 data)
{
/*
    Standard value poked is 0x00910200 (we ignore lsb and msb
    which seem to be always zero)

    0x0, 0x8000 and 0x9100 are written at startup

    Two bits are written in test mode to this middle word
    to test gun vibration:

    ........ .x......   P1 gun vibration
    ........ x.......   P2 gun vibration
*/
}


/***********************************************************
             MEMORY STRUCTURES
***********************************************************/

void groundfx_state::groundfx_map(address_map &map)
{
	map(0x000000, 0x1fffff).rom();
	map(0x200000, 0x21ffff).ram().share("ram"); /* main CPUA ram */
	map(0x300000, 0x303fff).ram().share("spriteram"); /* sprite ram */
	map(0x400000, 0x400003).w(FUNC(groundfx_state::motor_control_w));  /* gun vibration */
	map(0x500000, 0x500007).rw("tc0510nio", FUNC(tc0510nio_device::read), FUNC(tc0510nio_device::write));
	map(0x600000, 0x600007).rw("adc", FUNC(adc0808_device::data_r), FUNC(adc0808_device::address_offset_start_w)).umask32(0xffffffff);
	map(0x700000, 0x7007ff).rw("taito_en:dpram", FUNC(mb8421_device::left_r), FUNC(mb8421_device::left_w));
	map(0x800000, 0x80ffff).rw(m_tc0480scp, FUNC(tc0480scp_device::ram_r), FUNC(tc0480scp_device::ram_w));      /* tilemaps */
	map(0x830000, 0x83002f).rw(m_tc0480scp, FUNC(tc0480scp_device::ctrl_r), FUNC(tc0480scp_device::ctrl_w));  // debugging
	map(0x900000, 0x90ffff).rw(m_tc0100scn, FUNC(tc0100scn_device::ram_r), FUNC(tc0100scn_device::ram_w));    /* 6bpp tilemaps */
	map(0x920000, 0x92000f).rw(m_tc0100scn, FUNC(tc0100scn_device::ctrl_r), FUNC(tc0100scn_device::ctrl_w));
	map(0xa00000, 0xa0ffff).ram().w(m_palette, FUNC(palette_device::write32)).share("palette");
	map(0xb00000, 0xb003ff).ram();                     // ?? single bytes, blending ??
	map(0xc00000, 0xc00007).nopr(); /* Network? */
	map(0xd00000, 0xd00003).w(FUNC(groundfx_state::rotate_control_w)); /* perhaps port based rotate control? */
	/* f00000 is seat control? */
}

/***********************************************************
             INPUT PORTS (dips in eprom)
***********************************************************/

static INPUT_PORTS_START( groundfx )
	PORT_START("BUTTONS")
	PORT_BIT( 0x01, IP_ACTIVE_LOW, IPT_BUTTON3 ) PORT_NAME("Shift Hi")
	PORT_BIT( 0x02, IP_ACTIVE_LOW, IPT_BUTTON1 ) PORT_NAME("Brake")
	PORT_BIT( 0x04, IP_ACTIVE_LOW, IPT_UNUSED )
	PORT_BIT( 0x08, IP_ACTIVE_LOW, IPT_UNUSED )
	PORT_BIT( 0x10, IP_ACTIVE_LOW, IPT_BUTTON2 ) PORT_NAME("Shift Low")
	PORT_BIT( 0x20, IP_ACTIVE_LOW, IPT_UNUSED )
	PORT_BIT( 0x40, IP_ACTIVE_LOW, IPT_UNUSED )
	PORT_BIT( 0x80, IP_ACTIVE_LOW, IPT_UNUSED )

	PORT_START("SYSTEM")
	PORT_SERVICE_NO_TOGGLE( 0x01, IP_ACTIVE_LOW )
	PORT_BIT( 0x02, IP_ACTIVE_LOW, IPT_SERVICE1 )
	PORT_BIT( 0x04, IP_ACTIVE_LOW, IPT_COIN1 )
	PORT_BIT( 0x08, IP_ACTIVE_LOW, IPT_COIN2 )
	PORT_BIT( 0x10, IP_ACTIVE_LOW, IPT_UNUSED )
	PORT_BIT( 0x20, IP_ACTIVE_LOW, IPT_UNUSED )
	PORT_BIT( 0x40, IP_ACTIVE_LOW, IPT_UNUSED )
	PORT_BIT( 0x80, IP_ACTIVE_LOW, IPT_UNUSED )

	PORT_START("WHEEL")
	PORT_BIT( 0xff, 0x7f, IPT_AD_STICK_X ) PORT_SENSITIVITY(25) PORT_KEYDELTA(15) PORT_REVERSE PORT_PLAYER(1)

	PORT_START("ACCEL")
	PORT_BIT( 0xff, 0x00, IPT_AD_STICK_Y ) PORT_SENSITIVITY(20) PORT_KEYDELTA(10) PORT_PLAYER(1)
INPUT_PORTS_END

/**********************************************************
                GFX DECODING
**********************************************************/

static const gfx_layout tile16x16_layout =
{
	16,16,  /* 16*16 sprites */
	RGN_FRAC(1,5),
	5,  /* 5 bits per pixel */
	{ 0, RGN_FRAC(1,5), RGN_FRAC(2,5), RGN_FRAC(3,5), RGN_FRAC(4,5) },
	{ STEP16(0,1) },
	{ STEP16(0,16) },
	16*16   /* every sprite takes 128 consecutive bytes */
};

static const gfx_layout layout_scc_6bpp_hi =
{
	8,8,
	RGN_FRAC(1,1),
	2,
	{ STEP2(0,1) },
	{ STEP8(0,2) },
	{ STEP8(0,8*2) },
	8*8*2
};

static GFXDECODE_START( gfx_groundfx )
	GFXDECODE_ENTRY( "sprites",          0x0, tile16x16_layout,  4096, 512 )
	GFXDECODE_ENTRY( "tc0100scn",        0x0, gfx_8x8x4_packed_msb, 0, 512 ) // low 4bpp of 6bpp scc tiles
	GFXDECODE_ENTRY( "tc0100scn:hi_gfx", 0x0, layout_scc_6bpp_hi,   0, 512 ) // hi 2bpp of 6bpp scc tiles
GFXDECODE_END


/***********************************************************
                 MACHINE DRIVERS
***********************************************************/

INTERRUPT_GEN_MEMBER(groundfx_state::interrupt)
{
	m_frame_counter ^= 1;
	device.execute().set_input_line(4, HOLD_LINE);
}

void groundfx_state::groundfx(machine_config &config)
{
	/* basic machine hardware */
	M68EC020(config, m_maincpu, XTAL(40'000'000) / 2); /* 20MHz - verified */
	m_maincpu->set_addrmap(AS_PROGRAM, &groundfx_state::groundfx_map);
	m_maincpu->set_vblank_int("screen", FUNC(groundfx_state::interrupt));

	EEPROM_93C46_16BIT(config, "eeprom");

	adc0809_device &adc(ADC0809(config, "adc", 500000)); // unknown clock
	adc.eoc_ff_callback().set_inputline("maincpu", 5);
	adc.in_callback<0>().set_constant(0); // unknown
	adc.in_callback<1>().set_constant(0); // unknown (used to be labeled 'volume' - but doesn't seem to affect it
	adc.in_callback<2>().set_ioport("WHEEL");
	adc.in_callback<3>().set_ioport("ACCEL");

	tc0510nio_device &tc0510nio(TC0510NIO(config, "tc0510nio", 0));
	tc0510nio.read_2_callback().set_ioport("BUTTONS");
	tc0510nio.read_3_callback().set("eeprom", FUNC(eeprom_serial_93cxx_device::do_read)).lshift(7);
	tc0510nio.read_3_callback().append(FUNC(groundfx_state::frame_counter_r)).lshift(0);
	tc0510nio.write_3_callback().set("eeprom", FUNC(eeprom_serial_93cxx_device::clk_write)).bit(5);
	tc0510nio.write_3_callback().append("eeprom", FUNC(eeprom_serial_93cxx_device::di_write)).bit(6);
	tc0510nio.write_3_callback().append("eeprom", FUNC(eeprom_serial_93cxx_device::cs_write)).bit(4);
	tc0510nio.write_4_callback().set(FUNC(groundfx_state::coin_word_w));
	tc0510nio.read_7_callback().set_ioport("SYSTEM");

	/* video hardware */
	screen_device &screen(SCREEN(config, "screen", SCREEN_TYPE_RASTER));
	screen.set_refresh_hz(60);
	screen.set_vblank_time(ATTOSECONDS_IN_USEC(0));
	screen.set_size(40*8, 32*8);
	screen.set_visarea(0, 40*8-1, 3*8, 32*8-1);
	screen.set_screen_update(FUNC(groundfx_state::screen_update));
	screen.set_palette(m_palette);

	GFXDECODE(config, m_gfxdecode, m_palette, gfx_groundfx);
	PALETTE(config, m_palette).set_format(palette_device::xRGB_888, 16384);

	TC0100SCN(config, m_tc0100scn, 0);
	m_tc0100scn->set_gfx_region(1);
	m_tc0100scn->set_offsets(50, 8);
	m_tc0100scn->set_gfxdecode_tag(m_gfxdecode);
	m_tc0100scn->set_palette(m_palette);

	TC0480SCP(config, m_tc0480scp, 0);
	m_tc0480scp->set_palette(m_palette);
	m_tc0480scp->set_offsets(0x24, 0);
	m_tc0480scp->set_offsets_tx(-1, 0);

	/* sound hardware */
	TAITO_EN(config, "taito_en", 0);
}

/***************************************************************************
                    DRIVERS
***************************************************************************/

ROM_START( groundfx )
	ROM_REGION( 0x200000, "maincpu", 0 )    /* 2048K for 68020 code (CPU A) */
	ROM_LOAD32_BYTE( "d51-24.79", 0x00000, 0x80000, CRC(5caaa031) SHA1(03e727e26df701e3f5e16c5f933d5b29a528945a) )
	ROM_LOAD32_BYTE( "d51-23.61", 0x00001, 0x80000, CRC(462e3c9b) SHA1(7f116ee755748497b911868a948d3e3b5134e475) )
	ROM_LOAD32_BYTE( "d51-22.77", 0x00002, 0x80000, CRC(b6b04d88) SHA1(58685ee8fd788dcbfe318f1e3c06d93e2128034c) )
	ROM_LOAD32_BYTE( "d51-21.59", 0x00003, 0x80000, CRC(21ecde2b) SHA1(c6d3738f34c8e24346e7784b14aeff300ae2d225) )

	ROM_REGION( 0x180000, "taito_en:audiocpu", 0 )
	ROM_LOAD16_BYTE( "d51-29.54", 0x100000, 0x40000,  CRC(4b64f41d) SHA1(040427668d13f7320d23805098d6d0e1aa8d121e) )
	ROM_LOAD16_BYTE( "d51-30.56", 0x100001, 0x40000,  CRC(45f339fe) SHA1(cc7adfb2b86070f5bb426542e3b7ed2a50b3c39e) )

	ROM_REGION( 0x400000, "tc0480scp", 0 )
	ROM_LOAD32_WORD( "d51-08.35", 0x000000, 0x200000, CRC(835b7a0f) SHA1(0131fceabd73b0045b5d4ae0bb2f03efdd407962) )    /* SCR 16x16 tiles */
	ROM_LOAD32_WORD( "d51-09.34", 0x000002, 0x200000, CRC(6dabd83d) SHA1(3dbd7ea36b9900faa6420af1f1600efe295db74c) )

	ROM_REGION( 0xa00000, "sprites", 0 )
	ROM_LOAD16_WORD_SWAP( "d51-03.47", 0x000000, 0x200000, CRC(629a5c99) SHA1(cfc1c0b07ecefd6eddb83edcbcf710e8b8de19e4) )    /* OBJ 16x16 tiles */
	ROM_LOAD16_WORD_SWAP( "d51-04.48", 0x200000, 0x200000, CRC(f49b14b7) SHA1(31129771159c1295a074c8311344ece525302289) )
	ROM_LOAD16_WORD_SWAP( "d51-05.49", 0x400000, 0x200000, CRC(3a2e2cbf) SHA1(ed2c1ca9211b1d70b4767a54e08263a3e4867199) )
	ROM_LOAD16_WORD_SWAP( "d51-06.50", 0x600000, 0x200000, CRC(d33ce2a0) SHA1(92c4504344672ea798cd6dd34f4b46848bf9f82b) )
	ROM_LOAD16_WORD_SWAP( "d51-07.51", 0x800000, 0x200000, CRC(24b2f97d) SHA1(6980e67b435d189ce897c0301e0411763410ab47) )

	ROM_REGION( 0x200000, "tc0100scn", 0 )
	ROM_LOAD16_BYTE( "d51-10.95", 0x000001, 0x100000, CRC(d5910604) SHA1(8efe13884cfdef208394ddfe19f43eb1b9f78ff3) )    /* SCC 8x8 tiles, 4bpp */
	ROM_LOAD16_BYTE( "d51-11.96", 0x000000, 0x100000, CRC(fee5f5c6) SHA1(1be88747f9c71c348dd61a8f0040007df3a3e6a6) )

	ROM_REGION( 0x100000, "tc0100scn:hi_gfx", 0 )
	ROM_LOAD       ( "d51-12.97", 0x000000, 0x100000, CRC(d630287b) SHA1(2fa09e1821b7280d193ca9a2a270759c3c3189d1) )    /* SCC 8x8 tiles, 2bpp */

	ROM_REGION16_LE( 0x80000, "spritemap", 0 )
	ROM_LOAD16_WORD( "d51-13.7", 0x00000,  0x80000,  CRC(36921b8b) SHA1(2130120f78a3b984618a53054fc937cf727177b9) ) /* STY, spritemap */

	ROM_REGION16_BE( 0x1000000, "ensoniq.0", ROMREGION_ERASE00 )
	ROM_LOAD16_BYTE( "d51-01.73", 0x000000, 0x200000, CRC(92f09155) SHA1(8015e1997818bb480174394eb43840bf26679bcf) )    /* Ensoniq samples */
	ROM_LOAD16_BYTE( "d51-02.74", 0xc00000, 0x200000, CRC(20a9428f) SHA1(c9033d02a49c72f704808f5f899101617d5814e5) )

	ROM_REGION16_BE( 0x80, "eeprom", 0 )
	ROM_LOAD( "93c46.164", 0x0000, 0x0080, CRC(6f58851d) SHA1(33bd4478f097dca6b5d222adb89699c6d35ed009) )
ROM_END

/*The World version of Ground Effects is not dumped and has the following EPROM labels:
'D51 28' @ IC59
'D51 31' @ IC77
'D51 32' @ IC61
'D51 33' @ IC79*/

READ32_MEMBER(groundfx_state::irq_speedup_r)
{
	int ptr;
	offs_t sp = m_maincpu->sp();
	if ((sp & 2) == 0) ptr = m_ram[(sp & 0x1ffff) / 4];
	else ptr = (((m_ram[(sp & 0x1ffff) / 4]) & 0x1ffff) << 16) |
	(m_ram[((sp & 0x1ffff) / 4) + 1] >> 16);

	if (m_maincpu->pc() == 0x1ece && ptr == 0x1b9a)
		m_maincpu->spin_until_interrupt();

	return m_ram[0xb574 / 4];
}


void groundfx_state::init_groundfx()
{
	/* Speedup handlers */
	m_maincpu->space(AS_PROGRAM).install_read_handler(0x20b574, 0x20b577, read32_delegate(FUNC(groundfx_state::irq_speedup_r),this));

	/* make SCC tile GFX format suitable for gfxdecode */
	gfx_element *gx0 = m_gfxdecode->gfx(1);
	gfx_element *gx1 = m_gfxdecode->gfx(2);

	// allocate memory for the assembled data
	u8 *srcdata = auto_alloc_array(machine(), u8, gx0->elements() * gx0->width() * gx0->height());

	// loop over elements
	u8 *dest = srcdata;
	for (int c = 0; c < gx0->elements(); c++)
	{
<<<<<<< HEAD
		const u16 *c0base = gx0->get_data(c);
=======
		const u8 *c0base = gx0->get_data(c);
		const u8 *c1base = gx1->get_data(c);
>>>>>>> d0319ede

		// loop over height
		for (int y = 0; y < gx0->height(); y++)
		{
<<<<<<< HEAD
			const u16 *c0 = c0base;
=======
			const u8 *c0 = c0base;
			const u8 *c1 = c1base;
>>>>>>> d0319ede

			for (int x = 0; x < gx0->width(); x++)
			{
				u8 hipix = *c1++;
				*dest++ = (*c0++ & 0xf) | ((hipix << 4) & 0x30);
			}
			c0base += gx0->rowbytes();
			c1base += gx1->rowbytes();
		}
	}

	gx0->set_raw_layout(srcdata, gx0->width(), gx0->height(), gx0->elements(), 8 * gx0->width(), 8 * gx0->width() * gx0->height());
	gx0->set_granularity(64);
	m_gfxdecode->set_gfx(2, nullptr);
	m_tc0100scn->update_granularity();
}


GAME( 1992, groundfx, 0, groundfx, groundfx, groundfx_state, init_groundfx, ROT0, "Taito Corporation", "Ground Effects / Super Ground Effects (Japan)", MACHINE_NODEVICE_LAN )<|MERGE_RESOLUTION|>--- conflicted
+++ resolved
@@ -356,22 +356,14 @@
 	u8 *dest = srcdata;
 	for (int c = 0; c < gx0->elements(); c++)
 	{
-<<<<<<< HEAD
 		const u16 *c0base = gx0->get_data(c);
-=======
-		const u8 *c0base = gx0->get_data(c);
-		const u8 *c1base = gx1->get_data(c);
->>>>>>> d0319ede
+		const u16 *c1base = gx1->get_data(c);
 
 		// loop over height
 		for (int y = 0; y < gx0->height(); y++)
 		{
-<<<<<<< HEAD
 			const u16 *c0 = c0base;
-=======
-			const u8 *c0 = c0base;
-			const u8 *c1 = c1base;
->>>>>>> d0319ede
+			const u16 *c1 = c1base;
 
 			for (int x = 0; x < gx0->width(); x++)
 			{
