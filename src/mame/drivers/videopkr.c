/*************************************************************************

    VIDEO POKER - IGT/INTERFLIP
    -----------------------

    Original driver by Grull Osgo.
    Rewrite and additional work by Roberto Fresca.
    Fortune I (IGT) added by Jim Stolis.


    Games running on this hardware:

    * Draw Poker,          1984, IGT - International Game Technology

    * Video Poker,         1984, InterFlip.
    * Black Jack,          1984, InterFlip.
    * Video Dado,          1987, InterFlip.
    * Video Cordoba,       1987, InterFlip.

    * Baby Poker,          1989, Recreativos Franco.
    * Baby Dado,           1989, Recreativos Franco.

    * Video Poker (v1403), 198?, Recreativos Franco?.


***************************************************************************


    History:
    ========

    In 1975, Si Redd founded A1-Supply.  This was renamed to Sircoma in 1978,
    and eventually IGT (International Game Technology) in 1981.

    Along the way, in 1978, Fortune Coin Company was acquired and contained
    the basis to their Fortune I game machines.

    The Fortune I hardware consisted of the following games:
      Regular Draw Poker
      Progressive Draw Poker
      Joker Wild Draw Poker
      Double Up Draw Poker
      Credit Draw Poker
      Lucky 7 Poker (Seven Card Stud Poker)
      Regular 21 (Blackjack)
      Live 21
      Count Down 21
      Two Hand 21
      In Between
      Regular Slot
      Credit Slot

    InterFlip (Spain), is a subsidiary of Recreativos Franco.
    This company was created mainly with the purpose of manufacture
    and distribute export-class games.

    These machines were build in upright wood style cabinets, and compliment
    with class "C" (for casinos) spanish gaming regulations.


***************************************************************************


    Hardware Info
    =============

    This is a two board system: Main & Sound board.


    * Main board:

    1x Intel 8039 CPU               Clocked @ 6/8 MHz.
    2x 2716 EPROM                   Program ROM.
    2x 2716 EPROM                   Character/graphics ROM.
    1x 5101 (256 x 4) SRAM          Data Memory (Battery Backed RAM).
    2x 2114 (1024 x 4) SRAM         8-Bit Char. RAM.
    1x 2114 (1024 x 4) SRAM         4-Bit Color RAM.
    1x 74s287 (256 x 4) TTL PROM    Color PROM.

    1x 6 MHz.(or 8 MHz.) Crystal    CPU clock.
    1x 7.8643 MHz. Crystal          Video System.

    1x 3.6 Ni-Cd Battery            Data Memory.

    TTL type Raster video           Configurable HIGH-LOW resolution through hardware jumper.
                                    Configurable 50Hz-60Hz V-Sync through hardware jumper.

    I/O System                      Buffered, latched & optocoupled.


    * Sound board:

    1x Intel 8039 CPU               Clocked @ 8 MHz.
    2x 2716 EPROM                   Program ROM.
    1x 1408 DAC
    1x 8.0000 MHz. Crystal


********************************************************************************


    Main CPU Memory Map
    ===================

    0x0000 - 0x0FFF         Program ROM.

    Data & Video RAM are mapped through I/O hardware implementations due to
    I8039 memory addressing restrictions.


    Main CPU I/0 Map
    ================

    P1.0          ; Used at bit level, Aux_0 signal.
    P1.1          ; Used at bit level, Aux_1 signal.
    P1.2          ; Used at bit level, Aux_2 signal.
    P1.3          ; Used at bit level, Aux_3 signal.
    P1.4          ; Used at bit level, Aux_4 signal & Sound Latch bit 3
    P1.5          ; Used at bit level, Aux_5 signal & Sound Latch bit 0
    P1.6          ; Expands address bus for video and color RAM access (V.A8)
    P1.7          ; Expands address bus for video and color RAM access (V.A9)

    P2.0 - P2.3:  ; I8039 as address bus expansion (Program memory - High address nibble).

    P2.4:         ; Reads 8 bits from data buffer input port (interface for switch encoder).
                        Bit 0: Lamp_1.
                        Bit 1: Lamp_2.
                        Bit 2: Lamp_3.
                        Bit 3: Lamp_4.
                        Bit 4: Coin Acceptor.
                        Bit 5: Hopper 1 & Sound Latch bit 1.
                        Bit 6: Hopper 2 & Sound Latch bit 2.
                        Bit 7: Diverter.

                    Writes 8 bits to data latch out port (lamps, relays and coils).
                        Bit 0: SW_encoder_0.
                        Bit 1: SW_encoder_1.
                        Bit 2: SW_encoder_2.
                        Bit 3: SW_encoder_3.
                        Bit 4: Coin Out.
                        Bit 5: Undocumented jumper.
                        Bit 6: N/U (pulled up).
                        Bit 7: N/U (pulled up).

    P2.5:         ; Enable access to data RAM.
    P2.6:         ; Enable access to video RAM (write mode) - no read mode.
    P2.7:         ; Enable access to color RAM (write Mode) - no read mode.


********************************************************************************


    Game Info
    =========

    Pay Tables:

    These machines had its pay tables out of screen, in the upper front panel (backlighted).


                        Video Poker (Spanish text only)
    ----------------------------------------------------------------------------
    Fichas Jugadas       1 Ficha    2 Fichas    3 Fichas    4 Fichas    5 Fichas
    ----------------------------------------------------------------------------
    Escalera Maxima         250        500         750        1000        4000
    de color

    Escalera de Color       100        200         300         400         500

    Poker                    50        100         150         200         250

    Full                     11         22          33          44          55

    Color                     7         14          21          28          35

    Escalera                  5         10          15          20          25

    Trio                      3          6           9          12          15

    Doble Pareja              2          4           6           8          10
    ----------------------------------------------------------------------------


                        Black Jack (Spanish text only)
    ----------------------------------------------------------------------------
    Fichas Jugadas       1 Ficha    2 Fichas    3 Fichas    4 Fichas    5 Fichas
    ----------------------------------------------------------------------------
    Empate                   1          2           3           4            5

    La Banca se pasa         2          4           6           8           10

    Jugador tiene mas        2          4           6           8           10
    que la banca

    Jugador tiene menos      2          4           6           8           10
    de 22 con 6 cartas

    Jugador tiene blackjack  2          5           7          10           12
    y la Banca no
    ----------------------------------------------------------------------------


                                Video Cordoba
    ----------------------------------------------------------------------------
    Fichas Jugadas       1 Ficha    2 Fichas    3 Fichas    4 Fichas    5 Fichas
    ----------------------------------------------------------------------------
    TRIPLE BAR             250         250         250         250        2000
    ............................................................................
    3 x Doble Bar        - 100            |    Olive-Olive-Any Bar        - 18
    3 x Single Bar       -  50            |    3 x Orange                 - 14
    3 x Any Bar          -  20            |    Orange-Orange-Any Bar      - 14
    3 x Bell             -  20            |    3 x Cherry                 - 10
    Bell-Bell-Any Bar    -  20            |    2 x Cherry                 -  5
    3 x Olive            -  10            |    1 x Cherry                 -  2
    ............................................................................
    All combinations are valid only from left to rigth
    ----------------------------------------------------------------------------


                     Video Dado
    ---------------------------------------------
    Twelve      (12)                    33 x 1
    Eleven      (11)                    16 x 1
    Crap        (2,3,12)                 8 x 1
    Seven       (7)                      5 x 1
    Field       (2,12)                   3 x 1
    8 or More   (8,9,10,11,12)           2 x 1
    6 or Less   (2,3,4,5,6)              2 x 1

    Winnings less or equal to 25 can be re-played
    ---------------------------------------------


    All payments with less than 400 coins are done through hopper.
    (you need to press "Coin Out" button once per coin due to the lack of hopper emulation)

    Payments over 400 coins are manual.


**************************************************************************


    [2008-10-08]

    - Added Baby Poker Game.
    - Added Baby Dado Game.
    - Mapped "Hand Pay" button for Baby Games.
    - Added decoder to Jackpot mechanical counter.
    - Added sound support to Baby Poker Game.
    - Added tower lamps to Baby Games layouts.
    - Reworked layouts for Baby Games.
    - Reworked the color routines.
    - Added new color routines for Baby Games.
    - Redumped the videocba color PROM.
    - Added color switch. (It changes background color in some games).
    - Added "hopper full" switch support (for diverter function).
    - Added diverter function decoder.
    - Added Button-lamps layout.
    - Added full functional mechanical counters decoding.
    - Added 7 Segment decoder and 7 Digit Counter functions.
    - Added button-lamps layout & mechanical counters simulation on layout.
      Mechanical counters to layout: Coin-In, Coin-Out and Coin to Drop.
    - Added NVRAM support to mechanical counters.

    TO DO
    =====

    * Add Tech. Notes for Baby board, a reworked and improved version on Video Poker hardware.
    * Fix some missing pulses on mechanical counters.
    * Fix the bug on bookeeping mode (videodad & videocba).
    * Figure out the undocumented jumper.
    * Hopper simulation.
    * Switch to resnet system.


**************************************************************************/


#define CPU_CLOCK       (XTAL_6MHz)         /* main cpu clock */
#define CPU_CLOCK_ALT   (XTAL_8MHz)         /* alternative main cpu clock for newer games */
#define SOUND_CLOCK     (XTAL_8MHz)         /* sound cpu clock */
#define VIDEO_CLOCK     (XTAL_7.8643MHz)


#include "emu.h"
#include "cpu/mcs48/mcs48.h"
#include "cpu/mcs51/mcs51.h"
#include "machine/nvram.h"
#include "sound/ay8910.h"
#include "sound/dac.h"
#include "videopkr.lh"
#include "blckjack.lh"
#include "videocba.lh"
#include "videodad.lh"
#include "babypkr.lh"
#include "babydad.lh"


class videopkr_state : public driver_device
{
public:
	videopkr_state(const machine_config &mconfig, device_type type, const char *tag)
		: driver_device(mconfig, type, tag),
		m_maincpu(*this, "maincpu"),
		m_soundcpu(*this, "soundcpu"),
		m_dac(*this, "dac"),
		m_gfxdecode(*this, "gfxdecode") { }

	UINT8 m_data_ram[0x100];
	UINT8 m_video_ram[0x0400];
	UINT8 m_color_ram[0x0400];
	UINT16 m_p1;
	UINT16 m_p2;
	UINT8 m_t0_latch;
	UINT16 m_n_offs;
	UINT8 m_vp_sound_p2;
	UINT8 m_p24_data;
	UINT8 m_sound_latch;
	UINT8 m_baby_latch;
	UINT8 m_sound_ant;
	UINT8 m_dc_4020;
	UINT8 m_dc_40103;
	UINT8 m_te_40103;
	UINT8 m_ld_40103;
	UINT8 m_ant_jckp;
	UINT8 m_jckp;
	UINT8 m_ant_cio;
	UINT8 m_c_io;
	UINT8 m_hp_1;
	UINT8 m_hp_2;
	UINT8 m_bell;
	UINT8 m_aux3;
	UINT8 m_dvrt;
	unsigned long m_count0;
	unsigned long m_count1;
	unsigned long m_count2;
	unsigned long m_count3;
	unsigned long m_count4;
	UINT8 m_sbp0;
	UINT8 m_sbp2;
	UINT8 m_sbp3;
	tilemap_t *m_bg_tilemap;
	DECLARE_READ8_MEMBER(videopkr_io_r);
	DECLARE_WRITE8_MEMBER(videopkr_io_w);
	DECLARE_READ8_MEMBER(videopkr_p1_data_r);
	DECLARE_READ8_MEMBER(videopkr_p2_data_r);
	DECLARE_WRITE8_MEMBER(videopkr_p1_data_w);
	DECLARE_WRITE8_MEMBER(videopkr_p2_data_w);
	DECLARE_READ8_MEMBER(videopkr_t0_latch);
	DECLARE_WRITE8_MEMBER(prog_w);
	DECLARE_READ8_MEMBER(sound_io_r);
	DECLARE_WRITE8_MEMBER(sound_io_w);
	DECLARE_READ8_MEMBER(sound_p2_r);
	DECLARE_WRITE8_MEMBER(sound_p2_w);
	DECLARE_READ8_MEMBER(baby_sound_p0_r);
	DECLARE_WRITE8_MEMBER(baby_sound_p0_w);
	DECLARE_READ8_MEMBER(baby_sound_p1_r);
	DECLARE_WRITE8_MEMBER(baby_sound_p1_w);
	DECLARE_READ8_MEMBER(baby_sound_p2_r);
	DECLARE_WRITE8_MEMBER(baby_sound_p2_w);
	DECLARE_READ8_MEMBER(baby_sound_p3_r);
	DECLARE_WRITE8_MEMBER(baby_sound_p3_w);
	TILE_GET_INFO_MEMBER(get_bg_tile_info);
	virtual void machine_start();
	virtual void video_start();
	virtual void palette_init();
	DECLARE_VIDEO_START(vidadcba);
	DECLARE_PALETTE_INIT(babypkr);
	DECLARE_PALETTE_INIT(fortune1);
	UINT32 screen_update_videopkr(screen_device &screen, bitmap_ind16 &bitmap, const rectangle &cliprect);
	TIMER_DEVICE_CALLBACK_MEMBER(sound_t1_callback);
	required_device<cpu_device> m_maincpu;
	required_device<cpu_device> m_soundcpu;
	required_device<dac_device> m_dac;
	required_device<gfxdecode_device> m_gfxdecode;
};


#define DATA_NVRAM_SIZE     0x100

/*************************
*     Video Hardware     *
*************************/


/* BCD to Seven Segment Decoder */
static UINT8 dec_7seg(int data)
{
	UINT8 segment;
	switch (data)
	{
		case 0: segment = 0x3f; break;
		case 1: segment = 0x06; break;
		case 2: segment = 0x5b; break;
		case 3: segment = 0x4f; break;
		case 4: segment = 0x66; break;
		case 5: segment = 0x6d; break;
		case 6: segment = 0x7d; break;
		case 7: segment = 0x07; break;
		case 8: segment = 0x7f; break;
		case 9: segment = 0x6f; break;
		default: segment = 0x79;
	}

	return segment;
}

/* Display a seven digit counter on layout - Index points to less significant digit*/
static void count_7dig(unsigned long data, UINT8 index)
{
	UINT8 i;
	char strn[8];
	sprintf(strn,"%7lu",data);

	for (i = 0; i < 7; i++)
	{
		output_set_digit_value(index+i, dec_7seg((strn[6 - i] | 0x10) - 0x30));
	}
}

PALETTE_INIT_MEMBER(videopkr_state, videopkr)
{
	const UINT8 *color_prom = memregion("proms")->base();
	int j;

	for (j = 0; j < palette.entries(); j++)
	{
		int r, g, b, tr, tg, tb, i;

		i = (color_prom[j] >> 3) & 0x01;

		/* red component */
		tr = 0xf0 - (0xf0 * ((color_prom[j] >> 0) & 0x01));
		r = tr - (i * (tr / 5));

		/* green component */
		tg = 0xf0 - (0xf0 * ((color_prom[j] >> 1) & 0x01));
		g = tg - (i * (tg / 5));

		/* blue component */
		tb = 0xf0 - (0xf0 * ((color_prom[j] >> 2) & 0x01));
		b = tb - (i * (tb / 5));

<<<<<<< HEAD
		palette.set_pen_color(j, MAKE_RGB(r, g, b));
=======
		palette_set_color(machine(), j, rgb_t(r, g, b));
>>>>>>> ca932a6d
	}
}

PALETTE_INIT_MEMBER(videopkr_state,babypkr)
{
	const UINT8 *color_prom = memregion("proms")->base();
	int j;

	for (j = 0; j < palette.entries(); j++)
	{
		int r, g, b, tr, tg, tb, i, top;

		top = 0xff;

		/* intense component */
		i = 0x2f * ((color_prom[j] >> 3) & 0x01);
		top = top - i;

		/* red component */
		tr =  0xdf * ((color_prom[j] >> 0) & 0x01);
		r = top - ((tr * top) / 0x100 );

		/* green component */
		tg =  0xdf * ((color_prom[j] >> 1) & 0x01);
		g = top - ((tg * top) / 0x100 );

		/* blue component */
		tb =  0xdf * ((color_prom[j] >> 2) & 0x01);
		b = top - ((tb * top) / 0x100);

<<<<<<< HEAD
		palette.set_pen_color(j, MAKE_RGB(r, g, b));
=======
		palette_set_color(machine(), j, rgb_t(r, g, b));
>>>>>>> ca932a6d
	}
}

PALETTE_INIT_MEMBER(videopkr_state,fortune1)
{
	const UINT8 *color_prom = memregion("proms")->base();
	int j;

	for (j = 0; j < palette.entries(); j++)
	{
		int r, g, b, tr, tg, tb, i, c;

		i = (color_prom[j] >> 3) & 0x01;

		/* red component */
		tr = 0xf0 - (0xf0 * ((color_prom[j] >> 0) & 0x01));
		r = tr - (i * (tr / 5));

		/* green component */
		tg = 0xf0 - (0xf0 * ((color_prom[j] >> 1) & 0x01));
		g = tg - (i * (tg / 5));

		/* blue component */
		tb = 0xf0 - (0xf0 * ((color_prom[j] >> 2) & 0x01));
		b = tb - (i * (tb / 5));

		c = j;

		// Swap Position of Inner-most Colors on Each 4 Color Palette
		if ((c % 4) == 1 || (c % 4) == 2)
			c = ((int)(c / 4) * 4) + (3 - (c % 4));

<<<<<<< HEAD
		palette.set_pen_color(c, MAKE_RGB(r, g, b));
=======
		palette_set_color(machine(), c, rgb_t(r, g, b));
>>>>>>> ca932a6d
	}
}

TILE_GET_INFO_MEMBER(videopkr_state::get_bg_tile_info)
{
	int offs = tile_index;
	int attr = m_color_ram[offs] + ioport("IN2")->read(); /* Color Switch Action */
	int code = m_video_ram[offs];
	int color = attr;
	SET_TILE_INFO_MEMBER(m_gfxdecode, 0, code, color, 0);
}


void videopkr_state::video_start()
{
	m_bg_tilemap = &machine().tilemap().create(tilemap_get_info_delegate(FUNC(videopkr_state::get_bg_tile_info),this), TILEMAP_SCAN_ROWS, 8, 8, 32, 32);
}

VIDEO_START_MEMBER(videopkr_state,vidadcba)
{
	m_bg_tilemap = &machine().tilemap().create(tilemap_get_info_delegate(FUNC(videopkr_state::get_bg_tile_info),this), TILEMAP_SCAN_ROWS, 16, 8, 32, 32);
}


UINT32 videopkr_state::screen_update_videopkr(screen_device &screen, bitmap_ind16 &bitmap, const rectangle &cliprect)
{
	m_bg_tilemap->mark_all_dirty();
	m_bg_tilemap->draw(screen, bitmap, cliprect, 0, 0);
	return 0;
}


/*************************
*      R/W Handlers      *
*************************/

READ8_MEMBER(videopkr_state::videopkr_io_r)
{
	UINT8 valor = 0, hf, co;

	UINT16 kbdin;

	switch (m_p2)
	{
		case 0xef:  /* inputs are multiplexed through a diode matrix */
		{
			hf = ((ioport("IN1")->read() & 0x10 ) >> 4) & 1;            /* Hopper full detection */
			co = 0x10 * ((ioport("IN1")->read() & 0x20 ) >> 5);     /* Coin Out detection */
			kbdin = ((ioport("IN1")->read() & 0xaf ) << 8) + ioport("IN0")->read();

			switch (kbdin)
			{
				case 0x0000: valor = 0x00; break;
				case 0x0001: valor = 0x01; break;   /* Door */
				case 0x4000: valor = 0x02; break;
				case 0x8000: valor = 0x03; break;   /* Hand Pay */
				case 0x0002: valor = 0x04; break;   /* Books */
				case 0x0004: valor = 0x05; break;   /* Coin In */
				case 0x0008: valor = 0x07; break;   /* Start */
				case 0x0010: valor = 0x08; break;   /* Discard */
				case 0x0020: valor = 0x09; break;   /* Cancel */
				case 0x0040: valor = 0x0a; break;   /* Hold 1 */
				case 0x0080: valor = 0x0b; break;   /* Hold 2 */
				case 0x0100: valor = 0x0c; break;   /* Hold 3 */
				case 0x0200: valor = 0x0d; break;   /* Hold 4 */
				case 0x0400: valor = 0x0e; break;   /* Hold 5 */
				case 0x0800: valor = 0x06; break;   /* Bet */
			}

			if ((valor == 0x00) & hf )
			{
				valor = 0x0f;
			}

			valor += co;
			break;
		}

		case 0xdf:
		{
			m_n_offs = ((m_p1 & 0xc0) << 2 ) + offset;
			valor = m_data_ram[offset];
			break;
		}

		case 0x5f:
		{
			m_n_offs = ((m_p1 & 0xc0) << 2 ) + offset;
			valor = m_data_ram[offset];
			break;
		}

		case 0x7c:
		case 0x7d:
		case 0x7e:
		case 0x7f:
		{
			m_n_offs = ((m_p1 & 0xc0) << 2 ) + offset;
			valor = m_color_ram[m_n_offs];
			break;
		}

		case 0xbc:
		case 0xbd:
		case 0xbe:
		case 0xbf:
		{
			m_n_offs = ((m_p1 & 0xc0) << 2 ) + offset;
			valor = m_video_ram[m_n_offs];
			break;
		}
	}

	return valor;
}

WRITE8_MEMBER(videopkr_state::videopkr_io_w)
{
	switch (m_p2)
	{
		case 0x3c:
		case 0x3d:
		case 0x3e:
		case 0x3f:
		{
			m_n_offs = ((m_p1 & 0xc0) << 2 ) + offset;
			m_color_ram[m_n_offs] = data & 0x0f;
			m_video_ram[m_n_offs] = data;
			m_bg_tilemap->mark_tile_dirty(m_n_offs);
			break;
		}

		case 0xdf:
		{
			m_data_ram[offset] = (data & 0x0f) + 0xf0;
			break;
		}

		case 0x7c:
		case 0x7d:
		case 0x7e:
		case 0x7f:
		{
			m_n_offs = ((m_p1 & 0xc0) << 2 ) + offset;
			m_color_ram[m_n_offs] = data & 0x0f;
			m_bg_tilemap->mark_tile_dirty(m_n_offs);
			break;
		}

		case 0xbc:
		case 0xbd:
		case 0xbe:
		case 0xbf:
		{
			m_n_offs = ((m_p1 & 0xc0) << 2 ) + offset;
			m_video_ram[m_n_offs] = data;
			m_bg_tilemap->mark_tile_dirty(m_n_offs);
			break;
		}

		case 0xef:  /* Port 2.4 */
		{
			output_set_lamp_value(0, (data & 1));           /* L_1 */
			output_set_lamp_value(1, ((data >> 1)& 1));     /* L_2 */
			output_set_lamp_value(2, ((data >> 2) & 1));    /* L_3 */
			output_set_lamp_value(3, ((data >> 3) & 1));    /* L_4 */
			output_set_lamp_value(4, ((data >> 4) & 1));    /* Coin */
			output_set_lamp_value(5, ((data >> 5) & 1));    /* Hopper_1 */
			output_set_lamp_value(6, ((data >> 6) & 1));    /* Hopper_2 */
			output_set_lamp_value(7, ((data >> 7) & 1));    /* Diverter */
			m_p24_data = data;
			m_hp_1 = (~m_p24_data >> 6) & 1;
			m_hp_2 = (~m_p24_data >> 5) & 1;
			m_dvrt = (~m_p24_data >> 7) & 1;
			break;
		}

		case 0xff:
		{
			m_t0_latch = m_t0_latch ^ 0x01;     /* fix the bookkeeping mode */
			break;
		}
	}
}

READ8_MEMBER(videopkr_state::videopkr_p1_data_r)
{
	return m_p1;
}

READ8_MEMBER(videopkr_state::videopkr_p2_data_r)
{
	return m_p2;
}

WRITE8_MEMBER(videopkr_state::videopkr_p1_data_w)
{
	m_p1 = data;

	output_set_lamp_value(8, (data & 1));           /* Aux_0 - Jackpot mech. counter (Baby Games)*/
	output_set_lamp_value(9, ((data >> 1) & 1));    /* Aux_1 - */
	output_set_lamp_value(10, ((data >> 2) & 1));   /* Aux_2 - */
	output_set_lamp_value(11, ((data >> 3) & 1));   /* Aux_3 - */
	output_set_lamp_value(12, ((data >> 4) & 1));   /* Aux_4 - Bell */
	output_set_lamp_value(13, ((data >> 5) & 1));   /* Aux_5 - /CIO */

	m_jckp = m_p1 & 1;

	if ((~m_c_io & 1) & m_ant_cio & m_hp_1 & m_hp_2)
	{
		++m_count1; /* Decoded Coin In Mech. Counter*/
	}

	if ((~m_c_io & 1) & m_ant_cio & (~m_hp_1 & 1) & (~m_hp_2 & 1))
	{
		++m_count2; /* Decoded Coind Out Mech. Counter */
	}

	if (~m_c_io & m_ant_cio & m_hp_1 & m_hp_2 & ~m_dvrt)
	{
		++m_count3; /* Decoded Coin to Drop Mech. Counter */
	}

	if (~m_jckp & m_ant_jckp)
	{
		++m_count4; /* Decoded Jackpot Mech. Counter */
	}

	count_7dig(m_count1, 0);
	count_7dig(m_count2, 7);
	count_7dig(m_count3, 14);
	count_7dig(m_count4, 21);

	m_ant_cio = m_c_io;
	m_ant_jckp = m_jckp;
}

WRITE8_MEMBER(videopkr_state::videopkr_p2_data_w)
{
	m_p2 = data;
}

READ8_MEMBER(videopkr_state::videopkr_t0_latch)
{
	return m_t0_latch;
}

WRITE8_MEMBER(videopkr_state::prog_w)
{
	if (!data)
		m_maincpu->set_input_line(0, CLEAR_LINE);   /* clear interrupt FF */
}

/*************************
*     Sound Handlers     *
*************************/
/*

  Sound Data ( Sound Board latch )

    Data Bit     Comes from
    ---------------------------------------------
    bit 0        Coin I/O     Port 1.5
    bit 1        Hopper2      Port 2.4 Data Bit 6
    bit 2        Hopper1      Port 2.4 Data Bit 5
    bit 3        Bell         Port 1.4
    bit 4        Aux_3        Port 1.3
    bit 5        N/U          Pulled Up
    bit 6        N/U          Pulled Up
    bit 7        N/U          Pulled Up


  Sound Codes

    Hex     Bin         Sound                       Game
    --------------------------------------------------------------------------
    0xFF    11111111    No Sound (default state)    All Games.
    0xFE    11111110    Coin In sound               All Games.
    0xEF    11101111    Cards draw sound            Video Poker & Black Jack.
    0xF9    11111001    Hopper run                  Video Poker & Black Jack.
    0xF8    11111000    Coin Out sound              Video Poker & Black Jack.
    0xF6    11110110    Coin Out sound              Video Dado  & Video Cordoba.
    0xFA    11111010    Dice rolling sound          Video Dado.
    0xFA    11111010    Spinning reels sound        Video Cordoba.
    0xFB    11111011    Dice rolling sound          Video Dado.
    0xFB    11111011    Stopping reels sound        Video Cordoba.

*/

READ8_MEMBER(videopkr_state::sound_io_r)
{
	switch (m_vp_sound_p2)
	{
		case 0xbf:
		{
			m_c_io = (m_p1 >> 5) & 1;
			m_hp_1 = (~m_p24_data >> 6) & 1;
			m_hp_2 = (~m_p24_data >> 5) & 1;
			m_bell = (m_p1 >> 4) & 1;
			m_aux3 = (m_p1 >> 3) & 1;
			m_dvrt = (~m_p24_data >> 7) & 1;
			m_sound_ant = m_sound_latch;
			m_sound_latch = m_c_io + (m_hp_1 << 1) + (m_hp_2 << 2) + (m_bell << 3) + 0xf0;

			break;
		}
	}

	return m_sound_latch;
}

WRITE8_MEMBER(videopkr_state::sound_io_w)
{
	if (m_vp_sound_p2 == 0x5f || m_vp_sound_p2 == 0xdf)
	{
		m_dc_40103 = data;
		m_dc_4020 = 0;
	}
}

READ8_MEMBER(videopkr_state::sound_p2_r)
{
	return m_vp_sound_p2;
}

WRITE8_MEMBER(videopkr_state::sound_p2_w)
{
	m_vp_sound_p2 = data;

	switch (data)
	{
		case 0x5f:
		{
			m_te_40103 = 0; /* p2.7 LOW */
			m_ld_40103 = 0; /* p2.5 LOW */
			break;
		}

		case 0x7f:
		{
			m_te_40103 = 0;
			m_ld_40103 = 1;
			break;
		}

		case 0xff:
		{
			m_te_40103 = 1;
			m_ld_40103 = 1;
			break;
		}
	}
}


/* Baby Sound Handlers */

READ8_MEMBER(videopkr_state::baby_sound_p0_r)
{
	return m_sbp0;
}

WRITE8_MEMBER(videopkr_state::baby_sound_p0_w)
{
	m_sbp0 = data;
}

READ8_MEMBER(videopkr_state::baby_sound_p1_r)
{
	m_c_io = (m_p1 >> 5) & 1;
	m_hp_1 = (~m_p24_data >> 6) & 1;
	m_hp_2 = (~m_p24_data >> 5) & 1;
	m_bell = (m_p1 >> 4) & 1;
	m_aux3 = (m_p1 >> 3) & 1;
	m_baby_latch = m_c_io + (m_hp_1 << 1) + (m_hp_2 << 2) + (m_bell << 3) + (m_aux3 << 4) + 0xe0;
	return m_baby_latch;
}

WRITE8_MEMBER(videopkr_state::baby_sound_p1_w)
{
	m_baby_latch = m_baby_latch | data;
}

READ8_MEMBER(videopkr_state::baby_sound_p2_r)
{
	return m_sbp2;
}

WRITE8_MEMBER(videopkr_state::baby_sound_p2_w)
{
	m_sbp2 = data;
	m_dac->write_unsigned8(data);
}

READ8_MEMBER(videopkr_state::baby_sound_p3_r)
{
	return m_sbp3;
}

WRITE8_MEMBER(videopkr_state::baby_sound_p3_w)
{
	ay8910_device *ay8910 = machine().device<ay8910_device>("aysnd");
	UINT8 lmp_ports, ay_intf;
	m_sbp3 = data;
	lmp_ports = m_sbp3 >> 1 & 0x07;

	output_set_value("TOP_1", (lmp_ports >> 0) & 1);
	output_set_value("TOP_2", (lmp_ports >> 1) & 1);
	output_set_value("TOP_3", (lmp_ports >> 2) & 1);

	if (!(m_sbp3 & 0x10))
	{
		reset();
		logerror("AY3-8910: Reset\n");
	}

	ay_intf = (m_sbp3 >> 5) & 0x07;

	switch (ay_intf)
	{
		case 0x00:  break;
		case 0x01:  break;
		case 0x02:  break;
		case 0x03:  ay8910->data_w(space, 1, m_sbp0); break;
		case 0x04:  break;
		case 0x05:  m_sbp0 = ay8910->data_r(space, m_sbp0); break;
		case 0x06:  break;
		case 0x07:  ay8910->address_w(space, 0, m_sbp0); break;
	}
}


TIMER_DEVICE_CALLBACK_MEMBER(videopkr_state::sound_t1_callback)
{
	if (m_te_40103 == 1)
	{
		m_dc_40103++;

		if (m_dc_40103 == 0)
		{
			m_soundcpu->set_input_line(0, ASSERT_LINE);
		}
	}
}

/*************************
* Memory Map Information *
*************************/

static ADDRESS_MAP_START( i8039_map, AS_PROGRAM, 8, videopkr_state )
	AM_RANGE(0x0000, 0x0fff) AM_ROM
ADDRESS_MAP_END

static ADDRESS_MAP_START( i8039_io_port, AS_IO, 8, videopkr_state )
	AM_RANGE(0x00,            0xff           ) AM_READWRITE(videopkr_io_r, videopkr_io_w)
	AM_RANGE(MCS48_PORT_P1,   MCS48_PORT_P1  ) AM_READWRITE(videopkr_p1_data_r, videopkr_p1_data_w)
	AM_RANGE(MCS48_PORT_P2,   MCS48_PORT_P2  ) AM_READWRITE(videopkr_p2_data_r, videopkr_p2_data_w)
	AM_RANGE(MCS48_PORT_PROG, MCS48_PORT_PROG) AM_WRITE(prog_w)
	AM_RANGE(MCS48_PORT_T0,   MCS48_PORT_T0  ) AM_READ(videopkr_t0_latch)
ADDRESS_MAP_END

static ADDRESS_MAP_START( i8039_sound_mem, AS_PROGRAM, 8, videopkr_state )
	AM_RANGE(0x0000, 0x0fff) AM_ROM
ADDRESS_MAP_END

static ADDRESS_MAP_START( i8039_sound_port, AS_IO, 8, videopkr_state )
	AM_RANGE(0x00         , 0xff         ) AM_READWRITE(sound_io_r, sound_io_w)
	AM_RANGE(MCS48_PORT_P1, MCS48_PORT_P1) AM_DEVWRITE("dac", dac_device, write_unsigned8)
	AM_RANGE(MCS48_PORT_P2, MCS48_PORT_P2) AM_READWRITE(sound_p2_r, sound_p2_w)
ADDRESS_MAP_END


static ADDRESS_MAP_START( i8051_sound_mem, AS_PROGRAM, 8, videopkr_state )
	AM_RANGE(0x0000, 0x0fff) AM_ROM
ADDRESS_MAP_END

static ADDRESS_MAP_START( i8051_sound_port, AS_IO, 8, videopkr_state )
	AM_RANGE(0x0000, 0x1ff) AM_RAM
	/* ports */
	AM_RANGE(MCS51_PORT_P0, MCS51_PORT_P0) AM_READWRITE(baby_sound_p0_r, baby_sound_p0_w)
	AM_RANGE(MCS51_PORT_P1, MCS51_PORT_P1) AM_READWRITE(baby_sound_p1_r, baby_sound_p1_w)
	AM_RANGE(MCS51_PORT_P2, MCS51_PORT_P2) AM_READ(baby_sound_p2_r) AM_WRITE(baby_sound_p2_w)
	AM_RANGE(MCS51_PORT_P3, MCS51_PORT_P3) AM_READWRITE(baby_sound_p3_r, baby_sound_p3_w)
ADDRESS_MAP_END


/************************
*      Input Ports      *
************************/

static INPUT_PORTS_START( videopkr )
	PORT_START("IN0")
	PORT_BIT( 0x01, IP_ACTIVE_HIGH, IPT_GAMBLE_DOOR )
	PORT_BIT( 0x02, IP_ACTIVE_HIGH, IPT_GAMBLE_BOOK ) PORT_NAME("Books")
	PORT_BIT( 0x04, IP_ACTIVE_HIGH, IPT_COIN1 ) PORT_IMPULSE(2)
	PORT_BIT( 0x08, IP_ACTIVE_HIGH, IPT_START1 ) PORT_NAME("Start")
	PORT_BIT( 0x10, IP_ACTIVE_HIGH, IPT_OTHER ) PORT_NAME("Discard") PORT_CODE(KEYCODE_2)
	PORT_BIT( 0x20, IP_ACTIVE_HIGH, IPT_POKER_CANCEL )
	PORT_BIT( 0x40, IP_ACTIVE_HIGH, IPT_POKER_HOLD1 )
	PORT_BIT( 0x80, IP_ACTIVE_HIGH, IPT_POKER_HOLD2 )

	PORT_START("IN1")
	PORT_BIT( 0x01, IP_ACTIVE_HIGH, IPT_POKER_HOLD3 )
	PORT_BIT( 0x02, IP_ACTIVE_HIGH, IPT_POKER_HOLD4 )
	PORT_BIT( 0x04, IP_ACTIVE_HIGH, IPT_POKER_HOLD5 )
	PORT_BIT( 0x08, IP_ACTIVE_HIGH, IPT_UNUSED )
	PORT_BIT( 0x10, IP_ACTIVE_HIGH, IPT_OTHER) PORT_NAME("Hopper") PORT_TOGGLE PORT_CODE(KEYCODE_H)
	PORT_BIT( 0x20, IP_ACTIVE_HIGH, IPT_GAMBLE_PAYOUT)
	PORT_BIT( 0x40, IP_ACTIVE_HIGH, IPT_UNUSED )
	PORT_BIT( 0x80, IP_ACTIVE_HIGH, IPT_UNUSED )

	PORT_START("IN2")
	PORT_DIPNAME( 0x20, 0x00, "Color Sw." )     PORT_DIPLOCATION("SW1:1")
	PORT_DIPSETTING(    0x20, DEF_STR( Off ) )
	PORT_DIPSETTING(    0x00, DEF_STR( On  ) )

INPUT_PORTS_END

static INPUT_PORTS_START( blckjack )
	PORT_START("IN0")
	PORT_BIT( 0x01, IP_ACTIVE_HIGH, IPT_GAMBLE_DOOR )
	PORT_BIT( 0x02, IP_ACTIVE_HIGH, IPT_GAMBLE_BOOK ) PORT_NAME("Books")
	PORT_BIT( 0x04, IP_ACTIVE_HIGH, IPT_COIN1 ) PORT_IMPULSE(2)
	PORT_BIT( 0x08, IP_ACTIVE_HIGH, IPT_START1 ) PORT_NAME("Start")
	PORT_BIT( 0x10, IP_ACTIVE_HIGH, IPT_BUTTON2 ) PORT_NAME("Hit") PORT_CODE(KEYCODE_Z)
	PORT_BIT( 0x20, IP_ACTIVE_HIGH, IPT_BUTTON3 ) PORT_NAME("Stand") PORT_CODE(KEYCODE_X)
	PORT_BIT( 0x40, IP_ACTIVE_HIGH, IPT_BUTTON4 ) PORT_NAME("Double") PORT_CODE(KEYCODE_C)

	PORT_START("IN1")
	PORT_BIT( 0x01, IP_ACTIVE_HIGH, IPT_UNUSED )
	PORT_BIT( 0x02, IP_ACTIVE_HIGH, IPT_UNUSED )
	PORT_BIT( 0x04, IP_ACTIVE_HIGH, IPT_UNUSED )
	PORT_BIT( 0x08, IP_ACTIVE_HIGH, IPT_UNUSED )
	PORT_BIT( 0x10, IP_ACTIVE_HIGH, IPT_OTHER) PORT_NAME("Hopper") PORT_TOGGLE PORT_CODE(KEYCODE_H)
	PORT_BIT( 0x20, IP_ACTIVE_HIGH, IPT_GAMBLE_PAYOUT)
	PORT_BIT( 0x40, IP_ACTIVE_HIGH, IPT_UNUSED )
	PORT_BIT( 0x80, IP_ACTIVE_HIGH, IPT_UNUSED )

	PORT_START("IN2")
	PORT_DIPNAME( 0x20, 0x00, "Color Sw." )     PORT_DIPLOCATION("SW1:1")
	PORT_DIPSETTING(    0x20, DEF_STR( Off ) )
	PORT_DIPSETTING(    0x00, DEF_STR( On  ) )
INPUT_PORTS_END

static INPUT_PORTS_START( videodad )
	PORT_START("IN0")
	PORT_BIT( 0x01, IP_ACTIVE_HIGH, IPT_GAMBLE_DOOR )
	PORT_BIT( 0x02, IP_ACTIVE_HIGH, IPT_GAMBLE_BOOK ) PORT_NAME("Books")
	PORT_BIT( 0x04, IP_ACTIVE_HIGH, IPT_COIN1 ) PORT_IMPULSE(2)
	PORT_BIT( 0x08, IP_ACTIVE_HIGH, IPT_GAMBLE_TAKE )
	PORT_BIT( 0x10, IP_ACTIVE_HIGH, IPT_OTHER ) PORT_NAME("Crap") PORT_CODE(KEYCODE_3)
	PORT_BIT( 0x20, IP_ACTIVE_HIGH, IPT_BUTTON3 ) PORT_NAME("6 or Less") PORT_CODE(KEYCODE_Z)
	PORT_BIT( 0x40, IP_ACTIVE_HIGH, IPT_BUTTON4 ) PORT_NAME("Seven") PORT_CODE(KEYCODE_X)
	PORT_BIT( 0x80, IP_ACTIVE_HIGH, IPT_BUTTON5 ) PORT_NAME("8 or More") PORT_CODE(KEYCODE_C)

	PORT_START("IN1")
	PORT_BIT( 0x01, IP_ACTIVE_HIGH, IPT_BUTTON6 ) PORT_NAME("Field") PORT_CODE(KEYCODE_S)
	PORT_BIT( 0x02, IP_ACTIVE_HIGH, IPT_BUTTON7 ) PORT_NAME("Eleven") PORT_CODE(KEYCODE_V)
	PORT_BIT( 0x04, IP_ACTIVE_HIGH, IPT_BUTTON8 ) PORT_NAME("Twelve") PORT_CODE(KEYCODE_B)
	PORT_BIT( 0x08, IP_ACTIVE_HIGH, IPT_UNUSED )
	PORT_BIT( 0x10, IP_ACTIVE_HIGH, IPT_OTHER) PORT_NAME("Hopper") PORT_TOGGLE PORT_CODE(KEYCODE_H)
	PORT_BIT( 0x20, IP_ACTIVE_HIGH, IPT_GAMBLE_PAYOUT)
	PORT_BIT( 0x40, IP_ACTIVE_HIGH, IPT_UNUSED )
	PORT_BIT( 0x80, IP_ACTIVE_HIGH, IPT_UNUSED )

	PORT_START("IN2")
	PORT_DIPNAME( 0x20, 0x00, "Color Sw." )     PORT_DIPLOCATION("SW1:1")
	PORT_DIPSETTING(    0x20, DEF_STR( Off ) )
	PORT_DIPSETTING(    0x00, DEF_STR( On  ) )
INPUT_PORTS_END

static INPUT_PORTS_START( videocba )
	PORT_START("IN0")
	PORT_BIT( 0x01, IP_ACTIVE_HIGH, IPT_GAMBLE_DOOR )
	PORT_BIT( 0x02, IP_ACTIVE_HIGH, IPT_GAMBLE_BOOK ) PORT_NAME("Books")
	PORT_BIT( 0x04, IP_ACTIVE_HIGH, IPT_COIN1 ) PORT_IMPULSE(2)
	PORT_BIT( 0x08, IP_ACTIVE_HIGH, IPT_START1 ) PORT_NAME("Start")
	PORT_BIT( 0x10, IP_ACTIVE_HIGH, IPT_UNUSED )
	PORT_BIT( 0x20, IP_ACTIVE_HIGH, IPT_UNUSED )
	PORT_BIT( 0x40, IP_ACTIVE_HIGH, IPT_UNUSED )
	PORT_BIT( 0x80, IP_ACTIVE_HIGH, IPT_UNUSED )

	PORT_START("IN1")
	PORT_BIT( 0x01, IP_ACTIVE_HIGH, IPT_UNUSED )
	PORT_BIT( 0x02, IP_ACTIVE_HIGH, IPT_UNUSED )
	PORT_BIT( 0x04, IP_ACTIVE_HIGH, IPT_UNUSED )
	PORT_BIT( 0x08, IP_ACTIVE_HIGH, IPT_UNUSED )
	PORT_BIT( 0x10, IP_ACTIVE_HIGH, IPT_OTHER) PORT_NAME("Hopper") PORT_TOGGLE PORT_CODE(KEYCODE_H)
	PORT_BIT( 0x20, IP_ACTIVE_HIGH, IPT_GAMBLE_PAYOUT) PORT_NAME("Payout") PORT_CODE(KEYCODE_M)
	PORT_BIT( 0x40, IP_ACTIVE_HIGH, IPT_UNUSED )
	PORT_BIT( 0x80, IP_ACTIVE_HIGH, IPT_UNUSED )

	PORT_START("IN2")
	PORT_DIPNAME( 0x20, 0x00, "Color Sw." )     PORT_DIPLOCATION("SW1:1")
	PORT_DIPSETTING(    0x20, DEF_STR( Off ) )
	PORT_DIPSETTING(    0x00, DEF_STR( On  ) )
INPUT_PORTS_END


static INPUT_PORTS_START( babypkr )
	PORT_START("IN0")
	PORT_BIT( 0x01, IP_ACTIVE_HIGH, IPT_GAMBLE_DOOR )
	PORT_BIT( 0x02, IP_ACTIVE_HIGH, IPT_GAMBLE_BOOK ) PORT_NAME("Books")
	PORT_BIT( 0x04, IP_ACTIVE_HIGH, IPT_COIN1 ) PORT_IMPULSE(2)
	PORT_BIT( 0x08, IP_ACTIVE_HIGH, IPT_START1 ) PORT_NAME("Start")
	PORT_BIT( 0x10, IP_ACTIVE_HIGH, IPT_GAMBLE_D_UP ) PORT_NAME("Double / Discard") PORT_CODE(KEYCODE_3)
	PORT_BIT( 0x20, IP_ACTIVE_HIGH, IPT_POKER_CANCEL ) PORT_NAME("Cancel / Take")
	PORT_BIT( 0x40, IP_ACTIVE_HIGH, IPT_POKER_HOLD1 )
	PORT_BIT( 0x80, IP_ACTIVE_HIGH, IPT_POKER_HOLD2 )

	PORT_START("IN1")
	PORT_BIT( 0x01, IP_ACTIVE_HIGH, IPT_POKER_HOLD3 )
	PORT_BIT( 0x02, IP_ACTIVE_HIGH, IPT_POKER_HOLD4 )
	PORT_BIT( 0x04, IP_ACTIVE_HIGH, IPT_POKER_HOLD5 )
	PORT_BIT( 0x08, IP_ACTIVE_HIGH, IPT_GAMBLE_BET )
	PORT_BIT( 0x10, IP_ACTIVE_HIGH, IPT_OTHER) PORT_NAME("Hopper") PORT_TOGGLE PORT_CODE(KEYCODE_H)
	PORT_BIT( 0x20, IP_ACTIVE_HIGH, IPT_GAMBLE_PAYOUT)
	PORT_BIT( 0x40, IP_ACTIVE_HIGH, IPT_UNUSED  )
	PORT_BIT( 0x80, IP_ACTIVE_HIGH, IPT_OTHER) PORT_NAME("Hand Pay") PORT_CODE(KEYCODE_W)

	PORT_START("IN2")
	PORT_DIPNAME( 0x20, 0x00, "Color Sw." )     PORT_DIPLOCATION("SW1:1")
	PORT_DIPSETTING(    0x20, DEF_STR( Off ) )
	PORT_DIPSETTING(    0x00, DEF_STR( On  ) )

INPUT_PORTS_END

static INPUT_PORTS_START( babydad )
	PORT_START("IN0")
	PORT_BIT( 0x01, IP_ACTIVE_HIGH, IPT_GAMBLE_DOOR )
	PORT_BIT( 0x02, IP_ACTIVE_HIGH, IPT_GAMBLE_BOOK ) PORT_NAME("Books")
	PORT_BIT( 0x04, IP_ACTIVE_HIGH, IPT_COIN1 ) PORT_IMPULSE(2)
	PORT_BIT( 0x08, IP_ACTIVE_HIGH, IPT_GAMBLE_TAKE )
	PORT_BIT( 0x10, IP_ACTIVE_HIGH, IPT_OTHER ) PORT_NAME("Crap") PORT_CODE(KEYCODE_3)
	PORT_BIT( 0x20, IP_ACTIVE_HIGH, IPT_BUTTON3 ) PORT_NAME("6 or Less") PORT_CODE(KEYCODE_N)
	PORT_BIT( 0x40, IP_ACTIVE_HIGH, IPT_BUTTON4 ) PORT_NAME("Seven") PORT_CODE(KEYCODE_Z)
	PORT_BIT( 0x80, IP_ACTIVE_HIGH, IPT_BUTTON5 ) PORT_NAME("8 or More") PORT_CODE(KEYCODE_X)

	PORT_START("IN1")
	PORT_BIT( 0x01, IP_ACTIVE_HIGH, IPT_BUTTON6 ) PORT_NAME("Field")  PORT_CODE(KEYCODE_C)
	PORT_BIT( 0x02, IP_ACTIVE_HIGH, IPT_BUTTON7 ) PORT_NAME("Eleven") PORT_CODE(KEYCODE_V)
	PORT_BIT( 0x04, IP_ACTIVE_HIGH, IPT_BUTTON8 ) PORT_NAME("Twelve") PORT_CODE(KEYCODE_B)
	PORT_BIT( 0x08, IP_ACTIVE_HIGH, IPT_GAMBLE_BET )
	PORT_BIT( 0x10, IP_ACTIVE_HIGH, IPT_OTHER) PORT_NAME("Hopper") PORT_TOGGLE PORT_CODE(KEYCODE_H)
	PORT_BIT( 0x20, IP_ACTIVE_HIGH, IPT_GAMBLE_PAYOUT)
	PORT_BIT( 0x40, IP_ACTIVE_HIGH, IPT_UNUSED  )
	PORT_BIT( 0x80, IP_ACTIVE_HIGH, IPT_OTHER) PORT_NAME("Hand Pay") PORT_CODE(KEYCODE_W)

	PORT_START("IN2")
	PORT_DIPNAME( 0x20, 0x00, "Color Sw." )     PORT_DIPLOCATION("SW1:1")
	PORT_DIPSETTING(    0x20, DEF_STR( Off ) )
	PORT_DIPSETTING(    0x00, DEF_STR( On  ) )

INPUT_PORTS_END


/*************************
*    Graphics Layouts    *
*************************/

static const gfx_layout tilelayout_16 =
{
	16, 8,
	RGN_FRAC(1,4),
	2,
	{ 0, RGN_FRAC(1,2) },
	{ 0, 1, 2, 3, 4, 5, 6, 7,
		RGN_FRAC(1,4), RGN_FRAC(1,4) + 1, RGN_FRAC(1,4) + 2, RGN_FRAC(1,4) + 3,
		RGN_FRAC(1,4) + 4, RGN_FRAC(1,4) + 5, RGN_FRAC(1,4) + 6, RGN_FRAC(1,4) + 7
	},
	{ 0*8, 1*8, 2*8, 3*8, 4*8, 5*8, 6*8, 7*8 },
	8*8
};

static const gfx_layout tilelayout_8 =
{
	8,8,
	RGN_FRAC(1,2),
	2,
	{ 0, RGN_FRAC(1,2) },
	{ 0, 1, 2, 3, 4, 5, 6, 7 },
	{ 0*8, 1*8, 2*8, 3*8, 4*8, 5*8, 6*8, 7*8 },
	8*8
};


/******************************
* Graphics Decode Information *
******************************/

static GFXDECODE_START( videopkr )
	GFXDECODE_ENTRY( "tiles", 0, tilelayout_8, 0, 64 )
GFXDECODE_END


static GFXDECODE_START( videodad )
	GFXDECODE_ENTRY( "tiles", 0, tilelayout_16, 0, 64 )
GFXDECODE_END


/*******************************
*    Machine Start / Reset     *
*******************************/

void videopkr_state::machine_start()
{
	m_vp_sound_p2 = 0xff;   /* default P2 latch value */
	m_sound_latch = 0xff;   /* default sound data latch value */
	m_p24_data = 0xff;
	m_p1 = 0xff;
	m_ant_cio = 0;
	m_count0 = 0;

	machine().device<nvram_device>("nvram")->set_base(m_data_ram, sizeof(m_data_ram));
}

static const ay8910_interface ay8910_config =
{
	AY8910_LEGACY_OUTPUT,
	AY8910_DEFAULT_LOADS,
	/* no ports used */
	DEVCB_NULL,
	DEVCB_NULL,
	DEVCB_NULL,
	DEVCB_NULL
};

/************************
*    Machine Drivers    *
************************/

static MACHINE_CONFIG_START( videopkr, videopkr_state )

	/* basic machine hardware */
	MCFG_CPU_ADD("maincpu", I8039, CPU_CLOCK)
	MCFG_CPU_PROGRAM_MAP(i8039_map)
	MCFG_CPU_IO_MAP(i8039_io_port)

	MCFG_CPU_VBLANK_INT_DRIVER("screen", videopkr_state,  irq0_line_assert)

	MCFG_CPU_ADD("soundcpu", I8039, SOUND_CLOCK)
	MCFG_CPU_PROGRAM_MAP(i8039_sound_mem)
	MCFG_CPU_IO_MAP(i8039_sound_port)
	MCFG_NVRAM_ADD_0FILL("nvram")

	MCFG_TIMER_DRIVER_ADD_PERIODIC("t1_timer", videopkr_state, sound_t1_callback, attotime::from_hz(50))

	/* video hardware */
	MCFG_SCREEN_ADD("screen", RASTER)

	MCFG_SCREEN_SIZE(32*8, 32*8)
	MCFG_SCREEN_VISIBLE_AREA(5*8, 31*8-1, 3*8, 29*8-1)

	MCFG_SCREEN_REFRESH_RATE(60)
	MCFG_SCREEN_VBLANK_TIME(2080)
	MCFG_SCREEN_UPDATE_DRIVER(videopkr_state, screen_update_videopkr)

	MCFG_GFXDECODE_ADD("gfxdecode",videopkr,"palette")
	MCFG_PALETTE_ADD("palette", 256)

	/* sound hardware */
	MCFG_SPEAKER_STANDARD_MONO("mono")
	MCFG_DAC_ADD("dac")
	MCFG_SOUND_ROUTE(ALL_OUTPUTS, "mono", 0.55)
MACHINE_CONFIG_END


static MACHINE_CONFIG_DERIVED( blckjack, videopkr )

	/* basic machine hardware */

	/* video hardware */
	MCFG_SCREEN_MODIFY("screen")
	MCFG_SCREEN_SIZE(32*8, 32*8)
	MCFG_SCREEN_VISIBLE_AREA(4*8, 31*8-1, 2*8, 30*8-1)
MACHINE_CONFIG_END


static MACHINE_CONFIG_DERIVED( videodad, videopkr )

	/* basic machine hardware */
	MCFG_CPU_MODIFY("maincpu")
	MCFG_CPU_CLOCK(CPU_CLOCK_ALT)

	/* video hardware */
	MCFG_SCREEN_MODIFY("screen")
	MCFG_SCREEN_SIZE(32*16, 32*8)
	MCFG_SCREEN_VISIBLE_AREA(4*16, 31*16-1, 2*8, 30*8-1)

	MCFG_GFXDECODE_MODIFY("gfxdecode", videodad)
	MCFG_VIDEO_START_OVERRIDE(videopkr_state,vidadcba)
MACHINE_CONFIG_END


static MACHINE_CONFIG_DERIVED( babypkr, videopkr )

	/* basic machine hardware */
	MCFG_CPU_MODIFY("maincpu")
	MCFG_CPU_CLOCK(CPU_CLOCK_ALT)
	/* most likely romless or eprom */
	MCFG_CPU_REPLACE("soundcpu", I8031, CPU_CLOCK )
	MCFG_CPU_PROGRAM_MAP(i8051_sound_mem)
	MCFG_CPU_IO_MAP(i8051_sound_port)

	/* video hardware */
	MCFG_SCREEN_MODIFY("screen")
	MCFG_SCREEN_SIZE(32*16, 32*8)
	MCFG_SCREEN_VISIBLE_AREA(5*16, 31*16-1, 3*8, 29*8-1)

	MCFG_PALETTE_INIT_OWNER(videopkr_state,babypkr)
	MCFG_GFXDECODE_MODIFY("gfxdecode", videodad)
	MCFG_VIDEO_START_OVERRIDE(videopkr_state,vidadcba)

	MCFG_SOUND_ADD("aysnd", AY8910, CPU_CLOCK / 6)
	MCFG_SOUND_CONFIG(ay8910_config)
	MCFG_SOUND_ROUTE(ALL_OUTPUTS, "mono", 0.30)
MACHINE_CONFIG_END

static MACHINE_CONFIG_DERIVED( fortune1, videopkr )

	/* basic machine hardware */
	MCFG_CPU_MODIFY("maincpu")
	MCFG_CPU_CLOCK(CPU_CLOCK_ALT)

	MCFG_PALETTE_INIT_OWNER(videopkr_state,fortune1)
MACHINE_CONFIG_END

/*************************
*        Rom Load        *
*************************/

ROM_START( videopkr )
	ROM_REGION( 0x1000, "maincpu", 0 )
	ROM_LOAD( "vpoker.c5",      0x0000, 0x0800, CRC(200d21e4) SHA1(d991c9f10a36a02491bb0aba32129675fed77a10) )
	ROM_LOAD( "vpoker.c7",      0x0800, 0x0800, CRC(f72c2a90) SHA1(e9c54d1f895cde0aaca4121a252da40594195a25) )

	ROM_REGION( 0x1000, "soundcpu", 0 ) /* sound cpu program */
	ROM_LOAD( "vpsona3.pbj",    0x0000, 0x0800, CRC(a4f7bf7f) SHA1(a08287821f3471cb3e1ae0528811da930fd57387) )
	ROM_LOAD( "vpsona2.pbj",    0x0800, 0x0800, CRC(583a9b95) SHA1(a10e85452e285b2a63f885f4e39b7f76ee8b2407) )

	ROM_REGION( 0x1000, "tiles", 0 )
	ROM_LOAD( "vpbj_b15.org",   0x0000, 0x0800, CRC(67468e3a) SHA1(761766f0fb92693d32179a914e11da517cc5747d) )
	ROM_LOAD( "vpbj_b12.org",   0x0800, 0x0800, CRC(4aba166e) SHA1(930cea2216a39b5d72021d1b449db018a121adce) )

	ROM_REGION( 0x0100, "proms", 0 )
	ROM_LOAD( "vpbjorg.col",    0x0000, 0x0100, CRC(09abf5f1) SHA1(f2d6b4f2f08b47b93728dafb50576d5ca859255f) )
	ROM_END

ROM_START( blckjack )
	ROM_REGION( 0x1000, "maincpu", 0 )
	ROM_LOAD( "bjc5org.old",    0x0000, 0x0800, CRC(e266a28a) SHA1(1f90c85a2a817f1927c9ab2cbf79cfa2dd116dc8) )
	ROM_LOAD( "bjc7org.old",    0x0800, 0x0800, CRC(c60c565f) SHA1(c9ed232301750288bd000ac4e2dcf2253745ff0a) )

	ROM_REGION( 0x1000, "soundcpu", 0 ) /* sound cpu program */
	ROM_LOAD( "vpsona3.pbj",    0x0000, 0x0800, CRC(a4f7bf7f) SHA1(a08287821f3471cb3e1ae0528811da930fd57387) )
	ROM_LOAD( "vpsona2.pbj",    0x0800, 0x0800, CRC(583a9b95) SHA1(a10e85452e285b2a63f885f4e39b7f76ee8b2407) )

	ROM_REGION( 0x1000, "tiles", 0 )
	ROM_LOAD( "vpbj_b15.org",   0x0000, 0x0800, CRC(67468e3a) SHA1(761766f0fb92693d32179a914e11da517cc5747d) )
	ROM_LOAD( "vpbj_b12.org",   0x0800, 0x0800, CRC(4aba166e) SHA1(930cea2216a39b5d72021d1b449db018a121adce) )

	ROM_REGION( 0x0100, "proms", 0 )
	ROM_LOAD( "vpbjorg.col",    0x0000, 0x0100, CRC(09abf5f1) SHA1(f2d6b4f2f08b47b93728dafb50576d5ca859255f) )
ROM_END

ROM_START( videodad )
	ROM_REGION( 0x1000, "maincpu", 0 )
	ROM_LOAD( "dac5org.old",    0x0000, 0x0800, CRC(b373c8e9) SHA1(7a99d6aa152f8e6adeddbfdfd13278edeaa529bc) )
	ROM_LOAD( "dac7org.old",    0x0800, 0x0800, CRC(afabae30) SHA1(c4198ba8de6811e3367b0154ff479f6738721bfa) )

	ROM_REGION( 0x1000, "soundcpu", 0 ) /* sound cpu program */
	ROM_LOAD( "vdsona3.dad",    0x0000, 0x0800, CRC(13f7a462) SHA1(2e2e904637ca7873a2ed67d7ab1524e51b324660) )
	ROM_LOAD( "vdsona2.dad",    0x0800, 0x0800, CRC(120e4512) SHA1(207748d4f5793180305bb115af877042517d901f) )

	ROM_REGION( 0x2000, "tiles", 0 )
	ROM_LOAD( "vdadob15.bin",   0x0000, 0x0800, CRC(caa6a4b0) SHA1(af99da30b8ee63d54ac1f1e6737ed707501a5a25) )
	ROM_LOAD( "vdadob14.bin",   0x0800, 0x0800, CRC(eabfae6b) SHA1(189b38da5e9c99f99c5425cdfefccc6991e3f85e) )
	ROM_LOAD( "vdadob12.bin",   0x1000, 0x0800, CRC(176f7b31) SHA1(613521ed9caf904db22860686e0424d0c0e0cba6) )
	ROM_LOAD( "vdadob11.bin",   0x1800, 0x0800, CRC(259492c7) SHA1(003cc40a88f2b9fad0089574963e7e654211bb16) )

	ROM_REGION( 0x0100, "proms", 0 )
	ROM_LOAD( "vdvcorg.col",    0x0000, 0x0100, CRC(741b1a22) SHA1(50983ea37f0479793ba38a112a0266c2edc4b5ef) )
ROM_END

ROM_START( videocba )
	ROM_REGION( 0x1000, "maincpu", 0 )
	ROM_LOAD( "vcc5org.old",    0x0000, 0x0800, CRC(96d72283) SHA1(056197a9e2ad40d1d6610bbe8a1855b81c0a6715) )
	ROM_LOAD( "vcc7org.old",    0x0800, 0x0800, CRC(fdec55c1) SHA1(19b740f3b7f2acaa0fc09f4c0a2fe69721ebbcaf) )

	ROM_REGION( 0x1000, "soundcpu", 0 ) /* sound cpu program */
	ROM_LOAD( "vcsona3.rod",    0x0000, 0x0800, CRC(b0948d6c) SHA1(6c45d350288f69b4b2b5ac16ab2b418f14c6eded) )
	ROM_LOAD( "vcsona2.rod",    0x0800, 0x0800, CRC(44ff9e85) SHA1(5d7988d2d3bca932b77e014dc61f7a2347b01603) )

	ROM_REGION( 0x2000, "tiles", 0 )
	ROM_LOAD( "vcbab15.bin",    0x0000, 0x0800, CRC(fce8c772) SHA1(f9736b724b620d60a17d77f6b773f39b99b47190) )
	ROM_LOAD( "vcbab14.bin",    0x0800, 0x0800, CRC(6fd66330) SHA1(0ee3b3329b94ded81f028ebb687e580787c74ded) )
	ROM_LOAD( "vcbab12.bin",    0x1000, 0x0800, CRC(e534d6c3) SHA1(7a93c6c07b5a28558ee005fed2098dc2933c3252) )
	ROM_LOAD( "vcbab11.bin",    0x1800, 0x0800, CRC(e2069a6d) SHA1(2d4e71f2838451215e6f9629e2d1a35808510353) )

	ROM_REGION( 0x0100, "proms", 0 )
	ROM_LOAD( "vdcbaorg.col",   0x0000, 0x0100, CRC(6cdca5ae) SHA1(f7430af1adfa24fdd68a026ee431ead7d47ba269) )
ROM_END

ROM_START( babypkr )
	ROM_REGION( 0x4000, "maincpu", 0 )
	ROM_LOAD( "pok8039.old",    0x0000, 0x4000, CRC(c5400ef1) SHA1(1f27c92d2979319070a695f71ed494f6d47fe88f) )

	ROM_REGION( 0x1000, "soundcpu", 0 )
	ROM_LOAD( "dadvpbj.son",    0x0000, 0x1000, CRC(7b71cd30) SHA1(d782c50689a5aea632b6d274a1a7435a092ad20c) )

	ROM_REGION( 0x20000, "tiles", 0 )
	ROM_LOAD( "vpbjep15.mme",   0x00000, 0x8000,CRC(cad0f7cf) SHA1(0721b8b30dbf2a5da2967b0cfce24b4cd62d3f9d) )
	ROM_LOAD( "vpbjep14.mme",   0x08000, 0x8000,CRC(96f512fa) SHA1(f5344aeb57f53c43156e923fb7f0d8d37c73dbe9) )
	ROM_LOAD( "vpbjep12.mme",   0x10000, 0x8000,CRC(cfdca530) SHA1(609a5ad6f34e6b5c1c35584ddc62d4ff87546415) )
	ROM_LOAD( "vpbjep11.mme",   0x18000, 0x8000,CRC(44e6c489) SHA1(ca211cb3807c476cd8c5ac98b0d18b4b2724df45) )

	ROM_REGION( 0x0100, "proms", 0 )
	ROM_LOAD( "babypok.col",    0x0000, 0x0100, CRC(2b98e88a) SHA1(bb22ef090e9e5dddc5c160d41a5f52df0db6feb6) )
ROM_END

ROM_START( babydad )
	ROM_REGION( 0x4000, "maincpu", 0 )
	ROM_LOAD( "da400org.old",   0x0000, 0x4000, CRC(cbca3a0c) SHA1(5d9428f26edf2c5531398a6ae36b4e9169b2c1c1) )

	ROM_REGION( 0x1000, "soundcpu", 0 )
	ROM_LOAD( "dadvpbj.son",    0x0000, 0x1000, CRC(7b71cd30) SHA1(d782c50689a5aea632b6d274a1a7435a092ad20c) )

	ROM_REGION( 0x20000, "tiles", 0 )
	ROM_LOAD( "ep15dad.dad",    0x00000, 0x8000,CRC(21bd102d) SHA1(52788d09dbe38fa29b8ff044a1c5249cad3d45b4) )
	ROM_LOAD( "ep14dad.dad",    0x08000, 0x8000,CRC(b6e2c8a2) SHA1(352d88e1d764da5133de2be9987d4875f0c9237f) )
	ROM_LOAD( "ep12dad.dad",    0x10000, 0x8000,CRC(98702beb) SHA1(6d42ea48df7546932570da1e9b0be7a1f01f930c) )
	ROM_LOAD( "ep11dad.dad",    0x18000, 0x8000,CRC(90aac63b) SHA1(8b312f2313334b4b5b0344b786aa1a7a4979ea92) )

	ROM_REGION( 0x0100, "proms", 0 )
	ROM_LOAD( "babydad.col",    0x0000, 0x0100, CRC(b3358b3f) SHA1(d499a08fefaa3566de2e6fcddd237d6dfa840d8a) )
ROM_END

/*
Video Poker PCB
-----------------

Main + daughterboard...


MAINBOARD:
----------

1x AMD D8751H.
1x AY-3-8910A.
1x LM380N.
1x 6.0 MHz. Xtal.

5x pots:
- 3 together on the connectors opposit side (maybe RGB).
- 1 near the AY-3-8910.
- 1 opposit to the sound circuitry.

1x 8.0000 MHz. Xtal, near the 3 pots (RGB).
NOTE: silkscreened 7.8643 MHz. on the PCB.

ROMs:

conf_11_poker_ver_1.00_9055.bin : AMD Am27C256.
checksum : 00779055h
CRC-32 : B8ABC965h

conf_12_poker_ver_1.00_3909.bin : AMD Am27C256.
checksum : 00753909h
CRC-32 : 3E72D96Ch

conf_14_poker_ver_1.00_813a.bin : AMD Am27C256.
checksum : 0074813Ah
CRC-32 : F3D6A741h

conf_15_poker_ver_1.00_ea91.bin : AMD Am27C256.
checksum : 0074EA91h
CRC-32 : 4EFEA023h

sonido_dados_poker_y_b.jack_3d2f_(d8751h).bin : AMD D8751H.
checksum : 000C3D2Fh
CRC-32 : 7B71CD30h


DAUGHTERBOARD:
--------------

1x AMD P80C31BH (8031 CPU)
1x AMD P8255A (PPI)
1x 40-pin empty socket (silkscreened 'zocalo' = socket)

1x NEC D4464C-15 SRAM
1x DALLAS DS1232

1x 27256 ROM:

b_poker_ver_1403.bin

FUJITSU MBM27256.
-Buffer checksum : 003D1403h
-CRC-32 : 61ECA2F6h

1x 8.0000 MHz. Xtal.

1x 3-pin connector (JP2).
1x 7-pin connector (JP4).
1x 8-pin connector (JP3).
1x 14-pin connector (impresora).

*/
ROM_START( bpoker )
	ROM_REGION( 0x8000, "maincpu", 0 )
	ROM_LOAD( "b_poker_ver_1403.bin", 0x0000, 0x8000, CRC(61eca2f6) SHA1(62a671e86b94005a9ffc4b6545a90c43880e0a11) )

	ROM_REGION( 0x1000, "soundcpu", 0 )
	ROM_LOAD( "sonido_dados_poker_y_b.jack_3d2f_(d8751h).bin", 0x0000, 0x1000, CRC(7b71cd30) SHA1(d782c50689a5aea632b6d274a1a7435a092ad20c) )

	ROM_REGION( 0x20000, "tiles", 0 )
	ROM_LOAD( "conf_15_poker_ver_1.00_ea91.bin", 0x00000, 0x8000, CRC(4efea023) SHA1(c10a30353d793a54eab14bd5e9687668743b66de) )
	ROM_LOAD( "conf_14_poker_ver_1.00_813a.bin", 0x08000, 0x8000, CRC(f3d6a741) SHA1(5fbfcf4b8fdd1ef9f3d0f9acc735d5c23f45b607) )
	ROM_LOAD( "conf_12_poker_ver_1.00_3909.bin", 0x10000, 0x8000, CRC(3e72d96c) SHA1(3d921b9a79b8116984f58954141800d1856d8311) )
	ROM_LOAD( "conf_11_poker_ver_1.00_9055.bin", 0x18000, 0x8000, CRC(b8abc965) SHA1(61a6cdcfd4cd65d4a7ce02c6a2c4216ab6da095c) )

	ROM_REGION( 0x0100, "proms", 0 )
	ROM_LOAD( "babypok.col",    0x0000, 0x0100, BAD_DUMP CRC(2b98e88a) SHA1(bb22ef090e9e5dddc5c160d41a5f52df0db6feb6) )
ROM_END

ROM_START( fortune1 )
	ROM_REGION( 0x1000, "maincpu", 0 )
	ROM_LOAD( "pk485-s-000-7ff.c5",   0x0000, 0x0800, CRC(d74c4860) SHA1(9d151e2be5c1e9fc2e7ce5e533eb08e4b849f2c1) )
	ROM_LOAD( "pk485-s-800-fff.c7",   0x0800, 0x0800, CRC(490da6b0) SHA1(4b7afd058aeda929821d62c58e234769d64339e1) )

	ROM_REGION( 0x1000, "soundcpu", 0 )
	ROM_LOAD( "vpsona3.pbj",    0x0000, 0x0800, CRC(a4f7bf7f) SHA1(a08287821f3471cb3e1ae0528811da930fd57387) )
	ROM_LOAD( "vpsona2.pbj",    0x0800, 0x0800, CRC(583a9b95) SHA1(a10e85452e285b2a63f885f4e39b7f76ee8b2407) )

	ROM_REGION( 0x1000, "tiles", 0 )
	ROM_LOAD( "cg073-cg0-a.b12",     0x0000, 0x0800, CRC(fff2d7aa) SHA1(935b8623fda5b4b25ba1aaea869ebb2baded515c) )
	ROM_LOAD( "cg073-cg1-a.b15",     0x0800, 0x0800, CRC(a7cb05c4) SHA1(7cd76ade7cf9c50421b054ee525108829c31307c) )

	ROM_REGION( 0x100, "proms", 0 )
	ROM_LOAD( "3140-cap8.b8", 0x0000, 0x0100, CRC(09abf5f1) SHA1(f2d6b4f2f08b47b93728dafb50576d5ca859255f) )
ROM_END

/*************************
*      Game Drivers      *
*************************/
/*     YEAR  NAME      PARENT    MACHINE   INPUT     INIT  ROT    COMPANY                                 FULLNAME                              FLAGS             LAYOUT      */
GAMEL( 1984, videopkr, 0,        videopkr, videopkr, driver_device, 0,    ROT0, "InterFlip",                             "Video Poker",                        0,                layout_videopkr )
GAMEL( 1984, fortune1, videopkr, fortune1, videopkr, driver_device, 0,    ROT0, "IGT - International Game Technology",   "Fortune I (PK485-S) Draw Poker",     0,                layout_videopkr )
GAMEL( 1984, blckjack, videopkr, blckjack, blckjack, driver_device, 0,    ROT0, "InterFlip",                             "Black Jack",                         0,                layout_blckjack )
GAMEL( 1987, videodad, videopkr, videodad, videodad, driver_device, 0,    ROT0, "InterFlip",                             "Video Dado",                         0,                layout_videodad )
GAMEL( 1987, videocba, videopkr, videodad, videocba, driver_device, 0,    ROT0, "InterFlip",                             "Video Cordoba",                      0,                layout_videocba )
GAMEL( 1987, babypkr , videopkr, babypkr,  babypkr, driver_device,  0,    ROT0, "Recreativos Franco",                    "Baby Poker",                         0,                layout_babypkr  )
GAMEL( 1987, babydad , videopkr, babypkr,  babydad, driver_device,  0,    ROT0, "Recreativos Franco",                    "Baby Dado",                          0,                layout_babydad  )
GAMEL( 198?, bpoker ,  videopkr, babypkr,  babypkr, driver_device,  0,    ROT0, "Recreativos Franco",                    "Video Poker (v1403)",                GAME_NOT_WORKING, layout_babypkr  )<|MERGE_RESOLUTION|>--- conflicted
+++ resolved
@@ -441,11 +441,7 @@
 		tb = 0xf0 - (0xf0 * ((color_prom[j] >> 2) & 0x01));
 		b = tb - (i * (tb / 5));
 
-<<<<<<< HEAD
-		palette.set_pen_color(j, MAKE_RGB(r, g, b));
-=======
-		palette_set_color(machine(), j, rgb_t(r, g, b));
->>>>>>> ca932a6d
+		palette.set_pen_color(j, rgb_t(r, g, b));
 	}
 }
 
@@ -476,11 +472,7 @@
 		tb =  0xdf * ((color_prom[j] >> 2) & 0x01);
 		b = top - ((tb * top) / 0x100);
 
-<<<<<<< HEAD
-		palette.set_pen_color(j, MAKE_RGB(r, g, b));
-=======
-		palette_set_color(machine(), j, rgb_t(r, g, b));
->>>>>>> ca932a6d
+		palette.set_pen_color(j, rgb_t(r, g, b));
 	}
 }
 
@@ -513,11 +505,7 @@
 		if ((c % 4) == 1 || (c % 4) == 2)
 			c = ((int)(c / 4) * 4) + (3 - (c % 4));
 
-<<<<<<< HEAD
-		palette.set_pen_color(c, MAKE_RGB(r, g, b));
-=======
-		palette_set_color(machine(), c, rgb_t(r, g, b));
->>>>>>> ca932a6d
+		palette.set_pen_color(c, rgb_t(r, g, b));
 	}
 }
 
