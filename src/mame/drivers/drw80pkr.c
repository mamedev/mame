/**********************************************************************************


    DRAW 80 POKER

    Driver by Jim Stolis.


    --- Technical Notes ---

    Name:    Draw 80 Poker
    Company: IGT - International Game Technology
    Year:    1982

    Hardware:

    CPU =  INTEL 8039       ; I8039 compatible
    VIDEO = SYS 6545        ; CRTC6845 compatible
    SND =  AY-3-8912        ; AY8910 compatible

    History:

    This is one of the first video machines produced by IGT.  Originally, the
    company was called SIRCOMA and was founded in 1979.  It became a public
    company in 1981 and changed its name to IGT.

***********************************************************************************/
#include "emu.h"
#include "machine/nvram.h"
#include "sound/ay8910.h"
#include "cpu/mcs48/mcs48.h"


class drw80pkr_state : public driver_device
{
public:
	drw80pkr_state(const machine_config &mconfig, device_type type, const char *tag)
		: driver_device(mconfig, type, tag),
		m_maincpu(*this, "maincpu"),
		m_gfxdecode(*this, "gfxdecode") { }

	tilemap_t *m_bg_tilemap;
	UINT8 m_t0;
	UINT8 m_t1;
	UINT8 m_p0;
	UINT8 m_p1;
	UINT8 m_p2;
	UINT8 m_prog;
	UINT8 m_bus;
	UINT8 m_attract_mode;
	UINT8 m_active_bank;
	UINT8 m_pkr_io_ram[0x100];
	UINT16 m_video_ram[0x0400];
	UINT8 m_color_ram[0x0400];
	DECLARE_WRITE8_MEMBER(t0_w);
	DECLARE_WRITE8_MEMBER(t1_w);
	DECLARE_WRITE8_MEMBER(p0_w);
	DECLARE_WRITE8_MEMBER(p1_w);
	DECLARE_WRITE8_MEMBER(p2_w);
	DECLARE_WRITE8_MEMBER(prog_w);
	DECLARE_WRITE8_MEMBER(bus_w);
	DECLARE_WRITE8_MEMBER(drw80pkr_io_w);
	DECLARE_READ8_MEMBER(t0_r);
	DECLARE_READ8_MEMBER(t1_r);
	DECLARE_READ8_MEMBER(p0_r);
	DECLARE_READ8_MEMBER(p1_r);
	DECLARE_READ8_MEMBER(p2_r);
	DECLARE_READ8_MEMBER(bus_r);
	DECLARE_READ8_MEMBER(drw80pkr_io_r);
	DECLARE_DRIVER_INIT(drw80pkr);
	TILE_GET_INFO_MEMBER(get_bg_tile_info);
	virtual void machine_start();
	virtual void video_start();
	virtual void palette_init();
	UINT32 screen_update_drw80pkr(screen_device &screen, bitmap_ind16 &bitmap, const rectangle &cliprect);
	required_device<cpu_device> m_maincpu;
	required_device<gfxdecode_device> m_gfxdecode;
};


#define CPU_CLOCK           XTAL_8MHz
#define DATA_NVRAM_SIZE     0x100


void drw80pkr_state::machine_start()
{
	machine().device<nvram_device>("nvram")->set_base(m_pkr_io_ram, sizeof(m_pkr_io_ram));
}

/*****************
* Write Handlers *
******************/

WRITE8_MEMBER(drw80pkr_state::t0_w)
{
	m_t0 = data;
}

WRITE8_MEMBER(drw80pkr_state::t1_w)
{
	m_t1 = data;
}

WRITE8_MEMBER(drw80pkr_state::p0_w)
{
	m_p0 = data;
}

WRITE8_MEMBER(drw80pkr_state::p1_w)
{
	m_p1 = data;
}

WRITE8_MEMBER(drw80pkr_state::p2_w)
{
	m_p2 = data;
}

WRITE8_MEMBER(drw80pkr_state::prog_w)
{
	m_prog = data;

	// Bankswitch Program Memory
	if (m_prog == 0x01)
	{
		m_active_bank = m_active_bank ^ 0x01;

		membank("bank1")->set_entry(m_active_bank);
	}
}

WRITE8_MEMBER(drw80pkr_state::bus_w)
{
	m_bus = data;
}

WRITE8_MEMBER(drw80pkr_state::drw80pkr_io_w)
{
	UINT16 n_offs;

	if (m_p2 == 0x3f || m_p2 == 0x7f)
	{
		n_offs = ((m_p1 & 0xc0) << 2 ) + offset;

		if (m_p2 == 0x3f)
		{
			m_video_ram[n_offs] = data; // low address
		} else {
			m_color_ram[n_offs] = data & 0x0f; // color palette
			m_video_ram[n_offs] += ((data & 0xf0) << 4 ); // high address
		}

		m_bg_tilemap->mark_tile_dirty(n_offs);
	}

	if (m_p2 == 0xc7)
	{
		// CRTC Register
		// R0 = 0x1f(31)    Horizontal Total
		// R1 = 0x18(24)    Horizontal Displayed
		// R2 = 0x1a(26)    Horizontal Sync Position
		// R3 = 0x34(52)    HSYNC/VSYNC Widths
		// R4 = 0x1f(31)    Vertical Total
		// R5 = 0x01(01)    Vertical Total Adjust
		// R6 = 0x1b(27)    Vertical Displayed
		// R7 = 0x1c(28)    Vertical Sync Position
		// R8 = 0x10        Mode Control
		//                  Non-interlace
		//                  Straight Binary - Ram Addressing
		//                  Shared Memory - Ram Access
		//                  Delay Display Enable one character time
		//                  No Delay Cursor Skew
		// R9 = 0x07(07)    Scan Line
		// R10 = 0x00       Cursor Start
		// R11 = 0x00       Cursor End
		// R12 = 0x00       Display Start Address (High)
		// R13 = 0x00       Display Start Address (Low)
	}

	if (m_p2 == 0xd7)
	{
		// CRTC Address
	}

	if (m_p2 == 0xfb) {
		m_pkr_io_ram[offset] = data;
	}

	if (m_p2 == 0xff)
	{
		if (m_p1 == 0xdf)
		{
			m_attract_mode = data; // Latch this for use in input reads (0x01 = attract mode, 0x00 = game in progress)
		}

		if (m_p1 == 0xdb || m_p1 == 0xef || m_p1 == 0xf7 || m_p1 == 0xfb)
		{
			// unknown, most likely lamps, meters, hopper etc.
		}

		// ay8910 control port
		if (m_p1 == 0xfc)
			machine().device<ay8910_device>("aysnd")->address_w(space, 0, data);

		// ay8910_write_port_0_w
		if (m_p1 == 0xfe)
			machine().device<ay8910_device>("aysnd")->data_w(space, 0, data);
	}
}

/****************
* Read Handlers *
****************/

READ8_MEMBER(drw80pkr_state::t0_r)
{
	return m_t0;
}

READ8_MEMBER(drw80pkr_state::t1_r)
{
	return m_t1;
}

READ8_MEMBER(drw80pkr_state::p0_r)
{
	return m_p0;
}

READ8_MEMBER(drw80pkr_state::p1_r)
{
	return m_p1;
}

READ8_MEMBER(drw80pkr_state::p2_r)
{
	return m_p2;
}

READ8_MEMBER(drw80pkr_state::bus_r)
{
	return m_bus;
}

READ8_MEMBER(drw80pkr_state::drw80pkr_io_r)
{
	UINT8 ret;
	UINT16 kbdin;

	ret = 0x00;

	if (m_p2 == 0x3b)
	{
		// unknown
	}

	if (m_p2 == 0x7b)
	{
		ret = m_pkr_io_ram[offset];
	}

	if (m_p2 == 0xf7)
	{
		// unknown
	}

	if (m_p2 == 0xfb)
	{
		ret = m_pkr_io_ram[offset];
	}

	if (m_p2 == 0xff)
	{
		if (m_p1 == 0x5f || m_p1 == 0x9f || m_p1 == 0xdb)
		{
			// unknown
		}

		if (m_p1 == 0xfe)
		{
			// Dip switches tied to sound chip
			//
			// TODO: Unknown switch positions, but found the following flipping bits:
			//      SW.? = Double Up Option
			//      SW.? = Coin Denomination
			//      SW.4 = Payout Type (0=cash, 1=credit)
			//      SW.? = Use Joker in Deck
			//
			ret = 0x77; // double-up with credit payout
		}

		if ((m_attract_mode == 0x01 && m_p1 == 0xef) || m_p1 == 0xf7)
		{
			// TODO: Get Input Port Values
			kbdin = ((ioport("IN1")->read() & 0xaf ) << 8) + ioport("IN0")->read();

			switch (kbdin)
			{
				// The following is very incorrect, but does allow you to
				// play slightly with very messed up hold buttons etc.
				//
				// Open/Close the door with 'O'
				// Press '5' (twice) with door open to play credit
				// Press '1' to draw/deal
				//
				case 0x0000: ret = 0x00; break;
				case 0x0001: ret = 0x01; break; /* Door */
				case 0x4000: ret = 0x00; break;
				case 0x8000: ret = 0x00; break; /* Hand Pay */
				case 0x0002: ret = 0x00; break; /* Books */
				case 0x0004: ret = 0x0e; break; /* Coin In */
				case 0x0008: ret = 0x0d; break; /* Start */
				case 0x0010: ret = 0x00; break; /* Discard */
				case 0x0020: ret = 0x00; break; /* Cancel */
				case 0x0040: ret = 0x01; break; /* Hold 1 */
				case 0x0080: ret = 0x02; break; /* Hold 2 */
				case 0x0100: ret = 0x03; break; /* Hold 3 */
				case 0x0200: ret = 0x04; break; /* Hold 4 */
				case 0x0400: ret = 0x05; break; /* Hold 5 */
				case 0x0800: ret = 0x00; break; /* Bet */
			}
		}
	}

	return ret;
}


/****************************
* Video/Character functions *
****************************/

TILE_GET_INFO_MEMBER(drw80pkr_state::get_bg_tile_info)
{
	int color = m_color_ram[tile_index];
	int code = m_video_ram[tile_index];

	SET_TILE_INFO_MEMBER(m_gfxdecode, 0, code, color, 0);
}

void drw80pkr_state::video_start()
{
	m_bg_tilemap = &machine().tilemap().create(tilemap_get_info_delegate(FUNC(drw80pkr_state::get_bg_tile_info),this), TILEMAP_SCAN_ROWS, 8, 8, 24, 27);
}

UINT32 drw80pkr_state::screen_update_drw80pkr(screen_device &screen, bitmap_ind16 &bitmap, const rectangle &cliprect)
{
	m_bg_tilemap->draw(screen, bitmap, cliprect, 0, 0);

	return 0;
}

PALETTE_INIT_MEMBER(drw80pkr_state, drw80pkr)
{
	const UINT8 *color_prom = memregion("proms")->base();
	int j;

	for (j = 0; j < palette.entries(); j++)
	{
		int r, g, b, tr, tg, tb, i;

		i = (color_prom[j] >> 3) & 0x01;
		//i = color_prom[j];

		/* red component */
		tr = 0xf0 - (0xf0 * ((color_prom[j] >> 0) & 0x01));
		r = tr - (i * (tr / 5));

		/* green component */
		tg = 0xf0 - (0xf0 * ((color_prom[j] >> 1) & 0x01));
		g = tg - (i * (tg / 5));

		/* blue component */
		tb = 0xf0 - (0xf0 * ((color_prom[j] >> 2) & 0x01));
		b = tb - (i * (tb / 5));

<<<<<<< HEAD
		palette.set_pen_color(j, MAKE_RGB(r, g, b));
=======
		palette_set_color(machine(), j, rgb_t(r, g, b));
>>>>>>> ca932a6d
	}
}


/*************************
*    Graphics Layouts    *
*************************/

static const gfx_layout charlayout =
{
	8,8,    /* 8x8 characters */
	RGN_FRAC(1,2), /* 512 characters */
	2,  /* 2 bitplanes */
	{ 0, RGN_FRAC(1,2) },
	{ STEP8(0,1) },
	{ STEP8(0,8) },
	8*8
};


/******************************
* Graphics Decode Information *
******************************/

static GFXDECODE_START( drw80pkr )
	GFXDECODE_ENTRY( "gfx1", 0x00000, charlayout, 0, 16 )
GFXDECODE_END


/**************
* Driver Init *
***************/

DRIVER_INIT_MEMBER(drw80pkr_state,drw80pkr)
{
	membank("bank1")->configure_entries(0, 2, memregion("maincpu")->base(), 0x1000);
}


/*************************
* Memory map information *
*************************/

static ADDRESS_MAP_START( drw80pkr_map, AS_PROGRAM, 8, drw80pkr_state )
	AM_RANGE(0x0000, 0x1fff) AM_ROMBANK("bank1")
ADDRESS_MAP_END

static ADDRESS_MAP_START( drw80pkr_io_map, AS_IO, 8, drw80pkr_state )
	AM_RANGE(0x00, 0xff) AM_READWRITE(drw80pkr_io_r, drw80pkr_io_w)
	AM_RANGE(MCS48_PORT_T0,   MCS48_PORT_T0) AM_READWRITE(t0_r, t0_w)
	AM_RANGE(MCS48_PORT_T1,   MCS48_PORT_T1) AM_READWRITE(t1_r, t1_w)
	AM_RANGE(MCS48_PORT_P0,   MCS48_PORT_P0) AM_READWRITE(p0_r, p0_w)
	AM_RANGE(MCS48_PORT_P1,   MCS48_PORT_P1) AM_READWRITE(p1_r, p1_w)
	AM_RANGE(MCS48_PORT_P2,   MCS48_PORT_P2) AM_READWRITE(p2_r, p2_w)
	AM_RANGE(MCS48_PORT_PROG, MCS48_PORT_PROG) AM_RAM_WRITE(prog_w)
	AM_RANGE(MCS48_PORT_BUS,  MCS48_PORT_BUS) AM_READWRITE(bus_r, bus_w)
ADDRESS_MAP_END

/*************************
*      Input ports       *
*************************/

static INPUT_PORTS_START( drw80pkr )
	// Unknown at this time
	// These are temporary buttons for testing only
	PORT_START("IN0")
	PORT_BIT( 0x01, IP_ACTIVE_HIGH, IPT_GAMBLE_DOOR ) PORT_TOGGLE
	PORT_BIT( 0x02, IP_ACTIVE_HIGH, IPT_GAMBLE_BOOK ) PORT_NAME("Books")
	PORT_BIT( 0x04, IP_ACTIVE_HIGH, IPT_COIN1 ) PORT_IMPULSE(2)
	PORT_BIT( 0x08, IP_ACTIVE_HIGH, IPT_START1 ) PORT_NAME("Start")
	PORT_BIT( 0x10, IP_ACTIVE_HIGH, IPT_OTHER ) PORT_NAME("Discard") PORT_CODE(KEYCODE_2)
	PORT_BIT( 0x20, IP_ACTIVE_HIGH, IPT_POKER_CANCEL )
	PORT_BIT( 0x40, IP_ACTIVE_HIGH, IPT_POKER_HOLD1 )
	PORT_BIT( 0x80, IP_ACTIVE_HIGH, IPT_POKER_HOLD2 )

	PORT_START("IN1")
	PORT_BIT( 0x01, IP_ACTIVE_HIGH, IPT_POKER_HOLD3 )
	PORT_BIT( 0x02, IP_ACTIVE_HIGH, IPT_POKER_HOLD4 )
	PORT_BIT( 0x04, IP_ACTIVE_HIGH, IPT_POKER_HOLD5 )
	PORT_BIT( 0x08, IP_ACTIVE_HIGH, IPT_UNUSED )
	PORT_BIT( 0x10, IP_ACTIVE_HIGH, IPT_OTHER) PORT_NAME("Hopper") PORT_TOGGLE PORT_CODE(KEYCODE_H)
	PORT_BIT( 0x20, IP_ACTIVE_HIGH, IPT_GAMBLE_PAYOUT)
	PORT_BIT( 0x40, IP_ACTIVE_HIGH, IPT_UNUSED )
	PORT_BIT( 0x80, IP_ACTIVE_HIGH, IPT_UNUSED )
INPUT_PORTS_END

/*************************
*     Machine Driver     *
*************************/

static MACHINE_CONFIG_START( drw80pkr, drw80pkr_state )
	// basic machine hardware
	MCFG_CPU_ADD("maincpu", I8039, CPU_CLOCK)
	MCFG_CPU_PROGRAM_MAP(drw80pkr_map)
	MCFG_CPU_IO_MAP(drw80pkr_io_map)
	MCFG_CPU_VBLANK_INT_DRIVER("screen", drw80pkr_state,  irq0_line_hold)


	// video hardware

	MCFG_SCREEN_ADD("screen", RASTER)
	MCFG_SCREEN_REFRESH_RATE(60)
	MCFG_SCREEN_VBLANK_TIME(ATTOSECONDS_IN_USEC(0))
	MCFG_SCREEN_SIZE((31+1)*8, (31+1)*8)
	MCFG_SCREEN_VISIBLE_AREA(0*8, 24*8-1, 0*8, 27*8-1)
	MCFG_SCREEN_UPDATE_DRIVER(drw80pkr_state, screen_update_drw80pkr)

	MCFG_GFXDECODE_ADD("gfxdecode",drw80pkr,"palette")
	MCFG_PALETTE_ADD("palette", 16*16)


	MCFG_NVRAM_ADD_0FILL("nvram")

	// sound hardware
	MCFG_SPEAKER_STANDARD_MONO("mono")

	MCFG_SOUND_ADD("aysnd", AY8912, 20000000/12)
	MCFG_SOUND_ROUTE(ALL_OUTPUTS, "mono", 0.75)
MACHINE_CONFIG_END

/*************************
*        Rom Load        *
*************************/

ROM_START( drw80pkr )
	ROM_REGION( 0x2000, "maincpu", 0 )
	ROM_LOAD( "pm0.u81",   0x0000, 0x1000, CRC(73223555) SHA1(229999ec00a1353f0d4928c65c8975079060c5af) )
	ROM_LOAD( "pm1.u82",   0x1000, 0x1000, CRC(f8158f2b) SHA1(da3b30cfd49cd0e8a48d78fd3f82b2b4ab33670c) )

	ROM_REGION( 0x002000, "gfx1", 0 )
	ROM_LOAD( "cg0-a.u74",   0x0000, 0x1000, CRC(0eefe598) SHA1(ed10aac345b10e35fb15babdd3ac30ebe2b8fc0f) )
	ROM_LOAD( "cg1-a.u76",   0x1000, 0x1000, CRC(522a96d0) SHA1(48f855a132413493353fbf6a44a1feb34ae6726d) )

	ROM_REGION( 0x100, "proms", 0 )
	ROM_LOAD( "cap13.u92", 0x0000, 0x0100, CRC(be67a8d9) SHA1(24b8cd19a5ec09779a737f6fc8c07b44f1226c8f) )
ROM_END

ROM_START( drw80pk2 )
	ROM_REGION( 0x2000, "maincpu", 0 )
	ROM_LOAD( "pm0.u81",   0x0000, 0x1000, CRC(0f3e97d2) SHA1(aa9e4015246284f32435d7320de667e075412e5b) )
	ROM_LOAD( "pm1.u82",   0x1000, 0x1000, CRC(5a6ad467) SHA1(0128bd70b65244a0f68031d5f451bf115eeb7609) )

	ROM_REGION( 0x002000, "gfx1", 0 )
	ROM_LOAD( "cg0-a.u74",   0x0000, 0x1000, CRC(97f5eb92) SHA1(f6c7bb42ccef8a78e8d56104ad942ae5b8e5b0df) )
	ROM_LOAD( "cg1-a.u76",   0x1000, 0x1000, CRC(2a3a750d) SHA1(db6183d11b2865b011c3748dc472cf5858dde78f) )

	ROM_REGION( 0x100, "proms", 0 )
	ROM_LOAD( "cap13.u92", 0x0000, 0x0100, CRC(be67a8d9) SHA1(24b8cd19a5ec09779a737f6fc8c07b44f1226c8f) )
ROM_END

/*************************
*      Game Drivers      *
*************************/

/*    YEAR  NAME      PARENT  MACHINE   INPUT     INIT      ROT    COMPANY                                  FULLNAME                FLAGS   */
GAME( 1982, drw80pkr, 0,      drw80pkr, drw80pkr, drw80pkr_state, drw80pkr, ROT0,  "IGT - International Game Technology", "Draw 80 Poker",        GAME_NOT_WORKING )
GAME( 1983, drw80pk2, 0,      drw80pkr, drw80pkr, drw80pkr_state, drw80pkr, ROT0,  "IGT - International Game Technology", "Draw 80 Poker - Minn", GAME_NOT_WORKING )<|MERGE_RESOLUTION|>--- conflicted
+++ resolved
@@ -374,11 +374,7 @@
 		tb = 0xf0 - (0xf0 * ((color_prom[j] >> 2) & 0x01));
 		b = tb - (i * (tb / 5));
 
-<<<<<<< HEAD
-		palette.set_pen_color(j, MAKE_RGB(r, g, b));
-=======
-		palette_set_color(machine(), j, rgb_t(r, g, b));
->>>>>>> ca932a6d
+		palette.set_pen_color(j, rgb_t(r, g, b));
 	}
 }
 
