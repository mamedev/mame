--- conflicted
+++ resolved
@@ -92,10 +92,7 @@
 
 	DECLARE_WRITE8_MEMBER(timing_setting_control_w);
 	DECLARE_WRITE8_MEMBER(initial_startup_w);
-<<<<<<< HEAD
-=======
 	DECLARE_READ8_MEMBER(irq_status_r);
->>>>>>> e8a0e046
 	DECLARE_WRITE8_MEMBER(irq_mask_w);
 	DECLARE_WRITE8_MEMBER(timer_config_w);
 	DECLARE_WRITE8_MEMBER(timer_value_w);
@@ -288,7 +285,6 @@
 		m_dma_length[1] = data;
 		break;
 	}
-<<<<<<< HEAD
 }
 
 
@@ -332,6 +328,12 @@
 	}
 }
 
+READ8_MEMBER(nes_sh6578_state::irq_status_r)
+{
+	logerror("%s: nes_sh6578_state::irq_status_r\n", machine().describe_context());
+	return machine().rand();
+}
+
 WRITE8_MEMBER(nes_sh6578_state::irq_mask_w)
 {
 	m_irqmask = data;
@@ -425,150 +427,6 @@
 	m_apu->write(0x17, data);
 }
 
-=======
-}
-
-
-WRITE8_MEMBER(nes_sh6578_state::initial_startup_w)
-{
-	// there is also a timeframe in which this must happen
-	// if the writes are not correct the system does not operate
-	if (m_iniital_startup_state == 0)
-	{
-		if (data == 0x65)
-		{
-			logerror("initial_startup_w VALID first write (0x65)\n");
-			m_iniital_startup_state = 1;
-		}
-		else
-		{
-			logerror("initial_startup_w invalid first write (not 0x65)\n");
-			m_iniital_startup_state = -1;
-		}
-	}
-	else if (m_iniital_startup_state == 1)
-	{
-		if (data == 0x76)
-		{
-			logerror("initial_startup_w VALID second write (0x76)\n");
-			m_iniital_startup_state = 2;
-		}
-		else
-		{
-			logerror("initial_startup_w invalid second write (not 0x76)\n");
-			m_iniital_startup_state = -1;
-		}
-	}
-	else if (m_iniital_startup_state == 2)
-	{
-		logerror("initial_startup_w invalid write (already passed) (%02x)\n", data);
-	}
-	else if (m_iniital_startup_state == -1)
-	{
-		logerror("initial_startup_w invalid write (already failed) (%02x)\n", data);
-	}
-}
-
-READ8_MEMBER(nes_sh6578_state::irq_status_r)
-{
-	logerror("%s: nes_sh6578_state::irq_status_r\n", machine().describe_context());
-	return machine().rand();
-}
-
-WRITE8_MEMBER(nes_sh6578_state::irq_mask_w)
-{
-	m_irqmask = data;
-
-	if (m_irqmask & 0x80)
-		m_maincpu->set_input_line(0, CLEAR_LINE);
-}
-
-WRITE8_MEMBER(nes_sh6578_state::timer_config_w)
-{
-	logerror("%s: nes_sh6578_state::timer_config_w : %02x (at pos y: %d x: %d )\n", machine().describe_context(), data, m_screen->vpos(), m_screen->hpos() );
-
-	if ((data & 0x80) && (data & 0x20))
-	{
-		m_timer->adjust(m_screen->scan_period() * m_timerval);
-	}
-	else
-	{
-		m_timer->adjust(attotime::never);
-	}
-}
-
-WRITE8_MEMBER(nes_sh6578_state::timer_value_w)
-{
-	logerror("%s: nes_sh6578_state::timer_value_w : %02x\n", machine().describe_context(), data);
-	m_timerval = data;
-}
-
-
-WRITE8_MEMBER(nes_sh6578_state::timing_setting_control_w)
-{
-	logerror("%s: nes_sh6578_state::timing_setting_control_w : %02x\n", machine().describe_context(), data);
-}
-
-
-READ8_MEMBER(nes_sh6578_state::io0_r)
-{
-	uint8_t ret = m_iolatch[0] & 0x01;
-	m_iolatch[0] >>= 1;
-	return ret;
-}
-
-READ8_MEMBER(nes_sh6578_state::io1_r)
-{
-	uint8_t ret = m_iolatch[1] & 0x01;
-	m_iolatch[1] >>= 1;
-	return ret;
-}
-
-WRITE8_MEMBER(nes_sh6578_state::io_w)
-{
-	if ((data != 0x00) && (data != 0x01) && (data != 0x02) && (data != 0x03))
-		logerror("%s: io_w : unexpected value : %02x\n", machine().describe_context(), data);
-
-	if ((m_previo & 0x01) != (data & 0x01))
-	{
-		// latch on rising or falling?
-		if (!(data & 0x01))
-		{
-			m_iolatch[0] = m_in[0]->read();
-			m_iolatch[1] = m_in[1]->read();
-		}
-	}
-
-	if (m_isbanked)
-	{
-		m_bank->set_entry((data>>1)&1);
-	}
-
-	m_previo = data;
-}
-
-
-READ8_MEMBER(nes_sh6578_state::psg1_4014_r)
-{
-	return m_apu->read(0x14);
-}
-
-READ8_MEMBER(nes_sh6578_state::psg1_4015_r)
-{
-	return m_apu->read(0x15);
-}
-
-WRITE8_MEMBER(nes_sh6578_state::psg1_4015_w)
-{
-	m_apu->write(0x15, data);
-}
-
-WRITE8_MEMBER(nes_sh6578_state::psg1_4017_w)
-{
-	m_apu->write(0x17, data);
-}
-
->>>>>>> e8a0e046
 WRITE_LINE_MEMBER(nes_sh6578_state::apu_irq)
 {
 	// unimplemented
@@ -599,11 +457,7 @@
 
 	map(0x4031, 0x4031).w(FUNC(nes_sh6578_state::initial_startup_w));
 	map(0x4032, 0x4032).w(FUNC(nes_sh6578_state::irq_mask_w));
-<<<<<<< HEAD
-
-=======
 	map(0x4033, 0x4033).r(FUNC(nes_sh6578_state::irq_status_r));
->>>>>>> e8a0e046
 	map(0x4034, 0x4034).w(FUNC(nes_sh6578_state::timer_config_w));
 	map(0x4035, 0x4035).w(FUNC(nes_sh6578_state::timer_value_w));
 
@@ -671,7 +525,6 @@
 		m_isbanked = false;
 	}
 }
-<<<<<<< HEAD
 
 // SH6578 can address 20-bit address space (1MB of ROM)
 void nes_sh6578_state::rom_map(address_map& map)
@@ -703,39 +556,6 @@
 	return m_ppu->screen_update(screen, bitmap, cliprect);
 }
 
-=======
-
-// SH6578 can address 20-bit address space (1MB of ROM)
-void nes_sh6578_state::rom_map(address_map& map)
-{
-	map(0x00000, 0xfffff).bankr("cartbank");
-}
-
-TIMER_DEVICE_CALLBACK_MEMBER(nes_sh6578_state::timer_expired)
-{
-	if (!(m_irqmask & 0x80))
-	{
-		//printf("timer expired on line %d\n", m_screen->vpos());
-		m_maincpu->set_input_line(0, ASSERT_LINE);
-	}
-
-	m_timer->adjust(attotime::never);
-}
-
-
-// from n2a03.h verify that it actually uses these
-#define N2A03_NTSC_XTAL           XTAL(21'477'272)
-#define N2A03_PAL_XTAL            XTAL(26'601'712)
-#define NTSC_APU_CLOCK      (N2A03_NTSC_XTAL/12) /* 1.7897726666... MHz */
-#define PAL_APU_CLOCK       (N2A03_PAL_XTAL/16) /* 1.662607 MHz */
-#define PALC_APU_CLOCK      (N2A03_PAL_XTAL/15) /* 1.77344746666... MHz */
-
-uint32_t nes_sh6578_state::screen_update(screen_device& screen, bitmap_rgb32& bitmap, const rectangle& cliprect)
-{
-	return m_ppu->screen_update(screen, bitmap, cliprect);
-}
-
->>>>>>> e8a0e046
 void nes_sh6578_state::nes_sh6578(machine_config& config)
 {
 	/* basic machine hardware */
@@ -823,10 +643,7 @@
 
 
 CONS( 1997, bandgpad,    0,  0,  nes_sh6578,     nes_sh6578, nes_sh6578_state, init_nes_sh6578, "Bandai", "Multi Game Player Gamepad", MACHINE_NOT_WORKING )
-<<<<<<< HEAD
-=======
 CONS( 1997, bandggcn,    0,  0,  nes_sh6578,     nes_sh6578, nes_sh6578_state, init_nes_sh6578, "Bandai", "Go! Go! Connie-chan! Asobou Mouse", MACHINE_NOT_WORKING )
->>>>>>> e8a0e046
 
 // possibly newer than 2001
 CONS( 2001, ts_handy11,  0,  0,  nes_sh6578,     nes_sh6578, nes_sh6578_state, init_nes_sh6578, "Techno Source", "Handy Boy 11-in-1 (TV Play Power)", MACHINE_NOT_WORKING )
