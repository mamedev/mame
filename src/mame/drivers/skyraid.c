--- conflicted
+++ resolved
@@ -12,49 +12,26 @@
 
 PALETTE_INIT_MEMBER(skyraid_state, skyraid)
 {
-<<<<<<< HEAD
-	palette.set_pen_color(0, MAKE_RGB(0x00, 0x00, 0x00));   /* terrain */
-	palette.set_pen_color(1, MAKE_RGB(0x18, 0x18, 0x18));
-	palette.set_pen_color(2, MAKE_RGB(0x30, 0x30, 0x30));
-	palette.set_pen_color(3, MAKE_RGB(0x48, 0x48, 0x48));
-	palette.set_pen_color(4, MAKE_RGB(0x60, 0x60, 0x60));
-	palette.set_pen_color(5, MAKE_RGB(0x78, 0x78, 0x78));
-	palette.set_pen_color(6, MAKE_RGB(0x90, 0x90, 0x90));
-	palette.set_pen_color(7, MAKE_RGB(0xA8, 0xA8, 0xA8));
-	palette.set_pen_color(8, MAKE_RGB(0x10, 0x10, 0x10));   /* sprites */
-	palette.set_pen_color(9, MAKE_RGB(0xE0, 0xE0, 0xE0));
-	palette.set_pen_color(10, MAKE_RGB(0xA0, 0xA0, 0xA0));
-	palette.set_pen_color(11, MAKE_RGB(0x48, 0x48, 0x48));
-	palette.set_pen_color(12, MAKE_RGB(0x10, 0x10, 0x10));
-	palette.set_pen_color(13, MAKE_RGB(0x48, 0x48, 0x48));
-	palette.set_pen_color(14, MAKE_RGB(0xA0, 0xA0, 0xA0));
-	palette.set_pen_color(15, MAKE_RGB(0xE0, 0xE0, 0xE0));
-	palette.set_pen_color(16, MAKE_RGB(0x00, 0x00, 0x00));   /* missiles */
-	palette.set_pen_color(17, MAKE_RGB(0xFF, 0xFF, 0xFF));
-	palette.set_pen_color(18, MAKE_RGB(0x00, 0x00, 0x00));   /* text */
-	palette.set_pen_color(19, MAKE_RGB(0xE0, 0xE0, 0xE0));
-=======
-	palette_set_color(machine(),  0, rgb_t(0x00, 0x00, 0x00));   /* terrain */
-	palette_set_color(machine(),  1, rgb_t(0x18, 0x18, 0x18));
-	palette_set_color(machine(),  2, rgb_t(0x30, 0x30, 0x30));
-	palette_set_color(machine(),  3, rgb_t(0x48, 0x48, 0x48));
-	palette_set_color(machine(),  4, rgb_t(0x60, 0x60, 0x60));
-	palette_set_color(machine(),  5, rgb_t(0x78, 0x78, 0x78));
-	palette_set_color(machine(),  6, rgb_t(0x90, 0x90, 0x90));
-	palette_set_color(machine(),  7, rgb_t(0xA8, 0xA8, 0xA8));
-	palette_set_color(machine(),  8, rgb_t(0x10, 0x10, 0x10));   /* sprites */
-	palette_set_color(machine(),  9, rgb_t(0xE0, 0xE0, 0xE0));
-	palette_set_color(machine(), 10, rgb_t(0xA0, 0xA0, 0xA0));
-	palette_set_color(machine(), 11, rgb_t(0x48, 0x48, 0x48));
-	palette_set_color(machine(), 12, rgb_t(0x10, 0x10, 0x10));
-	palette_set_color(machine(), 13, rgb_t(0x48, 0x48, 0x48));
-	palette_set_color(machine(), 14, rgb_t(0xA0, 0xA0, 0xA0));
-	palette_set_color(machine(), 15, rgb_t(0xE0, 0xE0, 0xE0));
-	palette_set_color(machine(), 16, rgb_t(0x00, 0x00, 0x00));   /* missiles */
-	palette_set_color(machine(), 17, rgb_t(0xFF, 0xFF, 0xFF));
-	palette_set_color(machine(), 18, rgb_t(0x00, 0x00, 0x00));   /* text */
-	palette_set_color(machine(), 19, rgb_t(0xE0, 0xE0, 0xE0));
->>>>>>> ca932a6d
+	palette.set_pen_color(0, rgb_t(0x00, 0x00, 0x00));   /* terrain */
+	palette.set_pen_color(1, rgb_t(0x18, 0x18, 0x18));
+	palette.set_pen_color(2, rgb_t(0x30, 0x30, 0x30));
+	palette.set_pen_color(3, rgb_t(0x48, 0x48, 0x48));
+	palette.set_pen_color(4, rgb_t(0x60, 0x60, 0x60));
+	palette.set_pen_color(5, rgb_t(0x78, 0x78, 0x78));
+	palette.set_pen_color(6, rgb_t(0x90, 0x90, 0x90));
+	palette.set_pen_color(7, rgb_t(0xA8, 0xA8, 0xA8));
+	palette.set_pen_color(8, rgb_t(0x10, 0x10, 0x10));   /* sprites */
+	palette.set_pen_color(9, rgb_t(0xE0, 0xE0, 0xE0));
+	palette.set_pen_color(10, rgb_t(0xA0, 0xA0, 0xA0));
+	palette.set_pen_color(11, rgb_t(0x48, 0x48, 0x48));
+	palette.set_pen_color(12, rgb_t(0x10, 0x10, 0x10));
+	palette.set_pen_color(13, rgb_t(0x48, 0x48, 0x48));
+	palette.set_pen_color(14, rgb_t(0xA0, 0xA0, 0xA0));
+	palette.set_pen_color(15, rgb_t(0xE0, 0xE0, 0xE0));
+	palette.set_pen_color(16, rgb_t(0x00, 0x00, 0x00));   /* missiles */
+	palette.set_pen_color(17, rgb_t(0xFF, 0xFF, 0xFF));
+	palette.set_pen_color(18, rgb_t(0x00, 0x00, 0x00));   /* text */
+	palette.set_pen_color(19, rgb_t(0xE0, 0xE0, 0xE0));
 }
 
 READ8_MEMBER(skyraid_state::skyraid_port_0_r)
