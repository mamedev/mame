// license:BSD-3-Clause
// copyright-holders:hap
/***************************************************************************

  Sega UFO Catcher, Z80 type hardware
  The list underneath is not complete. A # before the name means it's not dumped yet.

  1st gen
    * ?
  - # UFO Catcher (1985)
  
  2nd gen:
    * ?
  - # UFO Catcher DX (1987)
  - # UFO Catcher DX II (1987)

  3rd gen - UFO brd
    * Z80, 2 Sega 315-5296(I/O), YM3438, NEC uPD71054C
  - # Dream Town (1990)
  - New UFO Catcher (1991) (2P) - probably the most popular cabinet of all UFO Catcher series
  - UFO Catcher Mini (1991) (1P)
  - # UFO Catcher Sega Sonic (1991)
  - # School Kids (1993)
  
  4th gen - EX brd
    * Z80, 2 Sega 315-5296(I/O), YM3438, NEC uPD71054C, optional NEC uPD7759C
  - # Dream Palace (1992)
  - # Dream Kitchen (1994)
  - # UFO Catcher Excellent (1994)
  - # UFO A La Carte (1996)
  - UFO Catcher 21 (1996) (2P)
  - UFO Catcher 800 (1998) (1P)
  - # Baby UFO (1998)
  - # Prize Sensor (1998)
  
  More games were released after 2000, assumed to be on more modern hardware.


  TODO:
  - why doesn't ufo800 work?
  - add layout
  - add dipswitches
  - add upd sound for ufo21

***************************************************************************/

#include "emu.h"
#include "cpu/z80/z80.h"
#include "machine/pit8253.h"
#include "machine/315_5296.h"
#include "sound/2612intf.h"
#include "sound/upd7759.h"

#include "segaufo.lh"


/* simulation parameters */
// x/y/z cabinet dimensions per player (motor range)
#define CABINET_WIDTH	400
#define CABINET_DEPTH   400
#define CABINET_HEIGHT  250

// x/y/z motor speed in hertz
#define MOTOR_SPEED     100

// crane size (stepper motor range)
// note: UFO board/EX board expects this to be around 350 steps per quarter rotation
#define CRANE_SIZE      350



class ufo_state : public driver_device
{
public:
	ufo_state(const machine_config &mconfig, device_type type, const char *tag)
		: driver_device(mconfig, type, tag),
		m_maincpu(*this, "maincpu"),
		m_io1(*this, "io1"),
		m_io2(*this, "io2"),
		m_upd(*this, "upd")
	{ }

	required_device<cpu_device> m_maincpu;
	required_device<sega_315_5296_device> m_io1;
	required_device<sega_315_5296_device> m_io2;
	optional_device<upd7759_device> m_upd;
	
	struct Player
	{
		struct Motor
		{
			UINT8 running;
			UINT8 direction;
			float position;
			float speed;
		} motor[4];
	} m_player[2];
	
	UINT8 m_stepper;
	
	void motor_tick(int p, int m);

	DECLARE_WRITE_LINE_MEMBER(pit_out0);
	DECLARE_WRITE_LINE_MEMBER(pit_out1);
	DECLARE_WRITE_LINE_MEMBER(pit_out2);
	DECLARE_WRITE_LINE_MEMBER(ym3438_irq);
	DECLARE_READ8_MEMBER(ufo_0_r) { return 0; }
	DECLARE_READ8_MEMBER(crane_limits_r);
	DECLARE_READ8_MEMBER(ex_crane_limits_r);
	DECLARE_READ8_MEMBER(ex_crane_open_r);
	DECLARE_WRITE8_MEMBER(stepper_w);
	DECLARE_WRITE8_MEMBER(ex_stepper_w);
	DECLARE_WRITE8_MEMBER(cp_lamps_w);
	DECLARE_WRITE8_MEMBER(cp_digits_w);
	DECLARE_WRITE8_MEMBER(crane_xyz_w);
	DECLARE_WRITE8_MEMBER(ex_crane_xyz_w);
	DECLARE_WRITE8_MEMBER(ufo_lamps_w);
	
	virtual void machine_reset();
	virtual void machine_start();
	TIMER_DEVICE_CALLBACK_MEMBER(simulate_xyz);
	TIMER_DEVICE_CALLBACK_MEMBER(update_info);
};



void ufo_state::motor_tick(int p, int m)
{
	float delta = m_player[p].motor[m].speed;
	if (m_player[p].motor[m].direction)
		delta = -delta;
	
	if (m_player[p].motor[m].running)
		m_player[p].motor[m].position += delta;
	
	if (m_player[p].motor[m].position < 0)
		m_player[p].motor[m].position = 0;
	if (m_player[p].motor[m].position > 1)
		m_player[p].motor[m].position = 1;
}

TIMER_DEVICE_CALLBACK_MEMBER(ufo_state::simulate_xyz)
{
	for (int p = 0; p < 2; p++)
		for (int m = 0; m < 3; m++)
			motor_tick(p, m);
}


TIMER_DEVICE_CALLBACK_MEMBER(ufo_state::update_info)
{
#if 0
	char msg1[0x100]={0};
	char msg2[0x100]={0};
	for (int i = 0; i < 8; i++)
	{
		sprintf(msg2, "%02X ", m_io2->debug_peek_output(i));
		strcat(msg1, msg2);
	}
	for (int i = 0; i < 4; i++)
	{
		sprintf(msg2, "\n%d %05f", i, m_player[0].motor[i].position);
		strcat(msg1, msg2);
	}
	popmessage("%s", msg1);
#endif
}



/***************************************************************************

  I/O

***************************************************************************/

WRITE_LINE_MEMBER(ufo_state::pit_out0)
{
	// ?
}

WRITE_LINE_MEMBER(ufo_state::pit_out1)
{
	// NMI?
	if (state)
		m_maincpu->set_input_line(INPUT_LINE_NMI, PULSE_LINE);
}

WRITE_LINE_MEMBER(ufo_state::pit_out2)
{
	// ?
}


/* generic / UFO board handlers */

WRITE8_MEMBER(ufo_state::stepper_w)
{
	for (int p = 0; p < 2; p++)
	{
		// The crane stepper motor is set up as a rotating ellipse disc under the crane,
		// controlled with 4 output bits connected to a Toshiba TB6560AHQ motor driver.
		// I don't know which bits connect to which pins specifically.
		// To run it, the game writes a continuous sequence of $5, $9, $a, $6, ..
		static const UINT8 sequence[4] =
			{ 0x5, 0x9, 0xa, 0x6 };

		// d0-d3: p1, d4-d7: p2
		UINT8 cur = data >> (p*4) & 0xf;
		UINT8 prev = m_stepper >> (p*4) & 0xf;
		
		for (int i = 0; i < 4; i++)
		{
			if (sequence[i] == prev && sequence[(i+1) & 3] == cur)
			{
				m_player[p].motor[3].running = 1;
				motor_tick(p, 3);
				
				// change direction after each quarter rotate
				if (m_player[p].motor[3].position <= 0 || m_player[p].motor[3].position >= 1)
					m_player[p].motor[3].direction ^= 1;
				
				break;
			}
		}
	}
	
	m_stepper = data;
}

WRITE8_MEMBER(ufo_state::cp_lamps_w)
{
	// d0-d3: p1/p2 button lamps
	// other bits: ?
	for (int i = 0; i < 4; i++)
		output_set_lamp_value(i, ~data >> i & 1);
}

WRITE8_MEMBER(ufo_state::cp_digits_w)
{
	static const UINT8 lut_7448[0x10] =
		{ 0x3f,0x06,0x5b,0x4f,0x66,0x6d,0x7c,0x07,0x7f,0x67,0x58,0x4c,0x62,0x69,0x78,0x00 };
	
	// d0-d3: cpanel digit
	// other bits: ?
	output_set_digit_value(offset & 1, lut_7448[data & 0xf]);
}

WRITE8_MEMBER(ufo_state::crane_xyz_w)
{
	int p = offset & 1;
	
	// d0: x/z axis (0:x, 1:z + halt x/y)
	// d1: x/z direction
	// d2: y direction
	// d3: x/z running
	// d4: y running
	// other bits: ?
	m_player[p].motor[0].running = (data & 9) == 8;
	m_player[p].motor[0].direction = data & 2;
	m_player[p].motor[1].running = (data & 0x11) == 0x10;
	m_player[p].motor[1].direction = data & 4;
	m_player[p].motor[2].running = (data & 9) == 9;
	m_player[p].motor[2].direction = data & 2;
}

WRITE8_MEMBER(ufo_state::ufo_lamps_w)
{
	;
}


READ8_MEMBER(ufo_state::crane_limits_r)
{
	int p = offset & 1;
	UINT8 ret = 0x7f;

	// d0: left limit sw (right for p2)
	// d1: right limit sw (left for p2)
	// d2: back limit sw
	// d3: front limit sw
	// d4: down limit sw
	// d5: up limit sw
	for (int i = 0; i < 3; i++)
	{
		ret ^= (m_player[p].motor[i].position >= 1) << (i*2 + 0);
		ret ^= (m_player[p].motor[i].position <= 0) << (i*2 + 1);
	}

	// d6: crane open sensor (reflective sticker on the stepper motor rotation disc)
	if (m_player[p].motor[3].position >= 0.97)
		ret ^= 0x40;
	
	// d7: prize sensor (mirror?)
<<<<<<< HEAD
	ret |= (ioport(p ? "P2" : "P1")->read() & 0x80);
=======
	ret |= (ioport(p ? "IN2" : "IN1")->read() & 0x80);

	return ret;
}


/* EX board specific handlers */

WRITE8_MEMBER(ufo_state::ex_stepper_w)
{
	// stepper motor sequence is: 6 c 9 3 6 c 9 3..
	// which means d0 and d3 are swapped when compared with UFO board hardware
	stepper_w(space, offset, BITSWAP8(data,4,6,5,7,0,2,1,3));
}

WRITE8_MEMBER(ufo_state::ex_crane_xyz_w)
{
	int p = offset & 1;
	
	// more straightforward setup than on UFO board hardware
	// d0: move left
	// d1: move right
	// d2: move back
	// d3: move front
	// d4: move down
	// d5: move up
	for (int i = 0; i < 3; i++)
	{
		int bits = data >> (i*2) & 3;
		m_player[p].motor[i].running = (bits == 1 || bits == 2) ? 1 : 0;
		m_player[p].motor[i].direction = bits & 2;
	}
}
>>>>>>> 5704511f


READ8_MEMBER(ufo_state::ex_crane_limits_r)
{
	int p = offset & 1;
	UINT8 ret = 0xf0;

	// d0: left limit sw (invert)
	// d1: right limit sw (invert)
	// d2: back limit sw (invert)
	// d3: front limit sw (invert)
	// d4: ..
	// d5: down limit sw
	// d6: up limit sw
	for (int i = 0; i < 3; i++)
	{
		int shift = (i*2) + (i == 2);
		ret ^= (m_player[p].motor[i].position >= 1) << (shift + 0);
		ret ^= (m_player[p].motor[i].position <= 0) << (shift + 1);
	}
	
	// d4: crane open or closed sensor
	// d7: crane open or closed sensor (another one?)
	if (m_player[p].motor[3].position >= 0.97)
		ret ^= 0x10;
	if (m_player[p].motor[3].position <= 0.03)
		ret ^= 0x80;
	
	return ret;
}

READ8_MEMBER(ufo_state::ex_crane_open_r)
{
	// d0-d3: p1, d4-d7: p2
	UINT8 ret = 0xff;
	
	for (int p = 0; p < 2; p++)
	{
		// unlike ex_crane_limits_r, this sensor can determine whether the crane is open or closed
		if (m_player[p].motor[3].position >= 0.97)
			ret ^= (1 << (p*4));
		if (m_player[p].motor[3].position <= 0.03)
			ret ^= (2 << (p*4));
		
		// d2,d3: ?
	}
	
	return ret;
}


<<<<<<< HEAD
=======
/* memory maps */

>>>>>>> 5704511f
static ADDRESS_MAP_START( ufo_map, AS_PROGRAM, 8, ufo_state )
	AM_RANGE(0x0000, 0xbfff) AM_ROM
	AM_RANGE(0xe000, 0xffff) AM_RAM
ADDRESS_MAP_END

static ADDRESS_MAP_START( ufo_portmap, AS_IO, 8, ufo_state )
	ADDRESS_MAP_UNMAP_HIGH
	ADDRESS_MAP_GLOBAL_MASK(0xff)
	AM_RANGE(0x00, 0x03) AM_DEVREADWRITE("pit", pit8254_device, read, write)
	AM_RANGE(0x40, 0x43) AM_DEVREADWRITE("ym", ym3438_device, read, write)
	AM_RANGE(0x80, 0xbf) AM_DEVREADWRITE("io1", sega_315_5296_device, read, write)
	AM_RANGE(0xc0, 0xff) AM_DEVREADWRITE("io2", sega_315_5296_device, read, write)
ADDRESS_MAP_END



/***************************************************************************

  Inputs

***************************************************************************/

static INPUT_PORTS_START( newufo )
<<<<<<< HEAD
	PORT_START("P1")
=======
	PORT_START("IN1")
>>>>>>> 5704511f
	PORT_BIT( 0x01, IP_ACTIVE_LOW, IPT_COIN1 ) PORT_NAME("P1 Coin 1")
	PORT_BIT( 0x02, IP_ACTIVE_LOW, IPT_COIN3 ) PORT_NAME("P1 Coin 2")
	PORT_BIT( 0x04, IP_ACTIVE_LOW, IPT_SERVICE ) PORT_NAME("P1 Test")
	PORT_BIT( 0x08, IP_ACTIVE_LOW, IPT_SERVICE1 ) PORT_NAME("P1 Service Coin")
	PORT_BIT( 0x10, IP_ACTIVE_LOW, IPT_SERVICE3 ) PORT_NAME("P1 Credit Clear")
	PORT_BIT( 0x20, IP_ACTIVE_LOW, IPT_BUTTON1 )
	PORT_BIT( 0x40, IP_ACTIVE_LOW, IPT_BUTTON2 )
	PORT_BIT( 0x80, IP_ACTIVE_HIGH, IPT_BUTTON3 ) PORT_NAME("P1 Prize Fell")

	PORT_START("IN2")
	PORT_BIT( 0x01, IP_ACTIVE_LOW, IPT_COIN2 ) PORT_NAME("P2 Coin 1")
	PORT_BIT( 0x02, IP_ACTIVE_LOW, IPT_COIN4 ) PORT_NAME("P2 Coin 2")
	PORT_BIT( 0x04, IP_ACTIVE_LOW, IPT_OTHER ) PORT_NAME("P2 Test") PORT_CODE(KEYCODE_F1)
	PORT_BIT( 0x08, IP_ACTIVE_LOW, IPT_SERVICE2 ) PORT_NAME("P2 Service Coin")
	PORT_BIT( 0x10, IP_ACTIVE_LOW, IPT_SERVICE4 ) PORT_NAME("P2 Credit Clear")
	PORT_BIT( 0x20, IP_ACTIVE_LOW, IPT_BUTTON1 ) PORT_PLAYER(2)
	PORT_BIT( 0x40, IP_ACTIVE_LOW, IPT_BUTTON2 ) PORT_PLAYER(2)
	PORT_BIT( 0x80, IP_ACTIVE_HIGH, IPT_BUTTON3 ) PORT_PLAYER(2) PORT_NAME("P2 Prize Fell")

	PORT_START("DSW1") // coinage
	PORT_DIPNAME( 0x01, 0x01, "UNK1-01" )
	PORT_DIPSETTING(    0x01, DEF_STR( Off ) )
	PORT_DIPSETTING(    0x00, DEF_STR( On ) )
	PORT_DIPNAME( 0x02, 0x02, "UNK1-02" )
	PORT_DIPSETTING(    0x02, DEF_STR( Off ) )
	PORT_DIPSETTING(    0x00, DEF_STR( On ) )
	PORT_DIPNAME( 0x04, 0x04, "UNK1-04" )
	PORT_DIPSETTING(    0x04, DEF_STR( Off ) )
	PORT_DIPSETTING(    0x00, DEF_STR( On ) )
	PORT_DIPNAME( 0x08, 0x08, "UNK1-08" )
	PORT_DIPSETTING(    0x08, DEF_STR( Off ) )
	PORT_DIPSETTING(    0x00, DEF_STR( On ) )
	PORT_DIPNAME( 0x10, 0x10, "UNK1-10" )
	PORT_DIPSETTING(    0x10, DEF_STR( Off ) )
	PORT_DIPSETTING(    0x00, DEF_STR( On ) )
	PORT_DIPNAME( 0x20, 0x20, "UNK1-20" )
	PORT_DIPSETTING(    0x20, DEF_STR( Off ) )
	PORT_DIPSETTING(    0x00, DEF_STR( On ) )
	PORT_DIPNAME( 0x40, 0x40, "UNK1-40" )
	PORT_DIPSETTING(    0x40, DEF_STR( Off ) )
	PORT_DIPSETTING(    0x00, DEF_STR( On ) )
	PORT_DIPNAME( 0x80, 0x80, "UNK1-80" )
	PORT_DIPSETTING(    0x80, DEF_STR( Off ) )
	PORT_DIPSETTING(    0x00, DEF_STR( On ) )

	PORT_START("DSW2")
	PORT_DIPNAME( 0x01, 0x01, "UNK2-01 Demo Music Off" )
	PORT_DIPSETTING(    0x01, DEF_STR( Off ) )
	PORT_DIPSETTING(    0x00, DEF_STR( On ) )
	PORT_DIPNAME( 0x02, 0x02, "UNK2-02" )
	PORT_DIPSETTING(    0x02, DEF_STR( Off ) )
	PORT_DIPSETTING(    0x00, DEF_STR( On ) )
	PORT_DIPNAME( 0x04, 0x04, "UNK2-04 Initial Motor Test" )
	PORT_DIPSETTING(    0x04, DEF_STR( Off ) )
	PORT_DIPSETTING(    0x00, DEF_STR( On ) )
	PORT_DIPNAME( 0x08, 0x08, "UNK2-08" )
	PORT_DIPSETTING(    0x08, DEF_STR( Off ) )
	PORT_DIPSETTING(    0x00, DEF_STR( On ) )
	PORT_DIPNAME( 0x10, 0x10, "UNK2-10 Disable Prize Sensor" )
<<<<<<< HEAD
=======
	PORT_DIPSETTING(    0x10, DEF_STR( Off ) )
	PORT_DIPSETTING(    0x00, DEF_STR( On ) )
	PORT_DIPNAME( 0x20, 0x20, "UNK2-20" )
	PORT_DIPSETTING(    0x20, DEF_STR( Off ) )
	PORT_DIPSETTING(    0x00, DEF_STR( On ) )
	PORT_DIPNAME( 0x40, 0x40, "UNK2-40" )
	PORT_DIPSETTING(    0x40, DEF_STR( Off ) )
	PORT_DIPSETTING(    0x00, DEF_STR( On ) )
	PORT_DIPNAME( 0x80, 0x80, "UNK2-80" )
	PORT_DIPSETTING(    0x80, DEF_STR( Off ) )
	PORT_DIPSETTING(    0x00, DEF_STR( On ) )
INPUT_PORTS_END

static INPUT_PORTS_START( ufomini )
	PORT_INCLUDE( newufo )

	PORT_MODIFY("IN2")
	PORT_BIT( 0xff, IP_ACTIVE_LOW, IPT_UNUSED )
INPUT_PORTS_END


static INPUT_PORTS_START( ufo21 )
	PORT_START("IN1")
	PORT_BIT( 0x01, IP_ACTIVE_LOW, IPT_SERVICE ) PORT_NAME("Test Button")
	PORT_BIT( 0x02, IP_ACTIVE_LOW, IPT_SERVICE1 ) PORT_NAME("P1 Service Coin")
	PORT_BIT( 0x04, IP_ACTIVE_LOW, IPT_COIN1 ) PORT_NAME("P1 Coin 1")
	PORT_BIT( 0x08, IP_ACTIVE_LOW, IPT_UNUSED )
	PORT_BIT( 0x10, IP_ACTIVE_LOW, IPT_UNKNOWN )
	PORT_BIT( 0x20, IP_ACTIVE_LOW, IPT_SERVICE2 ) PORT_NAME("P2 Service Coin")
	PORT_BIT( 0x40, IP_ACTIVE_LOW, IPT_COIN2 ) PORT_NAME("P2 Coin 1")
	PORT_BIT( 0x80, IP_ACTIVE_LOW, IPT_UNUSED )

	PORT_START("IN2")
	PORT_BIT( 0x01, IP_ACTIVE_LOW, IPT_BUTTON1 )
	PORT_BIT( 0x02, IP_ACTIVE_LOW, IPT_BUTTON2 )
	PORT_BIT( 0x04, IP_ACTIVE_LOW, IPT_UNKNOWN )
	PORT_BIT( 0x08, IP_ACTIVE_LOW, IPT_UNKNOWN )
	PORT_BIT( 0x10, IP_ACTIVE_LOW, IPT_BUTTON1 ) PORT_PLAYER(2)
	PORT_BIT( 0x20, IP_ACTIVE_LOW, IPT_BUTTON2 ) PORT_PLAYER(2)
	PORT_BIT( 0x40, IP_ACTIVE_LOW, IPT_UNKNOWN ) PORT_PLAYER(2)
	PORT_BIT( 0x80, IP_ACTIVE_LOW, IPT_UNKNOWN ) PORT_PLAYER(2)

	PORT_START("DSW1") // coinage
	PORT_DIPNAME( 0x01, 0x01, "UNK1-01" )
	PORT_DIPSETTING(    0x01, DEF_STR( Off ) )
	PORT_DIPSETTING(    0x00, DEF_STR( On ) )
	PORT_DIPNAME( 0x02, 0x02, "UNK1-02" )
	PORT_DIPSETTING(    0x02, DEF_STR( Off ) )
	PORT_DIPSETTING(    0x00, DEF_STR( On ) )
	PORT_DIPNAME( 0x04, 0x04, "UNK1-04" )
	PORT_DIPSETTING(    0x04, DEF_STR( Off ) )
	PORT_DIPSETTING(    0x00, DEF_STR( On ) )
	PORT_DIPNAME( 0x08, 0x08, "UNK1-08" )
	PORT_DIPSETTING(    0x08, DEF_STR( Off ) )
	PORT_DIPSETTING(    0x00, DEF_STR( On ) )
	PORT_DIPNAME( 0x10, 0x10, "UNK1-10" )
	PORT_DIPSETTING(    0x10, DEF_STR( Off ) )
	PORT_DIPSETTING(    0x00, DEF_STR( On ) )
	PORT_DIPNAME( 0x20, 0x20, "UNK1-20" )
	PORT_DIPSETTING(    0x20, DEF_STR( Off ) )
	PORT_DIPSETTING(    0x00, DEF_STR( On ) )
	PORT_DIPNAME( 0x40, 0x40, "UNK1-40" )
	PORT_DIPSETTING(    0x40, DEF_STR( Off ) )
	PORT_DIPSETTING(    0x00, DEF_STR( On ) )
	PORT_DIPNAME( 0x80, 0x80, "UNK1-80" )
	PORT_DIPSETTING(    0x80, DEF_STR( Off ) )
	PORT_DIPSETTING(    0x00, DEF_STR( On ) )

	PORT_START("DSW2")
	PORT_DIPNAME( 0x01, 0x01, "UNK2-01" )
	PORT_DIPSETTING(    0x01, DEF_STR( Off ) )
	PORT_DIPSETTING(    0x00, DEF_STR( On ) )
	PORT_DIPNAME( 0x02, 0x02, "UNK2-02" )
	PORT_DIPSETTING(    0x02, DEF_STR( Off ) )
	PORT_DIPSETTING(    0x00, DEF_STR( On ) )
	PORT_DIPNAME( 0x04, 0x04, "UNK2-04" )
	PORT_DIPSETTING(    0x04, DEF_STR( Off ) )
	PORT_DIPSETTING(    0x00, DEF_STR( On ) )
	PORT_DIPNAME( 0x08, 0x08, "UNK2-08 Demo Music On" )
	PORT_DIPSETTING(    0x08, DEF_STR( Off ) )
	PORT_DIPSETTING(    0x00, DEF_STR( On ) )
	PORT_DIPNAME( 0x10, 0x10, "UNK2-10" )
	PORT_DIPSETTING(    0x10, DEF_STR( Off ) )
	PORT_DIPSETTING(    0x00, DEF_STR( On ) )
	PORT_DIPNAME( 0x20, 0x20, "UNK2-20" )
	PORT_DIPSETTING(    0x20, DEF_STR( Off ) )
	PORT_DIPSETTING(    0x00, DEF_STR( On ) )
	PORT_DIPNAME( 0x40, 0x40, "UNK2-40" )
	PORT_DIPSETTING(    0x40, DEF_STR( Off ) )
	PORT_DIPSETTING(    0x00, DEF_STR( On ) )
	PORT_DIPNAME( 0x80, 0x80, "UNK2-80" )
	PORT_DIPSETTING(    0x80, DEF_STR( Off ) )
	PORT_DIPSETTING(    0x00, DEF_STR( On ) )
INPUT_PORTS_END

static INPUT_PORTS_START( ufo800 )
	PORT_START("IN1")
	PORT_BIT( 0x01, IP_ACTIVE_LOW, IPT_SERVICE ) PORT_NAME("Test Button")
	PORT_BIT( 0x02, IP_ACTIVE_LOW, IPT_SERVICE1 ) PORT_NAME("P1 Service Coin")
	PORT_BIT( 0x04, IP_ACTIVE_LOW, IPT_COIN1 ) PORT_NAME("P1 Coin 1")
	PORT_BIT( 0x08, IP_ACTIVE_LOW, IPT_COIN3 ) PORT_NAME("P1 Coin 2")
	PORT_BIT( 0xf0, IP_ACTIVE_LOW, IPT_UNUSED )

	PORT_START("IN2")
	PORT_BIT( 0x01, IP_ACTIVE_LOW, IPT_BUTTON1 )
	PORT_BIT( 0x02, IP_ACTIVE_LOW, IPT_BUTTON2 )
	PORT_BIT( 0x04, IP_ACTIVE_LOW, IPT_UNKNOWN )
	PORT_BIT( 0x08, IP_ACTIVE_LOW, IPT_UNKNOWN )
	PORT_BIT( 0xf0, IP_ACTIVE_LOW, IPT_UNUSED )

	PORT_START("DSW1") // coinage
	PORT_DIPNAME( 0x01, 0x01, "UNK1-01" )
	PORT_DIPSETTING(    0x01, DEF_STR( Off ) )
	PORT_DIPSETTING(    0x00, DEF_STR( On ) )
	PORT_DIPNAME( 0x02, 0x02, "UNK1-02" )
	PORT_DIPSETTING(    0x02, DEF_STR( Off ) )
	PORT_DIPSETTING(    0x00, DEF_STR( On ) )
	PORT_DIPNAME( 0x04, 0x04, "UNK1-04" )
	PORT_DIPSETTING(    0x04, DEF_STR( Off ) )
	PORT_DIPSETTING(    0x00, DEF_STR( On ) )
	PORT_DIPNAME( 0x08, 0x08, "UNK1-08" )
	PORT_DIPSETTING(    0x08, DEF_STR( Off ) )
	PORT_DIPSETTING(    0x00, DEF_STR( On ) )
	PORT_DIPNAME( 0x10, 0x10, "UNK1-10" )
	PORT_DIPSETTING(    0x10, DEF_STR( Off ) )
	PORT_DIPSETTING(    0x00, DEF_STR( On ) )
	PORT_DIPNAME( 0x20, 0x20, "UNK1-20" )
	PORT_DIPSETTING(    0x20, DEF_STR( Off ) )
	PORT_DIPSETTING(    0x00, DEF_STR( On ) )
	PORT_DIPNAME( 0x40, 0x40, "UNK1-40" )
	PORT_DIPSETTING(    0x40, DEF_STR( Off ) )
	PORT_DIPSETTING(    0x00, DEF_STR( On ) )
	PORT_DIPNAME( 0x80, 0x80, "UNK1-80" )
	PORT_DIPSETTING(    0x80, DEF_STR( Off ) )
	PORT_DIPSETTING(    0x00, DEF_STR( On ) )

	PORT_START("DSW2")
	PORT_DIPNAME( 0x01, 0x01, "UNK2-01 BGM Select" )
	PORT_DIPSETTING(    0x01, DEF_STR( Off ) )
	PORT_DIPSETTING(    0x00, DEF_STR( On ) )
	PORT_DIPNAME( 0x02, 0x02, "UNK2-02 BGM Select" )
	PORT_DIPSETTING(    0x02, DEF_STR( Off ) )
	PORT_DIPSETTING(    0x00, DEF_STR( On ) )
	PORT_DIPNAME( 0x04, 0x04, "UNK2-04" )
	PORT_DIPSETTING(    0x04, DEF_STR( Off ) )
	PORT_DIPSETTING(    0x00, DEF_STR( On ) )
	PORT_DIPNAME( 0x08, 0x08, "UNK2-08" )
	PORT_DIPSETTING(    0x08, DEF_STR( Off ) )
	PORT_DIPSETTING(    0x00, DEF_STR( On ) )
	PORT_DIPNAME( 0x10, 0x10, "UNK2-10" )
>>>>>>> 5704511f
	PORT_DIPSETTING(    0x10, DEF_STR( Off ) )
	PORT_DIPSETTING(    0x00, DEF_STR( On ) )
	PORT_DIPNAME( 0x20, 0x20, "UNK2-20" )
	PORT_DIPSETTING(    0x20, DEF_STR( Off ) )
	PORT_DIPSETTING(    0x00, DEF_STR( On ) )
	PORT_DIPNAME( 0x40, 0x40, "UNK2-40" )
	PORT_DIPSETTING(    0x40, DEF_STR( Off ) )
	PORT_DIPSETTING(    0x00, DEF_STR( On ) )
	PORT_DIPNAME( 0x80, 0x80, "UNK2-80" )
	PORT_DIPSETTING(    0x80, DEF_STR( Off ) )
	PORT_DIPSETTING(    0x00, DEF_STR( On ) )
INPUT_PORTS_END

static INPUT_PORTS_START( ufomini )
	PORT_INCLUDE( newufo )

	PORT_MODIFY("P2")
	PORT_BIT( 0xff, IP_ACTIVE_LOW, IPT_UNUSED )
INPUT_PORTS_END



/***************************************************************************

  Machine Config

***************************************************************************/

void ufo_state::machine_reset()
{
}

void ufo_state::machine_start()
{
	// init/zerofill/register for savestates
	static const float motor_speeds[4] =
		{ 1.0f/CABINET_WIDTH, 1.0f/CABINET_DEPTH, 1.0f/CABINET_HEIGHT, 1.0f/CRANE_SIZE };
	
	for (int m = 0; m < 4; m++)
	{
		for (int p = 0; p < 2; p++)
		{
			m_player[p].motor[m].running = 0;
			m_player[p].motor[m].direction = 0;
			m_player[p].motor[m].position = 0.5;
			m_player[p].motor[m].speed = motor_speeds[m];
		}

		save_item(NAME(m_player[0].motor[m].running), m);
		save_item(NAME(m_player[0].motor[m].direction), m);
		save_item(NAME(m_player[0].motor[m].position), m);

		save_item(NAME(m_player[1].motor[m].running), m);
		save_item(NAME(m_player[1].motor[m].direction), m);
		save_item(NAME(m_player[1].motor[m].position), m);
	}
	
	m_stepper = 0;
	save_item(NAME(m_stepper));
}

WRITE_LINE_MEMBER(ufo_state::ym3438_irq)
{
	m_maincpu->set_input_line(0, state ? ASSERT_LINE : CLEAR_LINE);
}

static MACHINE_CONFIG_START( newufo, ufo_state )

	/* basic machine hardware */
	MCFG_CPU_ADD("maincpu", Z80, 8000000)
	MCFG_CPU_PROGRAM_MAP(ufo_map)
	MCFG_CPU_IO_MAP(ufo_portmap)

	MCFG_TIMER_DRIVER_ADD_PERIODIC("motor_timer", ufo_state, simulate_xyz, attotime::from_hz(MOTOR_SPEED))
	MCFG_TIMER_DRIVER_ADD_PERIODIC("update_timer", ufo_state, update_info, attotime::from_hz(60))
	
	MCFG_DEVICE_ADD("io1", SEGA_315_5296, 16000000)
	// all ports set to input
	MCFG_315_5296_IN_PORTA_CB(READ8(ufo_state, crane_limits_r))
	MCFG_315_5296_IN_PORTB_CB(READ8(ufo_state, crane_limits_r))
<<<<<<< HEAD
	MCFG_315_5296_IN_PORTE_CB(IOPORT("P1"))
=======
	MCFG_315_5296_IN_PORTE_CB(IOPORT("IN1"))
>>>>>>> 5704511f
	MCFG_315_5296_IN_PORTF_CB(IOPORT("DSW1"))
	MCFG_315_5296_IN_PORTG_CB(IOPORT("DSW2"))
	MCFG_315_5296_IN_PORTH_CB(IOPORT("IN2"))

	MCFG_DEVICE_ADD("io2", SEGA_315_5296, 16000000)
	// all ports set to output
	MCFG_315_5296_OUT_PORTA_CB(WRITE8(ufo_state, stepper_w))
	MCFG_315_5296_OUT_PORTB_CB(WRITE8(ufo_state, cp_lamps_w))
	MCFG_315_5296_OUT_PORTC_CB(WRITE8(ufo_state, cp_digits_w))
	MCFG_315_5296_OUT_PORTD_CB(WRITE8(ufo_state, cp_digits_w))
	MCFG_315_5296_OUT_PORTE_CB(WRITE8(ufo_state, crane_xyz_w))
	MCFG_315_5296_OUT_PORTF_CB(WRITE8(ufo_state, crane_xyz_w))
	MCFG_315_5296_OUT_PORTG_CB(WRITE8(ufo_state, ufo_lamps_w))

	MCFG_DEVICE_ADD("pit", PIT8254, 0) // uPD71054C, configuration is unknown
	MCFG_PIT8253_CLK0(8000000/256)
	MCFG_PIT8253_OUT0_HANDLER(WRITELINE(ufo_state, pit_out0))
	MCFG_PIT8253_CLK1(8000000/256)
	MCFG_PIT8253_OUT1_HANDLER(WRITELINE(ufo_state, pit_out1))
	MCFG_PIT8253_CLK2(8000000/256)
	MCFG_PIT8253_OUT2_HANDLER(WRITELINE(ufo_state, pit_out2))

	/* no video! */

	/* sound hardware */
	MCFG_SPEAKER_STANDARD_MONO("mono")

	MCFG_SOUND_ADD("ym", YM3438, 8000000)
	MCFG_YM2612_IRQ_HANDLER(WRITELINE(ufo_state, ym3438_irq))
	MCFG_SOUND_ROUTE(0, "mono", 0.40)
	MCFG_SOUND_ROUTE(1, "mono", 0.40)
MACHINE_CONFIG_END

static MACHINE_CONFIG_DERIVED( ufomini, newufo )

	/* basic machine hardware */
	MCFG_DEVICE_MODIFY("io1")
<<<<<<< HEAD
	MCFG_315_5296_IN_PORTC_CB(IOPORT("P1"))
	MCFG_315_5296_IN_PORTE_CB(NOOP)
	MCFG_315_5296_IN_PORTH_CB(NOOP)
=======
	MCFG_315_5296_IN_PORTC_CB(IOPORT("IN1"))
	MCFG_315_5296_IN_PORTE_CB(NULL)
	MCFG_315_5296_IN_PORTH_CB(NULL)
MACHINE_CONFIG_END


static MACHINE_CONFIG_DERIVED( ufo21, newufo )

	/* basic machine hardware */
	MCFG_DEVICE_MODIFY("io1")
	MCFG_315_5296_IN_PORTA_CB(READ8(ufo_state, ex_crane_limits_r))
	MCFG_315_5296_IN_PORTB_CB(READ8(ufo_state, ex_crane_limits_r))
	MCFG_315_5296_IN_PORTC_CB(READ8(ufo_state, ex_crane_open_r))

	MCFG_DEVICE_MODIFY("io2")
	MCFG_315_5296_OUT_PORTA_CB(WRITE8(ufo_state, ex_stepper_w))
	MCFG_315_5296_OUT_PORTE_CB(WRITE8(ufo_state, ex_crane_xyz_w))
	MCFG_315_5296_OUT_PORTF_CB(WRITE8(ufo_state, ex_crane_xyz_w))
MACHINE_CONFIG_END

static MACHINE_CONFIG_DERIVED( ufo800, ufo21 )

	/* basic machine hardware */
	MCFG_DEVICE_MODIFY("io1")
	MCFG_315_5296_IN_PORTB_CB(IOPORT("IN2"))
	MCFG_315_5296_IN_PORTD_CB(IOPORT("IN1"))
	MCFG_315_5296_IN_PORTE_CB(NULL)
	MCFG_315_5296_IN_PORTH_CB(NULL)

	MCFG_DEVICE_MODIFY("io2")
	MCFG_315_5296_OUT_PORTF_CB(NULL) // ufo lamps?
>>>>>>> 5704511f
MACHINE_CONFIG_END



/***************************************************************************

  Game drivers

***************************************************************************/

ROM_START( newufo )
	ROM_REGION( 0x10000, "maincpu", 0 )
	ROM_LOAD( "epr-13896.bin",   0x000000, 0x010000, CRC(ca94be57) SHA1(acb6a22940c5e9ce639c7c30eb3948324b223090) )
ROM_END

ROM_START( newufo_sonic )
	ROM_REGION( 0x10000, "maincpu", 0 )
	ROM_LOAD( "epr-14124.bin",   0x000000, 0x010000, CRC(2bdbad89) SHA1(10de4b266471a68083ec4bc439b301b6587ccfd6) )
ROM_END

ROM_START( newufo_nfl )
	ROM_REGION( 0x10000, "maincpu", 0 )
	ROM_LOAD( "epr-15261.bin",   0x000000, 0x010000, CRC(338c00d3) SHA1(03152956c6f1e4d5a1a11ee49f94a8c5eb550815) )
ROM_END

ROM_START( newufo_xmas )
	ROM_REGION( 0x10000, "maincpu", 0 )
	ROM_LOAD( "epr-15340.bin",   0x000000, 0x010000, CRC(6287c9ac) SHA1(bc6bc84bb432424e1d25e01113e8e331fa64f96f) )
ROM_END


ROM_START( ufomini )
	ROM_REGION( 0x10000, "maincpu", 0 )
	ROM_LOAD( "epr-14355.bin",   0x000000, 0x010000, CRC(fbc969c5) SHA1(4a99dcd36bc48b6472988e0bc679fd61af17359c) )
ROM_END


ROM_START( ufo21 )
	ROM_REGION( 0x10000, "maincpu", 0 )
	ROM_LOAD( "epr-19063a.bin",  0x000000, 0x010000, CRC(2e13e3e9) SHA1(6908f7db79c1a1da4ebc0456afc50ff18f2e8cf3) )

	ROM_REGION( 0x40000, "upd", 0 )
	ROM_LOAD( "epr-19064.bin",   0x000000, 0x040000, CRC(ab62c1f0) SHA1(8791a88546ae69e710e128ffc2ea6e9b464f0631) )
ROM_END

ROM_START( ufo800 )
	ROM_REGION( 0x10000, "maincpu", 0 )
	ROM_LOAD( "epr-20413a.bin",  0x000000, 0x010000, CRC(36e9da6d) SHA1(8e1dbf8b24bc31be7de28f4d562838c291af7c7b) )
ROM_END


GAMEL( 1991, newufo,       0,      newufo,  newufo,  driver_device, 0, ROT0, "Sega", "New UFO Catcher (standard)", GAME_MECHANICAL | GAME_SUPPORTS_SAVE, layout_segaufo )
GAMEL( 1991, newufo_sonic, newufo, newufo,  newufo,  driver_device, 0, ROT0, "Sega", "New UFO Catcher (Sonic The Hedgehog)", GAME_MECHANICAL | GAME_SUPPORTS_SAVE, layout_segaufo )
GAMEL( 1991, newufo_nfl,   newufo, newufo,  newufo,  driver_device, 0, ROT0, "Sega", "New UFO Catcher (Team NFL)", GAME_MECHANICAL | GAME_SUPPORTS_SAVE, layout_segaufo )
GAMEL( 1991, newufo_xmas,  newufo, newufo,  newufo,  driver_device, 0, ROT0, "Sega", "New UFO Catcher (Christmas season ROM kit)", GAME_MECHANICAL | GAME_SUPPORTS_SAVE, layout_segaufo )
GAMEL( 1991, ufomini,      0,      ufomini, ufomini, driver_device, 0, ROT0, "Sega", "UFO Catcher Mini", GAME_MECHANICAL | GAME_SUPPORTS_SAVE, layout_segaufo )
<<<<<<< HEAD
GAMEL( 1996, ufo21,        0,      newufo,  newufo,  driver_device, 0, ROT0, "Sega", "UFO Catcher 21", GAME_NOT_WORKING | GAME_MECHANICAL | GAME_SUPPORTS_SAVE, layout_segaufo )
GAMEL( 1998, ufo800,       0,      newufo,  newufo,  driver_device, 0, ROT0, "Sega", "UFO Catcher 800", GAME_NOT_WORKING | GAME_MECHANICAL | GAME_SUPPORTS_SAVE, layout_segaufo )
=======
GAMEL( 1996, ufo21,        0,      ufo21,   ufo21,   driver_device, 0, ROT0, "Sega", "UFO Catcher 21", GAME_IMPERFECT_SOUND | GAME_MECHANICAL | GAME_SUPPORTS_SAVE, layout_segaufo )
GAMEL( 1998, ufo800,       0,      ufo800,  ufo800,  driver_device, 0, ROT0, "Sega", "UFO Catcher 800", GAME_NOT_WORKING | GAME_MECHANICAL | GAME_SUPPORTS_SAVE, layout_segaufo )
>>>>>>> 5704511f
<|MERGE_RESOLUTION|>--- conflicted
+++ resolved
@@ -292,9 +292,6 @@
 		ret ^= 0x40;
 	
 	// d7: prize sensor (mirror?)
-<<<<<<< HEAD
-	ret |= (ioport(p ? "P2" : "P1")->read() & 0x80);
-=======
 	ret |= (ioport(p ? "IN2" : "IN1")->read() & 0x80);
 
 	return ret;
@@ -328,7 +325,6 @@
 		m_player[p].motor[i].direction = bits & 2;
 	}
 }
->>>>>>> 5704511f
 
 
 READ8_MEMBER(ufo_state::ex_crane_limits_r)
@@ -380,11 +376,8 @@
 }
 
 
-<<<<<<< HEAD
-=======
 /* memory maps */
 
->>>>>>> 5704511f
 static ADDRESS_MAP_START( ufo_map, AS_PROGRAM, 8, ufo_state )
 	AM_RANGE(0x0000, 0xbfff) AM_ROM
 	AM_RANGE(0xe000, 0xffff) AM_RAM
@@ -408,11 +401,7 @@
 ***************************************************************************/
 
 static INPUT_PORTS_START( newufo )
-<<<<<<< HEAD
-	PORT_START("P1")
-=======
 	PORT_START("IN1")
->>>>>>> 5704511f
 	PORT_BIT( 0x01, IP_ACTIVE_LOW, IPT_COIN1 ) PORT_NAME("P1 Coin 1")
 	PORT_BIT( 0x02, IP_ACTIVE_LOW, IPT_COIN3 ) PORT_NAME("P1 Coin 2")
 	PORT_BIT( 0x04, IP_ACTIVE_LOW, IPT_SERVICE ) PORT_NAME("P1 Test")
@@ -472,8 +461,6 @@
 	PORT_DIPSETTING(    0x08, DEF_STR( Off ) )
 	PORT_DIPSETTING(    0x00, DEF_STR( On ) )
 	PORT_DIPNAME( 0x10, 0x10, "UNK2-10 Disable Prize Sensor" )
-<<<<<<< HEAD
-=======
 	PORT_DIPSETTING(    0x10, DEF_STR( Off ) )
 	PORT_DIPSETTING(    0x00, DEF_STR( On ) )
 	PORT_DIPNAME( 0x20, 0x20, "UNK2-20" )
@@ -624,7 +611,6 @@
 	PORT_DIPSETTING(    0x08, DEF_STR( Off ) )
 	PORT_DIPSETTING(    0x00, DEF_STR( On ) )
 	PORT_DIPNAME( 0x10, 0x10, "UNK2-10" )
->>>>>>> 5704511f
 	PORT_DIPSETTING(    0x10, DEF_STR( Off ) )
 	PORT_DIPSETTING(    0x00, DEF_STR( On ) )
 	PORT_DIPNAME( 0x20, 0x20, "UNK2-20" )
@@ -636,13 +622,6 @@
 	PORT_DIPNAME( 0x80, 0x80, "UNK2-80" )
 	PORT_DIPSETTING(    0x80, DEF_STR( Off ) )
 	PORT_DIPSETTING(    0x00, DEF_STR( On ) )
-INPUT_PORTS_END
-
-static INPUT_PORTS_START( ufomini )
-	PORT_INCLUDE( newufo )
-
-	PORT_MODIFY("P2")
-	PORT_BIT( 0xff, IP_ACTIVE_LOW, IPT_UNUSED )
 INPUT_PORTS_END
 
 
@@ -705,11 +684,7 @@
 	// all ports set to input
 	MCFG_315_5296_IN_PORTA_CB(READ8(ufo_state, crane_limits_r))
 	MCFG_315_5296_IN_PORTB_CB(READ8(ufo_state, crane_limits_r))
-<<<<<<< HEAD
-	MCFG_315_5296_IN_PORTE_CB(IOPORT("P1"))
-=======
 	MCFG_315_5296_IN_PORTE_CB(IOPORT("IN1"))
->>>>>>> 5704511f
 	MCFG_315_5296_IN_PORTF_CB(IOPORT("DSW1"))
 	MCFG_315_5296_IN_PORTG_CB(IOPORT("DSW2"))
 	MCFG_315_5296_IN_PORTH_CB(IOPORT("IN2"))
@@ -747,11 +722,6 @@
 
 	/* basic machine hardware */
 	MCFG_DEVICE_MODIFY("io1")
-<<<<<<< HEAD
-	MCFG_315_5296_IN_PORTC_CB(IOPORT("P1"))
-	MCFG_315_5296_IN_PORTE_CB(NOOP)
-	MCFG_315_5296_IN_PORTH_CB(NOOP)
-=======
 	MCFG_315_5296_IN_PORTC_CB(IOPORT("IN1"))
 	MCFG_315_5296_IN_PORTE_CB(NULL)
 	MCFG_315_5296_IN_PORTH_CB(NULL)
@@ -783,7 +753,6 @@
 
 	MCFG_DEVICE_MODIFY("io2")
 	MCFG_315_5296_OUT_PORTF_CB(NULL) // ufo lamps?
->>>>>>> 5704511f
 MACHINE_CONFIG_END
 
 
@@ -840,10 +809,5 @@
 GAMEL( 1991, newufo_nfl,   newufo, newufo,  newufo,  driver_device, 0, ROT0, "Sega", "New UFO Catcher (Team NFL)", GAME_MECHANICAL | GAME_SUPPORTS_SAVE, layout_segaufo )
 GAMEL( 1991, newufo_xmas,  newufo, newufo,  newufo,  driver_device, 0, ROT0, "Sega", "New UFO Catcher (Christmas season ROM kit)", GAME_MECHANICAL | GAME_SUPPORTS_SAVE, layout_segaufo )
 GAMEL( 1991, ufomini,      0,      ufomini, ufomini, driver_device, 0, ROT0, "Sega", "UFO Catcher Mini", GAME_MECHANICAL | GAME_SUPPORTS_SAVE, layout_segaufo )
-<<<<<<< HEAD
-GAMEL( 1996, ufo21,        0,      newufo,  newufo,  driver_device, 0, ROT0, "Sega", "UFO Catcher 21", GAME_NOT_WORKING | GAME_MECHANICAL | GAME_SUPPORTS_SAVE, layout_segaufo )
-GAMEL( 1998, ufo800,       0,      newufo,  newufo,  driver_device, 0, ROT0, "Sega", "UFO Catcher 800", GAME_NOT_WORKING | GAME_MECHANICAL | GAME_SUPPORTS_SAVE, layout_segaufo )
-=======
 GAMEL( 1996, ufo21,        0,      ufo21,   ufo21,   driver_device, 0, ROT0, "Sega", "UFO Catcher 21", GAME_IMPERFECT_SOUND | GAME_MECHANICAL | GAME_SUPPORTS_SAVE, layout_segaufo )
-GAMEL( 1998, ufo800,       0,      ufo800,  ufo800,  driver_device, 0, ROT0, "Sega", "UFO Catcher 800", GAME_NOT_WORKING | GAME_MECHANICAL | GAME_SUPPORTS_SAVE, layout_segaufo )
->>>>>>> 5704511f
+GAMEL( 1998, ufo800,       0,      ufo800,  ufo800,  driver_device, 0, ROT0, "Sega", "UFO Catcher 800", GAME_NOT_WORKING | GAME_MECHANICAL | GAME_SUPPORTS_SAVE, layout_segaufo )