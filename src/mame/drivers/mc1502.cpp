--- conflicted
+++ resolved
@@ -392,12 +392,6 @@
 
 ***************************************************************************/
 
-<<<<<<< HEAD
-//    YEAR  NAME    PARENT  COMPAT  MACHINE  INPUT   CLASS         INIT         COMPANY               FULLNAME               FLAGS
-COMP( 1989, mc1502, 0,      0,      mc1502,  mc1502, mc1502_state, init_mc1502, "NPO Microprocessor", "Elektronika MS 1502", 0 )
-COMP( 1988, pk88,   0,      0,      mc1502,  mc1502, mc1502_state, init_mc1502, "NPO Microprocessor", "Elektronika PK-88",   MACHINE_NOT_WORKING | MACHINE_NO_SOUND )
-=======
-//     YEAR  NAME    PARENT  COMPAT  MACHINE     INPUT       STATE         INIT      COMPANY               FULLNAME               FLAGS
-COMP ( 1989, mc1502, 0,      0,      mc1502,     mc1502,     mc1502_state, mc1502,   "NPO Microprocessor", "Elektronika MS 1502", MACHINE_IMPERFECT_GRAPHICS )
-COMP ( 1988, pk88,   0,      0,      mc1502,     mc1502,     mc1502_state, mc1502,   "NPO Microprocessor", "Elektronika PK-88",   MACHINE_NOT_WORKING | MACHINE_NO_SOUND )
->>>>>>> 2801e5d4
+//     YEAR  NAME    PARENT  COMPAT  MACHINE  INPUT    CLASS         INIT         COMPANY               FULLNAME               FLAGS
+COMP ( 1989, mc1502, 0,      0,      mc1502,  mc1502,  mc1502_state, init_mc1502, "NPO Microprocessor", "Elektronika MS 1502", MACHINE_IMPERFECT_GRAPHICS )
+COMP ( 1988, pk88,   0,      0,      mc1502,  mc1502,  mc1502_state, init_mc1502, "NPO Microprocessor", "Elektronika PK-88",   MACHINE_NOT_WORKING | MACHINE_NO_SOUND )