/***************************************************************************

    Atari Football hardware

    driver by Mike Balfour, Patrick Lawrence, Brad Oliver

    Games supported:
        * Atari Football
        * Atari Baseball
        * Atari Soccer

    Known issues:
        * The down marker sprite is multiplexed so that it will be drawn at the
          top and bottom of the screen. We fake this feature. Additionally, we
          draw it at a different location which seems to make more sense.

        * The play which is chosen is drawn in text at the top of the screen;
          no backdrop/overlay is supported yet. High quality artwork would be
          appreciated.

        * I'm not good at reading the schematics, so I'm unsure about the
          exact vblank duration. I'm pretty sure it is one of two values though.

        * The 4-player variation is slightly broken. I'm unsure of the
          LED multiplexing.

****************************************************************************

    Memory Map:
        0000-01FF   Working RAM
        0200-025F   Playfield - Player 1
        03A0-03FF   Playfield - Player 2
        1000-13BF   Scrollfield
        13C0-13FF   Motion Object Parameters:

        13C0        Motion Object 1 Picture #
        13C1        Motion Object 1 Vertical Position
        13C2        Motion Object 2 Picture #
        13C3        Motion Object 2 Vertical Position
        ...
        13DE        Motion Object 16 Picture #
        13DF        Motion Object 16 Vertical Position

        13E0        Motion Object 1 Horizontal Position
        13E1        Spare
        13E2        Motion Object 2 Horizontal Position
        13E3        Spare
        ...
        13FE        Motion Object 16 Horizontal Position
        13FF        Spare

        2000-2003   Output ports:

        2000        (OUT 0) Scrollfield Offset (8 bits)
        2001        (OUT 1)
                    D0 = Whistle
                    D1 = Hit
                    D2 = Kicker
                    D5 = CTRLD
        2002        (OUT 2)
                    D0-D3 = Noise Amplitude
                    D4 = Coin Counter
                    D5 = Attract
        2003        (OUT 3)
                    D0-D3 = LED Cathodes
                    D4-D5 Spare

        3000        Interrupt Acknowledge
        4000-4003   Input ports:

        4000        (IN 0) = 0
                    D0 = Trackball Direction PL2VD
                    D1 = Trackball Direction PL2HD
                    D2 = Trackball Direction PL1VD
                    D3 = Trackball Direction PL1HD
                    D4 = Select 1
                    D5 = Slam
                    D6 = End Screen
                    D7 = Coin 1
        4000        (CTRLD) = 1
                    D0-D3 = Track-ball Horiz. 1
                    D4-D7 = Track-ball Vert. 1
        4002        (IN 2) = 0
                    D0-D3 = Option Switches
                    D4 = Select 2
                    D5 = Spare
                    D6 = Test
                    D7 = Coin 2
        4002        (CTRLD) = 1
                    D0-D3 = Track-ball Horiz. 2
                    D4-D7 = Track-ball Vert. 2

        5000        Watchdog
        6800-7FFF   Program
        (F800-FFFF) - only needed for the 6502 vectors

    If you have any questions about how this driver works, don't hesitate to
    ask.  - Mike Balfour (mab22@po.cwru.edu)

    Changes:
        LBO - lots of cleanup, now it's playable.

***************************************************************************/

#include "emu.h"
#include "cpu/m6502/m6502.h"
#include "includes/atarifb.h"
#include "sound/discrete.h"

#include "atarifb.lh"
#include "atarifb4.lh"
#include "abaseb.lh"

/*************************************
 *
 *  Palette generation
 *
 *************************************/

PALETTE_INIT_MEMBER(atarifb_state, atarifb)
{
	/* chars */
<<<<<<< HEAD
	palette.set_pen_color(0, MAKE_RGB(0xff,0xff,0xff)); /* white  */
	palette.set_pen_color(1, MAKE_RGB(0x00,0x00,0x00)); /* black  */

	/* sprites */
	palette.set_pen_color(2, MAKE_RGB(0x40,0x40,0x40)); /* dark grey (?) - used in Soccer only */
	palette.set_pen_color(3, MAKE_RGB(0xff,0xff,0xff)); /* white  */
	palette.set_pen_color(4, MAKE_RGB(0x40,0x40,0x40)); /* dark grey (?) - used in Soccer only */
	palette.set_pen_color(5, MAKE_RGB(0x00,0x00,0x00)); /* black  */

	/* sprite masks */
	palette.set_pen_color(6, MAKE_RGB(0x40,0x40,0x40)); /* dark grey (?) - used in Soccer only */
	palette.set_pen_color(7, MAKE_RGB(0x80,0x80,0x80)); /* grey  */
	palette.set_pen_color(8, MAKE_RGB(0x40,0x40,0x40)); /* dark grey (?) - used in Soccer only */
	palette.set_pen_color(9, MAKE_RGB(0x00,0x00,0x00)); /* black  */
	palette.set_pen_color(10, MAKE_RGB(0x40,0x40,0x40)); /* dark grey (?) - used in Soccer only */
	palette.set_pen_color(11, MAKE_RGB(0xff,0xff,0xff)); /* white  */
=======
	palette_set_color(machine(), 0, rgb_t(0xff,0xff,0xff)); /* white  */
	palette_set_color(machine(), 1, rgb_t(0x00,0x00,0x00)); /* black  */

	/* sprites */
	palette_set_color(machine(), 2, rgb_t(0x40,0x40,0x40)); /* dark grey (?) - used in Soccer only */
	palette_set_color(machine(), 3, rgb_t(0xff,0xff,0xff)); /* white  */
	palette_set_color(machine(), 4, rgb_t(0x40,0x40,0x40)); /* dark grey (?) - used in Soccer only */
	palette_set_color(machine(), 5, rgb_t(0x00,0x00,0x00)); /* black  */

	/* sprite masks */
	palette_set_color(machine(), 6, rgb_t(0x40,0x40,0x40)); /* dark grey (?) - used in Soccer only */
	palette_set_color(machine(), 7, rgb_t(0x80,0x80,0x80)); /* grey  */
	palette_set_color(machine(), 8, rgb_t(0x40,0x40,0x40)); /* dark grey (?) - used in Soccer only */
	palette_set_color(machine(), 9, rgb_t(0x00,0x00,0x00)); /* black  */
	palette_set_color(machine(), 10, rgb_t(0x40,0x40,0x40)); /* dark grey (?) - used in Soccer only */
	palette_set_color(machine(), 11, rgb_t(0xff,0xff,0xff)); /* white  */
>>>>>>> ca932a6d
}



/*************************************
 *
 *  Main CPU memory handlers
 *
 *************************************/

static ADDRESS_MAP_START( atarifb_map, AS_PROGRAM, 8, atarifb_state )
	ADDRESS_MAP_GLOBAL_MASK(0x7fff)
	AM_RANGE(0x0000, 0x01ff) AM_RAM
	AM_RANGE(0x0200, 0x025f) AM_RAM_WRITE(atarifb_alpha1_videoram_w) AM_SHARE("p1_videoram")
	AM_RANGE(0x0260, 0x039f) AM_RAM
	AM_RANGE(0x03a0, 0x03ff) AM_RAM_WRITE(atarifb_alpha2_videoram_w) AM_SHARE("p2_videoram")
	AM_RANGE(0x1000, 0x13bf) AM_RAM_WRITE(atarifb_field_videoram_w) AM_SHARE("field_videoram")
	AM_RANGE(0x13c0, 0x13ff) AM_RAM AM_SHARE("spriteram")
	AM_RANGE(0x2000, 0x2000) AM_WRITEONLY AM_SHARE("scroll_register") /* OUT 0 */
	AM_RANGE(0x2001, 0x2001) AM_WRITE(atarifb_out1_w) /* OUT 1 */
	AM_RANGE(0x2002, 0x2002) AM_WRITE(atarifb_out2_w) /* OUT 2 */
	AM_RANGE(0x2003, 0x2003) AM_WRITE(atarifb_out3_w) /* OUT 3 */
	AM_RANGE(0x3000, 0x3000) AM_NOP /* Interrupt Acknowledge */
	AM_RANGE(0x4000, 0x4000) AM_READ(atarifb_in0_r)
	AM_RANGE(0x4002, 0x4002) AM_READ(atarifb_in2_r)
	AM_RANGE(0x5000, 0x5000) AM_WRITE(watchdog_reset_w)
	AM_RANGE(0x6000, 0x7fff) AM_ROM
ADDRESS_MAP_END


static ADDRESS_MAP_START( atarifb4_map, AS_PROGRAM, 8, atarifb_state )
	ADDRESS_MAP_GLOBAL_MASK(0x7fff)
	AM_RANGE(0x0000, 0x01ff) AM_RAM
	AM_RANGE(0x0200, 0x025f) AM_RAM_WRITE(atarifb_alpha1_videoram_w) AM_SHARE("p1_videoram")
	AM_RANGE(0x0260, 0x039f) AM_RAM
	AM_RANGE(0x03a0, 0x03ff) AM_RAM_WRITE(atarifb_alpha2_videoram_w) AM_SHARE("p2_videoram")
	AM_RANGE(0x1000, 0x13bf) AM_RAM_WRITE(atarifb_field_videoram_w) AM_SHARE("field_videoram")
	AM_RANGE(0x13c0, 0x13ff) AM_RAM AM_SHARE("spriteram")
	AM_RANGE(0x2000, 0x2000) AM_WRITEONLY AM_SHARE("scroll_register") /* OUT 0 */
	AM_RANGE(0x2001, 0x2001) AM_WRITE(atarifb4_out1_w) /* OUT 1 */
	AM_RANGE(0x2002, 0x2002) AM_WRITE(atarifb_out2_w) /* OUT 2 */
	AM_RANGE(0x2003, 0x2003) AM_WRITE(atarifb_out3_w) /* OUT 3 */
	AM_RANGE(0x3000, 0x3000) AM_NOP /* Interrupt Acknowledge */
	AM_RANGE(0x4000, 0x4000) AM_READ(atarifb4_in0_r)
	AM_RANGE(0x4001, 0x4001) AM_READ_PORT("EXTRA")
	AM_RANGE(0x4002, 0x4002) AM_READ(atarifb4_in2_r)
	AM_RANGE(0x5000, 0x5000) AM_WRITE(watchdog_reset_w)
	AM_RANGE(0x6000, 0x7fff) AM_ROM
ADDRESS_MAP_END


static ADDRESS_MAP_START( abaseb_map, AS_PROGRAM, 8, atarifb_state )
	ADDRESS_MAP_GLOBAL_MASK(0x7fff)
	AM_RANGE(0x0000, 0x01ff) AM_RAM
	AM_RANGE(0x0200, 0x025f) AM_RAM_WRITE(atarifb_alpha1_videoram_w) AM_SHARE("p1_videoram")
	AM_RANGE(0x0260, 0x039f) AM_RAM
	AM_RANGE(0x03a0, 0x03ff) AM_RAM_WRITE(atarifb_alpha2_videoram_w) AM_SHARE("p2_videoram")
	AM_RANGE(0x1000, 0x13bf) AM_RAM_WRITE(atarifb_field_videoram_w) AM_SHARE("field_videoram")
	AM_RANGE(0x13c0, 0x13ff) AM_RAM AM_SHARE("spriteram")
	AM_RANGE(0x2000, 0x2000) AM_WRITEONLY AM_SHARE("scroll_register") /* OUT 0 */
	AM_RANGE(0x2001, 0x2001) AM_WRITE(abaseb_out1_w) /* OUT 1 */
	AM_RANGE(0x2002, 0x2002) AM_WRITE(atarifb_out2_w) /* OUT 2 */
	AM_RANGE(0x2003, 0x2003) AM_WRITE(atarifb_out3_w) /* OUT 3 */
	AM_RANGE(0x3000, 0x3000) AM_NOP /* Interrupt Acknowledge */
	AM_RANGE(0x4000, 0x4000) AM_READ(atarifb_in0_r)
	AM_RANGE(0x4002, 0x4002) AM_READ(atarifb_in2_r)
	AM_RANGE(0x5000, 0x5000) AM_WRITE(watchdog_reset_w)
	AM_RANGE(0x6000, 0x7fff) AM_ROM
ADDRESS_MAP_END


static ADDRESS_MAP_START( soccer_map, AS_PROGRAM, 8, atarifb_state )
	ADDRESS_MAP_GLOBAL_MASK(0x3fff)
	AM_RANGE(0x0000, 0x01ff) AM_RAM
	AM_RANGE(0x0200, 0x025f) AM_RAM_WRITE(atarifb_alpha1_videoram_w) AM_SHARE("p1_videoram")
	AM_RANGE(0x0260, 0x039f) AM_RAM
	AM_RANGE(0x03a0, 0x03ff) AM_RAM_WRITE(atarifb_alpha2_videoram_w) AM_SHARE("p2_videoram")
	AM_RANGE(0x0800, 0x0bbf) AM_RAM_WRITE(atarifb_field_videoram_w) AM_SHARE("field_videoram")
	AM_RANGE(0x0bc0, 0x0bff) AM_RAM AM_SHARE("spriteram")
	AM_RANGE(0x1000, 0x1000) AM_WRITEONLY AM_SHARE("scroll_register") /* OUT 0 */
	AM_RANGE(0x1001, 0x1001) AM_WRITE(soccer_out1_w) /* OUT 1 */
	AM_RANGE(0x1002, 0x1002) AM_WRITE(soccer_out2_w) /* OUT 2 */
	AM_RANGE(0x1004, 0x1004) AM_WRITENOP /* Interrupt Acknowledge */
	AM_RANGE(0x1005, 0x1005) AM_WRITE(watchdog_reset_w)
	AM_RANGE(0x1800, 0x1800) AM_READ(atarifb4_in0_r)
	AM_RANGE(0x1801, 0x1801) AM_READ_PORT("EXTRA")
	AM_RANGE(0x1802, 0x1802) AM_READ(atarifb4_in2_r)
	AM_RANGE(0x1803, 0x1803) AM_READ_PORT("DSW1")
	AM_RANGE(0x2000, 0x3fff) AM_ROM
ADDRESS_MAP_END



/*************************************
 *
 *  Port definitions
 *
 *************************************/

static INPUT_PORTS_START( atarifb )
	PORT_START("IN0")
	PORT_BIT ( 0x0f, IP_ACTIVE_HIGH, IPT_UNKNOWN )
	PORT_BIT ( 0x10, IP_ACTIVE_LOW,  IPT_BUTTON1 )
	PORT_BIT ( 0x20, IP_ACTIVE_LOW,  IPT_TILT )
	PORT_BIT ( 0x40, IP_ACTIVE_HIGH, IPT_CUSTOM ) PORT_VBLANK("screen")
	PORT_BIT ( 0x80, IP_ACTIVE_LOW,  IPT_COIN1 )

	PORT_START("IN1")
	PORT_DIPNAME( 0x03, 0x00, "Time Per Coin" )     PORT_DIPLOCATION("K10:1,2")
	PORT_DIPSETTING(    0x00, "1:30" )
	PORT_DIPSETTING(    0x01, "2:00" )
	PORT_DIPSETTING(    0x02, "2:30" )
	PORT_DIPSETTING(    0x03, "3:00" )
	PORT_DIPUNUSED_DIPLOC( 0x04, 0x04, "K10:3" )    /* Listed as "Unused" */
	PORT_DIPNAME( 0x08, 0x00, "Atari Logo" )        PORT_DIPLOCATION("K10:4") /* Listed as "Unused" */
	PORT_DIPSETTING(    0x08, DEF_STR( Off ) )
	PORT_DIPSETTING(    0x00, DEF_STR( On ) )
	PORT_BIT ( 0x10, IP_ACTIVE_LOW, IPT_BUTTON1 ) PORT_PLAYER(2)
	PORT_BIT ( 0x20, IP_ACTIVE_LOW, IPT_UNKNOWN )
	PORT_SERVICE( 0x40, IP_ACTIVE_LOW )
	PORT_BIT ( 0x80, IP_ACTIVE_LOW, IPT_COIN2 )

	PORT_START("IN2")   /* IN2 - Player 1 trackball, y */
	PORT_BIT( 0xff, 0x00, IPT_TRACKBALL_Y ) PORT_SENSITIVITY(100) PORT_KEYDELTA(10) PORT_REVERSE
	/* The lower 4 bits are the input */

	PORT_START("IN3")   /* IN3 - Player 1 trackball, x */
	PORT_BIT( 0xff, 0x00, IPT_TRACKBALL_X ) PORT_SENSITIVITY(100) PORT_KEYDELTA(10)
	/* The lower 4 bits are the input */

	PORT_START("IN4")   /* IN4 - Player 2 trackball, y */
	PORT_BIT( 0xff, 0x00, IPT_TRACKBALL_Y ) PORT_SENSITIVITY(100) PORT_KEYDELTA(10) PORT_REVERSE PORT_PLAYER(2)
	/* The lower 4 bits are the input */

	PORT_START("IN5")   /* IN5 - Player 2 trackball, x */
	PORT_BIT( 0xff, 0x00, IPT_TRACKBALL_X ) PORT_SENSITIVITY(100) PORT_KEYDELTA(10) PORT_PLAYER(2)
	/* The lower 4 bits are the input */
INPUT_PORTS_END


static INPUT_PORTS_START( atarifb4 )
	PORT_INCLUDE( atarifb )

	PORT_MODIFY("IN0")
	PORT_BIT ( 0xff, IP_ACTIVE_LOW,  IPT_UNKNOWN )

	PORT_MODIFY("IN1")
	PORT_BIT ( 0x10, IP_ACTIVE_LOW, IPT_START1 )
	PORT_BIT ( 0x20, IP_ACTIVE_LOW, IPT_TILT )
	PORT_BIT ( 0x40, IP_ACTIVE_LOW, IPT_BUTTON1 ) PORT_PLAYER(2)
	PORT_BIT ( 0x80, IP_ACTIVE_LOW, IPT_BUTTON1 )

	PORT_START("IN6")   /* IN6 - Player 3 trackball, y */
	PORT_BIT( 0xff, 0x00, IPT_TRACKBALL_Y ) PORT_SENSITIVITY(100) PORT_KEYDELTA(10) PORT_REVERSE PORT_PLAYER(3)
	/* The lower 4 bits are the input */

	PORT_START("IN7")   /* IN7 - Player 3 trackball, x */
	PORT_BIT( 0xff, 0x00, IPT_TRACKBALL_X ) PORT_SENSITIVITY(100) PORT_KEYDELTA(10) PORT_PLAYER(3)
	/* The lower 4 bits are the input */

	PORT_START("IN8")   /* IN8 - Player 4 trackball, y */
	PORT_BIT( 0xff, 0x00, IPT_TRACKBALL_Y ) PORT_SENSITIVITY(100) PORT_KEYDELTA(10) PORT_REVERSE PORT_PLAYER(4)
	/* The lower 4 bits are the input */

	PORT_START("IN9")   /* IN9 - Player 4 trackball, x */
	PORT_BIT( 0xff, 0x00, IPT_TRACKBALL_X ) PORT_SENSITIVITY(100) PORT_KEYDELTA(10) PORT_PLAYER(4)
	/* The lower 4 bits are the input */

	PORT_START("EXTRA")
	PORT_BIT ( 0x01, IP_ACTIVE_LOW,  IPT_COIN1 )
	PORT_BIT ( 0x02, IP_ACTIVE_LOW,  IPT_COIN2 )
	PORT_BIT ( 0x04, IP_ACTIVE_LOW,  IPT_COIN3 )
	PORT_BIT ( 0x38, IP_ACTIVE_LOW, IPT_UNKNOWN )
	PORT_SERVICE( 0x40, IP_ACTIVE_LOW )
	PORT_BIT ( 0x80, IP_ACTIVE_HIGH, IPT_CUSTOM ) PORT_VBLANK("screen")
INPUT_PORTS_END


static INPUT_PORTS_START( abaseb )
	PORT_INCLUDE( atarifb )

	PORT_MODIFY("IN1")
	PORT_DIPNAME( 0x03, 0x02, DEF_STR( Difficulty ) )   PORT_DIPLOCATION("K10:1,2")
	PORT_DIPSETTING(    0x00, DEF_STR( Hardest ) )
	PORT_DIPSETTING(    0x01, DEF_STR( Hard ) )
	PORT_DIPSETTING(    0x02, DEF_STR( Easy ) )
	PORT_DIPSETTING(    0x03, DEF_STR( Easiest ) )
	PORT_DIPUNUSED_DIPLOC( 0x04, 0x04, "K10:3" )        /* Listed as "Unused" */
	PORT_DIPUNUSED_DIPLOC( 0x08, 0x08, "K10:4" )        /* Listed as "Unused" */
INPUT_PORTS_END


static INPUT_PORTS_START( soccer )
	PORT_START("IN0")
	PORT_BIT ( 0xff, IP_ACTIVE_LOW,  IPT_UNKNOWN )

	PORT_START("IN1")
	PORT_BIT ( 0x01, IP_ACTIVE_LOW, IPT_BUTTON2 ) PORT_NAME("2/4 Player Toggle") PORT_DIPLOCATION("SW2:4") /* Listed as "Unused" */
	PORT_DIPNAME( 0x02, 0x00, "Rule Switch" )       PORT_DIPLOCATION("SW2:3") /* Listed as "Unused" */
	PORT_DIPSETTING(    0x00, DEF_STR( Off ) )
	PORT_DIPSETTING(    0x02, DEF_STR( On ) )
	PORT_DIPNAME( 0x0c, 0x00, DEF_STR( Language ) ) PORT_DIPLOCATION("SW2:1,2")
	PORT_DIPSETTING(    0x00, DEF_STR( English ) )
	PORT_DIPSETTING(    0x04, DEF_STR( German ) )
	PORT_DIPSETTING(    0x08, DEF_STR( French ) )
	PORT_DIPSETTING(    0x0c, DEF_STR( Spanish ) )
	PORT_BIT ( 0x10, IP_ACTIVE_LOW, IPT_BUTTON1 ) PORT_PLAYER(3)
	PORT_BIT ( 0x20, IP_ACTIVE_LOW, IPT_BUTTON1 ) PORT_PLAYER(1)
	PORT_BIT ( 0x40, IP_ACTIVE_LOW, IPT_BUTTON1 ) PORT_PLAYER(4)
	PORT_BIT ( 0x80, IP_ACTIVE_LOW, IPT_BUTTON1 ) PORT_PLAYER(2)

	PORT_START("IN2")   /* IN2 - Player 1 trackball, y */
	PORT_BIT( 0xff, 0x00, IPT_TRACKBALL_Y ) PORT_SENSITIVITY(100) PORT_KEYDELTA(10) PORT_REVERSE
	/* The lower 4 bits are the input */

	PORT_START("IN3")   /* IN3 - Player 1 trackball, x */
	PORT_BIT( 0xff, 0x00, IPT_TRACKBALL_X ) PORT_SENSITIVITY(100) PORT_KEYDELTA(10)
	/* The lower 4 bits are the input */

	PORT_START("IN4")   /* IN4 - Player 2 trackball, y */
	PORT_BIT( 0xff, 0x00, IPT_TRACKBALL_Y ) PORT_SENSITIVITY(100) PORT_KEYDELTA(10) PORT_REVERSE PORT_PLAYER(2)
	/* The lower 4 bits are the input */

	PORT_START("IN5")   /* IN5 - Player 2 trackball, x */
	PORT_BIT( 0xff, 0x00, IPT_TRACKBALL_X ) PORT_SENSITIVITY(100) PORT_KEYDELTA(10) PORT_PLAYER(2)
	/* The lower 4 bits are the input */

	PORT_START("IN6")   /* IN6 - Player 3 trackball, y */
	PORT_BIT( 0xff, 0x00, IPT_TRACKBALL_Y ) PORT_SENSITIVITY(100) PORT_KEYDELTA(10) PORT_REVERSE PORT_PLAYER(3)
	/* The lower 4 bits are the input */

	PORT_START("IN7")   /* IN7 - Player 3 trackball, x */
	PORT_BIT( 0xff, 0x00, IPT_TRACKBALL_X ) PORT_SENSITIVITY(100) PORT_KEYDELTA(10) PORT_PLAYER(3)
	/* The lower 4 bits are the input */

	PORT_START("IN8")   /* IN8 - Player 4 trackball, y */
	PORT_BIT( 0xff, 0x00, IPT_TRACKBALL_Y ) PORT_SENSITIVITY(100) PORT_KEYDELTA(10) PORT_REVERSE PORT_PLAYER(4)
	/* The lower 4 bits are the input */

	PORT_START("IN9")   /* IN9 - Player 4 trackball, x */
	PORT_BIT( 0xff, 0x00, IPT_TRACKBALL_X ) PORT_SENSITIVITY(100) PORT_KEYDELTA(10) PORT_PLAYER(4)
	/* The lower 4 bits are the input */

	PORT_START("EXTRA")
	PORT_BIT ( 0x01, IP_ACTIVE_LOW, IPT_UNKNOWN ) /* unused on schematics */
	PORT_BIT ( 0x02, IP_ACTIVE_LOW, IPT_COIN1 )
	PORT_BIT ( 0x04, IP_ACTIVE_LOW, IPT_COIN2 )
	PORT_BIT ( 0x08, IP_ACTIVE_LOW, IPT_COIN3 )
	PORT_BIT ( 0x10, IP_ACTIVE_LOW, IPT_UNKNOWN ) /* unused on schematics */
	PORT_BIT ( 0x20, IP_ACTIVE_LOW, IPT_TILT )
	PORT_SERVICE( 0x40, IP_ACTIVE_LOW )
	PORT_BIT ( 0x80, IP_ACTIVE_HIGH, IPT_CUSTOM ) PORT_VBLANK("screen")

	PORT_START("DSW1")
	PORT_DIPNAME( 0x07, 0x00, "Time per coin" )     PORT_DIPLOCATION("SW1:1,2,3")
	PORT_DIPSETTING(    0x00, "1:00" )
	PORT_DIPSETTING(    0x01, "1:20" )
	PORT_DIPSETTING(    0x02, "1:40" )
	PORT_DIPSETTING(    0x03, "2:00" )
	PORT_DIPSETTING(    0x04, "2:30" )
	PORT_DIPSETTING(    0x05, "3:00" )
	PORT_DIPSETTING(    0x06, "3:30" )
	PORT_DIPSETTING(    0x07, "4:00" )
	PORT_DIPNAME( 0x18, 0x00, DEF_STR( Coin_B ) )   PORT_DIPLOCATION("SW1:4,5")
	PORT_DIPSETTING(    0x00, DEF_STR( 1C_1C ) )
	PORT_DIPSETTING(    0x08, DEF_STR( 1C_4C ) )
	PORT_DIPSETTING(    0x10, DEF_STR( 1C_5C ) )
	PORT_DIPSETTING(    0x18, DEF_STR( 1C_6C ) )
	PORT_DIPNAME( 0x20, 0x00, DEF_STR( Coin_A ) )   PORT_DIPLOCATION("SW1:6")
	PORT_DIPSETTING(    0x00, DEF_STR( 1C_1C ) )
	PORT_DIPSETTING(    0x20, DEF_STR( 1C_2C ) )
	PORT_DIPNAME( 0x40, 0x00, DEF_STR( Coinage ) )  PORT_DIPLOCATION("SW1:7")
	PORT_DIPSETTING(    0x00, "1 Coin Minimum" )
	PORT_DIPSETTING(    0x40, "2 Coin Minimum" )
	PORT_DIPUNUSED_DIPLOC( 0x80, 0x80, "SW1:8" )    /* Listed as "Unused" */
INPUT_PORTS_END



/*************************************
 *
 *  Graphics definitions
 *
 *************************************/

static const gfx_layout charlayout =
{
	8,8,
	64,
	1,
	{ 0 },
	{ 15, 14, 13, 12, 7, 6, 5, 4 },
	{ 0*16, 1*16, 2*16, 3*16, 4*16, 5*16, 6*16, 7*16 },
	16*8
};


static const gfx_layout fieldlayout =
{
	8,8,
	64,
	1,
	{ 0 },
	{ 0, 1, 2, 3, 4, 5, 6, 7 },
	{ 0*8, 1*8, 2*8, 3*8, 4*8, 5*8, 6*8, 7*8 },
	8*8
};


static const gfx_layout soccer_fieldlayout =
{
	8,8,
	64,
	1,
	{ 0 },
	{ 0, 1, 2, 3, 4, 5, 6, 7 },
	{ 0*8, 1*8, 2*8, 3*8, 4*8, 5*8, 6*8, 7*8 },
	16*8
};


static const gfx_layout spritelayout =
{
	8,16,
	64,
	1,
	{ 0 },
	{ 0, 1, 2, 3, 4, 5, 6, 7 },
	{ 0*8, 1*8, 2*8, 3*8, 4*8, 5*8, 6*8, 7*8,
		8*8, 9*8, 10*8, 11*8, 12*8, 13*8, 14*8, 15*8 },
	16*8
};


static const gfx_layout spritemasklayout =
{
	8,16,
	64,
	1,
	{ 0 },
	{ 0, 1, 2, 3, 4, 5, 6, 7 },
	{ 0*8, 1*8, 2*8, 3*8, 4*8, 5*8, 6*8, 7*8,
		8*8, 9*8, 10*8, 11*8, 12*8, 13*8, 14*8, 15*8 },
	16*8
};


static GFXDECODE_START( atarifb )
	GFXDECODE_ENTRY( "gfx1", 0, charlayout,  0x00, 0x01 ) /* offset into colors, # of colors */
	GFXDECODE_ENTRY( "gfx2", 0, fieldlayout, 0x02, 0x01 ) /* offset into colors, # of colors */
GFXDECODE_END


static GFXDECODE_START( soccer )
	GFXDECODE_ENTRY( "gfx1", 0x0000, charlayout,         0x00, 0x01 ) /* offset into colors, # of colors */
	GFXDECODE_ENTRY( "gfx3", 0x0400, soccer_fieldlayout, 0x06, 0x01 ) /* offset into colors, # of colors */
	GFXDECODE_ENTRY( "gfx2", 0x0000, spritelayout,       0x02, 0x02 ) /* offset into colors, # of colors */
	GFXDECODE_ENTRY( "gfx3", 0x0000, spritemasklayout,   0x06, 0x03 ) /* offset into colors, # of colors */
GFXDECODE_END



/*************************************
 *
 *  Machine drivers
 *
 *************************************/

void atarifb_state::machine_start()
{
	save_item(NAME(m_CTRLD));
	save_item(NAME(m_sign_x_1));
	save_item(NAME(m_sign_x_2));
	save_item(NAME(m_sign_x_3));
	save_item(NAME(m_sign_x_4));
	save_item(NAME(m_sign_y_1));
	save_item(NAME(m_sign_y_2));
	save_item(NAME(m_sign_y_3));
	save_item(NAME(m_sign_y_4));
	save_item(NAME(m_counter_x_in0));
	save_item(NAME(m_counter_y_in0));
	save_item(NAME(m_counter_x_in0b));
	save_item(NAME(m_counter_y_in0b));
	save_item(NAME(m_counter_x_in2));
	save_item(NAME(m_counter_y_in2));
	save_item(NAME(m_counter_x_in2b));
	save_item(NAME(m_counter_y_in2b));
}

void atarifb_state::machine_reset()
{
	m_CTRLD = 0;
	m_sign_x_1 = 0;
	m_sign_y_1 = 0;
	m_sign_x_2 = 0;
	m_sign_y_2 = 0;
	m_sign_x_3 = 0;
	m_sign_y_3 = 0;
	m_sign_x_4 = 0;
	m_sign_y_4 = 0;
	m_counter_x_in0 = 0;
	m_counter_y_in0 = 0;
	m_counter_x_in0b = 0;
	m_counter_y_in0b = 0;
	m_counter_x_in2 = 0;
	m_counter_y_in2 = 0;
	m_counter_x_in2b = 0;
	m_counter_y_in2b = 0;
}

static MACHINE_CONFIG_START( atarifb, atarifb_state )

	/* basic machine hardware */
	MCFG_CPU_ADD("maincpu", M6502, 750000)
	MCFG_CPU_PROGRAM_MAP(atarifb_map)
	MCFG_CPU_PERIODIC_INT_DRIVER(atarifb_state, irq0_line_hold, 4*60)


	/* video hardware */
	MCFG_SCREEN_ADD("screen", RASTER)
	MCFG_SCREEN_REFRESH_RATE(60)
	MCFG_SCREEN_VBLANK_TIME(ATTOSECONDS_IN_USEC(2037)   /* 16.3ms * 1/8 = 2037.5. Is it 1/8th or 3/32nds? (1528?) */)
	MCFG_SCREEN_SIZE(38*8, 32*8)
	MCFG_SCREEN_VISIBLE_AREA(0*8, 38*8-1, 1*8, 31*8-1)
	MCFG_SCREEN_UPDATE_DRIVER(atarifb_state, screen_update_atarifb)

	MCFG_GFXDECODE_ADD("gfxdecode",atarifb,"palette")
	MCFG_PALETTE_ADD("palette", 12)
	MCFG_PALETTE_INIT_OWNER(atarifb_state, atarifb)

	/* sound hardware */
	MCFG_SPEAKER_STANDARD_MONO("mono")

	MCFG_SOUND_ADD("discrete", DISCRETE, 0)
	MCFG_SOUND_CONFIG_DISCRETE(atarifb)
	MCFG_SOUND_ROUTE(ALL_OUTPUTS, "mono", 0.18)
MACHINE_CONFIG_END


static MACHINE_CONFIG_DERIVED( atarifb4, atarifb )

	/* basic machine hardware */
	MCFG_CPU_MODIFY("maincpu")
	MCFG_CPU_PROGRAM_MAP(atarifb4_map)
MACHINE_CONFIG_END


static MACHINE_CONFIG_DERIVED( abaseb, atarifb )

	/* basic machine hardware */
	MCFG_CPU_MODIFY("maincpu")
	MCFG_CPU_PROGRAM_MAP(abaseb_map)

	/* video hardware */
	MCFG_SCREEN_MODIFY("screen")
	MCFG_SCREEN_UPDATE_DRIVER(atarifb_state, screen_update_abaseb)

	/* sound hardware */
	MCFG_SOUND_REPLACE("discrete", DISCRETE, 0)
	MCFG_SOUND_CONFIG_DISCRETE(abaseb)
	MCFG_SOUND_ROUTE(ALL_OUTPUTS, "mono", 0.24)
MACHINE_CONFIG_END


static MACHINE_CONFIG_DERIVED( soccer, atarifb )

	/* basic machine hardware */
	MCFG_CPU_MODIFY("maincpu")
	MCFG_CPU_PROGRAM_MAP(soccer_map)

	/* video hardware */
	MCFG_SCREEN_MODIFY("screen")
	MCFG_SCREEN_VISIBLE_AREA(0*8, 38*8-1, 2*8, 32*8-1)
	MCFG_SCREEN_UPDATE_DRIVER(atarifb_state, screen_update_soccer)
	MCFG_GFXDECODE_MODIFY("gfxdecode", soccer)
MACHINE_CONFIG_END



/*************************************
 *
 *  ROM definitions
 *
 *************************************/

ROM_START( atarifb )
	ROM_REGION( 0x8000, "maincpu", 0 )
	ROM_LOAD( "03302602.m1", 0x6800, 0x0800, CRC(352e35db) SHA1(ae3f1bdb274858edf203dbffe4ba2912c065cff2) )
	ROM_LOAD( "03302801.p1", 0x7000, 0x0800, CRC(a79c79ca) SHA1(7791b431e9aadb09fd286ae56699c4beda54830a) )
	ROM_LOAD( "03302702.n1", 0x7800, 0x0800, CRC(e7e916ae) SHA1(d3a188809e83c311699cb103040c4525b36a56e3) )

	ROM_REGION( 0x0400, "gfx1", 0 )
	ROM_LOAD_NIB_LOW ( "033029.n7", 0x0000, 0x0400, CRC(12f43dca) SHA1(a463f5068d5522ddf74052429aa6da23e5475844) )

	ROM_REGION( 0x0200, "gfx2", 0 )
	ROM_LOAD_NIB_LOW ( "033030.c5", 0x0000, 0x0200, CRC(eac9ef90) SHA1(0e6284392852695ab7323be82105d32f57ad00f1) )
	ROM_LOAD_NIB_HIGH( "033031.d5", 0x0000, 0x0200, CRC(89d619b8) SHA1(0af5d1f4e6f9a377dc2d49a8039866b1857af01f) )
ROM_END


ROM_START( atarifb1 )
	ROM_REGION( 0x8000, "maincpu", 0 )
	ROM_LOAD( "03302601.m1", 0x6800, 0x0800, CRC(f8ce7ed8) SHA1(54520d7d31c6c8f9028b7253a33aba3b2c35ae7c) )
	ROM_LOAD( "03302801.p1", 0x7000, 0x0800, CRC(a79c79ca) SHA1(7791b431e9aadb09fd286ae56699c4beda54830a) )
	ROM_LOAD( "03302701.n1", 0x7800, 0x0800, CRC(7740be51) SHA1(3f610061f081eb5589b00a496877bc58f6e0f09f) )

	ROM_REGION( 0x0400, "gfx1", 0 )
	ROM_LOAD_NIB_LOW ( "033029.n7", 0x0000, 0x0400, CRC(12f43dca) SHA1(a463f5068d5522ddf74052429aa6da23e5475844) )

	ROM_REGION( 0x0200, "gfx2", 0 )
	ROM_LOAD_NIB_LOW ( "033030.c5", 0x0000, 0x0200, CRC(eac9ef90) SHA1(0e6284392852695ab7323be82105d32f57ad00f1) )
	ROM_LOAD_NIB_HIGH( "033031.d5", 0x0000, 0x0200, CRC(89d619b8) SHA1(0af5d1f4e6f9a377dc2d49a8039866b1857af01f) )
ROM_END


ROM_START( atarifb4 )
	ROM_REGION( 0x8000, "maincpu", 0 ) /* 64k for code, the ROMs are nibble-wide */
	ROM_LOAD_NIB_LOW ( "34889.m1", 0x6000, 0x0400, CRC(5c63974a) SHA1(e91f318be80d985a09ff92f4db5792290a06dc0f) )
	ROM_LOAD_NIB_HIGH( "34891.m2", 0x6000, 0x0400, CRC(9d03baa1) SHA1(1b57f39fa4d43e3f3d22f2d9a5478b5f5e4d0cb1) )
	ROM_LOAD_NIB_LOW ( "34890.n1", 0x6400, 0x0400, CRC(2deb5844) SHA1(abc7cc80d5fcac13f50f6cc550ea7a8f322434c9) )
	ROM_LOAD_NIB_HIGH( "34892.n2", 0x6400, 0x0400, CRC(ad212d2d) SHA1(df77ed3d59b497d0f4fe7b275f1cce6c4a5aa0b2) )
	ROM_LOAD_NIB_LOW ( "34885.k1", 0x6800, 0x0400, CRC(fdd272a1) SHA1(619c7b1ced1e397a4aa5fcaf0afe84c2b39ba5fd) )
	ROM_LOAD_NIB_HIGH( "34887.k2", 0x6800, 0x0400, CRC(fa2b8b52) SHA1(aff26efcf70fe63819a80977853e8f58c17cb32b) )
	ROM_LOAD_NIB_LOW ( "34886.l1", 0x6c00, 0x0400, CRC(be912ccb) SHA1(6ed05d011a1fe06831883fdbdf7153b0ec624de9) )
	ROM_LOAD_NIB_HIGH( "34888.l2", 0x6c00, 0x0400, CRC(3f8e96c1) SHA1(c188eb39a00943d9eb62b8a70ad3bd108fc768e9) )
	ROM_LOAD_NIB_LOW ( "34877.e1", 0x7000, 0x0400, CRC(fd8832fa) SHA1(83f874d5c178846bdfb7609c2738c03e3369743b) )
	ROM_LOAD_NIB_HIGH( "34879.e2", 0x7000, 0x0400, CRC(7053ffbc) SHA1(cec5efb005833da448f67b9811719099d6980dcd) )
	ROM_LOAD_NIB_LOW ( "34878.f1", 0x7400, 0x0400, CRC(329eb720) SHA1(fa9e8c25c9e20fea72d1314297b77ffe599a5a74) )
	ROM_LOAD_NIB_HIGH( "34880.f2", 0x7400, 0x0400, CRC(e0c9b4c2) SHA1(1cc0900bb62c672a870fc465f5691039bb487571) )
	ROM_LOAD_NIB_LOW ( "34881.h1", 0x7800, 0x0400, CRC(d9055541) SHA1(ffbf86c5cc325587d89e17da0560518244d3d8e9) )
	ROM_LOAD_NIB_HIGH( "34883.h2", 0x7800, 0x0400, CRC(8a912448) SHA1(1756874964eedb75e066a4d6dccecf16a652f6bb) )
	ROM_LOAD_NIB_LOW ( "34882.j1", 0x7c00, 0x0400, CRC(060c9cdb) SHA1(3c6d04c535195dfa8f8405ff8e80f4693844d1a1) )
	ROM_LOAD_NIB_HIGH( "34884.j2", 0x7c00, 0x0400, CRC(aa699a3a) SHA1(2c13eb9cda3fe9cfd348ef5cf309625f77c75056) )

	ROM_REGION( 0x0400, "gfx1", 0 )
	ROM_LOAD_NIB_LOW ( "033029.n7", 0x0000, 0x0400, CRC(12f43dca) SHA1(a463f5068d5522ddf74052429aa6da23e5475844) )

	ROM_REGION( 0x0200, "gfx2", 0 )
	ROM_LOAD_NIB_LOW ( "033030.c5", 0x0000, 0x0200, CRC(eac9ef90) SHA1(0e6284392852695ab7323be82105d32f57ad00f1) )
	ROM_LOAD_NIB_HIGH( "033031.d5", 0x0000, 0x0200, CRC(89d619b8) SHA1(0af5d1f4e6f9a377dc2d49a8039866b1857af01f) )
ROM_END


ROM_START( abaseb )
	ROM_REGION( 0x8000, "maincpu", 0 )
	ROM_LOAD( "34738-01.n0", 0x6000, 0x0800, CRC(edcfffe8) SHA1(a445668352da5039ed1a090bcdf2ce092215f165) )
	ROM_LOAD( "34737-03.m1", 0x6800, 0x0800, CRC(7250863f) SHA1(83ec735a60d74ca9c3e3f5d4b248071f3e3330af) )
	ROM_LOAD( "34735-01.p1", 0x7000, 0x0800, CRC(54854d7c) SHA1(536d57b00929bf9d1cd1b209b41004cb78e2cd93) )
	ROM_LOAD( "34736-01.n1", 0x7800, 0x0800, CRC(af444eb0) SHA1(783293426cec6938a2cd9c66c491f073cfb2683f) )

	ROM_REGION( 0x0400, "gfx1", 0 )
	ROM_LOAD_NIB_LOW ( "034710.d5", 0x0000, 0x0400, CRC(31275d86) SHA1(465ff2032e62bcd5a7bb5c947212da4ea4d59353) )

	ROM_REGION( 0x0200, "gfx2", 0 )
	ROM_LOAD_NIB_LOW ( "034708.n7", 0x0000, 0x0200, CRC(8a0f971b) SHA1(f7de50eeb15c8291f1560e299e3b1b29bba58422) )
	ROM_LOAD_NIB_HIGH( "034709.c5", 0x0000, 0x0200, CRC(021d1067) SHA1(da0fa8e4f6c0240a4feb41312fa057c65d809e62) )
ROM_END


ROM_START( abaseb2 )
	ROM_REGION( 0x8000, "maincpu", 0 ) /* 64k for code, the ROMs are nibble-wide */
	ROM_LOAD_NIB_LOW ( "034725.c0", 0x6000, 0x0400, CRC(95912c58) SHA1(cb15b60e31ee212e30a81c170611be1e36d2a6dd) )
	ROM_LOAD_NIB_HIGH( "034723.m0", 0x6000, 0x0400, CRC(5eb1597f) SHA1(78f83d4e79de13d3723732d68738660c3f8d4787) )
	ROM_LOAD_NIB_LOW ( "034726.b0", 0x6400, 0x0400, CRC(1f8d506c) SHA1(875464ca2ee50b36ceb5989cd40a28c69953c641) )
	ROM_LOAD_NIB_HIGH( "034724.l0", 0x6400, 0x0400, CRC(ecd18ed2) SHA1(6ffbc9a4108ebf190455fad3725b72dda4125ac7) )
	ROM_LOAD_NIB_LOW ( "034721.d1", 0x6800, 0x0400, CRC(1a0541f2) SHA1(ba74f024deb173678166262c4c6b1c328248aa9a) )
	ROM_LOAD_NIB_HIGH( "034715.h1", 0x6800, 0x0400, CRC(accb96f5) SHA1(1cd6603c818dacf4f71fc350ebd3adf3369056b2) ) /* created from 8-bit set */
	ROM_LOAD_NIB_LOW ( "034722.d0", 0x6c00, 0x0400, CRC(f9c1174e) SHA1(9d1be9ce4985edd19e0969d8998946d05fbbdf1f) ) /* The code in these 2 differs */
	ROM_LOAD_NIB_HIGH( "034716.h0", 0x6c00, 0x0400, CRC(d5622749) SHA1(6a48d428751939857be6869b44a61b8f054d4206) ) /* from the 8-bit set */
	ROM_LOAD_NIB_LOW ( "034717.f1", 0x7000, 0x0400, CRC(c941f64b) SHA1(e4d309c8ae71adc42dab0ffeea8f58da310c52f3) )
	ROM_LOAD_NIB_HIGH( "034711.k1", 0x7000, 0x0400, CRC(fab61782) SHA1(01b6de2822d09ebe0725307eeeaeb667f53ca8f1) )
	ROM_LOAD_NIB_LOW ( "034718.f0", 0x7400, 0x0400, CRC(3fe7dc1c) SHA1(91c3af7d8acdb5c4275f5fa57c19dc589f4a63aa) )
	ROM_LOAD_NIB_HIGH( "034712.k0", 0x7400, 0x0400, CRC(0e368e1a) SHA1(29bbe4be07d8d441a4251ed6fbfa9e225487c2d8) )
	ROM_LOAD_NIB_LOW ( "034719.e1", 0x7800, 0x0400, CRC(85046ee5) SHA1(2e8559349460a44734c95a1440a84713c5344495) )
	ROM_LOAD_NIB_HIGH( "034713.j1", 0x7800, 0x0400, CRC(0c67c48d) SHA1(eec24da32632c1ba00aee22f1b9abb144b38cc8a) )
	ROM_LOAD_NIB_LOW ( "034720.e0", 0x7c00, 0x0400, CRC(37c5f149) SHA1(89ad4471b949f8318abbdb38c4f373f711130198) )
	ROM_LOAD_NIB_HIGH( "034714.j0", 0x7c00, 0x0400, CRC(920979ea) SHA1(aba499376c084b8ceb6f0cc6599bd51cec133cc7) )

	ROM_REGION( 0x0400, "gfx1", 0 )
	ROM_LOAD_NIB_LOW ( "034710.n7", 0x0000, 0x0400, CRC(31275d86) SHA1(465ff2032e62bcd5a7bb5c947212da4ea4d59353) )

	ROM_REGION( 0x0200, "gfx2", 0 )
	ROM_LOAD_NIB_LOW ( "034708.c5", 0x0000, 0x0200, CRC(8a0f971b) SHA1(f7de50eeb15c8291f1560e299e3b1b29bba58422) )
	ROM_LOAD_NIB_HIGH( "034709.d5", 0x0000, 0x0200, CRC(021d1067) SHA1(da0fa8e4f6c0240a4feb41312fa057c65d809e62) )
ROM_END


ROM_START( soccer )
	ROM_REGION( 0x4000, "maincpu", 0 ) /* 64k for code, the ROMs are nibble-wide */
	ROM_LOAD_NIB_LOW ( "035222.e1", 0x2000, 0x0400, CRC(03ec6bce) SHA1(f81f2ac3bab5f1ae687543427e0187ca51d3be7e) )
	ROM_LOAD_NIB_HIGH( "035224.e2", 0x2000, 0x0400, CRC(a1aeaa70) SHA1(2018318a0e652b1dbea7696ef3dc2b7f12ebd632) )
	ROM_LOAD_NIB_LOW ( "035223.f1", 0x2400, 0x0400, CRC(9c600726) SHA1(f652b42b93e43124b0363b52f0f13cb9154987e3) )
	ROM_LOAD_NIB_HIGH( "035225.f2", 0x2400, 0x0400, CRC(2aa06521) SHA1(c03b02f62346a8e395f8c4b15f6f89fd96b790a4) )
	ROM_LOAD_NIB_LOW ( "035226.h1", 0x2800, 0x0400, CRC(d57c0cfb) SHA1(9ce05d9b30e8014137e20e4b0bbe414a3b9fa600) )
	ROM_LOAD_NIB_HIGH( "035228.h2", 0x2800, 0x0400, CRC(594574cb) SHA1(c8b42a44520e6a2a3e8831e9f9002c3c532f5fca) )
	ROM_LOAD_NIB_LOW ( "035227.j1", 0x2c00, 0x0400, CRC(4112b257) SHA1(997f4681a5cd4ca12977c52133e847afe61c58e1) )
	ROM_LOAD_NIB_HIGH( "035229.j2", 0x2c00, 0x0400, CRC(412d129c) SHA1(2680af645aa6935114e59c657e49b131e48661fc) )

	ROM_LOAD_NIB_LOW ( "035230.k1", 0x3000, 0x0400, CRC(747f6e4a) SHA1(b0cd8097e064ba6b0e22e97a7907bc287006aa8c) )
	ROM_LOAD_NIB_HIGH( "035232.k2", 0x3000, 0x0400, CRC(55f43e7f) SHA1(db44f658a521f859f11f9a638ba19e84bbb75d2d) )
	ROM_LOAD_NIB_LOW ( "035231.l1", 0x3400, 0x0400, CRC(d584c199) SHA1(55e86e4f1737bf02d5706f1e757d9c97007549ac) )
	ROM_LOAD_NIB_HIGH( "035233.l2", 0x3400, 0x0400, CRC(b343f500) SHA1(d15413759563bec2bc8f3fa28ae84e4ae902910b) )
	ROM_LOAD_NIB_LOW ( "035234.m1", 0x3800, 0x0400, CRC(83524bb7) SHA1(d45233b666463f789257c7366c3dfb4d9b55f87e) )
	ROM_LOAD_NIB_HIGH( "035236.m2", 0x3800, 0x0400, CRC(c53f4d13) SHA1(ebba48e50c98e7f74d19826cf559cf6633e24f3b) )
	ROM_LOAD_NIB_LOW ( "035235.n1", 0x3c00, 0x0400, CRC(d6855b0e) SHA1(379d010ebebde6f1b5fec5519a3c0aa4380be28b) )
	ROM_LOAD_NIB_HIGH( "035237.n2", 0x3c00, 0x0400, CRC(1d01b054) SHA1(7f3dc1130b2aadb13813e223420672c5baf25ad8) )

	ROM_REGION( 0x0400, "gfx1", 0 )
	ROM_LOAD_NIB_LOW ( "035250.r2", 0x0000, 0x0400, CRC(12f43dca) SHA1(a463f5068d5522ddf74052429aa6da23e5475844) ) /* characters */

	ROM_REGION( 0x0800, "gfx2", 0 )
	ROM_LOAD_NIB_LOW ( "035247.n7", 0x0000, 0x0400, CRC(3adb5f4e) SHA1(859df5dc97b06e0c06e4f71a511313aef1f08d87) ) /* sprites */
	ROM_LOAD_NIB_HIGH( "035248.m7", 0x0000, 0x0400, CRC(a890cd48) SHA1(34f52bc4b610491d3b81caae25ec3cafbc429373) )

	ROM_REGION( 0x0800, "gfx3", 0 )
	ROM_LOAD( "035246.r6", 0x0000, 0x0800, CRC(4a996136) SHA1(535b6d5f70ab5bc2a47263a1c16877ba4c82b3ff) ) /* spritemask - playfield */

	/* ROM_LOAD_NIB_LOW ( "35242-01.r7", 0x0000, 0x0400, CRC(d783e3d3) SHA1(1753b907735ca75c4622e003ec0df5f32e886783) ) */
	/* ROM_LOAD_NIB_HIGH( "35243-01.r8", 0x0000, 0x0400, CRC(b63ae27c) SHA1(6106765871832e9fbe440fca2d8df1b6700d8b85) ) */
	/* ROM_LOAD_NIB_LOW ( "35244-01.p7", 0x0400, 0x0400, CRC(5236ae38) SHA1(472b51635a050ea1913d745fcfc07f30ce9afa09) ) */
	/* ROM_LOAD_NIB_HIGH( "35245-01.p8", 0x0400, 0x0400, CRC(e4c6fd5c) SHA1(62c80735726c4e11229438c27153203105b9cb66) ) */

	ROM_REGION( 0x0100, "proms", 0 )
	ROM_LOAD( "34006-01.n4", 0x0000, 0x0100, CRC(0da9918e) SHA1(405ee4396a20d05ecde27388093139d087d81f19) ) /* sync (not used) */
ROM_END



/*************************************
 *
 *  Game drivers
 *
 *************************************/

/*     YEAR  NAME      PARENT   MACHINE   INPUT */
GAMEL( 1978, atarifb,  0,       atarifb,  atarifb, driver_device,  0, ROT0, "Atari", "Atari Football (revision 2)", GAME_SUPPORTS_SAVE, layout_atarifb )
GAMEL( 1978, atarifb1, atarifb, atarifb,  atarifb, driver_device,  0, ROT0, "Atari", "Atari Football (revision 1)", GAME_SUPPORTS_SAVE, layout_atarifb )
GAMEL( 1979, atarifb4, atarifb, atarifb4, atarifb4, driver_device, 0, ROT0, "Atari", "Atari Football (4 players)", GAME_SUPPORTS_SAVE, layout_atarifb4 )
GAMEL( 1979, abaseb,   0,       abaseb,   abaseb, driver_device,   0, ROT0, "Atari", "Atari Baseball (set 1)", GAME_SUPPORTS_SAVE, layout_abaseb )
GAMEL( 1979, abaseb2,  abaseb,  abaseb,   abaseb, driver_device,   0, ROT0, "Atari", "Atari Baseball (set 2)", GAME_SUPPORTS_SAVE, layout_abaseb )
GAME ( 1980, soccer,   0,       soccer,   soccer, driver_device,   0, ROT0, "Atari", "Atari Soccer", GAME_SUPPORTS_SAVE )<|MERGE_RESOLUTION|>--- conflicted
+++ resolved
@@ -120,41 +120,22 @@
 PALETTE_INIT_MEMBER(atarifb_state, atarifb)
 {
 	/* chars */
-<<<<<<< HEAD
-	palette.set_pen_color(0, MAKE_RGB(0xff,0xff,0xff)); /* white  */
-	palette.set_pen_color(1, MAKE_RGB(0x00,0x00,0x00)); /* black  */
+	palette.set_pen_color(0, rgb_t(0xff,0xff,0xff)); /* white  */
+	palette.set_pen_color(1, rgb_t(0x00,0x00,0x00)); /* black  */
 
 	/* sprites */
-	palette.set_pen_color(2, MAKE_RGB(0x40,0x40,0x40)); /* dark grey (?) - used in Soccer only */
-	palette.set_pen_color(3, MAKE_RGB(0xff,0xff,0xff)); /* white  */
-	palette.set_pen_color(4, MAKE_RGB(0x40,0x40,0x40)); /* dark grey (?) - used in Soccer only */
-	palette.set_pen_color(5, MAKE_RGB(0x00,0x00,0x00)); /* black  */
+	palette.set_pen_color(2, rgb_t(0x40,0x40,0x40)); /* dark grey (?) - used in Soccer only */
+	palette.set_pen_color(3, rgb_t(0xff,0xff,0xff)); /* white  */
+	palette.set_pen_color(4, rgb_t(0x40,0x40,0x40)); /* dark grey (?) - used in Soccer only */
+	palette.set_pen_color(5, rgb_t(0x00,0x00,0x00)); /* black  */
 
 	/* sprite masks */
-	palette.set_pen_color(6, MAKE_RGB(0x40,0x40,0x40)); /* dark grey (?) - used in Soccer only */
-	palette.set_pen_color(7, MAKE_RGB(0x80,0x80,0x80)); /* grey  */
-	palette.set_pen_color(8, MAKE_RGB(0x40,0x40,0x40)); /* dark grey (?) - used in Soccer only */
-	palette.set_pen_color(9, MAKE_RGB(0x00,0x00,0x00)); /* black  */
-	palette.set_pen_color(10, MAKE_RGB(0x40,0x40,0x40)); /* dark grey (?) - used in Soccer only */
-	palette.set_pen_color(11, MAKE_RGB(0xff,0xff,0xff)); /* white  */
-=======
-	palette_set_color(machine(), 0, rgb_t(0xff,0xff,0xff)); /* white  */
-	palette_set_color(machine(), 1, rgb_t(0x00,0x00,0x00)); /* black  */
-
-	/* sprites */
-	palette_set_color(machine(), 2, rgb_t(0x40,0x40,0x40)); /* dark grey (?) - used in Soccer only */
-	palette_set_color(machine(), 3, rgb_t(0xff,0xff,0xff)); /* white  */
-	palette_set_color(machine(), 4, rgb_t(0x40,0x40,0x40)); /* dark grey (?) - used in Soccer only */
-	palette_set_color(machine(), 5, rgb_t(0x00,0x00,0x00)); /* black  */
-
-	/* sprite masks */
-	palette_set_color(machine(), 6, rgb_t(0x40,0x40,0x40)); /* dark grey (?) - used in Soccer only */
-	palette_set_color(machine(), 7, rgb_t(0x80,0x80,0x80)); /* grey  */
-	palette_set_color(machine(), 8, rgb_t(0x40,0x40,0x40)); /* dark grey (?) - used in Soccer only */
-	palette_set_color(machine(), 9, rgb_t(0x00,0x00,0x00)); /* black  */
-	palette_set_color(machine(), 10, rgb_t(0x40,0x40,0x40)); /* dark grey (?) - used in Soccer only */
-	palette_set_color(machine(), 11, rgb_t(0xff,0xff,0xff)); /* white  */
->>>>>>> ca932a6d
+	palette.set_pen_color(6, rgb_t(0x40,0x40,0x40)); /* dark grey (?) - used in Soccer only */
+	palette.set_pen_color(7, rgb_t(0x80,0x80,0x80)); /* grey  */
+	palette.set_pen_color(8, rgb_t(0x40,0x40,0x40)); /* dark grey (?) - used in Soccer only */
+	palette.set_pen_color(9, rgb_t(0x00,0x00,0x00)); /* black  */
+	palette.set_pen_color(10, rgb_t(0x40,0x40,0x40)); /* dark grey (?) - used in Soccer only */
+	palette.set_pen_color(11, rgb_t(0xff,0xff,0xff)); /* white  */
 }
 
 
