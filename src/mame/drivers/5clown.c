/******************************************************************************


  FIVE CLOWN HARDWARE
  IGS - International Games System.

  Driver by Roberto Fresca & Grull Osgo.


  Games running on this hardware:

  * Five Clown (english, set 1), 1993, IGS.
  * Five Clown (english, set 2), 1993, IGS.
  * Five Clown (spanish hack),   1993, IGS.


  This hardware seems to be based on Bonanza's Golden Poker, but on steroids...
  Double CPU, FM sounds, samples system, different encryption schemes and other
  complex things mark the difference.

  Special Thanks to Iris Falbala that kindly offered herself as beta tester. :)


*******************************************************************************


  *** Hardware notes ***


  - CPU:  2x Rockwell R6502P.   (u16, u42)
  - CRTC: 1x GoldStar GM68B45S. (u10)
  - I/O:  2x ST EF6821P PIA's.  (u9, u15)

  - RAM:  1x GM76C28A-10 CMOS SRAM (2048 x 8, DIP). (u45)
          2x Hitachi 6116. (u1, u36)

  - CLK:  1x 10MHz. crystal.

  - ROMs: 1x M27C512.    (u50)
          1x M27256.     (u34)
          1x M5L2764.    (u35)
          1x DB (5,6,7). (u2)

  - PLDs: 1x PEEL 18CV8P. (u33)
          1x PALCE22V10H. (u43)
          2x PALCE16V6Q.  (u13, u14)

  - PROM: 1x Fairchild Semiconductor DM74S287AN. (u32)

  - SOUND: 1x Winbond WF19054 (AY8910 compatible). (u59)
           1x (unknown) A66 (OKI 6295 compatible). (u51)

           1x NEC Electronics UPC1242H (7W AF Power Amplifier). (u54)


  Other components:

  3x 8 DIP Switches Banks. (SW1, SW2, SW3)
  1x 4 DIP Switches Bank.  (SW4)
  1x Reset Switch.         (SW5)

  1x 3.6 Battery.
  1x (2x) 22-pins Edge Connector.
  1x (2x) 10-pins Edge Connector.

  1x 19 Diodes Matrix (near edge connector)



  PCB Layout:
   ____________________________________________________________________________________________
  |      ________    ________    ________    ________   ____       ___________   ___________   |
  |     |DS2003CN|  |12345678|  |12345678|  |12345678| |1234|     |           | |  27C512   |  |
  |     |________|  |________|  |________|  |________| |____|     |  HM-6116  | | ...or DB  |  |
  |      U30         SW1         SW2         SW3        SW4       |___________| |___________|  |
  |___   ________   _________   _________   _________   _________  U1            U2            |
      | | 74LS02 | | 74LS245 | | 74LS245 | | 74LS245 | | 74LS138 |     _________   _________   |
      | |________| |_________| |_________| |_________| |_________|    | 74LS245 | | 74LS245 |  |
      |  U31        U3          U4          U5          U6            |_________| |_________|  |
   ___|                ____________________    ____________________    U7          U8          |
  |___  22x2          |                    |  |                    |   ________    _________   |
  |___  CONN          |      EF6821P       |  |     GM68B45S       |  |74LS193?|  | 74LS374 |  |
  |___    __          |____________________|  |____________________|  |________|  |_________|  |
  |___   |__| D        U9                      U10                     U11         U12         |
  |___   |__| I        ____________________    ____________________    _________   _________   |
  |___   |__| O       |                    |  |                    |  |PALCE16V8| |PALCE16V8|  |
  |___   |__| D       |      EF6821P       |  |      R6502P        |  |_________| |_________|  |
  |___   |__| E       |____________________|  |____________________|   U13         U14         |
  |___   |__|          U15                     U16                     _________   _________   |
  |___   |__| M                                                       | 74LS166 | | 74LS245 |  |
  |___   |__| A        _________                                      |_________| |_________|  |
  |___   |__| T       | HD7407P |  ________                            U17         U18         |
  |___   |__| R       |_________| | 74LS04 |   ________    ________    _________   _________   |
  |___   |__| I        U19        |________|  | 74LS86 |  | 74LS36?|  | 74LS273 | | 74LS166 |  |
  |___   |__| X        _________   U20        |________|  |________|  |_________| |_________|  |
  |___   |__|         | HD7407P |              U21         U22         U23         U24         |
  |___   |__|         |_________|   _______    ___________             _________   _________   |
  |___   |__|          U25         | XTAL  |  | 74LS244   |           | 74LS273 | | 74LS166 |  |
  |___   |__|          _________   | 10MHz |  |___________|           |_________| |_________|  |
  |___   |__|         | 74LS174 |  |_______|   U26                     U27         U28         |
  |___   |__|         |_________|   X1                                                         |
  |___                 U29                   _____________    _____________     ____________   |
      |          __________    __________   |             |  |             |   |            |  |
      |         |DM74S287AN|  |PEEL18CV8P|  | [7] M27256  |  | [9] M5L2764 |   |  HM-6116   |  |
      |         |__________|  |__________|  |_____________|  |_____________|   |____________|  |
      |          U32           U33           U34              U35               U36            |
      |          ___________    _________    __________    ___________________    _________    |
      |         |  74LS273  |  | 74LS157 |  | 74LS273  |  |                   |  | 74LS367 |   |
      |         |___________|  |_________|  |__________|  |      R6502P       |  |_________|   |
      |          U37            U38          U39          |___________________|   U40          |
      |                         _________    ___________   U42                    _________    |
      |                        | 74LS157 |  |PALCE22V10H|       ______           | 74LS245 |   |
      | _______ ____________   |_________!  |___________|      |      |          |_________|   |
   ___||       |            |   U41          U43               | A66  |           U44          |
  |___ | 3.6v  |  GoldStar  |   _________       _____________  |(6295)| _________   _________  |
  |___ |BATTERY|  GM76C28A  |  | 74LS157 |     |             | |______|| 74LS04  | | PAL16L8 | |
  |___ |       |____________|  |_________|     | [8] M27C512 |  U51    |_________| |_________| |
  |___ |_______| U45             U46           |_____________|          U47         U48        |
  |___           _________   _______  _______   U50                     __________             |
  |___          | 74LS161 | |(NO IC)||       |       ________          | 74LS245  |            |
  |___          |_________| |  UPC  ||  UPC  |      |        |         |__________|            |
  |___           U49        | 1241H || 1242H |      | GL7805 |          U52                    |
  |___  10x2     _________  |_______||_______|      |________|          _________   _________  |
  |___  CONN    | 74HC132 |  U53      U54            U55               | 74LS374 | | 74LS174 | |
      |         |_________|                                            |_________| |_________| |
      |  _|_|_|_ U56                                                    U57         U58        |
      | |       |                                                       _____________________  |
   ___| |  SW5  |                                                      |                     | |
  |     |_______|                                                      |  WF19054 (AY8910)   | |
  |       |_|                                                          |_____________________| |
  |                                                                     U59                    |
  |____________________________________________________________________________________________|


  U58 = 74LS174 (Quad Latch).....
  U57 = 74LS374 (Octal Latch)..... Near to AY8910! :)



  DIP Switches Layout:

   SW1:                    SW2:                    SW3:                    SW4:
  +-------------------+   +-------------------+   +-------------------+   +-----------+
  | ON                |   | ON                |   | ON                |   | ON        |
  | +---------------+ |   | +---------------+ |   | +---------------+ |   | +-------+ |
  | |_|_|_|_|_|o|o|o| |   | |_|o|o|o|o|_|_|_| |   | |_|o|_|_|o|_|_|_| |   | |_|_|_|_| |
  | |o|o|o|o|o| | | | |   | |o| | | | |o|o|o| |   | |o| |o|o| |o|o|o| |   | |o|o|o|o| |
  | +---------------+ |   | +---------------+ |   | +---------------+ |   | +-------+ |
  |  1 2 3 4 5 6 7 8  |   |  1 2 3 4 5 6 7 8  |   |  1 2 3 4 5 6 7 8  |   |  1 2 3 4  |
  +-------------------+   +-------------------+   +-------------------+   +-----------+


*******************************************************************************


  MEMORY MAP
  ----------

  Main CPU:

  0000 - 07FF  NVRAM.

  0800 - 0800  MC6845 address.
  0801 - 0801  MC6845 register.

  0844 - 0847  PIA 0.
  0848 - 084B  PIA 1.

  1000 - 13FF  Video RAM (Init'ed at $2042).
  1800 - 1BFF  Color RAM (Init'ed at $2054).

  2000 - 7FFF  ROM space.

  C048 - C048  Unknown sound related writes.
  D800 - D800  Main/Sound latch.

  C400 - C400  DIP Switches bank: SW1.
  CC00 - CC00  DIP Switches bank: SW2.
  D400 - D400  DIP Switches bank: SW3.

  E000 - FFFF  ROM space.


*******************************************************************************


    Game Notes
    ----------

  - Checksums.

  The checksum routine starts at $FE1D
  Once checksumed the whole range, compares the result with a harcoded value.
  If match, jumps to a subroutine that prints "ROM x ERR".
  If doesn't match, prints "ROM x OK"

  So... It's inverted. Seems that someone replaced the BEQ's instructions with
  BNE's, to pass the checksums.

  $FE1D ---> checks ROM 5 (4000-5FFF)
  $FE44 ---> checks ROM 6 (2000-3FFF)
  $FE6B ---> checks ROM 7 (E000-FDFF)


*******************************************************************************


  Game Settings
  -------------

  From a datasheet. Seems to be unaccurate...


  DIP Switches Settings:

  DIP SW.1  Win-Up "7" Rate     1       2
            Lowest              on      on
            Low                 off     on
            Medium              on      off
            High                off     off

            Two Pair            3
            High                on
            Low                 off

            One Joker Rate      5       6
            Lowest              on      on
            Low                 on      off
            Medium              off     on
            High                off     off

            Three of a kind     7
            High                on
            Low                 off

  DIP SW.2  Key In              1       2
            10                  on      on
            20                  on      off
            50                  off     on
            100                 off     off

  DIP SW.3  2 Jokers Rate       1       8
            Lowest              on      on
            Low                 on      off
            Medium              off     on
            High                off     off

            3,4,5 Jokers Rate   2       3
            Lowest              on      on
            Low                 off     on
            Medium              on      off
            High                off     off

            Max Bet             4       5
            80                  on      on
            40                  on      off
            50                  off     on
            10                  off     off

  DIP SW.4  "J" Pair            1
            Win                 on
            Lose                off

            Pay Mode            2
            Key out             on
            Coin out            off

            Coin                3
            1 Coin 1 Credit     on
            1 Coin 10 Credit    off



  CHANCE SETTINGS
  ---------------

  Settings Table:

  -----+-----------------+-----------+-------------------------------------
  Loc. |    Function     | Val.Range |      Comment
  -----+-----------------+-----------+-------------------------------------
   A   | Five Jokers     |    0-8    | If 0 never comes out.
   B   | Royal Flush     |    0-8    | If 0 never comes out.
   C   | Five of a Kind  |    0-8    | If 0 never comes out.
   D   | Straight Flush  |    0-8    | If 0 never comes out.
   E   | Four of a Kind  |    0-8    | If 0 never comes out.
   F   | Full House      |    0-8    | 0 Lowest -  8 Highest.
   G   | Flush           |    0-8    | 0 Lowest -  8 Highest.
   H   | Straight        |    0-8    | 0 Lowest -  8 Highest.
   I   | W-Up            |    0-10   | 0 Lowest - 10 Highest.
   J   | Bet Limit       |    0-1    | 0 Over bet setting never comes out.
       |                 |           | 1 Below bet setting never comes out.


  Chance Settings Screen:

              A   B   C   D   E   F   G   H   I   J
  Value       0   0   4   3   5   6   6   7   10  0
  Bet Limit   0   0   50  50  50  -   -   -   -   -

  Bet Range: 1 to 80 Credits.



  Chance Settings Key Function:

  BIG:     Move left
  SMALL:   Move right
  START:   Increase value.
  COLLECT: Decrease value.
  HOLD 5:  Exit.



  Settings Suggestions
  --------------------

  Suggestion One:

    Dip.Sw. Setting
    Dip.Sw. 2   3=On    4=On    Others=Off
    Dip.Sw. 3   2=On    4=On    Others=Off

    Chance Setting
    A   B   C   D   E   F   G   H   I   J
    1   2   2   4   6   7   8   8   8   0
    5   10  20  40  40  -   -   -   -   -


  Suggestion Two:

    Dip.Sw. Setting
    Dip.Sw. 2   4=On    7=On    Others=Off
    Dip.Sw. 3   2=On    4=On    Others=Off

    Chance Setting
    A   B   C   D   E   F   G   H   I   J
    1   2   2   3   5   6   6   7   8   0
    5   10  20  40  40  -   -   -   -   -


*******************************************************************************

    Keyboard Matrix
    ---------------

    Com. A      Bet         Record      W-Up        Start       N/U
    Com. B      Payout      Keyout      Small       Big         Collect
    Com. C      Hold 1      Hold 2      Hold 3      Hold 4      Hold 5
    Com. D      Key In      Coin        Setting     N/U         N/U


*******************************************************************************

  Findings about the samples encryption
  -------------------------------------

  For every byte, if bit 1 is active is automatically XOR'ed.
  Otherwise bit 1 & bit 5 are XOR'ed.


  XOR'ing bit 1, I got the following vector table:

  01) 0400-1E67
  02) 1E78-06D7 <--- No sense!
  03) 06C8-2067
  04) 2078-3737
  05) 3728-3FEF
  06) 3000-382F
  07) 3840-49B0
  08) 49B1-7671
  09) 7662-84D2
  10) 84D3-A893
  11) A884-C8CC
  12) C8CD-DEEC
  13) DEED-D8DC <--- No sense!
  14) D8DD-DD4C

  But... If we involve bit 5 in the changes, vectors are perfect!.

  01) 0400-1E67  --->  0400-0E77 (ok)
  02) 1E78-06D7  --->  0E78-16C7 (ok)
  03) 06C8-2067  --->  16C8-2077 (ok)
  04) 2078-3737  --->  2078-2727 (ok)
  05) 3728-3FEF  --->  2728-2FFF (ok)
  06) 3000-382F  --->  3000-383F (ok)
  07) 3840-49B0  --->  3840-49B0 (ok)
  08) 49B1-7671  --->  49B1-6671 (ok)
  09) 7662-84D2  --->  6672-84C2 (ok)
  10) 84D3-A893  --->  84C3-A883 (ok)
  11) A884-C8CC  --->  A884-C8CC (ok)
  12) C8CD-DEEC  --->  C8CD-CEEC (ok)
  13) DEED-D8DC  --->  CEED-D8DC (ok)
  14) D8DD-DD4C  --->  D8DD-DD4C (ok)


  Happy End! :)


*******************************************************************************


  Driver updates:


  [2010-03-08]

  - Initial release.
  - Hooked both 6502 CPU's.
  - Hooked the M6845 CRT.
  - Decrypted main program and bulk GFX.
  - Decoded GFX and color PROM.
  - Hooked both PIA's 6821.
  - Worked inputs from the scratch.
  - Hooked DIP Switches banks 2 & 4.
  - Hooked proper interrupts for audio CPU.
  - Hooked the AY8910 latches...
  - Hooked the OKI6295.
  - Hooked DIP switches ports $C400 & $CC00.
  - Found the sound samples decryption algorithm.
  - Added NVRAM support.
  - Added a complete PCB layout.
  - Added game notes.
  - Added technical notes.


  TODO:

  - Proper clock frequencies for CPU, AY8910 & OKI6295.
  - Verify OKI6295 pin 7 (high/low).
  - Try to implement SW5 (Hard Reset + NVRAM clear).
  - Main CPU:  0xC048 - Unknown sound stuff writes (related to ay8910).
  - Audio CPU: 0x2004 - Unknown writes.
  - Audio CPU: 0x2006 - Unknown reads.
  - PIA0: Unknown reads to port B.
  - PIA1: Massive unknown reads to port B.
  - Verify the background color.


*******************************************************************************/


#define MASTER_CLOCK    XTAL_10MHz

#include "emu.h"
#include "cpu/m6502/m6502.h"
#include "video/mc6845.h"
#include "machine/6821pia.h"
#include "machine/nvram.h"
#include "sound/ay8910.h"
#include "sound/okim6295.h"


class _5clown_state : public driver_device
{
public:
	_5clown_state(const machine_config &mconfig, device_type type, const char *tag)
		: driver_device(mconfig, type, tag),
		m_videoram(*this, "videoram"),
		m_colorram(*this, "colorram"),
		m_maincpu(*this, "maincpu"),
		m_audiocpu(*this, "audiocpu"),
		m_ay8910(*this, "ay8910"),
		m_gfxdecode(*this, "gfxdecode")
	{
	}

	UINT8 m_main_latch_d800;
	UINT8 m_snd_latch_0800;
	UINT8 m_snd_latch_0a02;
	UINT8 m_ay8910_addr;
	required_shared_ptr<UINT8> m_videoram;
	required_shared_ptr<UINT8> m_colorram;
	tilemap_t *m_bg_tilemap;
	int m_mux_data;
	DECLARE_WRITE8_MEMBER(fclown_videoram_w);
	DECLARE_WRITE8_MEMBER(fclown_colorram_w);
	DECLARE_WRITE8_MEMBER(cpu_c048_w);
	DECLARE_WRITE8_MEMBER(cpu_d800_w);
	DECLARE_READ8_MEMBER(snd_e06_r);
	DECLARE_WRITE8_MEMBER(snd_800_w);
	DECLARE_WRITE8_MEMBER(snd_a02_w);
	DECLARE_READ8_MEMBER(mux_port_r);
	DECLARE_WRITE8_MEMBER(mux_w);
	DECLARE_WRITE8_MEMBER(counters_w);
	DECLARE_WRITE8_MEMBER(trigsnd_w);
	DECLARE_READ8_MEMBER(pia0_b_r);
	DECLARE_READ8_MEMBER(pia1_b_r);
	DECLARE_WRITE8_MEMBER(fclown_ay8910_w);
	DECLARE_DRIVER_INIT(fclown);
	TILE_GET_INFO_MEMBER(get_fclown_tile_info);
	virtual void video_start();
	virtual void palette_init();
	UINT32 screen_update_fclown(screen_device &screen, bitmap_ind16 &bitmap, const rectangle &cliprect);
	required_device<cpu_device> m_maincpu;
	required_device<cpu_device> m_audiocpu;
	required_device<ay8910_device> m_ay8910;
	required_device<gfxdecode_device> m_gfxdecode;
};




/*************************
*     Video Hardware     *
*************************/



WRITE8_MEMBER(_5clown_state::fclown_videoram_w)
{
	m_videoram[offset] = data;
	m_bg_tilemap->mark_tile_dirty(offset);
}

WRITE8_MEMBER(_5clown_state::fclown_colorram_w)
{
	m_colorram[offset] = data;
	m_bg_tilemap->mark_tile_dirty(offset);
}


TILE_GET_INFO_MEMBER(_5clown_state::get_fclown_tile_info)
{
/*  - bits -
    7654 3210
    ---- ---x   Tiles extended address (MSB).
    ---- --x-   Tiles bank.
    --xx xx--   Tiles color.
    -x-- ----   Chars extended address.
    x--- ----   Extra color for 7's.
*/

	int attr = m_colorram[tile_index];
	int code = ((attr & 0x01) << 8) | ((attr & 0x40) << 2) | m_videoram[tile_index];    /* bit 8 for extended char set */
	int bank = (attr & 0x02) >> 1;                                                  /* bit 1 switch the gfx banks */
	int color = (attr & 0x3c) >> 2 | ((attr & 0x80) >> 3);                          /* bits 2-3-4-5-7 for color */

	SET_TILE_INFO_MEMBER(m_gfxdecode, bank, code, color, 0);
}


void _5clown_state::video_start()
{
	m_bg_tilemap = &machine().tilemap().create(tilemap_get_info_delegate(FUNC(_5clown_state::get_fclown_tile_info),this), TILEMAP_SCAN_ROWS, 8, 8, 32, 32);
}


UINT32 _5clown_state::screen_update_fclown(screen_device &screen, bitmap_ind16 &bitmap, const rectangle &cliprect)
{
	m_bg_tilemap->draw(screen, bitmap, cliprect, 0, 0);
	return 0;
}

PALETTE_INIT_MEMBER(_5clown_state, _5clown)
{
	const UINT8 *color_prom = memregion("proms")->base();
/*
    7654 3210
    ---- ---x   RED component.
    ---- --x-   GREEN component.
    ---- -x--   BLUE component.
    ---- x---   background killer.
    xxxx ----   unused.
*/
	int i;

	/* 0000KBGR */

	if (color_prom == 0) return;

	for (i = 0;i < m_palette->entries();i++)
	{
		int bit0, bit1, bit2, bit3, r, g, b, bk;

		/* background killer */
		bit3 = (color_prom[i] >> 3) & 0x01;
		bk = bit3;

		/* red component */
		bit0 = (color_prom[i] >> 0) & 0x01;
		r = (bit0 * 0xff);

		/* green component */
		bit1 = (color_prom[i] >> 1) & 0x01;
		g = (bit1 * 0xff);

		/* blue component */
		bit2 = (color_prom[i] >> 2) & 0x01;
		b = bk * (bit2 * 0xff);

<<<<<<< HEAD
		m_palette->set_pen_color(i, MAKE_RGB(r, g, b));
=======
		palette_set_color(machine(), i, rgb_t(r, g, b));
>>>>>>> ca932a6d
	}
}


/******************************
*         R/W Handlers        *
******************************/


/* Inputs (buttons) are multiplexed.
   There are 4 sets of 5 bits each and are connected to PIA0, portA.
   The selector bits are located in PIA1, portB (bits 4-7).
*/
READ8_MEMBER(_5clown_state::mux_port_r)
{
	switch( m_mux_data & 0xf0 )     /* bits 4-7 */
	{
		case 0x10: return ioport("IN0-0")->read();
		case 0x20: return ioport("IN0-1")->read();
		case 0x40: return ioport("IN0-2")->read();
		case 0x80: return ioport("IN0-3")->read();
	}

	return 0xff;
}


WRITE8_MEMBER(_5clown_state::mux_w)
{
	m_mux_data = data ^ 0xff;   /* Inverted */
}


WRITE8_MEMBER(_5clown_state::counters_w)
{
/*  Counters:

    7654 3210
    ---- xxxx   Unused.
    ---x ----   Key In / Note counter.
    --x- ----   Payout counter.
    -x-- ----   Unknown (increments at start).
    x--- ----   Unknown (increments at start).
*/
	coin_counter_w(machine(), 0, data & 0x10);  /* Key In */
	coin_counter_w(machine(), 1, data & 0x20);  /* Payout */
	coin_counter_w(machine(), 2, data & 0x40);  /* unknown */
	coin_counter_w(machine(), 3, data & 0x80);  /* unknown */

}


WRITE8_MEMBER(_5clown_state::trigsnd_w)
{
	/************ Interrupts trigger **************

	Writes 0x07 & 0x0F each time a sound is triggered through $D800 */

	if ( (data & 0x0f) == 0x07 )
	{
		m_audiocpu->set_input_line(INPUT_LINE_NMI, ASSERT_LINE );
	}

	else
	{
		m_audiocpu->set_input_line(INPUT_LINE_NMI, CLEAR_LINE );
	}

}

READ8_MEMBER(_5clown_state::pia0_b_r)
{
	/* often read the port */
	return 0x00;
}

READ8_MEMBER(_5clown_state::pia1_b_r)
{
	/* constantly read the port */
	return 0x00;    /* bit 2 shouldn't be active to allow work the key out system */
}


/**********************************/


WRITE8_MEMBER(_5clown_state::cpu_c048_w)
{
	logerror("Main: Write to $C048: %02X\n", data);
}

WRITE8_MEMBER(_5clown_state::cpu_d800_w)
{
	logerror("Main: Write to $D800: %02x\n", data);
	m_main_latch_d800 = data;
}


/********************************
*  AY3-8910 R/W Handlers        *
********************************/

WRITE8_MEMBER(_5clown_state::fclown_ay8910_w)
{
	m_ay8910->address_w(space, 0, offset);
	m_ay8910->data_w(space, 0, data);
}


/******************************
*  SOUND  R/W Handlers        *
******************************/

READ8_MEMBER(_5clown_state::snd_e06_r)
{
	logerror("Sound: Read from $0E06 \n");
	return m_main_latch_d800;
}

WRITE8_MEMBER(_5clown_state::snd_800_w)
{
	m_snd_latch_0800 = data;

	if (m_snd_latch_0a02 == 0xc0)
	{
		m_ay8910_addr = m_snd_latch_0800;
	}

	if (m_snd_latch_0a02 == 0x00)
	{
		fclown_ay8910_w(space, m_ay8910_addr, m_snd_latch_0800);
	}
}

WRITE8_MEMBER(_5clown_state::snd_a02_w)
{
	m_snd_latch_0a02 = data & 0xff;
	logerror("Sound: Write to $0A02: %02x\n", m_snd_latch_0a02);
}


/*************************
* Memory map information *
*************************/

static ADDRESS_MAP_START( fclown_map, AS_PROGRAM, 8, _5clown_state )
	AM_RANGE(0x0000, 0x07ff) AM_RAM AM_SHARE("nvram")
	AM_RANGE(0x0800, 0x0800) AM_DEVWRITE("crtc", mc6845_device, address_w)
	AM_RANGE(0x0801, 0x0801) AM_DEVREADWRITE("crtc", mc6845_device, register_r, register_w)
	AM_RANGE(0x0844, 0x0847) AM_DEVREADWRITE("pia0", pia6821_device, read, write)
	AM_RANGE(0x0848, 0x084b) AM_DEVREADWRITE("pia1", pia6821_device, read, write)
	AM_RANGE(0x1000, 0x13ff) AM_RAM_WRITE(fclown_videoram_w) AM_SHARE("videoram")   /* Init'ed at $2042 */
	AM_RANGE(0x1800, 0x1bff) AM_RAM_WRITE(fclown_colorram_w) AM_SHARE("colorram")   /* Init'ed at $2054 */
	AM_RANGE(0x2000, 0x7fff) AM_ROM                 /* ROM space */

	AM_RANGE(0xc048, 0xc048) AM_WRITE(cpu_c048_w )
	AM_RANGE(0xd800, 0xd800) AM_WRITE(cpu_d800_w )

	AM_RANGE(0xc400, 0xc400) AM_READ_PORT("SW1")    /* DIP Switches bank */
	AM_RANGE(0xcc00, 0xcc00) AM_READ_PORT("SW2")    /* DIP Switches bank */
	AM_RANGE(0xd400, 0xd400) AM_READ_PORT("SW3")    /* Second DIP Switches bank */

	AM_RANGE(0xe000, 0xffff) AM_ROM                 /* ROM space */
ADDRESS_MAP_END

/*

  $C048 & $D800
  --------------

  $C048: SND Writes.

   VAL  MEANS
  ----+-------
   0F | Mute or Ack Command?
   12 | Hold
   31 | D-UP
   A6 | D-UP 7's


  $D800: SND Writes.
  Seems that enumerate the different sounds (from table?)
  After each $D800 write, 0x07 & 0x0F are written to PIA1, port A,
  triggering the needed interrupt for audio CPU.

   VAL  MEANS
  ----+-------
   01 | Deal 1 (Coin In)
   02 | Deal 2 (Key In)
   03 | Deal 3 (bet, Coin Out)
   04 | Deal 4
   05 | Deal 5
   06 | Hold
   07 | Un-Hold
   0C | D-UP
   34 | D-UP
   13 | Big
   15 | D-UP 7's


  WIN seq --> D800: 1B 1B 18 1B 10 1B 1B 1B 19 1D 18 1A 19 1B 10 1C 10 1A 1A 1A 10 1A
                    1D 18 1B 18 1D 18 10 18 19 10 10 10 1B 1B 10 19 1B 1C 3F () 16 ()

  WIN seq --> C048: 33 () 35 37 35 33 35 37 35 33 35 30 (0F)

  Empty parenthesis means switch to the other offset.
  Last value (0x0F) seems to be a kind of mute command.

  Example:

  Main: Write to $D800: 02      : Sound 2.
  PIA 1: Write to port A: 07    : Trigger audio CPU interrupt.
  PIA 1: Write to port A: 0F    : Clear audio CPU interrupt.
  Main: Write to $C048: XX      : Writes (to other snd device?) if apply.
  Main: Write to $C048: XX      : Writes (to other snd device?) if apply.
  Main: Write to $C048: XX      : Writes (to other snd device?) if apply.
  Main: Write to $C048: 0F      : Kind of mute or ack command.

*/

static ADDRESS_MAP_START( fcaudio_map, AS_PROGRAM, 8, _5clown_state )
	AM_RANGE(0x0000, 0x07ff) AM_RAM
	AM_RANGE(0x0800, 0x0800) AM_WRITE(snd_800_w)
	AM_RANGE(0x0a02, 0x0a02) AM_WRITE(snd_a02_w)
	AM_RANGE(0x0c04, 0x0c04) AM_DEVWRITE("oki6295", okim6295_device, write)
	AM_RANGE(0x0c06, 0x0c06) AM_DEVREAD("oki6295", okim6295_device, read)
	AM_RANGE(0x0e06, 0x0e06) AM_READ(snd_e06_r)
	AM_RANGE(0xe000, 0xffff) AM_ROM                 /* ROM space */
ADDRESS_MAP_END


/*************************
*      Input ports       *
*************************/

static INPUT_PORTS_START( fclown )
	/* Multiplexed - 4x5bits */
	PORT_START("IN0-0")
	PORT_BIT( 0x01, IP_ACTIVE_LOW, IPT_POKER_BET )
	PORT_BIT( 0x02, IP_ACTIVE_LOW, IPT_GAMBLE_BOOK )    PORT_NAME("Record")
	PORT_BIT( 0x04, IP_ACTIVE_LOW, IPT_GAMBLE_D_UP )
	PORT_BIT( 0x08, IP_ACTIVE_LOW, IPT_GAMBLE_DEAL )    PORT_NAME("Start")
	PORT_BIT( 0x10, IP_ACTIVE_LOW, IPT_UNKNOWN )        /* cancel */
	PORT_BIT( 0x20, IP_ACTIVE_LOW, IPT_UNKNOWN )
	PORT_BIT( 0x40, IP_ACTIVE_LOW, IPT_UNKNOWN )
	PORT_BIT( 0x80, IP_ACTIVE_LOW, IPT_UNKNOWN )

	PORT_START("IN0-1")
	PORT_BIT( 0x01, IP_ACTIVE_LOW, IPT_GAMBLE_KEYOUT )
	PORT_BIT( 0x02, IP_ACTIVE_LOW, IPT_GAMBLE_PAYOUT )
	PORT_BIT( 0x04, IP_ACTIVE_LOW, IPT_GAMBLE_TAKE )    PORT_NAME("Collect")
	PORT_BIT( 0x08, IP_ACTIVE_LOW, IPT_GAMBLE_HIGH )    PORT_NAME("Big")
	PORT_BIT( 0x10, IP_ACTIVE_LOW, IPT_GAMBLE_LOW )     PORT_NAME("Small")
	PORT_BIT( 0x20, IP_ACTIVE_LOW, IPT_UNKNOWN )
	PORT_BIT( 0x40, IP_ACTIVE_LOW, IPT_UNKNOWN )
	PORT_BIT( 0x80, IP_ACTIVE_LOW, IPT_UNKNOWN )

	PORT_START("IN0-2")
	PORT_BIT( 0x01, IP_ACTIVE_LOW, IPT_POKER_HOLD1 )
	PORT_BIT( 0x02, IP_ACTIVE_LOW, IPT_POKER_HOLD2 )
	PORT_BIT( 0x04, IP_ACTIVE_LOW, IPT_POKER_HOLD3 )
	PORT_BIT( 0x08, IP_ACTIVE_LOW, IPT_POKER_HOLD4 )
	PORT_BIT( 0x10, IP_ACTIVE_LOW, IPT_POKER_HOLD5 )
	PORT_BIT( 0x20, IP_ACTIVE_LOW, IPT_UNKNOWN )
	PORT_BIT( 0x40, IP_ACTIVE_LOW, IPT_UNKNOWN )
	PORT_BIT( 0x80, IP_ACTIVE_LOW, IPT_UNKNOWN )

	PORT_START("IN0-3")
	PORT_BIT( 0x01, IP_ACTIVE_LOW, IPT_SERVICE )    PORT_NAME("Setting") PORT_CODE(KEYCODE_9)
	PORT_BIT( 0x02, IP_ACTIVE_LOW, IPT_UNKNOWN )
	PORT_BIT( 0x04, IP_ACTIVE_LOW, IPT_UNKNOWN )
	PORT_BIT( 0x08, IP_ACTIVE_LOW, IPT_COIN1 )      PORT_IMPULSE(3) PORT_NAME("Coin In")
	PORT_BIT( 0x10, IP_ACTIVE_LOW, IPT_GAMBLE_KEYIN)
	PORT_BIT( 0x20, IP_ACTIVE_LOW, IPT_UNKNOWN )
	PORT_BIT( 0x40, IP_ACTIVE_LOW, IPT_UNKNOWN )
	PORT_BIT( 0x80, IP_ACTIVE_LOW, IPT_UNKNOWN )

	PORT_START("SW1")
	PORT_DIPNAME( 0x01, 0x01, "SW1-01 (C400)" )
	PORT_DIPSETTING(    0x01, DEF_STR( Off ) )
	PORT_DIPSETTING(    0x00, DEF_STR( On ) )
	PORT_DIPNAME( 0x02, 0x02, "SW1-02 (C400)" )
	PORT_DIPSETTING(    0x02, DEF_STR( Off ) )
	PORT_DIPSETTING(    0x00, DEF_STR( On ) )
	PORT_DIPNAME( 0x04, 0x04, "SW1-04 (C400)" )
	PORT_DIPSETTING(    0x04, DEF_STR( Off ) )
	PORT_DIPSETTING(    0x00, DEF_STR( On ) )
	PORT_DIPNAME( 0x08, 0x08, "SW1-08 (C400)" )
	PORT_DIPSETTING(    0x08, DEF_STR( Off ) )
	PORT_DIPSETTING(    0x00, DEF_STR( On ) )
	PORT_DIPNAME( 0x10, 0x10, "SW1-10 (C400)" )
	PORT_DIPSETTING(    0x10, DEF_STR( Off ) )
	PORT_DIPSETTING(    0x00, DEF_STR( On ) )
	PORT_DIPNAME( 0x20, 0x20, "SW1-20 (C400)" )
	PORT_DIPSETTING(    0x20, DEF_STR( Off ) )
	PORT_DIPSETTING(    0x00, DEF_STR( On ) )
	PORT_DIPNAME( 0x40, 0x40, "SW1-40 (C400)" )
	PORT_DIPSETTING(    0x40, DEF_STR( Off ) )
	PORT_DIPSETTING(    0x00, DEF_STR( On ) )
	PORT_DIPNAME( 0x80, 0x80, "SW1-80 (C400)" )
	PORT_DIPSETTING(    0x80, DEF_STR( Off ) )
	PORT_DIPSETTING(    0x00, DEF_STR( On ) )

/*  SW2 is ok... The remaining bits are checked in unused routines,
    or just NOP'ed...
*/
	PORT_START("SW2")
	PORT_DIPNAME( 0x01, 0x01, "SW2-01 (CC00)" )
	PORT_DIPSETTING(    0x01, DEF_STR( Off ) )
	PORT_DIPSETTING(    0x00, DEF_STR( On ) )
	PORT_DIPNAME( 0x02, 0x02, "SW2-02 (CC00)" )
	PORT_DIPSETTING(    0x02, DEF_STR( Off ) )
	PORT_DIPSETTING(    0x00, DEF_STR( On ) )
	PORT_DIPNAME( 0x04, 0x04, "SW2-04 (CC00)" )
	PORT_DIPSETTING(    0x04, DEF_STR( Off ) )
	PORT_DIPSETTING(    0x00, DEF_STR( On ) )
	PORT_DIPNAME( 0x08, 0x08, "SW2-08 (CC00)" )
	PORT_DIPSETTING(    0x08, DEF_STR( Off ) )
	PORT_DIPSETTING(    0x00, DEF_STR( On ) )
	PORT_DIPNAME( 0x10, 0x00, "SW2-10 (CC00) System Boot" ) /* Should be turned ON to boot */
	PORT_DIPSETTING(    0x10, DEF_STR( Off ) )
	PORT_DIPSETTING(    0x00, DEF_STR( On ) )
	PORT_DIPNAME( 0x20, 0x00, "Key In (value)" )
	PORT_DIPSETTING(    0x20, "1 Pulse / 20 Credits" )
	PORT_DIPSETTING(    0x00, "1 Pulse / 100 Credits" )
	PORT_DIPNAME( 0x40, 0x40, "SW2-40 (CC00)" )
	PORT_DIPSETTING(    0x40, DEF_STR( Off ) )
	PORT_DIPSETTING(    0x00, DEF_STR( On ) )
	PORT_DIPNAME( 0x80, 0x80, "SW2-80 (CC00)" )
	PORT_DIPSETTING(    0x80, DEF_STR( Off ) )
	PORT_DIPSETTING(    0x00, DEF_STR( On ) )

	PORT_START("SW3")
	PORT_DIPNAME( 0x01, 0x01, DEF_STR( Unknown ) )  PORT_DIPLOCATION("SW3:1")
	PORT_DIPSETTING(    0x01, DEF_STR( Off ) )
	PORT_DIPSETTING(    0x00, DEF_STR( On ) )
	PORT_DIPNAME( 0x02, 0x02, DEF_STR( Unknown ) )  PORT_DIPLOCATION("SW3:2")
	PORT_DIPSETTING(    0x02, DEF_STR( Off ) )
	PORT_DIPSETTING(    0x00, DEF_STR( On ) )
	PORT_DIPNAME( 0x04, 0x04, DEF_STR( Unknown ) )  PORT_DIPLOCATION("SW3:3")
	PORT_DIPSETTING(    0x04, DEF_STR( Off ) )
	PORT_DIPSETTING(    0x00, DEF_STR( On ) )
	PORT_DIPNAME( 0x18, 0x10, "Min/Max Bet" )       PORT_DIPLOCATION("SW3:4,5") /* Always 1-40 on screen */
	PORT_DIPSETTING(    0x00, "Min:10; Max:80" )
	PORT_DIPSETTING(    0x08, "Min:10; Max:50" )
	PORT_DIPSETTING(    0x10, "Min:05; Max:40" )
	PORT_DIPSETTING(    0x18, "Min:05; Max:10" )
	PORT_DIPNAME( 0x60, 0x40, "Key In (screen)" )   PORT_DIPLOCATION("SW3:6,7") /* Only on screen */
	PORT_DIPSETTING(    0x60, "20" )
	PORT_DIPSETTING(    0x40, "100" )
	PORT_DIPSETTING(    0x20, "120" )
	PORT_DIPSETTING(    0x00, "130" )
	PORT_DIPNAME( 0x80, 0x80, DEF_STR( Unknown ) )  PORT_DIPLOCATION("SW3:8")
	PORT_DIPSETTING(    0x80, DEF_STR( Off ) )
	PORT_DIPSETTING(    0x00, DEF_STR( On ) )

	PORT_START("SW4")
	/* only bits 4-6-7 are connected here and were routed to SW4 1-4 */
	PORT_BIT( 0x01, IP_ACTIVE_LOW, IPT_UNUSED )
	PORT_BIT( 0x02, IP_ACTIVE_LOW, IPT_UNUSED )
	PORT_BIT( 0x04, IP_ACTIVE_LOW, IPT_UNUSED )
	PORT_BIT( 0x08, IP_ACTIVE_LOW, IPT_UNUSED )
	PORT_DIPNAME( 0x10, 0x00, "Jacks or Better" )   PORT_DIPLOCATION("SW4:1")
	PORT_DIPSETTING(    0x10, DEF_STR( No ) )
	PORT_DIPSETTING(    0x00, DEF_STR( Yes ) )
	PORT_DIPNAME( 0x20, 0x20, DEF_STR( Unused ) )   PORT_DIPLOCATION("SW4:2")
	PORT_DIPSETTING(    0x20, DEF_STR( Off ) )
	PORT_DIPSETTING(    0x00, DEF_STR( On ) )
	PORT_DIPNAME( 0x40, 0x00, "Payout Mode" )       PORT_DIPLOCATION("SW4:3")
	PORT_DIPSETTING(    0x40, "Manual" )
	PORT_DIPSETTING(    0x00, "Auto" )
	PORT_DIPNAME( 0x80, 0x80, "Coin In" )           PORT_DIPLOCATION("SW4:4")
	PORT_DIPSETTING(    0x80, "x10" )
	PORT_DIPSETTING(    0x00, "x5" )
INPUT_PORTS_END


/*************************
*    Graphics Layouts    *
*************************/

static const gfx_layout tilelayout =
{
	8, 8,
	RGN_FRAC(1,3),
	3,
	{ 0, RGN_FRAC(1,3), RGN_FRAC(2,3) },    /* bitplanes are separated */
	{ 0, 1, 2, 3, 4, 5, 6, 7 },
	{ 0*8, 1*8, 2*8, 3*8, 4*8, 5*8, 6*8, 7*8 },
	8*8
};


/******************************
* Graphics Decode Information *
******************************/

static GFXDECODE_START( fclown )
	GFXDECODE_ENTRY( "gfx1", 0, tilelayout, 0, 16 )
	GFXDECODE_ENTRY( "gfx2", 0, tilelayout, 0, 16 )
GFXDECODE_END


/***********************
*    CRTC Interface    *
***********************/

static MC6845_INTERFACE( mc6845_intf )
{
	false,      /* show border area */
	0,0,0,0,    /* visarea adjustment */
	8,          /* number of pixels per video memory address */
	NULL,       /* before pixel update callback */
	NULL,       /* row update callback */
	NULL,       /* after pixel update callback */
	DEVCB_NULL, /* callback for display state changes */
	DEVCB_NULL, /* callback for cursor state changes */
	DEVCB_NULL, /* HSYNC callback */
	DEVCB_NULL, /* VSYNC callback */
	NULL        /* update address callback */
};


/*************************
*    Sound Interfaces    *
*************************/

static const ay8910_interface ay8910_config =
{
	AY8910_LEGACY_OUTPUT,
	AY8910_DEFAULT_LOADS,
	DEVCB_NULL,
	DEVCB_NULL,
	DEVCB_NULL,
	DEVCB_NULL
};


/*************************
*    Machine Drivers     *
*************************/

static MACHINE_CONFIG_START( fclown, _5clown_state )

	/* basic machine hardware */
	MCFG_CPU_ADD("maincpu", M6502, MASTER_CLOCK/8)  /* guess, seems ok */
	MCFG_CPU_PROGRAM_MAP(fclown_map)
	MCFG_CPU_VBLANK_INT_DRIVER("screen", _5clown_state,  nmi_line_pulse)

	MCFG_CPU_ADD("audiocpu", M6502, MASTER_CLOCK/8) /* guess, seems ok */
	MCFG_CPU_PROGRAM_MAP(fcaudio_map)

	MCFG_NVRAM_ADD_0FILL("nvram")

	MCFG_DEVICE_ADD("pia0", PIA6821, 0)
	MCFG_PIA_READPA_HANDLER(READ8(_5clown_state, mux_port_r))
	MCFG_PIA_READPB_HANDLER(READ8(_5clown_state, pia0_b_r))
	MCFG_PIA_WRITEPB_HANDLER(WRITE8(_5clown_state, counters_w))

	MCFG_DEVICE_ADD("pia1", PIA6821, 0)
	MCFG_PIA_READPA_HANDLER(IOPORT("SW4"))
	MCFG_PIA_READPB_HANDLER(READ8(_5clown_state, pia1_b_r))
	MCFG_PIA_WRITEPA_HANDLER(WRITE8(_5clown_state, trigsnd_w))
	MCFG_PIA_WRITEPB_HANDLER(WRITE8(_5clown_state, mux_w))

	/* video hardware */
	MCFG_SCREEN_ADD("screen", RASTER)
	MCFG_SCREEN_REFRESH_RATE(60)
	MCFG_SCREEN_VBLANK_TIME(ATTOSECONDS_IN_USEC(0))
	MCFG_SCREEN_SIZE((39+1)*8, (31+1)*8)
	MCFG_SCREEN_VISIBLE_AREA(0*8, 32*8-1, 0*8, 32*8-1)
	MCFG_SCREEN_UPDATE_DRIVER(_5clown_state, screen_update_fclown)

	MCFG_GFXDECODE_ADD("gfxdecode",fclown,"palette")
	MCFG_PALETTE_ADD("palette", 256)


	MCFG_MC6845_ADD("crtc", MC6845, "screen", MASTER_CLOCK/16, mc6845_intf) /* guess */

	/* sound hardware */
	MCFG_SPEAKER_STANDARD_MONO("mono")

	MCFG_SOUND_ADD("ay8910", AY8910, MASTER_CLOCK/8)        /* guess, seems ok */
	MCFG_SOUND_CONFIG(ay8910_config)
	MCFG_SOUND_ROUTE(ALL_OUTPUTS, "mono", 1.00)

	MCFG_OKIM6295_ADD("oki6295", MASTER_CLOCK/12, OKIM6295_PIN7_LOW)    /* guess, seems ok; pin7 guessed, seems ok */
	MCFG_SOUND_ROUTE(ALL_OUTPUTS, "mono", 1.20)

MACHINE_CONFIG_END


/*************************
*        Rom Load        *
*************************/

ROM_START( 5clown )
	ROM_REGION( 0x10000, "maincpu", 0 )
	ROM_LOAD( "4.u2",       0x2000, 0x8000, CRC(96e3e8ab) SHA1(fec20b9a8bde5306162f8288cdc9580f445cadf5) )
	ROM_COPY( "maincpu",    0x8000, 0xe000, 0x2000 )


	ROM_REGION( 0x8000,  "gfxbanks", 0 )
	ROM_LOAD( "7.u34",  0x0000, 0x8000, CRC(64c9f4ee) SHA1(6e695feee826e319f84d91f6bbf7cfacd443fc8f) )

	ROM_REGION( 0x10000, "audiocpu", 0 )
	ROM_LOAD( "9.u35",  0xe000, 0x2000, CRC(7e3c3af5) SHA1(ebc09da981dbdf4eac90bcf982e5bc8ede47e81a) )

	ROM_REGION( 0x40000, "oki6295", 0 )
	ROM_LOAD( "8.u50",  0x0000, 0x10000, CRC(e1e37180) SHA1(e162abcb01952e26deee74ece5719239961e1b69) )


	ROM_REGION( 0x3000, "gfx1", 0 )
	ROM_FILL(               0x0000, 0x2000, 0 ) /* filling the remaining bitplanes */
	ROM_COPY( "gfxbanks",   0x7000, 0x2000, 0x1000 )

	ROM_REGION( 0x3000, "gfx2", 0 )
	ROM_COPY( "gfxbanks",   0x6000, 0x0000, 0x1000 )
	ROM_COPY( "gfxbanks",   0x5000, 0x1000, 0x1000 )
	ROM_COPY( "gfxbanks",   0x4000, 0x2000, 0x1000 )

	ROM_REGION( 0x0100, "proms", 0 )
	ROM_LOAD( "dm74s287an.u32", 0x0000, 0x0100, CRC(2d207266) SHA1(374b4830a0a8ed3001cf0df16daa8dffee503cbe) )

ROM_END


ROM_START( 5clowna )
	ROM_REGION( 0x10000, "maincpu", 0 )
	ROM_LOAD( "6.u2",   0x2000, 0x2000, BAD_DUMP CRC(15ecca37) SHA1(d8d0a43f559168cccc3a46418557ccfc30c8108e) )
	ROM_LOAD( "5.u2",   0x4000, 0x2000, BAD_DUMP CRC(2e962007) SHA1(86599ba5030068c08ff5a19ada7250c410b2ba35) )
	ROM_LOAD( "7.u2",   0xe000, 0x2000, BAD_DUMP CRC(308c4771) SHA1(f6ee402c120ff16601347cc994a45a7092511050) )


	ROM_REGION( 0x8000,  "gfxbanks", 0 )
	ROM_LOAD( "7.u34",  0x0000, 0x8000, CRC(64c9f4ee) SHA1(6e695feee826e319f84d91f6bbf7cfacd443fc8f) )

	ROM_REGION( 0x10000, "audiocpu", 0 )
	ROM_LOAD( "9.u35",  0xe000, 0x2000, CRC(7e3c3af5) SHA1(ebc09da981dbdf4eac90bcf982e5bc8ede47e81a) )

	ROM_REGION( 0x40000, "oki6295", 0 )
	ROM_LOAD( "8.u50",  0x0000, 0x10000, CRC(e1e37180) SHA1(e162abcb01952e26deee74ece5719239961e1b69) )


	ROM_REGION( 0x3000, "gfx1", 0 )
	ROM_FILL(               0x0000, 0x2000, 0 ) /* filling the remaining bitplanes */
	ROM_COPY( "gfxbanks",   0x7000, 0x2000, 0x1000 )

	ROM_REGION( 0x3000, "gfx2", 0 )
	ROM_COPY( "gfxbanks",   0x6000, 0x0000, 0x1000 )
	ROM_COPY( "gfxbanks",   0x5000, 0x1000, 0x1000 )
	ROM_COPY( "gfxbanks",   0x4000, 0x2000, 0x1000 )

	ROM_REGION( 0x0100, "proms", 0 )
	ROM_LOAD( "dm74s287an.u32", 0x0000, 0x0100, CRC(2d207266) SHA1(374b4830a0a8ed3001cf0df16daa8dffee503cbe) )

ROM_END


ROM_START( 5clownsp )
	ROM_REGION( 0x10000, "maincpu", 0 )
	ROM_LOAD( "five_clown_sp.u2",   0x2000, 0x8000, CRC(fa18090d) SHA1(47feb5dbc77ae8621fc35b707c24d64a95227a39) )
	ROM_COPY( "maincpu",    0x8000, 0xe000, 0x2000 )


	ROM_REGION( 0x8000,  "gfxbanks", 0 )
	ROM_LOAD( "7.u34",  0x0000, 0x8000, CRC(64c9f4ee) SHA1(6e695feee826e319f84d91f6bbf7cfacd443fc8f) )

	ROM_REGION( 0x10000, "audiocpu", 0 )
	ROM_LOAD( "9.u35",  0xe000, 0x2000, CRC(7e3c3af5) SHA1(ebc09da981dbdf4eac90bcf982e5bc8ede47e81a) )

	ROM_REGION( 0x40000, "oki6295", 0 )
	ROM_LOAD( "8.u50",  0x0000, 0x10000, CRC(e1e37180) SHA1(e162abcb01952e26deee74ece5719239961e1b69) )


	ROM_REGION( 0x3000, "gfx1", 0 )
	ROM_FILL(               0x0000, 0x2000, 0 ) /* filling the remaining bitplanes */
	ROM_COPY( "gfxbanks",   0x7000, 0x2000, 0x1000 )

	ROM_REGION( 0x3000, "gfx2", 0 )
	ROM_COPY( "gfxbanks",   0x6000, 0x0000, 0x1000 )
	ROM_COPY( "gfxbanks",   0x5000, 0x1000, 0x1000 )
	ROM_COPY( "gfxbanks",   0x4000, 0x2000, 0x1000 )

	ROM_REGION( 0x0100, "proms", 0 )
	ROM_LOAD( "dm74s287an.u32", 0x0000, 0x0100, CRC(2d207266) SHA1(374b4830a0a8ed3001cf0df16daa8dffee503cbe) )

ROM_END


/*************************
*      Driver Init       *
*************************/

DRIVER_INIT_MEMBER(_5clown_state,fclown)
{
	/* Decrypting main program */

	int x;
	UINT8 *src = memregion( "maincpu" )->base();

	for (x = 0x0000; x < 0x10000; x++)
	{
		src[x] = src[x] ^ 0x20;     /* Decrypting byte */
	}


	/* Decrypting GFX by segments */

	UINT8 *gfx1_src = memregion( "gfx1" )->base();
	UINT8 *gfx2_src = memregion( "gfx2" )->base();

	for (x = 0x2000; x < 0x3000; x++)
	{
		gfx1_src[x] = gfx1_src[x] ^ 0x22;   /* Decrypting bulk GFX segment 7000-7fff */
	}

	for (x = 0x0000; x < 0x1000; x++)
	{
		gfx2_src[x] = gfx2_src[x] ^ 0x3f;   /* Decrypting bulk GFX segment 6000-6fff */
	}

	for (x = 0x2000; x < 0x3000; x++)
	{
		gfx2_src[x] = gfx2_src[x] ^ 0x22;   /* Decrypting bulk GFX segment 4000-4fff */
	}


	/* Decrypting sound samples */

	UINT8 *samples_src = memregion( "oki6295" )->base();

	for (x = 0x0000; x < 0x10000; x++)
	{
		if (samples_src[x] & 0x02)                      /* If bit 1 is active... */
		{
			samples_src[x] = samples_src[x] ^ 0x02;     /* Then bit 1 XOR'ed */
		}

		else
		{
			samples_src[x] = samples_src[x] ^ 0x12;     /* Otherwise bit 1 & 5 XOR'ed */
		}
	}
}


/*************************
*      Game Drivers      *
*************************/

/*    YEAR  NAME      PARENT  MACHINE INPUT   INIT    ROT    COMPANY  FULLNAME                      FLAGS... */
GAME( 1993, 5clown,   0,      fclown, fclown, _5clown_state, fclown, ROT0, "IGS",   "Five Clown (English, set 1)", GAME_IMPERFECT_SOUND )
GAME( 1993, 5clowna,  5clown, fclown, fclown, _5clown_state, fclown, ROT0, "IGS",   "Five Clown (English, set 2)", GAME_IMPERFECT_SOUND )
GAME( 1993, 5clownsp, 5clown, fclown, fclown, _5clown_state, fclown, ROT0, "IGS",   "Five Clown (Spanish hack)",   GAME_IMPERFECT_SOUND )<|MERGE_RESOLUTION|>--- conflicted
+++ resolved
@@ -589,11 +589,7 @@
 		bit2 = (color_prom[i] >> 2) & 0x01;
 		b = bk * (bit2 * 0xff);
 
-<<<<<<< HEAD
-		m_palette->set_pen_color(i, MAKE_RGB(r, g, b));
-=======
-		palette_set_color(machine(), i, rgb_t(r, g, b));
->>>>>>> ca932a6d
+		m_palette->set_pen_color(i, rgb_t(r, g, b));
 	}
 }
 
