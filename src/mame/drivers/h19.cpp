--- conflicted
+++ resolved
@@ -78,25 +78,6 @@
 	};
 
 	h19_state(const machine_config &mconfig, device_type type, const char *tag)
-<<<<<<< HEAD
-		: driver_device(mconfig, type, tag),
-		m_maincpu(*this, "maincpu"),
-		m_crtc(*this, "crtc"),
-		m_ace(*this, "ins8250"),
-		m_beep(*this, "beeper"),
-		m_p_videoram(*this, "videoram"),
-		m_palette(*this, "palette"),
-		m_mm5740(*this, KBDC_TAG),
-		m_kbdrom(*this, "keyboard"),
-		m_kbspecial(*this, "MODIFIERS")
-	{
-	}
-
-	required_device<cpu_device> m_maincpu;
-	required_device<mc6845_device> m_crtc;
-	required_device<ins8250_device> m_ace;
-	required_device<beep_device> m_beep;
-=======
 		: driver_device(mconfig, type, tag)
 		, m_palette(*this, "palette")
 		, m_maincpu(*this, "maincpu")
@@ -105,12 +86,14 @@
 		, m_beep(*this, "beeper")
 		, m_p_videoram(*this, "videoram")
 		, m_p_chargen(*this, "chargen")
+		, m_mm5740(*this, KBDC_TAG)
+		, m_kbdrom(*this, "keyboard")
+		, m_kbspecial(*this, "MODIFIERS")
 	{
 	}
 
 	DECLARE_READ8_MEMBER(h19_80_r);
 	DECLARE_READ8_MEMBER(h19_a0_r);
->>>>>>> 7cc49e5e
 	DECLARE_WRITE8_MEMBER(h19_c0_w);
 	DECLARE_WRITE8_MEMBER(h19_e0_w);
 	DECLARE_READ8_MEMBER(kbd_key_r);
@@ -120,25 +103,10 @@
 	DECLARE_WRITE_LINE_MEMBER(mm5740_data_ready_w);
 
 	MC6845_UPDATE_ROW(crtc_update_row);
-<<<<<<< HEAD
-	required_shared_ptr<uint8_t> m_p_videoram;
-	required_device<palette_device> m_palette;
-	required_device<mm5740_device> m_mm5740;
-	uint8_t *m_p_chargen;
-	uint8_t m_term_data;
-	virtual void machine_reset() override;
-	virtual void video_start() override;
-	required_memory_region m_kbdrom;
-	required_ioport m_kbspecial;
-=======
->>>>>>> 7cc49e5e
 
 private:
 	uint8_t m_term_data;
 	virtual void device_timer(emu_timer &timer, device_timer_id id, int param, void *ptr) override;
-<<<<<<< HEAD
-private:
-=======
 	virtual void machine_reset() override;
 	required_device<palette_device> m_palette;
 	required_device<cpu_device> m_maincpu;
@@ -147,8 +115,9 @@
 	required_device<beep_device> m_beep;
 	required_shared_ptr<uint8_t> m_p_videoram;
 	required_region_ptr<u8> m_p_chargen;
-};
->>>>>>> 7cc49e5e
+	required_device<mm5740_device> m_mm5740;
+	required_memory_region m_kbdrom;
+	required_ioport m_kbspecial;
 
 	uint8_t m_transchar;
 	bool m_strobe;
@@ -396,11 +365,6 @@
 {
 }
 
-<<<<<<< HEAD
-void h19_state::video_start()
-{
-	m_p_chargen = memregion("chargen")->base();
-}
 
 WRITE8_MEMBER( h19_state::h19_c0_w )
 {
@@ -505,8 +469,6 @@
 }
 
 
-=======
->>>>>>> 7cc49e5e
 MC6845_UPDATE_ROW( h19_state::crtc_update_row )
 {
 	const rgb_t *palette = m_palette->palette()->entry_list_raw();
