/*************************************************************************

    Universal System 1

    Games Supported:
    - Universal Super Don Quix-ote

**************************************************************************

    ROM Revisions
    -------------


    Laserdisc Players Used
    ----------------------
    Pioneer LD-V1000

*************************************************************************/

#define MASTER_CLOCK    20000000


#include "emu.h"
#include "cpu/z80/z80.h"
#include "render.h"
#include "sound/sn76496.h"
#include "machine/ldv1000.h"
#include "video/resnet.h"

class superdq_state : public driver_device
{
public:
	superdq_state(const machine_config &mconfig, device_type type, const char *tag)
		: driver_device(mconfig, type, tag),
			m_laserdisc(*this, "laserdisc") ,
		m_videoram(*this, "videoram"),
		m_maincpu(*this, "maincpu"),
		m_gfxdecode(*this, "gfxdecode") { }

	required_device<pioneer_ldv1000_device> m_laserdisc;
	UINT8 m_ld_in_latch;
	UINT8 m_ld_out_latch;

	required_shared_ptr<UINT8> m_videoram;
	tilemap_t *m_tilemap;
	int m_color_bank;
	DECLARE_WRITE8_MEMBER(superdq_videoram_w);
	DECLARE_WRITE8_MEMBER(superdq_io_w);
	DECLARE_READ8_MEMBER(superdq_ld_r);
	DECLARE_WRITE8_MEMBER(superdq_ld_w);
	TILE_GET_INFO_MEMBER(get_tile_info);
	virtual void machine_start();
	virtual void machine_reset();
	virtual void video_start();
	virtual void palette_init();
	UINT32 screen_update_superdq(screen_device &screen, bitmap_rgb32 &bitmap, const rectangle &cliprect);
	INTERRUPT_GEN_MEMBER(superdq_vblank);
	required_device<cpu_device> m_maincpu;
	required_device<gfxdecode_device> m_gfxdecode;
};

TILE_GET_INFO_MEMBER(superdq_state::get_tile_info)
{
	int tile = m_videoram[tile_index];

	SET_TILE_INFO_MEMBER(m_gfxdecode, 0, tile, m_color_bank, 0);
}

void superdq_state::video_start()
{
	m_tilemap = &machine().tilemap().create(tilemap_get_info_delegate(FUNC(superdq_state::get_tile_info),this), TILEMAP_SCAN_ROWS, 8, 8, 32, 32);
}

UINT32 superdq_state::screen_update_superdq(screen_device &screen, bitmap_rgb32 &bitmap, const rectangle &cliprect)
{
	m_tilemap->draw(screen, bitmap, cliprect, 0, 0);

	return 0;
}



/*************************************
 *
 *  Palette conversion
 *
 *************************************/

PALETTE_INIT_MEMBER(superdq_state, superdq)
{
	const UINT8 *color_prom = memregion("proms")->base();
	int i;
	static const int resistances[3] = { 820, 390, 200 };
	double rweights[3], gweights[3], bweights[2];

	/* compute the color output resistor weights */
	compute_resistor_weights(0, 255, -1.0,
			3,  &resistances[0], rweights, 220, 0,
			3,  &resistances[0], gweights, 220, 0,
			2,  &resistances[1], bweights, 220, 0);

	/* initialize the palette with these colors */
	for (i = 0; i < palette.entries(); i++)
	{
		int bit0, bit1, bit2;
		int r, g, b;

		/* red component */
		bit0 = (color_prom[i] >> 7) & 0x01;
		bit1 = (color_prom[i] >> 6) & 0x01;
		bit2 = (color_prom[i] >> 5) & 0x01;
		r = combine_3_weights(rweights, bit2, bit1, bit0);

		/* green component */
		bit0 = (color_prom[i] >> 4) & 0x01;
		bit1 = (color_prom[i] >> 3) & 0x01;
		bit2 = (color_prom[i] >> 2) & 0x01;
		g = combine_3_weights(gweights, bit2, bit1, bit0);

		/* blue component */
		bit0 = (color_prom[i] >> 1) & 0x01;
		bit1 = (color_prom[i] >> 0) & 0x01;
		b = combine_2_weights(bweights, bit1, bit0);

<<<<<<< HEAD
		palette.set_pen_color(i, MAKE_RGB(r, g, b));
=======
		palette_set_color(machine(), i, rgb_t(r, g, b));
>>>>>>> ca932a6d
	}
}

void superdq_state::machine_reset()
{
	m_ld_in_latch = 0;
	m_ld_out_latch = 0xff;
	m_color_bank = 0;
}

INTERRUPT_GEN_MEMBER(superdq_state::superdq_vblank)
{
	/* status is read when the STATUS line from the laserdisc
	   toggles (600usec after the vblank). We could set up a
	   timer to do that, but this works as well */
	m_ld_in_latch = m_laserdisc->status_r();

	/* command is written when the COMMAND line from the laserdisc
	   toggles (680usec after the vblank). We could set up a
	   timer to do that, but this works as well */
	m_laserdisc->data_w(m_ld_out_latch);
	device.execute().set_input_line(0, ASSERT_LINE);
}

WRITE8_MEMBER(superdq_state::superdq_videoram_w)
{
	m_videoram[offset] = data;
	m_tilemap->mark_tile_dirty(offset);
}

WRITE8_MEMBER(superdq_state::superdq_io_w)
{
	int             i;
	static const UINT8 black_color_entries[] = {7,15,16, 17, 18, 19, 20, 21, 22, 23, 24, 25, 26, 27, 28, 29, 30, 31};

	if ( data & 0x40 ) /* bit 6 = irqack */
		m_maincpu->set_input_line(0, CLEAR_LINE);

	coin_counter_w( machine(), 0, data & 0x08 );
	coin_counter_w( machine(), 1, data & 0x04 );

	m_color_bank = ( data & 2 ) ? 1 : 0;

	for( i = 0; i < ARRAY_LENGTH( black_color_entries ); i++ )
	{
		int index = black_color_entries[i];
		if (data & 0x80)
<<<<<<< HEAD
			m_palette->set_pen_color(index) & MAKE_ARGB(0,255,255,255));
		else
			m_palette->set_pen_color(index) | MAKE_ARGB(255,0,0,0));
=======
			palette_set_color(machine(), index, palette_get_color(machine(), index) & rgb_t(0,255,255,255));
		else
			palette_set_color(machine(), index, palette_get_color(machine(), index) | rgb_t(255,0,0,0));
>>>>>>> ca932a6d
	}

	/*
	    bit 5 = DISP1?
	    bit 4 = DISP2?
	    bit 0 = unused
	*/
}

READ8_MEMBER(superdq_state::superdq_ld_r)
{
	return m_ld_in_latch;
}

WRITE8_MEMBER(superdq_state::superdq_ld_w)
{
	m_ld_out_latch = data;
}



/*************************************
 *
 *  Memory map
 *
 *************************************/

static ADDRESS_MAP_START( superdq_map, AS_PROGRAM, 8, superdq_state )
	AM_RANGE(0x0000, 0x3fff) AM_ROM
	AM_RANGE(0x4000, 0x47ff) AM_RAM
	AM_RANGE(0x5c00, 0x5fff) AM_RAM_WRITE(superdq_videoram_w) AM_SHARE("videoram")
ADDRESS_MAP_END

static ADDRESS_MAP_START( superdq_io, AS_IO, 8, superdq_state )
	ADDRESS_MAP_GLOBAL_MASK(0xff)
	AM_RANGE(0x00, 0x00) AM_READ_PORT("IN0") AM_WRITE(superdq_ld_w)
	AM_RANGE(0x01, 0x01) AM_READ_PORT("IN1")
	AM_RANGE(0x02, 0x02) AM_READ_PORT("DSW1")
	AM_RANGE(0x03, 0x03) AM_READ_PORT("DSW2")
	AM_RANGE(0x04, 0x04) AM_READ(superdq_ld_r) AM_DEVWRITE("snsnd", sn76496_device, write)
	AM_RANGE(0x08, 0x08) AM_WRITE(superdq_io_w)
	AM_RANGE(0x0c, 0x0d) AM_NOP /* HD46505S */
ADDRESS_MAP_END



/*************************************
 *
 *  Port definitions
 *
 *************************************/

static INPUT_PORTS_START( superdq )
	PORT_START("IN0")
	PORT_BIT( 0x01, IP_ACTIVE_LOW, IPT_UNUSED )
	PORT_BIT( 0x02, IP_ACTIVE_LOW, IPT_JOYSTICK_LEFT )
	PORT_BIT( 0x04, IP_ACTIVE_LOW, IPT_UNUSED )
	PORT_BIT( 0x08, IP_ACTIVE_LOW, IPT_JOYSTICK_DOWN )
	PORT_BIT( 0x10, IP_ACTIVE_LOW, IPT_UNUSED )
	PORT_BIT( 0x20, IP_ACTIVE_LOW, IPT_JOYSTICK_RIGHT )
	PORT_BIT( 0x40, IP_ACTIVE_LOW, IPT_UNUSED )
	PORT_BIT( 0x80, IP_ACTIVE_LOW, IPT_JOYSTICK_UP )

	PORT_START("IN1")
	PORT_BIT( 0x01, IP_ACTIVE_LOW, IPT_SERVICE1 )   /* Service button */
	PORT_BIT( 0x02, IP_ACTIVE_LOW, IPT_TILT )       /* TEST button */
	PORT_BIT( 0x04, IP_ACTIVE_LOW, IPT_COIN2 )
	PORT_BIT( 0x08, IP_ACTIVE_LOW, IPT_COIN1 )
	PORT_BIT( 0x10, IP_ACTIVE_LOW, IPT_BUTTON1 ) PORT_PLAYER(2)
	PORT_BIT( 0x20, IP_ACTIVE_LOW, IPT_BUTTON1 )
	PORT_BIT( 0x40, IP_ACTIVE_LOW, IPT_START2 )
	PORT_BIT( 0x80, IP_ACTIVE_LOW, IPT_START1 )

	PORT_START("DSW1")
	PORT_DIPNAME( 0x03, 0x03, DEF_STR( Difficulty ) )
	PORT_DIPSETTING(    0x03, DEF_STR( Easy ) )
	PORT_DIPSETTING(    0x02, DEF_STR( Normal ) )
	PORT_DIPSETTING(    0x01, DEF_STR( Hard ) )
	PORT_DIPSETTING(    0x00, DEF_STR( Very_Hard ) )
	PORT_DIPNAME( 0x04, 0x04, DEF_STR( Demo_Sounds ) )
	PORT_DIPSETTING(    0x00, DEF_STR( Off ) )
	PORT_DIPSETTING(    0x04, DEF_STR( On ) )
	PORT_DIPNAME( 0x08, 0x08, DEF_STR( Bonus_Life ) )
	PORT_DIPSETTING(    0x08, "100000" )
	PORT_DIPSETTING(    0x00, "Never" )
	PORT_DIPNAME( 0x30, 0x30, DEF_STR( Lives ) )
	PORT_DIPSETTING(    0x30, "3" )
	PORT_DIPSETTING(    0x20, "4" )
	PORT_DIPSETTING(    0x10, "5" )
	PORT_DIPSETTING(    0x00, "2" )
	PORT_DIPNAME( 0x40, 0x40, "Infinite Lives" )
	PORT_DIPSETTING(    0x40, DEF_STR( Off ) )
	PORT_DIPSETTING(    0x00, DEF_STR( On ) )
	PORT_DIPNAME( 0x80, 0x80, DEF_STR( Free_Play ) )
	PORT_DIPSETTING(    0x80, DEF_STR( Off ) )
	PORT_DIPSETTING(    0x00, DEF_STR( On ) )

	PORT_START("DSW2")
	PORT_BIT( 0xf0, IP_ACTIVE_LOW, IPT_UNUSED )
	PORT_DIPNAME( 0x0c, 0x0c, DEF_STR( Coin_A ) )
	PORT_DIPSETTING(    0x00, DEF_STR( 2C_1C ) )
	PORT_DIPSETTING(    0x0c, DEF_STR( 1C_1C ) )
	PORT_DIPSETTING(    0x08, DEF_STR( 1C_2C ) )
	PORT_DIPSETTING(    0x04, DEF_STR( 1C_3C ) )
	PORT_DIPNAME( 0x03, 0x03, DEF_STR( Coin_B ) )
	PORT_DIPSETTING(    0x00, DEF_STR( 2C_1C ) )
	PORT_DIPSETTING(    0x03, DEF_STR( 1C_1C ) )
	PORT_DIPSETTING(    0x02, DEF_STR( 1C_2C ) )
	PORT_DIPSETTING(    0x01, DEF_STR( 1C_3C ) )
INPUT_PORTS_END



/*************************************
 *
 *  Graphics definitions
 *
 *************************************/

static const gfx_layout charlayout =
{
	8,8,    /* 8*8 characters */
	RGN_FRAC(1,1),
	4,  /* 4 bits per pixel */
	{ 0, 1, 2, 3 },
	{ 0*4, 1*4, 2*4, 3*4, 4*4, 5*4, 6*4, 7*4 },
	{ 0*32, 1*32, 2*32, 3*32, 4*32, 5*32, 6*32, 7*32 },
	32*8    /* every sprite takes 32 consecutive bytes */
};


static GFXDECODE_START( superdq )
	GFXDECODE_ENTRY( "gfx1", 0, charlayout, 0, 2 )
GFXDECODE_END


/*************************************
 *
 *  Machine drivers
 *
 *************************************/

void superdq_state::machine_start()
{
}


static MACHINE_CONFIG_START( superdq, superdq_state )

	/* basic machine hardware */
	MCFG_CPU_ADD("maincpu", Z80, MASTER_CLOCK/8)
	MCFG_CPU_PROGRAM_MAP(superdq_map)
	MCFG_CPU_IO_MAP(superdq_io)
	MCFG_CPU_VBLANK_INT_DRIVER("screen", superdq_state,  superdq_vblank)


	MCFG_LASERDISC_LDV1000_ADD("laserdisc")
	MCFG_LASERDISC_OVERLAY_DRIVER(256, 256, superdq_state, screen_update_superdq)

	/* video hardware */
	MCFG_LASERDISC_SCREEN_ADD_NTSC("screen", "laserdisc")

	MCFG_GFXDECODE_ADD("gfxdecode",superdq,"palette")
	MCFG_PALETTE_ADD("palette", 32)


	/* sound hardware */
	MCFG_SPEAKER_STANDARD_STEREO("lspeaker", "rspeaker")

	MCFG_SOUND_ADD("snsnd", SN76496, MASTER_CLOCK/8)
	MCFG_SOUND_ROUTE(ALL_OUTPUTS, "lspeaker", 0.8)

	MCFG_SOUND_MODIFY("laserdisc")
	MCFG_SOUND_ROUTE(0, "lspeaker", 1.0)
	MCFG_SOUND_ROUTE(1, "rspeaker", 1.0)
MACHINE_CONFIG_END



/*************************************
 *
 *  ROM definitions
 *
 *************************************/

ROM_START( superdq )        /* long scenes */
	ROM_REGION( 0x10000, "maincpu", 0 )
	ROM_LOAD( "sdq-prog.bin", 0x0000, 0x4000, CRC(96b931e2) SHA1(a2408272e19b02755368a6d7e526eec15896e586) )

	ROM_REGION( 0x2000, "gfx1", 0 )
	ROM_LOAD( "sdq-char.bin", 0x0000, 0x2000, CRC(5fb0e440) SHA1(267413aeb36b661458b7229d65d7b1d03562a1d3) )

	ROM_REGION( 0x0020, "proms", 0 )
	ROM_LOAD( "sdq-cprm.bin", 0x0000, 0x0020, CRC(96701569) SHA1(b0f40373735d1af0c62e5ab06045a064b4eb1794) )

	DISK_REGION( "laserdisc" )
	DISK_IMAGE_READONLY( "superdq", 0, NO_DUMP )
ROM_END

ROM_START( superdqs )       /* short scenes */
	ROM_REGION( 0x10000, "maincpu", 0 )
	ROM_LOAD( "sdq_c45.rom", 0x0000, 0x4000, CRC(0f4d4832) SHA1(c6db63721f0c73151eb9a678ceafd0e7d6121fd3) )

	ROM_REGION( 0x2000, "gfx1", 0 )
	ROM_LOAD( "sdq_a8.rom", 0x0000, 0x2000, CRC(7d981a14) SHA1(0a0949113b80c30adbb5bdb108d396993225be5b) )

	ROM_REGION( 0x0020, "proms", 0 )
	ROM_LOAD( "sdq-cprm.bin", 0x0000, 0x0020, CRC(96701569) SHA1(b0f40373735d1af0c62e5ab06045a064b4eb1794) )

	DISK_REGION( "laserdisc" )
	DISK_IMAGE_READONLY( "superdq", 0, NO_DUMP )
ROM_END

ROM_START( superdqa )       /* short scenes, alternate */
	ROM_REGION( 0x10000, "maincpu", 0 )
	ROM_LOAD( "sdq_c45a.rom", 0x0000, 0x4000, CRC(b12ce1f8) SHA1(3f0238ea73a6d3e1fe62f83ed3343ca4c268bdd6) )

	ROM_REGION( 0x2000, "gfx1", 0 )
	ROM_LOAD( "sdq_a8.rom", 0x0000, 0x2000, CRC(7d981a14) SHA1(0a0949113b80c30adbb5bdb108d396993225be5b) )

	ROM_REGION( 0x0020, "proms", 0 )
	ROM_LOAD( "sdq-cprm.bin", 0x0000, 0x0020, CRC(96701569) SHA1(b0f40373735d1af0c62e5ab06045a064b4eb1794) )

	DISK_REGION( "laserdisc" )
	DISK_IMAGE_READONLY( "superdq", 0, NO_DUMP )
ROM_END



/*************************************
 *
 *  Game drivers
 *
 *************************************/

GAME( 1984, superdq,  0,        superdq, superdq, driver_device, 0, ROT0, "Universal", "Super Don Quix-ote (Long Scenes)", GAME_NOT_WORKING )
GAME( 1984, superdqs, superdq,  superdq, superdq, driver_device, 0, ROT0, "Universal", "Super Don Quix-ote (Short Scenes)", GAME_NOT_WORKING )
GAME( 1984, superdqa, superdq,  superdq, superdq, driver_device, 0, ROT0, "Universal", "Super Don Quix-ote (Short Scenes, Alt)", GAME_NOT_WORKING )<|MERGE_RESOLUTION|>--- conflicted
+++ resolved
@@ -122,11 +122,7 @@
 		bit1 = (color_prom[i] >> 0) & 0x01;
 		b = combine_2_weights(bweights, bit1, bit0);
 
-<<<<<<< HEAD
-		palette.set_pen_color(i, MAKE_RGB(r, g, b));
-=======
-		palette_set_color(machine(), i, rgb_t(r, g, b));
->>>>>>> ca932a6d
+		palette.set_pen_color(i, rgb_t(r, g, b));
 	}
 }
 
@@ -174,15 +170,9 @@
 	{
 		int index = black_color_entries[i];
 		if (data & 0x80)
-<<<<<<< HEAD
-			m_palette->set_pen_color(index) & MAKE_ARGB(0,255,255,255));
+			m_palette->set_pen_color(index) & rgb_t(0,255,255,255));
 		else
-			m_palette->set_pen_color(index) | MAKE_ARGB(255,0,0,0));
-=======
-			palette_set_color(machine(), index, palette_get_color(machine(), index) & rgb_t(0,255,255,255));
-		else
-			palette_set_color(machine(), index, palette_get_color(machine(), index) | rgb_t(255,0,0,0));
->>>>>>> ca932a6d
+			m_palette->set_pen_color(index) | rgb_t(255,0,0,0));
 	}
 
 	/*
