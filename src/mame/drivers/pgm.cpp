--- conflicted
+++ resolved
@@ -486,40 +486,26 @@
 	m_soundcpu->set_input_line(INPUT_LINE_HALT, ASSERT_LINE);
 }
 
-<<<<<<< HEAD
-MACHINE_CONFIG_START(pgm_state::pgm)
+void pgm_state::pgm(machine_config &config)
+{
 	/* basic machine hardware */
 	M68000(config, m_maincpu, 20_MHz_XTAL); /* 20 mhz! verified on real board */
-	m_maincpu->set_addrmap(AS_PROGRAM, &pgm_state::basic_mem);
-	MCFG_TIMER_DRIVER_ADD_SCANLINE("scantimer", pgm_state, interrupt, "screen", 0, 1)
-
-	MCFG_DEVICE_ADD("soundcpu", Z80, 33.8688_MHz_XTAL/4)
-	MCFG_DEVICE_PROGRAM_MAP(z80_mem)
-	MCFG_DEVICE_IO_MAP(z80_io)
-
-=======
-void pgm_state::pgmbase(machine_config &config)
-{
-	/* basic machine hardware */
-	M68000(config, m_maincpu, 20000000); /* 20 mhz! verified on real board */
 	m_maincpu->set_addrmap(AS_PROGRAM, &pgm_state::pgm_basic_mem);
 	m_maincpu->set_vblank_int("screen", FUNC(pgm_state::irq6_line_hold));
 	TIMER(config, "scantimer").configure_scanline(FUNC(pgm_state::pgm_interrupt), "screen", 0, 1);
 
-	Z80(config, m_soundcpu, 33868800/4);
+	Z80(config, m_soundcpu, 33.8688_MHz_XTAL/4);
 	m_soundcpu->set_addrmap(AS_PROGRAM, &pgm_state::pgm_z80_mem);
 	m_soundcpu->set_addrmap(AS_IO, &pgm_state::pgm_z80_io);
 
 	MCFG_MACHINE_START_OVERRIDE(pgm_state, pgm )
 	MCFG_MACHINE_RESET_OVERRIDE(pgm_state, pgm )
 
->>>>>>> 39f209a7
 	NVRAM(config, "sram", nvram_device::DEFAULT_ALL_0);
 
 	V3021(config, "rtc");
 
 	/* video hardware */
-<<<<<<< HEAD
 	SCREEN(config, m_screen, SCREEN_TYPE_RASTER);
 	m_screen->set_refresh(HZ_TO_ATTOSECONDS(60)); // killing blade won't boot (just displays 'error') if this is lower than 59.9 or higher than 60.1 .. are actual PGM boards different to the Cave one?
 	m_screen->set_vblank_time(ATTOSECONDS_IN_USEC(0));
@@ -530,22 +516,9 @@
 	m_screen->set_palette(m_palette);
 
 	GFXDECODE(config, m_gfxdecode, m_palette, gfx_pgm);
-	MCFG_PALETTE_ADD_INIT_BLACK(m_palette, 0x1200/2)
-	MCFG_PALETTE_FORMAT(xRRRRRGGGGGBBBBB)
-=======
-	screen_device &screen(SCREEN(config, "screen", SCREEN_TYPE_RASTER));
-	screen.set_refresh_hz(60); // killing blade won't boot (just displays 'error') if this is lower than 59.9 or higher than 60.1 .. are actual PGM boards different to the Cave one?
-	screen.set_vblank_time(ATTOSECONDS_IN_USEC(0));
-	screen.set_size(64*8, 64*8);
-	screen.set_visarea(0*8, 56*8-1, 0*8, 28*8-1);
-	screen.set_screen_update(FUNC(pgm_state::screen_update_pgm));
-	screen.screen_vblank().set(FUNC(pgm_state::screen_vblank_pgm));
-	screen.set_palette(m_palette);
-
-	GFXDECODE(config, m_gfxdecode, m_palette, gfx_pgm);
 	PALETTE(config, m_palette, 0x1200/2);
+  m_palette->set_init("palette", FUNC(palette_device::palette_init_all_black));
 	m_palette->set_format(PALETTE_FORMAT_xRRRRRGGGGGBBBBB);
->>>>>>> 39f209a7
 
 	/*sound hardware */
 	SPEAKER(config, "mono").front_center();
@@ -554,24 +527,10 @@
 	GENERIC_LATCH_8(config, "soundlatch2");
 	GENERIC_LATCH_8(config, m_soundlatch3);
 
-<<<<<<< HEAD
-	MCFG_ICS2115_ADD("ics", 0)//33.8688_MHz_XTAL
-	MCFG_ICS2115_IRQ_CB(INPUTLINE("soundcpu", 0))
-	MCFG_SOUND_ROUTE(ALL_OUTPUTS, "mono", 5.0)
-MACHINE_CONFIG_END
-
-=======
-	ICS2115(config, m_ics, 0);
+	ICS2115(config, m_ics, 0);//33.8688_MHz_XTAL
 	m_ics->irq().set_inputline("soundcpu", 0);
 	m_ics->add_route(ALL_OUTPUTS, "mono", 5.0);
 }
-
-void pgm_state::pgm(machine_config &config)
-{
-	pgmbase(config);
-}
-
->>>>>>> 39f209a7
 
 /*** Rom Loading *************************************************************/
 
@@ -5033,16 +4992,8 @@
 GAME( 2008, kovshxas,     kovshp,    pgm_arm_type1,       kovsh,     pgm_arm_type1_state,       init_kovshxas, ROT0,   "bootleg", "Aoshi Sanguo (bootleg of Knights of Valour Super Heroes Plus, V202CN, Oct 6 2008 09:59:26)", MACHINE_IMPERFECT_SOUND | MACHINE_UNEMULATED_PROTECTION | MACHINE_NOT_WORKING | MACHINE_SUPPORTS_SAVE ) /* need internal rom of IGS027A */
 // these should be bootlegs of kovshp, but have further command changes in their ARMs and have a lot of code shuffled around, bootlegs of a different revision?
 //乱世拳皇/Luànshì quánhuáng
-<<<<<<< HEAD
 GAME( 200?, kovlsqh,      kovshp,    pgm_arm_type1,       kovsh,     pgm_arm_type1_state,       init_kovlsqh2, ROT0,   "bootleg", "Luanshi Quanhuang (bootleg of Knights of Valour Super Heroes Plus, ver. 200CN)", MACHINE_IMPERFECT_SOUND | MACHINE_UNEMULATED_PROTECTION | MACHINE_NOT_WORKING | MACHINE_SUPPORTS_SAVE ) /* need internal rom of IGS027A */
 GAME( 200?, kovlsqh2,     kovshp,    pgm_arm_type1,       kovsh,     pgm_arm_type1_state,       init_kovlsqh2, ROT0,   "bootleg", "Luanshi Quanhuang 2 (bootleg of Knights of Valour Super Heroes Plus, ver. 200CN)", MACHINE_IMPERFECT_SOUND | MACHINE_UNEMULATED_PROTECTION | MACHINE_NOT_WORKING | MACHINE_SUPPORTS_SAVE ) /* need internal rom of IGS027A */
 //乱世街霸/Luànshì jiē bà
 GAME( 200?, kovlsjb,      kovshp,    pgm_arm_type1,       kovsh,     pgm_arm_type1_state,       init_kovlsqh2, ROT0,   "bootleg", "Luanshi Jie Ba (bootleg of Knights of Valour Super Heroes Plus, ver. 200CN, set 1)", MACHINE_IMPERFECT_SOUND | MACHINE_UNEMULATED_PROTECTION | MACHINE_NOT_WORKING | MACHINE_SUPPORTS_SAVE ) /* need internal rom of IGS027A */
-GAME( 200?, kovlsjba,     kovshp,    pgm_arm_type1,       kovsh,     pgm_arm_type1_state,       init_kovlsqh2, ROT0,   "bootleg", "Luanshi Jie Ba (bootleg of Knights of Valour Super Heroes Plus, ver. 200CN, set 2)", MACHINE_IMPERFECT_SOUND | MACHINE_UNEMULATED_PROTECTION | MACHINE_NOT_WORKING | MACHINE_SUPPORTS_SAVE ) /* need internal rom of IGS027A */
-=======
-GAME( 200?, kovlsqh,      kovshp,    pgm_arm_type1,         kovsh,    pgm_arm_type1_state, init_kovlsqh2, ROT0,   "bootleg", "Luanshi Quanhuang (bootleg of Knights of Valour Super Heroes Plus, ver. 200CN)", MACHINE_IMPERFECT_SOUND | MACHINE_UNEMULATED_PROTECTION | MACHINE_NOT_WORKING | MACHINE_SUPPORTS_SAVE ) /* need internal rom of IGS027A */
-GAME( 200?, kovlsqh2,     kovshp,    pgm_arm_type1,         kovsh,    pgm_arm_type1_state, init_kovlsqh2, ROT0,   "bootleg", "Luanshi Quanhuang 2 (bootleg of Knights of Valour Super Heroes Plus, ver. 200CN)", MACHINE_IMPERFECT_SOUND | MACHINE_UNEMULATED_PROTECTION | MACHINE_NOT_WORKING | MACHINE_SUPPORTS_SAVE ) /* need internal rom of IGS027A */
-//乱世街霸/Luànshì jiē b�
-GAME( 200?, kovlsjb,      kovshp,    pgm_arm_type1,         kovsh,    pgm_arm_type1_state, init_kovlsqh2, ROT0,   "bootleg", "Luanshi Jie Ba (bootleg of Knights of Valour Super Heroes Plus, ver. 200CN, set 1)", MACHINE_IMPERFECT_SOUND | MACHINE_UNEMULATED_PROTECTION | MACHINE_NOT_WORKING | MACHINE_SUPPORTS_SAVE ) /* need internal rom of IGS027A */
-GAME( 200?, kovlsjba,     kovshp,    pgm_arm_type1,         kovsh,    pgm_arm_type1_state, init_kovlsqh2, ROT0,   "bootleg", "Luanshi Jie Ba (bootleg of Knights of Valour Super Heroes Plus, ver. 200CN, set 2)", MACHINE_IMPERFECT_SOUND | MACHINE_UNEMULATED_PROTECTION | MACHINE_NOT_WORKING | MACHINE_SUPPORTS_SAVE ) /* need internal rom of IGS027A */
->>>>>>> 39f209a7
+GAME( 200?, kovlsjba,     kovshp,    pgm_arm_type1,       kovsh,     pgm_arm_type1_state,       init_kovlsqh2, ROT0,   "bootleg", "Luanshi Jie Ba (bootleg of Knights of Valour Super Heroes Plus, ver. 200CN, set 2)", MACHINE_IMPERFECT_SOUND | MACHINE_UNEMULATED_PROTECTION | MACHINE_NOT_WORKING | MACHINE_SUPPORTS_SAVE ) /* need internal rom of IGS027A */