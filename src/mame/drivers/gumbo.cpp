// license:BSD-3-Clause
// copyright-holders:David Haywood
/*

Gumbo (c)1994 Min Corp (Main Corp written on PCB)
Miss Bingo (c)1994 Min Corp
Miss Puzzle (c)1994 Min Corp

argh they have the same music as news (news.c)

*/

/* working notes (Gumbo)

68k interrupts
lev 1 : 0x64 : 0000 0142 -
lev 2 : 0x68 : 0000 0142 -
lev 3 : 0x6c : 0000 0142 -
lev 4 : 0x70 : 0000 0142 -
lev 5 : 0x74 : 0000 0142 -
lev 6 : 0x78 : 0000 0142 -
lev 7 : 0x7c : 0000 0142 -

PCB Layout
----------

|---------------------------------|
|                                 |
|   M6295    U210     6264   U512 |
|                     6264   U511 |
|  ACTEL                          |
|J A1020A   14.31818MHz           |
|A                                |
|M DSW1        6116               |
|M             6116               |
|A                                |
|                            6116 |
|                            6116 |
| 6264  6264                      |
|  U1    U2                       |
|  68000P10           U421   U420 |
|---------------------------------|

*/

#include "emu.h"
#include "includes/gumbo.h"

#include "cpu/m68000/m68000.h"
#include "sound/okim6295.h"
#include "emupal.h"
#include "screen.h"
#include "speaker.h"


void gumbo_state::gumbo_map(address_map &map)
{
	map(0x000000, 0x03ffff).rom();
	map(0x080000, 0x083fff).ram(); // main ram
	map(0x1b0000, 0x1b03ff).ram().w("palette", FUNC(palette_device::write16)).share("palette");
	map(0x1c0100, 0x1c0101).portr("P1_P2");
	map(0x1c0200, 0x1c0201).portr("DSW");
	map(0x1c0301, 0x1c0301).rw("oki", FUNC(okim6295_device::read), FUNC(okim6295_device::write));
	map(0x1e0000, 0x1e0fff).ram().w(FUNC(gumbo_state::gumbo_bg_videoram_w)).share("bg_videoram"); // bg tilemap
	map(0x1f0000, 0x1f3fff).ram().w(FUNC(gumbo_state::gumbo_fg_videoram_w)).share("fg_videoram"); // fg tilemap
}

/* Miss Puzzle has a different memory map */

void gumbo_state::mspuzzle_map(address_map &map)
{
	map(0x000000, 0x07ffff).rom();
	map(0x100000, 0x103fff).ram(); // main ram
	map(0x190000, 0x197fff).ram().w(FUNC(gumbo_state::gumbo_fg_videoram_w)).share("fg_videoram"); // fg tilemap
	map(0x1a0000, 0x1a03ff).ram().w("palette", FUNC(palette_device::write16)).share("palette");
	map(0x1b0100, 0x1b0101).portr("P1_P2");
	map(0x1b0200, 0x1b0201).portr("DSW");
	map(0x1b0301, 0x1b0301).rw("oki", FUNC(okim6295_device::read), FUNC(okim6295_device::write));
	map(0x1c0000, 0x1c1fff).ram().w(FUNC(gumbo_state::gumbo_bg_videoram_w)).share("bg_videoram"); // bg tilemap
}

void gumbo_state::dblpoint_map(address_map &map)
{
	map(0x000000, 0x07ffff).rom();
	map(0x080000, 0x083fff).ram(); // main ram
	map(0x1b0000, 0x1b03ff).w("palette", FUNC(palette_device::write16)).share("palette");
	map(0x1c0100, 0x1c0101).portr("P1_P2");
	map(0x1c0200, 0x1c0201).portr("DSW");
	map(0x1c0301, 0x1c0301).rw("oki", FUNC(okim6295_device::read), FUNC(okim6295_device::write));
	map(0x1e0000, 0x1e3fff).ram().w(FUNC(gumbo_state::gumbo_fg_videoram_w)).share("fg_videoram"); // fg tilemap
	map(0x1f0000, 0x1f0fff).ram().w(FUNC(gumbo_state::gumbo_bg_videoram_w)).share("bg_videoram"); // bg tilemap
}

static INPUT_PORTS_START( gumbo )
	PORT_START("P1_P2")
	PORT_BIT( 0x0001, IP_ACTIVE_LOW, IPT_COIN1 )
	PORT_BIT( 0x0002, IP_ACTIVE_LOW, IPT_UNKNOWN )
	PORT_BIT( 0x0004, IP_ACTIVE_LOW, IPT_BUTTON1 ) PORT_PLAYER(1)   // "Rotate" - also IPT_START1
	PORT_BIT( 0x0008, IP_ACTIVE_LOW, IPT_BUTTON2 ) PORT_PLAYER(1)   // "Help"
	PORT_BIT( 0x0010, IP_ACTIVE_LOW, IPT_JOYSTICK_UP ) PORT_8WAY PORT_PLAYER(1)
	PORT_BIT( 0x0020, IP_ACTIVE_LOW, IPT_JOYSTICK_DOWN ) PORT_8WAY PORT_PLAYER(1)
	PORT_BIT( 0x0040, IP_ACTIVE_LOW, IPT_JOYSTICK_LEFT ) PORT_8WAY PORT_PLAYER(1)
	PORT_BIT( 0x0080, IP_ACTIVE_LOW, IPT_JOYSTICK_RIGHT ) PORT_8WAY PORT_PLAYER(1)
	PORT_BIT( 0x0100, IP_ACTIVE_LOW, IPT_UNKNOWN )
	PORT_BIT( 0x0200, IP_ACTIVE_LOW, IPT_UNKNOWN )
	PORT_BIT( 0x0400, IP_ACTIVE_LOW, IPT_BUTTON1 ) PORT_PLAYER(2)   // "Rotate" - also IPT_START2
	PORT_BIT( 0x0800, IP_ACTIVE_LOW, IPT_BUTTON2 ) PORT_PLAYER(2)   // "Help"
	PORT_BIT( 0x1000, IP_ACTIVE_LOW, IPT_JOYSTICK_UP ) PORT_8WAY PORT_PLAYER(2)
	PORT_BIT( 0x2000, IP_ACTIVE_LOW, IPT_JOYSTICK_DOWN ) PORT_8WAY PORT_PLAYER(2)
	PORT_BIT( 0x4000, IP_ACTIVE_LOW, IPT_JOYSTICK_LEFT ) PORT_8WAY PORT_PLAYER(2)
	PORT_BIT( 0x8000, IP_ACTIVE_LOW, IPT_JOYSTICK_RIGHT ) PORT_8WAY PORT_PLAYER(2)

	PORT_START("DSW")
	PORT_BIT( 0x00ff, IP_ACTIVE_LOW, IPT_UNUSED )
	PORT_DIPNAME( 0x0300, 0x0300, DEF_STR( Coinage ) )  PORT_DIPLOCATION("SW1:1,2")
	PORT_DIPSETTING(      0x0000, DEF_STR( 3C_1C ) )
	PORT_DIPSETTING(      0x0100, DEF_STR( 2C_1C ) )
	PORT_DIPSETTING(      0x0300, DEF_STR( 1C_1C ) )
	PORT_DIPSETTING(      0x0200, DEF_STR( 1C_2C ) )
	PORT_DIPNAME( 0x0400, 0x0400, "Helps" )         PORT_DIPLOCATION("SW1:3")   // "Power Count" in test mode
	PORT_DIPSETTING(      0x0000, "0" )
	PORT_DIPSETTING(      0x0400, "1" )
	PORT_DIPNAME( 0x0800, 0x0800, "Bonus Bar Level" )   PORT_DIPLOCATION("SW1:4")
	PORT_DIPSETTING(      0x0800, DEF_STR( Normal ) )
	PORT_DIPSETTING(      0x0000, DEF_STR( High ) )
	PORT_DIPNAME( 0x3000, 0x3000, DEF_STR( Difficulty ) )   PORT_DIPLOCATION("SW1:5,6")
	PORT_DIPSETTING(      0x2000, DEF_STR( Easy ) )
	PORT_DIPSETTING(      0x3000, DEF_STR( Normal ) )
	PORT_DIPSETTING(      0x1000, DEF_STR( Hard ) )
	PORT_DIPSETTING(      0x0000, DEF_STR( Hardest ) )
	PORT_DIPNAME( 0x4000, 0x4000, "Picture View" )      PORT_DIPLOCATION("SW1:7")
	PORT_DIPSETTING(      0x4000, DEF_STR( Off ) )
	PORT_DIPSETTING(      0x0000, DEF_STR( On ) )
	PORT_SERVICE_DIPLOC(  0x8000, IP_ACTIVE_LOW, "SW1:8" )
INPUT_PORTS_END

static INPUT_PORTS_START( msbingo )
	PORT_INCLUDE( gumbo )

	PORT_MODIFY("DSW")
	PORT_DIPNAME( 0x0c00, 0x0c00, "Chance Count" )      PORT_DIPLOCATION("SW1:3,4")
	PORT_DIPSETTING(      0x0c00, "0" )
	PORT_DIPSETTING(      0x0800, "1" )
	PORT_DIPSETTING(      0x0400, "2" )
	PORT_DIPSETTING(      0x0000, "3" )
	PORT_DIPNAME( 0x1000, 0x1000, "Play Level" )        PORT_DIPLOCATION("SW1:5")
	PORT_DIPSETTING(      0x1000, DEF_STR( Normal ) )
	PORT_DIPSETTING(      0x0000, DEF_STR( Easy ) )
	PORT_DIPNAME( 0x2000, 0x2000, "Play Speed" )        PORT_DIPLOCATION("SW1:6")
	PORT_DIPSETTING(      0x2000, DEF_STR( Normal ) )
	PORT_DIPSETTING(      0x0000, DEF_STR( High ) )
	PORT_DIPNAME( 0x4000, 0x4000, "Left Count" )        PORT_DIPLOCATION("SW1:7")
	PORT_DIPSETTING(      0x4000, DEF_STR( Normal ) )
	PORT_DIPSETTING(      0x0000, DEF_STR( Low ) )
	PORT_SERVICE_DIPLOC(  0x8000, IP_ACTIVE_LOW, "SW1:8" )
INPUT_PORTS_END

static INPUT_PORTS_START( mspuzzle )
	PORT_INCLUDE( gumbo )

	PORT_MODIFY("DSW")
	PORT_BIT( 0x00ff, IP_ACTIVE_LOW, IPT_UNUSED )
	PORT_DIPNAME( 0x0300, 0x0200, "Time Mode" )     PORT_DIPLOCATION("SW1:1,2") /* Manual list this as "Game Level" with Levels 1 through 4 */
	PORT_DIPSETTING(      0x0300, "0" )
	PORT_DIPSETTING(      0x0200, "1" )
	PORT_DIPSETTING(      0x0100, "2" )
	PORT_DIPSETTING(      0x0000, "3" )
	PORT_DIPNAME( 0x0c00, 0x0c00, DEF_STR( Coinage ) )  PORT_DIPLOCATION("SW1:3,4")
	PORT_DIPSETTING(      0x0000, DEF_STR( 2C_1C ) )
	PORT_DIPSETTING(      0x0c00, DEF_STR( 1C_1C ) )
	PORT_DIPSETTING(      0x0800, DEF_STR( 1C_2C ) )
	PORT_DIPSETTING(      0x0400, DEF_STR( 1C_3C ) )
	PORT_DIPNAME( 0x1000, 0x1000, "Sound Test" )        PORT_DIPLOCATION("SW1:5")
	PORT_DIPSETTING(      0x1000, DEF_STR( Off ) )
	PORT_DIPSETTING(      0x0000, DEF_STR( On ) )
	PORT_DIPNAME( 0x2000, 0x2000, "View Staff Credits" )    PORT_DIPLOCATION("SW1:6")
	PORT_DIPSETTING(      0x2000, DEF_STR( Off ) )
	PORT_DIPSETTING(      0x0000, DEF_STR( On ) )
	PORT_DIPNAME( 0x4000, 0x4000, "Picture View" )      PORT_DIPLOCATION("SW1:7")
	PORT_DIPSETTING(      0x4000, DEF_STR( Off ) )
	PORT_DIPSETTING(      0x0000, DEF_STR( On ) )
	PORT_SERVICE_DIPLOC(  0x8000, IP_ACTIVE_LOW, "SW1:8" )
INPUT_PORTS_END

static INPUT_PORTS_START( dblpoint )
	PORT_INCLUDE( gumbo )

	PORT_MODIFY("P1_P2")
	PORT_BIT( 0x0002, IP_ACTIVE_LOW, IPT_BUTTON1 ) PORT_PLAYER(1)
	PORT_BIT( 0x0004, IP_ACTIVE_LOW, IPT_BUTTON2 ) PORT_PLAYER(1)
	PORT_BIT( 0x0008, IP_ACTIVE_LOW, IPT_BUTTON3 ) PORT_PLAYER(1)
	PORT_BIT( 0x0200, IP_ACTIVE_LOW, IPT_BUTTON1 ) PORT_PLAYER(2)
	PORT_BIT( 0x0400, IP_ACTIVE_LOW, IPT_BUTTON2 ) PORT_PLAYER(2)
	PORT_BIT( 0x0800, IP_ACTIVE_LOW, IPT_BUTTON3 ) PORT_PLAYER(2)

	PORT_MODIFY("DSW")
	PORT_DIPNAME( 0x0c00, 0x0800, DEF_STR( Difficulty ) )   PORT_DIPLOCATION("SW1:3,4")
	PORT_DIPSETTING(      0x0c00, DEF_STR( Easy ) )
	PORT_DIPSETTING(      0x0800, DEF_STR( Normal ) )
	PORT_DIPSETTING(      0x0400, DEF_STR( Hard ) )
	PORT_DIPSETTING(      0x0000, DEF_STR( Very_Hard ) )
	PORT_DIPNAME( 0x1000, 0x1000, "Sound Test" )        PORT_DIPLOCATION("SW1:5")
	PORT_DIPSETTING(      0x1000, DEF_STR( Off ) )
	PORT_DIPSETTING(      0x0000, DEF_STR( On ) )
	PORT_DIPNAME( 0x2000, 0x2000, "Picture View" )      PORT_DIPLOCATION("SW1:6")
	PORT_DIPSETTING(      0x2000, DEF_STR( Off ) )
	PORT_DIPSETTING(      0x0000, DEF_STR( On ) )
	PORT_DIPUNUSED_DIPLOC( 0x4000, IP_ACTIVE_LOW, "SW1:7" )
	PORT_SERVICE_DIPLOC(  0x8000, IP_ACTIVE_LOW, "SW1:8" )
INPUT_PORTS_END

static const gfx_layout gumbo_layout =
{
	8,8,
	RGN_FRAC(1,2),
	8,
	{ 0,1,2,3,4,5,6,7 },
	{ 0,RGN_FRAC(1,2)+0, 8,RGN_FRAC(1,2)+8,  16,RGN_FRAC(1,2)+16,24,RGN_FRAC(1,2)+24 },
	{ 0*32, 1*32, 2*32, 3*32, 4*32, 5*32, 6*32, 7*32 },
	8*32
};

static const gfx_layout gumbo2_layout =
{
	4,4,
	RGN_FRAC(1,2),
	8,
	{ 0,1,2,3,4,5,6,7 },
	{ 0,RGN_FRAC(1,2)+0, 8,RGN_FRAC(1,2)+8 },
	{ 0*16, 1*16, 2*16, 3*16 },
	4*16
};

static GFXDECODE_START( gfx_gumbo )
	GFXDECODE_ENTRY( "gfx1", 0, gumbo_layout,   0x0, 2  ) /* bg tiles */
	GFXDECODE_ENTRY( "gfx2", 0, gumbo2_layout,  0x0, 2  ) /* fg tiles */
GFXDECODE_END


void gumbo_state::gumbo(machine_config &config)
{
	M68000(config, m_maincpu, XTAL(14'318'181)/2);
	m_maincpu->set_addrmap(AS_PROGRAM, &gumbo_state::gumbo_map);
	m_maincpu->set_vblank_int("screen", FUNC(gumbo_state::irq1_line_hold)); // all the same

	GFXDECODE(config, m_gfxdecode, "palette", gfx_gumbo);

	screen_device &screen(SCREEN(config, "screen", SCREEN_TYPE_RASTER));
	screen.set_refresh_hz(60);
	screen.set_vblank_time(ATTOSECONDS_IN_USEC(0));
	screen.set_size(64*8, 32*8);
	screen.set_visarea(8*8, 48*8-1, 2*8, 30*8-1);
	screen.set_screen_update(FUNC(gumbo_state::screen_update_gumbo));
	screen.set_palette("palette");

	PALETTE(config, "palette").set_format(palette_device::xRGB_555, 0x200);

	SPEAKER(config, "lspeaker").front_left();
	SPEAKER(config, "rspeaker").front_right();

	okim6295_device &oki(OKIM6295(config, "oki", XTAL(14'318'181)/16, okim6295_device::PIN7_HIGH)); // clock frequency & pin 7 not verified
	oki.add_route(ALL_OUTPUTS, "lspeaker", 0.47);
	oki.add_route(ALL_OUTPUTS, "rspeaker", 0.47);
}

void gumbo_state::mspuzzle(machine_config &config)
{
	gumbo(config);

	m_maincpu->set_addrmap(AS_PROGRAM, &gumbo_state::mspuzzle_map);
}

void gumbo_state::dblpoint(machine_config &config)
{
	gumbo(config);

	m_maincpu->set_addrmap(AS_PROGRAM, &gumbo_state::dblpoint_map);
}

ROM_START( gumbo )
	ROM_REGION( 0x40000, "maincpu", 0 ) /* 68000 Code */
	ROM_LOAD16_BYTE( "u1.bin", 0x00001, 0x20000, CRC(e09899e4) SHA1(b62876dc3ada8509b766a80f496f1227b6af0ced) )
	ROM_LOAD16_BYTE( "u2.bin", 0x00000, 0x20000, CRC(60e59acb) SHA1(dd11329374c8f63851ddf5af54c91f78fad4fd3d) )

	ROM_REGION( 0x040000, "oki", 0 ) /* Samples */
	ROM_LOAD( "u210.bin", 0x00000, 0x40000, CRC(16fbe06b) SHA1(4e40e62341dc886fcabdb07f64217dc086f43c67) )

	ROM_REGION( 0x100000, "gfx1", 0 )
	ROM_LOAD( "u421.bin", 0x00000, 0x80000, CRC(42445132) SHA1(f29d09d040644c8ef12a1cfdfc0d066e8ed9b82d) ) /* Nude & semi-nude girls, both real pictures & hand drawn */
	ROM_LOAD( "u420.bin", 0x80000, 0x80000, CRC(de1f0e2f) SHA1(3f46d19af48392794838a4b54f8c45b809c67d49) )

	ROM_REGION( 0x40000, "gfx2", 0 ) /* BG Tiles */
	ROM_LOAD( "u512.bin", 0x00000, 0x20000, CRC(97741798) SHA1(3603e14511817da19f6819d5612728d333695e99) )
	ROM_LOAD( "u511.bin", 0x20000, 0x20000, CRC(1411451b) SHA1(941d5f311f727e3a8d41ecbbe35b687d48cc2cef) )
ROM_END

ROM_START( mspuzzleg ) /* This version is a clone of Gumbo... NOT the other Miss Puzzle sets */
	ROM_REGION( 0x80000, "maincpu", 0 ) /* 68000 Code */
	ROM_LOAD16_BYTE( "u1", 0x00001, 0x20000, CRC(95218ff1) SHA1(9617d979d026872dbe68eaae21c3ab1f5f9f4bfd) ) /* Korean bootleg / clone / hack??? */
	ROM_LOAD16_BYTE( "u2", 0x00000, 0x20000, CRC(7ea7d96c) SHA1(17b9afb3214a07b1af5913f1926c7aeac27ea0e8) )

	ROM_REGION( 0x040000, "oki", 0 ) /* Samples */
	ROM_LOAD( "u210.bin", 0x00000, 0x40000, CRC(16fbe06b) SHA1(4e40e62341dc886fcabdb07f64217dc086f43c67) )

	ROM_REGION( 0x200000, "gfx1", 0 )
	ROM_LOAD( "u421", 0x100000, 0x80000, CRC(afa06a93) SHA1(5c77b7aafd07d19a1eedf22858a00766a3e37389) ) /* Non-nude graphics, hand drawn girls & animals */
	ROM_LOAD( "u420", 0x000000, 0x80000, CRC(2b387153) SHA1(c36f93d4f3a7ea8af58babeb33250d726067a35d) )

	ROM_REGION( 0x40000, "gfx2", 0 ) /* BG Tiles */
	ROM_LOAD( "u512.bin", 0x00000, 0x20000, CRC(97741798) SHA1(3603e14511817da19f6819d5612728d333695e99) )
	ROM_LOAD( "u511.bin", 0x20000, 0x20000, CRC(1411451b) SHA1(941d5f311f727e3a8d41ecbbe35b687d48cc2cef) )
ROM_END

ROM_START( msbingo )
	ROM_REGION( 0x80000, "maincpu", 0 ) /* 68000 Code */
	ROM_LOAD16_BYTE( "u1.bin", 0x00001, 0x20000, CRC(6eeb6d89) SHA1(d3e8870a2e95a1ee1c0ce80995c902a97b25a85c) )
	ROM_LOAD16_BYTE( "u2.bin", 0x00000, 0x20000, CRC(f15dd4b5) SHA1(b49713e92f11f8c603f561e071df9ffb838c8795) )

	ROM_REGION( 0x040000, "oki", 0 ) /* Samples */
	ROM_LOAD( "u210.bin", 0x00000, 0x40000, CRC(55011f69) SHA1(47a27151e6f9ecbc49a95cd8fb4bc627c3efde46) )

	ROM_REGION( 0x200000, "gfx1", 0 )
	ROM_LOAD( "u421.bin", 0x000000, 0x80000, CRC(b73f21ab) SHA1(9abb940c0b489fb59f5377516f8d3552cb286c73) )
	ROM_LOAD( "u420.bin", 0x100000, 0x80000, CRC(c2fe9175) SHA1(1cd3afd77325721e45362cf4b7d992538e427c24) )

	ROM_REGION( 0x80000, "gfx2", 0 ) /* BG Tiles */
	ROM_LOAD( "u512.bin", 0x00000, 0x40000, CRC(8a46d467) SHA1(23ef7a6c25bb30a993bd796ed9b60da0f6f0d443) )
	ROM_LOAD( "u511.bin", 0x40000, 0x40000, CRC(d5fd3e2e) SHA1(9f805bff62f884b2b35c88c2da016bf6264d2ab6) )
ROM_END

ROM_START( mspuzzle )
	ROM_REGION( 0x80000, "maincpu", 0 ) /* 68000 Code */
	ROM_LOAD16_BYTE( "u1.bin", 0x00001, 0x40000, CRC(d9e63f12) SHA1(c826c604f101d68057fdebf1b231293e4b2811f0) ) /* identical halves */
	ROM_LOAD16_BYTE( "u2.bin", 0x00000, 0x40000, CRC(9c3fc677) SHA1(193606fe739dbf5f26962f91be968ca371b7fd74) ) /* identical halves */

	ROM_REGION( 0x040000, "oki", 0 ) /* Samples */
	ROM_LOAD( "u210.bin", 0x00000, 0x40000, CRC(0a223a38) SHA1(e5aefbdbb09c18cc230bc852df3ea1defb1a21a8) )

	ROM_REGION( 0x200000, "gfx1", 0 )
	ROM_LOAD( "u421.bin", 0x000000, 0x80000, CRC(5387ab3a) SHA1(69913fde1a323ab1356ef52bb4efbf12caed594c) )
	ROM_LOAD( "u420.bin", 0x100000, 0x80000, CRC(c3f892e6) SHA1(5e8e4ae45a0eebaf2bbad00b1208b68f3e81df0c) )
	ROM_LOAD( "u425.bin", 0x080000, 0x80000, CRC(f53a9042) SHA1(70fcc3aaef46282a888466454714dc59daeb174d) )
	ROM_LOAD( "u426.bin", 0x180000, 0x80000, CRC(c927e8da) SHA1(2219f99bce6b2b9a827177c83952813df1a32c72) )

	ROM_REGION( 0x80000, "gfx2", 0 ) /* BG Tiles */
	ROM_LOAD( "u512.bin", 0x00000, 0x40000, CRC(505ee3c2) SHA1(a719958c34d9c54445ad207bca1f49df3aff938b) )
	ROM_LOAD( "u511.bin", 0x40000, 0x40000, CRC(3d6b6c78) SHA1(3016423102b4d47c0f1296471cf1670258acc856) )
ROM_END

ROM_START( mspuzzlea ) /* sticker on PCB stated:  MISS PUZZLE  V ..8 */
	ROM_REGION( 0x80000, "maincpu", 0 ) /* 68000 Code */
	ROM_LOAD16_BYTE( "u1.u1", 0x00001, 0x40000, CRC(5e96ea17) SHA1(9b4cfa32e386eacca4e65190d29978cf9cf08fbc) ) /* identical halves */
	ROM_LOAD16_BYTE( "u2.u2", 0x00000, 0x40000, CRC(8f161b0c) SHA1(783dbb34ae5fb7603558c17a39abbe0a93e3a01f) ) /* identical halves */

	ROM_REGION( 0x040000, "oki", 0 ) /* Samples */
	ROM_LOAD( "u210.bin", 0x00000, 0x40000, CRC(0a223a38) SHA1(e5aefbdbb09c18cc230bc852df3ea1defb1a21a8) )

	ROM_REGION( 0x200000, "gfx1", 0 )
<<<<<<< HEAD
	ROM_LOAD( "u421.u421", 0x000000, 0x80000, CRC(52b67ee5) SHA1(209fdf845c5ef2e65fbc0de8aeb26562b6d033ab) ) /* several more explicit pictures have been relaced compared to the set below */
=======
	ROM_LOAD( "u421.u421", 0x000000, 0x80000, CRC(52b67ee5) SHA1(209fdf845c5ef2e65fbc0de8aeb26562b6d033ab) ) /* several more explicit pictures have been replaced compared to the set below */
>>>>>>> e8a0e046
	ROM_LOAD( "u420.u420", 0x100000, 0x80000, CRC(3565696e) SHA1(5234dc25f73e6245b199071fa3a9c0d2367cae9f) ) /* Starting with 204 & 205, as well as many in 300 range */
	ROM_LOAD( "u425.u425", 0x080000, 0x80000, CRC(933544e3) SHA1(d77b1050c4b56d0fd3be703bec961863d5188484) )
	ROM_LOAD( "u426.u426", 0x180000, 0x80000, CRC(e458eb9d) SHA1(bead05ec57d97c86ed727b2c4b95f8ffdbd7ef4c) )

	ROM_REGION( 0x80000, "gfx2", 0 ) /* BG Tiles */
	ROM_LOAD( "u512.bin", 0x00000, 0x40000, CRC(505ee3c2) SHA1(a719958c34d9c54445ad207bca1f49df3aff938b) )
	ROM_LOAD( "u511.bin", 0x40000, 0x40000, CRC(3d6b6c78) SHA1(3016423102b4d47c0f1296471cf1670258acc856) )
ROM_END

ROM_START( mspuzzleb )
	/* all the roms for this set needs a full redump, the PCB was in pretty bad condition and data reads were not consistent */
	ROM_REGION( 0x80000, "maincpu", 0 ) /* 68000 Code */
//  ROM_LOAD16_BYTE( "u1.rom", 0x00001, 0x20000, BAD_DUMP CRC(ec940df4) SHA1(20bb6e2757868cf8fbbb11e05adf8c1d625ee172) )
//  ROM_LOAD16_BYTE( "u2.rom", 0x00000, 0x20000, BAD_DUMP CRC(7b9cac82) SHA1(c5edfb3fbdf43219ba317c18222e671ebed94469) )
	ROM_LOAD16_BYTE( "u1.u1", 0x00001, 0x40000, CRC(5e96ea17) SHA1(9b4cfa32e386eacca4e65190d29978cf9cf08fbc) ) /* identical halves - use program ROMs from mspuzzlea for now */
	ROM_LOAD16_BYTE( "u2.u2", 0x00000, 0x40000, CRC(8f161b0c) SHA1(783dbb34ae5fb7603558c17a39abbe0a93e3a01f) ) /* identical halves - use program ROMs from mspuzzlea for now  */

	ROM_REGION( 0x040000, "oki", 0 ) /* Samples */
	ROM_LOAD( "u210.rom", 0x00000, 0x40000, CRC(8826b018) SHA1(075e5cef114146c6c72c0331dd3434b27fed180d) )

	ROM_REGION( 0x200000, "gfx1", 0 )
	ROM_LOAD( "u421.rom", 0x000000, 0x80000, BAD_DUMP CRC(3c567c55) SHA1(100e0c9535bf07f3ca8537b3a172486b65e5f24a) )
	/* 0x000000-0x3FFFF of u421.rom == 0x000000-0x3FFFF of u421 in mspuzzlea, all other data is corrupt to some degree */
	ROM_LOAD( "u420.rom", 0x100000, 0x80000, BAD_DUMP CRC(f52ab7fd) SHA1(e5b8905cae3e15a8a379c4c149441d849931cbde) ) /* pictures 204 & 205 are corrupt (as shown in score box as 002040 & 002050) */
	ROM_LOAD( "u425.rom", 0x080000, 0x80000, BAD_DUMP CRC(1c4c8fc1) SHA1(90e3f297db68a44cba0966b599bb7c593eced16e) ) /* Title screen and Course Select graphics & girls */
	ROM_LOAD( "u426.rom", 0x180000, 0x80000, BAD_DUMP CRC(c28b2743) SHA1(df4bf998ae17ddebf1b4047564eb296c69bc9071) ) /* Every other line of girls matched with U425 */

	ROM_REGION( 0x80000, "gfx2", 0 ) /* BG Tiles */
	ROM_LOAD( "u512.bin", 0x00000, 0x40000, CRC(505ee3c2) SHA1(a719958c34d9c54445ad207bca1f49df3aff938b) )
	ROM_LOAD( "u511.bin", 0x40000, 0x40000, CRC(3d6b6c78) SHA1(3016423102b4d47c0f1296471cf1670258acc856) )
ROM_END

ROM_START( dblpoint )
	ROM_REGION( 0x80000, "maincpu", 0 ) /* 68000 Code */
	ROM_LOAD16_BYTE( "u1.bin", 0x00001, 0x20000, CRC(b05c9e02) SHA1(40ae2926cc4a77e8f871e3a4845314384a15c3e0) )
	ROM_LOAD16_BYTE( "u2.bin", 0x00000, 0x20000, CRC(cab35cbe) SHA1(63a35a880c962a9c9560bf779bf9edec18c3878d) )

	ROM_REGION( 0x040000, "oki", 0 ) /* Samples */
	ROM_LOAD( "u210.rom", 0x00000, 0x40000, CRC(d35f975c) SHA1(03490c92afadbd24c5b75f0ab114a2681b65c10e) )

	ROM_REGION( 0x200000, "gfx1", 0 )
	ROM_LOAD( "u421.bin", 0x000000, 0x80000, CRC(b0e9271f) SHA1(4873e4dda177f5116164b2a47dabd82bc75e9bdf) )
	ROM_LOAD( "u420.bin", 0x100000, 0x80000, CRC(252789e8) SHA1(7b365035a4c4f6aae0d4075db70d59973569b12b) )

	ROM_REGION( 0x80000, "gfx2", 0 )
	ROM_LOAD( "u512.bin", 0x00000, 0x40000, CRC(b57b8534) SHA1(1d96dc93111e56a7982c3602864a71a785a4782a) )
	ROM_LOAD( "u511.bin", 0x40000, 0x40000, CRC(74ed13ff) SHA1(2522bd5fe40123a5b07e955252ae96b913a3ac0d) )
ROM_END

/* based on the labels this doesn't seem to be an original Min Corp. board */
ROM_START( dblpointd )
	ROM_REGION( 0x80000, "maincpu", 0 ) /* 68000 Code */
	ROM_LOAD16_BYTE( "d12.bin", 0x00001, 0x20000, CRC(44bc1bd9) SHA1(8b72909c53b09b9287bf90bcd8970bdf9c1b8798) )
	ROM_LOAD16_BYTE( "d13.bin", 0x00000, 0x20000, CRC(625a311b) SHA1(38fa0d240b253fcc8dc89438582a9c446410b636) )

	ROM_REGION( 0x040000, "oki", 0 ) /* Samples */
	ROM_LOAD( "d11.bin", 0x00000, 0x40000, CRC(d35f975c) SHA1(03490c92afadbd24c5b75f0ab114a2681b65c10e) )

	ROM_REGION( 0x100000, "gfx1", 0 )
	ROM_LOAD( "d16.bin", 0x00000, 0x80000, CRC(afea0158) SHA1(dc97f9268533048690715f377fb35d70e7e5a53f) )
	ROM_LOAD( "d17.bin", 0x80000, 0x80000, CRC(c971dcb5) SHA1(40f15b3d61ea0325883f19f24f2b61e24bb12a98) )

	ROM_REGION( 0x80000, "gfx2", 0 )
	ROM_LOAD( "d14.bin", 0x00000, 0x40000, CRC(41943db5) SHA1(2f245402f7bbaeca7e50161397ee45e7c7c90cfc) )
	ROM_LOAD( "d15.bin", 0x40000, 0x40000, CRC(6b899a51) SHA1(04114ec9695caaac722800ac1a4ffb563ec433c9) )
ROM_END

GAME( 1994, gumbo,     0,        gumbo,    gumbo,    gumbo_state, empty_init, ROT0,  "Min Corp.",                     "Gumbo",                                       MACHINE_SUPPORTS_SAVE )
GAME( 1994, mspuzzleg, gumbo,    gumbo,    gumbo,    gumbo_state, empty_init, ROT0,  "Min Corp.",                     "Miss Puzzle (Clone of Gumbo)",                MACHINE_SUPPORTS_SAVE )
GAME( 1994, msbingo,   0,        mspuzzle, msbingo,  gumbo_state, empty_init, ROT0,  "Min Corp.",                     "Miss Bingo",                                  MACHINE_SUPPORTS_SAVE )
GAME( 1994, mspuzzle,  0,        mspuzzle, mspuzzle, gumbo_state, empty_init, ROT90, "Min Corp.",                     "Miss Puzzle",                                 MACHINE_SUPPORTS_SAVE )
GAME( 1994, mspuzzlea, mspuzzle, mspuzzle, mspuzzle, gumbo_state, empty_init, ROT90, "Min Corp.",                     "Miss Puzzle (Nudes, less explicit)",          MACHINE_SUPPORTS_SAVE )
GAME( 1994, mspuzzleb, mspuzzle, mspuzzle, mspuzzle, gumbo_state, empty_init, ROT90, "Min Corp.",                     "Miss Puzzle (Nudes, more explicit)",          MACHINE_IMPERFECT_GRAPHICS | MACHINE_SUPPORTS_SAVE )
GAME( 1995, dblpoint,  0,        dblpoint, dblpoint, gumbo_state, empty_init, ROT0,  "Min Corp.",                     "Double Point",                                MACHINE_SUPPORTS_SAVE )
GAME( 1995, dblpointd, dblpoint, dblpoint, dblpoint, gumbo_state, empty_init, ROT0,  "bootleg? (Dong Bang Electron)", "Double Point (Dong Bang Electron, bootleg?)", MACHINE_SUPPORTS_SAVE )<|MERGE_RESOLUTION|>--- conflicted
+++ resolved
@@ -356,11 +356,7 @@
 	ROM_LOAD( "u210.bin", 0x00000, 0x40000, CRC(0a223a38) SHA1(e5aefbdbb09c18cc230bc852df3ea1defb1a21a8) )
 
 	ROM_REGION( 0x200000, "gfx1", 0 )
-<<<<<<< HEAD
-	ROM_LOAD( "u421.u421", 0x000000, 0x80000, CRC(52b67ee5) SHA1(209fdf845c5ef2e65fbc0de8aeb26562b6d033ab) ) /* several more explicit pictures have been relaced compared to the set below */
-=======
 	ROM_LOAD( "u421.u421", 0x000000, 0x80000, CRC(52b67ee5) SHA1(209fdf845c5ef2e65fbc0de8aeb26562b6d033ab) ) /* several more explicit pictures have been replaced compared to the set below */
->>>>>>> e8a0e046
 	ROM_LOAD( "u420.u420", 0x100000, 0x80000, CRC(3565696e) SHA1(5234dc25f73e6245b199071fa3a9c0d2367cae9f) ) /* Starting with 204 & 205, as well as many in 300 range */
 	ROM_LOAD( "u425.u425", 0x080000, 0x80000, CRC(933544e3) SHA1(d77b1050c4b56d0fd3be703bec961863d5188484) )
 	ROM_LOAD( "u426.u426", 0x180000, 0x80000, CRC(e458eb9d) SHA1(bead05ec57d97c86ed727b2c4b95f8ffdbd7ef4c) )
