/*

 Stunt Air by Nuova Videotron 1983

  driver todo: (SOME OF THIS WILL NEED PCB REFERENCES / MEASUREMENTS)
  - correct colour PROM decoding (resistor values?)
  - correct FG colour handling (currently use a hardcoded white)
  - correct sound (discrete stuff is for filtering? or drums?)
  - correct remaining GFX / sprite issues (flicker sometimes, might need better vblank timing?)


Hardware info (complete):
Main cpu Z80A
Sound cpu Z80A
Sound ic AY-3-8910 x2 @ 1.536MHz
Note: stereo sound output.Op amps LM3900 x3, audio amps TDA2002 x2, many discrete components

Osc: 18.432 Mhz

Ram:
Work 2kb (6116)
Sound 1kb (2114 x2)
Chars 1kb (2114 x2)
Bg 1,5kb (2114 x3)
Sprites 1kb (2148 x2)
color 320byte (27ls00 x10)

Rom definiton:
-top pcb-
stuntair.a0,a1,a3,a4,a6 main program
stuntair.e14 sound program
stuntair.a9 character gfx
stuntair.a11,a12 background gfx
stuntair.a13,a15 obj/sprites gfx
82s123.a7 (removing it results in garbage boot screen with high score table music)

-bottom pcb-
82s129.l11 green,blue colors
82s129.m11 red color

Eproms are 2764
Bproms are 82s123,82s129

Dip switches (by direct test,no manuals present):
-DIP A-
SW 1   2   3   5   6   7   8
   unknown
SW 4
   OFF infinite lives (test)
   ON  normal game
-DIP B-
SW 1   2  (coin 1)
   OFF OFF 1 coin 1 play,1 coin 2 play (alternate)
   ON  OFF 2 coin 1 play
   OFF ON  1 coin 2 play
   ON  ON  1 coin 1 play
SW 3   4  (coin 2)
   OFF OFF 1 coin 1 play,1 coin 2 play (alternate)
   ON  OFF 2 coin 1 play
   OFF ON  1 coin 2 play
   ON  ON  1 coin 1 play
SW 5   6
   OFF OFF bonus 50000 pts,100000 every
   ON  OFF bonus 30000 pts,50000 every
   OFF ON  bonus 20000 pts,30000 every
   ON  ON  bonus 10000 pts,20000 every
SW 7   8
   OFF OFF 5 lives
   ON  OFF 4 lives
   OFF ON  3 lives
   ON  ON  2 lives
Note: no table-upright mode sw,upright fixed.No picture flip sw too


Eprom dump,hw and dip info by tirino73
Bprom dump by f205v

*/

#include "emu.h"
#include "cpu/z80/z80.h"
#include "sound/ay8910.h"

class stuntair_state : public driver_device
{
public:
	stuntair_state(const machine_config &mconfig, device_type type, const char *tag)
		: driver_device(mconfig, type, tag),
		m_maincpu(*this, "maincpu"),
		m_audiocpu(*this, "audiocpu"),
		m_fgram(*this, "fgram"),
		m_bgram(*this, "bgram"),
		m_bgattrram(*this, "bgattrram"),
		m_sprram(*this, "sprram"),
		m_gfxdecode(*this, "gfxdecode")
	{ }

	required_device<cpu_device> m_maincpu;
	required_device<cpu_device> m_audiocpu;
	required_shared_ptr<UINT8> m_fgram;
	required_shared_ptr<UINT8> m_bgram;
	required_shared_ptr<UINT8> m_bgattrram;
	required_shared_ptr<UINT8> m_sprram;
	required_device<gfxdecode_device> m_gfxdecode;

	tilemap_t *m_fg_tilemap;
	tilemap_t *m_bg_tilemap;

	UINT8 m_bg_xscroll;
	UINT8 m_nmi_enable;
	UINT8 m_spritebank0;
	UINT8 m_spritebank1;

	TILE_GET_INFO_MEMBER(get_stuntair_fg_tile_info);
	TILE_GET_INFO_MEMBER(get_stuntair_bg_tile_info);
	DECLARE_WRITE8_MEMBER(stuntair_fgram_w);
	DECLARE_WRITE8_MEMBER(stuntair_bgram_w);
	DECLARE_WRITE8_MEMBER(stuntair_bgattrram_w);
	DECLARE_WRITE8_MEMBER(stuntair_bgxscroll_w);
	DECLARE_WRITE8_MEMBER(stuntair_nmienable_w);
	DECLARE_WRITE8_MEMBER(stuntair_spritebank0_w);
	DECLARE_WRITE8_MEMBER(stuntair_spritebank1_w);
	DECLARE_WRITE8_MEMBER(stuntair_coin_w);
	DECLARE_WRITE8_MEMBER(stuntair_sound_w);
	DECLARE_WRITE8_MEMBER(ay8910_portb_w);
	INTERRUPT_GEN_MEMBER(stuntair_irq);
	virtual void machine_start();
	virtual void machine_reset();
	virtual void video_start();
	void draw_sprites(bitmap_ind16 &bitmap, const rectangle &cliprect);
	UINT32 screen_update_stuntair(screen_device &screen, bitmap_ind16 &bitmap, const rectangle &cliprect);
	DECLARE_PALETTE_INIT(stuntair);
};



/***************************************************************************

  Video

***************************************************************************/

PALETTE_INIT_MEMBER(stuntair_state, stuntair)
{
	/* need resistor weights etc. */
	const UINT8 *color_prom = machine().root_device().memregion("proms")->base();

	for (int i = 0; i < 0x100; i++)
	{
		UINT8 data = color_prom[i];

		int b = (data&0xc0)>>6;
		int g = (data&0x38)>>3;
		int r = (data&0x07)>>0;

<<<<<<< HEAD
		palette.set_pen_color(i,MAKE_RGB(r<<5,g<<5,b<<6));
	}

	// just set the FG layer to black and white
	palette.set_pen_color(0x100,MAKE_RGB(0x00,0x00,0x00));
	palette.set_pen_color(0x101,MAKE_RGB(0xff,0xff,0xff));
=======
		palette_set_color(machine(),i,rgb_t(r<<5,g<<5,b<<6));
	}

	// just set the FG layer to black and white
	palette_set_color(machine(),0x100,rgb_t(0x00,0x00,0x00));
	palette_set_color(machine(),0x101,rgb_t(0xff,0xff,0xff));
>>>>>>> ca932a6d
}


TILE_GET_INFO_MEMBER(stuntair_state::get_stuntair_fg_tile_info)
{
	int tileno = m_fgram[tile_index];
	int opaque = tileno & 0x80;

	// where does the FG palette come from? it's a 1bpp layer..

	SET_TILE_INFO_MEMBER(m_gfxdecode, 0, tileno&0x7f, 0, opaque?TILE_FORCE_LAYER0 : TILE_FORCE_LAYER1);
}

TILE_GET_INFO_MEMBER(stuntair_state::get_stuntair_bg_tile_info)
{
	int tileno = m_bgram[tile_index];
	tileno |= (m_bgattrram[tile_index] & 0x08)<<5;
	int colour = (m_bgattrram[tile_index] & 0x07);

	SET_TILE_INFO_MEMBER(m_gfxdecode, 1, tileno, colour, 0);
}


void stuntair_state::video_start()
{
	m_fg_tilemap = &machine().tilemap().create(tilemap_get_info_delegate(FUNC(stuntair_state::get_stuntair_fg_tile_info),this), TILEMAP_SCAN_ROWS, 8, 8, 32, 32);
	m_fg_tilemap->set_transparent_pen(0);

	m_bg_tilemap = &machine().tilemap().create(tilemap_get_info_delegate(FUNC(stuntair_state::get_stuntair_bg_tile_info),this), TILEMAP_SCAN_ROWS, 8, 8, 32, 32);
}


void stuntair_state::draw_sprites(bitmap_ind16 &bitmap, const rectangle &cliprect)
{
	gfx_element *gfx = m_gfxdecode->gfx(2);

	/* there seem to be 2 spritelists with something else (fixed values) between them.. is that significant? */
	for (int i=0;i<0x400;i+=16)
	{
		// +2, +3, +4(high bits): always 00
		// +6 to +15: unused
		int x      = m_sprram[i+5];
		int y      = m_sprram[i+0];
		int colour = m_sprram[i+4] & 0x7;
		int tile   = m_sprram[i+1] & 0x3f;
		int flipy = (m_sprram[i+1] & 0x80)>>7; // used
//      int flipx = (m_sprram[i+1] & 0x40)>>6; // guessed , wrong
		int flipx = 0;

		if (m_spritebank1) tile |= 0x40;
		if (m_spritebank0) tile |= 0x80;

		y = 240 - y;

		gfx->transpen(bitmap,cliprect,tile,colour,flipx,flipy,x,y,0);
	}
}

UINT32 stuntair_state::screen_update_stuntair(screen_device &screen, bitmap_ind16 &bitmap, const rectangle &cliprect)
{
	m_bg_tilemap->set_scrollx(0, m_bg_xscroll);

	m_bg_tilemap->draw(screen, bitmap, cliprect, 0, 0);
	m_fg_tilemap->draw(screen, bitmap, cliprect, 0, TILEMAP_PIXEL_LAYER0);

	draw_sprites(bitmap, cliprect);

	m_fg_tilemap->draw(screen, bitmap, cliprect, 0, TILEMAP_PIXEL_LAYER1|TILEMAP_DRAW_OPAQUE);

	return 0;
}



/***************************************************************************

  Memory Maps, I/O

***************************************************************************/

WRITE8_MEMBER(stuntair_state::stuntair_bgattrram_w)
{
	m_bgattrram[offset] = data;
	m_bg_tilemap->mark_tile_dirty(offset);
}

WRITE8_MEMBER(stuntair_state::stuntair_bgram_w)
{
	m_bgram[offset] = data;
	m_bg_tilemap->mark_tile_dirty(offset);
}

WRITE8_MEMBER(stuntair_state::stuntair_fgram_w)
{
	m_fgram[offset] = data;
	m_fg_tilemap->mark_tile_dirty(offset);
}


WRITE8_MEMBER( stuntair_state::stuntair_bgxscroll_w )
{
	m_bg_xscroll = data;
}


WRITE8_MEMBER(stuntair_state::stuntair_spritebank0_w)
{
	m_spritebank0 = data&0x01;
	// other bits are unused
}

WRITE8_MEMBER(stuntair_state::stuntair_spritebank1_w)
{
	m_spritebank1 = data&0x01;
	// other bits are unused
}


WRITE8_MEMBER(stuntair_state::stuntair_nmienable_w)
{
	m_nmi_enable = data&0x01;
	if (!m_nmi_enable)
		m_maincpu->set_input_line(INPUT_LINE_NMI, CLEAR_LINE);
	// other bits are unused
}

WRITE8_MEMBER(stuntair_state::stuntair_coin_w)
{
	// lower 2 bits are coin counters, excluding 1st coin(?)
	coin_counter_w(machine(), 0, data >> 0 & 1);
	coin_counter_w(machine(), 1, data >> 1 & 1);

	// other bits: unknown
	if (data & 0xfc)
		logerror("stuntair_coin_w %02x\n", data);
}


WRITE8_MEMBER(stuntair_state::stuntair_sound_w)
{
	soundlatch_byte_w(space, 0, data);
	m_audiocpu->set_input_line(INPUT_LINE_NMI, PULSE_LINE);
}

// main Z80
static ADDRESS_MAP_START( stuntair_map, AS_PROGRAM, 8, stuntair_state )
	AM_RANGE(0x0000, 0x9fff) AM_ROM
	AM_RANGE(0xc000, 0xc7ff) AM_RAM
	AM_RANGE(0xc800, 0xcbff) AM_RAM_WRITE(stuntair_bgattrram_w) AM_SHARE("bgattrram")
	AM_RANGE(0xd000, 0xd3ff) AM_RAM_WRITE(stuntair_bgram_w) AM_SHARE("bgram")
	AM_RANGE(0xd800, 0xdfff) AM_RAM AM_SHARE("sprram")
	AM_RANGE(0xe000, 0xe000) AM_READ_PORT("DSWB") AM_WRITE(stuntair_coin_w)
	AM_RANGE(0xe800, 0xe800) AM_READ_PORT("DSWA") AM_WRITE(stuntair_bgxscroll_w)
	AM_RANGE(0xf000, 0xf000) AM_READ_PORT("IN2")
	AM_RANGE(0xf001, 0xf001) AM_WRITE(stuntair_nmienable_w)
	AM_RANGE(0xf002, 0xf002) AM_READ_PORT("IN3")
	AM_RANGE(0xf003, 0xf003) AM_READNOP AM_WRITE(stuntair_spritebank1_w)
//  AM_RANGE(0xf004, 0xf004) AM_WRITENOP
	AM_RANGE(0xf005, 0xf005) AM_WRITE(stuntair_spritebank0_w)
//  AM_RANGE(0xf006, 0xf006) AM_WRITENOP
//  AM_RANGE(0xf007, 0xf007) AM_WRITENOP
	AM_RANGE(0xf800, 0xfbff) AM_RAM_WRITE(stuntair_fgram_w) AM_SHARE("fgram")
	AM_RANGE(0xfc03, 0xfc03) AM_WRITE(stuntair_sound_w)
ADDRESS_MAP_END

// sound Z80
static ADDRESS_MAP_START( stuntair_sound_map, AS_PROGRAM, 8, stuntair_state )
	AM_RANGE(0x0000, 0x1fff) AM_ROM
	AM_RANGE(0x4000, 0x43ff) AM_RAM
ADDRESS_MAP_END

static ADDRESS_MAP_START( stuntair_sound_portmap, AS_IO, 8, stuntair_state )
	ADDRESS_MAP_GLOBAL_MASK(0xff)
	AM_RANGE(0x03, 0x03) AM_DEVWRITE("ay2", ay8910_device, address_w)
	AM_RANGE(0x07, 0x07) AM_DEVWRITE("ay2", ay8910_device, data_w)
	AM_RANGE(0x0c, 0x0d) AM_DEVREADWRITE("ay1", ay8910_device, data_r, address_data_w)
ADDRESS_MAP_END



/***************************************************************************

  Inputs

***************************************************************************/

static INPUT_PORTS_START( stuntair )
	PORT_START("DSWB") // the bit order is scrambled, but this matches the text above
	PORT_DIPNAME( 0x18, 0x00, DEF_STR( Coin_A ) )        PORT_DIPLOCATION("SWB:2,1")
	PORT_DIPSETTING(    0x08, DEF_STR( 2C_1C ) )
	PORT_DIPSETTING(    0x00, DEF_STR( 1C_1C ) )
	PORT_DIPSETTING(    0x18, "1 Coin/1 Credit - 2 Coins/3 Credits" )
	PORT_DIPSETTING(    0x10, DEF_STR( 1C_2C ) )
	PORT_DIPNAME( 0x24, 0x00, DEF_STR( Coin_B ) )        PORT_DIPLOCATION("SWB:4,3")
	PORT_DIPSETTING(    0x04, DEF_STR( 2C_1C ) )
	PORT_DIPSETTING(    0x00, DEF_STR( 1C_1C ) )
	PORT_DIPSETTING(    0x24, "1 Coin/1 Credit - 2 Coins/3 Credits" )
	PORT_DIPSETTING(    0x20, DEF_STR( 1C_2C ) )
	PORT_DIPNAME( 0x42, 0x40, DEF_STR( Bonus_Life ) )    PORT_DIPLOCATION("SWB:6,5")
	PORT_DIPSETTING(    0x00, "10000 20000" )
	PORT_DIPSETTING(    0x40, "20000 30000" )
	PORT_DIPSETTING(    0x02, "30000 50000" )
	PORT_DIPSETTING(    0x42, "50000 100000" )
	PORT_DIPNAME( 0x81, 0x80, "Lives" )                  PORT_DIPLOCATION("SWB:8,7")
	PORT_DIPSETTING(    0x00, "2" )
	PORT_DIPSETTING(    0x80, "3" )
	PORT_DIPSETTING(    0x01, "4" )
	PORT_DIPSETTING(    0x81, "5" )

	PORT_START("DSWA") // the bit order is scrambled, not sure if the dip locations are correct
	PORT_DIPUNKNOWN_DIPLOC( 0x10, 0x10, "SWA:1" ) // test related? $05c7
	PORT_DIPNAME( 0x28, 0x08, DEF_STR( Difficulty ) )    PORT_DIPLOCATION("SWA:2,3") // $298f
	PORT_DIPSETTING(    0x00, DEF_STR( Easy ) )
	PORT_DIPSETTING(    0x08, DEF_STR( Normal ) )
	PORT_DIPSETTING(    0x20, DEF_STR( Hard ) )
	PORT_DIPSETTING(    0x28, DEF_STR( Hardest ) )
	PORT_DIPNAME( 0x04, 0x00, "Infinite Lives (Cheat)" ) PORT_DIPLOCATION("SWA:4") // $3f49
	PORT_DIPSETTING(    0x00, DEF_STR( Off ) )
	PORT_DIPSETTING(    0x04, DEF_STR( On ) )
	PORT_DIPUNUSED_DIPLOC( 0x40, 0x40, "SWA:5" ) // not accessed in game code
	PORT_DIPUNUSED_DIPLOC( 0x02, 0x02, "SWA:6" ) // "
	PORT_DIPUNUSED_DIPLOC( 0x80, 0x80, "SWA:7" ) // "
	PORT_DIPUNUSED_DIPLOC( 0x01, 0x01, "SWA:8" ) // "

	PORT_START("IN2")
	PORT_BIT( 0x01, IP_ACTIVE_LOW, IPT_BUTTON1 )
	PORT_BIT( 0x02, IP_ACTIVE_LOW, IPT_BUTTON2 )
	PORT_BIT( 0x04, IP_ACTIVE_LOW, IPT_UNUSED )
	PORT_BIT( 0x08, IP_ACTIVE_LOW, IPT_UNUSED )
	PORT_BIT( 0x10, IP_ACTIVE_LOW, IPT_JOYSTICK_LEFT )
	PORT_BIT( 0x20, IP_ACTIVE_LOW, IPT_JOYSTICK_UP )
	PORT_BIT( 0x40, IP_ACTIVE_LOW, IPT_JOYSTICK_DOWN )
	PORT_BIT( 0x80, IP_ACTIVE_LOW, IPT_JOYSTICK_RIGHT )

	PORT_START("IN3")
	PORT_BIT( 0x01, IP_ACTIVE_LOW, IPT_START1 )
	PORT_BIT( 0x02, IP_ACTIVE_LOW, IPT_START2 )
	PORT_DIPNAME( 0x04, 0x04, "Clear Credits on Reset" ) // I doubt this is a real switch
	PORT_DIPSETTING(    0x04, DEF_STR( Off ) )
	PORT_DIPSETTING(    0x00, DEF_STR( On ) )
	PORT_BIT( 0x08, IP_ACTIVE_LOW, IPT_COIN1 )
	PORT_BIT( 0x10, IP_ACTIVE_LOW, IPT_COIN2 )
	PORT_BIT( 0x20, IP_ACTIVE_LOW, IPT_UNKNOWN )
	PORT_BIT( 0x40, IP_ACTIVE_LOW, IPT_UNKNOWN )
	PORT_BIT( 0x80, IP_ACTIVE_LOW, IPT_UNKNOWN )
INPUT_PORTS_END



/***************************************************************************

  GFX Layouts

***************************************************************************/

static const gfx_layout tiles8x8_layout =
{
	8,8,
	RGN_FRAC(1,1),
	1,
	{ 0 },
	{ 0, 1, 2, 3, 4, 5, 6, 7 },
	{ 0*8,1*8,2*8,3*8,4*8,5*8,6*8,7*8 },
	8*8
};

static const gfx_layout tiles8x8x2_layout =
{
	8,8,
	RGN_FRAC(1,2),
	2,
	{ RGN_FRAC(0,2), RGN_FRAC(1,2) },
	{ 0, 1, 2, 3, 4, 5, 6, 7 },
	{ 0*8,1*8,2*8,3*8,4*8,5*8,6*8,7*8 },
	8*8
};

static const gfx_layout tiles16x8x2_layout =
{
	16,16,
	RGN_FRAC(1,2),
	2,
	{ RGN_FRAC(0,2), RGN_FRAC(1,2) },
	{ 0, 1, 2, 3, 4, 5, 6, 7,64,65,66,67,68,69,70,71 },
	{ 0*8,1*8,2*8,3*8,4*8,5*8,6*8,7*8, 128+0*8, 128+1*8, 128+2*8, 128+3*8, 128+4*8, 128+5*8, 128+6*8, 128+7*8 },
	16*16
};


static GFXDECODE_START( stuntair )
	GFXDECODE_ENTRY( "gfx1", 0, tiles8x8_layout, 0x100, 1 )
	GFXDECODE_ENTRY( "gfx2", 0, tiles8x8x2_layout, 0xe0, 8 )
	GFXDECODE_ENTRY( "gfx3", 0, tiles16x8x2_layout, 0xe0, 8 )
GFXDECODE_END



/***************************************************************************

  AY8910 Config

***************************************************************************/

WRITE8_MEMBER(stuntair_state::ay8910_portb_w)
{
	// it writes $e8 and $f0 for music drums?
	// possibly to discrete sound circuitry?
	logerror("ay8910_portb_w: %02x\n", data);
}

static const ay8910_interface ay8910_config =
{
	AY8910_LEGACY_OUTPUT,
	AY8910_DEFAULT_LOADS,
	DEVCB_DRIVER_MEMBER(driver_device, soundlatch_byte_r),
	DEVCB_NULL,
	DEVCB_NULL,
	DEVCB_DRIVER_MEMBER(stuntair_state, ay8910_portb_w)
};

static const ay8910_interface ay8910_2_config =
{
	AY8910_LEGACY_OUTPUT,
	AY8910_DEFAULT_LOADS,
	DEVCB_NULL,
	DEVCB_NULL,
	DEVCB_NULL,
	DEVCB_NULL
};



/***************************************************************************

  Machine Config

***************************************************************************/

INTERRUPT_GEN_MEMBER(stuntair_state::stuntair_irq)
{
	if(m_nmi_enable)
		m_maincpu->set_input_line(INPUT_LINE_NMI, ASSERT_LINE);
}

void stuntair_state::machine_start()
{
	m_bg_xscroll = 0;
	m_nmi_enable = 0;
	m_spritebank0 = 0;
	m_spritebank1 = 0;

	save_item(NAME(m_bg_xscroll));
	save_item(NAME(m_nmi_enable));
	save_item(NAME(m_spritebank0));
	save_item(NAME(m_spritebank1));
}

void stuntair_state::machine_reset()
{
}

static MACHINE_CONFIG_START( stuntair, stuntair_state )

	/* basic machine hardware */
	MCFG_CPU_ADD("maincpu", Z80,  XTAL_18_432MHz/6)         /* 3 MHz? */
	MCFG_CPU_PROGRAM_MAP(stuntair_map)
	MCFG_CPU_VBLANK_INT_DRIVER("screen", stuntair_state, stuntair_irq)

	MCFG_CPU_ADD("audiocpu", Z80,  XTAL_18_432MHz/6)         /* 3 MHz? */
	MCFG_CPU_PROGRAM_MAP(stuntair_sound_map)
	MCFG_CPU_IO_MAP(stuntair_sound_portmap)
	MCFG_CPU_PERIODIC_INT_DRIVER(stuntair_state, irq0_line_hold, 420) // drives music tempo, timing is approximate based on PCB audio recording.. and where is irq ack?

	/* video hardware */
	MCFG_SCREEN_ADD("screen", RASTER)
	MCFG_SCREEN_REFRESH_RATE(60) // ?
	MCFG_SCREEN_VBLANK_TIME(ATTOSECONDS_IN_USEC(0))
	MCFG_SCREEN_SIZE(256, 256)
	MCFG_SCREEN_VISIBLE_AREA(0, 256-1, 16, 256-16-1)
	MCFG_SCREEN_UPDATE_DRIVER(stuntair_state, screen_update_stuntair)

	MCFG_GFXDECODE_ADD("gfxdecode",stuntair,"palette")
	MCFG_PALETTE_ADD("palette", 0x100+2)

	MCFG_PALETTE_INIT_OWNER(stuntair_state, stuntair)

	/* sound hardware */
	MCFG_SPEAKER_STANDARD_MONO("mono") // stereo?

	MCFG_SOUND_ADD("ay1", AY8910, XTAL_18_432MHz/12)
	MCFG_SOUND_CONFIG(ay8910_config)
	MCFG_SOUND_ROUTE(ALL_OUTPUTS, "mono", 0.50)

	MCFG_SOUND_ADD("ay2", AY8910, XTAL_18_432MHz/12)
	MCFG_SOUND_CONFIG(ay8910_2_config)
	MCFG_SOUND_ROUTE(ALL_OUTPUTS, "mono", 0.50)
MACHINE_CONFIG_END



/***************************************************************************

  Game drivers

***************************************************************************/

ROM_START( stuntair )
	ROM_REGION( 0x10000, "maincpu", 0 )
	ROM_LOAD( "stuntair.a0", 0x0000, 0x2000, CRC(f61c4a1d) SHA1(29a227b447866e27e7619a0a676c9ad66364c323) )
	ROM_LOAD( "stuntair.a1", 0x2000, 0x2000, CRC(1546f041) SHA1(6a2346edf39700f7b1e609f19e0f2e46b3a78a2a) )
	ROM_LOAD( "stuntair.a3", 0x4000, 0x2000, CRC(63d00b97) SHA1(63efa151147a3c0ac33e226d38aecfd06b36ad38) )
	ROM_LOAD( "stuntair.a4", 0x6000, 0x2000, CRC(01fe2697) SHA1(f7efc6af8047245ad92dff0e62f61abc71a2e9d1) )
	ROM_LOAD( "stuntair.a6", 0x8000, 0x2000, CRC(6704d05c) SHA1(5b1af8be86ffc44ae0207397b33769556ab456df) )

	ROM_REGION( 0x2000, "audiocpu", 0 )
	ROM_LOAD( "stuntair.e14", 0x0000, 0x2000, CRC(641fc9db) SHA1(959a4b6617f840f52d1856e12a9fad8e12293387) )

	ROM_REGION( 0x2000, "gfx1", 0 )
	ROM_LOAD( "stuntair.a9", 0x0000, 0x2000, CRC(bfd861f5) SHA1(ff089ec2e98b21202aeefc31158961e3b1d1ccca) )

	ROM_REGION( 0x4000, "gfx2", 0 )
	ROM_LOAD( "stuntair.a11", 0x0000, 0x2000, CRC(421fef4c) SHA1(e46abead8cd44253cf6da74326f6f3bdd3aa26e5) )
	ROM_LOAD( "stuntair.a12", 0x2000, 0x2000, CRC(e6ee7489) SHA1(6eeea137fc8968e84d2aadbbac982fd9cd161b16) )

	ROM_REGION( 0x4000, "gfx3", 0 )
	ROM_LOAD( "stuntair.a13", 0x0000, 0x2000, CRC(bfdc0d38) SHA1(ea0a22971e9cf1b1682c35facc9c4e30607faed7) )
	ROM_LOAD( "stuntair.a15", 0x2000, 0x2000, CRC(4531cab5) SHA1(35271555377ec3454a5d74bf8c21d7e8acc05782) )

	ROM_REGION( 0x120, "proms", 0 )
	ROM_LOAD_NIB_LOW ( "dm74s287n.11m", 0x000, 0x100, CRC(d330ff90) SHA1(e223935464109a3c4c7b29641b3736484c22c47a) ) // only the last few entries are used?
	ROM_LOAD_NIB_HIGH( "dm74s287n.11l", 0x000, 0x100, CRC(6c98f964) SHA1(abf7bdeccd33e62fa106d2056d1949cf278483a7) ) // "
	ROM_LOAD_NIB_LOW ( "dm74s288n.7a",  0x100, 0x020, CRC(5779e751) SHA1(89c955ef8635ad3e9d699f33ec0e4d6c9205d01c) ) // ?
ROM_END


GAME( 1983, stuntair,  0,    stuntair, stuntair, driver_device,  0, ROT90, "Nuova Videotron", "Stunt Air",  GAME_SUPPORTS_SAVE | GAME_IMPERFECT_COLORS | GAME_IMPERFECT_GRAPHICS | GAME_IMPERFECT_SOUND )<|MERGE_RESOLUTION|>--- conflicted
+++ resolved
@@ -153,21 +153,12 @@
 		int g = (data&0x38)>>3;
 		int r = (data&0x07)>>0;
 
-<<<<<<< HEAD
-		palette.set_pen_color(i,MAKE_RGB(r<<5,g<<5,b<<6));
+		palette.set_pen_color(i,rgb_t(r<<5,g<<5,b<<6));
 	}
 
 	// just set the FG layer to black and white
-	palette.set_pen_color(0x100,MAKE_RGB(0x00,0x00,0x00));
-	palette.set_pen_color(0x101,MAKE_RGB(0xff,0xff,0xff));
-=======
-		palette_set_color(machine(),i,rgb_t(r<<5,g<<5,b<<6));
-	}
-
-	// just set the FG layer to black and white
-	palette_set_color(machine(),0x100,rgb_t(0x00,0x00,0x00));
-	palette_set_color(machine(),0x101,rgb_t(0xff,0xff,0xff));
->>>>>>> ca932a6d
+	palette.set_pen_color(0x100,rgb_t(0x00,0x00,0x00));
+	palette.set_pen_color(0x101,rgb_t(0xff,0xff,0xff));
 }
 
 
