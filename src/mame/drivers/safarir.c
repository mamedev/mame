/****************************************************************************

    Safari Rally hardware

    driver by Zsolt Vasvari

    Games Supported:
        * Safari Rally (Japan Ver.)
          (c)1979 Shin Nihon Kikaku

    Known issues/to-do's:
        * SN76477 discrete sound

    Notes:
        * This hardware is a precursor to Phoenix
        * Export license to Taito in 1980

          ----------------------------------

          CPU board

          76477        18MHz

                        8080

          ----------------------------------

          Video board


           RL07  2114
                 2114
                 2114
                 2114
                 2114           RL01 RL02
                 2114           RL03 RL04
                 2114           RL05 RL06
           RL08  2114

           11MHz

          ----------------------------------

Dumped by Chack'n
27/Jun/2009
modified by Hau
08/09/2009
****************************************************************************/

#include "emu.h"
#include "cpu/i8085/i8085.h"
#include "sound/samples.h"

class safarir_state : public driver_device
{
public:
	safarir_state(const machine_config &mconfig, device_type type, const char *tag)
		: driver_device(mconfig, type, tag),
		m_maincpu(*this, "maincpu"),
		m_samples(*this, "samples"),
		m_ram(*this, "ram"),
		m_bg_scroll(*this, "bg_scroll"),
		m_gfxdecode(*this, "gfxdecode")
	{ }

	required_device<cpu_device> m_maincpu;
	required_device<samples_device> m_samples;
	required_shared_ptr<UINT8> m_ram;
	required_shared_ptr<UINT8> m_bg_scroll;
	required_device<gfxdecode_device> m_gfxdecode;

	UINT8 *m_ram_1;
	UINT8 *m_ram_2;
	UINT8 m_ram_bank;
	tilemap_t *m_bg_tilemap;
	tilemap_t *m_fg_tilemap;
	UINT8 m_port_last;
	UINT8 m_port_last2;

	DECLARE_WRITE8_MEMBER(ram_w);
	DECLARE_READ8_MEMBER(ram_r);
	DECLARE_WRITE8_MEMBER(ram_bank_w);
	DECLARE_WRITE8_MEMBER(safarir_audio_w);
	TILE_GET_INFO_MEMBER(get_bg_tile_info);
	TILE_GET_INFO_MEMBER(get_fg_tile_info);
	virtual void machine_start();
	virtual void video_start();
	virtual void palette_init();
	UINT32 screen_update_safarir(screen_device &screen, bitmap_ind16 &bitmap, const rectangle &cliprect);
};


/*************************************
 *
 *  RAM banking
 *
 *************************************/

WRITE8_MEMBER(safarir_state::ram_w)
{
	if (m_ram_bank)
		m_ram_2[offset] = data;
	else
		m_ram_1[offset] = data;

	((offset & 0x0400) ? m_bg_tilemap : m_fg_tilemap)->mark_tile_dirty(offset & 0x03ff);
}


READ8_MEMBER(safarir_state::ram_r)
{
	return m_ram_bank ? m_ram_2[offset] : m_ram_1[offset];
}


WRITE8_MEMBER(safarir_state::ram_bank_w)
{
	m_ram_bank = data & 0x01;

	machine().tilemap().mark_all_dirty();
}



/*************************************
 *
 *  Video system
 *
 *************************************/

static const gfx_layout charlayout =
{
	8,8,    /* 8*8 chars */
	128,    /* 128 characters */
	1,      /* 1 bit per pixel */
	{ 0 },
	{ 7, 6, 5, 4, 3, 2, 1, 0 },
	{ 0*8, 1*8, 2*8, 3*8, 4*8, 5*8, 6*8, 7*8 },
	8*8 /* every char takes 8 consecutive bytes */
};


static GFXDECODE_START( safarir )
	GFXDECODE_ENTRY( "gfx1", 0, charlayout, 0, 8 )
	GFXDECODE_ENTRY( "gfx2", 0, charlayout, 0, 8 )
GFXDECODE_END


PALETTE_INIT_MEMBER(safarir_state, safarir)
{
	int i;

	for (i = 0; i < palette.entries() / 2; i++)
	{
<<<<<<< HEAD
		palette.set_pen_color((i * 2) + 0, RGB_BLACK);
		palette.set_pen_color((i * 2) + 1, MAKE_RGB(pal1bit(i >> 2), pal1bit(i >> 1), pal1bit(i >> 0)));
=======
		palette_set_color(machine(), (i * 2) + 0, rgb_t::black);
		palette_set_color(machine(), (i * 2) + 1, rgb_t(pal1bit(i >> 2), pal1bit(i >> 1), pal1bit(i >> 0)));
>>>>>>> ca932a6d
	}
}

TILE_GET_INFO_MEMBER(safarir_state::get_bg_tile_info)
{
	int color;
	address_space &space = m_maincpu->space(AS_PROGRAM);
	UINT8 code = ram_r(space,tile_index | 0x400);

	if (code & 0x80)
		color = 6;  /* yellow */
	else
	{
		color = ((~tile_index & 0x04) >> 2) | ((tile_index & 0x04) >> 1);

		if (~tile_index & 0x100)
			color |= ((tile_index & 0xc0) == 0x80) ? 1 : 0;
		else
			color |= (tile_index & 0xc0) ? 1 : 0;
	}

	SET_TILE_INFO_MEMBER(m_gfxdecode, 0, code & 0x7f, color, 0);
}


TILE_GET_INFO_MEMBER(safarir_state::get_fg_tile_info)
{
	int color, flags;
	address_space &space = m_maincpu->space(AS_PROGRAM);
	UINT8 code = ram_r(space,tile_index);

	if (code & 0x80)
		color = 7;  /* white */
	else
		color = (~tile_index & 0x04) | ((tile_index >> 1) & 0x03);

	flags = ((tile_index & 0x1f) >= 0x03) ? 0 : TILE_FORCE_LAYER0;

	SET_TILE_INFO_MEMBER(m_gfxdecode, 1, code & 0x7f, color, flags);
}


void safarir_state::video_start()
{
	m_bg_tilemap = &machine().tilemap().create(tilemap_get_info_delegate(FUNC(safarir_state::get_bg_tile_info),this), TILEMAP_SCAN_ROWS, 8, 8, 32, 32);
	m_fg_tilemap = &machine().tilemap().create(tilemap_get_info_delegate(FUNC(safarir_state::get_fg_tile_info),this), TILEMAP_SCAN_ROWS, 8, 8, 32, 32);

	m_fg_tilemap->set_transparent_pen(0);
}


UINT32 safarir_state::screen_update_safarir(screen_device &screen, bitmap_ind16 &bitmap, const rectangle &cliprect)
{
	m_bg_tilemap->set_scrollx(0, *m_bg_scroll);

	m_bg_tilemap->draw(screen, bitmap, cliprect, 0, 0);
	m_fg_tilemap->draw(screen, bitmap, cliprect, 0, 0);

	return 0;
}

/*************************************
 *
 *  Audio system
 *
 *************************************/

#define SAMPLE_SOUND1_1     0
#define SAMPLE_SOUND1_2     1
#define SAMPLE_SOUND2       2
#define SAMPLE_SOUND3       3
#define SAMPLE_SOUND4_1     4
#define SAMPLE_SOUND4_2     5
#define SAMPLE_SOUND5_1     6
#define SAMPLE_SOUND5_2     7
#define SAMPLE_SOUND6       8
#define SAMPLE_SOUND7       9
#define SAMPLE_SOUND8       10

#define CHANNEL_SOUND1      0
#define CHANNEL_SOUND2      1
#define CHANNEL_SOUND3      2
#define CHANNEL_SOUND4      3
#define CHANNEL_SOUND5      4
#define CHANNEL_SOUND6      5


WRITE8_MEMBER(safarir_state::safarir_audio_w)
{
	samples_device *samples = m_samples;
	UINT8 rising_bits = data & ~m_port_last;

	if (rising_bits == 0x12) samples->start(CHANNEL_SOUND1, SAMPLE_SOUND1_1);
	if (rising_bits == 0x02) samples->start(CHANNEL_SOUND1, SAMPLE_SOUND1_2);
	if (rising_bits == 0x95) samples->start(CHANNEL_SOUND1, SAMPLE_SOUND6);

	if (rising_bits == 0x04 && (data == 0x15 || data ==0x16)) samples->start(CHANNEL_SOUND2, SAMPLE_SOUND2);

	if (data == 0x5f && (rising_bits == 0x49 || rising_bits == 0x5f)) samples->start(CHANNEL_SOUND3, SAMPLE_SOUND3, true);
	if (data == 0x00 || rising_bits == 0x01) samples->stop(CHANNEL_SOUND3);

	if (data == 0x13)
	{
		if ((rising_bits == 0x13 && m_port_last != 0x04) || (rising_bits == 0x01 && m_port_last == 0x12))
		{
			samples->start(CHANNEL_SOUND4, SAMPLE_SOUND7);
		}
		else if (rising_bits == 0x03 && m_port_last2 == 0x15 && !samples->playing(CHANNEL_SOUND4))
		{
			samples->start(CHANNEL_SOUND4, SAMPLE_SOUND4_1);
		}
	}
	if (data == 0x53 && m_port_last == 0x55) samples->start(CHANNEL_SOUND4, SAMPLE_SOUND4_2);

	if (data == 0x1f && rising_bits == 0x1f) samples->start(CHANNEL_SOUND5, SAMPLE_SOUND5_1);
	if (data == 0x14 && (rising_bits == 0x14 || rising_bits == 0x04)) samples->start(CHANNEL_SOUND5, SAMPLE_SOUND5_2);

	if (data == 0x07 && rising_bits == 0x07 && !samples->playing(CHANNEL_SOUND6))
		samples->start(CHANNEL_SOUND6, SAMPLE_SOUND8);

	m_port_last2 = m_port_last;
	m_port_last = data;
}


static const char *const safarir_sample_names[] =
{
	"*safarir",
	"sound1-1",
	"sound1-2",
	"sound2",
	"sound3",
	"sound4-1",
	"sound4-2",
	"sound5-1",
	"sound5-2",
	"sound6",
	"sound7",
	"sound8",
	0
};


static const samples_interface safarir_samples_interface =
{
	6,  /* 6 channels */
	safarir_sample_names
};


static MACHINE_CONFIG_FRAGMENT( safarir_audio )
	MCFG_SPEAKER_STANDARD_MONO("mono")
	MCFG_SAMPLES_ADD("samples", safarir_samples_interface)
	MCFG_SOUND_ROUTE(ALL_OUTPUTS, "mono", 0.50)
MACHINE_CONFIG_END



/*************************************
 *
 *  Machine start
 *
 *************************************/

void safarir_state::machine_start()
{
	m_ram_1 = auto_alloc_array(machine(), UINT8, m_ram.bytes());
	m_ram_2 = auto_alloc_array(machine(), UINT8, m_ram.bytes());
	m_port_last = 0;
	m_port_last2 = 0;

	/* setup for save states */
	save_pointer(NAME(m_ram_1), m_ram.bytes());
	save_pointer(NAME(m_ram_2), m_ram.bytes());
	save_item(NAME(m_ram_bank));
	save_item(NAME(m_port_last));
	save_item(NAME(m_port_last2));
}



/*************************************
 *
 *  Memory handlers
 *
 *************************************/

static ADDRESS_MAP_START( main_map, AS_PROGRAM, 8, safarir_state )
	AM_RANGE(0x0000, 0x17ff) AM_ROM
	AM_RANGE(0x2000, 0x27ff) AM_READWRITE(ram_r, ram_w) AM_SHARE("ram")
	AM_RANGE(0x2800, 0x2800) AM_MIRROR(0x03ff) AM_READNOP AM_WRITE(ram_bank_w)
	AM_RANGE(0x2c00, 0x2cff) AM_MIRROR(0x03ff) AM_READNOP AM_WRITEONLY AM_SHARE("bg_scroll")
	AM_RANGE(0x3000, 0x30ff) AM_MIRROR(0x03ff) AM_WRITE(safarir_audio_w)    /* goes to SN76477 */
	AM_RANGE(0x3400, 0x3400) AM_MIRROR(0x03ff) AM_WRITENOP  /* cleared at the beginning */
	AM_RANGE(0x3800, 0x38ff) AM_MIRROR(0x03ff) AM_READ_PORT("INPUTS") AM_WRITENOP
	AM_RANGE(0x3c00, 0x3cff) AM_MIRROR(0x03ff) AM_READ_PORT("DSW") AM_WRITENOP
ADDRESS_MAP_END



/*************************************
 *
 *  Port definition
 *
 *************************************/

static INPUT_PORTS_START( safarir )
	PORT_START("INPUTS")
	PORT_BIT( 0x01, IP_ACTIVE_LOW, IPT_COIN1 )
	PORT_BIT( 0x02, IP_ACTIVE_LOW, IPT_START1 )
	PORT_BIT( 0x04, IP_ACTIVE_LOW, IPT_START2 )
	PORT_BIT( 0x08, IP_ACTIVE_LOW, IPT_UNKNOWN )
	PORT_BIT( 0x10, IP_ACTIVE_LOW, IPT_BUTTON1 )
	PORT_BIT( 0x20, IP_ACTIVE_LOW, IPT_JOYSTICK_RIGHT ) PORT_2WAY
	PORT_BIT( 0x40, IP_ACTIVE_LOW, IPT_JOYSTICK_LEFT ) PORT_2WAY
	PORT_BIT( 0x80, IP_ACTIVE_LOW, IPT_UNKNOWN )

	PORT_START("DSW")
	PORT_DIPNAME( 0x03, 0x00, DEF_STR( Lives ) )
	PORT_DIPSETTING(    0x00, "3" )
	PORT_DIPSETTING(    0x01, "4" )
	PORT_DIPSETTING(    0x02, "5" )
	PORT_DIPSETTING(    0x03, "6" )
	PORT_DIPNAME( 0x0c, 0x04, "Acceleration Rate" )
	PORT_DIPSETTING(    0x00, "Slowest" )
	PORT_DIPSETTING(    0x04, "Slow" )
	PORT_DIPSETTING(    0x08, "Fast" )
	PORT_DIPSETTING(    0x0c, "Fastest" )
	PORT_DIPNAME( 0x10, 0x00, DEF_STR( Unknown ) )
	PORT_DIPSETTING(    0x00, DEF_STR( Off ) )
	PORT_DIPSETTING(    0x10, DEF_STR( On ) )
	PORT_DIPNAME( 0x60, 0x20, DEF_STR( Bonus_Life ) )
	PORT_DIPSETTING(    0x00, "3000" )
	PORT_DIPSETTING(    0x20, "5000" )
	PORT_DIPSETTING(    0x40, "7000" )
	PORT_DIPSETTING(    0x60, "9000" )
	PORT_BIT( 0x80, IP_ACTIVE_LOW, IPT_CUSTOM ) PORT_VBLANK("screen")
INPUT_PORTS_END



/*************************************
 *
 *  Machine driver
 *
 *************************************/

static MACHINE_CONFIG_START( safarir, safarir_state )

	/* basic machine hardware */
	MCFG_CPU_ADD("maincpu", I8080A, XTAL_18MHz/12)  /* 1.5 MHz ? */
	MCFG_CPU_PROGRAM_MAP(main_map)

	/* video hardware */
	MCFG_PALETTE_ADD("palette", 2*8)
	MCFG_GFXDECODE_ADD("gfxdecode",safarir,"palette")

	MCFG_SCREEN_ADD("screen", RASTER)
	MCFG_SCREEN_SIZE(32*8, 32*8)
	MCFG_SCREEN_VISIBLE_AREA(0*8, 32*8-1, 0*8, 26*8-1)
	MCFG_SCREEN_REFRESH_RATE(60)
	MCFG_SCREEN_UPDATE_DRIVER(safarir_state, screen_update_safarir)

	/* audio hardware */
	MCFG_FRAGMENT_ADD(safarir_audio)
MACHINE_CONFIG_END



/*************************************
 *
 *  ROM definition
 *
 *************************************/

/*
Safari Rally (Japan Ver.)
(c)1979 Shin Nihon Kikaku

----------------------------------------
Top
RLO70002
RLN00001
CPU:M5L8080AP
SND:SN76477N
18.000MHz
----------------------------------------
Bottom
RLO70003
RLN00002
11.000MHz
----------------------------------------
RL-01.9      [cf7703c9]
RL-02.1      [1013ecd3]
RL-03.10     [84545894]
RL-04.2      [5dd12f96]
RL-05.11     [935ed469]
RL-06.3      [24c1cd42]

RL-07.40     [ba525203]
RL-08.43     [d6a50aac]

--- Team Japump!!! ---
*/

ROM_START( safarirj )
	ROM_REGION( 0x10000, "maincpu", 0 )
	ROM_LOAD( "rl-01.9",  0x0000, 0x0400, CRC(cf7703c9) SHA1(b4182df9332b355edaa518462217a6e31e1c07b2) )
	ROM_LOAD( "rl-02.1",  0x0400, 0x0400, CRC(1013ecd3) SHA1(2fe367db8ca367b36c5378cb7d5ff918db243c78) )
	ROM_LOAD( "rl-03.10", 0x0800, 0x0400, CRC(84545894) SHA1(377494ceeac5ad58b70f77b2b27b609491cb7ffd) )
	ROM_LOAD( "rl-04.2",  0x0c00, 0x0400, CRC(5dd12f96) SHA1(a80ac0705648f0807ea33e444fdbea450bf23f85) )
	ROM_LOAD( "rl-05.11", 0x1000, 0x0400, CRC(935ed469) SHA1(052a59df831dcc2c618e9e5e5fdfa47548550596) )
	ROM_LOAD( "rl-06.3",  0x1400, 0x0400, CRC(24c1cd42) SHA1(fe32ecea77a3777f8137ca248b8f371db37b8b85) )

	ROM_REGION( 0x0400, "gfx1", 0 )
	ROM_LOAD( "rl-08.43", 0x0000, 0x0400, CRC(d6a50aac) SHA1(0a0c2cefc556e4e15085318fcac485b82bac2416) )

	ROM_REGION( 0x0400, "gfx2", 0 )
	ROM_LOAD( "rl-07.40", 0x0000, 0x0400, CRC(ba525203) SHA1(1c261cc1259787a7a248766264fefe140226e465) )
ROM_END

ROM_START( safarir ) // Taito PCB, labels are the same as Japan ver.
	ROM_REGION( 0x10000, "maincpu", 0 )
	ROM_LOAD( "rl-01.9",  0x0000, 0x0400, CRC(cf7703c9) SHA1(b4182df9332b355edaa518462217a6e31e1c07b2) )
	ROM_LOAD( "rl-02.1",  0x0400, 0x0400, CRC(1013ecd3) SHA1(2fe367db8ca367b36c5378cb7d5ff918db243c78) )
	ROM_LOAD( "rl-03.10", 0x0800, 0x0400, CRC(84545894) SHA1(377494ceeac5ad58b70f77b2b27b609491cb7ffd) )
	ROM_LOAD( "rl-04.2",  0x0c00, 0x0400, CRC(5dd12f96) SHA1(a80ac0705648f0807ea33e444fdbea450bf23f85) )
	ROM_LOAD( "rl-09.11", 0x1000, 0x0400, CRC(d066b382) SHA1(c82ec668f1ed2246c12a1371ee4a2c070f57a9c2) )
	ROM_LOAD( "rl-06.3",  0x1400, 0x0400, CRC(24c1cd42) SHA1(fe32ecea77a3777f8137ca248b8f371db37b8b85) )

	ROM_REGION( 0x0400, "gfx1", 0 )
	ROM_LOAD( "rl-10.43", 0x0000, 0x0400, CRC(c04466c6) SHA1(da76afdfd22a7810de47376a9b23d3d538d77fdc) )

	ROM_REGION( 0x0400, "gfx2", 0 )
	ROM_LOAD( "rl-07.40", 0x0000, 0x0400, CRC(ba525203) SHA1(1c261cc1259787a7a248766264fefe140226e465) )
ROM_END



/*************************************
 *
 *  Game driver
 *
 *************************************/

GAME( 1979, safarir, 0,        safarir, safarir, driver_device, 0, ROT90, "SNK (Taito license)", "Safari Rally (World)", GAME_SUPPORTS_SAVE | GAME_IMPERFECT_SOUND )
GAME( 1979, safarirj, safarir, safarir, safarir, driver_device, 0, ROT90, "SNK", "Safari Rally (Japan)", GAME_SUPPORTS_SAVE | GAME_IMPERFECT_SOUND )<|MERGE_RESOLUTION|>--- conflicted
+++ resolved
@@ -152,13 +152,8 @@
 
 	for (i = 0; i < palette.entries() / 2; i++)
 	{
-<<<<<<< HEAD
-		palette.set_pen_color((i * 2) + 0, RGB_BLACK);
-		palette.set_pen_color((i * 2) + 1, MAKE_RGB(pal1bit(i >> 2), pal1bit(i >> 1), pal1bit(i >> 0)));
-=======
-		palette_set_color(machine(), (i * 2) + 0, rgb_t::black);
-		palette_set_color(machine(), (i * 2) + 1, rgb_t(pal1bit(i >> 2), pal1bit(i >> 1), pal1bit(i >> 0)));
->>>>>>> ca932a6d
+		palette.set_pen_color((i * 2) + 0, rgb_t::black);
+		palette.set_pen_color((i * 2) + 1, rgb_t(pal1bit(i >> 2), pal1bit(i >> 1), pal1bit(i >> 0)));
 	}
 }
 
