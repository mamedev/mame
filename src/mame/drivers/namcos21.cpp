// license:BSD-3-Clause
// copyright-holders:Phil Stroffolino
/**
2008/06/11, by Naibo(translated to English by Mameplus team):
Driver's Eyes works,
    -the communication work between CPU and 3D DSP should be limited to the master M68000,
    if the address mapping is done in the shared memory, master CPU would be disturbed by the slave one.

    -DIP Switches
    DIP3 ON for Screen on the left
    DIP4 ON for Screen on the right
    should not toggle on both

    -The left, center and right screens have separate programs and boards, each would work independently.
    About projection angles of left and right screen, the angle is correct on "DRIVER'S EYES" title screen, however in the tracks of demo mode it doesn't seem correct.

    -On demo screen, should fog effects be turned off?

    -The game also features a pretty nice 2D sprite layer, which still doesn't show up yet.
    it is known that the CPU does constantly feed the 2D video memory some meaningful and logical data.

Namco System 21

Winning Run
    polygon glitches/flicker
    posirq effects for bitmap layer not working

Driver's Eyes
    not yet working

    Questions? pstroffo@yahoo.com (Phil Stroffolino)

    There are at least four hardware variations, all of which are based on Namco System2:

                          | Winning Run | Driver's Eyes | Starblade | Cyber Sled
--------------------------+-------------+---------------+-----------+------------
GPU+bitmap layer          | yes         | no            | no        | no
Namco System NB1 Sprites  | no          | yes           | yes       | yes
Number of DSPs            | 1           | 1             | 5         | 4

The main 68k CPUs populate a chunk of shared RAM with an display list describing a scene to be rendered.
The main CPUs also specify attributes for a master camera which provides additional global transformations.
The display list contains references to specific 3d objects and their position/orientation in 3d space.

The master DSP parses the display list and applies high level geometry, emitting matrices and object
references.  Object references are expanded into meshes (decoded from point ROMs) and passed to the slave
DSP, interleaved with local transforms.

A collection of slave DSPs transforms, projects, and clips each primitive's vertices.  Each slave DSP outputs
a stream of quad descriptors.

Each quad has a reference color (shared across vertices), and for each vertex the tuple: (screenx,screeny,z-code).
The z-code scalar accounts for depth bias.  A zbuffer is used while rendering quads, and depth cueing is used to
shade pixels according to their depth.

---------------------------------------------------------------------------

STATUS:
    Solvaou:
    Air Combat:
         no polys - why?

    Winning Run
    Winning Run 91
        working
          - some minor polygon glitches
          - posirq handling broken

    Driver's Eyes
        Left and Right screen

TODO:   (*) Extract DSP BIOS

TODO:   namcoic.c: in StarBlade, the sprite list is stored at a different location during startup tests.
        What register controls this?

TODO:   Map lamps/vibration outputs as used by StarBlade (and possibly other titles).
        These likely involve the MCU.

---------------------------------------------------------------------------

DSP RAM is shared with the 68000 CPUs and master DSP.
The memory map below reflects DSP RAM as seen by the 68000 CPUs.

   0x200000: ROM:
    0x200010: RAM:
    0x200020: PTR:
    0x200024: <checksum>
    0x200028: <checksum>
    0x200030: SMU: // "NO RESPONS" (DSP)
    0x200040: IDC: // "NO RESPONS" (DSP)
    0x200050: CPU: BOOTING..COMPLETE
    0x200060: DSP:
    0x200070: CRC: OK from cpu
    0x200080: CRC:    from dsp
    0x200090: ID:
    0x2000a0: B-M:
    0x2000b0: P-M:
    0x2000c0: S-M:
   0x200100    status: 2=upload needed, 4=error (abort)
   0x200102    status
   0x200104    0x0002
   0x200106    addr written by main cpu
   0x20010a    point rom checksum (starblade expects 0xed53)
   0x20010c    point rom checksum (starblade expects 0xd5df)
   0x20010e    1 : upload-code-to-dsp request trigger
   0x200110    status
   0x200112    status
   0x200114    master dsp code size
   0x200116    slave dsp code size
   0x200120    upload source1 addr hi
   0x200122    upload source1 addr lo
   0x200124    upload source2 addr hi
   0x200126    upload source2 addr lo
   0x200200    enable
   0x200202    status
   0x200206    work page select
    0x200208   0xa2c2 (air combat)
   0x208000..0x2080ff  camera attributes for page#0
   0x208200..0x208fff  3d object attribute display list for page#0
   0x20c000..0x20c0ff  camera attributes for page#1
   0x20c200..0x20cfff  3d object attribute display list for page#1

       Starblade Cybersled AirCombat22 Solvalou
[400]:= 00 0000   00 0000   00 0000   00 0000
[402]:= 00 0011   00 0011   00 0011   00 0011
[404]:= 00 0000   00 0000    00 0000   00 0000
[406]:= 00 0000   00 0000    00 0000   00 0000
[408]:= 10 1002   10 1000    10 1000   10 1000
[40a]:= 02 0000   00 0000    00 0000   00 ffff
[40c]:= 00 1040   00 023a    00 1000   ff ffff
[40e]:= 00 0000   00 0000    00 0000   ff ffff
[410]:= 10 1034   02 0258    10 1000      ff ffff
[412]:= 40 0000   3a 0000    00 0000   ff ffff
[414]:= 00 1030   00 027a    00 1000      ff ffff
[416]:= 00 0000   00 0000    00 0000      ff ffff
[418]:= 10 1030   02 02a2    10 1000      ff ffff
[41a]:= 34 0000   58 0000    00 0000      ff ffff
[41c]:= 00 1030   00 02c2    00 1000      ff ffff
[41e]:= 00 0000   00 0000    00 0000      ff ffff
[420]:= 10 1030   02 02e6    10 1000      ff ffff

---------------------------------------------------------------------------

Thanks to Aaron Giles for originally making sense of the Point ROM data.

Point data in ROMS (signed 24 bit words) encodes the 3d primitives.

The first part of the Point ROMs is an address table.

Given an object index, this table provides an address into the second part of
the ROM.

The second part of the ROM is a series of display lists.
This is a sequence of pointers to actual polygon data. There may be
more than one, and the list is terminated by $ffffff.

The remainder of the ROM is a series of polygon data. The first word of each
entry is the length of the entry (in words, not counting the length word).

The rest of the data in each entry is organized as follows:

length (1 word)
quad index (1 word) - this increments with each entry
vertex count (1 word) - the number of vertices encoded
unknown value (1 word) - almost always 0; depth bias
vertex list (n x 3 words)
quad count (1 word) - the number of quads to draw
quad primitives (n x 5 words) - color code and four vertex indices

-----------------------------------------------------------------------
Board 1 : DSP Board - 1st PCB. (Uppermost)
DSP Type 1 : 4 x TMS320C25 connected x 4 x Namco Custom chip 67 (68 pin PLCC) (Cybersled)
DSP Type 2 : 5 x TMS320C20 (Starblade)
OSC: 40.000MHz
RAM: HM62832 x 2, M5M5189 x 4, ISSI IS61C68 x 16
ROMS: TMS27C040
Custom Chips:
4 x Namco Custom 327 (24 pin NDIP), each one located next to a chip 67.
4 x Namco Custom chip 342 (160 pin PQFP), there are 3 leds (red/green/yellow) connected to each 342 chip. (12 leds total)
2 x Namco Custom 197 (28 pin NDIP)
Namco Custom chip 317 IDC (180 pin PQFP)
Namco Custom chip 195 (160 pin PQFP)
-----------------------------------------------------------------------
Board 2 : Unknown Board - 2nd PCB (no roms)
OSC: 20.000MHz
RAM: HM62256 x 10, 84256 x 4, CY7C128 x 5, M5M5178 x 4
OTHER Chips:
MB8422-90LP
L7A0565 316 (111) x 1 (100 PIN PQFP)
150 (64 PIN PQFP)
167 (128 PIN PQFP)
L7A0564 x 2 (100 PIN PQFP)
157 x 16 (24 PIN NDIP)
-----------------------------------------------------------------------
Board 3 : CPU Board - 3rd PCB (looks very similar to Namco System 2 CPU PCB)
CPU: MC68000P12 x 2 @ 12 MHz (16-bit)
Sound CPU: MC68B09EP (3 MHz)
Sound Chips: C140 24-channel PCM (Sound Effects), YM2151 (Music), YM3012 (?)
XTAL: 3.579545 MHz
OSC: 49.152 MHz
RAM: MB8464 x 2, MCM2018 x 2, HM65256 x 4, HM62256 x 2

Other Chips:
Sharp PC900 - Opto-isolator
Sharp PC910 - Opto-isolator
HN58C65P (EEPROM)
MB3771
MB87077-SK x 2 (24 pin NDIP, located in sound section)
LB1760 (16 pin DIP, located next to SYS87B-2B)
CY7C132 (48 PIN DIP)

Namco Custom:
148 x 2 (64 pin PQFP)
C68 (64 pin PQFP)
139 (64 pin PQFP)
137 (28 pin NDIP)
149 (28 pin NDIP, near C68)
-----------------------------------------------------------------------
Board 4 : 4th PCB (bottom-most)
OSC: 38.76922 MHz
There is a 6 wire plug joining this PCB with the CPU PCB. It appears to be video cable (RGB, Sync etc..)
Jumpers:
JP7 INTERLACE = SHORTED (Other setting is NON-INTERLACE)
JP8 68000 = SHORTED (Other setting is 68020)
Namco Custom Chips:
C355 (160 pin PQFP)
187 (120 pin PQFP)
138 (64 pin PQFP)
165 (28 pin NDIP)
-----------------------------------------------------------------------

There is a newer 2 board stack known as the SYSTEM21B which combines
the functions of 2 boards into a single board twice the size.

-----------------------------------------------------------------------

-------------------
Air Combat by NAMCO
-------------------
malcor


Location        Device     File ID      Checksum
-------------------------------------------------
CPU68  1J       27C4001    MPR-L.AC1      9859   [ main program ]  [ rev AC1 ]
CPU68  3J       27C4001    MPR-U.AC1      97F1   [ main program ]  [ rev AC1 ]
CPU68  1J       27C4001    MPR-L.AC2      C778   [ main program ]  [ rev AC2 ]
CPU68  3J       27C4001    MPR-U.AC2      6DD9   [ main program ]  [ rev AC2 ]
CPU68  1C      MB834000    EDATA1-L.AC1   7F77   [    data      ]
CPU68  3C      MB834000    EDATA1-U.AC1   FA2F   [    data      ]
CPU68  3A      MB834000    EDATA-U.AC1    20F2   [    data      ]
CPU68  1A      MB834000    EDATA-L.AC1    9E8A   [    data      ]
CPU68  8J        27C010    SND0.AC1       71A8   [  sound prog  ]
CPU68  12B     MB834000    VOI0.AC1       08CF   [   voice 0    ]
CPU68  12C     MB834000    VOI1.AC1       925D   [   voice 1    ]
CPU68  12D     MB834000    VOI2.AC1       C498   [   voice 2    ]
CPU68  12E     MB834000    VOI3.AC1       DE9F   [   voice 3    ]
CPU68  4C        27C010    SPR-L.AC1      473B   [ slave prog L ]  [ rev AC1 ]
CPU68  6C        27C010    SPR-U.AC1      CA33   [ slave prog U ]  [ rev AC1 ]
CPU68  4C        27C010    SPR-L.AC2      08CE   [ slave prog L ]  [ rev AC2 ]
CPU68  6C        27C010    SPR-U.AC2      A3F1   [ slave prog U ]  [ rev AC2 ]
OBJ(B) 5S       HN62344    OBJ0.AC1       CB72   [ object data  ]
OBJ(B) 5X       HN62344    OBJ1.AC1       85E2   [ object data  ]
OBJ(B) 3S       HN62344    OBJ2.AC1       89DC   [ object data  ]
OBJ(B) 3X       HN62344    OBJ3.AC1       58FF   [ object data  ]
OBJ(B) 4S       HN62344    OBJ4.AC1       46D6   [ object data  ]
OBJ(B) 4X       HN62344    OBJ5.AC1       7B91   [ object data  ]
OBJ(B) 2S       HN62344    OBJ6.AC1       5736   [ object data  ]
OBJ(B) 2X       HN62344    OBJ7.AC1       6D45   [ object data  ]
OBJ(B) 17N     PLHS18P8    3P0BJ3         4342
OBJ(B) 17N     PLHS18P8    3POBJ4         1143
DSP    2N       HN62344    AC1-POIL.L     8AAF   [   DSP data   ]
DSP    2K       HN62344    AC1-POIL.L     CF90   [   DSP data   ]
DSP    2E       HN62344    AC1-POIH       4D02   [   DSP data   ]
DSP    17D     GAL16V8A    3PDSP5         6C00

NOTE:  CPU68  - CPU board        2252961002  (2252971002)
       OBJ(B) - Object board     8623961803  (8623963803)
       DSP    - DSP board        8623961703  (8623963703)
       PGN(C) - PGN board        2252961300  (8623963600)

       Namco System 21 Hardware

       ROMs that have the same locations are different revisions
       of the same ROMs (AC1 or AC2).

Jumper settings:

Location    Position set    alt. setting
----------------------------------------

CPU68 PCB:

  JP2          /D-ST           /VBL
  JP3

*****************************

Winning Run / Winning Run Suzuka GP/ Winning Run 91
Namco 1988-91

These games run on Namco System 21 hardware. Note each set of PCBs for System 21 games are slightly different,
with some common PCBs and some unique-to-that-game PCBs. This covers the Winning Run series.
The PCBs are housed in a metal box. The front has a small filter board containing a 60-pin flat cable connector.
Underneath is a connector that plugs into PCB #3.
Inside at the bottom is a small MOTHER PCB containing 8 connectors where the PCBs plug in and the power input connector.
On Winning Run there is an additional PCB for the controls and cabinet motion.
The PAL labels suggest it was originally used with Metal Hawk. It may be used with other games too.


PCB Layouts
-----------

In the layouts below, the jumpers set the ROM type.
If horizontally shorted the ROM type is 27C101
If vertically shorted the ROM type is 27C301/27C1001
ROM labels/locations shown are printed on the PCB. Not all ROM positions are used.
See the ROM loading below (per game) for ROM usage and actual label names.

PCB#1 (top):

2252960601
(2252970601)
|--------------------------------------------------------------|
|            POINT3L.7P  POINT3U.5P   DIP28_SOCKET(2P)         |
|            POINT2L.7N  POINT2U.5N       |-------|            |
|                 JP5 O=O   JP6 O=O       |  TMS  |    40MHz   |
|                     O=O       0=0       |320C25 |            |
|  POINT1U.8L  MB8422                     |-------|            |
|                          PAL16L8         MB81C69   MB81C69   |
|  POINT0U.8J  MB8422      (WR-D2.4J)                          |
|                                          MB81C69   MB81C69   |
|                                                              |
|                                                              |
|JP3 O=O                                                       |
|    O=O                                                       |
|  POINT1L.2E  MB8422   62256     62256                        |
|                                                              |
|  POINT0L.8D  MB8422                                          |
|JP4 O=O                                                       |
|    O=O                                                       |
|                                                              |
|                                                              |
|                                    PAL16L8                   |
|                                    (WR-D1.3B)                |
|                                                              |
|                                                              |
|----|----------------------|----|------------------------|----|
     |----------------------|    |------------------------|


PCB#2 (2nd down):

2252960701
(2252970701)
|--------------------------------------------------------------|
|                                                              |
|  62256  62256  C157  C157  M5M5178                           |
|                                                              |
|  62256  62256  C157  C157  M5M5178                           |
|                                                              |
|  62256  62256  C157  C157                      62256         |
|                             C150                             |
|  62256  62256  C157  C157                      62256         |
|                                                              |
|  C157   C157                                                 |
|                                                              |
|  C157   C157                             62256               |
| |-------| |-------| |-------|                                |
| |L7A0080| |L7A0080| |L7A0081|   M5M5178  62256               |
| |110FAI | |110FAI | |111MUR |                                |
| |-------| |-------| |-------|   M5M5178  62256               |
|                                                              |
|   2018  2018              |---------|    62256               |
|                   20MHz   |         |                        |
|   2018  2018  2018        |  C167   |                        |
|        C157  C157         |         |               PAL16L8  |
|        C157  C157         |---------|              (WR-P1.1B)|
|                                                              |
|----|----------------------|----|------------------------|----|
     |----------------------|    |------------------------|


PCB#3 (3rd down):

2252960101
(2252970101)       RGB_CABLE     |------------------------|
|--------------------||||||------|------------------------|----|
|              TL084C             |---|              MB3771    |
|      MB87077           LB1760   |C65|  PAL16L8    PC910 PC900|
|MB87077   34063                  |---|  (SYS87B-2.3W)         |
|TL084C  TL084C                               DSW1(8) M5M5179  |
|LC7880  YM3012          PAL12L10  SYS2C65C.5P          |----| |
|MB8464  YM2151           (WR-C1.5P)                    |C139| |
|   |----|          C137          3.579545MHz   HN58C65 |----| |
|   |C121| 49.152MHz       8422    C149                        |
|   |----|          PAL12L10                65256     65256    |
|                   (WR-C2.8K)                                 |
|     2018     2018           62256  62256  MPRU.3K   MPRL.1K  |
|                                                              |
| VOI3.11E          MB8464                       68000         |
|                                                              |
| VOI2.11D |------| SND1.7D   C148    C148  DATA3U.3D DATA3L.1D|
|          | C140 |                                            |
| VOI1.11C |------| SND0.7C   65256  65256  DATA2U.3C DATA2L.1C|
|                                                              |
| VOI0.11B          6809   SPRU.6B  SPRL.4B DATA1U.3B DATA1L.1B|
|             JP3                       JP1                    |
|             O=O               68000   OO  DATA0U.3A DATAOL.1A|
|             O=O                       ||                     |
|                                       OO                     |
|----|----------------------|----|------------------------|----|
     |----------------------|    |------------------------|


PCB#4 (bottom):

2252960401
(2252970401)       RGB_CABLE
|--------------------||||||------------------------------------|
|                                                              |
| |----|                                 |----|                |
| |C164|                                 |C148|     68000      |
| |----|                                 |----|                |
|                                MB3771                        |
|                                PAL20V8    62256    62256     |
|                               (WR-G3.4S)                     |
|                           62256         GDT1L.3S  GDT1U.1S   |
| MB81461  MB81461               JP10 O-O                JP9 OO|
|                           62256 PAL16L8 GDT0L.3P  GDT0U.1P |||
| MB81461  MB81461               (WR-G2.4P)                  OO|
|                           62256         GPR1L.3L  GPR1U.1L   |
| MB81461  MB81461                 J J J                 JP8 OO|
|                                  P P P  GPR0L.3J  GPR0U.1J |||
| MB81461  MB81461         |----|  6 5 4                     OO|
|                          |C138|  O|O|O|  JP12                |
| MB81461  MB81461         |----|  O|O|O|    O|          JP7 OO|
|                   PAL16L8        O O O     O|     MB8422   |||
| MB81461  MB81461 (WR-G4.7L)      49.152MHz O               OO|
|                                          C165     MB8422     |
| MB81461  MB81461                       38.808MHz             |
|                                            PAL16L8           |
| MB81461  MB81461                          (WR-G1.3A)         |
|----|----------------------|----|------------------------|----|
     |----------------------|    |------------------------|


I/O & Drive Board For Motion Cabinet
------------------------------------

2286964100 (2286974100)
|--------------------------------|
|SW2 SW1  8255   8251     TLP521 |
|DSW(6)         EMPTY_SOCKET     |
| 4.9152MHz                      |
|RESET MB3773    ADC0809     J201|
|  68B09   EMPTY_SOCKET          |
| WR_DR1.5A                S1WB  |
|  8464                  LM324   |
|                        TLP521  |
| PAL20L10                 S2VB  |
|(MH1-DR2)             A490  J205|
|                      A490      |
|J206                   TLP511   |
|       8253     PAL14H8   TLP511|
|TLP511         (MH1-DR3)        |
|      J204 J202 J203            |
|TLP511                          |
|BCR16DM BCR16DM BCR16DM BCR16DM |
|--------------------------------|
Notes:
      J201 - 50 pin flat cable connector for controls
      J202 - 6 pin Power connector
      J203 - 2-pin Power connector
      J204 - 3-pin Power connector
      J205 - 4-pin connector for DC feedback motor
      J206 - 5-pin connector for main board communication
      S1WB - Bridge Rectifier
      S2VB - Bridge Rectifier
      A490 - Transistor
   BCR16DM - Transistor
    TLP511 - Toshiba TLP511 GAAS Infrared & Photo Thyristor
    TLP521 - Toshiba TLP521 Programmable Controller AC/DC-Input Module Solid State Relay
      8255 - Mitsubishi M5L8255AP-5 Programmable Peripheral Interface
      8251 - Mitsubishi M5L8251AP-5 Programmable Communication Interface
      8253 - Mitsubishi M5L8253P-5 Programmable Interval Timer
   ADC0809 - National Semiconductor ADC0809CCN 8-Bit Microprocessor Compatible A/D Converters with 8-Channel Multiplexer
     68B09 - Hitachi HD68B09EP CPU
      8464 - 8k x8-bit SRAM
     LM324 - National Semiconductor LM324 General Purpose Operational Amplifier
    MB3773 - Fujitsu MB3773 Power Supply Monitor with Watch-Dog Timer


Slot PCB
--------
2252960502 (2252970502)
V21 MOTHER PCB
|--------------------------------------------------------------|
|                                  PWR_CONN                    |
|    |--------SLOT1---------|    |---------SLOT5----------|    |
|    |--------SLOT2---------|    |---------SLOT6----------|    |
|    |--------SLOT3---------|    |---------SLOT7----------|    |
|    |--------SLOT4---------|    |---------SLOT8----------|    |
|--------------------------------------------------------------|


Filter Board
------------
2252960801 (2252970801)
|--------------------------------|
|    |----------------------|    |
|    |----------------------|    |
|                                |
|-------|60-PIN FLAT CABLE|------|
        |-------CONN------|

****************************

*/
#include "emu.h"
#include "includes/namcos21.h"
#include "machine/namcoic.h"

#include "cpu/m68000/m68000.h"
#include "cpu/m6805/m6805.h"
#include "cpu/m6809/m6809.h"
#include "cpu/tms32025/tms32025.h"
#include "sound/ym2151.h"
#include "machine/nvram.h"
#include "sound/c140.h"
#include "speaker.h"


#define PTRAM_SIZE 0x20000
// TODO: basic parameters to get 60.606060 Hz, x2 is for interlace
#define MCFG_SCREEN_RAW_PARAMS_NAMCO480I \
	MCFG_SCREEN_RAW_PARAMS(12288000*2, 768, 0, 496, 264*2,0,480)

#define ENABLE_LOGGING      0


int32_t namcos21_state::read_pointrom_data(unsigned offset)
{
	return m_ptrom24[offset];
}

READ16_MEMBER(namcos21_state::namcos21_video_enable_r)
{
	return m_video_enable;
}

WRITE16_MEMBER(namcos21_state::namcos21_video_enable_w)
{
	COMBINE_DATA( &m_video_enable ); /* 0x40 = enable */
	if( m_video_enable!=0 && m_video_enable!=0x40 )
	{
		logerror( "unexpected namcos21_video_enable_w=0x%x\n", m_video_enable );
	}
}


/***********************************************************/
WRITE16_MEMBER(namcos21_state::dspcuskey_w)
{ /* TODO: proper cuskey emulation */
}

READ16_MEMBER(namcos21_state::dspcuskey_r)
{
	uint16_t result = 0;
	if( m_gametype == NAMCOS21_SOLVALOU )
	{
		switch( m_dspmaster->pc() )
		{
		case 0x805e: result = 0x0000; break;
		case 0x805f: result = 0xfeba; break;
		case 0x8067: result = 0xffff; break;
		case 0x806e: result = 0x0145; break;
		default:
			logerror( "unk cuskey_r; pc=0x%x\n", m_dspmaster->pc() );
			break;
		}
	}
	else if( m_gametype == NAMCOS21_CYBERSLED )
	{
		switch( m_dspmaster->pc() )
		{
		case 0x8061: result = 0xfe95; break;
		case 0x8069: result = 0xffff; break;
		case 0x8070: result = 0x016A; break;
		default:
			break;
		}
	}
	else if( m_gametype == NAMCOS21_AIRCOMBAT )
	{
		switch( m_dspmaster->pc() )
		{
		case 0x8062: result = 0xfeb9; break;
		case 0x806a: result = 0xffff; break;
		case 0x8071: result = 0x0146; break;
		default:
			break;
		}
	}
	return result;
}

void namcos21_state::transmit_word_to_slave(uint16_t data)
{
	unsigned offs = m_mpDspState->slaveInputStart+m_mpDspState->slaveBytesAvailable++;
	m_mpDspState->slaveInputBuffer[offs%DSP_BUF_MAX] = data;
	if (ENABLE_LOGGING) logerror( "+%04x(#%04x)\n", data, m_mpDspState->slaveBytesAvailable );
	m_mpDspState->slaveActive = 1;
	if( m_mpDspState->slaveBytesAvailable >= DSP_BUF_MAX )
	{
		fatalerror( "IDC overflow\n" );
	}
}

void namcos21_state::transfer_dsp_data()
{
	uint16_t addr = m_mpDspState->masterSourceAddr;
	int mode = addr&0x8000;
	addr&=0x7fff;
	if( addr )
	{
		for(;;)
		{
			int i;
			uint16_t old = addr;
			uint16_t code = m_dspram16[addr++];
			if( code == 0xffff )
			{
				if( mode )
				{
					addr = m_dspram16[addr];
					m_mpDspState->masterSourceAddr = addr;
					if (ENABLE_LOGGING) logerror( "LOOP:0x%04x\n", addr );
					addr&=0x7fff;
					if( old==addr )
					{
						return;
					}
				}
				else
				{
					m_mpDspState->masterSourceAddr = 0;
					return;
				}
			}
			else if( mode==0 )
			{ /* direct data transfer */
				if (ENABLE_LOGGING) logerror( "DATA TFR(0x%x)\n", code );
				transmit_word_to_slave(code);
				for( i=0; i<code; i++ )
				{
					uint16_t data = m_dspram16[addr++];
					transmit_word_to_slave(data);
				}
			}
			else if( code==0x18 || code==0x1a )
			{
				if (ENABLE_LOGGING) logerror( "HEADER TFR(0x%x)\n", code );
				transmit_word_to_slave(code+1);
				for( i=0; i<code; i++ )
				{
					uint16_t data = m_dspram16[addr++];
					transmit_word_to_slave(data);
				}
			}
			else
			{
				int32_t masterAddr = read_pointrom_data(code);
				if (ENABLE_LOGGING) logerror( "OBJ TFR(0x%x)\n", code );
				{
					uint16_t len = m_dspram16[addr++];
					for(;;)
					{
						int subAddr = read_pointrom_data(masterAddr++);
						if( subAddr==0xffffff )
						{
							break;
						}
						else
						{
							int primWords = (uint16_t)read_pointrom_data(subAddr++);
							// TODO: this function causes an IDC overflow in Solvalou, something else failed prior to that?
							// In Header TFR when bad parameters happens there's a suspicious 0x000f 0x0003 as first two words,
							// maybe it's supposed to have a different length there ...
							// cfr: object code 0x17 in service mode
							if( primWords>2 )
							{
								transmit_word_to_slave(0); /* pad1 */
								transmit_word_to_slave(len+1);
								for( i=0; i<len; i++ )
								{ /* transform */
									transmit_word_to_slave(m_dspram16[addr+i]);
								}
								transmit_word_to_slave(0); /* pad2 */
								transmit_word_to_slave(primWords+1);
								for( i=0; i<primWords; i++ )
								{
									transmit_word_to_slave((uint16_t)read_pointrom_data(subAddr+i));
								}
							}
							else
							{
								if (ENABLE_LOGGING) logerror( "TFR NOP?\n" );
							}
						}
					} /* for(;;) */
					addr+=len;
				}
			}
		} /* for(;;) */
	}
}



void namcos21_kickstart(running_machine &machine, int internal)
{
	namcos21_state *state = machine.driver_data<namcos21_state>();

	/* patch dsp watchdog */
	switch( state->m_gametype )
	{
		case NAMCOS21_AIRCOMBAT:
			state->m_master_dsp_code[0x008e] = 0x808f;
			break;
		case NAMCOS21_SOLVALOU:
			state->m_master_dsp_code[0x008b] = 0x808c;
			break;
		default:
			break;
	}
	if( internal )
	{
		if( state->m_mbNeedsKickstart==0 ) return;
			state->m_mbNeedsKickstart--;
		if( state->m_mbNeedsKickstart ) return;
	}

	state->clear_poly_framebuffer();
	state->m_mpDspState->masterSourceAddr = 0;
	state->m_mpDspState->slaveOutputSize = 0;
	state->m_mpDspState->masterFinished = 0;
	state->m_mpDspState->slaveActive = 0;
	state->m_dspmaster->set_input_line(0, HOLD_LINE);
	state->m_dspslave->set_input_line(INPUT_LINE_RESET, PULSE_LINE);
}

uint16_t namcos21_state::read_word_from_slave_input()
{
	uint16_t data = 0;
	if( m_mpDspState->slaveBytesAvailable>0 )
	{
		data = m_mpDspState->slaveInputBuffer[m_mpDspState->slaveInputStart++];
		m_mpDspState->slaveInputStart %= DSP_BUF_MAX;
		m_mpDspState->slaveBytesAvailable--;
		if( m_mpDspState->slaveBytesAdvertised>0 )
		{
			m_mpDspState->slaveBytesAdvertised--;
		}
		if (ENABLE_LOGGING) logerror( "%s:-%04x(0x%04x)\n", machine().describe_context(), data, m_mpDspState->slaveBytesAvailable );
	}
	return data;
}

uint16_t namcos21_state::get_input_bytes_advertised_for_slave()
{
	if( m_mpDspState->slaveBytesAdvertised < m_mpDspState->slaveBytesAvailable )
	{
		m_mpDspState->slaveBytesAdvertised++;
	}
	else if( m_mpDspState->slaveActive && m_mpDspState->masterFinished && m_mpDspState->masterSourceAddr )
	{
		namcos21_kickstart(machine(), 0);
	}
	return m_mpDspState->slaveBytesAdvertised;
}

READ16_MEMBER(namcos21_state::dspram16_r)
{
	return m_dspram16[offset];
}

template<bool maincpu> WRITE16_MEMBER(namcos21_state::dspram16_w)
{
	COMBINE_DATA( &m_dspram16[offset] );

	if( m_gametype != NAMCOS21_WINRUN91 )
	{
		if( m_mpDspState->masterSourceAddr &&
			offset == 1+(m_mpDspState->masterSourceAddr&0x7fff) )
		{
			if (ENABLE_LOGGING) logerror( "IDC-CONTINUE\n" );
			transfer_dsp_data();
		}
		else if (m_gametype == NAMCOS21_SOLVALOU &&
					offset == 0x103 &&
					maincpu)
		{ /* hack; synchronization for solvalou */
			m_maincpu->yield();
		}
	}
}

/************************************************************************************/

int namcos21_state::init_dsp()
{
	// TODO: what actually tests this?
	uint16_t *pMem = (uint16_t *)memregion("dspmaster")->base();
	/**
	 * DSP BIOS tests "CPU ID" on startup
	 * "JAPAN (C)1990 NAMCO LTD. by H.F "
	 */
	memcpy( &pMem[0xbff0], &pMem[0x0008], 0x20 );
	pMem[0x8000] = 0xFF80;
	pMem[0x8001] = 0x0000;

	m_mpDspState = make_unique_clear<dsp_state>();

	return 0;
}

/***********************************************************/



READ16_MEMBER(namcos21_state::dsp_port0_r)
{
	int32_t data = read_pointrom_data(m_pointrom_idx++);
	m_mPointRomMSB = (uint8_t)(data>>16);
	m_mbPointRomDataAvailable = 1;
	return (uint16_t)data;
}

WRITE16_MEMBER(namcos21_state::dsp_port0_w)
{ /* unused? */
	if (ENABLE_LOGGING) logerror( "PTRAM_LO(0x%04x)\n", data );
}

READ16_MEMBER(namcos21_state::dsp_port1_r)
{
	if( m_mbPointRomDataAvailable )
	{
		m_mbPointRomDataAvailable = 0;
		return m_mPointRomMSB;
	}
	return 0x8000; /* IDC ack? */
}

WRITE16_MEMBER(namcos21_state::dsp_port1_w)
{ /* unused? */
	if (ENABLE_LOGGING) logerror( "PTRAM_HI(0x%04x)\n", data );
}

READ16_MEMBER(namcos21_state::dsp_port2_r)
{ /* IDC TRANSMIT ENABLE? */
	return 0;
}

WRITE16_MEMBER(namcos21_state::dsp_port2_w)
{
	if (ENABLE_LOGGING) logerror( "IDC ADDR INIT(0x%04x)\n", data );
	m_mpDspState->masterSourceAddr = data;
	transfer_dsp_data();
}

READ16_MEMBER(namcos21_state::dsp_port3_idc_rcv_enable_r)
{ /* IDC RECEIVE ENABLE? */
	return 0;
}

WRITE16_MEMBER(namcos21_state::dsp_port3_w)
{
	m_pointrom_idx<<=16;
	m_pointrom_idx|=data;
}

WRITE16_MEMBER(namcos21_state::dsp_port4_w)
{ /* receives $0B<<4 prior to IDC setup */
}

READ16_MEMBER(namcos21_state::dsp_port8_r)
{ /* SMU status */
	return 1;
}


WRITE16_MEMBER(namcos21_state::dsp_port8_w)
{
	if (ENABLE_LOGGING) logerror( "port8_w(%d)\n", data );
	if( data )
	{
		m_mpDspState->masterFinished = 1;
	}
	m_irq_enable = data;
}

READ16_MEMBER(namcos21_state::dsp_port9_r)
{ /* render-device-busy; used for direct-draw */
	return 0;
}

READ16_MEMBER(namcos21_state::dsp_porta_r)
{ /* config */
	return 0;
}

WRITE16_MEMBER(namcos21_state::dsp_porta_w)
{
	/* boot: 1 */
	/* IRQ0 end: 0 */
	/* INT2 begin: 1 */
	/* direct-draw begin: 0 */
	/* INT1 begin: 1 */
//  if (ENABLE_LOGGING) logerror( "dsp_porta_w(0x%04x)\n", data );
}

READ16_MEMBER(namcos21_state::dsp_portb_r)
{ /* config */
	return 1;
}

WRITE16_MEMBER(namcos21_state::dsp_portb_w)
{
	if( data==0 )
	{ /* only 0->1 transition triggers */
		return;
	}
	if( m_mpDspState->masterDirectDrawSize == 13 )
	{
		int i;
		int sx[4], sy[4], zcode[4];
		int color  = m_mpDspState->masterDirectDrawBuffer[0];
		for( i=0; i<4; i++ )
		{
			sx[i] = NAMCOS21_POLY_FRAME_WIDTH/2 + (int16_t)m_mpDspState->masterDirectDrawBuffer[i*3+1];
			sy[i] = NAMCOS21_POLY_FRAME_HEIGHT/2 + (int16_t)m_mpDspState->masterDirectDrawBuffer[i*3+2];
			zcode[i] = m_mpDspState->masterDirectDrawBuffer[i*3+3];
		}
		if( color&0x8000 )
		{
			draw_quad(sx, sy, zcode, color);
		}
		else
		{
			logerror( "indirection used w/ direct draw?\n" );
		}
	}
	else if( m_mpDspState->masterDirectDrawSize )
	{
		logerror( "unexpected masterDirectDrawSize=%d!\n",m_mpDspState->masterDirectDrawSize );
	}
	m_mpDspState->masterDirectDrawSize = 0;
}

WRITE16_MEMBER(namcos21_state::dsp_portc_w)
{
	if( m_mpDspState->masterDirectDrawSize < DSP_BUF_MAX )
	{
		m_mpDspState->masterDirectDrawBuffer[m_mpDspState->masterDirectDrawSize++] = data;
	}
	else
	{
		logerror( "portc overflow\n" );
	}
}

READ16_MEMBER(namcos21_state::dsp_portf_r)
{ /* informs BIOS that this is Master DSP */
	return 0;
}

WRITE16_MEMBER(namcos21_state::dsp_xf_w)
{
	if (ENABLE_LOGGING) logerror("xf(%d)\n",data);
}

void namcos21_state::master_dsp_program(address_map &map)
{
	map(0x0000, 0x0fff).rom(); /* BIOS */
	map(0x8000, 0xbfff).ram().share("master_dsp_code");
}

void namcos21_state::master_dsp_data(address_map &map)
{
	map(0x2000, 0x200f).rw(this, FUNC(namcos21_state::dspcuskey_r), FUNC(namcos21_state::dspcuskey_w));
	map(0x8000, 0xffff).rw(this, FUNC(namcos21_state::dspram16_r), FUNC(namcos21_state::dspram16_w<false>)); /* 0x8000 words */
}

void namcos21_state::master_dsp_io(address_map &map)
{
	map(0x00, 0x00).rw(this, FUNC(namcos21_state::dsp_port0_r), FUNC(namcos21_state::dsp_port0_w));
	map(0x01, 0x01).rw(this, FUNC(namcos21_state::dsp_port1_r), FUNC(namcos21_state::dsp_port1_w));
	map(0x02, 0x02).rw(this, FUNC(namcos21_state::dsp_port2_r), FUNC(namcos21_state::dsp_port2_w));
	map(0x03, 0x03).rw(this, FUNC(namcos21_state::dsp_port3_idc_rcv_enable_r), FUNC(namcos21_state::dsp_port3_w));
	map(0x04, 0x04).w(this, FUNC(namcos21_state::dsp_port4_w));
	map(0x08, 0x08).rw(this, FUNC(namcos21_state::dsp_port8_r), FUNC(namcos21_state::dsp_port8_w));
	map(0x09, 0x09).r(this, FUNC(namcos21_state::dsp_port9_r));
	map(0x0a, 0x0a).rw(this, FUNC(namcos21_state::dsp_porta_r), FUNC(namcos21_state::dsp_porta_w));
	map(0x0b, 0x0b).rw(this, FUNC(namcos21_state::dsp_portb_r), FUNC(namcos21_state::dsp_portb_w));
	map(0x0c, 0x0c).w(this, FUNC(namcos21_state::dsp_portc_w));
	map(0x0f, 0x0f).r(this, FUNC(namcos21_state::dsp_portf_r));
}

/************************************************************************************/

void namcos21_state::render_slave_output(uint16_t data)
{
	if( m_mpDspState->slaveOutputSize >= 4096 )
	{
		fatalerror( "SLAVE OVERFLOW (0x%x)\n",m_mpDspState->slaveOutputBuffer[0]  );
	}

	/* append word to slave output buffer */
	m_mpDspState->slaveOutputBuffer[m_mpDspState->slaveOutputSize++] = data;

	{
		uint16_t *pSource = m_mpDspState->slaveOutputBuffer;
		uint16_t count = *pSource++;
		if( count && m_mpDspState->slaveOutputSize > count )
		{
			uint16_t color = *pSource++;
			int sx[4], sy[4],zcode[4];
			int j;
			if( color&0x8000 )
			{
				if( count!=13 ) logerror( "?!direct-draw(%d)\n", count );
				for( j=0; j<4; j++ )
				{
					sx[j] = NAMCOS21_POLY_FRAME_WIDTH/2 + (int16_t)pSource[3*j+0];
					sy[j] = NAMCOS21_POLY_FRAME_HEIGHT/2 + (int16_t)pSource[3*j+1];
					zcode[j] = pSource[3*j+2];
				}
				draw_quad(sx, sy, zcode, color&0x7fff);
			}
			else
			{
				int quad_idx = color*6;
				for(;;)
				{
					uint8_t code = m_pointram[quad_idx++];
					color = m_pointram[quad_idx++]|(code<<8);
					for( j=0; j<4; j++ )
					{
						uint8_t vi = m_pointram[quad_idx++];
						sx[j] = NAMCOS21_POLY_FRAME_WIDTH/2  + (int16_t)pSource[vi*3+0];
						sy[j] = NAMCOS21_POLY_FRAME_HEIGHT/2 + (int16_t)pSource[vi*3+1];
						zcode[j] = pSource[vi*3+2];
					}
					draw_quad(sx, sy, zcode, color&0x7fff);
					if( code&0x80 )
					{ /* end-of-quadlist marker */
						break;
					}
				}
			}
			m_mpDspState->slaveOutputSize = 0;
		}
		else if( count==0 )
		{
			fatalerror( "RenderSlaveOutput\n" );
		}
	}
}

READ16_MEMBER(namcos21_state::slave_port0_r)
{
	return read_word_from_slave_input();
}

WRITE16_MEMBER(namcos21_state::slave_port0_w)
{
	render_slave_output(data);
}

READ16_MEMBER(namcos21_state::slave_port2_r)
{
	return get_input_bytes_advertised_for_slave();
}

READ16_MEMBER(namcos21_state::slave_port3_r)
{ /* render-device queue size */
	/* up to 0x1fe bytes?
	 * slave blocks until free &space exists
	 */
	return 0;
}

WRITE16_MEMBER(namcos21_state::slave_port3_w)
{ /* 0=busy, 1=ready? */
}

WRITE16_MEMBER(namcos21_state::slave_XF_output_w)
{
	if (ENABLE_LOGGING) logerror( "%s :slaveXF(%d)\n", machine().describe_context(), data );
}

READ16_MEMBER(namcos21_state::slave_portf_r)
{ /* informs BIOS that this is Slave DSP */
	return 1;
}

void namcos21_state::slave_dsp_program(address_map &map)
{
	map(0x0000, 0x0fff).rom(); /* BIOS */
	map(0x8000, 0x8fff).ram();
}

void namcos21_state::slave_dsp_data(address_map &map)
{
	/* no external data memory */
}

void namcos21_state::slave_dsp_io(address_map &map)
{
	map(0x00, 0x00).rw(this, FUNC(namcos21_state::slave_port0_r), FUNC(namcos21_state::slave_port0_w));
	map(0x02, 0x02).r(this, FUNC(namcos21_state::slave_port2_r));
	map(0x03, 0x03).rw(this, FUNC(namcos21_state::slave_port3_r), FUNC(namcos21_state::slave_port3_w));
	map(0x0f, 0x0f).r(this, FUNC(namcos21_state::slave_portf_r));
}

/************************************************************************************/

/**
 * 801f->800f : prepare for master access to point ram
 * 801f       : done
 *
 * #bits  data  line
 *   8     1a0    4
 *   7     0f8    4
 *   7     0ff    4
 *   1     001    4
 *   7     00a    2
 *   a     0fe    8
 *
 * line   #bits  data
 * 0003   000A   000004FE
 * 0001   0007   0000000A
 * 0002   001A   03FFF1A0
 */
WRITE16_MEMBER(namcos21_state::pointram_control_w)
{
//  uint16_t prev = m_pointram_control;
	COMBINE_DATA( &m_pointram_control );

	/* m_pointram_control&0x20 : bank for depthcue data */
#if 0
	logerror( "%s dsp_control_w:[%x]:=%04x ",
		machine().describe_context(),
		offset,
		m_pointram_control );

	uint16_t delta = (prev^m_pointram_control)&m_pointram_control;
	if( delta&0x10 )
	{
		logerror( " [reset]" );
	}
	if( delta&2 )
	{
		logerror( " send(A)%x", m_pointram_control&1 );
	}
	if( delta&4 )
	{
		logerror( " send(B)%x", m_pointram_control&1 );
	}
	if( delta&8 )
	{
		logerror( " send(C)%x", m_pointram_control&1 );
	}
	logerror( "\n" );
#endif
	m_pointram_idx = 0; /* HACK */
}

READ16_MEMBER(namcos21_state::pointram_data_r)
{
	return m_pointram[m_pointram_idx];
}

WRITE16_MEMBER(namcos21_state::pointram_data_w)
{
	if( ACCESSING_BITS_0_7 )
	{
//      if( (m_pointram_idx%6)==0 ) logerror("\n" );
//      logerror( " %02x", data );
		m_pointram[m_pointram_idx++] = data;
		m_pointram_idx &= (PTRAM_SIZE-1);
	}
}


READ16_MEMBER(namcos21_state::namcos21_depthcue_r)
{
	int bank = (m_pointram_control&0x20)?1:0;
	return m_depthcue[bank][offset];
}
WRITE16_MEMBER(namcos21_state::namcos21_depthcue_w)
{
	if( ACCESSING_BITS_0_7 )
	{
		int bank = (m_pointram_control&0x20)?1:0;
		m_depthcue[bank][offset] = data;
//      if( (offset&0xf)==0 ) logerror( "\n depthcue: " );
//      logerror( " %02x", data );
	}
}

/* dual port ram memory handlers */

READ16_MEMBER(namcos21_state::namcos2_68k_dualportram_word_r)
{
	return m_mpDualPortRAM[offset];
}

WRITE16_MEMBER(namcos21_state::namcos2_68k_dualportram_word_w)
{
	if( ACCESSING_BITS_0_7 )
	{
		m_mpDualPortRAM[offset] = data&0xff;
	}
}

READ8_MEMBER(namcos21_state::namcos2_dualportram_byte_r)
{
	return m_mpDualPortRAM[offset];
}

WRITE8_MEMBER(namcos21_state::namcos2_dualportram_byte_w)
{
	m_mpDualPortRAM[offset] = data;
}

/******************************************************************************/

/*************************************************************/
/* MASTER 68000 CPU Memory declarations                      */
/*************************************************************/

void namcos21_state::common_map(address_map &map)
{
	map(0x280000, 0x280001).nopw(); /* written once on startup */
	map(0x400000, 0x400001).w(this, FUNC(namcos21_state::pointram_control_w));
	map(0x440000, 0x440001).rw(this, FUNC(namcos21_state::pointram_data_r), FUNC(namcos21_state::pointram_data_w));
	map(0x440002, 0x47ffff).nopw(); /* (?) Air Combat */
	map(0x480000, 0x4807ff).rw(this, FUNC(namcos21_state::namcos21_depthcue_r), FUNC(namcos21_state::namcos21_depthcue_w)); /* Air Combat */
	map(0x700000, 0x71ffff).rw(this, FUNC(namcos21_state::c355_obj_ram_r), FUNC(namcos21_state::c355_obj_ram_w));
	map(0x720000, 0x720007).rw(this, FUNC(namcos21_state::c355_obj_position_r), FUNC(namcos21_state::c355_obj_position_w));
	map(0x740000, 0x74ffff).ram().w(m_palette, FUNC(palette_device::write16)).share("palette");
	map(0x750000, 0x75ffff).ram().w(m_palette, FUNC(palette_device::write16_ext)).share("palette_ext");
	map(0x760000, 0x760001).rw(this, FUNC(namcos21_state::namcos21_video_enable_r), FUNC(namcos21_state::namcos21_video_enable_w));
	map(0x800000, 0x8fffff).rom().region("data", 0);
	map(0x900000, 0x90ffff).ram().share("sharedram");
	map(0xa00000, 0xa00fff).rw(this, FUNC(namcos21_state::namcos2_68k_dualportram_word_r), FUNC(namcos21_state::namcos2_68k_dualportram_word_w));
	map(0xb00000, 0xb03fff).rw(m_sci, FUNC(namco_c139_device::ram_r), FUNC(namco_c139_device::ram_w));
	map(0xb80000, 0xb8000f).m(m_sci, FUNC(namco_c139_device::regs_map));
	map(0xc00000, 0xcfffff).rom().mirror(0x100000).region("edata", 0);
}

void namcos21_state::master_map(address_map &map)
{
	common_map(map);
	map(0x000000, 0x0fffff).rom();
	map(0x100000, 0x10ffff).ram(); /* private work RAM */
	map(0x180000, 0x183fff).rw(this, FUNC(namcos21_state::namcos2_68k_eeprom_r), FUNC(namcos21_state::namcos2_68k_eeprom_w)).umask16(0x00ff);
	map(0x1c0000, 0x1fffff).m(m_master_intc, FUNC(namco_c148_device::map));
	map(0x200000, 0x20ffff).rw(this, FUNC(namcos21_state::dspram16_r), FUNC(namcos21_state::dspram16_w<true>)).share("dspram16");
}

void namcos21_state::slave_map(address_map &map)
{
	common_map(map);
	map(0x000000, 0x07ffff).rom();
	map(0x100000, 0x13ffff).ram(); /* private work RAM */
	map(0x1c0000, 0x1fffff).m(m_slave_intc, FUNC(namco_c148_device::map));
	map(0x200000, 0x20ffff).rw(this, FUNC(namcos21_state::dspram16_r), FUNC(namcos21_state::dspram16_w<false>)).share("dspram16");
}


/*************************************************************
 * Winning Run is prototype "System21" hardware.
 *************************************************************/
READ16_MEMBER(namcos21_state::winrun_dspcomram_r)
{
	int bank = 1-(m_winrun_dspcomram_control[0x4/2]&1);
	uint16_t *mem = &m_winrun_dspcomram[0x1000*bank];
	return mem[offset];
}
WRITE16_MEMBER(namcos21_state::winrun_dspcomram_w)
{
	int bank = 1-(m_winrun_dspcomram_control[0x4/2]&1);
	uint16_t *mem = &m_winrun_dspcomram[0x1000*bank];
	COMBINE_DATA( &mem[offset] );
}

READ16_MEMBER(namcos21_state::winrun_cuskey_r)
{
	int pc = m_dsp->pc();
	switch( pc )
	{
	case 0x0064: /* winrun91 */
		return 0xFEBB;
	case 0x006c: /* winrun91 */
		return 0xFFFF;
	case 0x0073: /* winrun91 */
		return 0x0144;

	case 0x0075: /* winrun */
		return 0x24;

	default:
		break;
	}
	return 0;
}

WRITE16_MEMBER(namcos21_state::winrun_cuskey_w)
{
}

void namcos21_state::winrun_flush_poly()
{
	if( m_winrun_poly_index>0 )
	{
		const uint16_t *pSource = m_winrun_poly_buf;
		uint16_t color;
		int sx[4], sy[4], zcode[4];
		int j;
		color = *pSource++;
		if( color&0x8000 )
		{ /* direct-draw */
			for( j=0; j<4; j++ )
			{
				sx[j] = NAMCOS21_POLY_FRAME_WIDTH/2  + (int16_t)*pSource++;
				sy[j] = NAMCOS21_POLY_FRAME_HEIGHT/2 + (int16_t)*pSource++;
				zcode[j] = *pSource++;
			}
			draw_quad(sx, sy, zcode, color&0x7fff);
		}
		else
		{
			int quad_idx = color*6;
			for(;;)
			{
				uint8_t code = m_pointram[quad_idx++];
				color = m_pointram[quad_idx++];
				for( j=0; j<4; j++ )
				{
					uint8_t vi = m_pointram[quad_idx++];
					sx[j] = NAMCOS21_POLY_FRAME_WIDTH/2  + (int16_t)pSource[vi*3+0];
					sy[j] = NAMCOS21_POLY_FRAME_HEIGHT/2 + (int16_t)pSource[vi*3+1];
					zcode[j] = pSource[vi*3+2];
				}
				draw_quad(sx, sy, zcode, color&0x7fff);
				if( code&0x80 )
				{ /* end-of-quadlist marker */
					break;
				}
			}
		}
		m_winrun_poly_index = 0;
	}
} /* winrun_flushpoly */

READ16_MEMBER(namcos21_state::winrun_poly_reset_r)
{
	winrun_flush_poly();
	return 0;
}

WRITE16_MEMBER(namcos21_state::winrun_dsp_render_w)
{
	if( m_winrun_poly_index<WINRUN_MAX_POLY_PARAM )
	{
		m_winrun_poly_buf[m_winrun_poly_index++] = data;
	}
	else
	{
		logerror( "WINRUN_POLY_OVERFLOW\n" );
	}
}

WRITE16_MEMBER(namcos21_state::winrun_dsp_pointrom_addr_w)
{
	if( offset==0 )
	{ /* port 8 */
		m_winrun_pointrom_addr = data;
	}
	else
	{ /* port 9 */
		m_winrun_pointrom_addr |= (data<<16);
	}
}

READ16_MEMBER(namcos21_state::winrun_dsp_pointrom_data_r)
{
	return m_ptrom16[m_winrun_pointrom_addr++];
}

WRITE16_MEMBER(namcos21_state::winrun_dsp_complete_w)
{
	if( data )
	{
		winrun_flush_poly();
		m_dsp->set_input_line(INPUT_LINE_RESET, PULSE_LINE);
		clear_poly_framebuffer();
	}
}

READ16_MEMBER(namcos21_state::winrun_table_r)
{
	return m_winrun_polydata[offset];
}

void namcos21_state::winrun_dsp_program(address_map &map)
{
	map(0x0000, 0x0fff).rom();
}

void namcos21_state::winrun_dsp_data(address_map &map)
{
	map(0x2000, 0x200f).rw(this, FUNC(namcos21_state::winrun_cuskey_r), FUNC(namcos21_state::winrun_cuskey_w));
	map(0x4000, 0x4fff).rw(this, FUNC(namcos21_state::winrun_dspcomram_r), FUNC(namcos21_state::winrun_dspcomram_w));
	map(0x8000, 0xffff).r(this, FUNC(namcos21_state::winrun_table_r));
}

void namcos21_state::winrun_dsp_io(address_map &map)
{
	map(0x08, 0x09).rw(this, FUNC(namcos21_state::winrun_dsp_pointrom_data_r), FUNC(namcos21_state::winrun_dsp_pointrom_addr_w));
	map(0x0a, 0x0a).w(this, FUNC(namcos21_state::winrun_dsp_render_w));
	map(0x0b, 0x0b).nopw();
	map(0x0c, 0x0c).w(this, FUNC(namcos21_state::winrun_dsp_complete_w));
}

WRITE16_MEMBER(namcos21_state::winrun_dspbios_w)
{
	COMBINE_DATA( &m_winrun_dspbios[offset] );
	if( offset==0xfff )
	{
		uint16_t *mem = (uint16_t *)memregion("dsp")->base();
		memcpy( mem, m_winrun_dspbios, 0x2000 );
		m_winrun_dsp_alive = 1;
	}
}

//380000 : read : dsp status? 1 = busy
//380000 : write(0x01) - done before dsp comram init
//380004 : dspcomram bank, as seen by 68k
//380008 : read : state?

READ16_MEMBER(namcos21_state::winrun_68k_dspcomram_r)
{
	int bank = m_winrun_dspcomram_control[0x4/2]&1;
	uint16_t *mem = &m_winrun_dspcomram[0x1000*bank];
	return mem[offset];
}

WRITE16_MEMBER(namcos21_state::winrun_68k_dspcomram_w)
{
	int bank = m_winrun_dspcomram_control[0x4/2]&1;
	uint16_t *mem = &m_winrun_dspcomram[0x1000*bank];
	COMBINE_DATA( &mem[offset] );
}

READ16_MEMBER(namcos21_state::winrun_dspcomram_control_r)
{
	return m_winrun_dspcomram_control[offset];
}

WRITE16_MEMBER(namcos21_state::winrun_dspcomram_control_w)
{
	COMBINE_DATA( &m_winrun_dspcomram_control[offset] );
}

void namcos21_state::winrun_master_map(address_map &map)
{
	map(0x000000, 0x03ffff).rom();
	map(0x100000, 0x10ffff).ram(); /* work RAM */
	map(0x180000, 0x183fff).rw(this, FUNC(namcos21_state::namcos2_68k_eeprom_r), FUNC(namcos21_state::namcos2_68k_eeprom_w)).umask16(0x00ff);
	map(0x1c0000, 0x1fffff).m(m_master_intc, FUNC(namco_c148_device::map));
	map(0x250000, 0x25ffff).ram().share("winrun_polydata");
	map(0x260000, 0x26ffff).ram(); /* unused? */
	map(0x280000, 0x281fff).w(this, FUNC(namcos21_state::winrun_dspbios_w)).share("winrun_dspbios");
	map(0x380000, 0x38000f).rw(this, FUNC(namcos21_state::winrun_dspcomram_control_r), FUNC(namcos21_state::winrun_dspcomram_control_w));
	map(0x3c0000, 0x3c1fff).rw(this, FUNC(namcos21_state::winrun_68k_dspcomram_r), FUNC(namcos21_state::winrun_68k_dspcomram_w));
	map(0x400000, 0x400001).w(this, FUNC(namcos21_state::pointram_control_w));
	map(0x440000, 0x440001).rw(this, FUNC(namcos21_state::pointram_data_r), FUNC(namcos21_state::pointram_data_w));
	map(0x600000, 0x60ffff).ram().share("gpu_comram");
	map(0x800000, 0x87ffff).rom().region("data", 0);
	map(0x900000, 0x90ffff).ram().share("sharedram");
	map(0xa00000, 0xa00fff).rw(this, FUNC(namcos21_state::namcos2_68k_dualportram_word_r), FUNC(namcos21_state::namcos2_68k_dualportram_word_w));
	map(0xb00000, 0xb03fff).rw(m_sci, FUNC(namco_c139_device::ram_r), FUNC(namco_c139_device::ram_w));
	map(0xb80000, 0xb8000f).m(m_sci, FUNC(namco_c139_device::regs_map));
}

void namcos21_state::winrun_slave_map(address_map &map)
{
	map(0x000000, 0x03ffff).rom();
	map(0x100000, 0x13ffff).ram();
	map(0x1c0000, 0x1fffff).m(m_slave_intc, FUNC(namco_c148_device::map));
	map(0x600000, 0x60ffff).ram().share("gpu_comram");
	map(0x800000, 0x87ffff).rom().region("data", 0);
	map(0x900000, 0x90ffff).ram().share("sharedram");
	map(0xa00000, 0xa00fff).rw(this, FUNC(namcos21_state::namcos2_68k_dualportram_word_r), FUNC(namcos21_state::namcos2_68k_dualportram_word_w));
	map(0xb00000, 0xb03fff).rw(m_sci, FUNC(namco_c139_device::ram_r), FUNC(namco_c139_device::ram_w));
	map(0xb80000, 0xb8000f).m(m_sci, FUNC(namco_c139_device::regs_map));
}


void namcos21_state::winrun_gpu_map(address_map &map)
{
	map(0x000000, 0x07ffff).rom();
	map(0x100000, 0x100001).rw(this, FUNC(namcos21_state::winrun_gpu_color_r), FUNC(namcos21_state::winrun_gpu_color_w)); /* ? */
	map(0x180000, 0x19ffff).ram(); /* work RAM */
	map(0x1c0000, 0x1fffff).m(m_gpu_intc, FUNC(namco_c148_device::map));
	map(0x200000, 0x20ffff).ram().share("gpu_comram");
	map(0x400000, 0x40ffff).ram().w(m_palette, FUNC(palette_device::write16)).share("palette");
	map(0x410000, 0x41ffff).ram().w(m_palette, FUNC(palette_device::write16_ext)).share("palette_ext");
	map(0x600000, 0x6fffff).rom().region("gdata", 0);
	map(0xc00000, 0xcfffff).rw(this, FUNC(namcos21_state::winrun_gpu_videoram_r), FUNC(namcos21_state::winrun_gpu_videoram_w));
	map(0xd00000, 0xd0000f).rw(this, FUNC(namcos21_state::winrun_gpu_register_r), FUNC(namcos21_state::winrun_gpu_register_w));
	map(0xe0000d, 0xe0000d).rw(m_gpu_intc, FUNC(namco_c148_device::ext_posirq_line_r), FUNC(namco_c148_device::ext_posirq_line_w));
}


/*************************************************************/
/* SOUND 6809 CPU Memory declarations                        */
/*************************************************************/

void namcos21_state::sound_map(address_map &map)
{
	map(0x0000, 0x3fff).bankr("bank6"); /* banked */
	map(0x3000, 0x3003).nopw(); /* ? */
	map(0x4000, 0x4001).rw("ymsnd", FUNC(ym2151_device::read), FUNC(ym2151_device::write));
	map(0x5000, 0x6fff).rw("c140", FUNC(c140_device::c140_r), FUNC(c140_device::c140_w));
	map(0x7000, 0x77ff).rw(this, FUNC(namcos21_state::namcos2_dualportram_byte_r), FUNC(namcos21_state::namcos2_dualportram_byte_w)).share("mpdualportram");
	map(0x7800, 0x7fff).rw(this, FUNC(namcos21_state::namcos2_dualportram_byte_r), FUNC(namcos21_state::namcos2_dualportram_byte_w)); /* mirror */
	map(0x8000, 0x9fff).ram();
	map(0xa000, 0xbfff).nopw(); /* amplifier enable on 1st write */
	map(0xc000, 0xffff).nopw(); /* avoid debug log noise; games write frequently to 0xe000 */
	map(0xc000, 0xc001).w(this, FUNC(namcos21_state::namcos2_sound_bankselect_w));
	map(0xd001, 0xd001).nopw(); /* watchdog */
	map(0xd000, 0xffff).rom();
}


/*************************************************************/
/* I/O HD63705 MCU Memory declarations                       */
/*************************************************************/

void namcos21_state::mcu_map(address_map &map)
{
	map(0x0000, 0x003f).ram();
	map(0x0000, 0x0000).nopr();
	map(0x0001, 0x0001).portr("PORTB");          /* p1,p2 start */
	map(0x0002, 0x0002).portr("PORTC");          /* coins */
	map(0x0003, 0x0003).rw(this, FUNC(namcos21_state::namcos2_mcu_port_d_r), FUNC(namcos21_state::namcos2_mcu_port_d_w));
	map(0x0007, 0x0007).portr("PORTH");          /* fire buttons */
	map(0x0010, 0x0010).rw(this, FUNC(namcos21_state::namcos2_mcu_analog_ctrl_r), FUNC(namcos21_state::namcos2_mcu_analog_ctrl_w));
	map(0x0011, 0x0011).rw(this, FUNC(namcos21_state::namcos2_mcu_analog_port_r), FUNC(namcos21_state::namcos2_mcu_analog_port_w));
	map(0x0040, 0x01bf).ram();
	map(0x01c0, 0x1fff).rom();
	map(0x2000, 0x2000).portr("DSW");
	map(0x3000, 0x3000).portr("DIAL0");
	map(0x3001, 0x3001).portr("DIAL1");
	map(0x3002, 0x3002).portr("DIAL2");
	map(0x3003, 0x3003).portr("DIAL3");
	map(0x5000, 0x57ff).rw(this, FUNC(namcos21_state::namcos2_dualportram_byte_r), FUNC(namcos21_state::namcos2_dualportram_byte_w)).share("mpdualportram");
	map(0x6000, 0x6fff).nopr();             /* watchdog */
	map(0x8000, 0xffff).rom();
}


/*************************************************************/
/* Driver's Eyes Memory declarations overrides               */
/*************************************************************/


void namcos21_state::driveyes_common_map(address_map &map)
{
	map(0x700000, 0x71ffff).rw(this, FUNC(namcos21_state::c355_obj_ram_r), FUNC(namcos21_state::c355_obj_ram_w));
	map(0x720000, 0x720007).rw(this, FUNC(namcos21_state::c355_obj_position_r), FUNC(namcos21_state::c355_obj_position_w));
	map(0x740000, 0x74ffff).ram().w(m_palette, FUNC(palette_device::write16)).share("palette");
	map(0x750000, 0x75ffff).ram().w(m_palette, FUNC(palette_device::write16_ext)).share("palette_ext");
	map(0x760000, 0x760001).rw(this, FUNC(namcos21_state::namcos21_video_enable_r), FUNC(namcos21_state::namcos21_video_enable_w));
	map(0x800000, 0x8fffff).rom().region("data", 0);
	map(0x900000, 0x90ffff).ram().share("sharedram");
	map(0xa00000, 0xa00fff).rw(this, FUNC(namcos21_state::namcos2_68k_dualportram_word_r), FUNC(namcos21_state::namcos2_68k_dualportram_word_w));
	map(0xb00000, 0xb03fff).rw(m_sci, FUNC(namco_c139_device::ram_r), FUNC(namco_c139_device::ram_w));
	map(0xb80000, 0xb8000f).m(m_sci, FUNC(namco_c139_device::regs_map));
}

void namcos21_state::driveyes_master_map(address_map &map)
{
	driveyes_common_map(map);
	map(0x000000, 0x03ffff).rom();
	map(0x100000, 0x10ffff).ram(); /* private work RAM */
	map(0x180000, 0x183fff).rw(this, FUNC(namcos21_state::namcos2_68k_eeprom_r), FUNC(namcos21_state::namcos2_68k_eeprom_w)).umask16(0x00ff);
	map(0x1c0000, 0x1fffff).m(m_master_intc, FUNC(namco_c148_device::map));
	map(0x250000, 0x25ffff).ram().share("winrun_polydata");
	map(0x280000, 0x281fff).w(this, FUNC(namcos21_state::winrun_dspbios_w)).share("winrun_dspbios");
	map(0x380000, 0x38000f).rw(this, FUNC(namcos21_state::winrun_dspcomram_control_r), FUNC(namcos21_state::winrun_dspcomram_control_w));
	map(0x3c0000, 0x3c1fff).rw(this, FUNC(namcos21_state::winrun_68k_dspcomram_r), FUNC(namcos21_state::winrun_68k_dspcomram_w));
	map(0x400000, 0x400001).w(this, FUNC(namcos21_state::pointram_control_w));
	map(0x440000, 0x440001).rw(this, FUNC(namcos21_state::pointram_data_r), FUNC(namcos21_state::pointram_data_w));
}

void namcos21_state::driveyes_slave_map(address_map &map)
{
	driveyes_common_map(map);
	map(0x000000, 0x03ffff).rom();
	map(0x100000, 0x10ffff).ram(); /* private work RAM */
	map(0x1c0000, 0x1fffff).m(m_slave_intc, FUNC(namco_c148_device::map));
}

/*************************************************************/
/*                                                           */
/*  NAMCO SYSTEM 21 INPUT PORTS                              */
/*                                                           */
/*************************************************************/

static INPUT_PORTS_START( s21default )
	PORT_START("PORTB")     /* 63B05Z0 - PORT B */
	PORT_BIT( 0x3f, IP_ACTIVE_LOW, IPT_UNUSED )
	PORT_BIT( 0x40, IP_ACTIVE_LOW, IPT_START2 )
	PORT_BIT( 0x80, IP_ACTIVE_LOW, IPT_START1 )

	PORT_START("PORTC")     /* 63B05Z0 - PORT C & SCI */
	PORT_BIT( 0x0f, IP_ACTIVE_LOW, IPT_UNUSED )
	PORT_BIT( 0x10, IP_ACTIVE_LOW, IPT_COIN2 )
	PORT_BIT( 0x20, IP_ACTIVE_LOW, IPT_COIN1 )
	PORT_BIT( 0x40, IP_ACTIVE_LOW, IPT_SERVICE ) PORT_NAME("Service Button") PORT_CODE(KEYCODE_0) PORT_TOGGLE // alt test mode switch
	PORT_BIT( 0x80, IP_ACTIVE_LOW, IPT_SERVICE1 )

	PORT_START("AN0")       /* 63B05Z0 - 8 CHANNEL ANALOG - CHANNEL 0 */
	PORT_BIT( 0xff, IP_ACTIVE_LOW, IPT_UNUSED )
	PORT_START("AN1")       /* 63B05Z0 - 8 CHANNEL ANALOG - CHANNEL 1 */
	PORT_BIT( 0xff, 0x80, IPT_AD_STICK_X ) PORT_MINMAX(0x60,0x9f) PORT_SENSITIVITY(15) PORT_KEYDELTA(10)
	PORT_START("AN2")       /* 63B05Z0 - 8 CHANNEL ANALOG - CHANNEL 2 */
	PORT_BIT( 0xff, 0x80, IPT_AD_STICK_Y ) PORT_MINMAX(0x60,0x9f) PORT_SENSITIVITY(20) PORT_KEYDELTA(10)
	PORT_START("AN3")       /* 63B05Z0 - 8 CHANNEL ANALOG - CHANNEL 3 */
	PORT_BIT( 0xff, IP_ACTIVE_LOW, IPT_UNUSED )
	PORT_START("AN4")       /* 63B05Z0 - 8 CHANNEL ANALOG - CHANNEL 4 */
	PORT_BIT( 0xff, IP_ACTIVE_LOW, IPT_UNUSED )
	PORT_START("AN5")       /* 63B05Z0 - 8 CHANNEL ANALOG - CHANNEL 5 */
	PORT_BIT( 0xff, IP_ACTIVE_LOW, IPT_UNUSED )
	PORT_START("AN6")       /* 63B05Z0 - 8 CHANNEL ANALOG - CHANNEL 6 */
	PORT_BIT( 0xff, IP_ACTIVE_LOW, IPT_UNUSED )
	PORT_START("AN7")       /* 63B05Z0 - 8 CHANNEL ANALOG - CHANNEL 7 */
	PORT_BIT( 0xff, IP_ACTIVE_LOW, IPT_UNUSED )

	PORT_START("PORTH")     /* 63B05Z0 - PORT H */
	PORT_BIT( 0x01, IP_ACTIVE_LOW, IPT_BUTTON4 )
	PORT_BIT( 0x02, IP_ACTIVE_LOW, IPT_BUTTON3 )
	PORT_BIT( 0x04, IP_ACTIVE_LOW, IPT_UNUSED )
	PORT_BIT( 0x08, IP_ACTIVE_LOW, IPT_BUTTON2 )
	PORT_BIT( 0x10, IP_ACTIVE_LOW, IPT_UNUSED )
	PORT_BIT( 0x20, IP_ACTIVE_LOW, IPT_BUTTON1 )
	PORT_BIT( 0xc0, IP_ACTIVE_LOW, IPT_UNUSED )

	PORT_START("DSW")       /* 63B05Z0 - $2000 DIP SW */
	PORT_SERVICE( 0x01, IP_ACTIVE_LOW )
	PORT_DIPNAME( 0x02, 0x02, "DSW2")
	PORT_DIPSETTING(    0x02, DEF_STR( Off ) )
	PORT_DIPSETTING(    0x00, DEF_STR( On ) )
	PORT_DIPNAME( 0x04, 0x04, "DSW3")
	PORT_DIPSETTING(    0x04, DEF_STR( Off ) )
	PORT_DIPSETTING(    0x00, DEF_STR( On ) )
	PORT_DIPNAME( 0x08, 0x08, "DSW4")
	PORT_DIPSETTING(    0x08, DEF_STR( Off ) )
	PORT_DIPSETTING(    0x00, DEF_STR( On ) )
	PORT_DIPNAME( 0x10, 0x10, "DSW5")
	PORT_DIPSETTING(    0x10, DEF_STR( Off ) )
	PORT_DIPSETTING(    0x00, DEF_STR( On ) )
	PORT_DIPNAME( 0x20, 0x00, "PCM ROM")
	PORT_DIPSETTING(    0x20, "2M" )
	PORT_DIPSETTING(    0x00, "4M" )
	PORT_DIPNAME( 0x40, 0x40, "DSW7")
	PORT_DIPSETTING(    0x40, DEF_STR( Off ) )
	PORT_DIPSETTING(    0x00, DEF_STR( On ) )
	PORT_DIPNAME( 0x80, 0x80, "Screen Stop")
	PORT_DIPSETTING(    0x80, DEF_STR( Off ) )
	PORT_DIPSETTING(    0x00, DEF_STR( On ) )

	PORT_START("DIAL0")     /* 63B05Z0 - $3000 */
	PORT_BIT( 0xff, IP_ACTIVE_LOW, IPT_UNUSED )
	PORT_START("DIAL1")     /* 63B05Z0 - $3001 */
	PORT_BIT( 0xff, IP_ACTIVE_LOW, IPT_UNUSED )
	PORT_START("DIAL2")     /* 63B05Z0 - $3002 */
	PORT_BIT( 0xff, IP_ACTIVE_LOW, IPT_UNUSED )
	PORT_START("DIAL3")     /* 63B05Z0 - $3003 */
	PORT_BIT( 0xff, IP_ACTIVE_LOW, IPT_UNUSED )
INPUT_PORTS_END

/* "SCI - ? */
static INPUT_PORTS_START( winrun )
	PORT_INCLUDE(s21default)

	PORT_MODIFY("DSW")
	PORT_DIPNAME( 0x20, 0x20, "PCM ROM")
	PORT_DIPSETTING(    0x20, "2M" )
	PORT_DIPSETTING(    0x00, "4M" )

	PORT_MODIFY("PORTB")        /* 63B05Z0 - PORT B */
	PORT_BIT( 0x10, IP_ACTIVE_LOW, IPT_START2 ) /* ? */
	PORT_BIT( 0x20, IP_ACTIVE_LOW, IPT_START1 ) /* ? */
	PORT_BIT( 0x40, IP_ACTIVE_LOW, IPT_UNUSED ) /* ? */
	PORT_BIT( 0x80, IP_ACTIVE_LOW, IPT_UNUSED ) /* ? */

	PORT_MODIFY("AN0")      /* 63B05Z0 - 8 CHANNEL ANALOG - CHANNEL 0 */
	PORT_BIT( 0xff, IP_ACTIVE_LOW, IPT_UNUSED )
	PORT_MODIFY("AN1")      /* 63B05Z0 - 8 CHANNEL ANALOG - CHANNEL 1 */
	PORT_BIT( 0xff, 0x80, IPT_PEDAL ) PORT_MINMAX(0x00,0xff) PORT_SENSITIVITY(15) PORT_KEYDELTA(10) PORT_NAME("Gas Pedal")
	PORT_MODIFY("AN2")      /* 63B05Z0 - 8 CHANNEL ANALOG - CHANNEL 2 */
	PORT_BIT( 0xff, 0x80, IPT_PADDLE ) PORT_MINMAX(0x00,0xff) PORT_SENSITIVITY(15) PORT_KEYDELTA(10) PORT_NAME("Steering Wheel")
	PORT_MODIFY("AN3")      /* 63B05Z0 - 8 CHANNEL ANALOG - CHANNEL 3 */
	PORT_BIT( 0xff, 0x80, IPT_PEDAL2 ) PORT_MINMAX(0x00,0xff) PORT_SENSITIVITY(15) PORT_KEYDELTA(10) PORT_NAME("Brake Pedal")
	PORT_MODIFY("AN4")      /* 63B05Z0 - 8 CHANNEL ANALOG - CHANNEL 4 */
	PORT_BIT( 0xff, IP_ACTIVE_LOW, IPT_UNUSED )
	PORT_MODIFY("AN5")      /* 63B05Z0 - 8 CHANNEL ANALOG - CHANNEL 5 */
	PORT_BIT( 0xff, IP_ACTIVE_LOW, IPT_UNUSED )
	PORT_MODIFY("AN6")      /* 63B05Z0 - 8 CHANNEL ANALOG - CHANNEL 6 */
	PORT_BIT( 0xff, IP_ACTIVE_LOW, IPT_UNUSED )
	PORT_MODIFY("AN7")      /* 63B05Z0 - 8 CHANNEL ANALOG - CHANNEL 7 */
	PORT_BIT( 0xff, IP_ACTIVE_LOW, IPT_UNUSED )

	PORT_MODIFY("PORTH")        /* 63B05Z0 - PORT H */
	PORT_BIT( 0x01, IP_ACTIVE_LOW, IPT_UNUSED )
	PORT_BIT( 0x02, IP_ACTIVE_LOW, IPT_UNUSED )
	PORT_BIT( 0x04, IP_ACTIVE_LOW, IPT_UNUSED )
	PORT_BIT( 0x08, IP_ACTIVE_LOW, IPT_JOYSTICK_DOWN ) PORT_NAME("Shift Down")
	PORT_BIT( 0x10, IP_ACTIVE_LOW, IPT_UNUSED )
	PORT_BIT( 0x20, IP_ACTIVE_LOW, IPT_JOYSTICK_UP   ) PORT_NAME("Shift Up")
	PORT_BIT( 0xc0, IP_ACTIVE_LOW, IPT_UNUSED )
INPUT_PORTS_END

static INPUT_PORTS_START( winrungp )
	PORT_INCLUDE(winrun)

	PORT_MODIFY("DSW")
	PORT_DIPNAME( 0x20, 0x00, "PCM ROM")
	PORT_DIPSETTING(    0x20, "2M" )
	PORT_DIPSETTING(    0x00, "4M" )
INPUT_PORTS_END

static INPUT_PORTS_START( driveyes )
	PORT_INCLUDE(winrungp)

	PORT_MODIFY("PORTB")
	PORT_BIT( 0x08, IP_ACTIVE_HIGH, IPT_CUSTOM ) PORT_READ_LINE_DEVICE_MEMBER("gearbox", namcoio_gearbox_device, clutch_r )
	PORT_BIT( 0x37, IP_ACTIVE_LOW, IPT_UNUSED )

	PORT_MODIFY("DIAL0")
	PORT_BIT( 0x0f, IP_ACTIVE_HIGH, IPT_CUSTOM ) PORT_CUSTOM_MEMBER("gearbox", namcoio_gearbox_device, in_r, nullptr )
	PORT_BIT( 0xf0, IP_ACTIVE_LOW, IPT_UNUSED )

	PORT_MODIFY("PORTH")        /* 63B05Z0 - PORT H */
	PORT_BIT( 0x01, IP_ACTIVE_LOW, IPT_UNUSED )
	PORT_BIT( 0x02, IP_ACTIVE_LOW, IPT_UNUSED )
	PORT_BIT( 0x04, IP_ACTIVE_LOW, IPT_UNUSED )
	PORT_BIT( 0x08, IP_ACTIVE_LOW, IPT_BUTTON2 ) PORT_NAME("Red Button")
	PORT_BIT( 0x10, IP_ACTIVE_LOW, IPT_UNUSED )
	PORT_BIT( 0x20, IP_ACTIVE_LOW, IPT_BUTTON1 ) PORT_NAME("Green Button")
	PORT_BIT( 0xc0, IP_ACTIVE_LOW, IPT_UNUSED )
INPUT_PORTS_END

// the default inc/dec analog keys have been chosen to map 'tank' style inputs found on Assault.
// this makes the game easier to use with the keyboard, providing a familiar left/right stick mapping
// ports are limited to 10/ef because otherwise, even when calibrated, the game will act as if the
// inputs wrap around when they hit the maximum, causing undesired movement
static INPUT_PORTS_START( cybsled )
	PORT_INCLUDE(s21default)

	PORT_MODIFY("AN0")      /* 63B05Z0 - 8 CHANNEL ANALOG - CHANNEL 0 */
	PORT_BIT( 0xff, 0x7f, IPT_AD_STICK_Y ) PORT_MINMAX(0x10,0xef) /* using 0x00 / 0xff causes controls to malfunction */ PORT_CODE_DEC(KEYCODE_I) PORT_CODE_INC(KEYCODE_K) PORT_SENSITIVITY(100) PORT_KEYDELTA(10) PORT_PLAYER(2) /* right joystick: vertical */
	PORT_MODIFY("AN1")      /* 63B05Z0 - 8 CHANNEL ANALOG - CHANNEL 1 */
	PORT_BIT( 0xff, 0x7f, IPT_AD_STICK_Y ) PORT_MINMAX(0x10,0xef) /* using 0x00 / 0xff causes controls to malfunction */ PORT_CODE_DEC(KEYCODE_E) PORT_CODE_INC(KEYCODE_D) PORT_SENSITIVITY(100) PORT_KEYDELTA(10) PORT_PLAYER(1) /* left joystick: vertical */
	PORT_MODIFY("AN2")      /* 63B05Z0 - 8 CHANNEL ANALOG - CHANNEL 2 */
	PORT_BIT( 0xff, 0x7f, IPT_AD_STICK_X ) PORT_MINMAX(0x10,0xef) /* using 0x00 / 0xff causes controls to malfunction */ PORT_CODE_DEC(KEYCODE_J) PORT_CODE_INC(KEYCODE_L) PORT_SENSITIVITY(100) PORT_KEYDELTA(10) PORT_PLAYER(2) /* right joystick: horizontal */
	PORT_MODIFY("AN3")      /* 63B05Z0 - 8 CHANNEL ANALOG - CHANNEL 3 */
	PORT_BIT( 0xff, 0x7f, IPT_AD_STICK_X ) PORT_MINMAX(0x10,0xef) /* using 0x00 / 0xff causes controls to malfunction */ PORT_CODE_DEC(KEYCODE_S) PORT_CODE_INC(KEYCODE_F) PORT_SENSITIVITY(100) PORT_KEYDELTA(10) PORT_PLAYER(1) /* left joystick: horizontal */
	PORT_MODIFY("AN4")      /* 63B05Z0 - 8 CHANNEL ANALOG - CHANNEL 4 */
	PORT_BIT( 0xff, IP_ACTIVE_LOW, IPT_UNUSED )
	PORT_MODIFY("AN5")      /* 63B05Z0 - 8 CHANNEL ANALOG - CHANNEL 5 */
	PORT_BIT( 0xff, IP_ACTIVE_LOW, IPT_UNUSED )
	PORT_MODIFY("AN6")      /* 63B05Z0 - 8 CHANNEL ANALOG - CHANNEL 6 */
	PORT_BIT( 0xff, IP_ACTIVE_LOW, IPT_UNUSED )
	PORT_MODIFY("AN7")      /* 63B05Z0 - 8 CHANNEL ANALOG - CHANNEL 7 */
	PORT_BIT( 0xff, IP_ACTIVE_LOW, IPT_UNUSED )

	PORT_MODIFY("PORTH")        /* 63B05Z0 - PORT H */
	PORT_BIT( 0x01, IP_ACTIVE_LOW, IPT_UNUSED )
	PORT_BIT( 0x02, IP_ACTIVE_LOW, IPT_BUTTON3 ) PORT_NAME("Viewport Change Button")
	PORT_BIT( 0x04, IP_ACTIVE_LOW, IPT_UNUSED )
	PORT_BIT( 0x08, IP_ACTIVE_LOW, IPT_BUTTON1 ) PORT_NAME("Missile Button")
	PORT_BIT( 0x10, IP_ACTIVE_LOW, IPT_UNUSED )
	PORT_BIT( 0x20, IP_ACTIVE_LOW, IPT_BUTTON2 ) PORT_NAME("Gun Button")
	PORT_BIT( 0xc0, IP_ACTIVE_LOW, IPT_UNUSED )
INPUT_PORTS_END

static INPUT_PORTS_START( starblad )
	PORT_INCLUDE(s21default)

	PORT_MODIFY("AN1")      /* IN#3: 63B05Z0 - 8 CHANNEL ANALOG - CHANNEL 1 */
	PORT_BIT( 0xff, 0x80, IPT_AD_STICK_X ) PORT_MINMAX(0x00,0xff) PORT_SENSITIVITY(15) PORT_KEYDELTA(10)
	PORT_MODIFY("AN2")      /* IN#4: 63B05Z0 - 8 CHANNEL ANALOG - CHANNEL 2 */
	PORT_BIT( 0xff, 0x80, IPT_AD_STICK_Y ) PORT_MINMAX(0x00,0xff) PORT_SENSITIVITY(20) PORT_KEYDELTA(10)
INPUT_PORTS_END

static INPUT_PORTS_START( aircomb )
	PORT_INCLUDE(s21default)

	PORT_MODIFY("AN0")      /* IN#2: 63B05Z0 - 8 CHANNEL ANALOG - CHANNEL 0 */
	PORT_BIT( 0xff, IP_ACTIVE_LOW, IPT_UNUSED )
	PORT_MODIFY("AN1")      /* IN#3: 63B05Z0 - 8 CHANNEL ANALOG - CHANNEL 1 */
	PORT_BIT( 0xff, 0x80, IPT_AD_STICK_X ) PORT_MINMAX(0x00,0xff) PORT_SENSITIVITY(100) PORT_KEYDELTA(4)
	PORT_MODIFY("AN2")      /* IN#4: 63B05Z0 - 8 CHANNEL ANALOG - CHANNEL 2 */
	PORT_BIT( 0xff, 0x80, IPT_AD_STICK_Y ) PORT_MINMAX(0x00,0xff) PORT_SENSITIVITY(100) PORT_KEYDELTA(4)
	PORT_MODIFY("AN3")      /* IN#5: 63B05Z0 - 8 CHANNEL ANALOG - CHANNEL 3 */
	PORT_BIT( 0xff, 0x80, IPT_AD_STICK_Z ) PORT_MINMAX(0x00,0xff) PORT_SENSITIVITY(100) PORT_KEYDELTA(4) PORT_REVERSE
	PORT_MODIFY("AN4")      /* IN#6: 63B05Z0 - 8 CHANNEL ANALOG - CHANNEL 4 */
	PORT_BIT( 0xff, IP_ACTIVE_LOW, IPT_UNUSED )
	PORT_MODIFY("AN5")      /* IN#7: 63B05Z0 - 8 CHANNEL ANALOG - CHANNEL 5 */
	PORT_BIT( 0xff, IP_ACTIVE_LOW, IPT_UNUSED )
	PORT_MODIFY("AN6")      /* IN#8: 63B05Z0 - 8 CHANNEL ANALOG - CHANNEL 6 */
	PORT_BIT( 0xff, IP_ACTIVE_LOW, IPT_UNUSED )
	PORT_MODIFY("AN7")      /* IN#9: 63B05Z0 - 8 CHANNEL ANALOG - CHANNEL 7 */
	PORT_BIT( 0xff, IP_ACTIVE_LOW, IPT_UNUSED )

	PORT_MODIFY("DSW")      /* 63B05Z0 - $2000 DIP SW */
	PORT_DIPNAME( 0x01, 0x01, "DSW1") // not test mode on this game
	PORT_DIPSETTING(    0x01, DEF_STR( Off ) )
	PORT_DIPSETTING(    0x00, DEF_STR( On ) )

	PORT_MODIFY("PORTH")        /* IN#10: 63B05Z0 - PORT H */
	PORT_BIT( 0x01, IP_ACTIVE_LOW, IPT_BUTTON4 )
	PORT_BIT( 0x02, IP_ACTIVE_LOW, IPT_BUTTON3 )
	PORT_BIT( 0x04, IP_ACTIVE_LOW, IPT_BUTTON6 ) ///???
	PORT_BIT( 0x08, IP_ACTIVE_LOW, IPT_BUTTON2 ) // prev color
	PORT_BIT( 0x10, IP_ACTIVE_LOW, IPT_BUTTON5 ) // ???next color
	PORT_BIT( 0x20, IP_ACTIVE_LOW, IPT_BUTTON1 )
	PORT_BIT( 0xc0, IP_ACTIVE_LOW, IPT_UNUSED )
INPUT_PORTS_END


static const gfx_layout tile_layout =
{
	16,16,
	RGN_FRAC(1,4),  /* number of tiles */
	8,      /* bits per pixel */
	{       /* plane offsets */
		0,1,2,3,4,5,6,7
	},
	{ /* x offsets */
		0*8,RGN_FRAC(1,4)+0*8,RGN_FRAC(2,4)+0*8,RGN_FRAC(3,4)+0*8,
		1*8,RGN_FRAC(1,4)+1*8,RGN_FRAC(2,4)+1*8,RGN_FRAC(3,4)+1*8,
		2*8,RGN_FRAC(1,4)+2*8,RGN_FRAC(2,4)+2*8,RGN_FRAC(3,4)+2*8,
		3*8,RGN_FRAC(1,4)+3*8,RGN_FRAC(2,4)+3*8,RGN_FRAC(3,4)+3*8
	},
	{ /* y offsets */
		0*32,1*32,2*32,3*32,
		4*32,5*32,6*32,7*32,
		8*32,9*32,10*32,11*32,
		12*32,13*32,14*32,15*32
	},
	8*64 /* sprite offset */
};

static GFXDECODE_START( namcos21 )
	GFXDECODE_ENTRY( "gfx1", 0x000000, tile_layout,  0x1000, 0x10 )
GFXDECODE_END

MACHINE_START_MEMBER(namcos21_state,namcos21)
{
	MACHINE_START_CALL_MEMBER( namcos2 );
	namcos2_kickstart = namcos21_kickstart;
}

TIMER_DEVICE_CALLBACK_MEMBER(namcos21_state::screen_scanline)
{
	int scanline = param;
//  int cur_posirq = get_posirq_scanline()*2;

	if(scanline == 240*2)
	{
		m_master_intc->vblank_irq_trigger();
		m_slave_intc->vblank_irq_trigger();
		if(m_gpu_intc)
			m_gpu_intc->vblank_irq_trigger();
	}

	if(m_gpu_intc != nullptr)
	{
		if(scanline == (0xff-m_gpu_intc->get_posirq_line())*2)
			m_gpu_intc->pos_irq_trigger();
	}
}

MACHINE_CONFIG_START(namcos21_state::configure_c148_standard)
	MCFG_NAMCO_C148_ADD("master_intc","maincpu",true)
	MCFG_NAMCO_C148_LINK("slave_intc")
	MCFG_NAMCO_C148_EXT1_CB(WRITE8(*this, namcos21_state, sound_reset_w))
	MCFG_NAMCO_C148_EXT2_CB(WRITE8(*this, namcos21_state, system_reset_w))

	MCFG_NAMCO_C148_ADD("slave_intc","slave",false)
	MCFG_NAMCO_C148_LINK("master_intc")

MACHINE_CONFIG_END

MACHINE_CONFIG_START(namcos21_state::namcos21)
	MCFG_DEVICE_ADD("maincpu", M68000,12288000) /* Master */
	MCFG_DEVICE_PROGRAM_MAP(master_map)
	MCFG_TIMER_DRIVER_ADD_SCANLINE("scantimer", namcos21_state, screen_scanline, "screen", 0, 1)

	MCFG_DEVICE_ADD("slave", M68000,12288000) /* Slave */
	MCFG_DEVICE_PROGRAM_MAP(slave_map)

	MCFG_DEVICE_ADD("audiocpu", MC6809E, 3072000) /* Sound */
	MCFG_DEVICE_PROGRAM_MAP(sound_map)
	MCFG_DEVICE_PERIODIC_INT_DRIVER(namcos21_state, irq0_line_hold, 2*60)
	MCFG_DEVICE_PERIODIC_INT_DRIVER(namcos21_state, irq1_line_hold, 120)

	MCFG_DEVICE_ADD("mcu", HD63705,2048000) /* IO */
	MCFG_DEVICE_PROGRAM_MAP(mcu_map)
	MCFG_DEVICE_VBLANK_INT_DRIVER("screen", namcos21_state,  irq0_line_hold)

	MCFG_DEVICE_ADD("dspmaster", TMS32025,24000000) /* 24 MHz? overclocked */
	MCFG_DEVICE_PROGRAM_MAP(master_dsp_program)
	MCFG_DEVICE_DATA_MAP(master_dsp_data)
	MCFG_DEVICE_IO_MAP(master_dsp_io)
	MCFG_TMS32025_HOLD_IN_CB(NOOP)
	MCFG_TMS32025_HOLD_ACK_OUT_CB(NOOP)
	MCFG_TMS32025_XF_OUT_CB(WRITE16(*this, namcos21_state, dsp_xf_w))

	MCFG_DEVICE_ADD("dspslave", TMS32025,24000000*4) /* 24 MHz?; overclocked */
	MCFG_DEVICE_PROGRAM_MAP(slave_dsp_program)
	MCFG_DEVICE_DATA_MAP(slave_dsp_data)
	MCFG_DEVICE_IO_MAP(slave_dsp_io)
	MCFG_TMS32025_HOLD_IN_CB(NOOP)
	MCFG_TMS32025_HOLD_ACK_OUT_CB(NOOP)
	MCFG_TMS32025_XF_OUT_CB(WRITE16(*this, namcos21_state, slave_XF_output_w))

	MCFG_QUANTUM_TIME(attotime::from_hz(12000))

	MCFG_MACHINE_START_OVERRIDE(namcos21_state,namcos21)
	MCFG_MACHINE_RESET_OVERRIDE(namcos21_state,namcos2)
	MCFG_NVRAM_ADD_1FILL("nvram")


	MCFG_SCREEN_ADD("screen", RASTER)
	MCFG_SCREEN_RAW_PARAMS_NAMCO480I
	MCFG_SCREEN_UPDATE_DRIVER(namcos21_state, screen_update_namcos21)
	MCFG_SCREEN_PALETTE("palette")

	configure_c148_standard(config);
	MCFG_NAMCO_C139_ADD("sci")

	MCFG_GFXDECODE_ADD("gfxdecode", "palette", namcos21)
	MCFG_PALETTE_ADD("palette", NAMCOS21_NUM_COLORS)
	MCFG_PALETTE_FORMAT(XBRG)

	MCFG_VIDEO_START_OVERRIDE(namcos21_state,namcos21)

	SPEAKER(config, "lspeaker").front_left();
	SPEAKER(config, "rspeaker").front_right();

	MCFG_C140_ADD("c140", 8000000/374)
	MCFG_C140_BANK_TYPE(SYSTEM21)
	MCFG_SOUND_ROUTE(0, "lspeaker", 0.50)
	MCFG_SOUND_ROUTE(1, "rspeaker", 0.50)

	MCFG_DEVICE_ADD("ymsnd", YM2151, 3579580)
	MCFG_SOUND_ROUTE(0, "lspeaker", 0.30)
	MCFG_SOUND_ROUTE(1, "rspeaker", 0.30)
MACHINE_CONFIG_END


MACHINE_CONFIG_START(namcos21_state::driveyes)
	MCFG_DEVICE_ADD("maincpu", M68000,12288000) /* Master */
	MCFG_DEVICE_PROGRAM_MAP(driveyes_master_map)
	MCFG_TIMER_DRIVER_ADD_SCANLINE("scantimer", namcos21_state, screen_scanline, "screen", 0, 1)

	MCFG_DEVICE_ADD("slave", M68000,12288000) /* Slave */
	MCFG_DEVICE_PROGRAM_MAP(driveyes_slave_map)

	MCFG_DEVICE_ADD("audiocpu", MC6809E, 3072000) /* Sound */
	MCFG_DEVICE_PROGRAM_MAP(sound_map)
	MCFG_DEVICE_PERIODIC_INT_DRIVER(namcos21_state, irq0_line_hold, 2*60)
	MCFG_DEVICE_PERIODIC_INT_DRIVER(namcos21_state, irq1_line_hold, 120)

	MCFG_DEVICE_ADD("mcu", HD63705,2048000) /* IO */
	MCFG_DEVICE_PROGRAM_MAP(mcu_map)
	MCFG_DEVICE_VBLANK_INT_DRIVER("screen", namcos21_state,  irq0_line_hold)

	MCFG_DEVICE_ADD("dsp", TMS32025,24000000*2) /* 24 MHz? overclocked */
	MCFG_DEVICE_PROGRAM_MAP(winrun_dsp_program)
	MCFG_DEVICE_DATA_MAP(winrun_dsp_data)
	MCFG_DEVICE_IO_MAP(winrun_dsp_io)
	MCFG_TMS32025_BIO_IN_CB(READ16(*this, namcos21_state, winrun_poly_reset_r))
	MCFG_TMS32025_HOLD_IN_CB(NOOP)
	MCFG_TMS32025_HOLD_ACK_OUT_CB(NOOP)
	MCFG_TMS32025_XF_OUT_CB(NOOP)

	MCFG_QUANTUM_TIME(attotime::from_hz(6000)) /* 100 CPU slices per frame */

	MCFG_MACHINE_START_OVERRIDE(namcos21_state,namcos21)
	MCFG_MACHINE_RESET_OVERRIDE(namcos21_state,namcos2)
	MCFG_NVRAM_ADD_1FILL("nvram")

	MCFG_DEVICE_ADD("gearbox", NAMCOIO_GEARBOX, 0)

	configure_c148_standard(config);
	MCFG_NAMCO_C139_ADD("sci")

	MCFG_SCREEN_ADD("screen", RASTER)
	MCFG_SCREEN_RAW_PARAMS_NAMCO480I
	MCFG_SCREEN_UPDATE_DRIVER(namcos21_state, screen_update_driveyes)
	MCFG_SCREEN_PALETTE("palette")

	MCFG_GFXDECODE_ADD("gfxdecode", "palette", namcos21)
	MCFG_PALETTE_ADD("palette", NAMCOS21_NUM_COLORS)
	MCFG_PALETTE_FORMAT(XBRG)

	MCFG_VIDEO_START_OVERRIDE(namcos21_state,namcos21)

	SPEAKER(config, "lspeaker").front_left();
	SPEAKER(config, "rspeaker").front_right();

	MCFG_C140_ADD("c140", 8000000/374)
	MCFG_C140_BANK_TYPE(SYSTEM21)
	MCFG_SOUND_ROUTE(0, "lspeaker", 0.50)
	MCFG_SOUND_ROUTE(1, "rspeaker", 0.50)

	MCFG_DEVICE_ADD("ymsnd", YM2151, 3579580)
	MCFG_SOUND_ROUTE(0, "lspeaker", 0.30)
	MCFG_SOUND_ROUTE(1, "rspeaker", 0.30)
MACHINE_CONFIG_END

MACHINE_CONFIG_START(namcos21_state::winrun)
	MCFG_DEVICE_ADD("maincpu", M68000,12288000) /* Master */
	MCFG_DEVICE_PROGRAM_MAP(winrun_master_map)
	MCFG_TIMER_DRIVER_ADD_SCANLINE("scantimer", namcos21_state, screen_scanline, "screen", 0, 1)

	MCFG_DEVICE_ADD("slave", M68000,12288000) /* Slave */
	MCFG_DEVICE_PROGRAM_MAP(winrun_slave_map)

	MCFG_DEVICE_ADD("audiocpu", MC6809E, 3072000) /* Sound */
	MCFG_DEVICE_PROGRAM_MAP(sound_map)
	MCFG_DEVICE_PERIODIC_INT_DRIVER(namcos21_state, irq0_line_hold, 2*60)
	MCFG_DEVICE_PERIODIC_INT_DRIVER(namcos21_state, irq1_line_hold, 120)

	MCFG_DEVICE_ADD("mcu", HD63705,2048000) /* IO */
	MCFG_DEVICE_PROGRAM_MAP(mcu_map)
	MCFG_DEVICE_VBLANK_INT_DRIVER("screen", namcos21_state,  irq0_line_hold)

	MCFG_DEVICE_ADD("dsp", TMS32025,24000000) /* 24 MHz? overclocked */
	MCFG_DEVICE_PROGRAM_MAP(winrun_dsp_program)
	MCFG_DEVICE_DATA_MAP(winrun_dsp_data)
	MCFG_DEVICE_IO_MAP(winrun_dsp_io)
	MCFG_TMS32025_BIO_IN_CB(READ16(*this, namcos21_state, winrun_poly_reset_r))
	MCFG_TMS32025_HOLD_IN_CB(NOOP)
	MCFG_TMS32025_HOLD_ACK_OUT_CB(NOOP)
	MCFG_TMS32025_XF_OUT_CB(NOOP)

	MCFG_DEVICE_ADD("gpu", M68000,12288000) /* graphics coprocessor */
	MCFG_DEVICE_PROGRAM_MAP(winrun_gpu_map)

	configure_c148_standard(config);
	MCFG_NAMCO_C148_ADD("gpu_intc","gpu",false)
	MCFG_NAMCO_C139_ADD("sci")

	MCFG_QUANTUM_TIME(attotime::from_hz(6000)) /* 100 CPU slices per frame */

	MCFG_MACHINE_START_OVERRIDE(namcos21_state,namcos21)
	MCFG_MACHINE_RESET_OVERRIDE(namcos21_state,namcos2)
	MCFG_NVRAM_ADD_1FILL("nvram")

	MCFG_SCREEN_ADD("screen", RASTER)
	MCFG_SCREEN_RAW_PARAMS_NAMCO480I
	MCFG_SCREEN_UPDATE_DRIVER(namcos21_state, screen_update_winrun)
	MCFG_SCREEN_PALETTE("palette")

	MCFG_GFXDECODE_ADD("gfxdecode", "palette", empty)

	MCFG_PALETTE_ADD("palette", NAMCOS21_NUM_COLORS)
	MCFG_PALETTE_FORMAT(XBRG)

	MCFG_VIDEO_START_OVERRIDE(namcos21_state,namcos21)

	SPEAKER(config, "lspeaker").front_left();
	SPEAKER(config, "rspeaker").front_right();

	MCFG_C140_ADD("c140", 8000000/374)
	MCFG_C140_BANK_TYPE(SYSTEM21)
	MCFG_SOUND_ROUTE(0, "lspeaker", 0.50)
	MCFG_SOUND_ROUTE(1, "rspeaker", 0.50)

	MCFG_DEVICE_ADD("ymsnd", YM2151, 3579580)
	MCFG_SOUND_ROUTE(0, "lspeaker", 0.30)
	MCFG_SOUND_ROUTE(1, "rspeaker", 0.30)
MACHINE_CONFIG_END


ROM_START( aircomb )
	ROM_REGION( 0x100000, "maincpu", 0 ) /* Master */
	ROM_LOAD16_BYTE( "ac2-mpr-u.3j", 0x000000, 0x80000, CRC(a7133f85) SHA1(9f1c99dd503f1fc81096170fd272e33ae8a7de2f) )
	ROM_LOAD16_BYTE( "ac2-mpr-l.1j", 0x000001, 0x80000, CRC(520a52e6) SHA1(74306e02abfe08aa1afbf325b74dbc0840c3ad3a) )

	ROM_REGION( 0x80000, "slave", 0 ) /* Slave */
	ROM_LOAD16_BYTE( "ac2-spr-u.6c", 0x000000, 0x20000, CRC(42aca956) SHA1(10ea2400bb4d5b2d805e2de43ca0e0f54597f660) )
	ROM_LOAD16_BYTE( "ac2-spr-l.4c", 0x000001, 0x20000, CRC(3e15fa19) SHA1(65dbb33ab6b3c06c793613348ebb7b110b8bba0d) )

	ROM_REGION( 0x030000, "audiocpu", 0 ) /* Sound */
	ROM_LOAD( "ac1-snd0.8j", 0x00c000, 0x004000, CRC(5c1fb84b) SHA1(20e4d81289dbe58ffcfc947251a6ff1cc1e36436) )
	ROM_CONTINUE(            0x010000, 0x01c000 )
	ROM_RELOAD(              0x010000, 0x020000 )

	ROM_REGION( 0x010000, "mcu", 0 ) /* I/O MCU */
	ROM_LOAD( "sys2mcpu.bin", 0x000000, 0x002000, CRC(a342a97e) SHA1(2c420d34dba21e409bf78ddca710fc7de65a6642) )
	ROM_LOAD( "sys2c65c.bin", 0x008000, 0x008000, CRC(a5b2a4ff) SHA1(068bdfcc71a5e83706e8b23330691973c1c214dc) )

	ROM_REGION( 0x20000, "dspmaster", 0 ) /* Master DSP */
	ROM_LOAD( "c67.bin", 0, 0x2000, CRC(6bd8988e) SHA1(c9ec18d5f88d53976b94444eedc64d5568155958) )
	ROM_REGION( 0x20000, "dspslave", 0 ) /* Slave DSP */
	ROM_LOAD( "c67.bin", 0, 0x2000, CRC(6bd8988e) SHA1(c9ec18d5f88d53976b94444eedc64d5568155958) )

	ROM_REGION( 0x400000, "gfx1", 0 )
	ROM_LOAD( "ac2-obj0.5s", 0x000000, 0x80000, CRC(8327ff22) SHA1(16f6022dedb7a74590898bc8ed3e8a97993c4635) )
	ROM_LOAD( "ac2-obj4.4s", 0x080000, 0x80000, CRC(e433e344) SHA1(98ade550cf066fcb5c09fa905f441a1464d4d625) )
	ROM_LOAD( "ac2-obj1.5x", 0x100000, 0x80000, CRC(43af566d) SHA1(99f0d9f005e28040f5cc10de2198893946a31d09) )
	ROM_LOAD( "ac2-obj5.4x", 0x180000, 0x80000, CRC(ecb19199) SHA1(8e0aa1bc1141c4b09576ab08970d0c7629560643) )
	ROM_LOAD( "ac2-obj2.3s", 0x200000, 0x80000, CRC(dafbf489) SHA1(c53ccb3e1b4a6a660bd28c8abe52ccc3f85d111f) )
	ROM_LOAD( "ac2-obj6.2s", 0x280000, 0x80000, CRC(24cc3f36) SHA1(e50af176eb3034c9cab7613ca614f5cc2c62f95e) )
	ROM_LOAD( "ac2-obj3.3x", 0x300000, 0x80000, CRC(bd555a1d) SHA1(96e432b30da6f5f7ccb768c516b1f7186bc0d4c9) )
	ROM_LOAD( "ac2-obj7.2x", 0x380000, 0x80000, CRC(d561fbe3) SHA1(a23976e10bddf74d4a6b292f044dfd0affbab101) )

	ROM_REGION16_BE( 0x100000, "data", 0 ) /* collision */
	ROM_LOAD16_BYTE( "ac1-data-u.3a",   0x000000, 0x80000, CRC(82320c71) SHA1(2be98d46853febb46e1cc728af2735c0e00ce303) )
	ROM_LOAD16_BYTE( "ac1-data-l.1a",   0x000001, 0x80000, CRC(fd7947d3) SHA1(2696eeae37de6d256e626cc3f3cea7b0f6eff60e) )

	ROM_REGION16_BE( 0x100000, "edata", 0 )
	ROM_LOAD16_BYTE( "ac1-edata1-u.3c", 0x000000, 0x80000, CRC(a9547509) SHA1(1bc663cec03b60ad968896bbc2546f02efda135e) )
	ROM_LOAD16_BYTE( "ac1-edata1-l.1c", 0x000001, 0x80000, CRC(a87087dd) SHA1(cd9b83a8f07886ab44e4ded68002b44338777e8c) )

	ROM_REGION32_BE( 0x400000, "point24", ROMREGION_ERASE00)       /* 24bit signed point data */
	ROM_LOAD32_BYTE( "ac1-poi-h.2f",  0x000001, 0x80000, CRC(573bbc3b) SHA1(371be12b915db6872049f18980c1b55544cfc445) ) /* most significant */
	ROM_LOAD32_BYTE( "ac1-poi-lu.2k", 0x000002, 0x80000, CRC(d99084b9) SHA1(c604d60a2162af7610e5ff7c1aa4195f7df82efe) )
	ROM_LOAD32_BYTE( "ac1-poi-ll.2n", 0x000003, 0x80000, CRC(abb32307) SHA1(8e936ba99479215dd33a951d81ec2b04020dfd62) ) /* least significant */

	ROM_REGION( 0x200000, "c140", 0 ) /* sound samples */
	ROM_LOAD("ac1-voi0.12b", 0x000000, 0x80000,CRC(f427b119) SHA1(bd45bbe41c8be26d6c997fcdc226d080b416a2cf) )
	ROM_LOAD("ac1-voi1.12c", 0x080000, 0x80000,CRC(c9490667) SHA1(4b6fbe635c32469870a8e6f82742be6a9d4918c9) )
	ROM_LOAD("ac1-voi2.12d", 0x100000, 0x80000,CRC(1fcb51ba) SHA1(80fc815e5fad76d20c3795ab1d89b57d9abc3efd) )
	ROM_LOAD("ac1-voi3.12e", 0x180000, 0x80000,CRC(cd202e06) SHA1(72a18f5ba402caefef14b8d1304f337eaaa3eb1d) )

	ROM_REGION( 0x0600, "plds", 0 )
	ROM_LOAD( "gal16v8a-3pdsp5.17d", 0x0000, 0x0117, CRC(799c1f26) SHA1(d28ed1b9fa78180c5a0b01a7198a2870137c7349) )
	ROM_LOAD( "plhs18p8-3pobj3.17n", 0x0200, 0x0149, CRC(9625f469) SHA1(29158a3d37485fb0714d0a60bcd07abd26a3f56e) )
	ROM_LOAD( "plhs18p8-3pobj4.17n", 0x0400, 0x0149, CRC(1b7c90c1) SHA1(ae65aab7a191cdf1af488e144af22b9d8669c903) )

	ROM_REGION( 0x2000, "nvram", 0 ) /* default settings, including calibration */
	ROM_LOAD( "aircomb.nv", 0x0000, 0x2000, CRC(a97ea3e0) SHA1(95684bb7369c1cb1e2fa53c743d4f94b0080c6f5) )
ROM_END

ROM_START( aircombj )
	ROM_REGION( 0x100000, "maincpu", 0 ) /* Master */
	ROM_LOAD16_BYTE( "ac1-mpr-u.3j", 0x000000, 0x80000, CRC(a4dec813) SHA1(2ee8b3492d30db4c841f695151880925a5e205e0) )
	ROM_LOAD16_BYTE( "ac1-mpr-l.1j", 0x000001, 0x80000, CRC(8577b6a2) SHA1(32194e392fbd051754be88eb8c90688c65c65d85) )

	ROM_REGION( 0x080000, "slave", 0 ) /* Slave */
	ROM_LOAD16_BYTE( "ac1-spr-u.6c", 0x000000, 0x20000, CRC(5810e219) SHA1(c312ffd8324670897871b12d521779570dc0f580) )
	ROM_LOAD16_BYTE( "ac1-spr-l.4c", 0x000001, 0x20000, CRC(175a7d6c) SHA1(9e31dde6646cd9b6dcdbdb3f2326177508559e56) )

	ROM_REGION( 0x030000, "audiocpu", 0 ) /* Sound */
	ROM_LOAD( "ac1-snd0.8j", 0x00c000, 0x004000, CRC(5c1fb84b) SHA1(20e4d81289dbe58ffcfc947251a6ff1cc1e36436) )
	ROM_CONTINUE(            0x010000, 0x01c000 )
	ROM_RELOAD(              0x010000, 0x020000 )

	ROM_REGION( 0x010000, "mcu", 0 ) /* I/O MCU */
	ROM_LOAD( "sys2mcpu.bin", 0x000000, 0x002000, CRC(a342a97e) SHA1(2c420d34dba21e409bf78ddca710fc7de65a6642) )
	ROM_LOAD( "sys2c65c.bin", 0x008000, 0x008000, CRC(a5b2a4ff) SHA1(068bdfcc71a5e83706e8b23330691973c1c214dc) )

	ROM_REGION( 0x20000, "dspmaster", 0 ) /* Master DSP */
	ROM_LOAD( "c67.bin", 0, 0x2000, CRC(6bd8988e) SHA1(c9ec18d5f88d53976b94444eedc64d5568155958) )
	ROM_REGION( 0x20000, "dspslave", 0 ) /* Slave DSP */
	ROM_LOAD( "c67.bin", 0, 0x2000, CRC(6bd8988e) SHA1(c9ec18d5f88d53976b94444eedc64d5568155958) )

	ROM_REGION( 0x400000, "gfx1", 0 )
	ROM_LOAD( "ac1-obj0.5s", 0x000000, 0x80000, CRC(d2310c6a) SHA1(9bb8fdfc2c232574777248f4959975f9a20e3105) )
	ROM_LOAD( "ac1-obj4.4s", 0x080000, 0x80000, CRC(0c93b478) SHA1(a92ffbcf04b64e0eee5bcf37008e247700641b25) )
	ROM_LOAD( "ac1-obj1.5x", 0x100000, 0x80000, CRC(f5783a77) SHA1(0be1815ceb4ce4fa7ab75ba588e090f20ee0cac9) )
	ROM_LOAD( "ac1-obj5.4x", 0x180000, 0x80000, CRC(476aed15) SHA1(0e53fdf02e8ffe7852a1fa8bd2f64d0e58f3dc09) )
	ROM_LOAD( "ac1-obj2.3s", 0x200000, 0x80000, CRC(01343d5c) SHA1(64171fed1d1f8682b3d70d3233ea017719f4cc63) )
	ROM_LOAD( "ac1-obj6.2s", 0x280000, 0x80000, CRC(c67607b1) SHA1(df64ea7920cf64271fe742d3d0a57f842ee61e8d) )
	ROM_LOAD( "ac1-obj3.3x", 0x300000, 0x80000, CRC(7717f52e) SHA1(be1df3f4d0fdcaa5d3c81a724e5eb9d14136c6f5) )
	ROM_LOAD( "ac1-obj7.2x", 0x380000, 0x80000, CRC(cfa9fe5f) SHA1(0da25663b89d653c87ed32d15f7c82f3035702ab) )

	ROM_REGION16_BE( 0x100000, "data", 0 )
	ROM_LOAD16_BYTE( "ac1-data-u.3a",   0x000000, 0x80000, CRC(82320c71) SHA1(2be98d46853febb46e1cc728af2735c0e00ce303) )
	ROM_LOAD16_BYTE( "ac1-data-l.1a",   0x000001, 0x80000, CRC(fd7947d3) SHA1(2696eeae37de6d256e626cc3f3cea7b0f6eff60e) )

	ROM_REGION16_BE( 0x100000, "edata", 0 )
	ROM_LOAD16_BYTE( "ac1-edata1-u.3c", 0x000000, 0x80000, CRC(a9547509) SHA1(1bc663cec03b60ad968896bbc2546f02efda135e) )
	ROM_LOAD16_BYTE( "ac1-edata1-l.1c", 0x000001, 0x80000, CRC(a87087dd) SHA1(cd9b83a8f07886ab44e4ded68002b44338777e8c) )

	ROM_REGION32_BE( 0x400000, "point24", ROMREGION_ERASE00)       /* 24bit signed point data */
	ROM_LOAD32_BYTE( "ac1-poi-h.2f",  0x000001, 0x80000, CRC(573bbc3b) SHA1(371be12b915db6872049f18980c1b55544cfc445) ) /* most significant */
	ROM_LOAD32_BYTE( "ac1-poi-lu.2k", 0x000002, 0x80000, CRC(d99084b9) SHA1(c604d60a2162af7610e5ff7c1aa4195f7df82efe) )
	ROM_LOAD32_BYTE( "ac1-poi-ll.2n", 0x000003, 0x80000, CRC(abb32307) SHA1(8e936ba99479215dd33a951d81ec2b04020dfd62) ) /* least significant */

	ROM_REGION( 0x200000, "c140", 0 ) /* sound samples */
	ROM_LOAD("ac1-voi0.12b", 0x000000, 0x80000,CRC(f427b119) SHA1(bd45bbe41c8be26d6c997fcdc226d080b416a2cf) )
	ROM_LOAD("ac1-voi1.12c", 0x080000, 0x80000,CRC(c9490667) SHA1(4b6fbe635c32469870a8e6f82742be6a9d4918c9) )
	ROM_LOAD("ac1-voi2.12d", 0x100000, 0x80000,CRC(1fcb51ba) SHA1(80fc815e5fad76d20c3795ab1d89b57d9abc3efd) )
	ROM_LOAD("ac1-voi3.12e", 0x180000, 0x80000,CRC(cd202e06) SHA1(72a18f5ba402caefef14b8d1304f337eaaa3eb1d) )

	ROM_REGION( 0x0600, "plds", 0 )
	ROM_LOAD( "gal16v8a-3pdsp5.17d", 0x0000, 0x0117, CRC(799c1f26) SHA1(d28ed1b9fa78180c5a0b01a7198a2870137c7349) )
	ROM_LOAD( "plhs18p8-3pobj3.17n", 0x0200, 0x0149, CRC(9625f469) SHA1(29158a3d37485fb0714d0a60bcd07abd26a3f56e) )
	ROM_LOAD( "plhs18p8-3pobj4.17n", 0x0400, 0x0149, CRC(1b7c90c1) SHA1(ae65aab7a191cdf1af488e144af22b9d8669c903) )

	ROM_REGION( 0x2000, "nvram", 0 ) /* default settings, including calibration */
	ROM_LOAD( "aircombj.nv", 0x0000, 0x2000, CRC(56c71c83) SHA1(83dfcf4e3232f78e3807e9d3e862aa5446444165) )
ROM_END

ROM_START( cybsled )
	ROM_REGION( 0x100000, "maincpu", 0 ) /* Master */
	ROM_LOAD16_BYTE( "cy2-mpr-u.3j", 0x000000, 0x80000, CRC(b35a72bc) SHA1(d9bc5b8f0bc30510fca8fc57eeb67e5ca0e4c67f) )
	ROM_LOAD16_BYTE( "cy2-mpr-l.1j", 0x000001, 0x80000, CRC(c4a25919) SHA1(52f6947102001376e37730ace16283141b13fee7) )

	ROM_REGION( 0x100000, "slave", 0 ) /* Slave */
	ROM_LOAD16_BYTE( "cy2-spr-u.6c", 0x000000, 0x80000, CRC(575a422d) SHA1(cad97742da1e2baf47ac110fadef5544b3a30cc7) )
	ROM_LOAD16_BYTE( "cy2-spr-l.4c", 0x000001, 0x80000, CRC(4066291a) SHA1(6ebbc11a68f66ec1e6d2e6ee857e8c599691e289) )

	ROM_REGION( 0x030000, "audiocpu", 0 ) /* Sound */
	ROM_LOAD( "cy1-snd0.8j", 0x00c000, 0x004000, CRC(3dddf83b) SHA1(e16119cbef176b6f8f8ace773fcbc201e987823f) )
	ROM_CONTINUE(            0x010000, 0x01c000 )
	ROM_RELOAD(              0x010000, 0x020000 )

	ROM_REGION( 0x010000, "mcu", 0 ) /* I/O MCU */
	ROM_LOAD( "sys2mcpu.bin", 0x000000, 0x002000, CRC(a342a97e) SHA1(2c420d34dba21e409bf78ddca710fc7de65a6642) )
	ROM_LOAD( "sys2c65c.bin", 0x008000, 0x008000, CRC(a5b2a4ff) SHA1(068bdfcc71a5e83706e8b23330691973c1c214dc) )

	ROM_REGION( 0x20000, "dspmaster", 0 ) /* Master DSP */
	ROM_LOAD( "c67.bin", 0, 0x2000, CRC(6bd8988e) SHA1(c9ec18d5f88d53976b94444eedc64d5568155958) )
	ROM_REGION( 0x20000, "dspslave", 0 ) /* Slave DSP */
	ROM_LOAD( "c67.bin", 0, 0x2000, CRC(6bd8988e) SHA1(c9ec18d5f88d53976b94444eedc64d5568155958) )

	ROM_REGION( 0x400000, "gfx1", 0 )
	ROM_LOAD( "cy1-obj0.5s", 0x000000, 0x80000, CRC(5ae542d5) SHA1(99b1a3ed476da4a97cb864538909d7b831f0fd3b) )
	ROM_LOAD( "cy1-obj4.4s", 0x080000, 0x80000, CRC(57904076) SHA1(b1dc0d99543bc4b9584b37ffc12c6ebc59e30e3b) )
	ROM_LOAD( "cy1-obj1.5x", 0x100000, 0x80000, CRC(4aae3eff) SHA1(c80240bd2f4228a0261a14adb6b10560b31b5aa0) )
	ROM_LOAD( "cy1-obj5.4x", 0x180000, 0x80000, CRC(0e11ca47) SHA1(076a9a4cfddbee2d8aaa06110333090d8fdbefeb) )
	ROM_LOAD( "cy1-obj2.3s", 0x200000, 0x80000, CRC(d64ec4c3) SHA1(0bed1cafc21ed8cef3850fb81e30076977086eb0) )
	ROM_LOAD( "cy1-obj6.2s", 0x280000, 0x80000, CRC(7748b485) SHA1(adb4da419a6cdbefd0fef182d866a3479be379af) )
	ROM_LOAD( "cy1-obj3.3x", 0x300000, 0x80000, CRC(3d1f7168) SHA1(392dddcc79fe61dcc6514a91ac27b5e36825d8b7) )
	ROM_LOAD( "cy1-obj7.2x", 0x380000, 0x80000, CRC(b6eb6ad2) SHA1(85a660c5e44012491be7d4e783cce6ba12c135cb) )

	ROM_REGION16_BE( 0x100000, "data", 0 )
	ROM_LOAD16_BYTE( "cy1-data-u.3a",   0x000000, 0x80000, CRC(570da15d) SHA1(9ebe756f10756c079a92fb522332e9e52ff715c3) )
	ROM_LOAD16_BYTE( "cy1-data-l.1a",   0x000001, 0x80000, CRC(9cf96f9e) SHA1(91783f48b93e03c778c6641ca8fb419c13b0d3c5) )

	ROM_REGION16_BE( 0x100000, "edata", 0 )
	ROM_LOAD16_BYTE( "cy1-edata0-u.3b", 0x000000, 0x80000, CRC(77452533) SHA1(48fc199bcc1beb23c714eebd9b09b153c980170b) )
	ROM_LOAD16_BYTE( "cy1-edata0-l.1b", 0x000001, 0x80000, CRC(e812e290) SHA1(719e0a026ae8ef63d0d0269b67669ea9b4d950dd) )

	ROM_REGION32_BE( 0x400000, "point24", ROMREGION_ERASE00)       /* 24bit signed point data */
	ROM_LOAD32_BYTE( "cy1-poi-h1.2f",  0x000001, 0x80000, CRC(eaf8bac3) SHA1(7a2caf6672af158b4a23ce4626342d1f17d1a4e4) )    /* most significant */
	ROM_LOAD32_BYTE( "cy1-poi-lu1.2k", 0x000002, 0x80000, CRC(c544a8dc) SHA1(4cce5f2ab3519b4aa7edbdd15b2d79a7fdcade3c) )
	ROM_LOAD32_BYTE( "cy1-poi-ll1.2n", 0x000003, 0x80000, CRC(30acb99b) SHA1(a28dcb3e5405f166644f6353a903c1143ee268f1) )    /* least significant */
	ROM_LOAD32_BYTE( "cy1-poi-h2.2j",  0x200001, 0x80000, CRC(4079f342) SHA1(fa36aed1abbda54a42f29b183007474580870319) )
	ROM_LOAD32_BYTE( "cy1-poi-lu2.2l", 0x200002, 0x80000, CRC(61d816d4) SHA1(7991957b910d32530151abc7f469fcf1de62d8f3) )
	ROM_LOAD32_BYTE( "cy1-poi-ll2.2p", 0x200003, 0x80000, CRC(faf09158) SHA1(b56ebed6012362b1d599c396a43e90a1e4d9dc38) )

	ROM_REGION( 0x200000, "c140", 0 ) /* sound samples */
	ROM_LOAD("cy1-voi0.12b", 0x000000, 0x80000,CRC(99d7ce46) SHA1(b75f4055c3ce847daabfacda22df14e3f80c4fb9) )
	ROM_LOAD("cy1-voi1.12c", 0x080000, 0x80000,CRC(2b335f06) SHA1(2b2cd407c34388b56496f84a414daa153780b098) )
	ROM_LOAD("cy1-voi2.12d", 0x100000, 0x80000,CRC(10cd15f0) SHA1(9b721654ed97a13287373c1b2854ac9aeddc271f) )
	ROM_LOAD("cy1-voi3.12e", 0x180000, 0x80000,CRC(c902b4a4) SHA1(816357ec1a02a7ebf817ac1182e9c50ce5ca71f6) )

	ROM_REGION( 0x2000, "nvram", 0 ) /* default settings, including calibration */
	ROM_LOAD( "cybsled.nv", 0x0000, 0x2000, CRC(aa18bf9e) SHA1(3712d4d20e5f5f1c920e3f1f6a00101e874662d0) )
ROM_END

ROM_START( cybsledj )
	ROM_REGION( 0x100000, "maincpu", 0 ) /* Master */
	ROM_LOAD16_BYTE( "cy1-mpr-u.3j", 0x000000, 0x80000, CRC(cc5a2e83) SHA1(b794051b2c351e9ca43351603845e4e563f6740f) )
	ROM_LOAD16_BYTE( "cy1-mpr-l.1j", 0x000001, 0x80000, CRC(f7ee8b48) SHA1(6d36eb3dba9cf7f5f5e1a26c156e77a2dad3f257) )

	ROM_REGION( 0x100000, "slave", 0 ) /* Slave */
	ROM_LOAD16_BYTE( "cy1-spr-u.6c", 0x000000, 0x80000, CRC(28dd707b) SHA1(11297ceae4fe78d170785a5cf9ad77833bbe7fff) )
	ROM_LOAD16_BYTE( "cy1-spr-l.4c", 0x000001, 0x80000, CRC(437029de) SHA1(3d275a2b0ce6909e77e657c371bd22597ea9d398) )

	ROM_REGION( 0x030000, "audiocpu", 0 ) /* Sound */
	ROM_LOAD( "cy1-snd0.8j", 0x00c000, 0x004000, CRC(3dddf83b) SHA1(e16119cbef176b6f8f8ace773fcbc201e987823f) )
	ROM_CONTINUE(            0x010000, 0x01c000 )
	ROM_RELOAD(              0x010000, 0x020000 )

	ROM_REGION( 0x010000, "mcu", 0 ) /* I/O MCU */
	ROM_LOAD( "sys2mcpu.bin", 0x000000, 0x002000, CRC(a342a97e) SHA1(2c420d34dba21e409bf78ddca710fc7de65a6642) )
	ROM_LOAD( "sys2c65c.bin", 0x008000, 0x008000, CRC(a5b2a4ff) SHA1(068bdfcc71a5e83706e8b23330691973c1c214dc) )

	ROM_REGION( 0x20000, "dspmaster", 0 ) /* Master DSP */
	ROM_LOAD( "c67.bin", 0, 0x2000, CRC(6bd8988e) SHA1(c9ec18d5f88d53976b94444eedc64d5568155958) )
	ROM_REGION( 0x20000, "dspslave", 0 ) /* Slave DSP */
	ROM_LOAD( "c67.bin", 0, 0x2000, CRC(6bd8988e) SHA1(c9ec18d5f88d53976b94444eedc64d5568155958) )

	ROM_REGION( 0x400000, "gfx1", 0 )
	ROM_LOAD( "cy1-obj0.5s", 0x000000, 0x80000, CRC(5ae542d5) SHA1(99b1a3ed476da4a97cb864538909d7b831f0fd3b) )
	ROM_LOAD( "cy1-obj4.4s", 0x080000, 0x80000, CRC(57904076) SHA1(b1dc0d99543bc4b9584b37ffc12c6ebc59e30e3b) )
	ROM_LOAD( "cy1-obj1.5x", 0x100000, 0x80000, CRC(4aae3eff) SHA1(c80240bd2f4228a0261a14adb6b10560b31b5aa0) )
	ROM_LOAD( "cy1-obj5.4x", 0x180000, 0x80000, CRC(0e11ca47) SHA1(076a9a4cfddbee2d8aaa06110333090d8fdbefeb) )
	ROM_LOAD( "cy1-obj2.3s", 0x200000, 0x80000, CRC(d64ec4c3) SHA1(0bed1cafc21ed8cef3850fb81e30076977086eb0) )
	ROM_LOAD( "cy1-obj6.2s", 0x280000, 0x80000, CRC(7748b485) SHA1(adb4da419a6cdbefd0fef182d866a3479be379af) )
	ROM_LOAD( "cy1-obj3.3x", 0x300000, 0x80000, CRC(3d1f7168) SHA1(392dddcc79fe61dcc6514a91ac27b5e36825d8b7) )
	ROM_LOAD( "cy1-obj7.2x", 0x380000, 0x80000, CRC(b6eb6ad2) SHA1(85a660c5e44012491be7d4e783cce6ba12c135cb) )

	ROM_REGION16_BE( 0x100000, "data", 0 )
	ROM_LOAD16_BYTE( "cy1-data-u.3a",   0x000000, 0x80000, CRC(570da15d) SHA1(9ebe756f10756c079a92fb522332e9e52ff715c3) )
	ROM_LOAD16_BYTE( "cy1-data-l.1a",   0x000001, 0x80000, CRC(9cf96f9e) SHA1(91783f48b93e03c778c6641ca8fb419c13b0d3c5) )

	ROM_REGION16_BE( 0x100000, "edata", 0 )
	ROM_LOAD16_BYTE( "cy1-edata0-u.3b", 0x000000, 0x80000, CRC(77452533) SHA1(48fc199bcc1beb23c714eebd9b09b153c980170b) )
	ROM_LOAD16_BYTE( "cy1-edata0-l.1b", 0x000001, 0x80000, CRC(e812e290) SHA1(719e0a026ae8ef63d0d0269b67669ea9b4d950dd) )

	ROM_REGION32_BE( 0x400000, "point24", ROMREGION_ERASE00)       /* 24bit signed point data */
	ROM_LOAD32_BYTE( "cy1-poi-h1.2f",  0x000001, 0x80000, CRC(eaf8bac3) SHA1(7a2caf6672af158b4a23ce4626342d1f17d1a4e4) )    /* most significant */
	ROM_LOAD32_BYTE( "cy1-poi-lu1.2k", 0x000002, 0x80000, CRC(c544a8dc) SHA1(4cce5f2ab3519b4aa7edbdd15b2d79a7fdcade3c) )
	ROM_LOAD32_BYTE( "cy1-poi-ll1.2n", 0x000003, 0x80000, CRC(30acb99b) SHA1(a28dcb3e5405f166644f6353a903c1143ee268f1) )    /* least significant */
	ROM_LOAD32_BYTE( "cy1-poi-h2.2j",  0x200001, 0x80000, CRC(4079f342) SHA1(fa36aed1abbda54a42f29b183007474580870319) )
	ROM_LOAD32_BYTE( "cy1-poi-lu2.2l", 0x200002, 0x80000, CRC(61d816d4) SHA1(7991957b910d32530151abc7f469fcf1de62d8f3) )
	ROM_LOAD32_BYTE( "cy1-poi-ll2.2p", 0x200003, 0x80000, CRC(faf09158) SHA1(b56ebed6012362b1d599c396a43e90a1e4d9dc38) )

	ROM_REGION( 0x200000, "c140", 0 ) /* sound samples */
	ROM_LOAD("cy1-voi0.12b", 0x000000, 0x80000,CRC(99d7ce46) SHA1(b75f4055c3ce847daabfacda22df14e3f80c4fb9) )
	ROM_LOAD("cy1-voi1.12c", 0x080000, 0x80000,CRC(2b335f06) SHA1(2b2cd407c34388b56496f84a414daa153780b098) )
	ROM_LOAD("cy1-voi2.12d", 0x100000, 0x80000,CRC(10cd15f0) SHA1(9b721654ed97a13287373c1b2854ac9aeddc271f) )
	ROM_LOAD("cy1-voi3.12e", 0x180000, 0x80000,CRC(c902b4a4) SHA1(816357ec1a02a7ebf817ac1182e9c50ce5ca71f6) )

	ROM_REGION( 0x2000, "nvram", 0 ) /* default settings, including calibration */
	ROM_LOAD( "cybsledj.nv", 0x0000, 0x2000, CRC(a73bb03e) SHA1(e074bfeae14178c867070e06f6690ed13115f5fa) )
ROM_END

ROM_START( driveyes )
	ROM_REGION( 0x40000, "maincpu", 0 ) /* C68C - 68k code */
	ROM_LOAD16_BYTE( "de2-mp-ub.3j", 0x000000, 0x20000, CRC(f9c86fb5) SHA1(b48d16e8f26e7a2cfecb30285b517c42e5585ac7) )
	ROM_LOAD16_BYTE( "de2-mp-lb.1j", 0x000001, 0x20000, CRC(11d8587a) SHA1(ecb1e8fe2ba56b6f6a71a5552d5663b597165786) )

	ROM_REGION( 0x40000, "slave", 0 ) /* C68 - 68k code */
	ROM_LOAD16_BYTE( "de1-sp-ub.6c", 0x000000, 0x20000, CRC(231b144f) SHA1(42518614cb083455dc5fec71e699403907ca784b) )
	ROM_LOAD16_BYTE( "de1-sp-lb.4c", 0x000001, 0x20000, CRC(50cb9f59) SHA1(aec7fa080854f0297d9e90e3aaeb0f332fd579bd) )

	ROM_REGION( 0x30000, "audiocpu", 0 ) /* Sound */
/*
There are 3 separate complete boards used for this 3 screen version....
"Set2" (center screen board?) has de1_snd0 while the other 2 sets have de1_snd0r (rear speakers??)
Only "Set2" has voice roms present/dumped?
We load the "r" set, then load set2's sound CPU code over it to keep the "r" rom in the set
*/
	ROM_LOAD( "de1-snd0r.8j", 0x00c000, 0x004000, CRC(7bbeda42) SHA1(fe840cc9069758928492bbeec79acded18daafd9) ) /* Sets 1 & 3 */
	ROM_CONTINUE(             0x010000, 0x01c000 )
	ROM_RELOAD(               0x010000, 0x020000 )
	ROM_LOAD( "de1-snd0.8j",  0x00c000, 0x004000, CRC(5474f203) SHA1(e0ae2f6978deb0c934d9311a334a6e36bb402aee) ) /* Set 2 */
	ROM_CONTINUE(             0x010000, 0x01c000 )
	ROM_RELOAD(               0x010000, 0x020000 )

	ROM_REGION( 0x10000, "mcu", 0 ) /* I/O MCU */
	ROM_LOAD( "sys2mcpu.bin",  0x000000, 0x002000, CRC(a342a97e) SHA1(2c420d34dba21e409bf78ddca710fc7de65a6642) )
	ROM_LOAD( "sys2c65c.bin",  0x008000, 0x008000, CRC(a5b2a4ff) SHA1(068bdfcc71a5e83706e8b23330691973c1c214dc) )

	ROM_REGION( 0x20000, "dsp", ROMREGION_ERASEFF ) /* C67 - DSP */

	ROM_REGION( 0x200000, "gfx1", 0 ) /* sprites */
	ROM_LOAD( "de1-obj0.5s", 0x000000, 0x40000, CRC(7438bd53) SHA1(7619c4b56d5c466e845eb45e6157dcaf2a03ad94) )
	ROM_LOAD( "de1-obj4.4s", 0x040000, 0x40000, CRC(335f0ea4) SHA1(9ec065d99ad0874b262b372334179a7e7612558e) )
	ROM_LOAD( "de1-obj1.5x", 0x080000, 0x40000, CRC(45f2334e) SHA1(95f277a4e43d6662ae44d6b69a57f65c72978319) )
	ROM_LOAD( "de1-obj5.4x", 0x0c0000, 0x40000, CRC(9e22999c) SHA1(02624186c359b5e2c96cd3f0e2cb1598ea36dff7) )
	ROM_LOAD( "de1-obj2.3s", 0x100000, 0x40000, CRC(8f1a542c) SHA1(2cb59713607d8929815a9b28bf2a384b6a6c9db8) )
	ROM_LOAD( "de1-obj6.2s", 0x140000, 0x40000, CRC(346df4d5) SHA1(edbadb9db93b7f5a3b064c7f6acb77001cdacce2) )
	ROM_LOAD( "de1-obj3.3x", 0x180000, 0x40000, CRC(fc94544c) SHA1(6297445c64784ee253716f6438d98e5fcd4e7520) )
	ROM_LOAD( "de1-obj7.2x", 0x1c0000, 0x40000, CRC(9ce325d7) SHA1(de4d788bec14842507ed405244974b4fd4f07515) )

	ROM_REGION16_BE( 0x100000, "data", 0 ) /* 68k */
	ROM_LOAD16_BYTE( "de1-data-u.3a",  0x00000, 0x80000, CRC(fe65d2ab) SHA1(dbe962dda7efa60357fa3a684a265aaad49df5b5) )
	ROM_LOAD16_BYTE( "de1-data-l.1a",  0x00001, 0x80000, CRC(9bb37aca) SHA1(7f5dffc95cadcf12f53ff7944920afc25ed3cf68) )

	ROM_REGION16_BE( 0xc0000, "point16", 0 ) /* 3d objects */
	ROM_LOAD16_BYTE( "de1-pt0-ub.8j", 0x00000, 0x20000, CRC(3b6b746d) SHA1(40c992ef4cf5187b30aba42c5fe7ce0f8f02bee0) )
	ROM_LOAD16_BYTE( "de1-pt0-lb.8d", 0x00001, 0x20000, CRC(9c5c477e) SHA1(c8ae8a663227d636d35bd5f432d23f05d6695942) )
	ROM_LOAD16_BYTE( "de1-pt1-u.8l",  0x40000, 0x20000, CRC(23bc72a1) SHA1(083e2955ae2f88d1ad461517b47054d64375b46e) )
	ROM_LOAD16_BYTE( "de1-pt1-l.8e",  0x40001, 0x20000, CRC(a05ee081) SHA1(1be4c61ad716abb809856e04d4bb450943706a55) )
	ROM_LOAD16_BYTE( "de1-pt2-u.5n",  0x80000, 0x20000, CRC(10e83d81) SHA1(446fedc3b1e258a39fb9467e5327c9f9a9f1ac3f) )
	ROM_LOAD16_BYTE( "de1-pt2-l.7n",  0x80001, 0x20000, CRC(3339a976) SHA1(c9eb9c04f7b3f2a85e5ab64ffb2fe4fcfb6c494b) )

	ROM_REGION( 0x200000, "c140", 0 ) /* sound samples */
	ROM_LOAD("de1-voi0.12b", 0x040000, 0x40000, CRC(fc44adbd) SHA1(4268bb1f025e47a94212351d1c1cfd0e5029221f) )
	ROM_LOAD("de1-voi1.12c", 0x0c0000, 0x40000, CRC(a71dc55a) SHA1(5e746184db9144ab4e3a97b20195b92b0f56c8cc) )
	ROM_LOAD("de1-voi2.12d", 0x140000, 0x40000, CRC(4d32879a) SHA1(eae65f4b98cee9efe4e5dad7298c3717cfb1e6bf) )
	ROM_LOAD("de1-voi3.12e", 0x1c0000, 0x40000, CRC(e4832d18) SHA1(0460c79d3942aab89a765b0bd8bbddaf19a6d682) )
ROM_END

ROM_START( starblad )
	ROM_REGION( 0x100000, "maincpu", 0 ) /* Master */
	ROM_LOAD16_BYTE( "st2_mpu.mpru", 0x000000, 0x80000, CRC(35bc9e4a) SHA1(03401fb846c1b2aee775071a554654e49fe5c47c) )
	ROM_LOAD16_BYTE( "st2_mpl.mprl", 0x000001, 0x80000, CRC(193e641b) SHA1(fed803167c5b0bba5b8381c26c909b7380d57efd) )

	ROM_REGION( 0x080000, "slave", 0 ) /* Slave */
	ROM_LOAD16_BYTE( "st1-sp-u.bin", 0x000000, 0x40000, CRC(9f9a55db) SHA1(72bf5d6908cc57cc490fa2292b4993d796b2974d) )
	ROM_LOAD16_BYTE( "st1-sp-l.bin", 0x000001, 0x40000, CRC(acbe39c7) SHA1(ca48b7ea619b1caaf590eed33001826ce7ef36d8) )

	ROM_REGION( 0x030000, "audiocpu", 0 ) /* Sound */
	ROM_LOAD( "st1-snd0.bin", 0x00c000, 0x004000, CRC(c0e934a3) SHA1(678ed6705c6f494d7ecb801a4ef1b123b80979a5) )
	ROM_CONTINUE(             0x010000, 0x01c000 )
	ROM_RELOAD(               0x010000, 0x020000 )

	ROM_REGION( 0x010000, "mcu", 0 ) /* I/O MCU */
	ROM_LOAD( "sys2mcpu.bin", 0x000000, 0x002000, CRC(a342a97e) SHA1(2c420d34dba21e409bf78ddca710fc7de65a6642) )
	ROM_LOAD( "sys2c65c.bin", 0x008000, 0x008000, CRC(a5b2a4ff) SHA1(068bdfcc71a5e83706e8b23330691973c1c214dc) )

	ROM_REGION( 0x20000, "dspmaster", 0 ) /* Master DSP */
	ROM_LOAD( "c67.bin", 0, 0x2000, CRC(6bd8988e) SHA1(c9ec18d5f88d53976b94444eedc64d5568155958) )
	ROM_REGION( 0x20000, "dspslave", 0 ) /* Slave DSP */
	ROM_LOAD( "c67.bin", 0, 0x2000, CRC(6bd8988e) SHA1(c9ec18d5f88d53976b94444eedc64d5568155958) )

	ROM_REGION( 0x200000, "gfx1", 0 ) /* sprites */
	ROM_LOAD( "st1-obj0.bin", 0x000000, 0x80000, CRC(5d42c71e) SHA1(f1aa2bb31bbbcdcac8e94334b1c78238cac1a0e7) )
	ROM_LOAD( "st1-obj1.bin", 0x080000, 0x80000, CRC(c98011ad) SHA1(bc34c21428e0ef5887051c0eb0fdef5397823a82) )
	ROM_LOAD( "st1-obj2.bin", 0x100000, 0x80000, CRC(6cf5b608) SHA1(c8537fbe97677c4c8a365b1cf86c4645db7a7d6b) )
	ROM_LOAD( "st1-obj3.bin", 0x180000, 0x80000, CRC(cdc195bb) SHA1(91443917a6982c286b6f15381d441d061aefb138) )

	ROM_REGION16_BE( 0x100000, "data", 0 )
	ROM_LOAD16_BYTE( "st1-data-u.bin", 0x000000, 0x20000, CRC(2433e911) SHA1(95f5f00d3bacda4996e055a443311fb9f9a5fe2f) )
	ROM_LOAD16_BYTE( "st1-data-l.bin", 0x000001, 0x20000, CRC(4a2cc252) SHA1(d9da9992bac878f8a1f5e84cc3c6d457b4705e8f) )

	ROM_REGION16_BE( 0x100000, "edata", ROMREGION_ERASEFF )

	ROM_REGION32_BE( 0x400000, "point24", ROMREGION_ERASE00) /* 24bit signed point data */
	ROM_LOAD32_BYTE( "st1-pt0-h.bin", 0x000001, 0x80000, CRC(84eb355f) SHA1(89a248b8be2e0afcee29ba4c4c9cca65d5fb246a) )
	ROM_LOAD32_BYTE( "st1-pt0-u.bin", 0x000002, 0x80000, CRC(1956cd0a) SHA1(7d21b3a59f742694de472c545a1f30c3d92e3390) )
	ROM_LOAD32_BYTE( "st1-pt0-l.bin", 0x000003, 0x80000, CRC(ff577049) SHA1(1e1595174094e88d5788753d05ce296c1f7eca75) )
	ROM_LOAD32_BYTE( "st1-pt1-h.bin", 0x200001, 0x80000, CRC(96b1bd7d) SHA1(55da7896dda2aa4c35501a55c8605a065b02aa17) )
	ROM_LOAD32_BYTE( "st1-pt1-u.bin", 0x200002, 0x80000, CRC(ecf21047) SHA1(ddb13f5a2e7d192f0662fa420b49f89e1e991e66) )
	ROM_LOAD32_BYTE( "st1-pt1-l.bin", 0x200003, 0x80000, CRC(01cb0407) SHA1(4b58860bbc353de8b4b8e83d12b919d9386846e8) )

	ROM_REGION( 0x200000, "c140", 0 ) /* sound samples */
	ROM_LOAD("st1-voi0.bin", 0x000000, 0x80000,CRC(5b3d43a9) SHA1(cdc04f19dc91dca9fa88ba0c2fca72aa195a3694) )
	ROM_LOAD("st1-voi1.bin", 0x080000, 0x80000,CRC(413e6181) SHA1(e827ec11f5755606affd2635718512aeac9354da) )
	ROM_LOAD("st1-voi2.bin", 0x100000, 0x80000,CRC(067d0720) SHA1(a853b2d43027a46c5e707fc677afdaae00f450c7) )
	ROM_LOAD("st1-voi3.bin", 0x180000, 0x80000,CRC(8b5aa45f) SHA1(e1214e639200758ad2045bde0368a2d500c1b84a) )

	ROM_REGION( 0x2000, "nvram", ROMREGION_ERASE00)
	// starblad needs default NVRAM to be all 0
ROM_END

ROM_START( starbladj )
	ROM_REGION( 0x100000, "maincpu", 0 ) /* Master */
	ROM_LOAD16_BYTE( "st1_mpu.mpru", 0x000000, 0x80000, CRC(483a311c) SHA1(dd9416b8d4b0f8b361630e312eac71c113064eae) )
	ROM_LOAD16_BYTE( "st1_mpl.mprl", 0x000001, 0x80000, CRC(0a4dd661) SHA1(fc2b71a255a8613693c4d1c79ddd57a6d396165a) )

	ROM_REGION( 0x080000, "slave", 0 ) /* Slave */
	ROM_LOAD16_BYTE( "st1-sp-u.bin", 0x000000, 0x40000, CRC(9f9a55db) SHA1(72bf5d6908cc57cc490fa2292b4993d796b2974d) )
	ROM_LOAD16_BYTE( "st1-sp-l.bin", 0x000001, 0x40000, CRC(acbe39c7) SHA1(ca48b7ea619b1caaf590eed33001826ce7ef36d8) )

	ROM_REGION( 0x030000, "audiocpu", 0 ) /* Sound */
	ROM_LOAD( "st1-snd0.bin", 0x00c000, 0x004000, CRC(c0e934a3) SHA1(678ed6705c6f494d7ecb801a4ef1b123b80979a5) )
	ROM_CONTINUE(             0x010000, 0x01c000 )
	ROM_RELOAD(               0x010000, 0x020000 )

	ROM_REGION( 0x010000, "mcu", 0 ) /* I/O MCU */
	ROM_LOAD( "sys2mcpu.bin", 0x000000, 0x002000, CRC(a342a97e) SHA1(2c420d34dba21e409bf78ddca710fc7de65a6642) )
	ROM_LOAD( "sys2c65c.bin", 0x008000, 0x008000, CRC(a5b2a4ff) SHA1(068bdfcc71a5e83706e8b23330691973c1c214dc) )

	ROM_REGION( 0x20000, "dspmaster", 0 ) /* Master DSP */
	ROM_LOAD( "c67.bin", 0, 0x2000, CRC(6bd8988e) SHA1(c9ec18d5f88d53976b94444eedc64d5568155958) )
	ROM_REGION( 0x20000, "dspslave", 0 ) /* Slave DSP */
	ROM_LOAD( "c67.bin", 0, 0x2000, CRC(6bd8988e) SHA1(c9ec18d5f88d53976b94444eedc64d5568155958) )

	ROM_REGION( 0x200000, "gfx1", 0 ) /* sprites */
	ROM_LOAD( "st1-obj0.bin", 0x000000, 0x80000, CRC(5d42c71e) SHA1(f1aa2bb31bbbcdcac8e94334b1c78238cac1a0e7) )
	ROM_LOAD( "st1-obj1.bin", 0x080000, 0x80000, CRC(c98011ad) SHA1(bc34c21428e0ef5887051c0eb0fdef5397823a82) )
	ROM_LOAD( "st1-obj2.bin", 0x100000, 0x80000, CRC(6cf5b608) SHA1(c8537fbe97677c4c8a365b1cf86c4645db7a7d6b) )
	ROM_LOAD( "st1-obj3.bin", 0x180000, 0x80000, CRC(cdc195bb) SHA1(91443917a6982c286b6f15381d441d061aefb138) )

	ROM_REGION16_BE( 0x100000, "data", 0 )
	ROM_LOAD16_BYTE( "st1-data-u.bin", 0x000000, 0x20000, CRC(2433e911) SHA1(95f5f00d3bacda4996e055a443311fb9f9a5fe2f) )
	ROM_LOAD16_BYTE( "st1-data-l.bin", 0x000001, 0x20000, CRC(4a2cc252) SHA1(d9da9992bac878f8a1f5e84cc3c6d457b4705e8f) )

	ROM_REGION16_BE( 0x100000, "edata", ROMREGION_ERASEFF )

	ROM_REGION32_BE( 0x400000, "point24", ROMREGION_ERASE00) /* 24bit signed point data */
	ROM_LOAD32_BYTE( "st1-pt0-h.bin", 0x000001, 0x80000, CRC(84eb355f) SHA1(89a248b8be2e0afcee29ba4c4c9cca65d5fb246a) )
	ROM_LOAD32_BYTE( "st1-pt0-u.bin", 0x000002, 0x80000, CRC(1956cd0a) SHA1(7d21b3a59f742694de472c545a1f30c3d92e3390) )
	ROM_LOAD32_BYTE( "st1-pt0-l.bin", 0x000003, 0x80000, CRC(ff577049) SHA1(1e1595174094e88d5788753d05ce296c1f7eca75) )
	ROM_LOAD32_BYTE( "st1-pt1-h.bin", 0x200001, 0x80000, CRC(96b1bd7d) SHA1(55da7896dda2aa4c35501a55c8605a065b02aa17) )
	ROM_LOAD32_BYTE( "st1-pt1-u.bin", 0x200002, 0x80000, CRC(ecf21047) SHA1(ddb13f5a2e7d192f0662fa420b49f89e1e991e66) )
	ROM_LOAD32_BYTE( "st1-pt1-l.bin", 0x200003, 0x80000, CRC(01cb0407) SHA1(4b58860bbc353de8b4b8e83d12b919d9386846e8) )

	ROM_REGION( 0x200000, "c140", 0 ) /* sound samples */
	ROM_LOAD("st1-voi0.bin", 0x000000, 0x80000,CRC(5b3d43a9) SHA1(cdc04f19dc91dca9fa88ba0c2fca72aa195a3694) )
	ROM_LOAD("st1-voi1.bin", 0x080000, 0x80000,CRC(413e6181) SHA1(e827ec11f5755606affd2635718512aeac9354da) )
	ROM_LOAD("st1-voi2.bin", 0x100000, 0x80000,CRC(067d0720) SHA1(a853b2d43027a46c5e707fc677afdaae00f450c7) )
	ROM_LOAD("st1-voi3.bin", 0x180000, 0x80000,CRC(8b5aa45f) SHA1(e1214e639200758ad2045bde0368a2d500c1b84a) )

	ROM_REGION( 0x2000, "nvram", ROMREGION_ERASE00)
	// starblad needs default NVRAM to be all 0
ROM_END

ROM_START( solvalou )
	ROM_REGION( 0x100000, "maincpu", 0 ) /* Master */
	ROM_LOAD16_BYTE( "sv1-mp-u.bin", 0x000000, 0x20000, CRC(b6f92762) SHA1(d177328b3da2ab0580e101478142bc8c373d6140) )
	ROM_LOAD16_BYTE( "sv1-mp-l.bin", 0x000001, 0x20000, CRC(28c54c42) SHA1(32fcca2eb4bb8ba8c2587b03d3cf59f072f7fac5) )

	ROM_REGION( 0x80000, "slave", 0 ) /* Slave */
	ROM_LOAD16_BYTE( "sv1-sp-u.bin", 0x000000, 0x20000, CRC(ebd4bf82) SHA1(67946360d680a675abcb3c131bac0502b2455573) )
	ROM_LOAD16_BYTE( "sv1-sp-l.bin", 0x000001, 0x20000, CRC(7acab679) SHA1(764297c9601be99dbbffb75bbc6fe4a40ea38529) )

	ROM_REGION( 0x030000, "audiocpu", 0 ) /* Sound */
	ROM_LOAD( "sv1-snd0.bin", 0x00c000, 0x004000, CRC(5e007864) SHA1(94da2d51544c6127056beaa251353038646da15f) )
	ROM_CONTINUE(             0x010000, 0x01c000 )
	ROM_RELOAD(               0x010000, 0x020000 )

	ROM_REGION( 0x010000, "mcu", 0 ) /* I/O MCU */
	ROM_LOAD( "sys2mcpu.bin", 0x000000, 0x002000, CRC(a342a97e) SHA1(2c420d34dba21e409bf78ddca710fc7de65a6642) )
	ROM_LOAD( "sys2c65c.bin", 0x008000, 0x008000, CRC(a5b2a4ff) SHA1(068bdfcc71a5e83706e8b23330691973c1c214dc) )

	ROM_REGION( 0x20000, "dspmaster", 0 ) /* Master DSP */
	ROM_LOAD( "c67.bin", 0, 0x2000, CRC(6bd8988e) SHA1(c9ec18d5f88d53976b94444eedc64d5568155958) )
	ROM_REGION( 0x20000, "dspslave", 0 ) /* Slave DSP */
	ROM_LOAD( "c67.bin", 0, 0x2000, CRC(6bd8988e) SHA1(c9ec18d5f88d53976b94444eedc64d5568155958) )

	ROM_REGION( 0x400000, "gfx1", 0 )
	ROM_LOAD( "sv1-obj0.bin", 0x000000, 0x80000, CRC(773798bb) SHA1(51ab76c95030bab834f1a74ae677b2f0afc18c52) )
	ROM_LOAD( "sv1-obj4.bin", 0x080000, 0x80000, CRC(33a008a7) SHA1(4959a0ac24ad64f1367e2d8d63d39a0273c60f3e) )
	ROM_LOAD( "sv1-obj1.bin", 0x100000, 0x80000, CRC(a36d9e79) SHA1(928d9995e97ee7509e23e6cc64f5e7bfb5c02d42) )
	ROM_LOAD( "sv1-obj5.bin", 0x180000, 0x80000, CRC(31551245) SHA1(385452ea4830c466263ad5241313ac850dfef756) )
	ROM_LOAD( "sv1-obj2.bin", 0x200000, 0x80000, CRC(c8672b8a) SHA1(8da037b27d2c2b178aab202781f162371458f788) )
	ROM_LOAD( "sv1-obj6.bin", 0x280000, 0x80000, CRC(fe319530) SHA1(8f7e46c8f0b86c7515f6d763b795ce07d11c77bc) )
	ROM_LOAD( "sv1-obj3.bin", 0x300000, 0x80000, CRC(293ef1c5) SHA1(f677883bfec16bbaeb0a01ac565d0e6cac679174) )
	ROM_LOAD( "sv1-obj7.bin", 0x380000, 0x80000, CRC(95ed6dcb) SHA1(931706ce3fea630823ce0c79febec5eec0cc623d) )

	ROM_REGION16_BE( 0x100000, "data", 0 )
	ROM_LOAD16_BYTE( "sv1-data-u.bin", 0x000000, 0x80000, CRC(2e561996) SHA1(982158481e5649f21d5c2816fdc80cb725ed1419) )
	ROM_LOAD16_BYTE( "sv1-data-l.bin", 0x000001, 0x80000, CRC(495fb8dd) SHA1(813d1da4109652008d72b3bdb03032efc5c0c2d5) )

	ROM_REGION16_BE( 0x100000, "edata", ROMREGION_ERASEFF )

	ROM_REGION32_BE( 0x400000, "point24", ROMREGION_ERASE00)       /* 24bit signed point data */
	ROM_LOAD32_BYTE( "sv1-pt0-h.bin", 0x000001, 0x80000, CRC(3be21115) SHA1(c9f30353c1216f64199f87cd34e787efd728e739) ) /* most significant */
	ROM_LOAD32_BYTE( "sv1-pt0-u.bin", 0x000002, 0x80000, CRC(4aacfc42) SHA1(f0e179e057183b41744ca429764f44306f0ce9bf) )
	ROM_LOAD32_BYTE( "sv1-pt0-l.bin", 0x000003, 0x80000, CRC(6a4dddff) SHA1(9ed182d21d328c6a684ee6658a9dfcf3f3dd8646) ) /* least significant */

	ROM_REGION( 0x200000, "c140", 0 ) /* sound samples */
	ROM_LOAD("sv1-voi0.bin", 0x000000, 0x80000,CRC(7f61bbcf) SHA1(b3b7e66e24d9cb16ebd139237c1e51f5d60c1585) )
	ROM_LOAD("sv1-voi1.bin", 0x080000, 0x80000,CRC(c732e66c) SHA1(14e75dd9bea4055f85eb2bcbf69cf6695a3f7ec4) )
	ROM_LOAD("sv1-voi2.bin", 0x100000, 0x80000,CRC(51076298) SHA1(ec52c9ae3029118f3ea3732948d6de28f5fba561) )
	ROM_LOAD("sv1-voi3.bin", 0x180000, 0x80000,CRC(33085ff3) SHA1(0a30b91618c250a5e7bd896a8ceeb3d16da178a9) )
ROM_END

ROM_START( winrun )
	ROM_REGION( 0x40000, "maincpu", 0 ) /* 68k code */
	ROM_LOAD16_BYTE( "wr2-mpub.3k",  0x000000, 0x20000, CRC(3bb0ea17) SHA1(201cedf5865224c1c4a0c9b017982e36ec9b8243) )
	ROM_LOAD16_BYTE( "wr2-mplb.1k",  0x000001, 0x20000, CRC(95465062) SHA1(7d010ff92e87949b7b9109f8320ab61de7d0400a) )

	ROM_REGION( 0x40000, "slave", 0 ) /* 68k code */
	ROM_LOAD16_BYTE( "wr1-spu.6b",  0x000000, 0x20000, CRC(d4915d44) SHA1(57056051138b259d021b3e7cc1c43a9f951b5cc1) )
	ROM_LOAD16_BYTE( "wr1-spl.4b",  0x000001, 0x20000, CRC(0c336505) SHA1(edee073bf6fabe45c577b0b9375295183eb30c62) )

	ROM_REGION( 0x30000, "audiocpu", 0 ) /* Sound */
	ROM_LOAD( "wr1-snd0.7c",  0x00c000, 0x004000, CRC(698bae12) SHA1(86d22c1c639a9489e3c95820e4e3f04c30407e41) )
	ROM_CONTINUE(             0x010000, 0x01c000 )
	ROM_RELOAD(               0x010000, 0x020000 )

	ROM_REGION( 0x10000, "mcu", 0 ) /* I/O MCU */
	ROM_LOAD( "sys2mcpu.bin",  0x000000, 0x002000, CRC(a342a97e) SHA1(2c420d34dba21e409bf78ddca710fc7de65a6642) )
	ROM_LOAD( "sys2c65c.bin",  0x008000, 0x008000, CRC(a5b2a4ff) SHA1(068bdfcc71a5e83706e8b23330691973c1c214dc) )

	ROM_REGION( 0x20000, "dsp", ROMREGION_ERASEFF ) /* DSP */

	ROM_REGION( 0x80000, "gpu", 0 ) /* 68k code */
	ROM_LOAD16_BYTE( "wr1-gp0u.1k",  0x00000, 0x20000, CRC(c66a43be) SHA1(88ec02c5c18c8bb91a95934c14e9ae530ae09880) )
	ROM_LOAD16_BYTE( "wr1-gp0l.3k",  0x00001, 0x20000, CRC(91a70e6f) SHA1(e613e2544f63cd386588445a2a199ae6b84d741e) )
	ROM_LOAD16_BYTE( "wr1-gp1u.1l",  0x40000, 0x20000, CRC(8ff51a3d) SHA1(81fbcd4e8c51742f35607537e1b1a86fd7782827) )
	ROM_LOAD16_BYTE( "wr1-gp1l.3l",  0x40001, 0x20000, CRC(9360d34e) SHA1(e558eb540c02acfe84f2dfe2d65afd609b7f3207) )

	ROM_REGION16_BE( 0x80000, "data", 0 )
	ROM_LOAD16_BYTE( "wr1-d0u.3a", 0x00000, 0x20000, CRC(84ea1492) SHA1(56274b39bd5be076c9904d9ed9ce3f6e29d9f038) )
	ROM_LOAD16_BYTE( "wr1-d0l.1a", 0x00001, 0x20000, CRC(b81508f9) SHA1(51c03c3dff86cece9790667b1557de940ebccbe9) )
	ROM_LOAD16_BYTE( "wr1-d1u.3b", 0x40000, 0x20000, CRC(bbd1fdd7) SHA1(026e9410525fa0e93f155949bbc1d3b8a2785bd1) )
	ROM_LOAD16_BYTE( "wr1-d1l.1b", 0x40001, 0x20000, CRC(8ddd7eac) SHA1(b873b253b0a095e66a9f68d45a2cb41fa025ba16) )

	ROM_REGION16_BE( 0x100000, "gdata", 0 ) /* bitmapped graphics */
	ROM_LOAD16_BYTE( "wr1-gd0u-2.1p",  0x00000, 0x40000, CRC(9752eef5) SHA1(d6df0faf9c2696247bdf463f53c1e474ec595dd0) )
	ROM_LOAD16_BYTE( "wr1-gd0l-2.3p",  0x00001, 0x40000, CRC(349c95cc) SHA1(8898eecf5918485ec683900520f123483077df28) )

	ROM_REGION16_BE( 0x80000, "point16", 0 ) /* 3d objects */
	ROM_LOAD16_BYTE( "wr1-pt0u.8j", 0x00000, 0x20000, CRC(7ec4cf6b) SHA1(92ec92567b9f7321efb4a3724cbcdba216eb22f9) )
	ROM_LOAD16_BYTE( "wr1-pt0l.8d", 0x00001, 0x20000, CRC(58c14b73) SHA1(e34a26866cd870743e166669f7fa5915a82104e9) )

	ROM_REGION( 0x200000, "c140", 0 ) /* sound samples */
	ROM_LOAD("wr-voi-0.11b", 0x040000, 0x40000, CRC(8040b645) SHA1(7ccafb3073fa79910e26cf9b8b6e8e9ae22e55fc) )
	ROM_LOAD("wr-voi-1.11c", 0x0c0000, 0x40000, CRC(d347e904) SHA1(620cd07e6230322c306283e45a43fa1e217028d4) )
	ROM_LOAD("wr-voi-2.11d", 0x140000, 0x40000, CRC(b34747af) SHA1(7e0b55631bffa0583bf4f7f5368db9f09e411ba1) )
	ROM_LOAD("wr-voi-3.11e", 0x1c0000, 0x40000, CRC(43085303) SHA1(9f743055c20df3548879118194244e37a0b91f7e) )

	ROM_REGION( 0x1000, "pals", 0 )
	/* Main PCB (2252960101) */
	ROM_LOAD("sys87b-2.3w", 0x000, 0x104, CRC(18f43c22) SHA1(72849c5b842678bb9037541d26d4c99cdf879982) ) /* PAL16L8ACN */
	ROM_LOAD("wr-c1.6p",    0x000, 0x040, CRC(d6c33258) SHA1(5baf71fae1ad73a75d91ee2dededca2254b4f414) ) /* PAL12L10CNS */
	ROM_LOAD("wr-c2.8k",    0x000, 0x040, CRC(a3e77ade) SHA1(b4282fc4d21ce7813aba7772a85d721fb25144b6) ) /* PAL12L10CNS */

	/* Framebuffer PCB (2252960900) */
	ROM_LOAD("wr-g1.3a",    0x000, 0x104, CRC(d6b4373d) SHA1(b4db4526a37b7d6862cec1d223f2281e5120f225) ) /* PAL16L8ACN */
	ROM_LOAD("wr-g2b.4p",   0x000, 0x104, NO_DUMP ) /* PAL16L8ACN */
	ROM_LOAD("wr-g3.4s",    0x000, 0x104, NO_DUMP ) /* GAL20V8 */
	ROM_LOAD("wr-g4.7f",    0x000, 0x104, CRC(f858b32b) SHA1(59af496e4416c9becb116315542858ac917cbe46) ) /* PAL16L8ACN */

	/* 3D PCB (2252960701) */
	ROM_LOAD("wr-p1.1b",    0x000, 0x104, CRC(5856cc43) SHA1(4578c7a7d731c61d678d594dd071370db46cc3f7) ) /* PAL16L8ACN */

	/* DSP PCB (2252960601) */
	ROM_LOAD("wr-d1.3b",    0x000, 0x104, CRC(7a072b71) SHA1(45b8d9405a2c1a40f2cd9c6a33d105565136c538) ) /* PAL16L8ACN */
	ROM_LOAD("wr-d2.4j",    0x000, 0x104, CRC(614de474) SHA1(80c3ab287896e07073a70dd42e7b47f515dd3931) ) /* PAL16L8ACN */
ROM_END

ROM_START( winrungp )
	ROM_REGION( 0x40000, "maincpu", 0 ) /* 68k code */
	ROM_LOAD16_BYTE( "sg1-mp-ub.3k", 0x000000, 0x20000, CRC(7f9b855a) SHA1(6d39a3a9959dbcd0047dbaab0fcd68adc81f5508) )
	ROM_LOAD16_BYTE( "sg1-mp-lb.1k", 0x000001, 0x20000, CRC(a45e8543) SHA1(f9e583a988e4661026ee7873a48d078225778df3) )

	ROM_REGION( 0x40000, "slave", 0 ) /* 68k code */
	ROM_LOAD16_BYTE( "sg1-sp-u.6b", 0x000000, 0x20000, CRC(7c9c3a3f) SHA1(cacb45c9111ac66c6e60b7a0cacd8bf47fd00752) )
	ROM_LOAD16_BYTE( "sg1-sp-l.4b", 0x000001, 0x20000, CRC(5068fc5d) SHA1(7f6e80f74985959509d824318a4a7ff2b11953da) )

	ROM_REGION( 0x30000, "audiocpu", 0 ) /* Sound */
	ROM_LOAD( "sg1-snd0.7c", 0x00c000, 0x004000, CRC(de04b794) SHA1(191f4d79ac2375d7060f3d83ec753185e92f28ea) )
	ROM_CONTINUE(            0x010000, 0x01c000 )
	ROM_RELOAD(              0x010000, 0x020000 )

	ROM_REGION( 0x10000, "mcu", 0 ) /* I/O MCU */
	ROM_LOAD( "sys2mcpu.bin", 0x000000, 0x002000, CRC(a342a97e) SHA1(2c420d34dba21e409bf78ddca710fc7de65a6642) )
	ROM_LOAD( "sys2c65c.bin", 0x008000, 0x008000, CRC(a5b2a4ff) SHA1(068bdfcc71a5e83706e8b23330691973c1c214dc) )

	ROM_REGION( 0x20000, "dsp", ROMREGION_ERASEFF ) /* DSP */

	ROM_REGION( 0x80000, "gpu", 0 ) /* 68k code */
	ROM_LOAD16_BYTE( "sg1-gp0-u.1j", 0x00000, 0x20000, CRC(475da78a) SHA1(6e69bcc6caf2e3cd28fed75796c8992e754f9323) )
	ROM_LOAD16_BYTE( "sg1-gp0-l.3j", 0x00001, 0x20000, CRC(580479bf) SHA1(ba682190cba0d3cdc49aa4937c898ba7ed2a25f5) )
	ROM_LOAD16_BYTE( "sg1-gp1-u.1l", 0x40000, 0x20000, CRC(f5f2e927) SHA1(ebf709f16f01f1a634de9121454537cda74e891b) )
	ROM_LOAD16_BYTE( "sg1-gp1-l.3l", 0x40001, 0x20000, CRC(17ed90a5) SHA1(386bdcb11dcbe400f5be1fe4a7418158b46e50ef) )

	ROM_REGION16_BE( 0x80000, "data", 0 )
	ROM_LOAD16_BYTE( "sg1-data0-u.3a", 0x00000, 0x20000, CRC(1dde2ac2) SHA1(2d20a434561c04e48b52a2137a8c9047e17c1013) )
	ROM_LOAD16_BYTE( "sg1-data0-l.1a", 0x00001, 0x20000, CRC(2afeb77e) SHA1(ac1552f6e2788158d3477b6a0981d001d6cbdf13) )
	ROM_LOAD16_BYTE( "sg1-data1-u.3b", 0x40000, 0x20000, CRC(5664b09e) SHA1(10c1c29614eee2cffcfd69085f0450d81ba2e25f) )
	ROM_LOAD16_BYTE( "sg1-data1-l.1b", 0x40001, 0x20000, CRC(2dbc7de4) SHA1(824304c95942c7296f8e8dcf8ee7e22bf56154b1) )

	ROM_REGION16_BE( 0x100000, "gdata", 0 ) /* bitmapped graphics */
	ROM_LOAD16_BYTE( "sg1-gd0-u.1p", 0x00000, 0x40000, CRC(7838fcde) SHA1(45e31269eed1999b73c41c2f5d2c5bfbbdaf23df) )
	ROM_LOAD16_BYTE( "sg1-gd0-l.3p", 0x00001, 0x40000, CRC(4bd02b9a) SHA1(b2fdfd1c1325864aaad87f5358ab9bbdd79ff6ae) )
	ROM_LOAD16_BYTE( "sg1-gd1-u.1s", 0x80000, 0x40000, CRC(271db29b) SHA1(8b35fcf273b9aec28d4c606c41c0626dded697e1) )
	ROM_LOAD16_BYTE( "sg1-gd1-l.3s", 0x80001, 0x40000, CRC(a6c4da96) SHA1(377dbf21a1bede01de16708c96c112abab4417ce) )

	ROM_REGION16_BE( 0x80000, "point16", 0 ) /* 3d objects */
	ROM_LOAD16_BYTE( "sg1-pt0-u.8j", 0x00000, 0x20000, CRC(160c3634) SHA1(485d20d6cc459f17d77682201dee07bdf76bf343) )
	ROM_LOAD16_BYTE( "sg1-pt0-l.8d", 0x00001, 0x20000, CRC(b5a665bf) SHA1(5af6ec492f31395c0492e14590b025b120067b8d) )
	ROM_LOAD16_BYTE( "sg1-pt1-u.8l", 0x40000, 0x20000, CRC(b63d3006) SHA1(78e78619766b0fd91b1e830cfb066495d6773981) )
	ROM_LOAD16_BYTE( "sg1-pt1-l.8e", 0x40001, 0x20000, CRC(6385e325) SHA1(d50bceb2e9c0d0a38d7b0f918f99c482649e260d) )

	ROM_REGION( 0x200000, "c140", 0 ) /* sound samples */
	ROM_LOAD("sg-voi-1.11c", 0x080000, 0x80000,CRC(7dcccb31) SHA1(4441b37691434b13eae5dee2d04dc12a56b04d2a) )
	ROM_LOAD("sg-voi-3.11e", 0x180000, 0x80000,CRC(a198141c) SHA1(b4ca352e6aedd9d7a7e5e39e840f1d3a7145900e) )
ROM_END

ROM_START( winrun91 )
	ROM_REGION( 0x40000, "maincpu", 0 ) /* 68k code */
	ROM_LOAD16_BYTE( "r911-mpu.3k", 0x000000, 0x20000, CRC(80a0e5be) SHA1(6613b95e164c2032ea9043e4161130c6b3262492) )
	ROM_LOAD16_BYTE( "r911-mpl.1k", 0x000001, 0x20000, CRC(942172d8) SHA1(21d8dfd2165b5ceb0399fdb53d9d0f51f1255803) )

	ROM_REGION( 0x40000, "slave", 0 ) /* 68k code */
	ROM_LOAD16_BYTE( "r911-spu.6b", 0x000000, 0x20000, CRC(0221d4b2) SHA1(65fd38b1cfaa6693d71248561d764a9ea1098c56) )
	ROM_LOAD16_BYTE( "r911-spl.4b", 0x000001, 0x20000, CRC(288799e2) SHA1(2c4bf0cf9c71458fff4dd77e426a76685d9e1bab) )

	ROM_REGION( 0x30000, "audiocpu", 0 ) /* Sound */
	ROM_LOAD( "r911-snd0.7c", 0x00c000, 0x004000, CRC(6a321e1e) SHA1(b2e77cac4ed7609593fa5a462c9d78526451e477) )
	ROM_CONTINUE(             0x010000, 0x01c000 )
	ROM_RELOAD(               0x010000, 0x020000 )

	ROM_REGION( 0x10000, "mcu", 0 ) /* I/O MCU */
	ROM_LOAD( "sys2mcpu.bin", 0x000000, 0x002000, CRC(a342a97e) SHA1(2c420d34dba21e409bf78ddca710fc7de65a6642) )
	ROM_LOAD( "sys2c65c.bin", 0x008000, 0x008000, CRC(a5b2a4ff) SHA1(068bdfcc71a5e83706e8b23330691973c1c214dc) )

	ROM_REGION( 0x20000, "dsp", ROMREGION_ERASEFF ) /* DSP */

	ROM_REGION( 0x80000, "gpu", 0 ) /* 68k code */
	ROM_LOAD16_BYTE( "r911-gp0u.1j", 0x00000, 0x20000, CRC(f5469a29) SHA1(38b6ea1fbe482b69fbb0e2f44f44a0ca2a49f6bc) )
	ROM_LOAD16_BYTE( "r911-gp0l.3j", 0x00001, 0x20000, CRC(5c18f596) SHA1(215cbda62254e31b4ff6431623384df1639bfdb7) )
	ROM_LOAD16_BYTE( "r911-gp1u.1l", 0x40000, 0x20000, CRC(146ab6b8) SHA1(aefb89585bf311f8d33f18298fea326ef1f19f1e) )
	ROM_LOAD16_BYTE( "r911-gp1l.3l", 0x40001, 0x20000, CRC(96c2463c) SHA1(e43db580e7b454af04c22e894108fbb56da0eeb5) )

	ROM_REGION16_BE( 0x80000, "data", 0 )
	ROM_LOAD16_BYTE( "r911-d0u.3a", 0x00000, 0x20000, CRC(dcb27da5) SHA1(ecd72397d10313fe8dcb8589bdc5d88d4298b26c) )
	ROM_LOAD16_BYTE( "r911-d0l.1a", 0x00001, 0x20000, CRC(f692a8f3) SHA1(4c29f60400b18d9ef0425de149618da6cf762ca4) )
	ROM_LOAD16_BYTE( "r911-d1u.3b", 0x40000, 0x20000, CRC(ac2afd1b) SHA1(510eb41931164b086c85ba0a86d6f10b88f5e534) )
	ROM_LOAD16_BYTE( "r911-d1l.1b", 0x40001, 0x20000, CRC(ebb51af1) SHA1(87b7b64ee662bf652add1e1199e42391d0e2f7e8) )

	ROM_REGION16_BE( 0x100000, "gdata", 0 ) /* bitmapped graphics */
	ROM_LOAD16_BYTE( "r911-gd0u.1p", 0x00000, 0x40000, CRC(33f5a19b) SHA1(b1dbd242168007f80e13e11c78b34abc1668883e) )
	ROM_LOAD16_BYTE( "r911-gd0l.3p", 0x00001, 0x40000, CRC(9a29500e) SHA1(c605f86b138e0a4c3163ffd967482e298a15fbe7) )
	ROM_LOAD16_BYTE( "r911-gd1u.1s", 0x80000, 0x40000, CRC(17e5a61c) SHA1(272ebd7daa56847f1887809535362331b5465dec) )
	ROM_LOAD16_BYTE( "r911-gd1l.3s", 0x80001, 0x40000, CRC(64df59a2) SHA1(1e9d0945b94780bb0be16803e767466d2cda07e8) )

	ROM_REGION16_BE( 0x80000, "point16", 0 ) /* winrun91 - 3d objects */
	ROM_LOAD16_BYTE( "r911-pt0u.8j", 0x00000, 0x20000, CRC(abf512a6) SHA1(e86288039d6c4dedfa95b11cb7e4b87637f90c09) ) /* Version on SYSTEM21B CPU only has R911 PTU @ 8W */
	ROM_LOAD16_BYTE( "r911-pt0l.8d", 0x00001, 0x20000, CRC(ac8d468c) SHA1(d1b457a19a5d3259d0caf933f42b3a02b485867b) ) /* and R911 PTL @ 12W with rom type 27C020 */
	ROM_LOAD16_BYTE( "r911-pt1u.8l", 0x40000, 0x20000, CRC(7e5dab74) SHA1(5bde219d5b4305d38d17b494b2e759f05d05329f) )
	ROM_LOAD16_BYTE( "r911-pt1l.8e", 0x40001, 0x20000, CRC(38a54ec5) SHA1(5c6017c98cae674868153ff2d64532027cf0ab83) )

	ROM_REGION( 0x200000, "c140", 0 ) /* sound samples */
	ROM_LOAD("r911-avo1.11c", 0x080000, 0x80000,CRC(9fb33af3) SHA1(666630a8e5766ca4c3275961963c3e713dfdda2d) )
	ROM_LOAD("r911-avo3.11e", 0x180000, 0x80000,CRC(76e22f92) SHA1(0e1b8d35a5b9c20cc3192d935f0c9da1e69679d2) )
ROM_END

void namcos21_state::init(int game_type)
{
	m_gametype = game_type;
	m_pointram = std::make_unique<uint8_t[]>(PTRAM_SIZE);
	init_dsp();
	m_mbNeedsKickstart = 20;
	if( game_type==NAMCOS21_CYBERSLED )
	{
		m_mbNeedsKickstart = 200;
	}
}

void namcos21_state::init_winrun()
{
	uint16_t *pMem = (uint16_t *)memregion("dsp")->base();
	int pc = 0;
	pMem[pc++] = 0xff80; /* b */
	pMem[pc++] = 0;

	m_winrun_dspcomram = std::make_unique<uint16_t[]>(0x1000*2);

	m_gametype = NAMCOS21_WINRUN91;
	m_pointram = std::make_unique<uint8_t[]>(PTRAM_SIZE);
	m_pointram_idx = 0;
	m_mbNeedsKickstart = 0;
}

void namcos21_state::init_aircomb()
{
	init(NAMCOS21_AIRCOMBAT);
}

void namcos21_state::init_starblad()
{
	init(NAMCOS21_STARBLADE);
}


void namcos21_state::init_cybsled()
{
	init(NAMCOS21_CYBERSLED);
}

void namcos21_state::init_solvalou()
{
	uint16_t *mem = (uint16_t *)memregion("maincpu")->base();
	mem[0x20ce4/2+1] = 0x0000; // $200128
	mem[0x20cf4/2+0] = 0x4e71; // 2nd ptr_booting
	mem[0x20cf4/2+1] = 0x4e71;
	mem[0x20cf4/2+2] = 0x4e71;

	init(NAMCOS21_SOLVALOU );
}

void namcos21_state::init_driveyes()
{
	uint16_t *pMem = (uint16_t *)memregion("dsp")->base();
	int pc = 0;
	pMem[pc++] = 0xff80; /* b */
	pMem[pc++] = 0;
	m_winrun_dspcomram = std::make_unique<uint16_t[]>(0x1000*2);
	m_gametype = NAMCOS21_DRIVERS_EYES;
	m_pointram = std::make_unique<uint8_t[]>(PTRAM_SIZE);
	m_pointram_idx = 0;
	m_mbNeedsKickstart = 0;
}

<<<<<<< HEAD
/*    YEAR, NAME,      PARENT,   MACHINE,  INPUT,      CLASS,          INIT,          MONITOR, COMPANY, FULLNAME,                                FLAGS */
GAME( 1988, winrun,    0,        winrun,   winrun,     namcos21_state, init_winrun,   ROT0,    "Namco", "Winning Run",                           MACHINE_IMPERFECT_GRAPHICS )
GAME( 1989, winrungp,  0,        winrun,   winrungp,   namcos21_state, init_winrun,   ROT0,    "Namco", "Winning Run Suzuka Grand Prix (Japan)", MACHINE_IMPERFECT_GRAPHICS | MACHINE_NODEVICE_LAN )
GAME( 1991, winrun91,  0,        winrun,   winrungp,   namcos21_state, init_winrun,   ROT0,    "Namco", "Winning Run '91 (Japan)",               MACHINE_IMPERFECT_GRAPHICS | MACHINE_NODEVICE_LAN )
GAME( 1991, driveyes,  0,        driveyes, driveyes,   namcos21_state, init_driveyes, ROT0,    "Namco", "Driver's Eyes (Japan)",                 MACHINE_NOT_WORKING | MACHINE_IMPERFECT_GRAPHICS | MACHINE_NODEVICE_LAN)
GAME( 1991, solvalou,  0,        namcos21, s21default, namcos21_state, init_solvalou, ROT0,    "Namco", "Solvalou (Japan)",                      MACHINE_IMPERFECT_GRAPHICS )
GAME( 1991, starblad,  0,        namcos21, starblad,   namcos21_state, init_starblad, ROT0,    "Namco", "Starblade (World)",                     MACHINE_IMPERFECT_GRAPHICS )
GAME( 1991, starbladj, starblad, namcos21, starblad,   namcos21_state, init_starblad, ROT0,    "Namco", "Starblade (Japan)",                     MACHINE_IMPERFECT_GRAPHICS )
GAME( 1992, aircomb,   0,        namcos21, aircomb,    namcos21_state, init_aircomb,  ROT0,    "Namco", "Air Combat (US)",                       MACHINE_NOT_WORKING | MACHINE_IMPERFECT_GRAPHICS ) // There's code for a SCI, is it even possible to play multiplayer?
GAME( 1992, aircombj,  aircomb,  namcos21, aircomb,    namcos21_state, init_aircomb,  ROT0,    "Namco", "Air Combat (Japan)",                    MACHINE_NOT_WORKING | MACHINE_IMPERFECT_GRAPHICS )
GAME( 1993, cybsled,   0,        namcos21, cybsled,    namcos21_state, init_cybsled,  ROT0,    "Namco", "Cyber Sled (World)",                    MACHINE_IMPERFECT_GRAPHICS | MACHINE_NODEVICE_LAN )
GAME( 1993, cybsledj,  cybsled,  namcos21, cybsled,    namcos21_state, init_cybsled,  ROT0,    "Namco", "Cyber Sled (Japan)",                    MACHINE_IMPERFECT_GRAPHICS | MACHINE_NODEVICE_LAN )
=======
/*    YEAR, NAME,      PARENT,   MACHINE,  INPUT,                      INIT,     MONITOR, COMPANY, FULLNAME,                                FLAGS */
GAME( 1988, winrun,    0,        winrun,   winrun,     namcos21_state, winrun,   ROT0,    "Namco", "Winning Run",                           MACHINE_IMPERFECT_GRAPHICS )
GAME( 1989, winrungp,  0,        winrun,   winrungp,   namcos21_state, winrun,   ROT0,    "Namco", "Winning Run Suzuka Grand Prix (Japan)", MACHINE_IMPERFECT_GRAPHICS | MACHINE_NODEVICE_LAN )
GAME( 1991, winrun91,  0,        winrun,   winrungp,   namcos21_state, winrun,   ROT0,    "Namco", "Winning Run '91 (Japan)",               MACHINE_IMPERFECT_GRAPHICS | MACHINE_NODEVICE_LAN )
GAME( 1991, driveyes,  0,        driveyes, driveyes,   namcos21_state, driveyes, ROT0,    "Namco", "Driver's Eyes (Japan)",                 MACHINE_NOT_WORKING | MACHINE_IMPERFECT_GRAPHICS | MACHINE_NODEVICE_LAN)
GAME( 1991, solvalou,  0,        namcos21, s21default, namcos21_state, solvalou, ROT0,    "Namco", "Solvalou (Japan)",                      MACHINE_IMPERFECT_GRAPHICS | MACHINE_NOT_WORKING )
GAME( 1991, starblad,  0,        namcos21, starblad,   namcos21_state, starblad, ROT0,    "Namco", "Starblade (World)",                     MACHINE_IMPERFECT_GRAPHICS )
GAME( 1991, starbladj, starblad, namcos21, starblad,   namcos21_state, starblad, ROT0,    "Namco", "Starblade (Japan)",                     MACHINE_IMPERFECT_GRAPHICS )
GAME( 1992, aircomb,   0,        namcos21, aircomb,    namcos21_state, aircomb,  ROT0,    "Namco", "Air Combat (US)",                       MACHINE_NOT_WORKING | MACHINE_IMPERFECT_GRAPHICS ) // There's code for a SCI, is it even possible to play multiplayer?
GAME( 1992, aircombj,  aircomb,  namcos21, aircomb,    namcos21_state, aircomb,  ROT0,    "Namco", "Air Combat (Japan)",                    MACHINE_NOT_WORKING | MACHINE_IMPERFECT_GRAPHICS )
GAME( 1993, cybsled,   0,        namcos21, cybsled,    namcos21_state, cybsled,  ROT0,    "Namco", "Cyber Sled (World)",                    MACHINE_IMPERFECT_GRAPHICS | MACHINE_NODEVICE_LAN | MACHINE_NOT_WORKING )
GAME( 1993, cybsledj,  cybsled,  namcos21, cybsled,    namcos21_state, cybsled,  ROT0,    "Namco", "Cyber Sled (Japan)",                    MACHINE_IMPERFECT_GRAPHICS | MACHINE_NODEVICE_LAN | MACHINE_NOT_WORKING )
>>>>>>> 2801e5d4
<|MERGE_RESOLUTION|>--- conflicted
+++ resolved
@@ -2792,30 +2792,15 @@
 	m_mbNeedsKickstart = 0;
 }
 
-<<<<<<< HEAD
-/*    YEAR, NAME,      PARENT,   MACHINE,  INPUT,      CLASS,          INIT,          MONITOR, COMPANY, FULLNAME,                                FLAGS */
+/*    YEAR  NAME       PARENT    MACHINE   INPUT       CLASS           INIT           MONITOR  COMPANY  FULLNAME                                 FLAGS */
 GAME( 1988, winrun,    0,        winrun,   winrun,     namcos21_state, init_winrun,   ROT0,    "Namco", "Winning Run",                           MACHINE_IMPERFECT_GRAPHICS )
 GAME( 1989, winrungp,  0,        winrun,   winrungp,   namcos21_state, init_winrun,   ROT0,    "Namco", "Winning Run Suzuka Grand Prix (Japan)", MACHINE_IMPERFECT_GRAPHICS | MACHINE_NODEVICE_LAN )
 GAME( 1991, winrun91,  0,        winrun,   winrungp,   namcos21_state, init_winrun,   ROT0,    "Namco", "Winning Run '91 (Japan)",               MACHINE_IMPERFECT_GRAPHICS | MACHINE_NODEVICE_LAN )
 GAME( 1991, driveyes,  0,        driveyes, driveyes,   namcos21_state, init_driveyes, ROT0,    "Namco", "Driver's Eyes (Japan)",                 MACHINE_NOT_WORKING | MACHINE_IMPERFECT_GRAPHICS | MACHINE_NODEVICE_LAN)
-GAME( 1991, solvalou,  0,        namcos21, s21default, namcos21_state, init_solvalou, ROT0,    "Namco", "Solvalou (Japan)",                      MACHINE_IMPERFECT_GRAPHICS )
+GAME( 1991, solvalou,  0,        namcos21, s21default, namcos21_state, init_solvalou, ROT0,    "Namco", "Solvalou (Japan)",                      MACHINE_IMPERFECT_GRAPHICS | MACHINE_NOT_WORKING )
 GAME( 1991, starblad,  0,        namcos21, starblad,   namcos21_state, init_starblad, ROT0,    "Namco", "Starblade (World)",                     MACHINE_IMPERFECT_GRAPHICS )
 GAME( 1991, starbladj, starblad, namcos21, starblad,   namcos21_state, init_starblad, ROT0,    "Namco", "Starblade (Japan)",                     MACHINE_IMPERFECT_GRAPHICS )
 GAME( 1992, aircomb,   0,        namcos21, aircomb,    namcos21_state, init_aircomb,  ROT0,    "Namco", "Air Combat (US)",                       MACHINE_NOT_WORKING | MACHINE_IMPERFECT_GRAPHICS ) // There's code for a SCI, is it even possible to play multiplayer?
 GAME( 1992, aircombj,  aircomb,  namcos21, aircomb,    namcos21_state, init_aircomb,  ROT0,    "Namco", "Air Combat (Japan)",                    MACHINE_NOT_WORKING | MACHINE_IMPERFECT_GRAPHICS )
-GAME( 1993, cybsled,   0,        namcos21, cybsled,    namcos21_state, init_cybsled,  ROT0,    "Namco", "Cyber Sled (World)",                    MACHINE_IMPERFECT_GRAPHICS | MACHINE_NODEVICE_LAN )
-GAME( 1993, cybsledj,  cybsled,  namcos21, cybsled,    namcos21_state, init_cybsled,  ROT0,    "Namco", "Cyber Sled (Japan)",                    MACHINE_IMPERFECT_GRAPHICS | MACHINE_NODEVICE_LAN )
-=======
-/*    YEAR, NAME,      PARENT,   MACHINE,  INPUT,                      INIT,     MONITOR, COMPANY, FULLNAME,                                FLAGS */
-GAME( 1988, winrun,    0,        winrun,   winrun,     namcos21_state, winrun,   ROT0,    "Namco", "Winning Run",                           MACHINE_IMPERFECT_GRAPHICS )
-GAME( 1989, winrungp,  0,        winrun,   winrungp,   namcos21_state, winrun,   ROT0,    "Namco", "Winning Run Suzuka Grand Prix (Japan)", MACHINE_IMPERFECT_GRAPHICS | MACHINE_NODEVICE_LAN )
-GAME( 1991, winrun91,  0,        winrun,   winrungp,   namcos21_state, winrun,   ROT0,    "Namco", "Winning Run '91 (Japan)",               MACHINE_IMPERFECT_GRAPHICS | MACHINE_NODEVICE_LAN )
-GAME( 1991, driveyes,  0,        driveyes, driveyes,   namcos21_state, driveyes, ROT0,    "Namco", "Driver's Eyes (Japan)",                 MACHINE_NOT_WORKING | MACHINE_IMPERFECT_GRAPHICS | MACHINE_NODEVICE_LAN)
-GAME( 1991, solvalou,  0,        namcos21, s21default, namcos21_state, solvalou, ROT0,    "Namco", "Solvalou (Japan)",                      MACHINE_IMPERFECT_GRAPHICS | MACHINE_NOT_WORKING )
-GAME( 1991, starblad,  0,        namcos21, starblad,   namcos21_state, starblad, ROT0,    "Namco", "Starblade (World)",                     MACHINE_IMPERFECT_GRAPHICS )
-GAME( 1991, starbladj, starblad, namcos21, starblad,   namcos21_state, starblad, ROT0,    "Namco", "Starblade (Japan)",                     MACHINE_IMPERFECT_GRAPHICS )
-GAME( 1992, aircomb,   0,        namcos21, aircomb,    namcos21_state, aircomb,  ROT0,    "Namco", "Air Combat (US)",                       MACHINE_NOT_WORKING | MACHINE_IMPERFECT_GRAPHICS ) // There's code for a SCI, is it even possible to play multiplayer?
-GAME( 1992, aircombj,  aircomb,  namcos21, aircomb,    namcos21_state, aircomb,  ROT0,    "Namco", "Air Combat (Japan)",                    MACHINE_NOT_WORKING | MACHINE_IMPERFECT_GRAPHICS )
-GAME( 1993, cybsled,   0,        namcos21, cybsled,    namcos21_state, cybsled,  ROT0,    "Namco", "Cyber Sled (World)",                    MACHINE_IMPERFECT_GRAPHICS | MACHINE_NODEVICE_LAN | MACHINE_NOT_WORKING )
-GAME( 1993, cybsledj,  cybsled,  namcos21, cybsled,    namcos21_state, cybsled,  ROT0,    "Namco", "Cyber Sled (Japan)",                    MACHINE_IMPERFECT_GRAPHICS | MACHINE_NODEVICE_LAN | MACHINE_NOT_WORKING )
->>>>>>> 2801e5d4
+GAME( 1993, cybsled,   0,        namcos21, cybsled,    namcos21_state, init_cybsled,  ROT0,    "Namco", "Cyber Sled (World)",                    MACHINE_IMPERFECT_GRAPHICS | MACHINE_NODEVICE_LAN | MACHINE_NOT_WORKING )
+GAME( 1993, cybsledj,  cybsled,  namcos21, cybsled,    namcos21_state, init_cybsled,  ROT0,    "Namco", "Cyber Sled (Japan)",                    MACHINE_IMPERFECT_GRAPHICS | MACHINE_NODEVICE_LAN | MACHINE_NOT_WORKING )