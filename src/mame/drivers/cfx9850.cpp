--- conflicted
+++ resolved
@@ -75,16 +75,10 @@
 	map(0x080000, 0x0807ff).ram().share("video_ram");
 //  AM_RANGE( 0x100000, 0x10ffff ) // some memory mapped i/o???
 //  AM_RANGE( 0x110000, 0x11ffff ) // some memory mapped i/o???
-<<<<<<< HEAD
-	AM_RANGE( 0x200000, 0x27ffff ) AM_ROM AM_REGION( "bios", 0 )
-	AM_RANGE( 0x400000, 0x407fff ) AM_RAM AM_SHARE("data_ram")
-	AM_RANGE( 0x408000, 0x40ffff ) AM_RAM AM_SHARE("data_ram") // Memory size detection is done by checking whether 7FFF points at the same byte as FFFF
-	AM_RANGE( 0x600000, 0x6007ff ) AM_MIRROR(0xf800) AM_RAM AM_SHARE("display_ram")
-=======
 	map(0x200000, 0x27ffff).rom().region("bios", 0);
-	map(0x400000, 0x40ffff).ram();
+	map(0x400000, 0x407fff).ram().share("data_ram");;
+	map(0x408000, 0x40ffff).ram().share("data_ram");
 	map(0x600000, 0x6007ff).mirror(0xf800).ram().share("display_ram");
->>>>>>> 0c1bd73d
 //  AM_RANGE( 0xe10000, 0xe1ffff ) // some memory mapped i/o???
 }
 
