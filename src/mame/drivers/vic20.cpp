// license:BSD-3-Clause
// copyright-holders:Curt Coder
/*
    TODO:

    - C1540 is not working currently
    - mos6560_port_r/w should respond at 0x1000-0x100f
    - VIC21 (built in 21K ram)

*/

#include "emu.h"
#include "screen.h"
#include "softlist_dev.h"
#include "speaker.h"
#include "bus/cbmiec/cbmiec.h"
#include "bus/pet/cass.h"
#include "bus/vcs_ctrl/ctrl.h"
#include "bus/vic20/exp.h"
#include "bus/vic20/user.h"
#include "cpu/m6502/m6510.h"
#include "machine/6522via.h"
#include "machine/cbm_snqk.h"
#include "machine/ram.h"
#include "sound/mos6560.h"

#define M6502_TAG       "ue10"
#define M6522_1_TAG     "uab3"
#define M6522_2_TAG     "uab1"
#define VIC_TAG         "ub7"
#define IEC_TAG         "iec"
#define SCREEN_TAG      "screen"
#define CONTROL1_TAG    "joy1"
#define PET_USER_PORT_TAG     "user"

class vic20_state : public driver_device
{
public:
	vic20_state(const machine_config &mconfig, device_type type, const char *tag) :
		driver_device(mconfig, type, tag),
		m_maincpu(*this, M6502_TAG),
		m_via1(*this, M6522_1_TAG),
		m_via2(*this, M6522_2_TAG),
		m_vic(*this, VIC_TAG),
		m_iec(*this, CBM_IEC_TAG),
		m_joy(*this, CONTROL1_TAG),
		m_exp(*this, "exp"),
		m_user(*this, PET_USER_PORT_TAG),
		m_cassette(*this, PET_DATASSETTE_PORT_TAG),
		m_ram(*this, RAM_TAG),
		m_screen(*this, SCREEN_TAG),
		m_basic(*this, "basic"),
		m_kernal(*this, "kernal"),
		m_charom(*this, "charom"),
		m_color_ram(*this, "color_ram"),
		m_col(*this, "COL%u", 0),
		m_restore(*this, "RESTORE"),
		m_lock(*this, "LOCK")
	{ }

	void ntsc(machine_config &config);
	void pal(machine_config &config);

protected:
	void vic20(machine_config &config, const char* softlist_filter);
	void add_clocked_devices(machine_config &config, uint32_t clock);

private:
	required_device<m6502_device> m_maincpu;
	required_device<via6522_device> m_via1;
	required_device<via6522_device> m_via2;
	required_device<mos6560_device> m_vic;
	required_device<cbm_iec_device> m_iec;
	required_device<vcs_control_port_device> m_joy;
	required_device<vic20_expansion_slot_device> m_exp;
	required_device<pet_user_port_device> m_user;
	required_device<pet_datassette_port_device> m_cassette;
	required_device<ram_device> m_ram;
	required_device<screen_device> m_screen;
	required_region_ptr<uint8_t> m_basic;
	required_region_ptr<uint8_t> m_kernal;
	required_region_ptr<uint8_t> m_charom;
	required_shared_ptr<uint8_t> m_color_ram;
	required_ioport_array<8> m_col;
	required_ioport m_restore;
	required_ioport m_lock;

	virtual void machine_start() override;
	virtual void machine_reset() override;

	uint8_t read(offs_t offset);
	void write(offs_t offset, uint8_t data);

	uint8_t vic_videoram_r(offs_t offset);

	DECLARE_WRITE_LINE_MEMBER( write_light_pen );
	DECLARE_WRITE_LINE_MEMBER( write_user_joy0 );
	DECLARE_WRITE_LINE_MEMBER( write_user_joy1 );
	DECLARE_WRITE_LINE_MEMBER( write_user_joy2 );
	DECLARE_WRITE_LINE_MEMBER( write_user_light_pen );
	DECLARE_WRITE_LINE_MEMBER( write_user_cassette_switch );

	uint8_t via1_pa_r();
	void via1_pa_w(uint8_t data);
	void via1_pb_w(uint8_t data);

	uint8_t via2_pa_r();
	uint8_t via2_pb_r();
	void via2_pa_w(uint8_t data);
	void via2_pb_w(uint8_t data);
	DECLARE_WRITE_LINE_MEMBER( via2_ca2_w );
	DECLARE_WRITE_LINE_MEMBER( via2_cb2_w );

	DECLARE_WRITE_LINE_MEMBER( exp_reset_w );

	DECLARE_QUICKLOAD_LOAD_MEMBER(quickload_vc20);
	// keyboard state
	int m_key_row;
	int m_key_col;
	int m_light_pen;
	int m_user_joy0;
	int m_user_joy1;
	int m_user_joy2;
	int m_user_light_pen;
	int m_user_cassette_switch;

	enum
	{
		BLK0 = 0,
		BLK1,
		BLK2,
		BLK3,
		BLK4,
		BLK5,
		BLK6,
		BLK7
	};


	enum
	{
		RAM0 = 0,
		RAM1,
		RAM2,
		RAM3,
		RAM4,
		RAM5,
		RAM6,
		RAM7
	};


	enum
	{
		IO0 = 4,
		COLOR = 5,
		IO2 = 6,
		IO3 = 7
	};

	void vic20_mem(address_map &map);
	void vic_colorram_map(address_map &map);
	void vic_videoram_map(address_map &map);
};


QUICKLOAD_LOAD_MEMBER(vic20_state::quickload_vc20)
{
	return general_cbm_loadsnap(image, m_maincpu->space(AS_PROGRAM), 0, cbm_quick_sethiaddress);
}

//**************************************************************************
//  MEMORY MANAGEMENT
//**************************************************************************

//-------------------------------------------------
//  read -
//-------------------------------------------------

uint8_t vic20_state::read(offs_t offset)
{
	uint8_t data = m_vic->bus_r();

	int ram1 = 1, ram2 = 1, ram3 = 1;
	int blk1 = 1, blk2 = 1, blk3 = 1, blk5 = 1;
	int io2 = 1, io3 = 1;

	switch ((offset >> 13) & 0x07)
	{
	case BLK0:
		switch ((offset >> 10) & 0x07)
		{
		case RAM0:
			data = m_ram->pointer()[offset & 0x3ff];
			break;

		case RAM1: ram1 = 0; break;
		case RAM2: ram2 = 0; break;
		case RAM3: ram3 = 0; break;

		default:
			data = m_ram->pointer()[0x400 + (offset & 0xfff)];
			break;
		}
		break;

	case BLK1: blk1 = 0; break;
	case BLK2: blk2 = 0; break;
	case BLK3: blk3 = 0; break;

	case BLK4:
		switch ((offset >> 10) & 0x07)
		{
		default:
			data = m_charom[offset & 0xfff];
			break;

		case IO0:
			if (BIT(offset, 4))
			{
				data = m_via1->read(offset & 0x0f);
			}
			else if (BIT(offset, 5))
			{
				data = m_via2->read(offset & 0x0f);
			}
			else if (offset >= 0x9000 && offset < 0x9010)
			{
				data = m_vic->read(offset & 0x0f);
			}
			break;

		case COLOR:
			data = m_color_ram[offset & 0x3ff];
			break;

		case IO2: io2 = 0; break;
		case IO3: io3 = 0; break;
		}
		break;

	case BLK5: blk5 = 0; break;

	case BLK6:
		data = m_basic[offset & 0x1fff];
		break;

	case BLK7:
		data = m_kernal[offset & 0x1fff];
		break;
	}

	return m_exp->cd_r(offset & 0x1fff, data, ram1, ram2, ram3, blk1, blk2, blk3, blk5, io2, io3);
}


//-------------------------------------------------
//  write -
//-------------------------------------------------

void vic20_state::write(offs_t offset, uint8_t data)
{
	int ram1 = 1, ram2 = 1, ram3 = 1;
	int blk1 = 1, blk2 = 1, blk3 = 1, blk5 = 1;
	int io2 = 1, io3 = 1;

	switch ((offset >> 13) & 0x07)
	{
	case BLK0:
		switch ((offset >> 10) & 0x07)
		{
		case RAM0:
			m_ram->pointer()[offset] = data;
			break;

		case RAM1: ram1 = 0; break;
		case RAM2: ram2 = 0; break;
		case RAM3: ram3 = 0; break;

		default:
			m_ram->pointer()[0x400 + (offset & 0xfff)] = data;
			break;
		}
		break;

	case BLK1: blk1 = 0; break;
	case BLK2: blk2 = 0; break;
	case BLK3: blk3 = 0; break;

	case BLK4:
		switch ((offset >> 10) & 0x07)
		{
		case IO0:
			if (BIT(offset, 4))
			{
				m_via1->write(offset & 0x0f, data);
			}
			else if (BIT(offset, 5))
			{
				m_via2->write(offset & 0x0f, data);
			}
			else if (offset >= 0x9000 && offset < 0x9010)
			{
				m_vic->write(offset & 0x0f, data);
			}
			break;

		case COLOR:
			m_color_ram[offset & 0x3ff] = data & 0x0f;
			break;

		case IO2: io2 = 0; break;
		case IO3: io3 = 0; break;
		}
		break;

	case BLK5: blk5 = 0; break;
	}

	m_exp->cd_w(offset & 0x1fff, data, ram1, ram2, ram3, blk1, blk2, blk3, blk5, io2, io3);
}


//-------------------------------------------------
//  vic_videoram_r -
//-------------------------------------------------

uint8_t vic20_state::vic_videoram_r(offs_t offset)
{
	int ram1 = 1, ram2 = 1, ram3 = 1;
	int blk1 = 1, blk2 = 1, blk3 = 1, blk5 = 1;
	int io2 = 1, io3 = 1;

	uint8_t data = 0;

	if (BIT(offset, 13))
	{
		switch ((offset >> 10) & 0x07)
		{
		case RAM0:
			data = m_ram->pointer()[offset & 0x3ff];
			break;

		case RAM1: ram1 = 0; break;
		case RAM2: ram2 = 0; break;
		case RAM3: ram3 = 0; break;

		default:
			data = m_ram->pointer()[0x400 + (offset & 0xfff)];
			break;
		}
	}
	else
	{
		data = m_charom[offset & 0xfff];
	}

	return m_exp->cd_r(offset & 0x1fff, data, ram1, ram2, ram3, blk1, blk2, blk3, blk5, io2, io3);
}



//**************************************************************************
//  ADDRESS MAPS
//**************************************************************************

//-------------------------------------------------
//  ADDRESS_MAP( vic20_mem )
//-------------------------------------------------

void vic20_state::vic20_mem(address_map &map)
{
	map(0x0000, 0xffff).rw(FUNC(vic20_state::read), FUNC(vic20_state::write));
}


//-------------------------------------------------
//  ADDRESS_MAP( vic_videoram_map )
//-------------------------------------------------

void vic20_state::vic_videoram_map(address_map &map)
{
	map(0x0000, 0x3fff).r(FUNC(vic20_state::vic_videoram_r));
}


//-------------------------------------------------
//  ADDRESS_MAP( vic_colorram_map )
//-------------------------------------------------

void vic20_state::vic_colorram_map(address_map &map)
{
	map(0x000, 0x3ff).ram().share("color_ram");
}



//**************************************************************************
//  INPUT PORTS
//**************************************************************************

//-------------------------------------------------
//  INPUT_PORTS( vic20 )
//-------------------------------------------------

static INPUT_PORTS_START( vic20 )
	PORT_START( "COL0" )
	PORT_BIT( 0x80, IP_ACTIVE_LOW, IPT_KEYBOARD ) PORT_NAME("Del  Inst") PORT_CODE(KEYCODE_BACKSPACE) PORT_CHAR(8) PORT_CHAR(UCHAR_MAMEKEY(INSERT))
	PORT_BIT( 0x40, IP_ACTIVE_LOW, IPT_KEYBOARD ) PORT_CODE(KEYCODE_BACKSLASH2)     PORT_CHAR(0xA3)
	PORT_BIT( 0x20, IP_ACTIVE_LOW, IPT_KEYBOARD ) PORT_CODE(KEYCODE_MINUS)          PORT_CHAR('+')
	PORT_BIT( 0x10, IP_ACTIVE_LOW, IPT_KEYBOARD ) PORT_CODE(KEYCODE_9)              PORT_CHAR('9') PORT_CHAR(')')
	PORT_BIT( 0x08, IP_ACTIVE_LOW, IPT_KEYBOARD ) PORT_CODE(KEYCODE_7)              PORT_CHAR('7') PORT_CHAR('\'')
	PORT_BIT( 0x04, IP_ACTIVE_LOW, IPT_KEYBOARD ) PORT_CODE(KEYCODE_5)              PORT_CHAR('5') PORT_CHAR('%')
	PORT_BIT( 0x02, IP_ACTIVE_LOW, IPT_KEYBOARD ) PORT_CODE(KEYCODE_3)              PORT_CHAR('3') PORT_CHAR('#')
	PORT_BIT( 0x01, IP_ACTIVE_LOW, IPT_KEYBOARD ) PORT_CODE(KEYCODE_1)              PORT_CHAR('1') PORT_CHAR('!')

	PORT_START( "COL1" )
	PORT_BIT( 0x80, IP_ACTIVE_LOW, IPT_KEYBOARD ) PORT_NAME("Return") PORT_CODE(KEYCODE_ENTER) PORT_CHAR(13)
	PORT_BIT( 0x40, IP_ACTIVE_LOW, IPT_KEYBOARD ) PORT_CODE(KEYCODE_CLOSEBRACE)     PORT_CHAR('*')
	PORT_BIT( 0x20, IP_ACTIVE_LOW, IPT_KEYBOARD ) PORT_CODE(KEYCODE_P)              PORT_CHAR('P')
	PORT_BIT( 0x10, IP_ACTIVE_LOW, IPT_KEYBOARD ) PORT_CODE(KEYCODE_I)              PORT_CHAR('I')
	PORT_BIT( 0x08, IP_ACTIVE_LOW, IPT_KEYBOARD ) PORT_CODE(KEYCODE_Y)              PORT_CHAR('Y')
	PORT_BIT( 0x04, IP_ACTIVE_LOW, IPT_KEYBOARD ) PORT_CODE(KEYCODE_R)              PORT_CHAR('R')
	PORT_BIT( 0x02, IP_ACTIVE_LOW, IPT_KEYBOARD ) PORT_CODE(KEYCODE_W)              PORT_CHAR('W')
	PORT_BIT( 0x01, IP_ACTIVE_LOW, IPT_KEYBOARD ) PORT_NAME("\xE2\x86\x90") PORT_CODE(KEYCODE_TILDE) PORT_CHAR(0x2190)

	PORT_START( "COL2" )
	PORT_BIT( 0x80, IP_ACTIVE_LOW, IPT_KEYBOARD ) PORT_NAME("Crsr Right Left") PORT_CODE(KEYCODE_RCONTROL) PORT_CHAR(UCHAR_MAMEKEY(RIGHT)) PORT_CHAR(UCHAR_MAMEKEY(LEFT))
	PORT_BIT( 0x40, IP_ACTIVE_LOW, IPT_KEYBOARD ) PORT_CODE(KEYCODE_QUOTE)          PORT_CHAR(';') PORT_CHAR(']')
	PORT_BIT( 0x20, IP_ACTIVE_LOW, IPT_KEYBOARD ) PORT_CODE(KEYCODE_L)              PORT_CHAR('L')
	PORT_BIT( 0x10, IP_ACTIVE_LOW, IPT_KEYBOARD ) PORT_CODE(KEYCODE_J)              PORT_CHAR('J')
	PORT_BIT( 0x08, IP_ACTIVE_LOW, IPT_KEYBOARD ) PORT_CODE(KEYCODE_G)              PORT_CHAR('G')
	PORT_BIT( 0x04, IP_ACTIVE_LOW, IPT_KEYBOARD ) PORT_CODE(KEYCODE_D)              PORT_CHAR('D')
	PORT_BIT( 0x02, IP_ACTIVE_LOW, IPT_KEYBOARD ) PORT_CODE(KEYCODE_A)              PORT_CHAR('A')
	PORT_BIT( 0x01, IP_ACTIVE_LOW, IPT_KEYBOARD ) PORT_CODE(KEYCODE_TAB)            PORT_CHAR(UCHAR_SHIFT_2)

	PORT_START( "COL3" )
	PORT_BIT( 0x80, IP_ACTIVE_LOW, IPT_KEYBOARD ) PORT_NAME("Crsr Down Up") PORT_CODE(KEYCODE_RALT) PORT_CHAR(UCHAR_MAMEKEY(DOWN)) PORT_CHAR(UCHAR_MAMEKEY(UP))
	PORT_BIT( 0x40, IP_ACTIVE_LOW, IPT_KEYBOARD ) PORT_CODE(KEYCODE_SLASH)          PORT_CHAR('/') PORT_CHAR('?')
	PORT_BIT( 0x20, IP_ACTIVE_LOW, IPT_KEYBOARD ) PORT_CODE(KEYCODE_COMMA)          PORT_CHAR(',') PORT_CHAR('<')
	PORT_BIT( 0x10, IP_ACTIVE_LOW, IPT_KEYBOARD ) PORT_CODE(KEYCODE_N)              PORT_CHAR('N')
	PORT_BIT( 0x08, IP_ACTIVE_LOW, IPT_KEYBOARD ) PORT_CODE(KEYCODE_V)              PORT_CHAR('V')
	PORT_BIT( 0x04, IP_ACTIVE_LOW, IPT_KEYBOARD ) PORT_CODE(KEYCODE_X)              PORT_CHAR('X')
	PORT_BIT( 0x02, IP_ACTIVE_LOW, IPT_KEYBOARD ) PORT_NAME("Shift (Left)") PORT_CODE(KEYCODE_LSHIFT)
	PORT_BIT( 0x01, IP_ACTIVE_LOW, IPT_KEYBOARD ) PORT_NAME("Stop Run") PORT_CODE(KEYCODE_HOME)

	PORT_START( "COL4" )
	PORT_BIT( 0x80, IP_ACTIVE_LOW, IPT_KEYBOARD ) PORT_CODE(KEYCODE_F1)             PORT_CHAR(UCHAR_MAMEKEY(F1)) PORT_CHAR(UCHAR_MAMEKEY(F2))
	PORT_BIT( 0x40, IP_ACTIVE_LOW, IPT_KEYBOARD ) PORT_NAME("Shift (Right)") PORT_CODE(KEYCODE_RSHIFT) PORT_CHAR(UCHAR_SHIFT_1)
	PORT_BIT( 0x20, IP_ACTIVE_LOW, IPT_KEYBOARD ) PORT_CODE(KEYCODE_STOP)           PORT_CHAR('.') PORT_CHAR('>')
	PORT_BIT( 0x10, IP_ACTIVE_LOW, IPT_KEYBOARD ) PORT_CODE(KEYCODE_M)              PORT_CHAR('M')
	PORT_BIT( 0x08, IP_ACTIVE_LOW, IPT_KEYBOARD ) PORT_CODE(KEYCODE_B)              PORT_CHAR('B')
	PORT_BIT( 0x04, IP_ACTIVE_LOW, IPT_KEYBOARD ) PORT_CODE(KEYCODE_C)              PORT_CHAR('C')
	PORT_BIT( 0x02, IP_ACTIVE_LOW, IPT_KEYBOARD ) PORT_CODE(KEYCODE_Z)              PORT_CHAR('Z')
	PORT_BIT( 0x01, IP_ACTIVE_LOW, IPT_KEYBOARD ) PORT_CODE(KEYCODE_SPACE)          PORT_CHAR(' ')

	PORT_START( "COL5" )
	PORT_BIT( 0x80, IP_ACTIVE_LOW, IPT_KEYBOARD ) PORT_CODE(KEYCODE_F2)             PORT_CHAR(UCHAR_MAMEKEY(F3)) PORT_CHAR(UCHAR_MAMEKEY(F4))
	PORT_BIT( 0x40, IP_ACTIVE_LOW, IPT_KEYBOARD ) PORT_CODE(KEYCODE_BACKSLASH)      PORT_CHAR('=')
	PORT_BIT( 0x20, IP_ACTIVE_LOW, IPT_KEYBOARD ) PORT_CODE(KEYCODE_COLON)          PORT_CHAR(':') PORT_CHAR('[')
	PORT_BIT( 0x10, IP_ACTIVE_LOW, IPT_KEYBOARD ) PORT_CODE(KEYCODE_K)              PORT_CHAR('K')
	PORT_BIT( 0x08, IP_ACTIVE_LOW, IPT_KEYBOARD ) PORT_CODE(KEYCODE_H)              PORT_CHAR('H')
	PORT_BIT( 0x04, IP_ACTIVE_LOW, IPT_KEYBOARD ) PORT_CODE(KEYCODE_F)              PORT_CHAR('F')
	PORT_BIT( 0x02, IP_ACTIVE_LOW, IPT_KEYBOARD ) PORT_CODE(KEYCODE_S)              PORT_CHAR('S')
	PORT_BIT( 0x01, IP_ACTIVE_LOW, IPT_KEYBOARD ) PORT_NAME("CBM") PORT_CODE(KEYCODE_LCONTROL)

	PORT_START( "COL6" )
	PORT_BIT( 0x80, IP_ACTIVE_LOW, IPT_KEYBOARD ) PORT_CODE(KEYCODE_F3)             PORT_CHAR(UCHAR_MAMEKEY(F5)) PORT_CHAR(UCHAR_MAMEKEY(F6))
	PORT_BIT( 0x40, IP_ACTIVE_LOW, IPT_KEYBOARD ) PORT_NAME("\xE2\x86\x91  Pi") PORT_CODE(KEYCODE_DEL) PORT_CHAR(0x2191,'^') PORT_CHAR(0x03C0)
	PORT_BIT( 0x20, IP_ACTIVE_LOW, IPT_KEYBOARD ) PORT_CODE(KEYCODE_OPENBRACE)      PORT_CHAR('@')
	PORT_BIT( 0x10, IP_ACTIVE_LOW, IPT_KEYBOARD ) PORT_CODE(KEYCODE_O)              PORT_CHAR('O')
	PORT_BIT( 0x08, IP_ACTIVE_LOW, IPT_KEYBOARD ) PORT_CODE(KEYCODE_U)              PORT_CHAR('U')
	PORT_BIT( 0x04, IP_ACTIVE_LOW, IPT_KEYBOARD ) PORT_CODE(KEYCODE_T)              PORT_CHAR('T')
	PORT_BIT( 0x02, IP_ACTIVE_LOW, IPT_KEYBOARD ) PORT_CODE(KEYCODE_E)              PORT_CHAR('E')
	PORT_BIT( 0x01, IP_ACTIVE_LOW, IPT_KEYBOARD ) PORT_CODE(KEYCODE_Q)              PORT_CHAR('Q')

	PORT_START( "COL7" )
	PORT_BIT( 0x80, IP_ACTIVE_LOW, IPT_KEYBOARD ) PORT_CODE(KEYCODE_F4)             PORT_CHAR(UCHAR_MAMEKEY(F7)) PORT_CHAR(UCHAR_MAMEKEY(F8))
	PORT_BIT( 0x40, IP_ACTIVE_LOW, IPT_KEYBOARD ) PORT_NAME("Home  Clr") PORT_CODE(KEYCODE_INSERT) PORT_CHAR(UCHAR_MAMEKEY(HOME))
	PORT_BIT( 0x20, IP_ACTIVE_LOW, IPT_KEYBOARD ) PORT_CODE(KEYCODE_EQUALS)         PORT_CHAR('-')
	PORT_BIT( 0x10, IP_ACTIVE_LOW, IPT_KEYBOARD ) PORT_CODE(KEYCODE_0)              PORT_CHAR('0')
	PORT_BIT( 0x08, IP_ACTIVE_LOW, IPT_KEYBOARD ) PORT_CODE(KEYCODE_8)              PORT_CHAR('8') PORT_CHAR('(')
	PORT_BIT( 0x04, IP_ACTIVE_LOW, IPT_KEYBOARD ) PORT_CODE(KEYCODE_6)              PORT_CHAR('6') PORT_CHAR('&')
	PORT_BIT( 0x02, IP_ACTIVE_LOW, IPT_KEYBOARD ) PORT_CODE(KEYCODE_4)              PORT_CHAR('4') PORT_CHAR('$')
	PORT_BIT( 0x01, IP_ACTIVE_LOW, IPT_KEYBOARD ) PORT_CODE(KEYCODE_2)              PORT_CHAR('2') PORT_CHAR('"')

	PORT_START( "RESTORE" )
	PORT_BIT( 0x01, IP_ACTIVE_LOW, IPT_KEYBOARD ) PORT_NAME("RESTORE") PORT_CODE(KEYCODE_PRTSCR) PORT_WRITE_LINE_DEVICE_MEMBER(M6522_1_TAG, via6522_device, write_ca1)

	PORT_START( "LOCK" )
	PORT_BIT( 0x80, IP_ACTIVE_LOW, IPT_KEYBOARD ) PORT_NAME("SHIFT LOCK") PORT_CODE(KEYCODE_CAPSLOCK) PORT_TOGGLE PORT_CHAR(UCHAR_MAMEKEY(CAPSLOCK))
	PORT_BIT( 0x7f, IP_ACTIVE_LOW, IPT_UNUSED )
INPUT_PORTS_END


//-------------------------------------------------
//  INPUT_PORTS( vic1001 )
//-------------------------------------------------

static INPUT_PORTS_START( vic1001 )
	PORT_INCLUDE( vic20 )

	PORT_MODIFY( "COL0" )
	PORT_BIT( 0x40, IP_ACTIVE_LOW, IPT_KEYBOARD ) PORT_CODE(KEYCODE_MINUS) PORT_CHAR(0xA5)
INPUT_PORTS_END


//-------------------------------------------------
//  INPUT_PORTS( vic20s )
//-------------------------------------------------

static INPUT_PORTS_START( vic20s )
	PORT_INCLUDE( vic20 )

	PORT_MODIFY( "COL0" )
	PORT_BIT( 0x40, IP_ACTIVE_LOW, IPT_KEYBOARD ) PORT_CODE(KEYCODE_BACKSLASH2)     PORT_CHAR(':') PORT_CHAR('*')
	PORT_BIT( 0x20, IP_ACTIVE_LOW, IPT_KEYBOARD ) PORT_CODE(KEYCODE_MINUS)          PORT_CHAR('-')

	PORT_MODIFY( "COL1" )
	PORT_BIT( 0x40, IP_ACTIVE_LOW, IPT_KEYBOARD ) PORT_CODE(KEYCODE_CLOSEBRACE)     PORT_CHAR('@')

	PORT_MODIFY( "COL2" )
	PORT_BIT( 0x40, IP_ACTIVE_LOW, IPT_KEYBOARD ) PORT_CODE(KEYCODE_QUOTE)          PORT_CHAR(0x00C4)

	PORT_MODIFY( "COL5" )
	PORT_BIT( 0x40, IP_ACTIVE_LOW, IPT_KEYBOARD ) PORT_CODE(KEYCODE_BACKSLASH)      PORT_CHAR(';') PORT_CHAR('+')
	PORT_BIT( 0x20, IP_ACTIVE_LOW, IPT_KEYBOARD ) PORT_CODE(KEYCODE_COLON)          PORT_CHAR(0x00D6)

	PORT_MODIFY( "COL6" )
	PORT_BIT( 0x20, IP_ACTIVE_LOW, IPT_KEYBOARD ) PORT_CODE(KEYCODE_OPENBRACE)      PORT_CHAR(0x00C5)

	PORT_MODIFY( "COL7" )
	PORT_BIT( 0x20, IP_ACTIVE_LOW, IPT_KEYBOARD ) PORT_CODE(KEYCODE_EQUALS)         PORT_CHAR('=')
INPUT_PORTS_END



//**************************************************************************
//  DEVICE CONFIGURATION
//**************************************************************************

uint8_t vic20_state::via1_pa_r()
{
	/*

	    bit     description

	    PA0     SERIAL CLK IN
	    PA1     SERIAL DATA IN
	    PA2     JOY 0 (UP)
	    PA3     JOY 1 (DOWN)
	    PA4     JOY 2 (LEFT)
	    PA5     LITE PEN (FIRE)
	    PA6     CASS SWITCH
	    PA7

	*/

	uint8_t data = 0;

	// serial clock in
	data |= m_iec->clk_r();

	// serial data in
	data |= m_iec->data_r() << 1;

	// joystick / user port
	uint8_t joy = m_joy->read_joy();

	data |= (m_user_joy0 && BIT(joy, 0)) << 2;
	data |= (m_user_joy1 && BIT(joy, 1)) << 3;
	data |= (m_user_joy2 && BIT(joy, 2)) << 4;
	data |= (m_user_light_pen && BIT(joy, 5)) << 5;

	// cassette switch
	data |= (m_user_cassette_switch && m_cassette->sense_r()) << 6;

	return data;
}

void vic20_state::via1_pa_w(uint8_t data)
{
	/*

	    bit     description

	    PA0
	    PA1
	    PA2
	    PA3
	    PA4
	    PA5     LITE PEN (FIRE)
	    PA6
	    PA7     SERIAL ATN OUT

	*/

	// light pen strobe
	m_user->write_7(BIT(data, 5));
	m_vic->lp_w(BIT(data, 5));

	// serial attention out
	m_user->write_9(!BIT(data, 7));
	m_iec->host_atn_w(!BIT(data, 7));
}

void vic20_state::via1_pb_w(uint8_t data)
{
	m_user->write_c((data>>0)&1);
	m_user->write_d((data>>1)&1);
	m_user->write_e((data>>2)&1);
	m_user->write_f((data>>3)&1);
	m_user->write_h((data>>4)&1);
	m_user->write_j((data>>5)&1);
	m_user->write_k((data>>6)&1);
	m_user->write_l((data>>7)&1);
}

uint8_t vic20_state::via2_pa_r()
{
	/*

	    bit     description

	    PA0     ROW 0
	    PA1     ROW 1
	    PA2     ROW 2
	    PA3     ROW 3
	    PA4     ROW 4
	    PA5     ROW 5
	    PA6     ROW 6
	    PA7     ROW 7

	*/

	uint8_t data = 0xff;

	for (int i = 0; i < 8; i++)
	{
		if (!BIT(m_key_col, i)) data &= m_col[i]->read();
	}

	return data;
}

uint8_t vic20_state::via2_pb_r()
{
	/*

	    bit     description

	    PB0     COL 0
	    PB1     COL 1
	    PB2     COL 2
	    PB3     COL 3
	    PB4     COL 4
	    PB5     COL 5
	    PB6     COL 6
	    PB7     COL 7, JOY 3 (RIGHT)

	*/

	uint8_t data = 0xff;

	// joystick
	uint8_t joy = m_joy->read_joy();

	data &= (BIT(joy, 3) << 7) | 0x7f;

	for (int i = 0; i < 8; i++)
	{
		if (!BIT(m_key_row, i))
			for (int c = 0; c < 8; c++)
				if (!BIT(m_col[c]->read(), i))
					data &= ~(1 << c);
	}

	return data;
}

void vic20_state::via2_pa_w(uint8_t data)
{
	/*

<<<<<<< HEAD
		bit     description

		PA0     ROW 0
		PA1     ROW 1
		PA2     ROW 2
		PA3     ROW 3
		PA4     ROW 4
		PA5     ROW 5
		PA6     ROW 6
		PA7     ROW 7
=======
	    bit     description

	    PA0     ROW 0
	    PA1     ROW 1
	    PA2     ROW 2
	    PA3     ROW 3
	    PA4     ROW 4
	    PA5     ROW 5
	    PA6     ROW 6
	    PA7     ROW 7
>>>>>>> 53489089

	*/

	// keyboard row
	m_key_row = data;
}

void vic20_state::via2_pb_w(uint8_t data)
{
	/*

	    bit     description

	    PB0     COL 0
	    PB1     COL 1
	    PB2     COL 2
	    PB3     COL 3, CASS WRITE
	    PB4     COL 4
	    PB5     COL 5
	    PB6     COL 6
	    PB7     COL 7

	*/

	// cassette write
	m_cassette->write(BIT(data, 3));

	// keyboard column
	m_key_col = data;
}

WRITE_LINE_MEMBER( vic20_state::via2_ca2_w )
{
	// serial clock out
	m_iec->host_clk_w(!state);
}

WRITE_LINE_MEMBER( vic20_state::via2_cb2_w )
{
	// serial data out
	m_iec->host_data_w(!state);
}


//-------------------------------------------------
//  VIC20_EXPANSION_INTERFACE( expansion_intf )
//-------------------------------------------------

WRITE_LINE_MEMBER( vic20_state::exp_reset_w )
{
	if (!state)
	{
		machine_reset();
	}
}


//**************************************************************************
//  MACHINE INITIALIZATION
//**************************************************************************

//-------------------------------------------------
//  MACHINE_START( vic20 )
//-------------------------------------------------

void vic20_state::machine_start()
{
	// initialize memory
	uint8_t data = 0xff;

	for (offs_t offset = 0; offset < m_ram->size(); offset++)
	{
		m_ram->pointer()[offset] = data;
		if (!(offset % 64)) data ^= 0xff;
	}

	m_key_row = 0xff;
	m_key_col = 0xff;

	// state saving
	save_item(NAME(m_key_row));
	save_item(NAME(m_key_col));
	save_item(NAME(m_light_pen));
	save_item(NAME(m_user_joy0));
	save_item(NAME(m_user_joy1));
	save_item(NAME(m_user_joy2));
	save_item(NAME(m_user_light_pen));
	save_item(NAME(m_user_cassette_switch));
}


void vic20_state::machine_reset()
{
	m_maincpu->reset();

	m_vic->reset();
	m_via1->reset();
	m_via2->reset();

	m_iec->reset();
	m_exp->reset();

	m_user->write_3(0);
	m_user->write_3(1);
}

WRITE_LINE_MEMBER(vic20_state::write_user_joy0)
{
	m_user_joy0 = state;
}

WRITE_LINE_MEMBER(vic20_state::write_user_joy1)
{
	m_user_joy1 = state;
}

WRITE_LINE_MEMBER(vic20_state::write_user_joy2)
{
	m_user_joy2 = state;
}

WRITE_LINE_MEMBER(vic20_state::write_light_pen)
{
	m_light_pen = state;
	m_vic->lp_w(m_light_pen && m_user_light_pen);
}

WRITE_LINE_MEMBER(vic20_state::write_user_light_pen)
{
	m_user_light_pen = state;
	m_vic->lp_w(m_light_pen && m_user_light_pen);
}

WRITE_LINE_MEMBER(vic20_state::write_user_cassette_switch)
{
	m_user_cassette_switch = state;
}

//**************************************************************************
//  MACHINE DRIVERS
//**************************************************************************

void vic20_state::vic20(machine_config &config, const char* softlist_filter)
{
	SCREEN(config, m_screen, SCREEN_TYPE_RASTER);
	m_screen->set_vblank_time(ATTOSECONDS_IN_USEC(2500));
	m_screen->set_screen_update(VIC_TAG, FUNC(mos6560_device::screen_update));

	m_vic->set_screen(SCREEN_TAG);
	m_vic->set_addrmap(0, &vic20_state::vic_videoram_map);
	m_vic->set_addrmap(1, &vic20_state::vic_colorram_map);

	m_vic->potx_rd_callback().set(m_joy, FUNC(vcs_control_port_device::read_pot_x));
	m_vic->poty_rd_callback().set(m_joy, FUNC(vcs_control_port_device::read_pot_y));
	m_vic->add_route(ALL_OUTPUTS, "mono", 0.25);

	PET_DATASSETTE_PORT(config, m_cassette, 0);
	cbm_datassette_devices(*m_cassette);
	m_cassette->set_default_option("c1530");
	m_cassette->read_handler().set(m_via2, FUNC(via6522_device::write_ca1));

	cbm_iec_slot_device::add(config, m_iec, "c1541");
	m_iec->srq_callback().set(m_via2, FUNC(via6522_device::write_cb1));

	VCS_CONTROL_PORT(config, m_joy, 0);
	vcs_control_port_devices(*m_joy);
	m_joy->set_default_option("joy");
	m_joy->trigger_wr_callback().set(FUNC(vic20_state::write_light_pen));

	PET_USER_PORT(config, m_user, vic20_user_port_cards, nullptr);
	m_user->p3_handler().set(FUNC(vic20_state::exp_reset_w));
	m_user->p4_handler().set(FUNC(vic20_state::write_user_joy0));
	m_user->p5_handler().set(FUNC(vic20_state::write_user_joy1));
	m_user->p6_handler().set(FUNC(vic20_state::write_user_joy2));
	m_user->p7_handler().set(FUNC(vic20_state::write_user_light_pen));
	m_user->p8_handler().set(FUNC(vic20_state::write_user_cassette_switch));
	m_user->pb_handler().set(m_via1, FUNC(via6522_device::write_cb1));
	m_user->pc_handler().set(m_via1, FUNC(via6522_device::write_pb0));
	m_user->pd_handler().set(m_via1, FUNC(via6522_device::write_pb1));
	m_user->pe_handler().set(m_via1, FUNC(via6522_device::write_pb2));
	m_user->pf_handler().set(m_via1, FUNC(via6522_device::write_pb3));
	m_user->ph_handler().set(m_via1, FUNC(via6522_device::write_pb4));
	m_user->pj_handler().set(m_via1, FUNC(via6522_device::write_pb5));
	m_user->pk_handler().set(m_via1, FUNC(via6522_device::write_pb6));
	m_user->pl_handler().set(m_via1, FUNC(via6522_device::write_pb7));
	m_user->pm_handler().set(m_via1, FUNC(via6522_device::write_cb2));

	QUICKLOAD(config, "quickload", "p00,prg", CBM_QUICKLOAD_DELAY).set_load_callback(FUNC(vic20_state::quickload_vc20));

	SOFTWARE_LIST(config, "cart_list").set_original("vic1001_cart").set_filter(softlist_filter);
	SOFTWARE_LIST(config, "cass_list").set_original("vic1001_cass").set_filter(softlist_filter);
	SOFTWARE_LIST(config, "flop_list").set_original("vic1001_flop").set_filter(softlist_filter);

	RAM(config, m_ram);
	m_ram->set_default_size("5K");
}


void vic20_state::add_clocked_devices(machine_config &config, uint32_t clock)
{
	// basic machine hardware
	M6502(config, m_maincpu, clock);
	m_maincpu->set_addrmap(AS_PROGRAM, &vic20_state::vic20_mem);

	MOS6522(config, m_via1, clock);
	m_via1->readpa_handler().set(FUNC(vic20_state::via1_pa_r));
	m_via1->writepa_handler().set(FUNC(vic20_state::via1_pa_w));
	m_via1->writepb_handler().set(FUNC(vic20_state::via1_pb_w));
	m_via1->cb1_handler().set(m_user, FUNC(pet_user_port_device::write_b));
	m_via1->ca2_handler().set(m_cassette, FUNC(pet_datassette_port_device::motor_w));
	m_via1->cb2_handler().set(m_user, FUNC(pet_user_port_device::write_m));
	m_via1->irq_handler().set_inputline(m_maincpu, M6502_NMI_LINE);

	MOS6522(config, m_via2, clock);
	m_via2->readpa_handler().set(FUNC(vic20_state::via2_pa_r));
	m_via2->readpb_handler().set(FUNC(vic20_state::via2_pb_r));
	m_via2->writepa_handler().set(FUNC(vic20_state::via2_pa_w));
	m_via2->writepb_handler().set(FUNC(vic20_state::via2_pb_w));
	m_via2->ca2_handler().set(FUNC(vic20_state::via2_ca2_w));
	m_via2->cb2_handler().set(FUNC(vic20_state::via2_cb2_w));
	m_via2->irq_handler().set_inputline(m_maincpu, M6502_IRQ_LINE);

	// video/sound hardware
	SPEAKER(config, "mono").front_center();

	// devices
	VIC20_EXPANSION_SLOT(config, m_exp, clock, vic20_expansion_cards, nullptr);
	m_exp->irq_wr_callback().set_inputline(m_maincpu, M6502_IRQ_LINE);
	m_exp->nmi_wr_callback().set_inputline(m_maincpu, M6502_NMI_LINE);
	m_exp->res_wr_callback().set(FUNC(vic20_state::exp_reset_w));
}


void vic20_state::ntsc(machine_config &config)
{
	add_clocked_devices(config, MOS6560_CLOCK);
	MOS6560(config, m_vic, MOS6560_CLOCK);
	vic20(config, "NTSC");

	m_screen->set_refresh_hz(MOS6560_VRETRACERATE);
	m_screen->set_size((MOS6560_XSIZE + 7) & ~7, MOS6560_YSIZE);
	m_screen->set_visarea(MOS6560_MAME_XPOS, MOS6560_MAME_XPOS + MOS6560_MAME_XSIZE - 1, MOS6560_MAME_YPOS, MOS6560_MAME_YPOS + MOS6560_MAME_YSIZE - 1);
}


void vic20_state::pal(machine_config &config)
{
	add_clocked_devices(config, MOS6561_CLOCK);
	MOS6561(config, m_vic, MOS6561_CLOCK);
	vic20(config, "PAL");

	m_screen->set_refresh_hz(MOS6561_VRETRACERATE);
	m_screen->set_size((MOS6561_XSIZE + 7) & ~7, MOS6561_YSIZE);
	m_screen->set_visarea(MOS6561_MAME_XPOS, MOS6561_MAME_XPOS + MOS6561_MAME_XSIZE - 1, MOS6561_MAME_YPOS, MOS6561_MAME_YPOS + MOS6561_MAME_YSIZE - 1);
}



//**************************************************************************
//  ROM DEFINITIONS
//**************************************************************************

//-------------------------------------------------
//  ROM( vic1001 )
//-------------------------------------------------

ROM_START( vic1001 )
	ROM_REGION( 0x2000, "basic", 0 )
	ROM_LOAD( "901486-01", 0x0000, 0x2000, CRC(db4c43c1) SHA1(587d1e90950675ab6b12d91248a3f0d640d02e8d) )

	ROM_REGION( 0x2000, "kernal", 0 )
	ROM_LOAD( "901486-02", 0x0000, 0x2000, CRC(336900d7) SHA1(c9ead45e6674d1042ca6199160e8583c23aeac22) )

	ROM_REGION( 0x1000, "charom", 0 )
	ROM_LOAD( "901460-02", 0x0000, 0x1000, CRC(fcfd8a4b) SHA1(dae61ac03065aa2904af5c123ce821855898c555) )
ROM_END


//-------------------------------------------------
//  ROM( vic20 )
//-------------------------------------------------

ROM_START( vic20 )
	ROM_REGION( 0x2000, "basic", 0 )
	ROM_LOAD( "901486-01.ue11", 0x0000, 0x2000, CRC(db4c43c1) SHA1(587d1e90950675ab6b12d91248a3f0d640d02e8d) )

	ROM_REGION( 0x2000, "kernal", 0 )
	ROM_SYSTEM_BIOS( 0, "cbm", "Original" )
	ROMX_LOAD( "901486-06.ue12", 0x0000, 0x2000, CRC(e5e7c174) SHA1(06de7ec017a5e78bd6746d89c2ecebb646efeb19), ROM_BIOS(0) )
	ROM_SYSTEM_BIOS( 1, "jiffydos", "JiffyDOS" )
	ROMX_LOAD( "jiffydos vic-20 ntsc.ue12", 0x0000, 0x2000, CRC(683a757f) SHA1(83fb83e97b5a840311dbf7e1fe56fe828f41936d), ROM_BIOS(1) )

	ROM_REGION( 0x1000, "charom", 0 )
	ROM_LOAD( "901460-03.ud7", 0x0000, 0x1000, CRC(83e032a6) SHA1(4fd85ab6647ee2ac7ba40f729323f2472d35b9b4) )
ROM_END


//-------------------------------------------------
//  ROM( vic20p )
//-------------------------------------------------

ROM_START( vic20p )
	ROM_REGION( 0x2000, "basic", 0 )
	ROM_LOAD( "901486-01.ue11", 0x0000, 0x2000, CRC(db4c43c1) SHA1(587d1e90950675ab6b12d91248a3f0d640d02e8d) )

	ROM_REGION( 0x2000, "kernal", 0 )
	ROM_SYSTEM_BIOS( 0, "cbm", "Original" )
	ROMX_LOAD( "901486-07.ue12", 0x0000, 0x2000, CRC(4be07cb4) SHA1(ce0137ed69f003a299f43538fa9eee27898e621e), ROM_BIOS(0) )
	ROM_SYSTEM_BIOS( 1, "jiffydos", "JiffyDOS" )
	ROMX_LOAD( "jiffydos vic-20 pal.ue12", 0x0000, 0x2000, CRC(705e7810) SHA1(5a03623a4b855531b8bffd756f701306f128be2d), ROM_BIOS(1) )

	ROM_REGION( 0x1000, "charom", 0 )
	ROM_LOAD( "901460-03.ud7", 0x0000, 0x1000, CRC(83e032a6) SHA1(4fd85ab6647ee2ac7ba40f729323f2472d35b9b4) )
ROM_END


//-------------------------------------------------
//  ROM( vic20_se )
//-------------------------------------------------

ROM_START( vic20_se )
	ROM_REGION( 0x2000, "basic", 0 )
	ROM_LOAD( "901486-01.ue11", 0x0000, 0x2000, CRC(db4c43c1) SHA1(587d1e90950675ab6b12d91248a3f0d640d02e8d) )

	ROM_REGION( 0x2000, "kernal", 0 )
	ROM_LOAD( "nec22081.206", 0x0000, 0x2000, CRC(b2a60662) SHA1(cb3e2f6e661ea7f567977751846ce9ad524651a3) )

	ROM_REGION( 0x1000, "charom", 0 )
	ROM_LOAD( "nec22101.207", 0x0000, 0x1000, CRC(d808551d) SHA1(f403f0b0ce5922bd61bbd768bdd6f0b38e648c9f) )
ROM_END



//**************************************************************************
//  GAME DRIVERS
//**************************************************************************

//    YEAR  NAME      PARENT   COMPAT  MACHINE  INPUT    CLASS        INIT        COMPANY                        FULLNAME                   FLAGS
COMP( 1980, vic1001,  0,       0,      ntsc,    vic1001, vic20_state, empty_init, "Commodore Business Machines", "VIC-1001 (Japan)",        MACHINE_IMPERFECT_GRAPHICS | MACHINE_IMPERFECT_SOUND | MACHINE_SUPPORTS_SAVE )
COMP( 1981, vic20,    vic1001, 0,      ntsc,    vic20,   vic20_state, empty_init, "Commodore Business Machines", "VIC-20 (NTSC)",           MACHINE_IMPERFECT_GRAPHICS | MACHINE_IMPERFECT_SOUND | MACHINE_SUPPORTS_SAVE )
COMP( 1981, vic20p,   vic1001, 0,      pal,     vic20,   vic20_state, empty_init, "Commodore Business Machines", "VIC-20 / VC-20 (PAL)",    MACHINE_IMPERFECT_GRAPHICS | MACHINE_IMPERFECT_SOUND | MACHINE_SUPPORTS_SAVE )
COMP( 1981, vic20_se, vic1001, 0,      pal,     vic20s,  vic20_state, empty_init, "Commodore Business Machines", "VIC-20 (Sweden/Finland)", MACHINE_IMPERFECT_GRAPHICS | MACHINE_IMPERFECT_SOUND | MACHINE_SUPPORTS_SAVE )<|MERGE_RESOLUTION|>--- conflicted
+++ resolved
@@ -682,18 +682,6 @@
 {
 	/*
 
-<<<<<<< HEAD
-		bit     description
-
-		PA0     ROW 0
-		PA1     ROW 1
-		PA2     ROW 2
-		PA3     ROW 3
-		PA4     ROW 4
-		PA5     ROW 5
-		PA6     ROW 6
-		PA7     ROW 7
-=======
 	    bit     description
 
 	    PA0     ROW 0
@@ -704,7 +692,6 @@
 	    PA5     ROW 5
 	    PA6     ROW 6
 	    PA7     ROW 7
->>>>>>> 53489089
 
 	*/
 
