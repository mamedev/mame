--- conflicted
+++ resolved
@@ -315,11 +315,7 @@
 				break;
 			case 2:
 				m_bgpal.b = ((data & 0x3f) << 2) | ((data & 0x30) >> 4);
-<<<<<<< HEAD
-				m_palette->set_pen_color(m_bgpal.offs, MAKE_RGB(m_bgpal.r, m_bgpal.g, m_bgpal.b));
-=======
-				palette_set_color(machine(), m_bgpal.offs, rgb_t(m_bgpal.r, m_bgpal.g, m_bgpal.b));
->>>>>>> ca932a6d
+				m_palette->set_pen_color(m_bgpal.offs, rgb_t(m_bgpal.r, m_bgpal.g, m_bgpal.b));
 				m_bgpal.offs_internal = 0;
 				m_bgpal.offs++;
 				break;
@@ -349,11 +345,7 @@
 				break;
 			case 2:
 				m_fgpal.b = ((data & 0x3f) << 2) | ((data & 0x30) >> 4);
-<<<<<<< HEAD
-				m_palette->set_pen_color(0x100+m_fgpal.offs, MAKE_RGB(m_fgpal.r, m_fgpal.g, m_fgpal.b));
-=======
-				palette_set_color(machine(), 0x100+m_fgpal.offs, rgb_t(m_fgpal.r, m_fgpal.g, m_fgpal.b));
->>>>>>> ca932a6d
+				m_palette->set_pen_color(0x100+m_fgpal.offs, rgb_t(m_fgpal.r, m_fgpal.g, m_fgpal.b));
 				m_fgpal.offs_internal = 0;
 				m_fgpal.offs++;
 				break;
