--- conflicted
+++ resolved
@@ -1051,24 +1051,12 @@
 
 /***************************************************************************/
 
-<<<<<<< HEAD
 GAME( 1988, scontra,   0,        scontra,  scontra,  thunderx_state, empty_init,    ROT90, "Konami", "Super Contra",          MACHINE_SUPPORTS_SAVE )
-GAME( 1988, scontraj,  scontra,  scontra,  scontra,  thunderx_state, empty_init,    ROT90, "Konami", "Super Contra (Japan)",  MACHINE_SUPPORTS_SAVE )
+GAME( 1988, scontraj,  scontra,  scontra,  scontra,  thunderx_state, empty_init,    ROT90, "Konami", "Super Contra - Alien no Gyakushuu (Japan)",  MACHINE_SUPPORTS_SAVE )
 GAME( 1988, thunderx,  0,        thunderx, thunderx, thunderx_state, init_thunderx, ROT0,  "Konami", "Thunder Cross (set 1)", MACHINE_SUPPORTS_SAVE )
 GAME( 1988, thunderxa, thunderx, thunderx, thunderx, thunderx_state, init_thunderx, ROT0,  "Konami", "Thunder Cross (set 2)", MACHINE_SUPPORTS_SAVE )
 GAME( 1988, thunderxb, thunderx, thunderx, thunderx, thunderx_state, init_thunderx, ROT0,  "Konami", "Thunder Cross (set 3)", MACHINE_SUPPORTS_SAVE )
 GAME( 1988, thunderxj, thunderx, thunderx, thnderxj, thunderx_state, init_thunderx, ROT0,  "Konami", "Thunder Cross (Japan)", MACHINE_SUPPORTS_SAVE )
 GAME( 1988, gbusters,  0,        gbusters, gbusters, thunderx_state, empty_init,    ROT90, "Konami", "Gang Busters (set 1)",  MACHINE_SUPPORTS_SAVE ) // N02 & J03 program ROMs
 GAME( 1988, gbustersa, gbusters, gbusters, gbusters, thunderx_state, empty_init,    ROT90, "Konami", "Gang Busters (set 2)",  MACHINE_SUPPORTS_SAVE ) // unknown region program ROMs
-GAME( 1988, crazycop,  gbusters, gbusters, gbusters, thunderx_state, empty_init,    ROT90, "Konami", "Crazy Cop (Japan)",     MACHINE_SUPPORTS_SAVE ) // M02 & J03 program ROMs
-=======
-GAME( 1988, scontra,   0,        scontra,  scontra,  thunderx_state, 0,        ROT90, "Konami", "Super Contra",          MACHINE_SUPPORTS_SAVE )
-GAME( 1988, scontraj,  scontra,  scontra,  scontra,  thunderx_state, 0,        ROT90, "Konami", "Super Contra - Alien no Gyakushuu (Japan)",  MACHINE_SUPPORTS_SAVE )
-GAME( 1988, thunderx,  0,        thunderx, thunderx, thunderx_state, thunderx, ROT0,  "Konami", "Thunder Cross (set 1)", MACHINE_SUPPORTS_SAVE )
-GAME( 1988, thunderxa, thunderx, thunderx, thunderx, thunderx_state, thunderx, ROT0,  "Konami", "Thunder Cross (set 2)", MACHINE_SUPPORTS_SAVE )
-GAME( 1988, thunderxb, thunderx, thunderx, thunderx, thunderx_state, thunderx, ROT0,  "Konami", "Thunder Cross (set 3)", MACHINE_SUPPORTS_SAVE )
-GAME( 1988, thunderxj, thunderx, thunderx, thnderxj, thunderx_state, thunderx, ROT0,  "Konami", "Thunder Cross (Japan)", MACHINE_SUPPORTS_SAVE )
-GAME( 1988, gbusters,  0,        gbusters, gbusters, thunderx_state, 0,        ROT90, "Konami", "Gang Busters (set 1)",  MACHINE_SUPPORTS_SAVE ) // N02 & J03 program ROMs
-GAME( 1988, gbustersa, gbusters, gbusters, gbusters, thunderx_state, 0,        ROT90, "Konami", "Gang Busters (set 2)",  MACHINE_SUPPORTS_SAVE ) // unknown region program ROMs
-GAME( 1988, crazycop,  gbusters, gbusters, gbusters, thunderx_state, 0,        ROT90, "Konami", "Crazy Cop (Japan)",     MACHINE_SUPPORTS_SAVE ) // M02 & J03 program ROMs
->>>>>>> 2801e5d4
+GAME( 1988, crazycop,  gbusters, gbusters, gbusters, thunderx_state, empty_init,    ROT90, "Konami", "Crazy Cop (Japan)",     MACHINE_SUPPORTS_SAVE ) // M02 & J03 program ROMs