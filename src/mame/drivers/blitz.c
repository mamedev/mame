/******************************************************************************

  MEGA DOUBLE POKER (BLITZ SYSTEM INC.)
  -------------------------------------

  Driver by Roberto Fresca.
  Based on Golden Poker Double Up driver.


  Games running on this hardware:

  * Mega Double Poker (conversion kit, set 1). 1990, Blitz System Inc.
  * Mega Double Poker (conversion kit, set 2). 1990, Blitz System Inc.


*******************************************************************************

  Mega Double Poker is distributed as standalone PCB, or as upgrade kit for
  modified Golden Poker boards. The game has an undumped MC68705P5 MCU, so
  the emulation should be impossible till this device can be decapped and
  properly dumped.


*******************************************************************************


  Hardware Notes (Mega Double Poker, kit):

  - CPU:            1x R6502AP.
  - MCU:            1x MC68705P5S.
  - Video:          1x MC6845.
  - RAM:            4x uPD2114LC or similar
  - I/O             2x 6821 PIAs.
  - prg ROMs:       2x 2732 (32KB) or similar.
  - gfx ROMs:       3x 2732 (32KB) or similar.
  - sound:          (discrete).
  - battery backup: 2x S8423


  PCB Layout: Main board.
   _______________________________________________________________________________
  |   _________                                                                   |
  |  |         |               -- DIP SW x8 --                                    |
  |  | Battery |   _________   _______________   _________  _________   ________  |
  |  |   055   |  | 74LS32  | |1|2|3|4|5|6|7|8| | HCF4011 || HCF4096 | | LM339N | |
  |  |_________|  |_________| |_|_|_|_|_|_|_|_| |_________||_________| |________| |
  |       _________     _________   _________   _________                         |
  |      | 74LS138 |   | S-8423  | | 74LS08N | | 74LS(XX)|                        |
  |      |_________|   |_________| |_________| |_________|                        |
  |  _______________    _________   ____________________                      ____|
  | |               |  | S-8423  | |                    |                    |
  | |     2732      |  |_________| |       6502P        |                    |
  | |_______________|   _________  |____________________|                    |
  |  _______________   |  7432   |  ____________________                     |____
  | |               |  |_________| |                    |                     ____|
  | |     2732      |   _________  |       6821P        |                     ____|
  | |_______________|  | 74LS157 | |____________________|                     ____|
  |  _______________   |_________|  ____________________                      ____|
  | |               |   _________  |                    |                     ____|
  | |     2732      |  | 74LS157 | |       6821P        |                     ____|
  | |_______________|  |_________| |____________________|                     ____|
  |  _______________    _________   ____________________                      ____|
  | |               |  | 74LS157 | |                    |                     ____|
  | |     2732      |  |_________| |       6845SP       |                     ____|
  | |_______________|   _________  |____________________|                     ____|
  |                    | 2114-LC |                                            ____| 28x2
  |                    |_________|                                            ____| connector
  |       _________     _________                                             ____|
  |      | 74LS245 |   | 2114-LC |                                            ____|
  |      |_________|   |_________|                                            ____|
  |       _________     _________               _________                     ____|
  |      | 74LS245 |   | 2114-LC |             | 74LS174 |                    ____|
  |      |_________|   |_________|             |_________|                    ____|
  |  ________________   _________   _________   _________                     ____|
  | |                | | 2114-LC | | 74LS08H | | TI (XX) | <-- socketed.      ____|
  | |      2716      | |_________| |_________| |_________|       PROM         ____|
  | |________________|              _________   _________                     ____|
  |  ________________              | 74LS04P | | 74LS174 |                    ____|
  | |                |             |_________| |_________|                    ____|
  | |      2716      |              _________   _________                     ____|
  | |________________|             | 74166P  | | 74LS86C |                    ____|
  |  ________________              |_________| |_________|                    ____|
  | |                |              _________    _______                     |
  | |      2716      |             | 74166P  |  | 555TC |                    |
  | |________________|             |_________|  |_______|                    |
  |  ________________                                                        |____
  | |                |                                                        ____|
  | |      2716      |              _________   _________      ________       ____| 5x2
  | |________________|             | 74166P  | |  7407N  |    | LM380N |      ____| connector
  |                                |_________| |_________|    |________|      ____|
  |  ________  ______               _________   _________      ___            ____|
  | | 74LS04 || osc. |             | 74LS193 | |  7407N  |    /   \          |
  | |________||10 MHz|             |_________| |_________|   | POT |         |
  |           |______|                                        \___/          |
  |__________________________________________________________________________|



  PCB Layout: Daughterboard.
   ________________________________________________________
  |                                ::::::::::::::::::::    |
  |   __________                     40-pin connector      |
  |  | GD74LS04 | U8                                       |
  |  |__________|                                          |
  |   ____________                ______________________   |
  |  |KS74HCTLS08N| U9           |                      |  |
  |  |____________|              |     R6502AP (U6)     |  |
  |   ____________               |______________________|  |
  |  |KS74HCTLS32N| U10                                    |
  |  |____________|                                        |
  |   _____________                                        |
  |  |KS74HCTLS74AN| U11                            _______|
  |  |_____________|         _______________       |
  |   _____________         |  Unknown RAM  |      |
  |  |KS74HCTLS139N| U12    |     (U5)      |      |
  |  |_____________|        |_______________|      |
  |                          _________________     |
  |                         |   27C256 (U2)   |    |
  |                         |     MEGA-2      |    |
  |                         |_________________|    |
  |                          _________________     |
  |                         |   27C256 (U3)   |    |
  |     _____________       |     MEGA-3      |    |
  |    |KS74HCTLS374N|      |_________________|    |
  |    |_____________|       _________________     |
  |      U13                |Empty Socket (U4)|    |
  |                         |  'SPARE EPROM'  |    |
  |   _______               |_________________|    |
  |  |       |                                     |
  |  |MC68705|   ____________                      |
  |  |  P5S  |  |KS74HCTLS86N| U14                 |
  |  |       |  |____________|                     |
  |  |MEGA-1 |   ____________     _____________    |
  |  |       |  |KS74HCTLS86N|   |KS74HCTLS245N|   |
  |  | (U1)  |  |____________|   |_____________|   |
  |  |_______|    U15              U16  __         |
  |                                    /--\ BLITZ  |
  | Model B0-BL-01B                    \__/ SYSTEM |
  |________________________________________________|



  Connections... (pins in parenthesis)
  ------------------------------------

  The following diagrams are still incomplete and could have errors.
  At simple sight, mega-2.u2 & mega-3.u3 ROMs are sharing the same
  addressing space, but /CE line for both devices are connected to
  the same places... Need to be traced from the scratch.

  Also CPU lines A14 & A15 should be traced to know the addressing
  system accuratelly.



                                                      CPU  R6502AP (U6)
                                                    .--------\ /--------.
  MCU (01-05-07), MEGA-2 (14-20), MEGA-3 (14-20) ---|01 VSS   '  /RES 40|---
                                        MCU (02) ---|02 RDY    PH2(O) 39|---
                                        MCU (04) ---|03 PH1(O)    /SO 38|---
                                                 ---|04 /IRQ   PH0(I) 37|---
                                                 ---|05 (NC)     (NC) 36|---
  MCU (03-06), MEGA-2 (01-27-28), MEGA-3 (01-28) ---|06 /NMI     (NC) 35|---
                                                 ---|07 SYNC      R/W 34|---
  MCU (03-06), MEGA-2 (01-27-28), MEGA-3 (01-28) ---|08 VCC        D0 33|--- MEGA-2 (11)
                        MEGA-2 (10), MEGA-3 (10) ---|09 A0         D1 32|--- MEGA-2 (12)
                        MEGA-2 (09), MEGA-3 (09) ---|10 A1         D2 31|---
                        MEGA-2 (08), MEGA-3 (08) ---|11 A2         D3 30|--- MEGA-2 (15)
                        MEGA-2 (07), MEGA-3 (07) ---|12 A3         D4 29|--- MEGA-2 (16)
                        MEGA-2 (06), MEGA-3 (06) ---|13 A4         D5 28|--- MEGA-2 (17)
                        MEGA-2 (05), MEGA-3 (05) ---|14 A5         D6 27|--- MEGA-2 (18)
                        MEGA-2 (04), MEGA-3 (04) ---|15 A6         D7 26|--- MEGA-2 (19)
                        MEGA-2 (03), MEGA-3 (03) ---|16 A7        A15 25|---
                        MEGA-2 (25), MEGA-3 (25) ---|17 A8        A14 24|---
                        MEGA-2 (24), MEGA-3 (24) ---|18 A9        A13 23|--- MEGA-2 (26), MEGA-3 (26)
                        MEGA-2 (21), MEGA-3 (21) ---|19 A10       A12 22|--- MEGA-2 (02), MEGA-3 (02)
                        MEGA-2 (23), MEGA-3 (23) ---|20 A11       VSS 21|--- MCU (01-05-07), MEGA-2 (14-20), MEGA-3 (14-20)
                                                    '-------------------'


                                       MCU MC68705P5S (U1)
                                      .--------\ /--------.
  MEGA-2 (12, 20), MEGA-3 (12, 20) ---|01 VSS   '  /RES 28|---
                          CPU (02) ---|02 /INT      PA7 27|---
  MEGA-2 (01, 28), MEGA-3 (01, 28) ---|03 VCC       PA6 26|---
                          CPU (03) ---|04 EXTAL     PA5 25|---
  MEGA-2 (14, 20), MEGA-3 (14, 20) ---|05 XTAL      PA4 24|---
  MEGA-2 (27, 28), MEGA-3 (27, 28) ---|06 VPP       PA3 23|---
  MEGA-2 (14, 20), MEGA-3 (14, 20) ---|07 TIMER     PA2 22|---
                                   ---|08 PC0       PA1 21|---
                                   ---|09 PC1       PA0 20|---
                                   ---|10 PC2       PB7 19|---
                                   ---|11 PC3       PB6 18|---
                                   ---|12 PB0       PB5 17|---
                                   ---|13 PB1       PB4 16|---
                                   ---|14 PB2       PB3 15|---
                                      '-------------------'


                                                  MEGA-2 27C256 (U2)
                                                 .-------\ /-------.
                                              ---|01 VPP  '  VCC 28|---
                                              ---|02 A12     A14 27|---
                                              ---|03 A7      A13 26|---
                                              ---|04 A6       A8 25|---
                                              ---|05 A5       A9 24|---
                                              ---|06 A4      A11 23|---
                                              ---|07 A3      /OE 22|---
                                              ---|08 A2      A10 21|---
                                              ---|09 A1      /CE 20|--- CPU (01-21), MCU (01-05-07), MEGA-3 (14-20)
                                              ---|10 A0       D7 19|---
                                              ---|11 D0       D6 18|---
                                              ---|12 D1       D5 17|---
                                              ---|13 D2       D4 16|---
  CPU (01-21), MCU (01-05-07), MEGA-3 (14-20) ---|14 GND      D3 15|---
                                                 '-----------------'


                                                  MEGA-3 27C256 (U3)
                                                 .-------\ /-------.
                                              ---|01 VPP  '  VCC 28|---
                                              ---|02 A12     A14 27|---
                                              ---|03 A7      A13 26|---
                                              ---|04 A6       A8 25|---
                                              ---|05 A5       A9 24|---
                                              ---|06 A4      A11 23|---
                                              ---|07 A3      /OE 22|---
                                              ---|08 A2      A10 21|---
                                              ---|09 A1      /CE 20|--- CPU (01-21), MCU (01-05-07), MEGA-3 (14-20)
                                              ---|10 A0       D7 19|---
                                              ---|11 D0       D6 18|---
                                              ---|12 D1       D5 17|---
                                              ---|13 D2       D4 16|---
  CPU (01-21), MCU (01-05-07), MEGA-3 (14-20) ---|14 GND      D3 15|---
                                                 '-----------------'


*******************************************************************************


  ------------------------------------------------
  ***  Memory Map (from Golden Poker hardware) ***
  ------------------------------------------------

  $0000 - $00FF   RAM     ; Zero Page (pointers and registers)

  $0100 - $01FF   RAM     ; 6502 Stack Pointer.

  $0800 - $0801   MC6845  ; MC6845 use $0800 for register addressing and $0801 for register values.

  $0844 - $0847   PIA0    ; Muxed inputs and lamps.
  $0848 - $084B   PIA1    ; Sound writes and muxed inputs selector.

  $1000 - $13FF   Video RAM.
  $1800 - $1BFF   Color RAM.

  $4000 - $7FFF   ROM

  $8000 - $FFFF           ; Mirrored from $0000 - $7FFF due to lack of A15 line connection.



********************************************************************************


  Driver Updates:
  --------------

  [2010-07-30]

  * Initial release.
  * Preliminary memory map.
  * Hooked both PIAs, but need more analysis to confirm the offsets.
  * Accurate graphics and color decode.
  * Added main PCB and daughterboard layouts.
  * Added partial docs and diagrams about the CPU/MCU/ROMs addressing.
  * Added debug and technical notes.



*******************************************************************************/


#define MASTER_CLOCK    XTAL_10MHz
#define CPU_CLOCK       (MASTER_CLOCK/16)

#include "emu.h"
#include "cpu/m6502/m6502.h"
//#include "cpu/m6805/m6805.h"
#include "video/mc6845.h"
#include "machine/6821pia.h"
#include "sound/discrete.h"


class blitz_state : public driver_device
{
public:
	blitz_state(const machine_config &mconfig, device_type type, const char *tag)
		: driver_device(mconfig, type, tag),
		m_videoram(*this, "videoram"),
		m_colorram(*this, "colorram"),
		m_maincpu(*this, "maincpu"),
		m_gfxdecode(*this, "gfxdecode") { }

	required_shared_ptr<UINT8> m_videoram;
	required_shared_ptr<UINT8> m_colorram;
	tilemap_t *m_bg_tilemap;
	int m_mux_data;
	DECLARE_WRITE8_MEMBER(megadpkr_videoram_w);
	DECLARE_WRITE8_MEMBER(megadpkr_colorram_w);
	DECLARE_READ8_MEMBER(megadpkr_mux_port_r);
	DECLARE_WRITE8_MEMBER(mux_w);
	DECLARE_WRITE8_MEMBER(lamps_a_w);
	DECLARE_WRITE8_MEMBER(sound_w);
	TILE_GET_INFO_MEMBER(get_bg_tile_info);
	virtual void video_start();
	virtual void palette_init();
	UINT32 screen_update_megadpkr(screen_device &screen, bitmap_ind16 &bitmap, const rectangle &cliprect);
	required_device<cpu_device> m_maincpu;
	required_device<gfxdecode_device> m_gfxdecode;
};



/*********************************************
*               Video Hardware               *
*********************************************/


WRITE8_MEMBER(blitz_state::megadpkr_videoram_w)
{
	m_videoram[offset] = data;
	m_bg_tilemap->mark_tile_dirty(offset);
}

WRITE8_MEMBER(blitz_state::megadpkr_colorram_w)
{
	m_colorram[offset] = data;
	m_bg_tilemap->mark_tile_dirty(offset);
}


TILE_GET_INFO_MEMBER(blitz_state::get_bg_tile_info)
{
/*  - bits -
    7654 3210
    --xx xx--   tiles color.
    ---- --x-   tiles bank.
    ---- ---x   tiles extended address (MSB).
    xx-- ----   unused.
*/

	int attr = m_colorram[tile_index];
	int code = ((attr & 1) << 8) | m_videoram[tile_index];
	int bank = (attr & 0x02) >> 1;  /* bit 1 switch the gfx banks */
	int color = (attr & 0x3c) >> 2; /* bits 2-3-4-5 for color */

	SET_TILE_INFO_MEMBER(m_gfxdecode, bank, code, color, 0);
}


void blitz_state::video_start()
{
	m_bg_tilemap = &machine().tilemap().create(tilemap_get_info_delegate(FUNC(blitz_state::get_bg_tile_info),this), TILEMAP_SCAN_ROWS, 8, 8, 32, 32);
}

UINT32 blitz_state::screen_update_megadpkr(screen_device &screen, bitmap_ind16 &bitmap, const rectangle &cliprect)
{
	m_bg_tilemap->draw(screen, bitmap, cliprect, 0, 0);
	return 0;
}


PALETTE_INIT_MEMBER(blitz_state, blitz)
{
	const UINT8 *color_prom = memregion("proms")->base();
/*
    This hardware has a feature called BLUE KILLER.
    Using the original intensity line, the PCB has a bridge
    that allow (as default) turn the background black.

    7654 3210
    ---- ---x   red component.
    ---- --x-   green component.
    ---- -x--   blue component.
    ---- x---   blue killer.
    xxxx ----   unused.
*/
	int i;

	/* 0000KBGR */

	if (color_prom == 0) return;

	for (i = 0;i < palette.entries();i++)
	{
		int bit0, bit1, bit2, bit3, r, g, b, bk;

		/* blue killer (from schematics) */
		bit3 = (color_prom[i] >> 3) & 0x01;
		bk = bit3;

		/* red component */
		bit0 = (color_prom[i] >> 0) & 0x01;
		r = (bit0 * 0xff);

		/* green component */
		bit1 = (color_prom[i] >> 1) & 0x01;
		g = (bit1 * 0xff);

		/* blue component */
		bit2 = (color_prom[i] >> 2) & 0x01;
		b = bk * (bit2 * 0xff);

<<<<<<< HEAD
		palette.set_pen_color(i, MAKE_RGB(r, g, b));
=======
		palette_set_color(machine(), i, rgb_t(r, g, b));
>>>>>>> ca932a6d
	}
}


/*******************************************
*               R/W Handlers               *
*******************************************/


/* Inputs (buttons) are multiplexed.
   There are 4 sets of 5 bits each and are connected to PIA0, portA.
   The selector bits are located in PIA1, portB (bits 4-7).
*/
READ8_MEMBER(blitz_state::megadpkr_mux_port_r)
{
	switch( m_mux_data & 0xf0 )     /* bits 4-7 */
	{
		case 0x10: return ioport("IN0-0")->read();
		case 0x20: return ioport("IN0-1")->read();
		case 0x40: return ioport("IN0-2")->read();
		case 0x80: return ioport("IN0-3")->read();
	}
	return 0xff;
}


WRITE8_MEMBER(blitz_state::mux_w)
{
	m_mux_data = data ^ 0xff;   /* inverted */
}


/***** Lamps wiring *****


*/

WRITE8_MEMBER(blitz_state::lamps_a_w)
{
//  output_set_lamp_value(0, 1 - ((data) & 1));         /* Lamp 0 */
//  output_set_lamp_value(1, 1 - ((data >> 1) & 1));    /* Lamp 1 */
//  output_set_lamp_value(2, 1 - ((data >> 2) & 1));    /* Lamp 2 */
//  output_set_lamp_value(3, 1 - ((data >> 3) & 1));    /* Lamp 3 */
//  output_set_lamp_value(4, 1 - ((data >> 4) & 1));    /* Lamp 4 */

//  popmessage("written : %02X", data);
//  coin_counter_w(machine(), 0, data & 0x40);    /* counter1 */
//  coin_counter_w(machine(), 1, data & 0x80);    /* counter2 */
//  coin_counter_w(machine(), 2, data & 0x20);    /* counter3 */

/*  Counters:

*/
}

WRITE8_MEMBER(blitz_state::sound_w)
{
	/* 555 voltage controlled */
	logerror("Sound Data: %2x\n",data & 0x0f);
}


/*********************************************
*           Memory Map Information           *
*********************************************/

static ADDRESS_MAP_START( megadpkr_map, AS_PROGRAM, 8, blitz_state )
//  ADDRESS_MAP_GLOBAL_MASK(0x7fff) // seems that hardware is playing with A14 & A15 CPU lines...

	AM_RANGE(0x0000, 0x07ff) AM_RAM //AM_SHARE("nvram")   /* battery backed RAM */
//  AM_RANGE(0x0800, 0x0800) AM_DEVWRITE("crtc", mc6845_device, address_w)
//  AM_RANGE(0x0801, 0x0801) AM_DEVREADWRITE("crtc", mc6845_device, register_r, register_w)
	AM_RANGE(0x0844, 0x0847) AM_DEVREADWRITE("pia0", pia6821_device, read, write)
	AM_RANGE(0x0848, 0x084b) AM_DEVREADWRITE("pia1", pia6821_device, read, write)

/*  There is another set of PIAs controlled by the code.
    Maybe they are just mirrors...

    AM_RANGE(0x10f4, 0x10f7) AM_DEVREADWRITE("pia0", pia6821_device, read, write)
    AM_RANGE(0x10f8, 0x10fb) AM_DEVREADWRITE("pia1", pia6821_device, read, write)
*/

	AM_RANGE(0x1000, 0x13ff) AM_RAM_WRITE(megadpkr_videoram_w) AM_SHARE("videoram")
	AM_RANGE(0x1800, 0x1bff) AM_RAM_WRITE(megadpkr_colorram_w) AM_SHARE("colorram")

	AM_RANGE(0xc000, 0xffff) AM_ROM
ADDRESS_MAP_END

/*

  0844-0847 / 0848-084b --> PIAS?
  10f4-10f7 / 10f8-10fb --> PIAS?

  Also 47f4-47f7 & 47f8-47fb are treated as PIA offsets... (code at $6eaf and $6f74)


  $80ff --> register, comm ack, or bankswitching?


  FE99: 78            sei            ; set IRQ
  FE9A: 4E 2F 02      lsr  $022F
  FE9D: D8            cld
  FE9E: A2 FF         ldx  #$FF
  FEA0: 9A            txs
  FEA1: A9 00         lda  #$00
  FEA3: 8D 25 02      sta  $0225
  FEA6: A9 F7         lda  #$F7      ; load 0xf7
  FEA8: 9D 00 80      sta  $8000,x   ; store at $80ff ($00ff if A15 is disconnected)
  FEAB: 20 4E EE      jsr  $EE4E     ; delay for sync
  FEAE: AD 98 46      lda  $4698     ; load from $4698
  FEB1: C9 A2         cmp  #$A2      ; compare with 0xa2
  FEB3: D0 F1         bne  $FEA6     ; if not ---> again to $fea6
  FEB5: A9 F4         lda  #$F4      ; load 0xf4
  FEB7: 9D 00 80      sta  $8000,x   ; store at $80ff ($00ff if A15 is disconnected)
  FEBA: 20 4E EE      jsr  $EE4E     ; delay for sync
  FEBD: AD 98 46      lda  $4698     ; load from $4698
  FEC0: C9 45         cmp  #$45      ; compare with 0x45
  FEC2: D0 E2         bne  $FEA6     ; if not ---> again to $fea6
  FEC4: 20 4E EE      jsr  $EE4E     ; delay for sync
  FEC7: 20 4E EE      jsr  $EE4E     ; delay for sync
  FECA: A9 00         lda  #$00
  FECC: 85 C1         sta  $C1
  FECE: 85 C2         sta  $C2
  FED0: 85 E0         sta  $E0
  FED2: A9 10         lda  #$10      ; load 0x10
  FED4: 85 1C         sta  $1C
  FED6: 9D 00 80      sta  $8000,x   ; store at $80ff ($00ff if A15 is disconnected)
  FED9: 20 4E EE      jsr  $EE4E     ; delay for sync
  FEDC: A9 00         lda  #$00      ; load 0x00
  FEDE: 9D 00 80      sta  $8000,x   ; store at $80ff ($00ff if A15 is disconnected)
  FEE1: 20 4E EE      jsr  $EE4E     ; delay for sync
  FEE4: 20 4E EE      jsr  $EE4E     ; delay for sync
  FEE7: 4C 3F 62      jmp  $623F     ; transfer the control to $623f (no valid code there. RTS in the alt program)


  Some routines are writing to $47xx that should be ROM space.

  Also some pieces of code are copying code to the first 0x80 bytes of the stack and execute from there.
  The code is so obfuscated. The copied code is using undocumented opcodes as LAX.

  EEDA: A2 00         ldx  #$00
  EEDC: BD 22 EF      lda  $EF22,x
  EEDF: 9D 00 01      sta  $0100,x
  EEE2: E8            inx
  EEE3: E0 80         cpx  #$80
  EEE5: D0 F5         bne  $EEDC
  EEE7: 78            sei
  EEE8: 20 00 01      jsr  $0100
  EEEB: 58            cli

  Here the copied subroutine:

  EF22: 38            sec
  EF23: B0 08         bcs  $EF2D
  EF25: C5 3A         cmp  $3A
  EF27: A3 5C         lax  ($5C,x)  ------> Indexed LAX???
  EF29: C5 3A         cmp  $3A
  EF2B: A3 5C         lax  ($5C,x)  ------> Indexed LAX???
  EF2D: AD F7 47      lda  $47F7
  EF30: A2 00         ldx  #$00
  EF32: BD 03 01      lda  $0103,x
  EF35: A0 08         ldy  #$08
  EF37: 8D F7 47      sta  $47F7
  EF3A: 6A            ror  a
  EF3B: 88            dey
  EF3C: D0 F9         bne  $EF37
  EF3E: E8            inx
  EF3F: E0 08         cpx  #$08
  EF41: D0 EF         bne  $EF32
  EF43: A2 00         ldx  #$00
  EF45: A0 08         ldy  #$08
  EF47: AD F7 47      lda  $47F7
  EF4A: 4A            lsr  a
  EF4B: 76 B0         ror  $B0,x
  EF4D: 88            dey
  EF4E: D0 F7         bne  $EF47
  EF50: E8            inx
  EF51: E0 08         cpx  #$08
  EF53: D0 F0         bne  $EF45
  EF55: A9 00         lda  #$00
  EF57: 85 B0         sta  $B0
  EF59: 60            rts

*/


/*
static ADDRESS_MAP_START( mcu_map, AS_PROGRAM, 8, blitz_state )
    ADDRESS_MAP_GLOBAL_MASK(0x7ff)
    AM_RANGE(0x0080, 0x07ff) AM_ROM
ADDRESS_MAP_END
*/


/*********************************************
*                Input Ports                 *
*********************************************/

static INPUT_PORTS_START( megadpkr )
	/* Multiplexed - 4x5bits */
	PORT_START("IN0-0")
	PORT_BIT( 0x01, IP_ACTIVE_LOW, IPT_OTHER ) PORT_NAME("0-1") PORT_CODE(KEYCODE_1)
	PORT_BIT( 0x02, IP_ACTIVE_LOW, IPT_OTHER ) PORT_NAME("0-2") PORT_CODE(KEYCODE_2)
	PORT_BIT( 0x04, IP_ACTIVE_LOW, IPT_OTHER ) PORT_NAME("0-3") PORT_CODE(KEYCODE_3)
	PORT_BIT( 0x08, IP_ACTIVE_LOW, IPT_OTHER ) PORT_NAME("0-4") PORT_CODE(KEYCODE_4)
	PORT_BIT( 0x10, IP_ACTIVE_LOW, IPT_OTHER ) PORT_NAME("0-5") PORT_CODE(KEYCODE_5)
	PORT_BIT( 0x20, IP_ACTIVE_LOW, IPT_OTHER ) PORT_NAME("0-6") PORT_CODE(KEYCODE_6)
	PORT_BIT( 0x40, IP_ACTIVE_LOW, IPT_OTHER ) PORT_NAME("0-7") PORT_CODE(KEYCODE_7)
	PORT_BIT( 0x80, IP_ACTIVE_LOW, IPT_OTHER ) PORT_NAME("0-8") PORT_CODE(KEYCODE_8)

	PORT_START("IN0-1")
	PORT_BIT( 0x01, IP_ACTIVE_LOW, IPT_OTHER ) PORT_NAME("1-1") PORT_CODE(KEYCODE_Q)
	PORT_BIT( 0x02, IP_ACTIVE_LOW, IPT_OTHER ) PORT_NAME("1-2") PORT_CODE(KEYCODE_W)
	PORT_BIT( 0x04, IP_ACTIVE_LOW, IPT_OTHER ) PORT_NAME("1-3") PORT_CODE(KEYCODE_E)
	PORT_BIT( 0x08, IP_ACTIVE_LOW, IPT_OTHER ) PORT_NAME("1-4") PORT_CODE(KEYCODE_R)
	PORT_BIT( 0x10, IP_ACTIVE_LOW, IPT_OTHER ) PORT_NAME("1-5") PORT_CODE(KEYCODE_T)
	PORT_BIT( 0x20, IP_ACTIVE_LOW, IPT_OTHER ) PORT_NAME("1-6") PORT_CODE(KEYCODE_Y)
	PORT_BIT( 0x40, IP_ACTIVE_LOW, IPT_OTHER ) PORT_NAME("1-7") PORT_CODE(KEYCODE_U)
	PORT_BIT( 0x80, IP_ACTIVE_LOW, IPT_OTHER ) PORT_NAME("1-8") PORT_CODE(KEYCODE_I)

	PORT_START("IN0-2")
	PORT_BIT( 0x01, IP_ACTIVE_LOW, IPT_OTHER ) PORT_NAME("2-1") PORT_CODE(KEYCODE_A)
	PORT_BIT( 0x02, IP_ACTIVE_LOW, IPT_OTHER ) PORT_NAME("2-2") PORT_CODE(KEYCODE_S)
	PORT_BIT( 0x04, IP_ACTIVE_LOW, IPT_OTHER ) PORT_NAME("2-3") PORT_CODE(KEYCODE_D)
	PORT_BIT( 0x08, IP_ACTIVE_LOW, IPT_OTHER ) PORT_NAME("2-4") PORT_CODE(KEYCODE_F)
	PORT_BIT( 0x10, IP_ACTIVE_LOW, IPT_OTHER ) PORT_NAME("2-5") PORT_CODE(KEYCODE_G)
	PORT_BIT( 0x20, IP_ACTIVE_LOW, IPT_OTHER ) PORT_NAME("2-6") PORT_CODE(KEYCODE_H)
	PORT_BIT( 0x40, IP_ACTIVE_LOW, IPT_OTHER ) PORT_NAME("2-7") PORT_CODE(KEYCODE_J)
	PORT_BIT( 0x80, IP_ACTIVE_LOW, IPT_OTHER ) PORT_NAME("2-8") PORT_CODE(KEYCODE_K)

	PORT_START("IN0-3")
	PORT_BIT( 0x01, IP_ACTIVE_LOW, IPT_OTHER ) PORT_NAME("3-1") PORT_CODE(KEYCODE_Z)
	PORT_BIT( 0x02, IP_ACTIVE_LOW, IPT_OTHER ) PORT_NAME("3-2") PORT_CODE(KEYCODE_X)
	PORT_BIT( 0x04, IP_ACTIVE_LOW, IPT_OTHER ) PORT_NAME("3-3") PORT_CODE(KEYCODE_C)
	PORT_BIT( 0x08, IP_ACTIVE_LOW, IPT_OTHER ) PORT_NAME("3-4") PORT_CODE(KEYCODE_V)
	PORT_BIT( 0x10, IP_ACTIVE_LOW, IPT_OTHER ) PORT_NAME("3-5") PORT_CODE(KEYCODE_B)
	PORT_BIT( 0x20, IP_ACTIVE_LOW, IPT_OTHER ) PORT_NAME("3-6") PORT_CODE(KEYCODE_N)
	PORT_BIT( 0x40, IP_ACTIVE_LOW, IPT_OTHER ) PORT_NAME("3-7") PORT_CODE(KEYCODE_M)
	PORT_BIT( 0x80, IP_ACTIVE_LOW, IPT_OTHER ) PORT_NAME("3-8") PORT_CODE(KEYCODE_L)

	PORT_START("SW1")
	/* only bits 4-7 are connected here and were routed to SW1 1-4 */
	PORT_BIT( 0x01, IP_ACTIVE_LOW, IPT_UNUSED )
	PORT_BIT( 0x02, IP_ACTIVE_LOW, IPT_UNUSED )
	PORT_BIT( 0x04, IP_ACTIVE_LOW, IPT_UNUSED )
	PORT_BIT( 0x08, IP_ACTIVE_LOW, IPT_UNUSED )
	PORT_DIPNAME( 0x10, 0x10, DEF_STR( Unknown ) )
	PORT_DIPSETTING(    0x10, DEF_STR( Off ) )
	PORT_DIPSETTING(    0x00, DEF_STR( On ) )
	PORT_DIPNAME( 0x20, 0x20, DEF_STR( Unknown ) )
	PORT_DIPSETTING(    0x20, DEF_STR( Off ) )
	PORT_DIPSETTING(    0x00, DEF_STR( On ) )
	PORT_DIPNAME( 0x40, 0x40, DEF_STR( Unknown ) )
	PORT_DIPSETTING(    0x40, DEF_STR( Off ) )
	PORT_DIPSETTING(    0x00, DEF_STR( On ) )
	PORT_DIPNAME( 0x80, 0x80, DEF_STR( Unknown ) )
	PORT_DIPSETTING(    0x80, DEF_STR( Off ) )
	PORT_DIPSETTING(    0x00, DEF_STR( On ) )
INPUT_PORTS_END



/*********************************************
*              Graphics Layouts              *
*********************************************/

static const gfx_layout tilelayout =
{
	8, 8,
	RGN_FRAC(1,6),
	3,
	{ 0, RGN_FRAC(1,3), RGN_FRAC(2,3) },
	{ 0, 1, 2, 3, 4, 5, 6, 7 },
	{ 0*8, 1*8, 2*8, 3*8, 4*8, 5*8, 6*8, 7*8 },
	8*8
};


/**************************************************
*           Graphics Decode Information           *
**************************************************/

static GFXDECODE_START( megadpkr )
	GFXDECODE_ENTRY( "gfx1", 0, tilelayout, 0, 16 )
	GFXDECODE_ENTRY( "gfx2", 0, tilelayout, 0, 16 )
GFXDECODE_END


/********************************************
*               CRTC Interface              *
********************************************/

static MC6845_INTERFACE( mc6845_intf )
{
	false,      /* show border area */
	0,0,0,0,    /* visarea adjustment */
	8,          /* number of pixels per video memory address */
	NULL,       /* before pixel update callback */
	NULL,       /* row update callback */
	NULL,       /* after pixel update callback */
	DEVCB_NULL, /* callback for display state changes */
	DEVCB_NULL, /* callback for cursor state changes */
	DEVCB_NULL, /* HSYNC callback */
	DEVCB_NULL, /* VSYNC callback */
	NULL        /* update address callback */
};


/**********************************************************
*                 Discrete Sound Routines                 *
***********************************************************

    Discrete sound circuitry.
    -------------------------

           +12V                            .--------+---------------.  +5V
            |                              |        |               |   |
         .--+                              |        Z             +-------+
         |  |                             8|        Z 1K          | PC617 |
         Z  Z                         +----+----+   Z             +-------+
    330K Z  Z 47K                     |   VCC   |3  |   20K   1uF  |     |
         Z  Z             1.7uF       |        Q|---|--ZZZZZ--||---+     Z   1uF         6|\
         |  |            .-||-- GND   |         |7  |              |  1K Z<--||--+--------| \
         |  |   30K      |           4|      DIS|---+              Z     Z       |   LM380|  \  220uF
  PA0 ---|--|--ZZZZZ--.  |      .-----|R        |   |         2.2K Z     |       Z        |  8>--||----> Audio Out.
         |  |         |  |      |     |   555   |   Z              Z     |   10K Z     7+-|  /
         |  |   15K   |  |      |    5|         |   Z 10K          |     |       Z     3+-| /-.1   .---> Audio Out.
  PA1 ---+--|--ZZZZZ--+--+------|-----|CV       |   Z              |     |       |     2+-|/  |    |
            |         |         |    2|         |6  |              |     |       |      |     |    |
            |  7.5K   |         |  .--|TR    THR|---+---||---------+-----+-------+------+-||--'    |
  PA2 ------+--ZZZZZ--'  |\     |  |  |   GND   |   |                                   |          |
                         | \    |  |  +----+----+   |  .1uF                             | 10uF     |
                        9|  \   |  |      1|        |                                   |          |
  PA3 -------------------|  8>--'  |      -+-       |                                   +----------'
                    4069 |  /      |      GND       |                                   |
                         | /       |                |                                  -+-
                         |/        '----------------'                                  GND
*/


/*********************************************
*              Machine Drivers               *
*********************************************/

static MACHINE_CONFIG_START( megadpkr, blitz_state )

	/* basic machine hardware */
	MCFG_CPU_ADD("maincpu", M6502, CPU_CLOCK)
	MCFG_CPU_PROGRAM_MAP(megadpkr_map)
	MCFG_CPU_VBLANK_INT_DRIVER("screen", blitz_state,  nmi_line_pulse)

//  MCFG_CPU_ADD("mcu", M68705, CPU_CLOCK) /* unknown */
//  MCFG_CPU_PROGRAM_MAP(mcu_map)

//  MCFG_NVRAM_ADD_0FILL("nvram")

	MCFG_DEVICE_ADD("pia0", PIA6821, 0)
	MCFG_PIA_READPA_HANDLER(READ8(blitz_state, megadpkr_mux_port_r))
	MCFG_PIA_WRITEPB_HANDLER(WRITE8(blitz_state, lamps_a_w))

	MCFG_DEVICE_ADD("pia1", PIA6821, 0)
	MCFG_PIA_READPA_HANDLER(IOPORT("SW1"))
	MCFG_PIA_WRITEPA_HANDLER(WRITE8(blitz_state, sound_w))
	MCFG_PIA_WRITEPB_HANDLER(WRITE8(blitz_state, mux_w))

	/* video hardware */
	MCFG_SCREEN_ADD("screen", RASTER)
	MCFG_SCREEN_REFRESH_RATE(60)
	MCFG_SCREEN_VBLANK_TIME(ATTOSECONDS_IN_USEC(0))
	MCFG_SCREEN_SIZE((32)*8, (32)*8)
	MCFG_SCREEN_VISIBLE_AREA(0*8, 32*8-1, 0*8, 32*8-1)
	MCFG_SCREEN_UPDATE_DRIVER(blitz_state, screen_update_megadpkr)

	MCFG_MC6845_ADD("crtc", MC6845, "screen", CPU_CLOCK, mc6845_intf)

	MCFG_GFXDECODE_ADD("gfxdecode",megadpkr,"palette")
	MCFG_PALETTE_ADD("palette", 256)

MACHINE_CONFIG_END


/*********************************************
*                  Rom Load                  *
*********************************************/

/******************************************

  MEGA DOUBLE POKER
  BLITZ SYSTEM INC.

  Conversion kit for Golden Poker boards.

******************************************/

ROM_START( megadpkr )
	ROM_REGION( 0x10000, "maincpu", 0 ) /* program ROM */
	ROM_LOAD( "mega-2.u2",  0x8000, 0x8000, CRC(2b133b92) SHA1(97bc21c42897cfd13c0247e239aebb18f73cde91) )

	/* sharing the same space, but not totally understood... banked through MCU? */
	ROM_REGION( 0x10000, "cpubank", 0 )
	ROM_LOAD( "mega-3.u3",  0x8000, 0x8000, CRC(ff0a46c6) SHA1(df053c323c0e2dd0e41e22286d38e889bfda3aa5) )

	ROM_REGION( 0x0800, "mcu", 0 )  /* 2k for the undumped 68705 microcontroller */
	ROM_LOAD( "mega-1.u1",  0x0000, 0x0800, NO_DUMP )

	ROM_REGION( 0x3000, "gfx1", 0 )
	ROM_FILL(               0x0000, 0x2000, 0 ) /* filling the R-G bitplanes */
	ROM_LOAD( "car1.5a",    0x2000, 0x1000, CRC(29e244d2) SHA1(c309a5ee6922bf2752d218c134edb3ef5f808afa) )    /* text chars / cards deck gfx, bitplane3 */

	ROM_REGION( 0x3000, "gfx2", 0 )
	ROM_LOAD( "car3.2a",    0x0000, 0x1000, CRC(819c06c4) SHA1(45b874554fb487173acf12daa4ff99e49e335362) )    /* cards deck gfx, bitplane1 */
	ROM_LOAD( "car2.4a",    0x1000, 0x1000, CRC(41eec680) SHA1(3723f66e1def3908f2e6ba2989def229d9846b02) )    /* cards deck gfx, bitplane2 */
	ROM_COPY( "gfx1",   0x2800, 0x2000, 0x0800 )    /* cards deck gfx, bitplane3. found in the 2nd quarter of the chars rom */

	ROM_REGION( 0x0100, "proms", 0 )
	ROM_LOAD( "m3-7611-5.7d",   0x0000, 0x0100, CRC(7f31066b) SHA1(15420780ec6b2870fc4539ec3afe4f0c58eedf12) )
ROM_END

/*

manufacturer : Blitz system
Game name :    Mega Double Poker
Platform  :    Bonanza golden poker interface


BoardID
BO-BL-01

Protection:    U11  MC68705P5S  microcontroller with window

maincpu:
U6  UM6502
U5  MK48T02B-15   time/clock backup ram

U2.bin  27C256 ROM
U3.bin  27C256 ROM

Graphics ic
car1_5a.bin  27C32 ROM
car2_4a.bin  27C32 ROM
car3_2a.bin  27C32 ROM


note : MC68705P5S is protected

*/

ROM_START( megadpkrb )
	ROM_REGION( 0x10000, "maincpu", 0 ) /* program ROM */
	ROM_LOAD( "u2.bin", 0x8000, 0x8000, CRC(0efdf472) SHA1(4b1ae10427c2ae8d7cbbe525a6b30973372d4420) )

	/* sharing the same space, but not totally understood... banked through MCU? */
	ROM_REGION( 0x10000, "cpubank", 0 )
	ROM_LOAD( "u3.bin", 0x8000, 0x8000, CRC(c973e345) SHA1(aae9da8cbaf0cf07086e5acacf9052e49fbdd896) )

	ROM_REGION( 0x0800, "mcu", 0 )  /* 2k for the undumped 68705 microcontroller */
	ROM_LOAD( "u11.bin",  0x0000, 0x0800, NO_DUMP )

	ROM_REGION( 0x3000, "gfx1", 0 )
	ROM_FILL(               0x0000, 0x2000, 0 ) /* filling the R-G bitplanes */
	ROM_LOAD( "car1_5a.bin",    0x2000, 0x1000, CRC(29e244d2) SHA1(c309a5ee6922bf2752d218c134edb3ef5f808afa) )    /* text chars / cards deck gfx, bitplane3 */

	ROM_REGION( 0x3000, "gfx2", 0 )
	ROM_LOAD( "car3_2a.bin",    0x0000, 0x1000, CRC(819c06c4) SHA1(45b874554fb487173acf12daa4ff99e49e335362) )    /* cards deck gfx, bitplane1 */
	ROM_LOAD( "car2_4a.bin",    0x1000, 0x1000, CRC(41eec680) SHA1(3723f66e1def3908f2e6ba2989def229d9846b02) )    /* cards deck gfx, bitplane2 */
	ROM_COPY( "gfx1",   0x2800, 0x2000, 0x0800 )    /* cards deck gfx, bitplane3. found in the 2nd quarter of the chars rom */

	ROM_REGION( 0x0100, "proms", 0 )
	ROM_LOAD( "m3-7611-5.7d",   0x0000, 0x0100, CRC(7f31066b) SHA1(15420780ec6b2870fc4539ec3afe4f0c58eedf12) )
ROM_END


/*********************************************
*                Game Drivers                *
*********************************************/

/*    YEAR  NAME       PARENT    MACHINE   INPUT     INIT  ROT     COMPANY              FULLNAME                                    FLAGS */
GAME( 1990, megadpkr,  0,        megadpkr, megadpkr, driver_device, 0,    ROT0,  "Blitz System Inc.", "Mega Double Poker (conversion kit, set 1)", GAME_NO_SOUND | GAME_NOT_WORKING )
GAME( 1990, megadpkrb, megadpkr, megadpkr, megadpkr, driver_device, 0,    ROT0,  "Blitz System Inc.", "Mega Double Poker (conversion kit, set 2)", GAME_NO_SOUND | GAME_NOT_WORKING )<|MERGE_RESOLUTION|>--- conflicted
+++ resolved
@@ -412,11 +412,7 @@
 		bit2 = (color_prom[i] >> 2) & 0x01;
 		b = bk * (bit2 * 0xff);
 
-<<<<<<< HEAD
-		palette.set_pen_color(i, MAKE_RGB(r, g, b));
-=======
-		palette_set_color(machine(), i, rgb_t(r, g, b));
->>>>>>> ca932a6d
+		palette.set_pen_color(i, rgb_t(r, g, b));
 	}
 }
 
