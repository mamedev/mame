// license:BSD-3-Clause
// copyright-holders:Luca Elia, David Haywood
/* Puckman Pockimon
  -- original driver by Luca Elia

Seems to be based around genesis hardware, despite containing no original Sega chips

Supported:

Puckman Pockimon - (c)2000 Genie? (there should be a way to show Sun Mixing copyright, roms are the same
                                   on a version with the SM (c)

|---------------------------------------|
| VOL    4558    4MHz   PAL     62256   |
| YM3812 YM3014                         |
| 3.579545MHz    555    PAL     |------||
| LM324     M6295        |----| |TV16B ||
|          ROM.U3   PAL  |YBOX| |      ||
|J   PAL                 |----| |      ||
|A         PAL      PAL         |------||
|M         PAL      PAL  PAL            |
|M         PAL      PAL     53.693175MHz|
|A   DSW2                               |
|          PAL      PAL    |------|     |
|    DSW1                  |TA06SD|     |
|          ROM.U5   ROM.U4 |      |     |
|                          |------|     |
|          ROM.U8   ROM.U7 62256  D41264|
|          *        *      62256  D41264|
|---------------------------------------|
Notes:
      Main CPU is 68000-based, but actual CPU chip is not known
      Master clock 53.693175MHz. CPU likely running at 53.693175/7 or /6 (??)
      YM3812 clock 3.579545MHz
      M6295 clock 1.000MHz (4/4]. Sample rate = 1000000/132
      VSync 60Hz
      HSync 16.24kHz
      62256 - 8k x8 SRAM (DIP28)
      D41264 - NEC D41264V-15V 64k x4 VRAM (ZIP24)
      * Unpopulated DIP32 socket
      Custom ICs -
                  Y-BOX TA891945 (QFP100)
                  TA-06SD 9933 B816453 (QFP128)
                  TV16B 0010 ME251271 (QFP160)
*/

#include "emu.h"
#include "cpu/m68000/m68000.h"
#include "sound/okim6295.h"
#include "sound/sn76496.h"
#include "sound/2612intf.h"

#include "includes/megadriv.h"
#include "includes/megadriv_acbl.h"

/* Puckman Pockimon Input Ports */
static INPUT_PORTS_START( puckpkmn )
	PORT_START("P2")    /* $700011.b */
	PORT_BIT( 0x01, IP_ACTIVE_LOW, IPT_UNKNOWN )
	PORT_BIT( 0x02, IP_ACTIVE_LOW, IPT_UNKNOWN )
	PORT_BIT( 0x04, IP_ACTIVE_LOW, IPT_START2 )
	PORT_BIT( 0x08, IP_ACTIVE_LOW, IPT_JOYSTICK_UP ) PORT_PLAYER(2)
	PORT_BIT( 0x10, IP_ACTIVE_LOW, IPT_JOYSTICK_DOWN ) PORT_PLAYER(2)
	PORT_BIT( 0x20, IP_ACTIVE_LOW, IPT_JOYSTICK_LEFT ) PORT_PLAYER(2)
	PORT_BIT( 0x40, IP_ACTIVE_LOW, IPT_JOYSTICK_RIGHT ) PORT_PLAYER(2)
	PORT_BIT( 0x80, IP_ACTIVE_LOW, IPT_BUTTON1 ) PORT_PLAYER(2)

	PORT_START("P1")    /* $700013.b */
	PORT_BIT( 0x01, IP_ACTIVE_LOW, IPT_UNKNOWN )
	PORT_BIT( 0x02, IP_ACTIVE_LOW, IPT_COIN1 ) PORT_IMPULSE(10)
	PORT_BIT( 0x04, IP_ACTIVE_LOW, IPT_START1 )
	PORT_BIT( 0x08, IP_ACTIVE_LOW, IPT_JOYSTICK_UP ) PORT_PLAYER(1)
	PORT_BIT( 0x10, IP_ACTIVE_LOW, IPT_JOYSTICK_DOWN ) PORT_PLAYER(1)
	PORT_BIT( 0x20, IP_ACTIVE_LOW, IPT_JOYSTICK_LEFT ) PORT_PLAYER(1)
	PORT_BIT( 0x40, IP_ACTIVE_LOW, IPT_JOYSTICK_RIGHT ) PORT_PLAYER(1)
	PORT_BIT( 0x80, IP_ACTIVE_LOW, IPT_BUTTON1 ) PORT_PLAYER(1)

	PORT_START("UNK")   /* $700015.b */

	PORT_START("DSW1")  /* $700017.b */
	PORT_DIPNAME( 0x07, 0x07, DEF_STR( Coinage ) )
	PORT_DIPSETTING(    0x03, DEF_STR( 5C_1C ) )
	PORT_DIPSETTING(    0x04, DEF_STR( 4C_1C ) )
	PORT_DIPSETTING(    0x05, DEF_STR( 3C_1C ) )
	PORT_DIPSETTING(    0x06, DEF_STR( 2C_1C ) )
	PORT_DIPSETTING(    0x07, DEF_STR( 1C_1C ) )
	PORT_DIPSETTING(    0x02, DEF_STR( 1C_2C ) )
	PORT_DIPSETTING(    0x01, DEF_STR( 1C_3C ) )
	PORT_DIPSETTING(    0x00, DEF_STR( 1C_4C ) )
	PORT_DIPNAME( 0x38, 0x28, DEF_STR( Lives ) )
	PORT_DIPSETTING(    0x38, "1" )
	PORT_DIPSETTING(    0x30, "2" )
	PORT_DIPSETTING(    0x28, "3" )
	PORT_DIPSETTING(    0x20, "4" )
	PORT_DIPSETTING(    0x18, "5" )
	PORT_DIPSETTING(    0x10, "6" )
	PORT_DIPSETTING(    0x08, "7" )
	PORT_DIPSETTING(    0x00, "8" )
	PORT_DIPNAME( 0xc0, 0x80, DEF_STR( Difficulty ) )
	PORT_DIPSETTING(    0xc0, DEF_STR( Easy ) )
	PORT_DIPSETTING(    0x80, DEF_STR( Normal ) )
	PORT_DIPSETTING(    0x40, DEF_STR( Hard ) )
	PORT_DIPSETTING(    0x00, DEF_STR( Hardest ) )

	PORT_START("DSW2")  /* $700019.b */
	PORT_SERVICE( 0x01, IP_ACTIVE_LOW )
	PORT_DIPNAME( 0x02, 0x02, DEF_STR( Demo_Sounds ) )
	PORT_DIPSETTING(    0x00, DEF_STR( Off ) )
	PORT_DIPSETTING(    0x02, DEF_STR( On ) )
	PORT_DIPNAME( 0x04, 0x04, DEF_STR( Unused ) )
	PORT_DIPSETTING(    0x04, DEF_STR( Off ) )
	PORT_DIPSETTING(    0x00, DEF_STR( On ) )
	PORT_DIPNAME( 0x08, 0x08, DEF_STR( Unused ) )
	PORT_DIPSETTING(    0x08, DEF_STR( Off ) )
	PORT_DIPSETTING(    0x00, DEF_STR( On ) )
	PORT_DIPNAME( 0x10, 0x10, DEF_STR( Unused ) )
	PORT_DIPSETTING(    0x10, DEF_STR( Off ) )
	PORT_DIPSETTING(    0x00, DEF_STR( On ) )
	PORT_DIPNAME( 0x20, 0x20, DEF_STR( Unused ) )
	PORT_DIPSETTING(    0x20, DEF_STR( Off ) )
	PORT_DIPSETTING(    0x00, DEF_STR( On ) )
	PORT_DIPNAME( 0x40, 0x40, DEF_STR( Unused ) )
	PORT_DIPSETTING(    0x40, DEF_STR( Off ) )
	PORT_DIPSETTING(    0x00, DEF_STR( On ) )
	PORT_DIPNAME( 0x80, 0x80, DEF_STR( Unused ) )
	PORT_DIPSETTING(    0x80, DEF_STR( Off ) )
	PORT_DIPSETTING(    0x00, DEF_STR( On ) )
INPUT_PORTS_END




static INPUT_PORTS_START( jzth )
	PORT_START("P2")    /* $700011.b */
	PORT_BIT( 0x01, IP_ACTIVE_LOW, IPT_UNKNOWN )
	PORT_BIT( 0x02, IP_ACTIVE_LOW, IPT_UNKNOWN )
	PORT_BIT( 0x04, IP_ACTIVE_LOW, IPT_START2 )
	PORT_BIT( 0x08, IP_ACTIVE_LOW, IPT_JOYSTICK_UP ) PORT_PLAYER(2)
	PORT_BIT( 0x10, IP_ACTIVE_LOW, IPT_JOYSTICK_DOWN ) PORT_PLAYER(2)
	PORT_BIT( 0x20, IP_ACTIVE_LOW, IPT_JOYSTICK_LEFT ) PORT_PLAYER(2)
	PORT_BIT( 0x40, IP_ACTIVE_LOW, IPT_JOYSTICK_RIGHT ) PORT_PLAYER(2)
	PORT_BIT( 0x80, IP_ACTIVE_LOW, IPT_BUTTON3 ) PORT_PLAYER(2)

	PORT_START("P1")    /* $700013.b */
	PORT_BIT( 0x01, IP_ACTIVE_LOW, IPT_UNKNOWN )
	PORT_BIT( 0x02, IP_ACTIVE_LOW, IPT_COIN1 ) PORT_IMPULSE(10)
	PORT_BIT( 0x04, IP_ACTIVE_LOW, IPT_START1 )
	PORT_BIT( 0x08, IP_ACTIVE_LOW, IPT_JOYSTICK_UP ) PORT_PLAYER(1)
	PORT_BIT( 0x10, IP_ACTIVE_LOW, IPT_JOYSTICK_DOWN ) PORT_PLAYER(1)
	PORT_BIT( 0x20, IP_ACTIVE_LOW, IPT_JOYSTICK_LEFT ) PORT_PLAYER(1)
	PORT_BIT( 0x40, IP_ACTIVE_LOW, IPT_JOYSTICK_RIGHT ) PORT_PLAYER(1)
	PORT_BIT( 0x80, IP_ACTIVE_LOW, IPT_BUTTON3 ) PORT_PLAYER(1)

	PORT_START("UNK")   /* $700015.b */
	PORT_BIT( 0x01, IP_ACTIVE_LOW, IPT_BUTTON1 ) PORT_PLAYER(2)
	PORT_BIT( 0x02, IP_ACTIVE_LOW, IPT_BUTTON2 ) PORT_PLAYER(2)
	PORT_BIT( 0x04, IP_ACTIVE_LOW, IPT_UNKNOWN )
	PORT_BIT( 0x08, IP_ACTIVE_LOW, IPT_UNKNOWN )
	PORT_BIT( 0x10, IP_ACTIVE_LOW, IPT_BUTTON1 ) PORT_PLAYER(1)
	PORT_BIT( 0x20, IP_ACTIVE_LOW, IPT_BUTTON2 ) PORT_PLAYER(1)
	PORT_BIT( 0x40, IP_ACTIVE_LOW, IPT_UNKNOWN )
	PORT_BIT( 0x80, IP_ACTIVE_LOW, IPT_UNKNOWN )


	PORT_START("DSW1")  /* $700017.b */
	PORT_DIPNAME( 0x07, 0x07, DEF_STR( Coinage ) )
	PORT_DIPSETTING(    0x03, DEF_STR( 5C_1C ) )
	PORT_DIPSETTING(    0x04, DEF_STR( 4C_1C ) )
	PORT_DIPSETTING(    0x05, DEF_STR( 3C_1C ) )
	PORT_DIPSETTING(    0x06, DEF_STR( 2C_1C ) )
	PORT_DIPSETTING(    0x07, DEF_STR( 1C_1C ) )
	PORT_DIPSETTING(    0x02, DEF_STR( 1C_2C ) )
	PORT_DIPSETTING(    0x01, DEF_STR( 1C_3C ) )
	PORT_DIPSETTING(    0x00, DEF_STR( 1C_4C ) )
	PORT_DIPNAME( 0x38, 0x28, DEF_STR( Lives ) )
	PORT_DIPSETTING(    0x38, "1" )
	PORT_DIPSETTING(    0x30, "2" )
	PORT_DIPSETTING(    0x28, "3" )
	PORT_DIPSETTING(    0x20, "4" )
	PORT_DIPSETTING(    0x18, "5" )
	PORT_DIPSETTING(    0x10, "6" )
	PORT_DIPSETTING(    0x08, "7" )
	PORT_DIPSETTING(    0x00, "8" )
	PORT_DIPNAME( 0xc0, 0x80, DEF_STR( Difficulty ) )
	PORT_DIPSETTING(    0xc0, DEF_STR( Easy ) )
	PORT_DIPSETTING(    0x80, DEF_STR( Normal ) )
	PORT_DIPSETTING(    0x40, DEF_STR( Hard ) )
	PORT_DIPSETTING(    0x00, DEF_STR( Hardest ) )

	PORT_START("DSW2")  /* $700019.b */
	PORT_SERVICE( 0x01, IP_ACTIVE_LOW )
	PORT_DIPNAME( 0x02, 0x02, DEF_STR( Demo_Sounds ) )
	PORT_DIPSETTING(    0x00, DEF_STR( Off ) )
	PORT_DIPSETTING(    0x02, DEF_STR( On ) )
	PORT_DIPNAME( 0x04, 0x04, DEF_STR( Unused ) )
	PORT_DIPSETTING(    0x04, DEF_STR( Off ) )
	PORT_DIPSETTING(    0x00, DEF_STR( On ) )
	PORT_DIPNAME( 0x08, 0x08, DEF_STR( Unused ) )
	PORT_DIPSETTING(    0x08, DEF_STR( Off ) )
	PORT_DIPSETTING(    0x00, DEF_STR( On ) )
	PORT_DIPNAME( 0x10, 0x10, DEF_STR( Unused ) )
	PORT_DIPSETTING(    0x10, DEF_STR( Off ) )
	PORT_DIPSETTING(    0x00, DEF_STR( On ) )
	PORT_DIPNAME( 0x20, 0x20, DEF_STR( Unused ) )
	PORT_DIPSETTING(    0x20, DEF_STR( Off ) )
	PORT_DIPSETTING(    0x00, DEF_STR( On ) )
	PORT_DIPNAME( 0x40, 0x40, DEF_STR( Unused ) )
	PORT_DIPSETTING(    0x40, DEF_STR( Off ) )
	PORT_DIPSETTING(    0x00, DEF_STR( On ) )
	PORT_DIPNAME( 0x80, 0x80, DEF_STR( Unused ) )
	PORT_DIPSETTING(    0x80, DEF_STR( Off ) )
	PORT_DIPSETTING(    0x00, DEF_STR( On ) )
INPUT_PORTS_END


void md_boot_state::puckpkmn_map(address_map &map)
{
	map(0x000000, 0x3fffff).rom();                             /* Main 68k Program Roms */
	map(0x700010, 0x700011).portr("P2");
	map(0x700012, 0x700013).portr("P1");
	map(0x700014, 0x700015).portr("UNK");
	map(0x700016, 0x700017).portr("DSW1");
	map(0x700018, 0x700019).portr("DSW2");
	map(0x700023, 0x700023).rw("oki", FUNC(okim6295_device::read), FUNC(okim6295_device::write));
	map(0xa04000, 0xa04003).rw(this, FUNC(md_boot_state::megadriv_68k_YM2612_read), FUNC(md_boot_state::megadriv_68k_YM2612_write));
	map(0xc00000, 0xc0001f).rw(m_vdp, FUNC(sega315_5313_device::vdp_r), FUNC(sega315_5313_device::vdp_w));

	map(0xe00000, 0xe0ffff).ram().mirror(0x1f0000);

	/* Unknown reads/writes: */
	map(0xa00000, 0xa00551).nopw();                            /* ? */
//  AM_RANGE(0xa10000, 0xa10001) AM_READNOP                                             /* ? once */
	map(0xa10002, 0xa10005).noprw();                             /* ? alternative way of reading inputs ? */
	map(0xa11100, 0xa11101).noprw();                             /* ? */
//  AM_RANGE(0xa10008, 0xa1000d) AM_WRITENOP                                            /* ? once */
//  AM_RANGE(0xa14000, 0xa14003) AM_WRITENOP                                            /* ? once */
	map(0xa11200, 0xa11201).nopw();                            /* ? */
}


void md_boot_state::jzth_map(address_map &map)
{
	map(0x000000, 0x3fffff).rom();
	map(0x700010, 0x700011).portr("P2");
	map(0x700012, 0x700013).portr("P1");
	map(0x700014, 0x700015).portr("UNK");
	map(0x700016, 0x700017).portr("DSW1");
	map(0x700018, 0x700019).portr("DSW2");
	map(0x700023, 0x700023).rw("oki", FUNC(okim6295_device::read), FUNC(okim6295_device::write));
	map(0xa04000, 0xa04003).rw(this, FUNC(md_boot_state::megadriv_68k_YM2612_read), FUNC(md_boot_state::megadriv_68k_YM2612_write));
	map(0xc00000, 0xc0001f).rw(m_vdp, FUNC(sega315_5313_device::vdp_r), FUNC(sega315_5313_device::vdp_w));

	map(0xe00000, 0xe0ffff).ram().mirror(0x1f0000);

	map(0xa00000, 0xa00551).noprw();

	map(0xA11100, 0xA11101).noprw();

	map(0x710000, 0x710001).rw(this, FUNC(md_boot_state::bl_710000_r), FUNC(md_boot_state::bl_710000_w)); // protection, will erase the VDP address causing writes to 0 unless this returns 0xe
}

READ16_MEMBER(md_boot_state::puckpkmna_70001c_r)
{
	return 0x0e;
}

READ16_MEMBER(md_boot_state::puckpkmna_4b2476_r)
{
	if (!strcmp(machine().system().name, "puckpkmnb")) return 0x3100;

	return 0x3400;
}

void md_boot_state::puckpkmna_map(address_map &map)
{
	puckpkmn_map(map);
	map(0x4b2476, 0x4b2477).r(this, FUNC(md_boot_state::puckpkmna_4b2476_r));
	map(0x70001c, 0x70001d).r(this, FUNC(md_boot_state::puckpkmna_70001c_r));
}

MACHINE_CONFIG_START(md_boot_state::puckpkmn)
	md_ntsc(config);

	MCFG_DEVICE_MODIFY("maincpu")
	MCFG_DEVICE_PROGRAM_MAP(puckpkmn_map)

	MCFG_MACHINE_START_OVERRIDE(md_boot_state, md_bootleg)

	MCFG_DEVICE_REMOVE("genesis_snd_z80")

	MCFG_DEVICE_ADD("oki", OKIM6295, XTAL(4'000'000) / 4, okim6295_device::PIN7_HIGH)
	MCFG_SOUND_ROUTE(ALL_OUTPUTS, "lspeaker", 0.25)
	MCFG_SOUND_ROUTE(ALL_OUTPUTS, "rspeaker",0.25)
MACHINE_CONFIG_END

MACHINE_CONFIG_START(md_boot_state::puckpkmna)
	puckpkmn(config);

	MCFG_DEVICE_MODIFY("maincpu")
	MCFG_DEVICE_PROGRAM_MAP(puckpkmna_map)

MACHINE_CONFIG_END

MACHINE_CONFIG_START(md_boot_state::jzth)
	puckpkmn(config);

	MCFG_DEVICE_MODIFY("maincpu")
	MCFG_DEVICE_PROGRAM_MAP(jzth_map)

MACHINE_CONFIG_END

/* Genie's Hardware (contains no real sega parts) */

/***************************************************************************
Puckman Pokemon Genie 2000
(c) 2000?  Manufacturer ?

Hardware looks bootleg-ish, but is newly manufactured.

CPU: ? (one of the SMD chips)
SND: OKI6295, U6612 (probably YM3812), U6614B (Probably YM3014B)
XTAL: 3.579545MHz, 4.0000MHz
OSC: 53.693175MHz
Other Chips: Possible CPU: TA-06SD 9933 B816453 128 pin square SMD
             GFX support chips: Y-BOX TA891945 100 pin SMD
                                TV16B 0010 ME251271 160 pin SMD

There are 13 PAL's on the PCB !

RAM: 62256 x 3, D41264 x 2 (ZIP Ram)
DIPS: 2 x 8 position
SW1:
                        1   2   3   4   5   6   7   8
coins   1coin 1 Cred.   off off off
        2c 1c           on  off off
        3c 1c           off on  off
        4c 1c           on  on  off
        5c 1c           off off on
        1c 2c           on  off on
        1c 3c           off on  on
        1c 4c           on  on  on

players 1                           off off off
        2                           on  off off
        3                           off on  off
        4                           on  on  off
        5                           off off on
        6                           on  off on
        7                           off on  on
        8                           on  on  on

diffic-
ulty    v.easy                                  off off
        normal                                  on  off
        diffic.                                 off on
        v. diffic.                              on  on


SW2

note position 3-8 not used

                    1   2   3   4   5   6   7   8
test mode   no      off
            yes     on

demo sound  yes         off
            no          on


ROMS:
PUCKPOKE.U3 M5M27C201   Sound
PUCKPOKE.U4 27C040--\
PUCKPOKE.U5 27C040---\
PUCKPOKE.U7 27C040----- Main program & GFX
PUCKPOKE.U8 27C4001---/

ROM sockets U63 & U64 empty


****************************************************************************/

void md_boot_state::init_puckpkmn()
{
	uint8_t *rom = memregion("maincpu")->base();
	const size_t len = memregion("maincpu")->bytes();

	for (size_t i = 0; i < len; i++)
		rom[i] = bitswap<8>(rom[i],1,4,2,0,7,5,3,6);

	init_megadriv();
}

ROM_START( puckpkmn ) /* Puckman Pockimon  (c)2000 Genie */
	ROM_REGION( 0x400000, "maincpu", 0 )
	ROM_LOAD16_BYTE( "puckpoke.u5", 0x000000, 0x080000, CRC(fd334b91) SHA1(cf8bf6645a4082ea4392937e169b1686c9c7e246) )
	ROM_LOAD16_BYTE( "puckpoke.u4", 0x000001, 0x080000, CRC(839cc76b) SHA1(e15662a7175db7a8e222dda176a8ed92e0d56e9d) )
	ROM_LOAD16_BYTE( "puckpoke.u8", 0x100000, 0x080000, CRC(7936bec8) SHA1(4b350105abe514fbfeabae1c6f3aeee695c3d07a) )
	ROM_LOAD16_BYTE( "puckpoke.u7", 0x100001, 0x080000, CRC(96b66bdf) SHA1(3cc2861ad9bc232cbe683e01b58090f832d03db5) )

	ROM_REGION( 0x40000, "oki", 0 )
	ROM_LOAD( "puckpoke.u3", 0x00000, 0x40000, CRC(7b066bac) SHA1(429616e21c672b07e0705bc63234249cac3af56f) )
ROM_END

/*
Puckman Pokimon (alt.)


PCB Layout
----------

|------------------------------------------------|
|UPC1241                      4.000MHz     6264  |
|    VOL             6295           555          |
|                                                |
|                                                |
|  LM324                                TV16B    |
|                    A.U3                        |
|                                                |
|                                                |
|J                                               |
|A                                   59.693175MHz|
|M                                               |
|M      DSW2(8)                                  |
|A                                               |
|                    62256    62256              |
|       DSW1(8)      PAL      PAL                |
|                                                |
|                         B.U59          TA-06S  |
|  PAL               TK-20K   PAL                |
|                             PAL       MB81461  |
|  PAL     PAL                          MB81461  |
|------------------------------------------------|
Notes:
      TV16B  - custom graphics chip (QFP160)
      TA-06S - custom chip (QFP128)
      TK-20K - custom chip, probably the CPU (QFP100). Clock unknown.
      M6295  - clock 1.000MHz [4/4]

      4x 1Mx8 flashROMs (B*.U59) are mounted onto a DIP42 carrier board to make a
      32MBit EPROM equivalent. It appears to contain graphics plus the main program.
      ROM A.U3 contains samples for the M6295.

*/

ROM_START( puckpkmna ) /* Puckman Pockimon  (c)2000 IBS Co. Ltd */
	ROM_REGION( 0x400000, "maincpu", 0 )
	ROM_LOAD16_BYTE( "b2.u59", 0x000000, 0x080000, CRC(3fbea2c7) SHA1(89f3770ae92c62714f0795ddd2f311a9532eb25a) ) // FIRST AND SECOND HALF IDENTICAL
	ROM_IGNORE(0x080000)
	ROM_LOAD16_BYTE( "b1.u59", 0x000001, 0x080000, CRC(dc7b4254) SHA1(8ba5c5e8123e62e9af091971d0d0401d2df49350) ) // FIRST AND SECOND HALF IDENTICAL
	ROM_IGNORE(0x080000)
	ROM_LOAD16_BYTE( "b4.u59", 0x100000, 0x080000, CRC(375c9f80) SHA1(9b0eb729e95c22355e4117eec596f90e10282492) ) // FIRST AND SECOND HALF IDENTICAL
	ROM_IGNORE(0x080000)
	ROM_LOAD16_BYTE( "b3.u59", 0x100001, 0x080000, CRC(d5487df6) SHA1(d1d3d717e184a4e8e067665bbbe94e7cf45db478) ) // FIRST AND SECOND HALF IDENTICAL
	ROM_IGNORE(0x080000)

	ROM_REGION( 0x80000, "oki", 0 )
	ROM_LOAD( "a.u3", 0x00000, 0x80000, CRC(77891c9b) SHA1(66f28b418a480a89ddb3fae3a7c2fe702c62364c) )
ROM_END


ROM_START( puckpkmnb )
	ROM_REGION( 0x400000, "maincpu", 0 )
	ROM_LOAD16_BYTE( "200061.u5", 0x000000, 0x080000, CRC(502a5093) SHA1(6dc1c79d52ebb653cb2e4388f74fd975ec323566) )
	ROM_LOAD16_BYTE( "200060.u4", 0x000001, 0x080000, CRC(5f160c18) SHA1(5a5ce1b9a81afe836e435e9d6f16cf57b63cbd31) )
	ROM_LOAD16_BYTE( "200063.u8", 0x100000, 0x080000, CRC(0c29781e) SHA1(db442f9b588608b2ac04d65fd830103296599a6a) )
	ROM_LOAD16_BYTE( "200062.u7", 0x100001, 0x080000, CRC(00bbf9a9) SHA1(924c1ed85090c497ce89528082c15d1548a854a0) )

	ROM_REGION( 0x40000, "oki", 0 )
	ROM_LOAD( "206295.u3", 0x00000, 0x40000, CRC(7b066bac) SHA1(429616e21c672b07e0705bc63234249cac3af56f) )
ROM_END


//決戰天皇/Juézhàn tiānhuáng (Traditional Chinese)
ROM_START( jzth )
	ROM_REGION( 0x400000, "maincpu", 0 )
	ROM_LOAD16_BYTE( "s.y.u5", 0x000000, 0x080000, CRC(a4a526b5) SHA1(85d0299caf91ff50b6870f845b9aacbd358ed81f) )
	ROM_LOAD16_BYTE( "s.y.u4", 0x000001, 0x080000, CRC(c16654eb) SHA1(dca4b772a3b9caa7be3fa01511c401b591c2e6f3) )
	ROM_LOAD16_BYTE( "s.y.u8", 0x100000, 0x080000, CRC(b62e1068) SHA1(2484ae49a4a2a2c551b3b84bbc0b4e40e5d281e7) )
	ROM_LOAD16_BYTE( "s.y.u7", 0x100001, 0x080000, CRC(27fe424c) SHA1(14bee8c16aac3d5b04123c994167531f817634fd) )
	ROM_LOAD16_BYTE( "s.y.u64", 0x200000, 0x080000, CRC(62f52886) SHA1(07fc9765274c03eff4a09f48a0b1b2b2afc6078e) )
	ROM_LOAD16_BYTE( "s.y.u63", 0x200001, 0x080000, CRC(a6a32c8c) SHA1(d0c779751e4af459e9bf63e55c5e2b19a243b70d) )
	ROM_LOAD16_BYTE( "s.y.u66", 0x300000, 0x080000, CRC(fa4a09f5) SHA1(67d77c91a994ecb8b29e7661c3a12e84a64eb837))
	ROM_LOAD16_BYTE( "s.y.u65", 0x300001, 0x080000, CRC(de64e526) SHA1(e3b3e5c95b8ae36c0c57f8c9a6f55084464c4c05) )

	ROM_REGION( 0x80000, "oki", 0 ) // there are 2 banks in here, so find bank switch
	ROM_LOAD( "s.y.u3", 0x00000, 0x40000, CRC(38eef2f2) SHA1(2f750dbf71fea0622e8493f0a8be7c43555ed5cf) )
	ROM_CONTINUE(0x40000,0x40000)
ROM_END

/* Genie Hardware (uses Genesis VDP) also has 'Sun Mixing Co' put into tile ram */  // is 'Genie 2000' part of the title, and the parent set a bootleg?
<<<<<<< HEAD
GAME( 2000, puckpkmn, 0,        puckpkmn,  puckpkmn, md_boot_state, init_puckpkmn, ROT0, "Genie",                  "Puckman Pockimon (set 1)", 0 )
GAME( 2000, puckpkmna,puckpkmn, puckpkmna, puckpkmn, md_boot_state, init_puckpkmn, ROT0, "IBS",                    "Puckman Pockimon (set 2)", 0 )
GAME( 2000, puckpkmnb,puckpkmn, puckpkmna, puckpkmn, md_boot_state, init_puckpkmn, ROT0, "Sun Mixing",             "Puckman Pockimon (set 3)", 0 )
GAME( 2000, jzth,     0,        jzth,      jzth,     md_boot_state, init_puckpkmn, ROT0, "<unknown>",              "Jue Zhan Tian Huang", MACHINE_IMPERFECT_SOUND )
=======
GAME( 2000, puckpkmn, 0,        puckpkmn,  puckpkmn, md_boot_state, puckpkmn, ROT0, "Genie",                  "Puckman Pockimon (set 1)", 0 )
GAME( 2000, puckpkmna,puckpkmn, puckpkmna, puckpkmn, md_boot_state, puckpkmn, ROT0, "IBS",                    "Puckman Pockimon (set 2)", 0 )
GAME( 2000, puckpkmnb,puckpkmn, puckpkmna, puckpkmn, md_boot_state, puckpkmn, ROT0, "Sun Mixing",             "Puckman Pockimon (set 3)", 0 )
GAME( 2000, jzth,     0,        jzth,      jzth,     md_boot_state, puckpkmn, ROT0, "<unknown>",              "Juezhan Tianhuang", MACHINE_IMPERFECT_SOUND )
>>>>>>> 2801e5d4
<|MERGE_RESOLUTION|>--- conflicted
+++ resolved
@@ -489,14 +489,7 @@
 ROM_END
 
 /* Genie Hardware (uses Genesis VDP) also has 'Sun Mixing Co' put into tile ram */  // is 'Genie 2000' part of the title, and the parent set a bootleg?
-<<<<<<< HEAD
-GAME( 2000, puckpkmn, 0,        puckpkmn,  puckpkmn, md_boot_state, init_puckpkmn, ROT0, "Genie",                  "Puckman Pockimon (set 1)", 0 )
-GAME( 2000, puckpkmna,puckpkmn, puckpkmna, puckpkmn, md_boot_state, init_puckpkmn, ROT0, "IBS",                    "Puckman Pockimon (set 2)", 0 )
-GAME( 2000, puckpkmnb,puckpkmn, puckpkmna, puckpkmn, md_boot_state, init_puckpkmn, ROT0, "Sun Mixing",             "Puckman Pockimon (set 3)", 0 )
-GAME( 2000, jzth,     0,        jzth,      jzth,     md_boot_state, init_puckpkmn, ROT0, "<unknown>",              "Jue Zhan Tian Huang", MACHINE_IMPERFECT_SOUND )
-=======
-GAME( 2000, puckpkmn, 0,        puckpkmn,  puckpkmn, md_boot_state, puckpkmn, ROT0, "Genie",                  "Puckman Pockimon (set 1)", 0 )
-GAME( 2000, puckpkmna,puckpkmn, puckpkmna, puckpkmn, md_boot_state, puckpkmn, ROT0, "IBS",                    "Puckman Pockimon (set 2)", 0 )
-GAME( 2000, puckpkmnb,puckpkmn, puckpkmna, puckpkmn, md_boot_state, puckpkmn, ROT0, "Sun Mixing",             "Puckman Pockimon (set 3)", 0 )
-GAME( 2000, jzth,     0,        jzth,      jzth,     md_boot_state, puckpkmn, ROT0, "<unknown>",              "Juezhan Tianhuang", MACHINE_IMPERFECT_SOUND )
->>>>>>> 2801e5d4
+GAME( 2000, puckpkmn,  0,        puckpkmn,  puckpkmn, md_boot_state, init_puckpkmn, ROT0, "Genie",                  "Puckman Pockimon (set 1)", 0 )
+GAME( 2000, puckpkmna, puckpkmn, puckpkmna, puckpkmn, md_boot_state, init_puckpkmn, ROT0, "IBS",                    "Puckman Pockimon (set 2)", 0 )
+GAME( 2000, puckpkmnb, puckpkmn, puckpkmna, puckpkmn, md_boot_state, init_puckpkmn, ROT0, "Sun Mixing",             "Puckman Pockimon (set 3)", 0 )
+GAME( 2000, jzth,      0,        jzth,      jzth,     md_boot_state, init_puckpkmn, ROT0, "<unknown>",              "Juezhan Tianhuang", MACHINE_IMPERFECT_SOUND )