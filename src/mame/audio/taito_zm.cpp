// license:BSD-3-Clause
// copyright-holders:Olivier Galibert, hap
/***************************************************************************

    Taito Zoom ZSG-2 sound board
    Includes: MN10200 CPU, ZOOM ZSG-2 audio chip, TMS57002 DASP
    By Olivier Galibert.

----------------------------------------------------------------------------

Panasonic MN1020012A Sound CPU (QFP128), 12.5MHz pin 30 (OSCI)

Zoom Corp. ZSG-2 Sound PCM chip (QFP100), 25MHz pin 99

Texas Instruments TMS57002DPHA DSP (QFP80)
* 12.5MHz pin 11 [25/2] (CLKIN)
* 32.5525kHz pin 5 and 76 (LRCKO) (LRCKI)
* 1.5625MHz pin 75 and 2 [25/16] (BCKI) (BCKO)

Newer games have a Panasonic MN1020819DA,
and a Zoom Corp. ZFX-2 DSP instead of the TMS57002.


TODO:
- add DSP, sound is tinny without it

***************************************************************************/

#include "emu.h"
#include "taito_zm.h"
#include "machine/intelfsh.h"

/**************************************************************************/

DEFINE_DEVICE_TYPE(TAITO_ZOOM, taito_zoom_device, "taito_zoom", "Taito Zoom Sound System")

//-------------------------------------------------
//  taito_zoom_device - constructor
//-------------------------------------------------

taito_zoom_device::taito_zoom_device(const machine_config &mconfig, const char *tag, device_t *owner, uint32_t clock) :
	device_t(mconfig, TAITO_ZOOM, tag, owner, clock),
	device_mixer_interface(mconfig, *this, 2),
	m_soundcpu(*this, "mn10200"),
	m_tms57002(*this, "tms57002"),
	m_zsg2(*this, "zsg2"),
	m_reg_address(0),
	m_tms_ctrl(0),
	m_use_flash(false)
{
}

//-------------------------------------------------
//  device_start - device-specific startup
//-------------------------------------------------

void taito_zoom_device::device_start()
{
	m_snd_shared_ram = make_unique_clear<uint8_t[]>(0x100);

	// register for savestates
	save_item(NAME(m_reg_address));
	save_item(NAME(m_tms_ctrl));
	save_pointer(NAME(m_snd_shared_ram), 0x100);
}

//-------------------------------------------------
//  device_reset - device-specific reset
//-------------------------------------------------

void taito_zoom_device::device_reset()
{
	m_reg_address = 0;

	m_zsg2->reset();
}


/***************************************************************************

  MN10200 I/O and Memory Map

***************************************************************************/

READ8_MEMBER(taito_zoom_device::shared_ram_r)
{
	return m_snd_shared_ram[offset];
}

WRITE8_MEMBER(taito_zoom_device::shared_ram_w)
{
	m_snd_shared_ram[offset] = data;
}


READ8_MEMBER(taito_zoom_device::tms_ctrl_r)
{
	return m_tms_ctrl;
}

WRITE8_MEMBER(taito_zoom_device::tms_ctrl_w)
{
	m_tms57002->set_input_line(INPUT_LINE_RESET, data & 4 ? CLEAR_LINE : ASSERT_LINE);
	m_tms57002->cload_w(data & 2);
	m_tms57002->pload_w(data & 1);
	// Other bits unknown (0x9F at most games)
	m_tms_ctrl = data;
}


void taito_zoom_device::taitozoom_mn_map(address_map &map)
{
	if(m_use_flash) {
		map(0x080000, 0x0fffff).r(":pgmflash", FUNC(intelfsh16_device::read));
	} else {
		map(0x080000, 0x0fffff).rom().region("mn10200", 0);
	}
	map(0x400000, 0x41ffff).ram();
	map(0x800000, 0x8007ff).rw(m_zsg2, FUNC(zsg2_device::read), FUNC(zsg2_device::write));
	map(0xc00000, 0xc00000).rw(m_tms57002, FUNC(tms57002_device::data_r), FUNC(tms57002_device::data_w)); // TMS57002 comms
	map(0xe00000, 0xe000ff).rw(FUNC(taito_zoom_device::shared_ram_r), FUNC(taito_zoom_device::shared_ram_w)); // M66220FP for comms with maincpu
}

#ifdef USE_DSP
void taito_zoom_device::tms57002_map(address_map &map)
{
	map(0x00000, 0x3ffff).ram();
}
#endif

/***************************************************************************

  maincpu I/O

***************************************************************************/

WRITE16_MEMBER(taito_zoom_device::sound_irq_w)
{
	m_soundcpu->set_input_line(0, ASSERT_LINE);
	m_soundcpu->set_input_line(0, CLEAR_LINE);
}

READ16_MEMBER(taito_zoom_device::sound_irq_r)
{
	// reads this before writing irq, bit 0 = busy?
	return 0;
}

WRITE16_MEMBER(taito_zoom_device::reg_data_w)
{
	switch (m_reg_address)
	{
		case 0x04:
			// zsg2+dsp global volume left
			if (data & 0xc0c0)
				popmessage("ZOOM gain L %04X, contact MAMEdev", data);
			m_zsg2->set_output_gain(0, (data & 0x3f) / 63.0);
			m_tms57002->set_output_gain(0, (data & 0x3f) / 63.0);
			break;

		case 0x05:
			// zsg2+dsp global volume right
			if (data & 0xc0c0)
				popmessage("ZOOM gain R %04X, contact MAMEdev", data);
			m_zsg2->set_output_gain(1, (data & 0x3f) / 63.0);
			m_tms57002->set_output_gain(1, (data & 0x3f) / 63.0);
			break;

		default:
			break;
	}
}

WRITE16_MEMBER(taito_zoom_device::reg_address_w)
{
	m_reg_address = data & 0xff;
}


/***************************************************************************

  Machine Config

***************************************************************************/

MACHINE_CONFIG_START(taito_zoom_device::device_add_mconfig)
	/* basic machine hardware */
	MCFG_DEVICE_ADD("mn10200", MN1020012A, XTAL(25'000'000)/2)
	MCFG_MN10200_READ_PORT_CB(1, READ8(DEVICE_SELF, taito_zoom_device, tms_ctrl_r))
	MCFG_MN10200_WRITE_PORT_CB(1, WRITE8(DEVICE_SELF, taito_zoom_device, tms_ctrl_w))
	MCFG_DEVICE_PROGRAM_MAP(taitozoom_mn_map)

	MCFG_QUANTUM_TIME(attotime::from_hz(60000))

	TMS57002(config, m_tms57002, XTAL(25'000'000)/2);
#ifdef USE_DSP
	m_tms57002->set_addrmap(AS_DATA, &taito_zoom_device::tms57002_map);
	m_tms57002->add_route(0, *this, 1.0, AUTO_ALLOC_INPUT, 0);
	m_tms57002->add_route(1, *this, 1.0, AUTO_ALLOC_INPUT, 1);
#else // Unsupported opcode issue
	m_tms57002->set_disable();
#endif

<<<<<<< HEAD
	// we assume the parent machine has created lspeaker/rspeaker
	MCFG_SOUND_ROUTE(0, "^lspeaker", 1.0) // bypass DSP
	MCFG_SOUND_ROUTE(1, "^rspeaker", 1.0)

	//MCFG_SOUND_ROUTE(2, "^lspeaker", 1.0) // DSP reverb
	//MCFG_SOUND_ROUTE(3, "^rspeaker", 1.0) // DSP chorus

=======
	ZSG2(config, m_zsg2, XTAL(25'000'000));
#ifdef USE_DSP
	m_zsg2->add_route(0, *m_tms57002, 1.0, 0);
	m_zsg2->add_route(1, *m_tms57002, 1.0, 1);
#else
	m_zsg2->add_route(0, *this, 1.0, AUTO_ALLOC_INPUT, 0);
	m_zsg2->add_route(1, *this, 1.0, AUTO_ALLOC_INPUT, 1);
#endif
>>>>>>> cad939d8
MACHINE_CONFIG_END<|MERGE_RESOLUTION|>--- conflicted
+++ resolved
@@ -201,22 +201,15 @@
 	m_tms57002->set_disable();
 #endif
 
-<<<<<<< HEAD
-	// we assume the parent machine has created lspeaker/rspeaker
-	MCFG_SOUND_ROUTE(0, "^lspeaker", 1.0) // bypass DSP
-	MCFG_SOUND_ROUTE(1, "^rspeaker", 1.0)
-
-	//MCFG_SOUND_ROUTE(2, "^lspeaker", 1.0) // DSP reverb
-	//MCFG_SOUND_ROUTE(3, "^rspeaker", 1.0) // DSP chorus
-
-=======
 	ZSG2(config, m_zsg2, XTAL(25'000'000));
 #ifdef USE_DSP
 	m_zsg2->add_route(0, *m_tms57002, 1.0, 0);
 	m_zsg2->add_route(1, *m_tms57002, 1.0, 1);
+	m_zsg2->add_route(2, *m_tms57002, 1.0, 2);
+	m_zsg2->add_route(3, *m_tms57002, 1.0, 3);
 #else
 	m_zsg2->add_route(0, *this, 1.0, AUTO_ALLOC_INPUT, 0);
 	m_zsg2->add_route(1, *this, 1.0, AUTO_ALLOC_INPUT, 1);
 #endif
->>>>>>> cad939d8
+
 MACHINE_CONFIG_END