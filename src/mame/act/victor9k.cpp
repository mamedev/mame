--- conflicted
+++ resolved
@@ -664,14 +664,9 @@
 	int m_ram_size = m_ram->size();
 	u8 *m_ram_ptr = m_ram->pointer();
 
-<<<<<<< HEAD
     int ramsize = m_ram_size;
 	if (ramsize > 0) 
 	{
-=======
-	int ramsize = m_ram_size;
-	if (ramsize > 0) {
->>>>>>> c418e921
 		address_space& space = m_maincpu->space(AS_PROGRAM);
 		if (ramsize > 0xdffff)   //the 896KB option overlaps 1 bit with
 			ramsize = 0xdffff;   //the I/O memory space, truncating
