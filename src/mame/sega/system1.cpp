--- conflicted
+++ resolved
@@ -469,11 +469,7 @@
 	}
 
 	m_maincpu->z80_set_cycle_tables(cc_op, cc_cb, cc_ed, cc_xy, cc_xycb, cc_ex);
-<<<<<<< HEAD
 	m_maincpu->z80_set_cycles_multiplier(5);
-=======
-	m_maincpu->set_mtm_cycles(3*5);
->>>>>>> da8c366c
 
 	m_mute_xor = 0x00;
 	m_dakkochn_mux_data = 0x00;
