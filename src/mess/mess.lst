/******************************************************************************

    mess.lst

    List of all enabled drivers in the system. This file is parsed by
    makelist.exe, sorted, and output as C code describing the drivers.

****************************************************************************

    Copyright Aaron Giles
    All rights reserved.

    Redistribution and use in source and binary forms, with or without
    modification, are permitted provided that the following conditions are
    met:

        * Redistributions of source code must retain the above copyright
          notice, this list of conditions and the following disclaimer.
        * Redistributions in binary form must reproduce the above copyright
          notice, this list of conditions and the following disclaimer in
          the documentation and/or other materials provided with the
          distribution.
        * Neither the name 'MAME' nor the names of its contributors may be
          used to endorse or promote products derived from this software
          without specific prior written permission.

    THIS SOFTWARE IS PROVIDED BY AARON GILES ''AS IS'' AND ANY EXPRESS OR
    IMPLIED WARRANTIES, INCLUDING, BUT NOT LIMITED TO, THE IMPLIED
    WARRANTIES OF MERCHANTABILITY AND FITNESS FOR A PARTICULAR PURPOSE ARE
    DISCLAIMED. IN NO EVENT SHALL AARON GILES BE LIABLE FOR ANY DIRECT,
    INDIRECT, INCIDENTAL, SPECIAL, EXEMPLARY, OR CONSEQUENTIAL DAMAGES
    (INCLUDING, BUT NOT LIMITED TO, PROCUREMENT OF SUBSTITUTE GOODS OR
    SERVICES; LOSS OF USE, DATA, OR PROFITS; OR BUSINESS INTERRUPTION)
    HOWEVER CAUSED AND ON ANY THEORY OF LIABILITY, WHETHER IN CONTRACT,
    STRICT LIABILITY, OR TORT (INCLUDING NEGLIGENCE OR OTHERWISE) ARISING
    IN ANY WAY OUT OF THE USE OF THIS SOFTWARE, EVEN IF ADVISED OF THE
    POSSIBILITY OF SUCH DAMAGE.

******************************************************************************/

// 3DO
3do    // 3DO consoles
3do_pal
3do_m2

// Atari
a2600    // Atari 2600
a2600p  // Atari 2600 PAL
a5200    // Atari 5200
a7800    // Atari 7800 NTSC
a7800p  // Atari 7800 PAL
lynx      // Atari Lynx Handheld
//lynx2  // Atari Lynx II Handheld redesigned, no additions
jaguar  // Atari Jaguar
jaguarcd  // Atari Jaguar CD

//BancTec
banctec // BancTec ESeries panel

// Nintendo
nes       // Nintendo Entertainment System
nespal    // Nintendo Entertainment System PAL
m82       // Nintendo M82 Display Unit
famicom   // Nintendo Family Computer (a.k.a. Famicom)
fds       // Nintendo Family Computer (a.k.a. Famicom) + Disk System add-on
famitwin  // Sharp Famicom Twin System
drpcjr    // Bung Doctor PC Jr
dendy     // Dendy (Classic russian famiclone)
gchinatv  // Golden China TV Game Centre (Chinese famiclone)
gameboy   // Nintendo Game Boy Handheld
supergb   // Nintendo Super Game Boy SNES Cartridge
gbpocket  // Nintendo Game Boy Pocket Handheld
gbcolor   // Nintendo Game Boy Color Handheld
gba       // Nintendo Game Boy Advance Handheld
snes      // Nintendo Super Nintendo NTSC
snespal   // Nintendo Super Nintendo PAL
n64       // Nintendo N64
n64dd     // Nintendo N64 (64DD Attachment)
pokemini  // Nintendo Pokemon Mini

megaduck  // Megaduck

// SEGA
sg1000  // Sega SG-1000 (Japan)
sg1000m2  // Sega SG-1000 Mark II (Japan)
sc3000  // Sega SC-3000 (Japan)
sc3000h   // Sega SC-3000H (Japan)
sf7000  // Sega SC-3000 w/ SF-7000 (Japan)
omv1000   // Tsukuda Original Othello Multivision FG-1000
omv2000   // Tsukuda Original Othello Multivision FG-2000

gamegear  // Sega GameGear
gamegeaj  // Sega GameGear (Japan)
sms    // Sega Master System II (NTSC)
sms1      // Sega Master System I (NTSC)
sms1pal   // Sega Master System I (PAL)
smspal  // Sega Master System II (PAL)
smsj      // Sega Master System (Japan) with FM Chip
sg1000m3  // Sega SG-1000 Mark III (Japan)
sms1krfm  // Samsung Gam*Boy I (Korea) with FM Chip
sms1kr  // Samsung Gam*Boy I (Korea)
smskr  // Samsung Gam*Boy II (Korea)
smssdisp  // Sega Master System Store Display Unit

megadrij  // 1988 Sega Mega Drive (Japan)
genesis   // 1989 Sega Genesis (USA)
megadriv  // 1990 Sega Mega Drive (Europe)
pico      // 1994 Sega Pico (Europe)
picou    // 1994 Sega Pico (USA)
picoj    // 1993 Sega Pico (Japan)
copera  // 1993 Sega / Yamaha
segacd  // 1992 Sega Sega CD (USA)
megacd  // 1993 Sega Mega-CD (Europe)
megacda // 1993 Sega Mega-CD (Asia)
megacdj   // 1991 Sega Mega-CD (Japan)
segacd2   // 1993 Sega Sega CD 2 (USA)
megacd2   // 1993 Sega Mega-CD 2 (Europe)
megacd2j  // 1993 Sega Mega-CD 2 (Japan)
laseract  // 1993 Pioneer LaserActive (USA)
laseractj // 1993 Pioneer LaserActive (Japan)
xeye      // 1993 JVC X'eye (USA)
wmega    // 1992 Sega Wondermega (Japan)
wmegam2 // 1993 Victor Wondermega M2 (Japan)
aiwamcd // 1994 AIWA Mega-CD CSD-G1M (Japan)
cdx    // 1994 Sega CDX (USA)
multmega  // 1994 Sega Multi-Mega (Europe)
32x    // 1994 Sega 32X (USA)
32xe
32xj
32x_scd   // 1994 Sega Sega CD (USA w/32X addon)

saturnjp  // 1994 Sega Saturn (Japan)
saturn  // 1995 Sega Saturn (USA)
saturneu  // 1995 Sega Saturn (Europe)
vsaturn   // JVC V-Saturn
hisaturn  // Hitachi HiSaturn

dcjp      // 1998 Sega Dreamcast (Japan)
dc  // 1999 Sega Dreamcast (USA)
dceu      // 1999 Sega Dreamcast (Europe)
dcdev    // 1998 Sega HKT-0120 Sega Dreamcast Development Box
dcprt    // 1998 Sega Katana Set 5 Prototype

svmu     // 1998 Sega Visual Memory Unit

// Sony
psj    // 1994 Sony PlayStation (Japan)
psu    // 1995 Sony PlayStation (USA)
pse    // 1995 Sony PlayStation (Europe)
psa    // 1995 Sony PlayStation (Asia-Pacific)
pockstat  // 1999 Sony PocketStation
pve500 // SONY PVE-500

// Bally
astrocde    // Bally Professional Arcade / Astrocade
astrocdl    // Bally Home Library Computer
astrocdw    // Bally Computer System (white case)

// RCA
microkit
vip    // 1977 Cosmac VIP VP-711
vp111    // 1977 Cosmac VIP VP-111
studio2   // 1977 Studio II
visicom
mpt02
eti660
mpt02h
mtc9016   // 1978 Mustang 9016 Telespiel Computer
shmc1200
cm1200
apollo80
d6800       // Dream 6800

// Ensoniq
enmirage    // 1985 Mirage Digital Multi-Sampler
esq1        // 1986 ESQ-1 Digital Wave Synthesizer
esqm        // 1986 ESQ-M rack-mount ESQ-1
sq80        // 1988 SQ-80 Digital Wave Synthesizer
eps         // 1988 EPS
vfx         // 1989 VFX
vfxsd       // 1989 VFX-SD
eps16p      // 1990 EPS 16 Plus
sd1         // 1990 SD-1
sq1         // 1990 SQ-1
sqrack      // 1990 SQ-Rack
sd132       // 1991 SD-1 32
asr10       // 1992 ASR-10
kt76        // 1996 KT-76
mr61        // 1996 MR-61
mrrack      // 1996 MR-Rack
asrx        // 1997 ASR-X

// Fairchild
channelf  // Fairchild Channel F VES - 1976
sabavdpl  // SABA Videoplay - 1977 (PAL)
luxorves  // Luxor Video Entertainment System (PAL)
channlf2  // Fairchild Channel F II - 1978
sabavpl2  // SABA Videoplay 2 (PAL)
luxorvec  // Luxor Video Entertainment Computer (PAL)
itttelma  // ITT Tele-Match Processor (PAL)
ingtelma  // Ingelen Tele-Match Processor (PAL)

// Casio
pv1000  // Casio PV-1000
pv2000  // Casio PV-2000
pb1000  // Casio PB-1000
pb2000c // Casio PB-2000C
ai1000  // Casio AI-1000
cfx9850 // Casio CFX-9850

// Coleco
coleco  // ColecoVision (Original BIOS)
colecop // Colecovision PAL (Italy)
svi603   // Spectravideo SVI-603 Coleco Game Adapter
czz50    // Bit Corporation Chuang Zao Zhe 50
dina      // Telegames Dina
prsarcde  // Telegames Personal Arcade
adam      // Coleco Adam

// NEC
pce    // PC/Engine NEC 1987-1993
tg16      // Turbo Grafix-16  NEC 1989-1993
sgx    // SuperGrafX NEC 1989
pcfx      // PC-FX NEC 1994
pcfxga  // PC-FX NEC 199? (PC-FX on a PC ISA Card)

// Arcadia 2001 family
advsnha     // Advision Home Arcade
bndarc      // Bandai Arcadia
arcadia     // Emerson Arcadia 2001
tccosmos        // Tele-Computer Cosmos
dynavisn        // Dynavision
ekusera     // Ekusera
hanihac     // Hanimex Home Arcade Centre
hmg2650     // Hanimex HMG-2650
intmpt03        // Intelligent Game MPT-03
ixl2000     // Intercord XL 2000 System
intervsn        // Intervision 2001
itmcmtp3        // ITMC MPT-03
lvision     // Leisure-Vision
leonardo        // Leonardo
mratlus     // Mr. Altus Tele Brain
ormatu      // Ormatu 2001
plldium     // Palladium Video-Computer-Game
polyvcg     // Polybrain Video Computer Game
poppympt        // Poppy MPT-03 Tele Computer Spiel
prestmpt        // Prestige Video Computer Game MPT-03
rowtrn2k        // Rowtron 2000
tvg2000     // Schmid TVG 2000
sheenhvc        // Sheen Home Video Centre 2001
soundic     // Soundic MPT-03
telefevr        // Tchibo Tele-Fever
tempestm        // Tempest MPT-03
tbbympt3        // Tobby MPT-03
trakcvg     // Trakton Computer Video Game
tunixha     // Tunix Home Arcade
tryomvgc        // Tryom Video Game Center
orbituvi        // UVI Compu-Game
vdmaster        // Video Master

// Radofin 1292 Advanced Programmable Video System family
vc4000  // Interton vc4000
spc4000
cx3000tc
tvc4000
1292apvs
1392apvs
mpu1000
mpu2000
pp1292
pp1392
f1392
fforce2
hmg1292
hmg1392
lnsy1392
vc6000
database
vmdtbase
rwtrntcs
telngtcs
krvnjvtv
oc2000
mpt05


// Game Park
gp32    // GP32 2001
gp2x    // GP2X 2005

// GCE
vectrex   // General Consumer Electric Vectrex - 1982-1984
// (aka Milton-Bradley Vectrex)

// Mattel
intv      // Mattel Intellivision - 1979 AKA INTV
intv2     // Mattel Intellivision II- 1982?
intvsrs   // Intellivision (Sears License) - 19??
intvoice      // Mattel Intellivision + IntelliVoice expansion - 1982

// Milton Bradley
microvsn  // MicroVision - 1979

// Entex
advision  // Adventurevision

// Capcom
sfach    // CPS Changer (Street Fighter Alpha)
sfzbch  // CPS Changer (Street Fighter ZERO Brazil)
sfzch    // CPS Changer (Street Fighter ZERO)
wofch    // CPS Changer (Tenchi Wo Kurau II)

// Magnavox
odyssey2  // Magnavox Odyssey 2 - 1978-1983
odyssey3  // Magnavox Odyssey 3 / Command Center (prototype)

// Makerbot
replica1  // Makerbot Replicator 1 desktop 3d printer

// Hartung, Watara, ...
gmaster   // Hartung Gamemaster

// Watara
svision   // Supervision Handheld
svisions
svisionp
svisionn
tvlinkp

// BANDAI
sv8000    // Super Vision 8000
wswan    // Bandai WonderSwan Handheld
wscolor   // Bandai WonderSwan Color Handheld

// EPOCH
gamepock  // Epoch Game Pocket Computer

// Bit Corp
gamate   // Bit Corp Gamate

// KOEI
pasogo  // KOEI PasoGo

// SNK
ngp    // NeoGeo Pocket
ngpc      // NeoGeo Pocket Color
aes    // NeoGeo AES
neocd    // NeoGeo CD
neocdz  // NeoGeo CDZ
neocdzj //

// Philips
cdimono1  // Philips CD-i (Mono-I board)

// Yamaha
mu100   // 1997 MU-100
mu100r  // 1997 MU-100 Rackable version
fb01    // 1986 FB-01

// Roland
tb303
mt32
cm32l
d110
sc55    // 1991 Sound Canvas SC-55

//***************COMPUTERS**************************************************

// Acorn
acrnsys1  // 1979 Acorn System 1 (Microcomputer Kit)
atom      // 1979 Acorn Atom
atomeb    // 1979 Acorn Atom
atombb    // 1979 Acorn Atom
//prophet2
bbca      // 1981 BBC Micro Model A
bbcb      // 1981 BBC Micro Model B
bbcb_de   // 1981 BBC Micro Model B (German)
bbcb_us   // 1981 BBC Micro Model B (US)
electron  // 1983 Acorn Electron
bbcbp     // 1985 BBC Micro Model B+ 64K
bbcbp128  // 1985 BBC Micro Model B+ 128K
bbcm      // 1986 BBC Master 128
bbcmt     // 1986 BBC Master Turbo
bbcmaiv   // 1986 BBC Master AIV
bbcmet    // 1986 BBC Master ET
bbcm512   // 1986 BBC Master 512
bbcmarm   // 1986 ARM Evaluation System
bbcmc     // 1986 BBC Master Compact
bbcmc_ar  // 1986 BBC Master Comapact (Arabic)
bbcbc     // 1985 BBC Bridge Companion
a310      // 1988 Acorn Archimedes 310
a3010     // 1988 Acorn Archimedes 3010
a3020     // 1988 Acorn Archimedes 3020
a7000     // 1995 Acorn Archimedes 7000
a7000p    // 1997 Acorn Archimedes 7000+
a6809
rpc600
rpc700
sarpc
sarpc_j233

// ACT
apricot // 1983 ACT
apricotxi   // 1984 ACT
f1
f1e
f2
f10
fp

// Cambridge Computers
z88      // Z88 (UK)
z88de    // Z88 (German)
z88es    // Z88 (Spanish)
z88fr    // Z88 (French)
z88it    // Z88 (Italian)
z88se    // Z88 (Swedish)
z88fi    // Z88 (Finnish)
z88no    // Z88 (Norwegian)
z88dk    // Z88 (Danish)
z88ch    // Z88 (Swiss)
z88tr    // Z88 (Turkish)

// Amstrad / Schneider
cpc464  // Amstrad (Schneider in Germany) 1984
cpc664  // Amstrad (Schneider in Germany) 1985
cpc6128   // Amstrad (Schneider in Germany) 1985
cpc6128s  // Amstrad (Schneider in Germany) 1985
cpc6128f  // Amstrad (Schneider in Germany) 1985 (AZERTY)
cpc464p   // Amstrad CPC464  Plus - 1990
cpc6128p  // Amstrad CPC6128 Plus - 1990
gx4000  // Amstrad GX4000 - 1990
kccomp  // VEB KC compact
al520ex   // Patisonic Aleste 520EX (1993)
pcw8256   // 198? PCW8256
pcw8512   // 198? PCW8512
pcw9256   // 198? PCW9256
pcw9512   // 198? PCW9512 (+)
pcw10    // 198? PCW10
pcw16    // 1995 PCW16
nc100    // 1992 NC100
dw225
nc150    // 1992 NC150
nc200    // 1993 NC200

// Apollo
dn3500      // Apollo Workstation DN3500 15" Color (1989)
dn3500_19i  // Apollo Workstation DN3500 19" Monochrome (1989)
dsp3500     // Apollo Server DSP3500 (1989)
dn3000      // Apollo Workstation DN3000 15" Color (1988)
dn3000_19i  // Apollo Workstation DN3000 19" Monochrome (1987)
dsp3000     // Apollo Server DSP3000 (1987)
dn5500      // Apollo Workstation DN5500 15" Color (1991)
dn5500_19i  // Apollo Workstation DN5500 19" Monochrome (1991)
dsp5500     // Apollo Server DSP5500 (1991)

// Apple
apple1  // Jul 1976 Apple 1
apple2  // Apr 1977 Apple ][
apple2p   // Jun 1979 Apple ][+
prav82  // Pravetz 82
prav8m  // Pravetz 8M
apple2jp  // ??? ???? Apple ][j+
apple2e   // Jan 1983 Apple //e
apple2euk // Jan 1983 Apple //e (UK)
mprof3  // Microprofessor III
apple2ee  // Mar 1985 Apple //e Enhanced
apple2eeuk  // Mar 1985 Apple //e Enhanced (UK)
apple2ep  // Jan 1987 Apple //e Platinum
apple2c   // Apr 1984 Apple //c
tk2000      // Microdigital TK2000
tk3000      // Microdigital TK3000
prav8c  // Pravetz 8C
apple2c0  // ??? 1985 Apple //c (3.5 ROM)
apple2c3  // Sep 1986 Apple //c (Original Mem. Exp.)
apple2c4  // ??? 198? Apple //c (rev 4)
apple2cp  // Sep 1988 Apple //c+
apple2gsr0p // June 19, 1986 Apple IIgs ROM00 prototype
apple2gsr0p2 // March 10, 1986 Apple IIgs ROM00 prototype
apple2gsr0  // Sep 1986 Apple IIgs ROM00
apple2gsr1  // Sep 1987 Apple IIgs ROM01
apple2gs  // Aug 1989 Apple IIgs ROM03
apple2gsr3p   // ??? 198? Apple IIgs ROM03 prototype
apple2gsr3lp  // ??? 1989 Apple IIgs ROM03 late? prototype
apple3  // May 1980 Apple ///
// Dec 1983 Apple ///+
ace100  // ??? 1982 Franklin Ace 100
laser128  // ??? 1987 Laser 128
las128ex  // ??? 1988 Laser 128 EX
las128e2  // ??? Laser 128 EX2
ivelultr  // Ivasim Ivel Ultra
agat7    // Agat-7
agat9    // Agat-9
space84 // 1985 IBS/ComputerTechnik Space 84
am64    // 1985 ASEM AM 64 (motherboard is marked AM-100 but it boots as "AM 64")
//laba2p  // Lab equipment Apple II Plus Clone

// Lisa   January    1983
// Lisa 2   January  1984
// Macintosh XL   January    1985

lisa      // 1983 Apple Lisa
lisa2    // 1984 Apple Lisa 2
lisa210   // 1984 Apple Lisa 2/10
macxl    // 1985 Apple Macintosh XL

// Macintosh    January  1984
// Macintosh 512k      July?       1984
// Macintosh 512ke    April    1986
// Macintosh Plus      January   1986
// Macintosh SE  March     1987
// Macintosh II  March     1987

//mactw   // Macintosh (4.3T Prototype) - missing roms?
mac128k   // 1984 Apple Macintosh
mac512k   // 1985 Apple Macintosh 512k
mac512ke  // 1986 Apple Macintosh 512ke
unitron     // 1985 Unitron
macplus   // 1986 Apple Macintosh Plus
macse    // 1987 Apple Macintosh SE
macii    // 1987 Apple Macintosh II
maciihmu // 1987 Apple Macintosh II (w/o 68851 MMU)
macsefd   // 1988 Apple Macintosh SE (FDHD)
mac2fdhd  // 1988 Apple Macintosh II (FDHD)
maciix  // 1988 Apple Macintosh IIx
macprtb   // 1989 Apple Macintosh Portable
macse30   // 1989 Apple Macintosh SE/30
maciicx   // 1989 Apple Macintosh IIcx
maciici   // 1989 Apple Macintosh IIci
maciifx     // 1990 Apple Macintosh IIfx
macclasc  // 1990 Apple Macintosh Classic
maclc // 1990 Apple Macintosh LC
maciisi   // 1990 Apple Macintosh IIsi
macpb100  // 1991 Apple Macintosh PowerBook 100
macpb140  // 1991 Apple Macintosh PowerBook 140
macpb170  // 1991 Apple Macintosh PowerBook 170
macqd700  // 1991 Apple Macintosh Quadra 700
macclas2  // 1991 Apple Macintosh Classic II
maclc2  // 1991 Apple Macintosh LC II
macpb145  // 1992 Apple Macintosh PowerBook 145
macpb160    // 1992 Apple Macintosh PowerBook 160
macpb180    // 1992 Apple Macintosh PowerBook 180
macpb180c // 1992 Apple Macintosh PowerBook 180c
//macpd210  // 1992 Apple Macintosh PowerBook Duo 210
maccclas // 1993 Apple Macintosh Color Classic
macpb145b  // 1993 Apple Macintosh PowerBook 145B
maclc3  // 1993 Apple Macintosh LC III
maciivx // 1993 Apple Macintosh IIvx
maciivi // 1993 Apple Macintosh IIvi
maclc520    // 1993 Apple Macintosh LC 520
pmac6100    // 1993 Apple Power Macintosh 6100

// Atari
a400      // 1979 Atari 400
a400pal   // 1979 Atari 400 PAL
a800      // 1979 Atari 800
a800pal   // 1979 Atari 800 PAL
a1200xl   // 1982 Atari 1200 XL
a600xl  // 1983 Atari 600 XL
a800xl  // 1983 Atari 800 XL
a800xlp   // 1983 Atari 800 XL (PAL)
a65xe    // 1986 Atari 65 XE (XL Extended)
a65xea  // 1986? Atari 65 XE Arabic
a130xe  // 1986 Atari 130 XE
a800xe  // 1986 Atari 800 XE
xegs      // 1987 Atari XE Game System
st   // Atari ST
st_uk
st_de
st_es
st_nl
st_fr
st_se
st_sg
megast  // Atari Mega ST
megast_uk
megast_de
megast_fr
megast_se
megast_sg
//stacy  // Atari STacy
ste  // Atari STe
ste_uk
ste_de
ste_es
ste_fr
ste_it
ste_se
ste_sg
//stbook    // Atari STBook
megaste   // Atari Mega STe
megaste_uk
megaste_de
megaste_es
megaste_fr
megaste_it
megaste_se
//stpad  // Atari STPad (prototype)
tt030  // Atari TT030
tt030_uk
tt030_de
tt030_fr
tt030_pl
//fx1      // Atari FX-1 (prototype)
falcon30    // Atari Falcon030
falcon40  // Atari Falcon040 (prototype)

// AT&T
3b1     // 3B1 "Unix PC"

// Commodore
kim1      // Commodore (MOS) KIM-1 1975
sym1      // Synertek SYM-1
aim65    // Rockwell AIM65
aim65_40  // Rockwell AIM65/40

pet2001
pet20018
pet2001n
pet2001n16
pet2001n32
cbm3008
cbm3016
cbm3032
pet2001b
pet2001b16
pet2001b32
cbm3032b
pet4016
pet4032
pet4032f
cbm4016
cbm4032
cbm4032f
pet4032b
cbm4032b
pet8032
cbm8032
cbm8032_de
cbm8032_se
superpet
mmf9000
mmf9000_se
cbm8096
cbm8296
cbm8296ed
cbm8296d
cbm8296d_de
cbm8296gd
cbm8296dgv_de

vic1001   // Commodore VIC-1001 (Japan)
vic20    // Commodore VIC 20 (NTSC)
vic20p  // Commodore VIC 20 (PAL)
vic20_se    // Commodore VIC 20 (Swedish Expanson Kit)

vic10      // Commodore Max Machine (Japan)
c64
c64p    // Commodore 64 (PAL)
c64_jp  // Commodore 64 (Japan)
c64_se  // Commodore 64 (Sweden)
pet64    // Commodore PET 64
edu64    // Commodore Educator 64
//clipper  // C64 in a briefcase with 3" floppy, electroluminescent flat screen, thermal printer - roms needed - not in driver
//tesa6240  //  modified SX64 with label printer - roms needed - not in driver
sx64
sx64p

vip64    // Commodore VIP64 (SX64, PAL, Swedish)
dx64    // Commodore DX-64 - Prototype
c64c      // Commodore 64C (NTSC)
c64cp   // Commodore 64C (PAL)
c64c_es
c64c_se
c64g      // Commodore 64G (PAL)
c64gs    // Commodore 64 Games System
c64dtv   // Commodore 64 Direct-to-TV
clcd      // Commodore LCD

b500      // Commodore B500
b128      // Commodore B128
b256      // Commodore B256
cbm610  // Commodore CBM 610
cbm620  // Commodore CBM 620
cbm620_hu  // Commodore CBM 620 (Hungary)
b128hp  // Commodore B128HP
b256hp  // Commodore B256HP
bx256hp   // Commodore BX256HP
cbm710  // Commodore CBM 710
cbm720  // Commodore CBM 720
cbm720_de
cbm720_se  // Commodore CBM 720 (Sweden / Finland)
cbm730
p500      // Commodore P500 (proto, a.k.a. C128-40, PET-II)
p500p

c264
plus4
plus4p
c16
c16p
c16_hu
c116
c232
v364

c128
c128p
c128_de
//c128_fr
//c128_no
c128_se
c128d
c128dp
c128cr
c128dcr
c128dcrp
c128dcr_de
//c128dcr_it
c128dcr_se
c128d81

a1000       // Commodore Amiga 1000
a1000n
a2000       // Commodore Amiga 2000
a2000n
a500        // Commodore Amiga 500
a500n
cdtv        // Commodore CDTV
cdtvn
a3000       // Commodore Amiga 3000
a3000n
a500p       // Commodore Amiga 500 Plus
a500pn
a600        // Commodore Amiga 600
a600n
a1200       // Commodore Amiga 1200
a1200n
a4000       // Commodore Amiga 4000/040
a4000n
a400030     // Commodore Amiga 4000/030
a400030n
cd32        // Commodore Amiga CD32
cd32n
a4000t      // Commodore Amiga 4000T
a4000tn

c65    // 1991 C65 / C64DX (Prototype, NTSC)
c64dx    // 1991 C65 / C64DX (Prototype, German PAL)

// Epson
px4    // 1985 Epson PX-4
px4p      // 1985 Epson PX-4+
px8
qx10
ehx20
ehx20e

// IBM PC & Clones
ibm5150   // 1981 IBM 5150
ibm5155   // 1982 IBM 5155
ibm5140   // 1985 IBM 5140
ibm5550
dgone    // 1984 Data General/One
pcmda    // 1987 PC with MDA
pcherc   // 1987 PC with Hercules (for testing hercules)
pc       // 1987 PC with CGA
pcega    // 1987 PC with EGA
bw230   // 1985 Bondwell (CGA)
europc  // 1988 Schneider Euro PC (CGA or Hercules)
compc1  // 1984 Commodore PC-1
pc10iii // 1987 Commodore PC-10 III
pc7000  // 1985 Sharp PC-7000
olypeopl // Olympia People PC
sx16    // Sanyo SX-16
mbc16   // Sanyo MBC-16
ataripc3
ssam88s

// Non-PC msdos
pcd     // Siemens PC-D
slicer  // 1983 Slicer Computers

// PC Junior
ibmpcjr   // 1984 IBM PC Jr
ibmpcjx   // 1985 IBM PC JX
t1000hx   // 1987 Tandy 1000 HX (similiar to PCJr)
t1000sx   // 1987 Tandy 1000 SX (similiar to PCJr)
t1000tx // 1987 Tandy 1000 TX
t1000rl // 1989 Tandy 1000 RL
t1000tl2 // 1989 Tandy 1000 TL/2
t1000sl2 // 198? Tandy 1000 SL/2

// XT
ibm5160   // 1982 IBM XT 5160
ibm5162   // 1986 IBM XT 5162 (XT w/80286)
pc200    // 1988 Sinclair PC200
pc20      // 1988 Amstrad PC20
ppc512  // 1987 Amstrad PPC512
ppc640  // 1987 Amstrad PPC640
pc1512
pc1512dd
pc1512hd10
pc1512hd20
pc1640
pc1640dd
pc1640hd20
pc1640hd30
pc2086
pc3086
pc2386

xtvga    // 198? PC-XT (VGA, MF2 Keyboard)
zdsupers
m24
m240
olivm15

// Various PC and XT clones produced in ex-USSR and Soviet bloc
asst128
ec1840
ec1841
ec1842
ec1845
ec1847
iskr1030m
iskr1031
iskr3104
mc1502
mc1702
mk88
pk88
poisk1
poisk2

// AT
ibm5170   // 1984 IBM PC/AT 5170, original 6 MHz model
ibm5170a  // 1985 IBM PC/AT 5170, enhanced 8 MHz model
i8530h31  // IBM PS/2 8530-H31 (Model 30/286)
i8530286  // IBM PS/2 Model 30-286
i8535043  // IBM PS/2 8535-043 (Model 35)
i8550021  // IBM PS/2 8550-021 (Model 50)
i8550061  // IBM PS/2 8550-061 (Model 50Z)
i8555081  // IBM PS/2 8550-081 (Model 55SX)
i8580071  // IBM PS/2 8580-071 (Model 80)
i8580111  // IBM PS/2 8580-111 (Model 80)
ibmps1es  // IBM PS/1 (Spanish)

at  // 1987 AMI Bios and Diagnostics
atvga    // 19?? AT VGA
neat      // 1989 New Enhanced AT chipset, AMI BIOS
at386    // 19?? IBM AT 386
//at386sx // no bios for this currently
ct386sx
at486    // 19?? IBM AT 486
ct486       // 1993? 486 with CS4031
ficpio2 // 1995 FIC 486-PIO-2
at586    // 19?? AT 586
at586x3  // 19?? AT 586
c386sx16    // 1990 Commodore 386SX-16
xb42663    // 1988 Apricot Qi 300 (Rev D,E & F Motherboard)
qi600    // 1988 Apricot Qi 600 (Neptune Motherboard
qi900    // 1990 Apricot Qi 900 (Scorpion Motherboard)
aplanst // 1990 Apricot LANstation (Krypton Motherboard)
ftsserv    // 1991 Apricot FTs (Scorpion)
aplannb    // 1990 Apricot LANstation (Novell Remote Boot)
apxeni  // 1987 Apricot XEN-i 386 (Leopard Motherboard)
xb42639  // 1989 Apricot XEN-S (Venus I Motherboard 286) (Bios:3.10.17i)
xb42639a // 1990 Apricot XEN-S (Venus II Motherboard 286) (Bios:1.02.17)
xb42664  // 1989 Apricot XEN-S (Venus I Motherboard 386) (Bios:3.10.17i)
xb42664a // 1990 Apricot XEN-S (Venus II Motherboard 386) (Bios:1.02.17)
aplscar  // 1992 Apricot LS Pro (Caracal Motherboard)
aplsbon  // 1992 Apricot LS Pro (Bonsai Motherboard)
ficvt503    // 1997 FIC VT-503
apxenls3  // 1991 Apricot XEN-LS (Venus IV Motherboard)
apxlsam  // 1993 Apricot XEN-LS II (Samurai Motherboard)
apvxft  // 1989 Apricot VX FT server
apxena1 // 1993 Apricot XEN PC (A1 Motherboard)
apxenp2 // 1993 Apricot XEN PC (P2 Motherboard)
aprpand
aprfte
megapc // 1992 Amstrad plc
megapcpl
megapcpla // AMI BIOS version with Winbond WINBUS chipset
ec1849
t2000sx
k286i   // 1985 Kaypro 286i
cmdpc30


// 3Com / Palm / USRobotics
pilot1k   // Pilot 1000
pilot5k   // Pilot 5000
palmpers  // Palm Pilot Personal
palmpro   // Palm Pilot Professional
palmiii   // Palm III
palmiiic   // Palm IIIc
palmv    // Palm V
palmvx  // Palm Vx
palmm100  // Palm m100
palmm130  // Palm m130
palmm505  // Palm m505
palmm515  // Palm m515
palmz22   // Palm Z22
visor    // Palm Visor Edge
spt1500   // Symbol SPT 1500
spt1700   // Symbol SPT 1700
spt1740   // Symbol SPT 1740


// Osborne
osborne1  // 1981 Osborne-1
osbexec // 1982 Osborne Executive

// Research Machines
nimbus  // RM Nimbus 186

// Sanyo
mbc55x  // Sanyo MBC-550, MBC-555

// Sinclair Research
zx80      // 1980 Sinclair ZX-80
zx81      // 1981 Sinclair ZX-81
ts1000  // 1982 Timex Sinclair 1000
ts1500  // Timex Sinclair 1500
ringo470  // Ringo 470
pc8300  // Your Computer - PC8300
pow3000   // Creon Enterprises - Power 3000
lambda  // Lambda 8300
tk85      // Microdigital TK85

spectrum // 1982 ZX Spectrum
spec80k // 1987 ZX Spectrum 80k
specide // 1995 ZX Spectrum IDE
inves    // 1986 Inves Spectrum 48K+
tk90x    // 1985 TK90x Color Computer
tk95      // 1986 TK95 Color Computer
tc2048  // 198? TC2048
ts2068  // 1983 TS2068
uk2086  // 1986 UK2086

spec128  // 1986 ZX Spectrum 128
specpls2  // 1986 ZX Spectrum +2
specpl2a  // 1987 ZX Spectrum +2a
specpls3  // 1987 ZX Spectrum +3
specpl3e  // 2000 ZX Spectrum +3e
sp3e8bit  // 2002 ZX Spectrum +3e 8bit IDE
sp3ezcf   // 2002 ZX Spectrum +3e ZXCF
sp3eata   // 2002 ZX Spectrum +3e ZXATASP
scorpio
profi
kay1024
quorum
pentagon
pent1024
atm
//atmtb1
atmtb2
//turbo2
bestzx

ql  // 1984 Sinclair QL (UK)
ql_us    // 1984 Sinclair QL (USA)
ql_es    // 1984 Sinclair QL (Spain)
ql_fr    // 1984 Sinclair QL (France)
ql_de    // 1984 Sinclair QL (Germany)
ql_it    // 1984 Sinclair QL (Italy)
ql_se    // 1984 Sinclair QL (Sweden)
ql_dk    // 1984 Sinclair QL (Denmark)
ql_gr    // 1984 Sinclair QL (Greece)
tonto
//megaopd

// Sharp
pc1245  // Pocket Computer 1245
pc1250  // Pocket Computer 1250
pc1251  // Pocket Computer 1251
pc1255  // Pocket Computer 1255
trs80pc3  // Tandy TRS80 PC-3
pc1260  // Pocket Computer 1260
pc1261  // Pocket Computer 1261
pc1401  // Pocket Computer 1401
pc1402  // Pocket Computer 1402
pc1350  // Pocket Computer 1350
pc1360  // Pocket Computer 1360
pc1403  // Pocket Computer 1403
pc1403h   // Pocket Computer 1403H
pc1450  // Pocket Computer 1450
pc1500  // Pocket Computer 1500
pce220  // Pocket Computer E220
pcg850v // Pocket Computer G850V

mz700       // 1982 Sharp MZ700
mz700j  // 1982 Sharp MZ700 Japan
mz800       // 1984 Sharp MZ800
mz1500  // 1984 Sharp MZ1500
mz2500  // 1985 Sharp MZ2500
mz2520  // 1985 Sharp MZ2520

mz80kj  // 1979 Sharp MZ80K
mz80k       // 1979 Sharp MZ80K
mz80a       // 1982 Sharp MZ80A
mz80b       // 1981 Sharp MZ80B
mz2000  // 1981 Sharp MZ2000
mz2200  // 1981 Sharp MZ2200

mz3500  // 198? Sharp MZ3500

mz6500  // 198? Sharp MZ6500

x1      // 1982 Sharp X1
x1twin  // 1986 Sharp X1 Twin
x1turbo   // 1984 Sharp X1 Turbo (Model 10)
x1turbo40 // 1985 Sharp X1 Turbo (Model 40)
//x1turboz  // 1986 Sharp X1 TurboZ

x68000  // Sharp X68000 (1987)
x68ksupr // Sharp X68000 Super (1990)
x68kxvi   // Sharp X68000 XVI (1991)
x68030  // Sharp X68030 (1993)

zsl5500  // Sharp Zaurus SL-5500 "Collie"
zsl5600  // Sharp Zaurus SL-5600 / SL-B500 "Poodle"
zslc750  // Sharp Zaurus SL-C750 "Shepherd"
zslc760  // Sharp Zaurus SL-C760 "Husky"
zslc3000 // Sharp Zaurus SL-C3000 "Spitz"
zslc1000 // Sharp Zaurus SL-C1000 "Akita"

// Silicon Graphics
sgi_ip2 // IP2: IRIS 2x00, 68020, 16MHz
sgi_ip6   // IP6: 4D/PI, R2000, 20MHz
ip204415  // IP20: Indigo 1, R4400, 150MHz
ip225015  // IP22: Indy, R5000, 150MHz
ip224613    // IP22: Indy, R4600, 133MHz
ip244415    // IP24: Indigo 2, R4400, 150MHz

// Texas Instruments
ti990_10  // 1975 TI 990/10
ti990_4   // 1976 TI 990/4
ti990_4v   // 1976 TI 990/4 with video display terminal
990189  // 1978 TM 990/189
990189v   // 1980 TM 990/189 with Color Video Board
cc40      // 1983 TI CC-40

ti99_224  // 1983 TI 99/2 (24kb ROMs)
ti99_232  // 1983 TI 99/2 (32kb ROMs)
ti99_4  // 1979 TI-99/4
ti99_4e   // 1980 TI-99/4 with 50Hz video
ti99_4a   // 1981 TI-99/4A
ti99_4ae  // 1981 TI-99/4A with 50Hz video
ti99_4ev   // 1994 TI-99/4A with EVPC video card
ti99_4qe   // 1983 TI-99/4QI with 50Hz video
ti99_4qi   // 1983 TI-99/4QI
ti99_8  // 1983 TI-99/8
ti99_8e   // 1983 TI-99/8 with 50Hz video

// TI 99 clones
tutor     // 1983? Tomy Tutor
pyuuta  // 1982 Tomy Pyuuta
pyuutajr    // 1982 Tomy Pyuuta Jr.
geneve  // 1987? Myarc Geneve 9640
ti99_4p   // 1996 SNUG 99/4P (a.k.a. SGCPU)

avigo        // 1997 Avigo
avigo_de     // 1997 Avigo (German)
avigo_fr     // 1997 Avigo (French)
avigo_es     // 1997 Avigo (Spanish)
avigo_it     // 1997 Avigo (Italian)

// TI Speak & Spell
snspell
snspella
snspellb
snspelluk
snspelluka
snspelljp
ladictee
snmath
snmathp
snread
lantutor

// Texas Instruments Calculators
tisr16    // 1974 SR-16
tisr16ii
ti1270
ti1000
ti30      // 1976 TI-30
tiprog
tibusan1
wizatron
lilprof
lilprof78
ti73      // 1990 TI-73
ti74      // 1985 TI-74
ti95      // 1986 TI-95
ti81      // 1990 TI-81 (Z80 2 MHz)
ti81v2    // 1990 TI-81 (Z80 2 MHz)
ti85      // 1992 TI-85 (Z80 6 MHz)
ti82      // 1993 TI-82 (Z80 6 MHz)
ti83      // 1996 TI-83 (Z80 6 MHz)
ti86      // 1997 TI-86 (Z80 6 MHz)
ti83p     // 1999 TI-83 Plus (Z80 6 MHz)
ti83pse   // 2001 TI-83 Plus Silver Edition
ti84p     // 2004 TI-84 Plus
ti84pse   // 2004 TI-84 Plus Silver Edition
//ti84cse // 2013 TI-84 Plus C Silver Edition (color screen)
ti89      // 1998 TI-89
ti92      // 1995 TI-92
ti92p     // 1999 TI-92 Plus
v200      // 2002 Voyage 200 PLT
ti89t     // 2004 TI-89 Titanium
evmbug

// Exelvision (founded by former TI employees)
exl100
exeltel

// NEC
pc6001
pc6001a
pc6001mk2
pc6601
pc6001sr

apc

pc8001
pc8001mk2

pc8801
pc8801mk2
pc8801mk2sr
//pc8801mk2tr
pc8801mk2fr
pc8801mk2mr
//pc8801fh
pc8801mh
pc8801fa
pc8801ma
//pc8801fe
pc8801ma2
//pc8801fe2
pc8801mc
//pc98do
//pc98dop
pc88va
pc88va2
//pc88va3
pc100

pc9801f // 1983
pc9801rs  // 1989
pc9801rx  // 1988
pc9801ux  // 1987
pc9801vm  // 1985
pc9801bx2 // 1993

pc9821
pc9821as
pc9821ap2
pc9821ce2
pc9821ne
pc9821v13
pc9821v20
pc9821xs

// Cantab
jupace   // Jupiter Ace

// Sord
m5
m5p

// APF Electronics Inc.
apfm1000
apfimag

// Tatung
einstein
einstei2
einst256

// Intelligent Software
ep64      // Enterprise 64
ep128    // Enterprise 128
phc64    // Hegener & Glaser Mephisto PHC 64

// Non-Linear Systems
kaypro2x  // Kaypro 2 - 2/84
kaypro4a  // Kaypro 4 - 4/84
kayproii  // Kaypro II - 2/83
kaypro4   // Kaypro 4 - 4/83
kaypro4p88   // Kaypro 4 - 4/83 w/plus88 board installed
kaypro10  // Kaypro 10
omni2    // Omni II
robie    // Kaypro Robie

// VEB Mikroelektronik
// KC compact is partial CPC compatible
kc85_2  // VEB KC 85/2
kc85_3  // VEB KC 85/3
kc85_4  // VEB KC 85/4
kc85_5  // VEB KC 85/5
mc8020  // MC 80.2x
mc8030  // MC 80.3x
lc80
lc80_2
sc80

// Microbee Systems
mbee        // Microbee 16 Standard or Plus
mbeeic  // Microbee 32 IC
mbeepc  // Microbee 32 PC
mbeepc85    // Microbee 32 PC85
mbeepc85b   // Microbee 32 PC85 (Business version)
mbeepc85s   // Microbee 32 PC85 (Swedish)
mbeeppc // Microbee 32 PPC85
mbeett  // Microbee Teleterm
mbee56  // Microbee 56K (CP/M)
mbee128 // Microbee 128K standard (CP/M)
mbee128p // Microbee 128K premium (CP/M)
mbee256 // Microbee 256TC (CP/M)

// Tandy / Radio Shack
trs80    // TRS-80 Model I - Level I BASIC
trs80l2   // TRS-80 Model I - Level II BASIC
sys80    // EACA System 80
lnw80    // LNW Research LNW-80
trs80m2
trs80m16
//trs80m12
//trs80m16b
//tandy6k
trs80m3   // TRS-80 Model III - Radio Shack/Tandy
trs80m4
trs80m4p
ht1080z // Hradstechnika Szvetkezet HT-1080Z
ht1080z2 // Hradstechnika Szvetkezet HT-1080Z Series II
ht108064 // Hradstechnika Szvetkezet HT-1080Z/64
radionic  // Radionic
tandy2k
tandy2khd

coco      // Color Computer
cocoe    // Color Computer (Extended BASIC 1.0)
coco2    // Color Computer 2
coco2b  // Color Computer 2B (uses M6847T1 video chip)
coco3    // Color Computer 3 (NTSC)
coco3p  // Color Computer 3 (PAL)
coco3h  // Hacked Color Computer 3 (6309)
coco3dw1  // Coco 3 with HDB-DOS
dragon32  // Dragon 32
dragon64  // Dragon 64
dragon200 // Dragon 200
dragon200e // Dragon 200E
d64plus   // Dragon 64 + Compusense Plus addon
dgnalpha  // Dragon Alpha
dgnbeta   // Dragon Beta
tanodr64  // Tano Dragon 64 (NTSC)
cp400    // Prologica CP400
lzcolor64 // Digiponto LZ Color64
mx1600  // Dynacom MX-1600
mc10      // MC-10
alice    // Matra & Hachette Ordinateur Alice
alice32 // Matra & Hachette Alice 32
alice90 // Matra & Hachette Alice 90

// EACA
cgenie  // Colour Genie EG2000
cgenienz  // Colour Genie EG2000 (New Zealand)
// System 80 trs80 compatible

// Video Technology
crvision  // 1981 creatiVision
fnvision  // 1983 FunVision
crvisioj
wizzard
rameses
vz2000
crvisio2
//lasr2001
//vz2001
manager

// Video Technology Laser Generation 1 machines
laser110  // 1983 Laser 110
laser200  // 1983 Laser 200
vz200de   // 1983 VZ-200 (Germany)
fellow    // 1983 Salora Fellow
tx8000    // 1983 Texet TX-8000
laser210  // 1984 Laser 210
vz200     // 1984 Dick Smith Electronics VZ-200
laser310  // 1984 Laser 310
laser310h // 1984 Laser 310 with SHRG mod
vz300     // 1984 Dick Smith Electronics VZ-300

// Video Technology Laser Generation 2 machines
laser350  // 1984? Laser 350
laser500  // 1984? Laser 500
laser700  // 1984? Laser 700

socrates  // 1988 Socrates Educational Video System (USA)
socratfc  // 1988 Socrates SAITOUT (French Canada)
profweis  // 1988 (Yeno) Professor Weiss-Alles (Germany)
gl8008cx  // 1999 Genius Leader 8008 CX (Germany)
bs9009cx  // 1999 BrainStation 9009 CXL (Germany)
iq128_fr // 1997 Genius PC (France)
iq128    // 1997 Genius IQ 128 (Germany)
iqtv512 // IQ TV512 (Germany)
pc1000 // 1988 PreComputer 1000
misterx // 1988 (Yeno) MisterX
pc2000 // 1993 PreComputer 2000
gl2000 // 1993 Genius Leader 2000
gl2000p // 1993 Genius Leader 2000 Plus
gl2000c // 1994 Genius Leader 2000 Compact
gln // 199? Genius Leader Notebook
itunlim  // 199? IT Unlimited
iqunlim  // 199? IQ Unlimited (680x0)
iqunlimz  // 1991 IQ Unlimited (Z80)
gl3000s  // 199? Genius GL3000S
glmmc  // 199? Genius Master Mega Color
gl4000 // Genius Leader 4000 Quadro (Germany)
gl4004 // Genius Leader 4004 Quadro L (Germany)
gl5000 // Genius Leader 5000 (Germany)
gl5005x // Genius Leader 5005X (Germany)
gmtt     // 1998 Genius Master Table Top (Germany)
gbs5505x // 2001 Genius BrainStation 5505X (Germany)
prestige // PreComputer Prestige Elite
gwnf     // Genius Winner Notebook Fun (Germany)
gl6000sl // Genius Leader 6000SL (Germany)
gl7007sl // Genius Leader 7007SL (Germany)
glcolor  // Genius Leader Color (Germany)
glmcolor // Genius Leader Magic Color (Germany)
glscolor // Genius Leader Super Color (Germany)
gjrstar3 // Genius Junior Redstar 3 (Germany)
gj4000   // Genius Junior 4000 (Germany)
gjmovie  // Genius Junior Movie (Germany)
gjrstar  // Genius Junior Redstar(Germany)
gjrstar2 // Genius Junior Redstar 2 (Germany)
gj5000   // Genius Junior 5000 (Germany)
gl6600cx // Genius Leader 6600CX (Germany)
glpn     // Genius Leader Power Notebook (Germany)
lexipcm  // LexiPC Mega 2000 (Germany)
pitagjr  // Pitagorin Junior

// Other Video Technology Laser machines
las3000   // 1983 Laser 3000


// Tangerine
microtan  // 1979 Microtan 65

oric1    // 1983 Oric 1
orica    // 1984 Oric Atmos
prav8d  // 1985 Pravetz 8D
prav8dd   // 1989 Pravetz 8D (Disk ROM)
telstrat  // ??? Oric Telestrat/Stratos

// Philips
p2000t  // 1980 P2000T
p2000m  // 1980 P2000M
videopac  // 1979 Videopac G7000/C52
g7400    // 1983 Videopac Plus G7400
vg5k      // 1984 VG-5000

// Brandt
jopac   // 19?? Jopac JO7400

// Compukit
uk101

// Ohio Scientific
sb2m600b
//sb2m600c
c1p
c1pmf

// ASCII & Microsoft
// MSX1
ax150
ax170
canonv8
canonv10
canonv20
canonv20e
canonv20f
canonv20g
canonv20s
mx10
mx101
mx15
pv7
pv16
cpc88
dpc100  // 1984 MSX Korea
dpc180  // 1984 MSX Korea
dpc200  // 1984 MSX Korea
dpc200e
cpc50a
cpc50b
cpc51
fdpc200
fpc500
fspc800
bruc100
fmx
gsfc80u
gsfc200
gfc1080
gfc1080a
expert10  // 1983 MSX Brazil
expert11  // 1984 MSX Brazil
expert13  // 1984 MSX Brazil
expertdp  // 1985 MSX Brazil
expertpl  // 1984 MSX Brazil
mbh2
mbh25
mbh50
jvchc7gb
mlf48
mlf80
mlf110
mlf120
mlfx1
cf1200  // 1984 MSX Japan
cf2000  // 1983 MSX Japan
cf2700  // 1984 MSX Japan
cf3000  // 1984 MSX Japan
cf3300  // 1985 MSX Japan
fs1300  // 1985 MSX Japan
fs4000  // 1985 MSX Japan
fs4000a
phc2
phc28
cf2700g
perfect1
nms801
vg8000
vg8010
vg8010f
vg802000
vg802020  // 1985 MSX
vg8020f
piopx7
piopx7uk
piopxv60
spc800
mpc64
mpc100
mpc200
mpc200sp
phc28l
phc28s
mpc10
hotbit11  // 1985 MSX Brazil
hotbit12  // 1985 MSX Brazil
hotbi13b  // 1985 MSX Brazil
hotbi13p  // 1985 MSX Brazil
hotbit20  // 1986 MSX2 Brazil
hb10
hb10p
hb20p
hb201    // 1985 MSX Japan
hb201p  // 1985 MSX
hb501p  // 1984 MSX
hb55
hb55d    // 1983 MSX Germany
hb55p    // 1983 MSX
hb75d    // 1983 MSX Germany
hb75p    // 1983 MSX
hb101p
hb701fd
svi728  // 1985 MSX
svi738  // 1985 MSX
svi738ar
svi738dk
svi738sw  // 1985 MSX
svi738pl  // 1985 MSX
svi738sp
tadpc200
tadpc20a
hx10      // 1984 MSX
hx10d
hx10dp
hx10e
hx10f
hx10s    // 1984 MSX
hx10sa
hx20      // 1984 MSX
hx20i
hx21
hx21i
hx22
hx22i
hc5
hc6
hc7
cx5f1
cx5f
cx5m
cx5m128
cx5m2
yis303
yis503
yis503f
yis503ii
y503iir
y503iir2
yis503m
yc64
mx64
// MSX2
ax350
ax370
canonv25
canonv30
canonv30f
fpc900
mbh70
kmc5000
hbf9p    // 1985 MSX2
hbf9pr
hbf9s    // 1985 MSX2
hbf500f
hbf500p   // 1985 MSX2
hbf700d   // 1985 MSX2 Germany
hbf700f   // 1985 MSX2
hbf700p   // 1985 MSX2
hbf700s   // 1985 MSX2 Spain
hbg900ap  // 1986 MSX2
hbg900p   // 1986 MSX2
nms8220   // 1986 MSX2
nms8220a  // 1986 MSX2
vg8230  // 1986 MSX2
vg8230j
vg8235  // 1986 MSX2
vg8235f // 1986 MSX2
vg8240 // 1986 MSX2
nms8245   // 1986 MSX2
nms8245f   // 1986 MSX2
nms8250   // 1986 MSX2
nms8250f
nms8250j
nms8255   // 1986 MSX2
nms8255f
nms8260
nms8280   // 1986 MSX2
nms8280f
nms8280g   // 1986 MSX2
mpc27
phc55fd2
phc77
tpc310   // 1986 MSX2
tpp311
tps312
hx23       // 1986 MSX2
hx23f   // 1986 MSX2
hx23i
hx33
hx34
hx34i
fstm1
cx7m       // 1986 MSX2
cx7m128 // 1986 MSX2
y503iiir
y503iiire
yis60464
yis604
y805128
y805128r2
y805128r2e
y805256
mlg1
mlg3
mlg10
mlg30
fs5500f1  // 1985 MSX2 Japan
fs5500f2  // 1985 MSX2 Japan
fs4500  // 1986 MSX2 Japan
fs4700  // 1986 MSX2 Japan
fs5000  // 1986 MSX2 Japan
fs4600  // 1986 MSX2 Japan
fsa1      // 1986 MSX2 Japan
fsa1a    // 1986 MSX2 Japan
fsa1mk2   // 1987 MSX2 Japan
fsa1f    // 1987 MSX2 Japan
fsa1fm  // 1988 MSX2 Japan
hbf5
hbf500  // 1986 MSX2 Japan
hbf900  // 1986 MSX2 Japan
hbf900a   // 1986 MSX2 Japan
hbf1      // 1986 MSX2 Japan
hbf12    // 1987 MSX2 Japan
hbf1xd  // 1987 MSX2 Japan
hbf1xdm2  // 1988 MSX2 Japan
mpc2300
mpc2500f
mpc25fd
phc23    // 1986 MSX2 Japan
cpc300  // 1986 MSX2 Korea
cpc300e   // 1986 MSX2 Korea
cpc330k
cpc400  // 1986 MSX2 Korea
cpc400s   // 1986 MSX2 Korea
cpc61
cpg120
expert20 // 1986 MSX2 Korea
victhc90
victhc95
victhc95a
// MSX2+
expert3i
expert3t
expertac
expertdx
fsa1fx  // 1988 MSX2+ Japan
fsa1wx  // 1988 MSX2+ Japan
fsa1wxa   // 1988 MSX2+ Japan
fsa1wsx   // 1989 MSX2+ Japan
hbf1xdj   // 1988 MSX2+ Japan
hbf1xv  // 1989 MSX2+ Japan
phc70fd   // 1988 MSX2+ Japan
phc70fd2  // 1988 MSX2+ Japan
phc35j  // 1989 MSX2+ Japan
hbf9sp
// MSX Turbo-R
fsa1gt
fsa1st

// NASCOM Microcomputers
nascom1   // 1978 Nascom 1
nascom2   // 1979 Nascom 2

// Miles Gordon Technology
samcoupe  // 1989 Sam Coupe

// Motorola
mekd2    // 1977 Motorola Evaluation Kit

// DEC
pdp1      // 1961 DEC PDP1
vt100 // 1978 Digital Equipment Corporation
//vt100wp // 1978 Digital Equipment Corporation
//vt100stp // 1978 Digital Equipment Corporation
vt101 // 1981 Digital Equipment Corporation
vt102 // 1981 Digital Equipment Corporation
//vt103 // 1979 Digital Equipment Corporation
vt105 // 1978 Digital Equipment Corporation
//vt110 // 1978 Digital Equipment Corporation
//vt125 // 1981 Digital Equipment Corporation
vt131 // 1981 Digital Equipment Corporation
//vt132 // 1978 Digital Equipment Corporation
vt180 // 1981 Digital Equipment Corporation
vt220 // 1983 Digital Equipment Corporation
vt320 // 1987 Digital Equipment Corporation
//vt330
//vt340
//vt340p
//vt510
vt520 // 1994 Digital Equipment Corporation
//vt525
vk100 // 1980 Digital Equipment Corporation
dectalk // 1983 Digital Equipment Corporation
//vt240 // 1983 Digital Equipment Corporation
//vt241
mc7105 // Elektronika MC7105
rainbow100a  // 1982 DEC Rainbow 100-A
rainbow     // 1983 DEC Rainbow 100-B
rainbow190  // 1985 DEC Rainbow 190
//dtc03 // 1985 Digital Equipment Corporation

// Memotech
mtx512  // 1983 Memotech MTX 512
mtx500  // 1983 Memotech MTX 500
rs128    // 1984 Memotech RS 128

// Mattel
intvkbd   // 1981 - Mattel Intellivision Keyboard Component
// (Test marketed, later recalled)
intvecs   // 1983 - Mattel Intellivision w/ECS and IntelliVoice expansions
aquarius  // 1983 Aquarius
//aquariu2  // 1984 Aquarius II
juicebox
hs

// Exidy, Inc.
sorcerer     // Sorcerer
sorcererd    // Sorcerer with floppies

// Galaksija
galaxy
galaxyp

// Lviv/L'vov
lviv      // Lviv/L'vov

// Tesla
pmd851  // PMD-85.1
pmd852  // PMD-85.2
pmd852a   // PMD-85.2A
pmd852b   // PMD-85.2B
pmd853  // PMD-85.3

// Didaktik
alfa      // Alfa (PMD-85.1 clone)

// Statny
mato      // Mato (PMD-85.2 clone)

// Zbrojovka Brno
c2717    // Consul 2717 (PMD-85.2 clone)
c2717pmd  // Consul 2717 with PMD-32

// Microkey
primoa32  // Primo A-32
primoa48  // Primo A-48
primoa64  // Primo A-64
primob32  // Primo B-32
primob48  // Primo B-48
primob64  // Primo B-64
primoc64  // Primo C-64

// Team Concepts
// CPU not known, else should be easy, look into drivers/comquest.c
comquest  // Comquest Plus German

// Hewlett Packard
hp38g
hp39g
hp48s    // HP 48S
hp48sx  // HP 48SX
hp48g    // HP 48G
hp48gx  // HP 48GX
hp48gp  // HP 48G+
hp49g
hp49gp  // HP 49G+
hp1650b
hp1651b
hp165ka0
hp16500b
hp9816
hp9845a
hp9845s
hp9835a
hp9835b
hp9845b
hp9845t
hp9845c
hp9k310
hp9k320
hp9k330
hp9k340
hp9k370
hp9k380
hp9k382

// SpectraVideo
svi318  // SVI-318 (PAL)
svi318n   // SVI-318 (NTSC)
svi328  // SVI-328 (PAL)
svi328n   // SVI-328 (NTSC)
sv328p80  // SVI-328 (PAL) + SVI-806 80 column card
sv328n80  // SVI-328 (NTSC) + SVI-806 80 column card

// Andrew Donald Booth (this is the name of the designer, not a company)
//apexc53   // 1951(?) APEXC: All-Purpose Electronic X-ray Computer
apexc    // 1955(?) APEXC: All-Purpose Electronic X-ray Computer

// Corvus
concept  // 1982 Corvus Concept

// DAI
dai  // DAI

// Telenova
compis    // 1985 Telenova Compis
compis2  // 1985 Telenova Compis

// Multitech
mpf1    // 1979 Multitech Micro Professor 1
mpf1b      // 1979 Multitech Micro Professor 1B

// Telercas Oy
//tmc1800
tmc2000
tmc2000e
//tmc600s1
tmc600s2

// OSCOM Oy
//osc1000b
nano

// MIT
tx0_64kw  // April 1956 MIT TX-0 (64kw RAM)
tx0_8kw   // 1962 MIT TX-0 (8kw RAM)

// Luxor Datorer AB
abc80
abc802
abc800m
abc800c
abc806
abc1600

// Be Incorporated
bebox    // BeBox Dual603-66
bebox2  // BeBox Dual603-133

// Tiger Electronics
gamecom   // Tiger Game.com

// Tiger Telematics
gizmondo

// Thomson
t9000    // 1980 Thomson T9000 (TO7 prototype)
to7    // 1982 Thomson TO7
to770    // 1984 Thomson TO7/70
to770a  // 198? Thomson TO7/70 arabic version
mo5    // 1984 Thomson MO5
mo5e      // 1986 Thomson MO5E (export version)
to9    // 1985 Thomson T09
to8    // 1986 Thomson T08
to8d      // 1987 Thomson T08D
to9p      // 1986 Thomson T09+
mo6    // 1986 Thomson MO6
mo5nr    // 1986 Thomson MO5 NR
pro128  // 1986 Olivetti Prodest PC 128

// Cybiko, Inc.
cybikov1  // Cybiko Wireless Intertainment System - Classic V1
cybikov2  // Cybiko Wireless Intertainment System - Classic V2
cybikoxt  // Cybiko Wireless Intertainment System - Xtreme

// Dick Smith
super80
super80d
super80e
super80m
super80r
super80v

// Galeb
galeb

// Orao
orao
orao103

// UT-88
ut88
ut88mini

// Mikro-80
mikro80
radio99
kristall2

// Specialist
special
specialm
specialp
lik
erik
specimx
pioner

// Orion
orion128
orionms
orionz80
orionide
orionzms
orionidm
orionpro

// BK
bk0010
bk001001
bk0010fd
bk0011m

// Bashkiria-2M
b2m
b2mrom

// Radio-86RK
radio86
radio16
radio4k
rk7007
rk700716
radiorom
radioram
spektr01
mikron2
kr03
apogee
mikrosha
partner
impuls03
m86rk

// Homelab
homelab2
homelab3
homelab4
brailab4
braiplus

// Irisha
irisha

// PK-8020
korvet
kontur
neiva
bk8t

// Vector-06c
vector06
vec1200
pk6128c
krista2

// Robotron 1715
rt1715
rt1715lc // (latin/cyrillic)
rt1715w

// Z1013
z1013
z1013a2
z1013k76
z1013s60
z1013k69

// LLC
llc1
llc2

// PP-01
pp01

// Ondra
ondrat
ondrav

// SAPI-1
sapi1
sapizps2
sapizps3
sapizps3a
sapizps3b

// Spectrum clones

// ICE-Felix
hc85    // 1985 HC-85
hc88    // 1988 HC-88
hc90    // 1990 HC-90
hc91    // 1991 HC-91
hc128   // 1991 HC-128
hc2000  // 1992 HC-2000

cobrasp
cobra80

cip01   // 1987 CIP-01
cip03   // 1988 CIP-03
jet  // 1990 JET

// Didaktik Skalica
dgama87  // 1987 Didaktik Gama 87
dgama88  // 1988 Didaktik Gama 88
dgama89  // 1989 Didaktik Gama 89
didakt90 // 1990 Didaktik Skalica 90
didakm91 // 1991 Didaktik M 91
didakm92 // 1992 Didaktik M 92
didaktk  // 1992 Didaktik Kompakt
didakm93 // 1993 Didaktik M 93

mistrum // 1988 Mistrum

// Russian clones
blitzs   // 1990 Blic
byte      // 1990 Byte
orizon  // 199? Orizon-Micro
quorum48  // 1993 Kvorum 48K
magic6  // 1993 Magic 6
compani1  // 1990 Kompanion 1
spektrbk  // 1990 Spektr BK-001
zvezda  // 1990 Zvezda

// Kramer
kramermc    // 1987 Kramer MC

// AC1
ac1  // 1984 Amateurcomputer AC1
ac1_32  // 1984 Amateurcomputer AC1 (32 lines)
ac1scch // 1984 Amateurcomputer AC1 SCCH

pcm   // PC/M Mugler

// Ei Nis
pecom32
pecom64

// Samsung SPC-1000
spc1000

// PolyMorphic Systems
poly88
poly8813

// Bondwell
bw2

// Comx World Operations Ltd
comx35p
comx35n

// Grundy Business Systems Ltd
newbrain
newbraineim
newbraina
newbrainmd

// Nokia Data
mm1m6
mm1m7

// Nuova Elettronica
z80ne    // 1980 - Z80NE
z80net  // 1980 - Z80NE + LX388 Video Interface
z80netb    // 1980 - Z80NE + LX388 Video Interface + 16Kb BASIC
z80netf    // 1980 - Z80NE + LX.388 Video Interface + LX.390 FD Controller

// Talking Electronics Magazine
tec1      // Talking Electronics Computer
tecjmon   // Talking Electronics Computer

// Kyocera (and clones)
kc85
m10
//m10m
trsm100
tandy102
tandy200
pc8201
pc8201a
npc8300
pc8401a  // roms needed
//pc8401bd
pc8500

// Nakajima manufactured eletronic typewriters
es210_es
drwrt100  // 199? NTS DreamWriter T100
drwrt200  // 199? NTS DreamWriter T200
drwrt400  // 1996 NTS DreamWriter T400
drwrt450  // 199? NTS DreamWriter 450
wales210  // 199? Walther ES-210 (German)
dator3k   // 199? Dator 3000 (Spanish)

// Fujitsu
fm8  // 1981
fm7
fmnew7
fm77av
fm7740sx
fm11  // 1982 FM-11 EX
fm16beta  // 1983 FM-16 Beta
fmtowns   // 1989 Fujitsu FM-Towns
fmtownsa
fmtownsux  // 1991.11 FM-Towns II UX
fmtownssj  // FM-Towns II SJ
fmtownshr  // 1992 FM-Towns II HR
fmtownsmx  // FM-Towns II MX
fmtownsftv  // 1994 FM-Towns II FreshTV
fmtmarty  // 1993 Fujitsu FM-Towns Marty
fmtmarty2  // 1993 Fujitsu FM-Towns Marty 2
carmarty  // Fujitsu FM-Towns Car Marty

// Camputers
lynx48k
lynx96k
lynx128k

// Votrax
votrtnt // 1980 Votrax Type-'N-Talk
votrpss // 1982 Votrax Personal Speech System

// Conitec Datensysteme
prof80
prof180x
prof181x

// SWTPC S/09
swtpc09   // S09, DMF2 Floppy SBUG rom - FLEX
swtpc09i  // S09, DC4 Floppy + PIA IDE SBUG rom - FLEX
swtpc09u  // S09, DMF2 Floppy UNIBUG rom - UniFLEX
swtpc09d3 // S09, DMF3 Floppy UNIBUG U3 rom - UniFLEX U3

// Intel
imds2 // Intellec MDS series-II

//***************Games******************************************************
// Computer Electronic
ccmk1      // Chess Champion MK I
// Quelle International
ccmk2      // Chess Champion MK II

// Novag
ssystem3  // Chess Champion Super System III / MK III
supercon
sfortea  // 1987 Novag Super Forte A Chess Computer
sforteb  // 1988 Novag Super Forte B Chess Computer
sforteba // 1988 Novag Super Forte B Chess Computer (ALT)
sexpertb // 1988 Novag Expert B Chess Computer
sfortec  // 1989 Novag Super Forte C Chess Computer
sexpertc // 1989 Novag Super Expert C Chess Computer
diablo68 // 1991 Novag Diablo 68000 Chess Computer

// Hegener & Glaser Munich
//mephisto  // Mephisto 1 - roms needed - not in driver
mm2       // Mephisto 2
mm4       // Mephisto 4
mm4tk     // Mephisto 4 Turbo Kit
mm5       // Mephisto 5.1 ROM
mm5tk       // Mephisto 5.1 ROM Turbo Kit Speed
mm50      // Mephisto 5.0 ROM
rebel5    // Mephisto 5
glasgow       // Glasgow
amsterd       // Amsterdam
dallas    // Dallas
dallas16      // Dallas
dallas32      // Dallas
roma      // Roma
roma32    // Roma
polgar   // 1986 Mephisto Polgar Schachcomputer
alm16    // 1988 Mephisto Almeria 68000
alm32    // 1988 Mephisto Alimera 68020
academy  // 1989 Mephisto Academy Schachcomputer
megaiv   // 1989 Mephisto Mega IV Schachcomputer
milano   // 1989 Mephisto Milano Schachcomputer
//montec4  // 1989 Mephisto Monte Carlo IV
lyon16   // 1990 Mephisto Lyon 68000
lyon32   // 1990 Mephisto Lyon 68020
monteciv // 1990 Mephisto Monte Carlo IV LE Schachcomputer
van16    // 1991 Mephisto Vancouver 68000
van32    // 1991 Mephisto Vancouver 68020
gen32    // 1993 Mephisto Genius030 V4.00
gen32_41 // 1993 Mephisto Genius030 V4.01
gen32_oc // 1993 Mephisto Genius030 V4.01OC
berlinp  // 1994 Mephisto Berlin Pro 68020
bpl32    // 1996 Mephisto Berlin Pro London Upgrade V5.00
lond020  // 1996 Mephisto London 68020 32 Bit
lond030  // 1996 Mephisto Genius030 London Upgrade V5.00

// Saitek
risc // Saitek 2500 14MHZ (skeleton)
stratos // Kasparov Stratos Chess Computer

// JAKKS Pacific, Inc. / HotGen, Ltd.
batmantv    // The Batman, 2004

// Quantel
//paintbox // 1981  // No driver or roms as of yet, but a driver is being worked on:  https://www.youtube.com/watch?v=-s5yN0_7Dok
harriet // 1990

// Fanuc
fanucspg    // 1983
fanucspgm   // 1983
fanucs15    // 1990

// Convergent
ngen        // 1983
ngenb38     // 1991
386i        // 199?

// Dedicated handhelds/tabletops
bambball    // Bambino
bmboxing    // Bambino
bfriskyt    // Bandai
packmon     // Bandai
msthawk     // Bandai/Mattel
zackman     // Bandai
bdoramon    // Bandai
machiman    // Bandai
alnattck    // Coleco
cdkong      // Coleco
cgalaxn     // Coleco
cpacman     // Coleco
cpacmanr1   // Coleco (rev 1)
cmspacmn    // Coleco
egalaxn2    // Entex
epacman2    // Entex
ghalien     // Gakken
gckong      // Gakken
gdigdug     // Gakken
mwcbaseb    // Mattel
pbqbert     // Parker Brothers
mvbfree     // Mego
kingman     // Tomy
tmtron      // Tomy
vinvader    // VTech

maniac      // Ideal

mathmagi    // APF
amaztron    // Coleco
h2hbaseb    // Coleco
h2hfootb    // Coleco
tc4         // Coleco
ebball      // Entex
ebball2     // Entex
ebball3     // Entex
einvader    // Entex
raisedvl    // Entex
gpoker      // Gakken
gjackpot    // Gakken
elecdet     // Ideal
starwbc     // Kenner
starwbcp    // Kenner (prototype)
astro       // Kosmos
comp4       // Milton Bradley
simon       // Milton Bradley
<<<<<<< HEAD
//ssimon      // Milton Bradley
=======
ssimon      // Milton Bradley
bigtrak     // Milton Bradley
>>>>>>> 30a471c3
cnsector    // Parker Bros
merlin      // Parker Bros
stopthie    // Parker Bros
stopthiep   // Parker Bros (prototype)
bankshot    // Parker Bros
splitsec    // Parker Bros
mmerlin     // Parker Bros
tandy12     // Tandy Radio Shack

elecbowl    // Marx
mbdtower    // Milton Bradley

ufombs      // Bambino
ssfball     // Bambino
bmsoccer    // Bambino
bmsafari    // Bambino
splasfgt    // Bambino
bcclimbr    // Bandai
invspace    // Epoch
efball      // Epoch
galaxy2     // Epoch
astrocmd    // Epoch
edracula    // Epoch
tccombat    // Tomy
tmpacman    // Tomy
tmtennis    // Tomy
tmscramb    // Tomy
tcaveman    // Tomy
alnchase    // Tomy

wildfire    // Parker Bros


//********** Misc **********************************************************

ssem // Manchester Small-Scale Experimental Machine, "Baby"
craft // Craft, by [lft]


//********** To sort (mostly skeleton drivers) *****************************

a5105
attache
attachef
bcs3
bcs3a
bcs3b
bcs3c
bob85
c80
mc1000
d6809
mk85
mk90
elwro800
fk1
et3400
amu880
interact
jr100
jr100u
jr200
jr200u
myb3k
h8
h19
h89
hec2hrp
hec2hr
hec2hrx
hec2mdhrx
hec2mx80
hec2mx40
hector1
victor
poly880
sc1
sc2
chessmst
sys2900
pmi80
kontiki
tiki100
vcs80
v1050
x820
x820ii
x168
xor100
iq151
pyl601
pyl601a
m20
m40
nanos
a5120
a5130
beehive
uts20
uknc
zx97
x07
vesta
hobby
pk8002
unior
tvc64
tvc64p
tvc64pru
bw12
bw14
sdk86
vboy
zrt80
exp85
z9001
kc85_111
kc87_10
kc87_11
kc87_20
kc87_21
cat
swyft
mmd1
mmd2
mpf1p
amico2k
jtc
jtces88
jtces23
jtces40
ec65
ec65k
junior
beta
elf2
pippin
sol20
4004clk
busicom
p8000
p8000_16
cosmicos
a7150
next
nexts
nexts2
nextsc
nextst
nextstc
nextct
nextctc
pda600
mod8
k1003
mk14
elekscmp
ht68k
mits680b
basic52
basic31
al8800bt
sun1
sun2_50
sun2_120
sun3_50
sun3_60
sun3_110
sun3_150
sun3_260
sun3_e
sun3_80
sun3_460
sun4_300
sun4_40
sun4_50
sun4_20
sun4_60
sun4_75
sun_s10
sun_s20
micronic
plan80
pro80
pimps
sage2
zexall // zexall z80 test suite with kevtris' preloader/serial interface at 0000-00ff
nshrz
vector1
tricep
indiana
vector4
unistar
dual68
sdk85
rpc86
isbc86
isbc286
isbc2861
swtpc
md2
md3
ccs2422
ccs2810
ccs300
qtsbc
msbc1
ipb // intel
ipc // intel
ipds // intel
imds // intel
sbc6510
supracan
scv
scv_pal
vii // Chintendo / KenSingTon / Jungle Soft / Siatronics Vii
vsmile
vsmilef
walle
zsbc3
dms5000
dms86
codata
rvoicepc
vcc
uvc
bridgec3
vbrc
vsc
victor9k
phc25
phc25j
pv9234
dm7000
dm5620
dm500
cgc7900
hr16
hr16b
mmt8
sr16
vidbrain
cd2650
pipbug
elektor
instruct
dauphin
chaos
z80dev
pegasus
pegasusm
pasopia
pasopia7
pasopia7lcd
paso1600
smc777
multi8
multi16
rx78
bmjr
bml3
bml3mk2
bml3mk5
b16
psion1
psioncm
psionla
psionxp
psionp200
psionp350
psionlam
psionlz64
psionlz64s
psionlz
psionp464
rex6000
ds2
mycom
tk80
tk80bs
czk80
c10
k8915
mes
cc10
systec
p112
selz80
dagz80
mccpm
casloopy
fp200
fp1100
fp6000
tim011
wmbullet
wmbulletf
pc4
pofo
homez80
tek4051
tek4052a
//tek4054
tek4107a
tek4109a
phunsy
ob68k1a
vta2000
dct11em
sm1800
mikrolab
dim68k
okean240
okean240a
okean240t
vixen
pt68k2
pt68k4
jupiter2
jupiter3
bigboard
mk82
mk83
bigbord2
savia84
pes
pdp11ub
pdp11ub2
pdp11qb
sms1000
terak
ti630
sacstate
prose2k
prose2ko
eacc
argo
applix
68ksbc
lcmate2
cm1800
if800
super6
superslv
mpz80
poly1
z100
v6809
tdv2324
slc1
digel804
ep804
uzebox
sitcom
babbage
cvicny
pc486mu
mstation
mbc200
csc
chesstrv
alphatro
ax20
mini2440
meritum
meritum_net
konin
m79152pc
dmv
rm380z
wangpc
borisdpl
cp1
c900
cortex
test410
test420
hxhdci2k
hpz80unk
itt3030
vax785
ms0515
ie15
dvk_ksm
asmapro
asma2k
altos5
ts802
ts802h
ts803h
ts816
tv950
modellot
tim100
pencil2
br8641
nectk85
nd80z
binbug
dg680
besta88
ravens
ravens2
softbox
dps1
octopus
dsb46
grfd2301
cdc721
seattle
c8002
sbrain
ibm6580
zorba
mice
lola8a
ics8080
ms9540
wicat
ampro
pm68k
lft1230
lft1510
imsai
jade
jonos
ft68m
molecula
taitons1
sh4robot
mcb216
cb308
myvision
mkit09
cpu09
ivg09
pulsarlb
hprot1
hprotr8a
hprot2r6
compclr2
m6805evs
mx2178
hunter2
amust
fc100
alto2
gimix
tecnbras
minicom
gameking
leapster
leapstertv
excali64
bitgrpha
bitgrphb<|MERGE_RESOLUTION|>--- conflicted
+++ resolved
@@ -2228,12 +2228,8 @@
 astro       // Kosmos
 comp4       // Milton Bradley
 simon       // Milton Bradley
-<<<<<<< HEAD
-//ssimon      // Milton Bradley
-=======
 ssimon      // Milton Bradley
 bigtrak     // Milton Bradley
->>>>>>> 30a471c3
 cnsector    // Parker Bros
 merlin      // Parker Bros
 stopthie    // Parker Bros
