/***************************************************************************

        Vector06c driver by Miodrag Milanovic

        10/07/2008 Preliminary driver.

****************************************************************************/


#include "includes/vector06.h"


READ8_MEMBER( vector06_state::vector06_8255_portb_r )
{
	UINT8 key = 0xff;
	if (BIT(m_keyboard_mask, 0)) key &= ioport("LINE0")->read();
	if (BIT(m_keyboard_mask, 1)) key &= ioport("LINE1")->read();
	if (BIT(m_keyboard_mask, 2)) key &= ioport("LINE2")->read();
	if (BIT(m_keyboard_mask, 3)) key &= ioport("LINE3")->read();
	if (BIT(m_keyboard_mask, 4)) key &= ioport("LINE4")->read();
	if (BIT(m_keyboard_mask, 5)) key &= ioport("LINE5")->read();
	if (BIT(m_keyboard_mask, 6)) key &= ioport("LINE6")->read();
	if (BIT(m_keyboard_mask, 7)) key &= ioport("LINE7")->read();
	return key;
}

READ8_MEMBER( vector06_state::vector06_8255_portc_r )
{
	UINT8 ret = ioport("LINE8")->read();

	if (m_cassette->input() > 0)
		ret |= 0x10;

	return ret;
}

WRITE8_MEMBER( vector06_state::vector06_8255_porta_w )
{
	m_keyboard_mask = data ^ 0xff;
}

void vector06_state::vector06_set_video_mode(int width)
{
	rectangle visarea(0, width+64-1, 0, 256+64-1);
	machine().primary_screen->configure(width+64, 256+64, visarea, machine().primary_screen->frame_period().attoseconds);
}

WRITE8_MEMBER( vector06_state::vector06_8255_portb_w )
{
	m_color_index = data & 0x0f;
	if ((data & 0x10) != m_video_mode)
	{
		m_video_mode = data & 0x10;
		vector06_set_video_mode((m_video_mode==0x10) ? 512 : 256);
	}
}

WRITE8_MEMBER( vector06_state::vector06_color_set )
{
	UINT8 r = (data & 7) << 5;
	UINT8 g = ((data >> 3) & 7) << 5;
	UINT8 b = ((data >>6) & 3) << 6;
<<<<<<< HEAD
	m_palette->set_pen_color( m_color_index, MAKE_RGB(r,g,b) );
=======
	palette_set_color( machine(), m_color_index, rgb_t(r,g,b) );
>>>>>>> ca932a6d
}


READ8_MEMBER( vector06_state::vector06_romdisk_portb_r )
{
	UINT8 *romdisk = memregion("maincpu")->base() + 0x18000;
	UINT16 addr = (m_romdisk_msb | m_romdisk_lsb) & 0x7fff;
	return romdisk[addr];
}

WRITE8_MEMBER( vector06_state::vector06_romdisk_porta_w )
{
	m_romdisk_lsb = data;
}

WRITE8_MEMBER( vector06_state::vector06_romdisk_portc_w )
{
	m_romdisk_msb = data << 8;
}

I8255A_INTERFACE( vector06_ppi8255_2_interface )
{
	DEVCB_NULL,
	DEVCB_DRIVER_MEMBER(vector06_state, vector06_romdisk_porta_w),
	DEVCB_DRIVER_MEMBER(vector06_state, vector06_romdisk_portb_r),
	DEVCB_NULL,
	DEVCB_NULL,
	DEVCB_DRIVER_MEMBER(vector06_state, vector06_romdisk_portc_w)
};


I8255A_INTERFACE( vector06_ppi8255_interface )
{
	DEVCB_NULL,
	DEVCB_DRIVER_MEMBER(vector06_state, vector06_8255_porta_w),
	DEVCB_DRIVER_MEMBER(vector06_state, vector06_8255_portb_r),
	DEVCB_DRIVER_MEMBER(vector06_state, vector06_8255_portb_w),
	DEVCB_DRIVER_MEMBER(vector06_state, vector06_8255_portc_r),
	DEVCB_NULL
};

READ8_MEMBER( vector06_state::vector06_8255_1_r )
{
	return m_ppi->read(space, offset^3);
}

WRITE8_MEMBER( vector06_state::vector06_8255_1_w )
{
	m_ppi->write(space, offset^3, data);
}

READ8_MEMBER( vector06_state::vector06_8255_2_r )
{
	return m_ppi2->read(space, offset^3);
}

WRITE8_MEMBER( vector06_state::vector06_8255_2_w )
{
	m_ppi2->write(space, offset^3, data);
}

INTERRUPT_GEN_MEMBER(vector06_state::vector06_interrupt)
{
	m_vblank_state++;
	if (m_vblank_state>1) m_vblank_state=0;
	device.execute().set_input_line(0,m_vblank_state ? HOLD_LINE : CLEAR_LINE);

}

IRQ_CALLBACK_MEMBER(vector06_state::vector06_irq_callback)
{
	// Interupt is RST 7
	return 0xff;
}

TIMER_CALLBACK_MEMBER(vector06_state::reset_check_callback)
{
	UINT8 val = ioport("RESET")->read();

	if (BIT(val, 0))
	{
		membank("bank1")->set_base(memregion("maincpu")->base() + 0x10000);
		m_maincpu->reset();
	}

	if (BIT(val, 1))
	{
		membank("bank1")->set_base(m_ram->pointer() + 0x0000);
		m_maincpu->reset();
	}
}

WRITE8_MEMBER( vector06_state::vector06_disc_w )
{
// something here needs to turn the motor on

	wd17xx_set_side (m_fdc,BIT(data, 2) ^ 1);
	wd17xx_set_drive(m_fdc,BIT(data, 0));
}

void vector06_state::machine_start()
{
	machine().scheduler().timer_pulse(attotime::from_hz(50), timer_expired_delegate(FUNC(vector06_state::reset_check_callback),this));
}

void vector06_state::machine_reset()
{
	address_space &space = m_maincpu->space(AS_PROGRAM);

	m_maincpu->set_irq_acknowledge_callback(device_irq_acknowledge_delegate(FUNC(vector06_state::vector06_irq_callback),this));
	space.install_read_bank (0x0000, 0x7fff, "bank1");
	space.install_write_bank(0x0000, 0x7fff, "bank2");
	space.install_read_bank (0x8000, 0xffff, "bank3");
	space.install_write_bank(0x8000, 0xffff, "bank4");

	membank("bank1")->set_base(memregion("maincpu")->base() + 0x10000);
	membank("bank2")->set_base(m_ram->pointer() + 0x0000);
	membank("bank3")->set_base(m_ram->pointer() + 0x8000);
	membank("bank4")->set_base(m_ram->pointer() + 0x8000);

	m_keyboard_mask = 0;
	m_color_index = 0;
	m_video_mode = 0;
}<|MERGE_RESOLUTION|>--- conflicted
+++ resolved
@@ -60,11 +60,7 @@
 	UINT8 r = (data & 7) << 5;
 	UINT8 g = ((data >> 3) & 7) << 5;
 	UINT8 b = ((data >>6) & 3) << 6;
-<<<<<<< HEAD
-	m_palette->set_pen_color( m_color_index, MAKE_RGB(r,g,b) );
-=======
-	palette_set_color( machine(), m_color_index, rgb_t(r,g,b) );
->>>>>>> ca932a6d
+	m_palette->set_pen_color( m_color_index, rgb_t(r,g,b) );
 }
 
 
