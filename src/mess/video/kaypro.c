
#include "includes/kaypro.h"



/***********************************************************

    Video

************************************************************/

PALETTE_INIT_MEMBER(kaypro_state,kaypro)
{
<<<<<<< HEAD
	palette.set_pen_color(0, RGB_BLACK); /* black */
	palette.set_pen_color(1, MAKE_RGB(0, 220, 0)); /* green */
	palette.set_pen_color(2, MAKE_RGB(0, 110, 0)); /* low intensity green */
=======
	palette_set_color(machine(), 0, rgb_t::black); /* black */
	palette_set_color(machine(), 1, rgb_t(0, 220, 0)); /* green */
	palette_set_color(machine(), 2, rgb_t(0, 110, 0)); /* low intensity green */
>>>>>>> ca932a6d
}

UINT32 kaypro_state::screen_update_kayproii(screen_device &screen, bitmap_ind16 &bitmap, const rectangle &cliprect)
{
/* The display consists of 80 columns and 24 rows. Each row is allocated 128 bytes of ram,
    but only the first 80 are used. The total video ram therefore is 0x0c00 bytes.
    There is one video attribute: bit 7 causes blinking. The first half of the
    character generator is blank, with the visible characters in the 2nd half.
    During the "off" period of blanking, the first half is used. Only 5 pixels are
    connected from the rom to the shift register, the remaining pixels are held high. */

	UINT8 y,ra,chr,gfx;
	UINT16 sy=0,ma=0,x;

	m_framecnt++;

	for (y = 0; y < 24; y++)
	{
		for (ra = 0; ra < 10; ra++)
		{
			UINT16 *p = &bitmap.pix16(sy++);

			for (x = ma; x < ma + 80; x++)
			{
				gfx = 0;

				if (ra < 8)
				{
					chr = m_p_videoram[x]^0x80;

					/* Take care of flashing characters */
					if ((chr < 0x80) && (m_framecnt & 0x08))
						chr |= 0x80;

					/* get pattern of pixels for that character scanline */
					gfx = m_p_chargen[(chr<<3) | ra ];
				}

				/* Display a scanline of a character (7 pixels) */
				*p++ = 0;
				*p++ = BIT( gfx, 4 );
				*p++ = BIT( gfx, 3 );
				*p++ = BIT( gfx, 2 );
				*p++ = BIT( gfx, 1 );
				*p++ = BIT( gfx, 0 );
				*p++ = 0;
			}
		}
		ma+=128;
	}
	return 0;
}

UINT32 kaypro_state::screen_update_omni2(screen_device &screen, bitmap_ind16 &bitmap, const rectangle &cliprect)
{
	UINT8 y,ra,chr,gfx;
	UINT16 sy=0,ma=0,x;

	m_framecnt++;

	for (y = 0; y < 24; y++)
	{
		for (ra = 0; ra < 10; ra++)
		{
			UINT16 *p = &bitmap.pix16(sy++);

			for (x = ma; x < ma + 80; x++)
			{
				gfx = 0;

				if (ra < 8)
				{
					chr = m_p_videoram[x];

					/* Take care of flashing characters */
					if ((chr > 0x7f) && (m_framecnt & 0x08))
						chr |= 0x80;

					/* get pattern of pixels for that character scanline */
					gfx = m_p_chargen[(chr<<3) | ra ];
				}

				/* Display a scanline of a character (7 pixels) */
				*p++ = BIT( gfx, 6 );
				*p++ = BIT( gfx, 5 );
				*p++ = BIT( gfx, 4 );
				*p++ = BIT( gfx, 3 );
				*p++ = BIT( gfx, 2 );
				*p++ = BIT( gfx, 1 );
				*p++ = BIT( gfx, 0 );
			}
		}
		ma+=128;
	}
	return 0;
}

UINT32 kaypro_state::screen_update_kaypro2x(screen_device &screen, bitmap_rgb32 &bitmap, const rectangle &cliprect)
{
	m_framecnt++;
	m_speed = m_mc6845_reg[10]&0x20;
	m_flash = m_mc6845_reg[10]&0x40;                // cursor modes
	m_cursor = (m_mc6845_reg[14]<<8) | m_mc6845_reg[15];                    // get cursor position
	m_crtc->screen_update(screen, bitmap, cliprect);
	return 0;
}

/* bit 6 of kaypro2x_system_port selects alternate characters (A12 on character generator rom).
    The diagram specifies a 2732 with 28 pins, and more address pins. Possibly a 2764 or 27128.
    Since our dump only goes up to A11, the alternate character set doesn't exist.

    0000-07FF of videoram is memory-mapped characters; 0800-0FFF is equivalent attribute bytes.
    d3 Underline
    d2 blinking (at unknown rate)
    d1 low intensity
    d0 reverse video

    Not sure how the attributes interact, for example does an underline blink? */


MC6845_UPDATE_ROW( kaypro2x_update_row )
{
	kaypro_state *state = device->machine().driver_data<kaypro_state>();
	const rgb_t *palette = bitmap.palette()->entry_list_raw();
	UINT32 *p = &bitmap.pix32(y);
	UINT16 x;
	UINT8 gfx,fg,bg;

	for (x = 0; x < x_count; x++)               // for each character
	{
		UINT8 inv=0;
		//      if (x == cursor_x) inv=0xff;    /* uncomment when mame fixed */
		UINT16 mem = (ma + x) & 0x7ff;
		UINT8 chr = state->m_p_videoram[mem];
		UINT8 attr = state->m_p_videoram[mem | 0x800];

		if ((attr & 3) == 3)
		{
			fg = 0;
			bg = 2;
		}
		else
		if ((attr & 3) == 2)
		{
			fg = 2;
			bg = 0;
		}
		else
		if ((attr & 3) == 1)
		{
			fg = 0;
			bg = 1;
		}
		else
		{
			fg = 1;
			bg = 0;
		}

		/* Take care of flashing characters */
		if ( (BIT(attr, 2)) & (BIT(state->m_framecnt, 3)) )
			fg = bg;

		/* process cursor - remove when mame fixed */
		if ((((!state->m_flash) && (!state->m_speed)) ||
			((state->m_flash) && (state->m_speed) && (state->m_framecnt & 0x10)) ||
			((state->m_flash) && (!state->m_speed) && (state->m_framecnt & 8))) &&
			(mem == state->m_cursor))
				inv ^= state->m_mc6845_cursor[ra];

		/* get pattern of pixels for that character scanline */
		if ( (ra == 15) & (BIT(attr, 3)) )  /* underline */
			gfx = 0xff;
		else
			gfx = state->m_p_chargen[(chr<<4) | ra ] ^ inv;

		/* Display a scanline of a character (8 pixels) */
		*p++ = palette[BIT( gfx, 7 ) ? fg : bg];
		*p++ = palette[BIT( gfx, 6 ) ? fg : bg];
		*p++ = palette[BIT( gfx, 5 ) ? fg : bg];
		*p++ = palette[BIT( gfx, 4 ) ? fg : bg];
		*p++ = palette[BIT( gfx, 3 ) ? fg : bg];
		*p++ = palette[BIT( gfx, 2 ) ? fg : bg];
		*p++ = palette[BIT( gfx, 1 ) ? fg : bg];
		*p++ = palette[BIT( gfx, 0 ) ? fg : bg];
	}
}

/************************************* MC6845 SUPPORT ROUTINES ***************************************/

/* The 6845 can produce a variety of cursor shapes - all are emulated here - remove when mame fixed */
void kaypro_state::mc6845_cursor_configure()
{
	UINT8 i,curs_type=0,r9,r10,r11;

	/* curs_type holds the general cursor shape to be created
	    0 = no cursor
	    1 = partial cursor (only shows on a block of scan lines)
	    2 = full cursor
	    3 = two-part cursor (has a part at the top and bottom with the middle blank) */

	for ( i = 0; i < ARRAY_LENGTH(m_mc6845_cursor); i++) m_mc6845_cursor[i] = 0;        // prepare cursor by erasing old one

	r9  = m_mc6845_reg[9];                  // number of scan lines - 1
	r10 = m_mc6845_reg[10] & 0x1f;              // cursor start line = last 5 bits
	r11 = m_mc6845_reg[11]+1;                   // cursor end line incremented to suit for-loops below

	/* decide the curs_type by examining the registers */
	if (r10 < r11) curs_type=1;             // start less than end, show start to end
	else
	if (r10 == r11) curs_type=2;                // if equal, show full cursor
	else curs_type=3;                   // if start greater than end, it's a two-part cursor

	if ((r11 - 1) > r9) curs_type=2;            // if end greater than scan-lines, show full cursor
	if (r10 > r9) curs_type=0;              // if start greater than scan-lines, then no cursor
	if (r11 > 16) r11=16;                   // truncate 5-bit register to fit our 4-bit hardware

	/* create the new cursor */
	if (curs_type > 1) for (i = 0;i < ARRAY_LENGTH(m_mc6845_cursor);i++) m_mc6845_cursor[i]=0xff; // turn on full cursor

	if (curs_type == 1) for (i = r10;i < r11;i++) m_mc6845_cursor[i]=0xff; // for each line that should show, turn on that scan line

	if (curs_type == 3) for (i = r11; i < r10;i++) m_mc6845_cursor[i]=0; // now take a bite out of the middle
}

/* Resize the screen within the limits of the hardware. Expand the image to fill the screen area.
    Standard screen is 640 x 400 = 0x7d0 bytes. */

void kaypro_state::mc6845_screen_configure()
{
	UINT16 width = m_mc6845_reg[1]*8-1;                         // width in pixels
	UINT16 height = m_mc6845_reg[6]*(m_mc6845_reg[9]+1)-1;                  // height in pixels
	UINT16 bytes = m_mc6845_reg[1]*m_mc6845_reg[6]-1;                       // video ram needed -1

	/* Resize the screen */
	if ((width < 640) && (height < 400) && (bytes < 0x800)) /* bounds checking to prevent an assert or violation */
		machine().primary_screen->set_visible_area(0, width, 0, height);
}


/**************************** I/O PORTS *****************************************************************/

READ8_MEMBER( kaypro_state::kaypro2x_status_r )
{
/* Need bit 7 high or computer hangs */

	return 0x80 | m_crtc->register_r(space, 0);
}

WRITE8_MEMBER( kaypro_state::kaypro2x_index_w )
{
	m_mc6845_ind = data & 0x1f;
	m_crtc->address_w( space, 0, data );
}

WRITE8_MEMBER( kaypro_state::kaypro2x_register_w )
{
	static const UINT8 mcmask[32]={0xff,0xff,0xff,0x0f,0x7f,0x1f,0x7f,0x7f,3,0x1f,0x7f,0x1f,0x3f,0xff,0x3f,0xff,0,0};

	if (m_mc6845_ind < 16)
		m_mc6845_reg[m_mc6845_ind] = data & mcmask[m_mc6845_ind];   /* save data in register */
	else
		m_mc6845_reg[m_mc6845_ind] = data;

	m_crtc->register_w( space, 0, data );

	if ((m_mc6845_ind == 1) || (m_mc6845_ind == 6) || (m_mc6845_ind == 9))
		mc6845_screen_configure();          /* adjust screen size */

	if ((m_mc6845_ind > 8) && (m_mc6845_ind < 12))
		mc6845_cursor_configure();      /* adjust cursor shape - remove when mame fixed */

	if ((m_mc6845_ind > 17) && (m_mc6845_ind < 20))
		m_mc6845_video_address = m_mc6845_reg[19] | ((m_mc6845_reg[18] & 0x3f) << 8);   /* internal ULA address */
}

READ8_MEMBER( kaypro_state::kaypro_videoram_r )
{
	return m_p_videoram[offset];
}

WRITE8_MEMBER( kaypro_state::kaypro_videoram_w )
{
	m_p_videoram[offset] = data;
}

READ8_MEMBER( kaypro_state::kaypro2x_videoram_r )
{
	return m_p_videoram[m_mc6845_video_address];
}

WRITE8_MEMBER( kaypro_state::kaypro2x_videoram_w )
{
	m_p_videoram[m_mc6845_video_address] = data;
}

VIDEO_START_MEMBER(kaypro_state,kaypro)
{
	m_p_chargen = memregion("chargen")->base();
	m_p_videoram = memregion("roms")->base()+0x3000;
}<|MERGE_RESOLUTION|>--- conflicted
+++ resolved
@@ -11,15 +11,9 @@
 
 PALETTE_INIT_MEMBER(kaypro_state,kaypro)
 {
-<<<<<<< HEAD
-	palette.set_pen_color(0, RGB_BLACK); /* black */
-	palette.set_pen_color(1, MAKE_RGB(0, 220, 0)); /* green */
-	palette.set_pen_color(2, MAKE_RGB(0, 110, 0)); /* low intensity green */
-=======
-	palette_set_color(machine(), 0, rgb_t::black); /* black */
-	palette_set_color(machine(), 1, rgb_t(0, 220, 0)); /* green */
-	palette_set_color(machine(), 2, rgb_t(0, 110, 0)); /* low intensity green */
->>>>>>> ca932a6d
+	palette.set_pen_color(0, rgb_t::black); /* black */
+	palette.set_pen_color(1, rgb_t(0, 220, 0)); /* green */
+	palette.set_pen_color(2, rgb_t(0, 110, 0)); /* low intensity green */
 }
 
 UINT32 kaypro_state::screen_update_kayproii(screen_device &screen, bitmap_ind16 &bitmap, const rectangle &cliprect)
