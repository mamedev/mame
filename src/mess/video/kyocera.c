--- conflicted
+++ resolved
@@ -4,24 +4,14 @@
 
 PALETTE_INIT_MEMBER(kc85_state,kc85)
 {
-<<<<<<< HEAD
-	palette.set_pen_color(0, MAKE_RGB(138, 146, 148));
-	palette.set_pen_color(1, MAKE_RGB(92, 83, 88));
-=======
-	palette_set_color(machine(), 0, rgb_t(138, 146, 148));
-	palette_set_color(machine(), 1, rgb_t(92, 83, 88));
->>>>>>> ca932a6d
+	palette.set_pen_color(0, rgb_t(138, 146, 148));
+	palette.set_pen_color(1, rgb_t(92, 83, 88));
 }
 
 PALETTE_INIT_MEMBER(tandy200_state,tandy200)
 {
-<<<<<<< HEAD
-	palette.set_pen_color(0, MAKE_RGB(138, 146, 148));
-	palette.set_pen_color(1, MAKE_RGB(92, 83, 88));
-=======
-	palette_set_color(machine(), 0, rgb_t(138, 146, 148));
-	palette_set_color(machine(), 1, rgb_t(92, 83, 88));
->>>>>>> ca932a6d
+	palette.set_pen_color(0, rgb_t(138, 146, 148));
+	palette.set_pen_color(1, rgb_t(92, 83, 88));
 }
 
 UINT32 kc85_state::screen_update(screen_device &screen, bitmap_ind16 &bitmap, const rectangle &cliprect)
