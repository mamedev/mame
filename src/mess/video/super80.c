--- conflicted
+++ resolved
@@ -58,11 +58,7 @@
 	while (color_count--)
 	{
 		r = *colors++; g = *colors++; b = *colors++;
-<<<<<<< HEAD
-		m_palette->set_pen_color(15-color_count, MAKE_RGB(r, g, b));
-=======
-		palette_set_color(machine(), 15-color_count, rgb_t(r, g, b));
->>>>>>> ca932a6d
+		m_palette->set_pen_color(15-color_count, rgb_t(r, g, b));
 	}
 }
 
