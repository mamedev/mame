/***************************************************************************
 *  Sharp MZ700
 *
 *  video hardware
 *
 *  Juergen Buchmueller <pullmoll@t-online.de>, Jul 2000
 *
 *  Reference: http://sharpmz.computingmuseum.com
 *
 ***************************************************************************/

#include "emu.h"
#include "includes/mz700.h"


#ifndef VERBOSE
#define VERBOSE 1
#endif

#define LOG(N,M,A)  \
	do { \
		if(VERBOSE>=N) \
		{ \
			if( M ) \
				logerror("%11.6f: %-24s",machine.time().as_double(),(char*)M ); \
			logerror A; \
		} \
	} while (0)


PALETTE_INIT_MEMBER(mz_state, mz)
{
	int i;

	for (i = 0; i < 8; i++)
<<<<<<< HEAD
		m_palette->set_indirect_color(i, MAKE_RGB((i & 2) ? 0xff : 0x00, (i & 4) ? 0xff : 0x00, (i & 1) ? 0xff : 0x00));
=======
		colortable_palette_set_color(machine().colortable, i, rgb_t((i & 2) ? 0xff : 0x00, (i & 4) ? 0xff : 0x00, (i & 1) ? 0xff : 0x00));
>>>>>>> ca932a6d

	for (i = 0; i < 256; i++)
	{
		m_palette->set_pen_indirect(i*2, i & 7);
			m_palette->set_pen_indirect(i*2+1, (i >> 4) & 7);
	}
}


UINT32 mz_state::screen_update_mz700(screen_device &screen, bitmap_ind16 &bitmap, const rectangle &cliprect)
{
	UINT8 *videoram = m_videoram;
	int offs;

	bitmap.fill(m_palette->black_pen(), cliprect);

	for(offs = 0; offs < 40*25; offs++)
	{
		int sx, sy, code, color;

		sy = (offs / 40) * 8;
		sx = (offs % 40) * 8;

		color = m_colorram[offs];
		code = videoram[offs] | (color & 0x80) << 1;

		 m_gfxdecode->gfx(0)->opaque(bitmap,cliprect, code, color, 0, 0, sx, sy);
	}

	return 0;
}


/***************************************************************************
    MZ-800
***************************************************************************/

VIDEO_START_MEMBER(mz_state,mz800)
{
	m_gfxdecode->gfx(0)->set_source(m_cgram);
}

UINT32 mz_state::screen_update_mz800(screen_device &screen, bitmap_ind16 &bitmap, const rectangle &cliprect)
{
	UINT8 *videoram = m_videoram;

	bitmap.fill(m_palette->black_pen(), cliprect);

	if (m_mz700_mode)
		return screen_update_mz700(screen, bitmap, cliprect);
	else
	{
		if (m_hires_mode)
		{
		}
		else
		{
			int x, y;
			UINT8 *start_addr = videoram;

			for (x = 0; x < 40; x++)
			{
				for (y = 0; y < 200; y++)
				{
					bitmap.pix16(y, x * 8 + 0) = BIT(start_addr[x * 8 + y], 0);
					bitmap.pix16(y, x * 8 + 1) = BIT(start_addr[x * 8 + y], 1);
					bitmap.pix16(y, x * 8 + 2) = BIT(start_addr[x * 8 + y], 2);
					bitmap.pix16(y, x * 8 + 3) = BIT(start_addr[x * 8 + y], 3);
					bitmap.pix16(y, x * 8 + 4) = BIT(start_addr[x * 8 + y], 4);
					bitmap.pix16(y, x * 8 + 5) = BIT(start_addr[x * 8 + y], 5);
					bitmap.pix16(y, x * 8 + 6) = BIT(start_addr[x * 8 + y], 6);
					bitmap.pix16(y, x * 8 + 7) = BIT(start_addr[x * 8 + y], 7);
				}
			}
		}

		return 0;
	}
}

/***************************************************************************
    CGRAM
***************************************************************************/

WRITE8_MEMBER(mz_state::mz800_cgram_w)
{
	m_cgram[offset] = data;

	m_gfxdecode->gfx(0)->mark_dirty(offset/8);
}<|MERGE_RESOLUTION|>--- conflicted
+++ resolved
@@ -33,11 +33,7 @@
 	int i;
 
 	for (i = 0; i < 8; i++)
-<<<<<<< HEAD
-		m_palette->set_indirect_color(i, MAKE_RGB((i & 2) ? 0xff : 0x00, (i & 4) ? 0xff : 0x00, (i & 1) ? 0xff : 0x00));
-=======
-		colortable_palette_set_color(machine().colortable, i, rgb_t((i & 2) ? 0xff : 0x00, (i & 4) ? 0xff : 0x00, (i & 1) ? 0xff : 0x00));
->>>>>>> ca932a6d
+		m_palette->set_indirect_color(i, rgb_t((i & 2) ? 0xff : 0x00, (i & 4) ? 0xff : 0x00, (i & 1) ? 0xff : 0x00));
 
 	for (i = 0; i < 256; i++)
 	{
