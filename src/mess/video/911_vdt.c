--- conflicted
+++ resolved
@@ -139,11 +139,7 @@
 	for ( i = 0; i < 3; i++ )
 	{
 		r = vdt911_colors[i*3]; g = vdt911_colors[i*3+1]; b = vdt911_colors[i*3+2];
-<<<<<<< HEAD
-		palette.set_indirect_color(i, MAKE_RGB(r, g, b));
-=======
-		colortable_palette_set_color(machine().colortable, i, rgb_t(r, g, b));
->>>>>>> ca932a6d
+		palette.set_indirect_color(i, rgb_t(r, g, b));
 	}
 
 	for(i=0;i<8;i++)
