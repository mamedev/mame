/**********************************************************************

  Copyright (C) Antoine Mine' 2008

   Hewlett Packard HP48 S/SX & G/GX/G+

**********************************************************************/

#include "emu.h"
#include "includes/hp48.h"

/***************************************************************************
    DEBUGGING
***************************************************************************/


#define VERBOSE       0

#define LOG(x)  do { if (VERBOSE) logerror x; } while (0)



/***************************************************************************
    GLOBAL VARIABLES & CONSTANTS
***************************************************************************/

/* base colors */
static const int hp48_bg_color[3] = { 136, 147, 109 };  /* yellow */
static const int hp48_fg_color[3] = {   0,   0,  64 };  /* dark blue */

/* color mixing */
#define mix(c1,c2,x) (c1)*(1-(x))+(c2)*(x)
#define mix2(i,x) mix(hp48_bg_color[i],hp48_fg_color[i],x)




/***************************************************************************
    FUNCTIONS
***************************************************************************/

PALETTE_INIT_MEMBER(hp48_state, hp48)
{
	int i;
	for ( i = 0; i < 255; i++ )
	{
		float c = i/255.;
<<<<<<< HEAD
		m_palette->set_pen_color( i, MAKE_ARGB( 0, mix2(0,c), mix2(1,c), mix2(2,c) ) );
=======
		palette_set_color( machine(), i, rgb_t( 0, mix2(0,c), mix2(1,c), mix2(2,c) ) );
>>>>>>> ca932a6d
	}
}



/* The screen is organised as follows:



            announciators

        ----------------------      ^       ^
       |                      |     |       |
       |                      |     |       |
       |                      |     |       |
       |                      |  M lines    |
       |      main screen     |     |       |
       |                      |     |       |
       |                      |     |    64 lines
       |                      |     |       |
       |                      |     |       |
       |----------------------|     -       |
       |                      |     |       |
       |        menu          |  m lines    |
       |                      |     |       |
        ----------------------      v       v

       <----- 131 columns ---->



        The LCD is 131x64 pixels and has two components:
    - a main screen
    - a menu screen

    The main height (M) and the menu height (m) can be changed with the constraints:
    - m+M=64
    - M>=2

    Pixels are 1-bit, packed in memory.

    The start address of both screens can be changed independently
    (this allows smooth, pixel-precise vertical scrooling of both parts).
    They must be even addresses (in nibbles).

    The stride (offset in nibbles between two scanlines) can be changed for the main screen.
    It must be even.
    It is fixed to 34 for the menu screen.

    The bit offset for the first column of the main screen can be changed
    (this allows smooth, pixel-precise horizontal scrooling).
    It is always 0 for the menu screen.

    Above the LCD, there are 6 annonciators that can be independently turned
    on and off (and independetly from the LCD).
    They are not handled here, but through output_set_value.
 */


/*
        In theory, the LCD is monorchrome, with a global adjustable contrast (32 levels).
    However, by switching between screens at each refresh (64 Hz), one can achieve the
    illusion of grayscale, with moderate flickering.
    This technique was very widespread.
    We emulate it by simply averaging between the last few (HP48_NB_SCREENS) frames.

    HP48_NB_SCREENS should be a multiple of the period of screen flips to avoid
    flickering in the emulation.
 */


#define draw_pixel                          \
	state->m_screens[ state->m_cur_screen ][ y ][ xp + 8 ] = (data & 1) ? fg : 0; \
	xp++;                               \
	data >>= 1

#define draw_quart                  \
	UINT8 data = space.read_byte( addr );   \
	draw_pixel; draw_pixel; draw_pixel; draw_pixel;


UINT32 hp48_state::screen_update_hp48(screen_device &screen, bitmap_ind16 &bitmap, const rectangle &cliprect)
{
	hp48_state *state = machine().driver_data<hp48_state>();
	address_space &space = m_maincpu->space(AS_PROGRAM);
	int x, y, xp, i, addr;
	int display       = HP48_IO_4(0) >> 3;           /* 1=on, 0=off */
	int left_margin   = HP48_IO_4(0) & 7;            /* 0..7 pixels for main bitmap */
	int contrast      = HP48_IO_8(1) & 0x1f;         /* 0..31 */
	int refresh       = HP48_IO_4(3) >> 3;           /* vertical refresh */
	int bitmap_start  = HP48_IO_20(0x20) & ~1;       /* main bitmap address */
	int right_margin  = HP48_IO_12(0x25) & ~1;       /* -2048..2046 nibbles for main bitmap */
	int last_line     = HP48_IO_8(0x28) & 0x3f;      /* 2..63 lines of main bitmap before menu */
	int menu_start    = HP48_IO_20(0x30) & ~1;       /* menu bitmap address */
	int fg = contrast + 2;

	LOG(( "%f hp48 video_update called: ", machine().time().as_double()));

	if ( !display || refresh )
	{
		LOG(( "display off\n" ));
		bitmap.fill(0 );
		return 0;
	}

	/* correcting factors */
	if ( right_margin & 0x800 ) right_margin -= 0x1000;
	if ( last_line <= 1 ) last_line = 0x3f;

	LOG(( "on=%i lmargin=%i rmargin=%i contrast=%i start=%05x lline=%i menu=%05x\n",
			display, left_margin, right_margin, contrast, bitmap_start, last_line, menu_start ));

	/* draw main bitmap */
	addr = bitmap_start;
	for ( y = 0; y <= last_line; y++ )
	{
		xp = -left_margin;
		for ( x = 0; x < 34; x++, addr++ )
		{
			draw_quart;
		}
		addr += (right_margin + (left_margin / 4) + 1) & ~1;
	}

	/* draw menu bitmap */
	addr = menu_start;
	for ( ; y <= 0x3f; y++ )
	{
		xp = 0;
		for ( x = 0; x < 34; x++, addr++ )
		{
			draw_quart;
		}
	}

	/* draw averaged frames */
	for ( y = 0; y < 64; y++ )
	{
		for ( x = 0; x < 131; x++ )
		{
			int acc = 0;
			for ( i = 0; i < HP48_NB_SCREENS; i++ )
			{
				acc += m_screens[ i ][ y ][ x+8 ];
			}
			acc = (acc * 255) / (33 * HP48_NB_SCREENS);
			bitmap.pix16(y, x ) = acc;
		}
	}

	m_cur_screen = (m_cur_screen + 1) % HP48_NB_SCREENS;

	return 0;
}<|MERGE_RESOLUTION|>--- conflicted
+++ resolved
@@ -45,11 +45,7 @@
 	for ( i = 0; i < 255; i++ )
 	{
 		float c = i/255.;
-<<<<<<< HEAD
-		m_palette->set_pen_color( i, MAKE_ARGB( 0, mix2(0,c), mix2(1,c), mix2(2,c) ) );
-=======
-		palette_set_color( machine(), i, rgb_t( 0, mix2(0,c), mix2(1,c), mix2(2,c) ) );
->>>>>>> ca932a6d
+		m_palette->set_pen_color( i, rgb_t( 0, mix2(0,c), mix2(1,c), mix2(2,c) ) );
 	}
 }
 
