// license:BSD-3-Clause
// copyright-holders:hap, Sean Riddle
/***************************************************************************

  ** subclass of hh_tms1k_state (includes/hh_tms1k.h, drivers/hh_tms1k.c) **

  Milton Bradley Dark Tower
  * TMS1400NLL MP7332-N1.U1(Rev. B) or MP7332-N2LL(Rev. C), die labeled MP7332
    (assume same ROM contents between revisions)
  * SN75494N MOS-to-LED digit driver
<<<<<<< HEAD
  * rotating reel + lightsensor

  This is a board game, it obviously requires game pieces and the board.
  The emulated part is the centerpiece, a black tower with a rotating card
  panel and LED digits for displaying health, amount of gold, etc. As far
  as MESS is concerned, the game works fine.
  
=======
  * motorized rotating reel + lightsensor, 1bit-sound

  This is a board game, it obviously requires game pieces and the board.
  The emulated part is the centerpiece, a black tower with a rotating card
  panel and LED digits for displaying health, amount of gold, etc. As far
  as MESS is concerned, the game works fine.

>>>>>>> 30a471c3
  To start up the game, first press [MOVE], the machine now does a self-test.
  Then select level and number of players and the game will start. Read the
  official manual on how to play the game.

***************************************************************************/

#include "includes/hh_tms1k.h"
#include "mbdtower.lh"


class mbdtower_state : public hh_tms1k_state
{
public:
	mbdtower_state(const machine_config &mconfig, device_type type, const char *tag)
		: hh_tms1k_state(mconfig, type, tag)
	{ }

<<<<<<< HEAD
	void mbdtower_display();
=======
	void prepare_display();
>>>>>>> 30a471c3
	bool sensor_led_on() { return m_display_decay[0][0] != 0; }

	int m_motor_pos;
	int m_motor_pos_prev;
	int m_motor_decay;
	bool m_motor_on;
	bool m_sensor_blind;

	TIMER_DEVICE_CALLBACK_MEMBER(motor_sim_tick);

	DECLARE_WRITE16_MEMBER(write_r);
	DECLARE_WRITE16_MEMBER(write_o);
	DECLARE_READ8_MEMBER(read_k);

protected:
	virtual void machine_start();
};


/***************************************************************************

  Display, Motor

***************************************************************************/

void mbdtower_state::prepare_display()
{
	// declare display matrix size and the 2 7segs
<<<<<<< HEAD
	m_display_maxx = 7;
	m_display_maxy = 3;
	m_display_segmask[1] = m_display_segmask[2] = 0x7f;
	
=======
	set_display_size(7, 3);
	m_display_segmask[1] = m_display_segmask[2] = 0x7f;

>>>>>>> 30a471c3
	// update current state
	if (~m_r & 0x10)
	{
		UINT8 o = BITSWAP8(m_o,7,0,4,3,2,1,6,5) & 0x7f;
		m_display_state[2] = (m_o & 0x80) ? o : 0;
		m_display_state[1] = (m_o & 0x80) ? 0 : o;
		m_display_state[0] = (m_r >> 8 & 1) | (m_r >> 4 & 0xe);

		display_update();
	}
	else
	{
		// display items turned off
		display_matrix(7, 3, 0, 0);
	}
<<<<<<< HEAD
}


TIMER_DEVICE_CALLBACK_MEMBER(mbdtower_state::motor_sim_tick)
{
	// it rotates counter-clockwise (when viewed from above)
	if (m_motor_on)
	{
		m_motor_pos = (m_motor_pos - 1) & 0x7f;
		
		// give it some time to spin out when it's turned off
		if (m_r & 0x200)
			m_motor_decay += (m_motor_decay < 4);
		else if (m_motor_decay > 0)
			m_motor_decay--;
		else
			m_motor_on = false;
	}

	// 8 evenly spaced holes in the rotation disc for the sensor to 'see' through.
	// The first hole is much bigger, enabling the game to determine the position.
	if ((m_motor_pos & 0xf) < 4 || m_motor_pos < 0xc)
		m_sensor_blind = false;
	else
		m_sensor_blind = true;
	
	// on change, output info
	if (m_motor_pos != m_motor_pos_prev)
		output_set_value("motor_pos", 100 * (m_motor_pos / (float)0x80));
	
	/* 3 display cards per hole, like this:
	
	    (0)                <---- display increments this way <----                   (7)

	    CURSED   VICTORY    WIZARD         DRAGON    GOLD KEY     SCOUT    WARRIOR   (void)    
	    LOST     WARRIORS   BAZAAR CLOSED  SWORD     SILVER KEY   HEALER   FOOD      (void)    
	    PLAGUE   BRIGANDS   KEY MISSING    PEGASUS   BRASS KEY    GOLD     BEAST     (void)    
	*/
	int card_pos = m_motor_pos >> 4 & 7;
	if (card_pos != (m_motor_pos_prev >> 4 & 7))
		output_set_value("card_pos", card_pos);
	
	m_motor_pos_prev = m_motor_pos;
}


=======
}


TIMER_DEVICE_CALLBACK_MEMBER(mbdtower_state::motor_sim_tick)
{
	// it rotates counter-clockwise (when viewed from above)
	if (m_motor_on)
	{
		m_motor_pos = (m_motor_pos - 1) & 0x7f;

		// give it some time to spin out when it's turned off
		if (m_r & 0x200)
			m_motor_decay += (m_motor_decay < 4);
		else if (m_motor_decay > 0)
			m_motor_decay--;
		else
			m_motor_on = false;
	}

	// 8 evenly spaced holes in the rotation disc for the sensor to 'see' through.
	// The first hole is much bigger, enabling the game to determine the position.
	if ((m_motor_pos & 0xf) < 4 || m_motor_pos < 0xc)
		m_sensor_blind = false;
	else
		m_sensor_blind = true;

	// on change, output info
	if (m_motor_pos != m_motor_pos_prev)
		output_set_value("motor_pos", 100 * (m_motor_pos / (float)0x80));

	/* 3 display cards per hole, like this:

	    (0)                <---- display increments this way <----                   (7)

	    CURSED   VICTORY    WIZARD         DRAGON    GOLD KEY     SCOUT    WARRIOR   (void)
	    LOST     WARRIORS   BAZAAR CLOSED  SWORD     SILVER KEY   HEALER   FOOD      (void)
	    PLAGUE   BRIGANDS   KEY MISSING    PEGASUS   BRASS KEY    GOLD     BEAST     (void)
	*/
	int card_pos = m_motor_pos >> 4 & 7;
	if (card_pos != (m_motor_pos_prev >> 4 & 7))
		output_set_value("card_pos", card_pos);

	m_motor_pos_prev = m_motor_pos;
}


>>>>>>> 30a471c3

/***************************************************************************

  I/O

***************************************************************************/

WRITE16_MEMBER(mbdtower_state::write_r)
{
	// R0-R2: input mux
	m_inp_mux = data & 7;
<<<<<<< HEAD
	
=======

>>>>>>> 30a471c3
	// R9: motor on
	if ((m_r ^ data) & 0x200)
		output_set_value("motor_on", data >> 9 & 1);
	if (data & 0x200)
		m_motor_on = true;

	// R3: N/C
	// R4: 75494 /EN (speaker, lamps, digit select go through that IC)
	// R5-R7: tower lamps
	// R8: rotation sensor led
	m_r = data;
<<<<<<< HEAD
	mbdtower_display();
	
=======
	prepare_display();

>>>>>>> 30a471c3
	// R10: speaker out
	m_speaker->level_w(~data >> 4 & data >> 10 & 1);
}

WRITE16_MEMBER(mbdtower_state::write_o)
{
	// O0-O6: led segments A-G
	// O7: digit select
	m_o = data;
<<<<<<< HEAD
	mbdtower_display();
=======
	prepare_display();
>>>>>>> 30a471c3
}

READ8_MEMBER(mbdtower_state::read_k)
{
<<<<<<< HEAD
	// rotation sensor is on K8
=======
	// K: multiplexed inputs
	// K8: rotation sensor
>>>>>>> 30a471c3
	return read_inputs(3) | ((!m_sensor_blind && sensor_led_on()) ? 8 : 0);
}



/***************************************************************************

  Inputs

***************************************************************************/

/* physical button layout and labels is like this:

    (green)     (l.blue)    (red)
    [YES/       [REPEAT]    [NO/
     BUY]                    END]

    (yellow)    (blue)      (white)
    [HAGGLE]    [BAZAAR]    [CLEAR]

    (blue)      (blue)      (blue)
    [TOMB/      [MOVE]      [SANCTUARY/
     RUIN]                   CITADEL]

    (orange)    (blue)      (d.yellow)
    [DARK       [FRONTIER]  [INVENTORY]
     TOWER]
*/

static INPUT_PORTS_START( mbdtower )
	PORT_START("IN.0") // R0
	PORT_BIT( 0x01, IP_ACTIVE_HIGH, IPT_KEYPAD ) PORT_CODE(KEYCODE_C) PORT_NAME("Inventory")
	PORT_BIT( 0x02, IP_ACTIVE_HIGH, IPT_KEYPAD ) PORT_CODE(KEYCODE_3) PORT_NAME("No/End")
	PORT_BIT( 0x04, IP_ACTIVE_HIGH, IPT_KEYPAD ) PORT_CODE(KEYCODE_E) PORT_NAME("Clear")
	PORT_BIT( 0x08, IP_ACTIVE_HIGH, IPT_KEYPAD ) PORT_CODE(KEYCODE_D) PORT_NAME("Sanctuary/Citadel")

	PORT_START("IN.1") // R1
	PORT_BIT( 0x01, IP_ACTIVE_HIGH, IPT_KEYPAD ) PORT_CODE(KEYCODE_X) PORT_NAME("Frontier")
	PORT_BIT( 0x02, IP_ACTIVE_HIGH, IPT_KEYPAD ) PORT_CODE(KEYCODE_2) PORT_NAME("Repeat")
	PORT_BIT( 0x04, IP_ACTIVE_HIGH, IPT_KEYPAD ) PORT_CODE(KEYCODE_W) PORT_NAME("Bazaar")
	PORT_BIT( 0x08, IP_ACTIVE_HIGH, IPT_KEYPAD ) PORT_CODE(KEYCODE_S) PORT_NAME("Move")

	PORT_START("IN.2") // R2
	PORT_BIT( 0x01, IP_ACTIVE_HIGH, IPT_KEYPAD ) PORT_CODE(KEYCODE_Z) PORT_NAME("Dark Tower")
	PORT_BIT( 0x02, IP_ACTIVE_HIGH, IPT_KEYPAD ) PORT_CODE(KEYCODE_1) PORT_NAME("Yes/Buy")
	PORT_BIT( 0x04, IP_ACTIVE_HIGH, IPT_KEYPAD ) PORT_CODE(KEYCODE_Q) PORT_NAME("Haggle")
	PORT_BIT( 0x08, IP_ACTIVE_HIGH, IPT_KEYPAD ) PORT_CODE(KEYCODE_A) PORT_NAME("Tomb/Ruin")
INPUT_PORTS_END



/***************************************************************************

  Machine Config

***************************************************************************/

void mbdtower_state::machine_start()
{
	hh_tms1k_state::machine_start();

<<<<<<< HEAD
	// zerofill/register for savestates
=======
	// zerofill
>>>>>>> 30a471c3
	m_motor_pos = 0;
	m_motor_pos_prev = -1;
	m_motor_decay = 0;
	m_motor_on = false;
	m_sensor_blind = false;
<<<<<<< HEAD
	
=======

	// register for savestates
>>>>>>> 30a471c3
	save_item(NAME(m_motor_pos));
	/* save_item(NAME(m_motor_pos_prev)); */ // don't save!
	save_item(NAME(m_motor_decay));
	save_item(NAME(m_motor_on));
	save_item(NAME(m_sensor_blind));
}


static MACHINE_CONFIG_START( mbdtower, mbdtower_state )

	/* basic machine hardware */
	MCFG_CPU_ADD("maincpu", TMS1400, 425000) // approximation - RC osc. R=43K, C=56pf, but unknown RC curve
	MCFG_TMS1XXX_READ_K_CB(READ8(mbdtower_state, read_k))
	MCFG_TMS1XXX_WRITE_R_CB(WRITE16(mbdtower_state, write_r))
	MCFG_TMS1XXX_WRITE_O_CB(WRITE16(mbdtower_state, write_o))

	MCFG_TIMER_DRIVER_ADD_PERIODIC("tower_motor", mbdtower_state, motor_sim_tick, attotime::from_msec(3500/0x80)) // ~3.5sec for a full rotation
	MCFG_TIMER_DRIVER_ADD_PERIODIC("display_decay", hh_tms1k_state, display_decay_tick, attotime::from_msec(1))
	MCFG_DEFAULT_LAYOUT(layout_mbdtower)

	/* no video! */

	/* sound hardware */
	MCFG_SPEAKER_STANDARD_MONO("mono")
	MCFG_SOUND_ADD("speaker", SPEAKER_SOUND, 0)
	MCFG_SOUND_ROUTE(ALL_OUTPUTS, "mono", 0.25)
MACHINE_CONFIG_END



/***************************************************************************

  Game driver(s)

***************************************************************************/

ROM_START( mbdtower )
	ROM_REGION( 0x1000, "maincpu", 0 )
	ROM_LOAD( "mp7332", 0x0000, 0x1000, CRC(ebeab91a) SHA1(7edbff437da371390fa8f28b3d183f833eaa9be9) )

	ROM_REGION( 867, "maincpu:mpla", 0 )
	ROM_LOAD( "tms1100_default_mpla.pla", 0, 867, CRC(62445fc9) SHA1(d6297f2a4bc7a870b76cc498d19dbb0ce7d69fec) )
	ROM_REGION( 557, "maincpu:opla", 0 )
	ROM_LOAD( "tms1400_mbdtower_opla.pla", 0, 557, CRC(64c84697) SHA1(72ce6d24cedf9c606f1742cd5620f75907246e87) )
ROM_END


CONS( 1981, mbdtower, 0, 0, mbdtower, mbdtower, driver_device, 0, "Milton Bradley", "Dark Tower (Milton Bradley)", GAME_SUPPORTS_SAVE | GAME_MECHANICAL )<|MERGE_RESOLUTION|>--- conflicted
+++ resolved
@@ -8,23 +8,13 @@
   * TMS1400NLL MP7332-N1.U1(Rev. B) or MP7332-N2LL(Rev. C), die labeled MP7332
     (assume same ROM contents between revisions)
   * SN75494N MOS-to-LED digit driver
-<<<<<<< HEAD
-  * rotating reel + lightsensor
+  * motorized rotating reel + lightsensor, 1bit-sound
 
   This is a board game, it obviously requires game pieces and the board.
   The emulated part is the centerpiece, a black tower with a rotating card
   panel and LED digits for displaying health, amount of gold, etc. As far
   as MESS is concerned, the game works fine.
-  
-=======
-  * motorized rotating reel + lightsensor, 1bit-sound
-
-  This is a board game, it obviously requires game pieces and the board.
-  The emulated part is the centerpiece, a black tower with a rotating card
-  panel and LED digits for displaying health, amount of gold, etc. As far
-  as MESS is concerned, the game works fine.
-
->>>>>>> 30a471c3
+
   To start up the game, first press [MOVE], the machine now does a self-test.
   Then select level and number of players and the game will start. Read the
   official manual on how to play the game.
@@ -42,11 +32,7 @@
 		: hh_tms1k_state(mconfig, type, tag)
 	{ }
 
-<<<<<<< HEAD
-	void mbdtower_display();
-=======
 	void prepare_display();
->>>>>>> 30a471c3
 	bool sensor_led_on() { return m_display_decay[0][0] != 0; }
 
 	int m_motor_pos;
@@ -75,16 +61,9 @@
 void mbdtower_state::prepare_display()
 {
 	// declare display matrix size and the 2 7segs
-<<<<<<< HEAD
-	m_display_maxx = 7;
-	m_display_maxy = 3;
-	m_display_segmask[1] = m_display_segmask[2] = 0x7f;
-	
-=======
 	set_display_size(7, 3);
 	m_display_segmask[1] = m_display_segmask[2] = 0x7f;
 
->>>>>>> 30a471c3
 	// update current state
 	if (~m_r & 0x10)
 	{
@@ -100,7 +79,6 @@
 		// display items turned off
 		display_matrix(7, 3, 0, 0);
 	}
-<<<<<<< HEAD
 }
 
 
@@ -110,7 +88,7 @@
 	if (m_motor_on)
 	{
 		m_motor_pos = (m_motor_pos - 1) & 0x7f;
-		
+
 		// give it some time to spin out when it's turned off
 		if (m_r & 0x200)
 			m_motor_decay += (m_motor_decay < 4);
@@ -126,53 +104,6 @@
 		m_sensor_blind = false;
 	else
 		m_sensor_blind = true;
-	
-	// on change, output info
-	if (m_motor_pos != m_motor_pos_prev)
-		output_set_value("motor_pos", 100 * (m_motor_pos / (float)0x80));
-	
-	/* 3 display cards per hole, like this:
-	
-	    (0)                <---- display increments this way <----                   (7)
-
-	    CURSED   VICTORY    WIZARD         DRAGON    GOLD KEY     SCOUT    WARRIOR   (void)    
-	    LOST     WARRIORS   BAZAAR CLOSED  SWORD     SILVER KEY   HEALER   FOOD      (void)    
-	    PLAGUE   BRIGANDS   KEY MISSING    PEGASUS   BRASS KEY    GOLD     BEAST     (void)    
-	*/
-	int card_pos = m_motor_pos >> 4 & 7;
-	if (card_pos != (m_motor_pos_prev >> 4 & 7))
-		output_set_value("card_pos", card_pos);
-	
-	m_motor_pos_prev = m_motor_pos;
-}
-
-
-=======
-}
-
-
-TIMER_DEVICE_CALLBACK_MEMBER(mbdtower_state::motor_sim_tick)
-{
-	// it rotates counter-clockwise (when viewed from above)
-	if (m_motor_on)
-	{
-		m_motor_pos = (m_motor_pos - 1) & 0x7f;
-
-		// give it some time to spin out when it's turned off
-		if (m_r & 0x200)
-			m_motor_decay += (m_motor_decay < 4);
-		else if (m_motor_decay > 0)
-			m_motor_decay--;
-		else
-			m_motor_on = false;
-	}
-
-	// 8 evenly spaced holes in the rotation disc for the sensor to 'see' through.
-	// The first hole is much bigger, enabling the game to determine the position.
-	if ((m_motor_pos & 0xf) < 4 || m_motor_pos < 0xc)
-		m_sensor_blind = false;
-	else
-		m_sensor_blind = true;
 
 	// on change, output info
 	if (m_motor_pos != m_motor_pos_prev)
@@ -194,7 +125,6 @@
 }
 
 
->>>>>>> 30a471c3
 
 /***************************************************************************
 
@@ -206,11 +136,7 @@
 {
 	// R0-R2: input mux
 	m_inp_mux = data & 7;
-<<<<<<< HEAD
-	
-=======
-
->>>>>>> 30a471c3
+
 	// R9: motor on
 	if ((m_r ^ data) & 0x200)
 		output_set_value("motor_on", data >> 9 & 1);
@@ -222,13 +148,8 @@
 	// R5-R7: tower lamps
 	// R8: rotation sensor led
 	m_r = data;
-<<<<<<< HEAD
-	mbdtower_display();
-	
-=======
 	prepare_display();
 
->>>>>>> 30a471c3
 	// R10: speaker out
 	m_speaker->level_w(~data >> 4 & data >> 10 & 1);
 }
@@ -238,21 +159,13 @@
 	// O0-O6: led segments A-G
 	// O7: digit select
 	m_o = data;
-<<<<<<< HEAD
-	mbdtower_display();
-=======
 	prepare_display();
->>>>>>> 30a471c3
 }
 
 READ8_MEMBER(mbdtower_state::read_k)
 {
-<<<<<<< HEAD
-	// rotation sensor is on K8
-=======
 	// K: multiplexed inputs
 	// K8: rotation sensor
->>>>>>> 30a471c3
 	return read_inputs(3) | ((!m_sensor_blind && sensor_led_on()) ? 8 : 0);
 }
 
@@ -314,22 +227,14 @@
 {
 	hh_tms1k_state::machine_start();
 
-<<<<<<< HEAD
-	// zerofill/register for savestates
-=======
 	// zerofill
->>>>>>> 30a471c3
 	m_motor_pos = 0;
 	m_motor_pos_prev = -1;
 	m_motor_decay = 0;
 	m_motor_on = false;
 	m_sensor_blind = false;
-<<<<<<< HEAD
-	
-=======
 
 	// register for savestates
->>>>>>> 30a471c3
 	save_item(NAME(m_motor_pos));
 	/* save_item(NAME(m_motor_pos_prev)); */ // don't save!
 	save_item(NAME(m_motor_decay));
