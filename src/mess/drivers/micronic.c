--- conflicted
+++ resolved
@@ -326,13 +326,8 @@
 
 PALETTE_INIT_MEMBER(micronic_state, micronic)
 {
-<<<<<<< HEAD
-	palette.set_pen_color(0, MAKE_RGB(138, 146, 148));
-	palette.set_pen_color(1, MAKE_RGB(92, 83, 88));
-=======
-	palette_set_color(machine(), 0, rgb_t(138, 146, 148));
-	palette_set_color(machine(), 1, rgb_t(92, 83, 88));
->>>>>>> ca932a6d
+	palette.set_pen_color(0, rgb_t(138, 146, 148));
+	palette.set_pen_color(1, rgb_t(92, 83, 88));
 }
 
 static HD61830_INTERFACE( lcdc_intf )
