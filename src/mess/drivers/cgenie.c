/***************************************************************************
HAD to change the PORT_ANALOG defs in this file...  please check ;-)

Colour Genie memory map

CPU #1:
0000-3fff ROM basic & bios        R   D0-D7

4000-bfff RAM
c000-dfff ROM dos                 R   D0-D7
e000-efff ROM extra               R   D0-D7
f000-f3ff color ram               W/R D0-D3
f400-f7ff font ram                W/R D0-D7
f800-f8ff keyboard matrix         R   D0-D7
ffe0-ffe3 floppy motor            W   D0-D2
          floppy head select      W   D3
ffec-ffef FDC WD179x              R/W D0-D7
          ffec command            W
          ffec status             R
          ffed track              R/W
          ffee sector             R/W
          ffef data               R/W

Interrupts:
IRQ mode 1
NMI
***************************************************************************/

#include "emu.h"
#include "cpu/z80/z80.h"
#include "includes/cgenie.h"
#include "imagedev/flopdrv.h"
#include "formats/basicdsk.h"
#include "imagedev/cartslot.h"
#include "imagedev/cassette.h"
#include "sound/ay8910.h"
#include "sound/dac.h"
#include "formats/cgen_cas.h"
#include "machine/ram.h"

static ADDRESS_MAP_START (cgenie_mem, AS_PROGRAM, 8, cgenie_state )
	AM_RANGE(0x0000, 0x3fff) AM_ROM
//  AM_RANGE(0x4000, 0xbfff) AM_RAM // set up in MACHINE_START
//  AM_RANGE(0xc000, 0xdfff) AM_ROM // installed in cgenie_init_machine
//  AM_RANGE(0xe000, 0xefff) AM_ROM // installed in cgenie_init_machine
	AM_RANGE(0xf000, 0xf3ff) AM_READWRITE(cgenie_colorram_r, cgenie_colorram_w ) AM_SHARE("colorram")
	AM_RANGE(0xf400, 0xf7ff) AM_READWRITE(cgenie_fontram_r, cgenie_fontram_w) AM_SHARE("fontram")
	AM_RANGE(0xf800, 0xf8ff) AM_READ(cgenie_keyboard_r )
	AM_RANGE(0xf900, 0xffdf) AM_NOP
	AM_RANGE(0xffe0, 0xffe3) AM_READWRITE(cgenie_irq_status_r, cgenie_motor_w )
	AM_RANGE(0xffe4, 0xffeb) AM_NOP
	AM_RANGE(0xffec, 0xffec) AM_READWRITE(cgenie_status_r, cgenie_command_w )
	AM_RANGE(0xffe4, 0xffeb) AM_NOP
	AM_RANGE(0xffec, 0xffec) AM_WRITE(cgenie_command_w )
	AM_RANGE(0xffed, 0xffed) AM_READWRITE(cgenie_track_r, cgenie_track_w )
	AM_RANGE(0xffee, 0xffee) AM_READWRITE(cgenie_sector_r, cgenie_sector_w )
	AM_RANGE(0xffef, 0xffef) AM_READWRITE(cgenie_data_r, cgenie_data_w )
	AM_RANGE(0xfff0, 0xffff) AM_NOP
ADDRESS_MAP_END

static ADDRESS_MAP_START (cgenie_io, AS_IO, 8, cgenie_state )
	ADDRESS_MAP_GLOBAL_MASK(0xff)
	AM_RANGE(0xf8, 0xf8) AM_READWRITE(cgenie_sh_control_port_r, cgenie_sh_control_port_w )
	AM_RANGE(0xf9, 0xf9) AM_DEVREADWRITE("ay8910", ay8910_device, data_r, data_w)
	AM_RANGE(0xfa, 0xfa) AM_READWRITE(cgenie_index_r, cgenie_index_w )
	AM_RANGE(0xfb, 0xfb) AM_READWRITE(cgenie_register_r, cgenie_register_w )
	AM_RANGE(0xff, 0xff) AM_READWRITE(cgenie_port_ff_r, cgenie_port_ff_w )
ADDRESS_MAP_END

static INPUT_PORTS_START( cgenie )
	PORT_START("DSW0")
	PORT_DIPNAME( 0x80, 0x80, "Floppy Disc Drives")
	PORT_DIPSETTING(    0x00, DEF_STR( Off ) )
	PORT_DIPSETTING(    0x80, DEF_STR( On ) )
	PORT_DIPNAME( 0x40, 0x40, "CG-DOS ROM C000-DFFF")
	PORT_DIPSETTING(    0x00, DEF_STR( Off ) )
	PORT_DIPSETTING(    0x40, DEF_STR( On ) )
	PORT_DIPNAME( 0x20, 0x00, "Extension  E000-EFFF")
	PORT_DIPSETTING(    0x00, DEF_STR( Off ) )
	PORT_DIPSETTING(    0x20, DEF_STR( On ) )
	PORT_DIPNAME( 0x10, 0x10, "Video Display accuracy") PORT_CODE(KEYCODE_F5) PORT_TOGGLE
	PORT_DIPSETTING(    0x10, "TV set" )
	PORT_DIPSETTING(    0x00, "RGB monitor" )
	PORT_BIT(0x0f, 0x0f, IPT_UNUSED)

/**************************************************************************
   +-------------------------------+     +-------------------------------+
   | 0   1   2   3   4   5   6   7 |     | 0   1   2   3   4   5   6   7 |
+--+---+---+---+---+---+---+---+---+  +--+---+---+---+---+---+---+---+---+
|0 | @ | A | B | C | D | E | F | G |  |0 | ` | a | b | c | d | e | f | g |
|  +---+---+---+---+---+---+---+---+  |  +---+---+---+---+---+---+---+---+
|1 | H | I | J | K | L | M | N | O |  |1 | h | i | j | k | l | m | n | o |
|  +---+---+---+---+---+---+---+---+  |  +---+---+---+---+---+---+---+---+
|2 | P | Q | R | S | T | U | V | W |  |2 | p | q | r | s | t | u | v | w |
|  +---+---+---+---+---+---+---+---+  |  +---+---+---+---+---+---+---+---+
|3 | X | Y | Z | [ |F-1|F-2|F-3|F-4|  |3 | x | y | z | { |F-5|F-6|F-7|F-8|
|  +---+---+---+---+---+---+---+---+  |  +---+---+---+---+---+---+---+---+
|4 | 0 | 1 | 2 | 3 | 4 | 5 | 6 | 7 |  |4 | 0 | 1 | 2 | 3 | 4 | 5 | 6 | 7 |
|  +---+---+---+---+---+---+---+---+  |  +---+---+---+---+---+---+---+---+
|5 | 8 | 9 | : | ; | , | - | . | / |  |5 | 8 | 9 | * | + | < | = | > | ? |
|  +---+---+---+---+---+---+---+---+  |  +---+---+---+---+---+---+---+---+
|6 |ENT|CLR|BRK|UP |DN |LFT|RGT|SPC|  |6 |ENT|CLR|BRK|UP |DN |LFT|RGT|SPC|
|  +---+---+---+---+---+---+---+---+  |  +---+---+---+---+---+---+---+---+
|7 |SHF|ALT|PUP|PDN|INS|DEL|CTL|END|  |7 |SHF|ALT|PUP|PDN|INS|DEL|CTL|END|
+--+---+---+---+---+---+---+---+---+  +--+---+---+---+---+---+---+---+---+
***************************************************************************/

	PORT_START("ROW0")
		PORT_BIT(0x01, 0x00, IPT_KEYBOARD) PORT_CODE(KEYCODE_OPENBRACE)     PORT_CHAR('@') PORT_CHAR('`')
		PORT_BIT(0x02, 0x00, IPT_KEYBOARD) PORT_CODE(KEYCODE_A)             PORT_CHAR('a') PORT_CHAR('A')
		PORT_BIT(0x04, 0x00, IPT_KEYBOARD) PORT_CODE(KEYCODE_B)             PORT_CHAR('b') PORT_CHAR('B')
		PORT_BIT(0x08, 0x00, IPT_KEYBOARD) PORT_CODE(KEYCODE_C)             PORT_CHAR('c') PORT_CHAR('C')
		PORT_BIT(0x10, 0x00, IPT_KEYBOARD) PORT_CODE(KEYCODE_D)             PORT_CHAR('d') PORT_CHAR('D')
		PORT_BIT(0x20, 0x00, IPT_KEYBOARD) PORT_CODE(KEYCODE_E)             PORT_CHAR('e') PORT_CHAR('E')
		PORT_BIT(0x40, 0x00, IPT_KEYBOARD) PORT_CODE(KEYCODE_F)             PORT_CHAR('f') PORT_CHAR('F')
		PORT_BIT(0x80, 0x00, IPT_KEYBOARD) PORT_CODE(KEYCODE_G)             PORT_CHAR('g') PORT_CHAR('G')

	PORT_START("ROW1")
		PORT_BIT(0x01, 0x00, IPT_KEYBOARD) PORT_CODE(KEYCODE_H)             PORT_CHAR('h') PORT_CHAR('H')
		PORT_BIT(0x02, 0x00, IPT_KEYBOARD) PORT_CODE(KEYCODE_I)             PORT_CHAR('i') PORT_CHAR('I')
		PORT_BIT(0x04, 0x00, IPT_KEYBOARD) PORT_CODE(KEYCODE_J)             PORT_CHAR('j') PORT_CHAR('J')
		PORT_BIT(0x08, 0x00, IPT_KEYBOARD) PORT_CODE(KEYCODE_K)             PORT_CHAR('k') PORT_CHAR('K')
		PORT_BIT(0x10, 0x00, IPT_KEYBOARD) PORT_CODE(KEYCODE_L)             PORT_CHAR('l') PORT_CHAR('L')
		PORT_BIT(0x20, 0x00, IPT_KEYBOARD) PORT_CODE(KEYCODE_M)             PORT_CHAR('m') PORT_CHAR('M')
		PORT_BIT(0x40, 0x00, IPT_KEYBOARD) PORT_CODE(KEYCODE_N)             PORT_CHAR('n') PORT_CHAR('N')
		PORT_BIT(0x80, 0x00, IPT_KEYBOARD) PORT_CODE(KEYCODE_O)             PORT_CHAR('o') PORT_CHAR('O')

	PORT_START("ROW2")
		PORT_BIT(0x01, 0x00, IPT_KEYBOARD) PORT_CODE(KEYCODE_P)             PORT_CHAR('p') PORT_CHAR('P')
		PORT_BIT(0x02, 0x00, IPT_KEYBOARD) PORT_CODE(KEYCODE_Q)             PORT_CHAR('q') PORT_CHAR('Q')
		PORT_BIT(0x04, 0x00, IPT_KEYBOARD) PORT_CODE(KEYCODE_R)             PORT_CHAR('r') PORT_CHAR('R')
		PORT_BIT(0x08, 0x00, IPT_KEYBOARD) PORT_CODE(KEYCODE_S)             PORT_CHAR('s') PORT_CHAR('S')
		PORT_BIT(0x10, 0x00, IPT_KEYBOARD) PORT_CODE(KEYCODE_T)             PORT_CHAR('t') PORT_CHAR('T')
		PORT_BIT(0x20, 0x00, IPT_KEYBOARD) PORT_CODE(KEYCODE_U)             PORT_CHAR('u') PORT_CHAR('U')
		PORT_BIT(0x40, 0x00, IPT_KEYBOARD) PORT_CODE(KEYCODE_V)             PORT_CHAR('v') PORT_CHAR('V')
		PORT_BIT(0x80, 0x00, IPT_KEYBOARD) PORT_CODE(KEYCODE_W)             PORT_CHAR('w') PORT_CHAR('W')

	PORT_START("ROW3")
		PORT_BIT(0x01, 0x00, IPT_KEYBOARD) PORT_CODE(KEYCODE_X)             PORT_CHAR('x') PORT_CHAR('X')
		PORT_BIT(0x02, 0x00, IPT_KEYBOARD) PORT_CODE(KEYCODE_Y)             PORT_CHAR('y') PORT_CHAR('Y')
		PORT_BIT(0x04, 0x00, IPT_KEYBOARD) PORT_CODE(KEYCODE_Z)             PORT_CHAR('z') PORT_CHAR('Z')
		PORT_BIT(0x08, 0x00, IPT_KEYBOARD) PORT_NAME("[  { (Not Connected)") PORT_CHAR('[') PORT_CHAR('{')
		PORT_BIT(0x10, 0x00, IPT_KEYBOARD) PORT_CODE(KEYCODE_F1)            PORT_CHAR(UCHAR_MAMEKEY(F1)) PORT_CHAR(UCHAR_MAMEKEY(F5))
		PORT_BIT(0x20, 0x00, IPT_KEYBOARD) PORT_CODE(KEYCODE_F2)            PORT_CHAR(UCHAR_MAMEKEY(F2)) PORT_CHAR(UCHAR_MAMEKEY(F6))
		PORT_BIT(0x40, 0x00, IPT_KEYBOARD) PORT_CODE(KEYCODE_F3)            PORT_CHAR(UCHAR_MAMEKEY(F3)) PORT_CHAR(UCHAR_MAMEKEY(F7))
		PORT_BIT(0x80, 0x00, IPT_KEYBOARD) PORT_CODE(KEYCODE_F4)            PORT_CHAR(UCHAR_MAMEKEY(F4)) PORT_CHAR(UCHAR_MAMEKEY(F8))

	PORT_START("ROW4")
		PORT_BIT(0x01, 0x00, IPT_KEYBOARD) PORT_CODE(KEYCODE_0)             PORT_CHAR('0')
		PORT_BIT(0x02, 0x00, IPT_KEYBOARD) PORT_CODE(KEYCODE_1)             PORT_CHAR('1') PORT_CHAR('!')
		PORT_BIT(0x04, 0x00, IPT_KEYBOARD) PORT_CODE(KEYCODE_2)             PORT_CHAR('2') PORT_CHAR('"')
		PORT_BIT(0x08, 0x00, IPT_KEYBOARD) PORT_CODE(KEYCODE_3)             PORT_CHAR('3') PORT_CHAR('#')
		PORT_BIT(0x10, 0x00, IPT_KEYBOARD) PORT_CODE(KEYCODE_4)             PORT_CHAR('4') PORT_CHAR('$')
		PORT_BIT(0x20, 0x00, IPT_KEYBOARD) PORT_CODE(KEYCODE_5)             PORT_CHAR('5') PORT_CHAR('%')
		PORT_BIT(0x40, 0x00, IPT_KEYBOARD) PORT_CODE(KEYCODE_6)             PORT_CHAR('6') PORT_CHAR('&')
		PORT_BIT(0x80, 0x00, IPT_KEYBOARD) PORT_CODE(KEYCODE_7)             PORT_CHAR('7') PORT_CHAR('\'')

	PORT_START("ROW5")
		PORT_BIT(0x01, 0x00, IPT_KEYBOARD) PORT_CODE(KEYCODE_8)             PORT_CHAR('8') PORT_CHAR('(')
		PORT_BIT(0x02, 0x00, IPT_KEYBOARD) PORT_CODE(KEYCODE_9)             PORT_CHAR('9') PORT_CHAR(')')
		PORT_BIT(0x04, 0x00, IPT_KEYBOARD) PORT_CODE(KEYCODE_MINUS)         PORT_CHAR(':') PORT_CHAR('*')
		PORT_BIT(0x08, 0x00, IPT_KEYBOARD) PORT_CODE(KEYCODE_COLON)         PORT_CHAR(';') PORT_CHAR('+')
		PORT_BIT(0x10, 0x00, IPT_KEYBOARD) PORT_CODE(KEYCODE_COMMA)         PORT_CHAR(',') PORT_CHAR('<')
		PORT_BIT(0x20, 0x00, IPT_KEYBOARD) PORT_CODE(KEYCODE_QUOTE)         PORT_CHAR('-') PORT_CHAR('=')
		PORT_BIT(0x40, 0x00, IPT_KEYBOARD) PORT_CODE(KEYCODE_STOP)          PORT_CHAR('.') PORT_CHAR('>')
		PORT_BIT(0x80, 0x00, IPT_KEYBOARD) PORT_CODE(KEYCODE_SLASH)         PORT_CHAR('/') PORT_CHAR('?')

	PORT_START("ROW6")
		PORT_BIT(0x01, 0x00, IPT_KEYBOARD) PORT_CODE(KEYCODE_ENTER)         PORT_CHAR(13)
		PORT_BIT(0x02, 0x00, IPT_KEYBOARD) PORT_NAME("Clear") PORT_CODE(KEYCODE_EQUALS) PORT_CHAR(UCHAR_MAMEKEY(F10))
		PORT_BIT(0x04, 0x00, IPT_KEYBOARD) PORT_NAME("Break") PORT_CODE(KEYCODE_BACKSLASH2) PORT_CHAR(UCHAR_MAMEKEY(ESC))
		PORT_BIT(0x08, 0x00, IPT_KEYBOARD) PORT_CODE(KEYCODE_UP)            PORT_CHAR(UCHAR_MAMEKEY(UP))
		PORT_BIT(0x10, 0x00, IPT_KEYBOARD) PORT_CODE(KEYCODE_DOWN)          PORT_CHAR(UCHAR_MAMEKEY(DOWN))
		PORT_BIT(0x20, 0x00, IPT_KEYBOARD) PORT_CODE(KEYCODE_LEFT)          PORT_CHAR(UCHAR_MAMEKEY(LEFT))
		PORT_BIT(0x40, 0x00, IPT_KEYBOARD) PORT_CODE(KEYCODE_RIGHT)         PORT_CHAR(UCHAR_MAMEKEY(RIGHT))
		PORT_BIT(0x80, 0x00, IPT_KEYBOARD) PORT_CODE(KEYCODE_SPACE)         PORT_CHAR(' ')

	/* 2008-05 FP: Below we still miss a 'Lock' key, two 'Rst' keys (used in pair, they should restart the
	system) and, I guess, two unused inputs (according to the user manual, there are no other keys on the
	keyboard)  */
	PORT_START("ROW7")
		PORT_BIT(0x01, 0x00, IPT_KEYBOARD) PORT_CODE(KEYCODE_LSHIFT) PORT_CODE(KEYCODE_LSHIFT) PORT_CHAR(UCHAR_SHIFT_1)
		PORT_BIT(0x02, 0x00, IPT_KEYBOARD) PORT_NAME("Mod Sel") PORT_CODE(KEYCODE_LALT)  PORT_CHAR(UCHAR_MAMEKEY(F9))
		PORT_BIT(0x04, 0x00, IPT_KEYBOARD) PORT_NAME("Unknown 1")
		PORT_BIT(0x08, 0x00, IPT_KEYBOARD) PORT_NAME("Rpt") PORT_CODE(KEYCODE_PGDN) PORT_CHAR(UCHAR_MAMEKEY(F11))
		PORT_BIT(0x10, 0x00, IPT_KEYBOARD) PORT_NAME("Ctrl") PORT_CODE(KEYCODE_LCONTROL) PORT_CHAR(UCHAR_MAMEKEY(F12))
		PORT_BIT(0x20, 0x00, IPT_KEYBOARD) PORT_NAME("Unknown 2")
		PORT_BIT(0x40, 0x00, IPT_KEYBOARD) PORT_NAME("Unknown 3")
		PORT_BIT(0x80, 0x00, IPT_KEYBOARD) PORT_NAME("Unknown 4")

	PORT_START("JOY0")
	PORT_BIT( 0xff, 0x60, IPT_AD_STICK_X) PORT_SENSITIVITY(40) PORT_KEYDELTA(0) PORT_MINMAX(0x00,0xcf ) PORT_PLAYER(1)

	PORT_START("JOY1")
	PORT_BIT( 0xff, 0x60, IPT_AD_STICK_Y) PORT_SENSITIVITY(40) PORT_KEYDELTA(0) PORT_MINMAX(0x00,0xcf ) PORT_PLAYER(1) PORT_REVERSE

	PORT_START("JOY2")
	PORT_BIT( 0xff, 0x60, IPT_AD_STICK_X) PORT_SENSITIVITY(40) PORT_KEYDELTA(0) PORT_MINMAX(0x00,0xcf ) PORT_PLAYER(2)

	PORT_START("JOY3")
	PORT_BIT( 0xff, 0x60, IPT_AD_STICK_Y) PORT_SENSITIVITY(40) PORT_KEYDELTA(0) PORT_MINMAX(0x00,0xcf ) PORT_PLAYER(2) PORT_REVERSE

	/* Joystick Keypad */
	/* keypads were organized a 3 x 4 matrix and it looked     */
	/* exactly like a our northern telephone numerical pads    */
	/* The addressing was done with a single clear bit 0..6    */
	/* on i/o port A,  while all other bits were set.          */
	/* (e.g. 0xFE addresses keypad1 row 0, 0xEF keypad2 row 1) */

	/*       bit  0   1   2   3   */
	/* FE/F7  0  [3] [6] [9] [#]  */
	/* FD/EF  1  [2] [5] [8] [0]  */
	/* FB/DF  2  [1] [4] [7] [*]  */

	/* 2008-05 FP: temporarily I mapped these as follows:
	    - Joy 1 at Keypad
	    - Joy 2 at a Joystick buttons
	A better mapping would be needed...
	*/

	PORT_START("KP0")
		PORT_BIT(0x01, 0x00, IPT_KEYBOARD) PORT_NAME("Joy 1 [3]") PORT_CODE(KEYCODE_3_PAD)
		PORT_BIT(0x02, 0x00, IPT_KEYBOARD) PORT_NAME("Joy 1 [6]") PORT_CODE(KEYCODE_6_PAD)
		PORT_BIT(0x04, 0x00, IPT_KEYBOARD) PORT_NAME("Joy 1 [9]") PORT_CODE(KEYCODE_9_PAD)
		PORT_BIT(0x08, 0x00, IPT_KEYBOARD) PORT_NAME("Joy 1 [#]") PORT_CODE(KEYCODE_SLASH_PAD)

	PORT_START("KP1")
		PORT_BIT(0x01, 0x00, IPT_KEYBOARD) PORT_NAME("Joy 1 [2]") PORT_CODE(KEYCODE_2_PAD)
		PORT_BIT(0x02, 0x00, IPT_KEYBOARD) PORT_NAME("Joy 1 [5]") PORT_CODE(KEYCODE_5_PAD)
		PORT_BIT(0x04, 0x00, IPT_KEYBOARD) PORT_NAME("Joy 1 [8]") PORT_CODE(KEYCODE_8_PAD)
		PORT_BIT(0x08, 0x00, IPT_KEYBOARD) PORT_NAME("Joy 1 [0]") PORT_CODE(KEYCODE_0_PAD)

	PORT_START("KP2")
		PORT_BIT(0x01, 0x00, IPT_KEYBOARD) PORT_NAME("Joy 1 [1]") PORT_CODE(KEYCODE_1_PAD)
		PORT_BIT(0x02, 0x00, IPT_KEYBOARD) PORT_NAME("Joy 1 [4]") PORT_CODE(KEYCODE_4_PAD)
		PORT_BIT(0x04, 0x00, IPT_KEYBOARD) PORT_NAME("Joy 1 [7]") PORT_CODE(KEYCODE_7_PAD)
		PORT_BIT(0x08, 0x00, IPT_KEYBOARD) PORT_NAME("Joy 1 [*]") PORT_CODE(KEYCODE_ASTERISK)

	PORT_START("KP3")
		PORT_BIT(0x01, 0x00, IPT_KEYBOARD) PORT_NAME("Joy 2 [3]") PORT_CODE(JOYCODE_BUTTON2)
		PORT_BIT(0x02, 0x00, IPT_KEYBOARD) PORT_NAME("Joy 2 [6]") PORT_CODE(JOYCODE_BUTTON5)
		PORT_BIT(0x04, 0x00, IPT_KEYBOARD) PORT_NAME("Joy 2 [9]")
		PORT_BIT(0x08, 0x00, IPT_KEYBOARD) PORT_NAME("Joy 2 [#]") PORT_CODE(JOYCODE_BUTTON1)

	PORT_START("KP4")
		PORT_BIT(0x01, 0x00, IPT_KEYBOARD) PORT_NAME("Joy 2 [2]") PORT_CODE(JOYCODE_BUTTON2)
		PORT_BIT(0x02, 0x00, IPT_KEYBOARD) PORT_NAME("Joy 2 [5]") PORT_CODE(JOYCODE_BUTTON5)
		PORT_BIT(0x04, 0x00, IPT_KEYBOARD) PORT_NAME("Joy 2 [8]")
		PORT_BIT(0x08, 0x00, IPT_KEYBOARD) PORT_NAME("Joy 2 [0]")

	PORT_START("KP5")
		PORT_BIT(0x01, 0x00, IPT_KEYBOARD) PORT_NAME("Joy 2 [1]") PORT_CODE(JOYCODE_BUTTON1)
		PORT_BIT(0x02, 0x00, IPT_KEYBOARD) PORT_NAME("Joy 2 [4]") PORT_CODE(JOYCODE_BUTTON4)
		PORT_BIT(0x04, 0x00, IPT_KEYBOARD) PORT_NAME("Joy 2 [7]")
		PORT_BIT(0x08, 0x00, IPT_KEYBOARD) PORT_NAME("Joy 2 [*]") PORT_CODE(JOYCODE_BUTTON1)
INPUT_PORTS_END

static const gfx_layout cgenie_charlayout =
{
	8,8,           /* 8*8 characters */
	384,           /* 256 fixed + 128 defineable characters */
	1,             /* 1 bits per pixel */
	{ 0 },         /* no bitplanes; 1 bit per pixel */
	{ 0, 1, 2, 3, 4, 5, 6, 7 },   /* x offsets */
	{ 0*8,1*8,2*8,3*8,4*8,5*8,6*8,7*8 },
	8*8            /* every char takes 8 bytes */
};

static const gfx_layout cgenie_gfxlayout =
{
	8,8,            /* 4*8 characters */
	256,            /* 256 graphics patterns */
	2,              /* 2 bits per pixel */
	{ 0, 1 },       /* two bitplanes; 2 bit per pixel */
	{ 0, 0, 2, 2, 4, 4, 6, 6}, /* x offsets */
	{ 0*8,1*8,2*8,3*8,4*8,5*8,6*8,7*8 },
	8*8             /* every char takes 8 bytes */
};

static GFXDECODE_START( cgenie )
	GFXDECODE_ENTRY( "gfx1", 0, cgenie_charlayout, 0, 3*16 )
	GFXDECODE_ENTRY( "gfx2", 0, cgenie_gfxlayout, 3*16*2, 3*4 )
GFXDECODE_END

static const unsigned char cgenie_colors[] = {
	0x00,0x00,0x00,  /* background   */
	0x5e,0x5e,0x5e,  /* gray         */
	0x11,0xff,0xea,  /* cyan         */
	0xff,0x00,0x5e,  /* red          */
	0xea,0xea,0xea,  /* white        */
	0xff,0xf9,0x00,  /* yellow       */
	0x6e,0xff,0x00,  /* green        */
	0xff,0x52,0x00,  /* orange       */
	0xea,0xff,0x00,  /* light yellow */
	0x02,0x48,0xff,  /* blue         */
	0x8e,0xd4,0xff,  /* light blue   */
	0xff,0x12,0xff,  /* pink         */
	0x88,0x43,0xff,  /* purple       */
	0x8c,0x8c,0x8c,  /* light gray   */
	0x00,0xfb,0x8c,  /* turquoise    */
	0xd2,0x00,0xff,  /* magenta      */
	0xff,0xff,0xff,  /* bright white */


#if 0
	0*4,  0*4,  0*4,  /* background   */

/* this is the 'RGB monitor' version, strong and clean */
	15*4, 15*4, 15*4,  /* gray         */
		0*4, 48*4, 48*4,  /* cyan         */
	60*4,  0*4,  0*4,  /* red          */
	47*4, 47*4, 47*4,  /* white        */
	55*4, 55*4,  0*4,  /* yellow       */
		0*4, 56*4,  0*4,  /* green        */
	42*4, 32*4,  0*4,  /* orange       */
	63*4, 63*4,  0*4,  /* light yellow */
		0*4,  0*4, 48*4,  /* blue         */
		0*4, 24*4, 63*4,  /* light blue   */
	60*4,  0*4, 38*4,  /* pink         */
	38*4,  0*4, 60*4,  /* purple       */
	31*4, 31*4, 31*4,  /* light gray   */
		0*4, 63*4, 63*4,  /* light cyan   */
	58*4,  0*4, 58*4,  /* magenta      */
	63*4, 63*4, 63*4,  /* bright white */
#endif

/* this is the 'TV screen' version, weak and blurred by repeating pixels */
	15*2+80, 15*2+80, 15*2+80,  /* gray         */
		0*2+80, 48*2+80, 48*2+80,   /* cyan         */
	60*2+80,  0*2+80,  0*2+80,  /* red          */
	47*2+80, 47*2+80, 47*2+80,  /* white        */
	55*2+80, 55*2+80,  0*2+80,  /* yellow       */
		0*2+80, 56*2+80,  0*2+80,   /* green        */
	42*2+80, 32*2+80,  0*2+80,  /* orange       */
	63*2+80, 63*2+80,  0*2+80,  /* light yellow */
		0*2+80,  0*2+80, 48*2+80,   /* blue         */
		0*2+80, 24*2+80, 63*2+80,   /* light blue   */
	60*2+80,  0*2+80, 38*2+80,  /* pink         */
	38*2+80,  0*2+80, 60*2+80,  /* purple       */
	31*2+80, 31*2+80, 31*2+80,  /* light gray   */
		0*2+80, 63*2+80, 63*2+80,   /* light cyan   */
	58*2+80,  0*2+80, 58*2+80,  /* magenta      */
	63*2+80, 63*2+80, 63*2+80,  /* bright white */

	15*2+96, 15*2+96, 15*2+96,  /* gray         */
		0*2+96, 48*2+96, 48*2+96,   /* cyan         */
	60*2+96,  0*2+96,  0*2+96,  /* red          */
	47*2+96, 47*2+96, 47*2+96,  /* white        */
	55*2+96, 55*2+96,  0*2+96,  /* yellow       */
		0*2+96, 56*2+96,  0*2+96,   /* green        */
	42*2+96, 32*2+96,  0*2+96,  /* orange       */
	63*2+96, 63*2+96,  0*2+96,  /* light yellow */
		0*2+96,  0*2+96, 48*2+96,   /* blue         */
		0*2+96, 24*2+96, 63*2+96,   /* light blue   */
	60*2+96,  0*2+96, 38*2+96,  /* pink         */
	38*2+96,  0*2+96, 60*2+96,  /* purple       */
	31*2+96, 31*2+96, 31*2+96,  /* light gray   */
		0*2+96, 63*2+96, 63*2+96,   /* light cyan   */
	58*2+96,  0*2+96, 58*2+96,  /* magenta      */
	63*2+96, 63*2+96, 63*2+96,  /* bright white */


};

static const unsigned char cgenienz_colors[] = {
	0x00,0x00,0x00,  /* background   */
	0xff,0xff,0xff,  /* gray         */
	0x12,0xff,0xff,  /* cyan         */
	0xff,0x6f,0xff,  /* red          */
	0x31,0x77,0xff,  /* white        */
	0xff,0xcb,0x00,  /* yellow       */
	0x6e,0xff,0x00,  /* green        */
	0xff,0x52,0x00,  /* orange       */
	0x5e,0x5e,0x5e,  /* light yellow */
	0xea,0xea,0xea,  /* blue         */
	0x00,0xff,0xdd,  /* light blue   */
	0xd2,0x00,0xff,  /* pink         */
	0x02,0x48,0xff,  /* purple       */
	0xff,0xf9,0x00,  /* light gray   */
	0x00,0xda,0x00,  /* light cyan   */
	0xff,0x22,0x00,  /* magenta      */
	0x00,0x00,0x00,  /* bright white */


/* this is the 'TV screen' version, weak and blurred by repeating pixels */
	15*2+80, 15*2+80, 15*2+80,  /* gray         */
		0*2+80, 48*2+80, 48*2+80,   /* cyan         */
	60*2+80,  0*2+80,  0*2+80,  /* red          */
	47*2+80, 47*2+80, 47*2+80,  /* white        */
	55*2+80, 55*2+80,  0*2+80,  /* yellow       */
		0*2+80, 56*2+80,  0*2+80,   /* green        */
	42*2+80, 32*2+80,  0*2+80,  /* orange       */
	63*2+80, 63*2+80,  0*2+80,  /* light yellow */
		0*2+80,  0*2+80, 48*2+80,   /* blue         */
		0*2+80, 24*2+80, 63*2+80,   /* light blue   */
	60*2+80,  0*2+80, 38*2+80,  /* pink         */
	38*2+80,  0*2+80, 60*2+80,  /* purple       */
	31*2+80, 31*2+80, 31*2+80,  /* light gray   */
		0*2+80, 63*2+80, 63*2+80,   /* light cyan   */
	58*2+80,  0*2+80, 58*2+80,  /* magenta      */
	63*2+80, 63*2+80, 63*2+80,  /* bright white */

	15*2+96, 15*2+96, 15*2+96,  /* gray         */
		0*2+96, 48*2+96, 48*2+96,   /* cyan         */
	60*2+96,  0*2+96,  0*2+96,  /* red          */
	47*2+96, 47*2+96, 47*2+96,  /* white        */
	55*2+96, 55*2+96,  0*2+96,  /* yellow       */
		0*2+96, 56*2+96,  0*2+96,   /* green        */
	42*2+96, 32*2+96,  0*2+96,  /* orange       */
	63*2+96, 63*2+96,  0*2+96,  /* light yellow */
		0*2+96,  0*2+96, 48*2+96,   /* blue         */
		0*2+96, 24*2+96, 63*2+96,   /* light blue   */
	60*2+96,  0*2+96, 38*2+96,  /* pink         */
	38*2+96,  0*2+96, 60*2+96,  /* purple       */
	31*2+96, 31*2+96, 31*2+96,  /* light gray   */
		0*2+96, 63*2+96, 63*2+96,   /* light cyan   */
	58*2+96,  0*2+96, 58*2+96,  /* magenta      */
	63*2+96, 63*2+96, 63*2+96,  /* bright white */


};

static const unsigned short cgenie_palette[] =
{
	0, 1, 0, 2, 0, 3, 0, 4, /* RGB monitor set of text colors */
	0, 5, 0, 6, 0, 7, 0, 8,
	0, 9, 0,10, 0,11, 0,12,
	0,13, 0,14, 0,15, 0,16,

	0,17, 0,18, 0,19, 0,20, /* TV set text colors: darker */
	0,21, 0,22, 0,23, 0,24,
	0,25, 0,26, 0,27, 0,28,
	0,29, 0,30, 0,31, 0,32,

	0,33, 0,34, 0,35, 0,36, /* TV set text colors: a bit brighter */
	0,37, 0,38, 0,39, 0,40,
	0,41, 0,42, 0,43, 0,44,
	0,45, 0,46, 0,47, 0,48,

	0,    9,    7,    6,    /* RGB monitor graphics colors */
	0,    25,   23,   22,   /* TV set graphics colors: darker */
	0,    41,   39,   38,   /* TV set graphics colors: a bit brighter */
};

/* Initialise the palette */
PALETTE_INIT_MEMBER(cgenie_state,cgenie)
{
	UINT8 i, r, g, b;

	for ( i = 0; i < 49; i++ )
	{
		r = cgenie_colors[i*3]; g = cgenie_colors[i*3+1]; b = cgenie_colors[i*3+2];
<<<<<<< HEAD
		palette.set_indirect_color(i, MAKE_RGB(r, g, b));
=======
		colortable_palette_set_color(machine().colortable, i, rgb_t(r, g, b));
>>>>>>> ca932a6d
	}

	for(i=0; i<108; i++)
		palette.set_pen_indirect(i, cgenie_palette[i]);
}

PALETTE_INIT_MEMBER(cgenie_state,cgenienz)
{
	UINT8 i, r, g, b;

	for ( i = 0; i < 49; i++ )
	{
		r = cgenienz_colors[i*3]; g = cgenienz_colors[i*3+1]; b = cgenienz_colors[i*3+2];
<<<<<<< HEAD
		palette.set_indirect_color(i, MAKE_RGB(r, g, b));
=======
		colortable_palette_set_color(machine().colortable, i, rgb_t(r, g, b));
>>>>>>> ca932a6d
	}

	for(i=0; i<108; i++)
		palette.set_pen_indirect(i, cgenie_palette[i]);
}

static const ay8910_interface cgenie_ay8910_interface =
{
	AY8910_LEGACY_OUTPUT,
	AY8910_DEFAULT_LOADS,
	DEVCB_DRIVER_MEMBER(cgenie_state, cgenie_psg_port_a_r),
	DEVCB_DRIVER_MEMBER(cgenie_state, cgenie_psg_port_b_r),
	DEVCB_DRIVER_MEMBER(cgenie_state, cgenie_psg_port_a_w),
	DEVCB_DRIVER_MEMBER(cgenie_state, cgenie_psg_port_b_w)
};


static const cassette_interface cgenie_cassette_interface =
{
	cgenie_cassette_formats,
	NULL,
	(cassette_state)(CASSETTE_STOPPED),
	NULL,
	NULL
};

// This is currently broken
static LEGACY_FLOPPY_OPTIONS_START(cgenie )
	LEGACY_FLOPPY_OPTION( cgd, "cgd", "Colour Genie disk image", basicdsk_identify_default, basicdsk_construct_default, NULL,
		HEADS([2])
		TRACKS([40])
		SECTORS([10])
		SECTOR_LENGTH([256])
		FIRST_SECTOR_ID([1]))
LEGACY_FLOPPY_OPTIONS_END

static const floppy_interface cgenie_floppy_interface =
{
	DEVCB_NULL,
	DEVCB_NULL,
	DEVCB_NULL,
	DEVCB_NULL,
	DEVCB_NULL,
	FLOPPY_STANDARD_5_25_DSHD,
	LEGACY_FLOPPY_OPTIONS_NAME(cgenie),
	NULL,
	NULL
};

static MACHINE_CONFIG_START( cgenie_common, cgenie_state )
	/* basic machine hardware */
	MCFG_CPU_ADD("maincpu", Z80, XTAL_17_73447MHz/8)        /* 2,2168 MHz */
	MCFG_CPU_PROGRAM_MAP(cgenie_mem)
	MCFG_CPU_IO_MAP(cgenie_io)
	MCFG_CPU_VBLANK_INT_DRIVER("screen", cgenie_state,  cgenie_frame_interrupt)
	MCFG_CPU_PERIODIC_INT_DRIVER(cgenie_state, cgenie_timer_interrupt,  40)
	MCFG_QUANTUM_TIME(attotime::from_hz(240))


	/* video hardware */
	MCFG_SCREEN_ADD("screen", RASTER)
	MCFG_SCREEN_REFRESH_RATE(50)
	MCFG_SCREEN_VBLANK_TIME(ATTOSECONDS_IN_USEC(2500)) /* not accurate */
	MCFG_SCREEN_SIZE(48*8, 32*8)
	MCFG_SCREEN_VISIBLE_AREA(0*8, 48*8-1,0*8,32*8-1)
	MCFG_SCREEN_UPDATE_DRIVER(cgenie_state, screen_update_cgenie)

	MCFG_GFXDECODE_ADD("gfxdecode",cgenie ,"palette")
	MCFG_PALETTE_ADD("palette", 108)

	// Actually the video is driven by an HD46505 clocked at XTAL_17_73447MHz/16

	/* sound hardware */
	MCFG_SPEAKER_STANDARD_MONO("mono")
	MCFG_SOUND_ADD("dac", DAC, 0)
	MCFG_SOUND_ROUTE(ALL_OUTPUTS, "mono", 0.25)
	MCFG_SOUND_ADD("ay8910", AY8910, XTAL_17_73447MHz/8)
	MCFG_SOUND_CONFIG(cgenie_ay8910_interface)
	MCFG_SOUND_ROUTE(ALL_OUTPUTS, "mono", 0.75)

	MCFG_CASSETTE_ADD( "cassette", cgenie_cassette_interface )

	MCFG_FD1793_ADD("wd179x", cgenie_wd17xx_interface ) // TODO confirm type

	MCFG_LEGACY_FLOPPY_4_DRIVES_ADD(cgenie_floppy_interface)
	/* cartridge */
	MCFG_CARTSLOT_ADD("cart")
	MCFG_CARTSLOT_EXTENSION_LIST("rom")
	MCFG_CARTSLOT_NOT_MANDATORY

	/* internal ram */
	MCFG_RAM_ADD(RAM_TAG)
	MCFG_RAM_DEFAULT_SIZE("16K")
	MCFG_RAM_EXTRA_OPTIONS("32K")
MACHINE_CONFIG_END

static MACHINE_CONFIG_DERIVED( cgenie, cgenie_common )

	MCFG_PALETTE_INIT_OWNER(cgenie_state, cgenie )
MACHINE_CONFIG_END

static MACHINE_CONFIG_DERIVED( cgenienz, cgenie_common )

	MCFG_PALETTE_INIT_OWNER(cgenie_state, cgenienz )
MACHINE_CONFIG_END

/***************************************************************************

  Game driver(s)

***************************************************************************/

ROM_START (cgenie)
	ROM_REGION(0x13000,"maincpu",0)
	ROM_LOAD ("cgenie.rom",  0x00000, 0x4000, CRC(d359ead7) SHA1(d8c2fc389ad38c45fba0ed556a7d91abac5463f4))
	ROM_LOAD ("cgdos.rom",   0x10000, 0x2000, CRC(2a96cf74) SHA1(6dcac110f87897e1ee7521aefbb3d77a14815893))
	ROM_CART_LOAD("cart", 0x12000, 0x1000, ROM_NOMIRROR | ROM_OPTIONAL)

	ROM_REGION(0x0c00,"gfx1",0)
	ROM_LOAD ("cgenie1.fnt", 0x0000, 0x0800, CRC(4fed774a) SHA1(d53df8212b521892cc56be690db0bb474627d2ff))

	/* Empty memory region for the character generator */
	ROM_REGION(0x0800,"gfx2",ROMREGION_ERASEFF)

ROM_END

ROM_START (cgenienz)
	ROM_REGION(0x13000,"maincpu",0)
	ROM_SYSTEM_BIOS(0, "old", "Old ROM")
	ROMX_LOAD( "cg-basic-rom-v1-pal-en.rom",   0x0000, 0x4000, CRC(844aaedd) SHA1(b7f984bc5cd979c7ad11ff909e8134f694aea7aa), ROM_BIOS(1) )
	ROM_SYSTEM_BIOS(1, "new", "New ROM")
	ROMX_LOAD( "cgromv2.rom",   0x0000, 0x4000, CRC(cfb84e09) SHA1(e199e4429bab6f9fca2bb05e71324538928a693a), ROM_BIOS(2) )
	ROM_LOAD ("cgdos.rom",   0x10000, 0x2000, CRC(2a96cf74) SHA1(6dcac110f87897e1ee7521aefbb3d77a14815893))
	ROM_CART_LOAD("cart", 0x12000, 0x1000, ROM_NOMIRROR | ROM_OPTIONAL)

	ROM_REGION(0x0c00,"gfx1",0)
	ROM_LOAD ("cgenie1.fnt", 0x0000, 0x0800, CRC(4fed774a) SHA1(d53df8212b521892cc56be690db0bb474627d2ff))

	/* Empty memory region for the character generator */
	ROM_REGION(0x0800,"gfx2",ROMREGION_ERASEFF)

ROM_END

// Code below is previous non-working implementation , just for reference
#if 0

#define CGENIE_DRIVE_INFO



//
//   abbreviations used:
//   GPL    Granules Per Lump
//   GAT    Granule Allocation Table
//   GATL GAT Length
//   GATM GAT Mask
//   DDGA Disk Directory Granule Allocation
struct PDRIVE
{
	UINT8 DDSL;      // Disk Directory Start Lump (lump number of GAT)
	UINT8 GATL;      // # of bytes used in the Granule Allocation Table sector
	UINT8 STEPRATE;  // step rate and somet SD/DD flag ...
	UINT8 TRK;       // number of tracks
	UINT8 SPT;       // sectors per track (both heads counted!)
	UINT8 GATM;      // number of used bits per byte in the GAT sector (GAT mask)
	UINT8 P7;        // ???? always zero
	UINT8 FLAGS;     // ???? some flags (SS/DS bit 6)
	UINT8 GPL;       // Sectors per granule (always 5 for the Colour Genie)
	UINT8 DDGA;      // Disk Directory Granule allocation (number of driectory granules)
};

static const PDRIVE pd_list[12] = {
	{0x14, 0x28, 0x07, 0x28, 0x0A, 0x02, 0x00, 0x00, 0x05, 0x02}, // CMD"<0=A" 40 tracks, SS, SD
	{0x14, 0x28, 0x07, 0x28, 0x14, 0x04, 0x00, 0x40, 0x05, 0x04}, // CMD"<0=B" 40 tracks, DS, SD
	{0x18, 0x30, 0x53, 0x28, 0x12, 0x03, 0x00, 0x03, 0x05, 0x03}, // CMD"<0=C" 40 tracks, SS, DD
	{0x18, 0x30, 0x53, 0x28, 0x24, 0x06, 0x00, 0x43, 0x05, 0x06}, // CMD"<0=D" 40 tracks, DS, DD
	{0x14, 0x28, 0x07, 0x28, 0x0A, 0x02, 0x00, 0x04, 0x05, 0x02}, // CMD"<0=E" 40 tracks, SS, SD
	{0x14, 0x28, 0x07, 0x28, 0x14, 0x04, 0x00, 0x44, 0x05, 0x04}, // CMD"<0=F" 40 tracks, DS, SD
	{0x18, 0x30, 0x53, 0x28, 0x12, 0x03, 0x00, 0x07, 0x05, 0x03}, // CMD"<0=G" 40 tracks, SS, DD
	{0x18, 0x30, 0x53, 0x28, 0x24, 0x06, 0x00, 0x47, 0x05, 0x06}, // CMD"<0=H" 40 tracks, DS, DD
	{0x28, 0x50, 0x07, 0x50, 0x0A, 0x02, 0x00, 0x00, 0x05, 0x02}, // CMD"<0=I" 80 tracks, SS, SD
	{0x28, 0x50, 0x07, 0x50, 0x14, 0x04, 0x00, 0x40, 0x05, 0x04}, // CMD"<0=J" 80 tracks, DS, SD
	{0x30, 0x60, 0x53, 0x50, 0x12, 0x03, 0x00, 0x03, 0x05, 0x03}, // CMD"<0=K" 80 tracks, SS, DD
	{0x30, 0x60, 0x53, 0x50, 0x24, 0x06, 0x00, 0x43, 0x05, 0x06}, // CMD"<0=L" 80 tracks, DS, DD
};

// basic-dsk is a disk image format which has the tracks and sectors
// stored in order, no information is stored which details the number
// of tracks, number of sides, number of sectors etc, so we need to
// set that up here
//
DEVICE_IMAGE_LOAD( cgenie_floppy )
{
	int i, j, dir_offset;
	UINT8 buff[16];
	UINT8 tracks = 0;
	UINT8 heads = 0;
	UINT8 spt = 0;
	short dir_sector = 0;
	short dir_length = 0;

	// A Floppy Isnt manditory, so return if none
	if (device_load_basicdsk_floppy(image) != IMAGE_INIT_PASS)
		return IMAGE_INIT_FAIL;

	// determine image geometry
	image.fseek(0, SEEK_SET);

	// determine geometry from disk contents
	for( i = 0; i < 12; i++ )
	{
		image.fseek(pd_list[i].SPT * 256, SEEK_SET);
		image.fread( buff, 16);
		// find an entry with matching DDSL
		if (buff[0] != 0x00 || buff[1] != 0xfe || buff[2] != pd_list[i].DDSL)
			continue;
		logerror("cgenie: checking format #%d\n", i);

		dir_sector = pd_list[i].DDSL * pd_list[i].GATM * pd_list[i].GPL + pd_list[i].SPT;
		dir_length = pd_list[i].DDGA * pd_list[i].GPL;

		// scan directory for DIR/SYS or NCW1983/JHL files
		// look into sector 2 and 3 first entry relative to DDSL
		for( j = 16; j < 32; j += 8 )
		{
			dir_offset = dir_sector * 256 + j * 32;
			if( image.fseek(dir_offset, SEEK_SET) < 0 )
				break;
			if( image.fread( buff, 16) != 16 )
				break;
			if( !strncmp((char*)buff + 5, "DIR     SYS", 11) ||
				!strncmp((char*)buff + 5, "NCW1983 JHL", 11) )
			{
				tracks = pd_list[i].TRK;
				heads = (pd_list[i].SPT > 18) ? 2 : 1;
				spt = pd_list[i].SPT / heads;
				dir_sector = pd_list[i].DDSL * pd_list[i].GATM * pd_list[i].GPL + pd_list[i].SPT;
				dir_length = pd_list[i].DDGA * pd_list[i].GPL;
				memcpy(memregion("maincpu")->base() + 0x5A71 + floppy_get_drive(image) * sizeof(PDRIVE), &pd_list[i], sizeof(PDRIVE));
				break;
			}
		}

		logerror("cgenie: geometry %d tracks, %d heads, %d sec/track\n", tracks, heads, spt);
		// set geometry so disk image can be read
		basicdsk_set_geometry(image, tracks, heads, spt, 256, 0, 0, FALSE);

		logerror("cgenie: directory sectors %d - %d (%d sectors)\n", dir_sector, dir_sector + dir_length - 1, dir_length);
		// mark directory sectors with deleted data address mark
		// assumption dir_sector is a sector offset
		for (j = 0; j < dir_length; j++)
		{
			UINT8 track;
			UINT8 side;
			UINT8 sector_id;
			UINT16 track_offset;
			UINT16 sector_offset;

			// calc sector offset
			sector_offset = dir_sector + j;

			// get track offset
			track_offset = sector_offset / spt;

			// calc track
			track = track_offset / heads;

			// calc side
			side = track_offset % heads;

			// calc sector id - first sector id is 0!
			sector_id = sector_offset % spt;

			// set deleted data address mark for sector specified
			basicdsk_set_ddam(image, track, side, sector_id, 1);
		}

	}
	return IMAGE_INIT_PASS;
}
#endif

/*    YEAR  NAME      PARENT    COMPAT  MACHINE   INPUT     INIT     COMPANY    FULLNAME */
COMP( 1982, cgenie,   0,        0,      cgenie,   cgenie, driver_device,    0,       "EACA Computers Ltd",  "Colour Genie EG2000" , 0)
COMP( 1982, cgenienz, cgenie,   0,      cgenienz, cgenie, driver_device,    0,       "EACA Computers Ltd",  "Colour Genie EG2000 (New Zealand)" , 0)<|MERGE_RESOLUTION|>--- conflicted
+++ resolved
@@ -450,11 +450,7 @@
 	for ( i = 0; i < 49; i++ )
 	{
 		r = cgenie_colors[i*3]; g = cgenie_colors[i*3+1]; b = cgenie_colors[i*3+2];
-<<<<<<< HEAD
-		palette.set_indirect_color(i, MAKE_RGB(r, g, b));
-=======
-		colortable_palette_set_color(machine().colortable, i, rgb_t(r, g, b));
->>>>>>> ca932a6d
+		palette.set_indirect_color(i, rgb_t(r, g, b));
 	}
 
 	for(i=0; i<108; i++)
@@ -468,11 +464,7 @@
 	for ( i = 0; i < 49; i++ )
 	{
 		r = cgenienz_colors[i*3]; g = cgenienz_colors[i*3+1]; b = cgenienz_colors[i*3+2];
-<<<<<<< HEAD
-		palette.set_indirect_color(i, MAKE_RGB(r, g, b));
-=======
-		colortable_palette_set_color(machine().colortable, i, rgb_t(r, g, b));
->>>>>>> ca932a6d
+		palette.set_indirect_color(i, rgb_t(r, g, b));
 	}
 
 	for(i=0; i<108; i++)
