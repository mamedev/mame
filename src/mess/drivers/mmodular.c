/******************************************************************************
 Mephisto Chess Computers using plugin modules

 Vancouver Chess Computer 68000 (driver recalled) by R. Schaefer (2010)

 (most of the magnetic sensor versions with 680x0 family modules)

 Almeria 68000 12Mhz
 Almeria 68020 12Mhz
 Lyon 68000 12Mhz
 Lyon 68020 12Mhz
 Vancouver 68000 12Mhz
 Vancouver 68020 12Mhz
 Genius 68030 V4.00 33.333 Mhz
 Genius 68030 V4.01 33.333 Mhz
 Genius 68030 V4.01 33.333x2 Mhz (custom MESS overclocked version for higher ELO)
 Berlin Pro 68020 24.576 Mhz (not modular board, but otherwise close to milano)
 Berlin Pro (London) 68020 24.576 Mhz (not modular board, but otherwise close to milano)
 London 68030 V5.00k 33.333 Mhz (probably the Genius 3/4 update ROM)

 note: The Almeria 68000 is the 'parent' of all these, but Vancouver 68000 is used as parent in the driver.
       It was the first to have 'Bavaria' sensors, and will make the other drivers easier when inheriting this
       feature later


 misc non-modular/non-68K boards

 RISC 2500 (Skeleton, does not work, and not sure the same internal chessboard connections are used)
 Academy 65C02 4.9152mhz
 Monte Carlo IV, Mega IV and any others not listed above have correct ROM/RAM and maybe LCD, not much else for now

 Novag boards: (should go in different .c eventually)
 Super Forte and Super Expert are the same, except one is touch board, other is magnetic.
 The Diablo 68000 is Super Expert board but 68K based

 Notes by Cowering (2011)

 TODO:   add Bavaria sensor support (unknown1,2,3 handlers in current driver)
         proper 'bezel' for all games/cpuspeeds so 'Vancouver' does not say 'Almeria', etc
         custom handler to read/write the Battery RAM so 68000 can share files with 020/030 (real modular machine can do this)
         find a timing to let the player see the flashing LEDs on the 68030 versions (might be fixed with waitstates in core)
         add the missing machines.. including all Portorose and the very rare overclocked 'TM' Tournament Machines
         match I/S= diag speed test with real hardware (good test for proper waitstates)
         load LCD rom inside the LCD driver

 TODO2:  (these worked before .140 core)
         LCD off by a couple of pixels in artwork now
         no longer see the custom white hand when selecting chess pieces
         parent/clone for artwork so there are not multiple copies of chessboard+pieces


 TODO3:  Oct 2011 - commented out all ACIA functions until they are ported to new device

 Undocumented buttons: holding ENTER and LEFT cursor on cold boot runs diagnostics on modular 680x0 boards
                       holding UP and RIGHT cursor will clear the Battery Backed RAM on modular 680x0 boards
                       holding CLEAR clears Battery Backed RAM on the Berlin (Pro) 68020
******************************************************************************/

/******************************************************************************
 Mephisto Polgar & Milano
 2010 Dirk V., Ralf Schafer, Cowering

******************************************************************************/

/*

CPU 65C02 P4 4.9152 MHz

// lese Tastatur von 2c00 - 2c07,
2c00 Trn
2c01 Info
2c02 Mem
2c03 Pos
2c04 Lev
2c05 Fct
2c06 Ent
2c07 CL

$1ff0
Bit 0 LCD Command/Data  0/1
Bit 1 LCD Enable (signals Data is valid)
Bit 2 Beeper
Bit 3 Beeper
Bit 4+7  LED A-H enable
Bit 5+6  LED 1-8 enable
*/

#include "emu.h"
#include "cpu/m68000/m68000.h"
#include "cpu/m6502/m65c02.h"
#include "cpu/arm/arm.h"
#include "sound/beep.h"
//#include "machine/mos6551.h"
#include "video/hd44780.h"

#include "rendlay.h"

#include "includes/mboard.h"
#include "machine/nvram.h"

//static UINT16 unknown2_data = 0;
// Berlin Pro 68020
static UINT32 BPL32latch_data = 0;


// Mephisto Academy
static UINT8 academyallowNMI = 0;

//Monte Carlo IV key/board selects

static UINT8 monteciv_select[2] = { 0xff,0xff };
static UINT8 montecivtop = 0, montecivbot = 0;
static UINT8 montecivtopnew = 0, montecivbotnew = 0;

//Mephisto Mega IV latch
UINT8 latch2400 = 0;

UINT8 diablo68_3c0000 = 0;

UINT8 sfortea_latch = 0;


INPUT_PORTS_EXTERN( chessboard );

UINT8 lcd32_char;

class polgar_state : public mboard_state
{
public:
	polgar_state(const machine_config &mconfig, device_type type, const char *tag)
		: mboard_state(mconfig, type, tag),
			m_lcdc(*this, "hd44780"),
			m_beeper(*this, "beeper")
		{ }

	optional_device<hd44780_device> m_lcdc;
	optional_device<beep_device> m_beeper;

	UINT8 led_status;
	UINT8 lcd_char;
	//UINT8 led7;
	UINT8 latch_data;
	DECLARE_WRITE8_MEMBER(write_polgar_IO);
	DECLARE_WRITE8_MEMBER(write_LCD_polgar);
	DECLARE_READ8_MEMBER(read_1ff1_sfortea);
	DECLARE_READ8_MEMBER(read_1ff0_sfortea);
	DECLARE_WRITE8_MEMBER(write_latch_sfortea);
	DECLARE_WRITE8_MEMBER(write_lcd_IO_sfortea);
	DECLARE_WRITE8_MEMBER(write_LCD_academy);
//  DECLARE_WRITE16_MEMBER(diablo68_aciawrite);
//  DECLARE_READ16_MEMBER(diablo68_aciaread);
	DECLARE_WRITE16_MEMBER(diablo68_reg_select);
	DECLARE_WRITE16_MEMBER(diablo68_write_LCD);
	DECLARE_WRITE8_MEMBER(milano_write_LED);
	DECLARE_WRITE8_MEMBER(megaiv_write_LED);
	DECLARE_WRITE8_MEMBER(academy_write_LED);
	DECLARE_WRITE8_MEMBER(academy_inhibitNMI);
	DECLARE_WRITE32_MEMBER(write_LED_BPL32);
	DECLARE_WRITE8_MEMBER(polgar_write_LED);
	DECLARE_WRITE8_MEMBER(monteciv_write_LCD);
	DECLARE_WRITE8_MEMBER(monteciv_3007);
	DECLARE_WRITE8_MEMBER(monteciv_3005);
	DECLARE_WRITE8_MEMBER(monteciv_3006);
	DECLARE_WRITE8_MEMBER(academy_write_board);
	DECLARE_WRITE8_MEMBER(milano_write_board);
	DECLARE_READ8_MEMBER(milano_read_board);
	DECLARE_READ8_MEMBER(read_keys);
	DECLARE_READ8_MEMBER(read_keys_megaiv);
	DECLARE_READ32_MEMBER(read_keys_BPL32);
	DECLARE_WRITE8_MEMBER(beep_academy);
	DECLARE_WRITE8_MEMBER(megaiv_IO);
	DECLARE_WRITE8_MEMBER(monteciv_select_line);
	DECLARE_READ8_MEMBER(read_keys_board_monteciv);
	DECLARE_READ8_MEMBER(read_keys_board_academy);
	DECLARE_WRITE32_MEMBER(write_board_BPL32);
	DECLARE_READ32_MEMBER(read_buttons_gen32);
	DECLARE_READ32_MEMBER(read_buttons_van32);
	DECLARE_READ16_MEMBER(read_buttons_van16);
	DECLARE_WRITE32_MEMBER(write_LCD_data_32);
	DECLARE_WRITE16_MEMBER(write_LCD_data);
	DECLARE_WRITE32_MEMBER(write_IOenables_32);
	DECLARE_WRITE16_MEMBER(write_IOenables);
	DECLARE_READ32_MEMBER(read_unknown1_32);
	DECLARE_READ16_MEMBER(read_unknown1);
	DECLARE_WRITE32_MEMBER(write_unknown2_32);
	DECLARE_WRITE16_MEMBER(write_unknown2);
	DECLARE_READ32_MEMBER(read_unknown3_32);
	DECLARE_READ16_MEMBER(read_unknown3);
	DECLARE_READ32_MEMBER(read_1800000);
	DECLARE_WRITE32_MEMBER(write_1000000);
	DECLARE_DRIVER_INIT(polgar);
	DECLARE_MACHINE_START(polgar);
	DECLARE_MACHINE_RESET(polgar);
	DECLARE_MACHINE_START(sfortea);
	DECLARE_MACHINE_RESET(sfortea);
	DECLARE_MACHINE_START(van32);
	DECLARE_MACHINE_RESET(van16);
	DECLARE_MACHINE_RESET(monteciv);
	DECLARE_MACHINE_START(diablo68);
	DECLARE_MACHINE_START(van16);
	DECLARE_MACHINE_START(risc);
	DECLARE_MACHINE_RESET(academy);
	DECLARE_PALETTE_INIT(chess_lcd);
	TIMER_DEVICE_CALLBACK_MEMBER(cause_nmi);
	TIMER_DEVICE_CALLBACK_MEMBER(cause_M6502_irq);
	TIMER_DEVICE_CALLBACK_MEMBER(timer_update_irq6);
	TIMER_DEVICE_CALLBACK_MEMBER(timer_update_irq2);
	TIMER_DEVICE_CALLBACK_MEMBER(timer_update_irq_academy);
	void common_chess_start();
	UINT8 convert_imputmask(UINT8 input);
	UINT8 convertMCIV2LED(UINT8 codedchar);
	void write_IOenable(unsigned char data,address_space &space);
};

UINT8 polgar_state::convert_imputmask(UINT8 input)
{
	input^=0xff;
	switch (input) {
		case 0x01:
			return 0x80;
		case 0x02:
			return 0x40;
		case 0x04:
			return 0x20;
		case 0x08:
			return 0x10;
		case 0x10:
			return 0x08;
		case 0x20:
			return 0x04;
		case 0x40:
			return 0x02;
		case 0x80:
			return 0x01;
		default:
			return 0x00;
		}
}

WRITE8_MEMBER(polgar_state::write_polgar_IO)
{
	int i;

	if (BIT(data,1)) {
		m_lcdc->write(space, BIT(data,0), lcd_char);
	}

	if (BIT(data,2) || BIT(data,3))
			m_beeper->set_state(1);
		else
			m_beeper->set_state(0);

	if (BIT(data,7) && BIT(data, 4)) {
		for (i = 0;i < 8;i++)
		output_set_led_value(i,!BIT(latch_data,i));
	}
	else if (BIT(data,6) && BIT(data,5)) {
		for (i = 0;i < 8;i++)
		output_set_led_value(10+i,!BIT(latch_data,7-i));
	}
	else if (!data && (!strcmp(machine().system().name,"milano"))) {
		for (i=0;i<8;i++) {
			output_set_led_value(i,!BIT(latch_data,i));
			output_set_led_value(10+i,!BIT(latch_data,7-i));
		}
	}


	//logerror("LCD Status  Data = %d\n",data);

}


WRITE8_MEMBER(polgar_state::write_LCD_polgar)
{
	lcd_char = data;

	logerror("LCD Data = %d %02x [%c]\n",data,data,(data&0xff));

}

READ8_MEMBER(polgar_state::read_1ff1_sfortea)
{
	UINT8 data;
	data = ioport("BUTTONS_SFOR1")->read();
	logerror("1ff0 data %02x\n",data);
	return 0;
//  return data;
}

READ8_MEMBER(polgar_state::read_1ff0_sfortea)
{
	UINT8 data;
	data = ioport("BUTTONS_SFOR2")->read();
	logerror("1ff0 data %02x\n",data);
	return 0;
//  return data;

//  static UINT8 temp = 0;
//  temp++;
//  logerror("read 1ff0 %02x\n",temp);
//  printf("read 1ff0 %02x\n",temp);

//  return (0x00);
}



WRITE8_MEMBER(polgar_state::write_latch_sfortea)
{
	sfortea_latch = data;
	logerror("latch data %02x\n",data);
//  printf("latch data %02x\n",data);

}

WRITE8_MEMBER(polgar_state::write_lcd_IO_sfortea)
{
/* bits
7
6 paired with 5
5
4
3 irq on off?
2 select HD44780
1
0 LCD command/data select
*/


	if (BIT(sfortea_latch,2))
	{
		if(BIT(sfortea_latch,0)) {
			m_lcdc->data_write(space, 0, data);
			logerror("LCD DTA = %02x\n",data);
		} else {
			if (BIT(data,7)) {
				if ((data & 0x7f) >= 0x40) data -= 56;  // adjust for 16x1 display as 2 sets of 8
			}
			m_lcdc->control_write(space, 0, data);
			logerror("LCD CMD = %02x\n",data);
		}
	}
}

WRITE8_MEMBER(polgar_state::write_LCD_academy)
{
	m_lcdc->write(space, offset & 1, data);
}

//  AM_RANGE( 0x3a0000,0x3a0000 ) AM_READ(diablo68_write_LCD)
//  AM_RANGE( 0x3c0000,0x3c0000 ) AM_READ(diablo68_reg_select)

/*WRITE16_MEMBER(polgar_state::diablo68_aciawrite)
{
//  device_t *acia = machine().device("acia65c51");
//  acia_6551_w(acia, offset & 0x03, data >> 8);
//  printf("ACIA write data %04x offset %02x\n",data,offset);
    logerror("ACIA write data %04x offset %02x\n",data,offset);
}

READ16_MEMBER(polgar_state::diablo68_aciaread)
{
//  device_t *acia = machine().device("acia65c51");
    UINT16 result;
//  result = acia_6551_r(acia, offset & 0x03);
//  logerror("ACIA read offset %02x\n",offset);
//  printf("ACIA read offset %02x\n",offset);

    result <<= 8;

    return result;
}
*/

WRITE16_MEMBER(polgar_state::diablo68_reg_select)
{
	diablo68_3c0000 = data >> 8;
	//printf("3c0000 = %04x\n",data>>8);
	logerror("3c0000 = %04x\n",data>>8);

}


WRITE16_MEMBER(polgar_state::diablo68_write_LCD)
{
	data >>= 8;
	if (!(diablo68_3c0000 & 0x02)) {
		if (BIT(data,7)) {
			if ((data & 0x7f) >= 0x40) data -= 56;  // adjust for 16x1 display as 2 sets of 8
		}
		m_lcdc->control_write(space, 0, data);
//      logerror("Control %02x\n", data);
//      printf("Control %02x\n", data);
	} else {
		m_lcdc->data_write(space, 0, data);
//      printf("LCDdata %04x [%c]\n", data,data);
//      logerror("LCDdata %04x [%c]\n", data,data);
	}

	//logerror("LCD Status  Data = %d\n",data);

}

WRITE8_MEMBER(polgar_state::milano_write_LED)
{
	UINT8 LED_offset = 100;
	if (data == 0xff)   output_set_led_value(LED_offset+offset,1);
	else                output_set_led_value(LED_offset+offset,0);

	//logerror("LEDs  Offset = %d Data = %d\n",offset,data);
}

WRITE8_MEMBER(polgar_state::megaiv_write_LED)
{
	if (BIT(data,7))
		m_beeper->set_state(1);
	else
		m_beeper->set_state(0);
	output_set_led_value(102,BIT(data,1)?1:0);
	output_set_led_value(107,BIT(data,6)?1:0);

//  logerror("LEDs  FUNC = %02x found = %d\n",data,found);
	logerror("LED mask %d\n",data);
//  printf("LED mask %d\n",data);

}


WRITE8_MEMBER(polgar_state::academy_write_LED)
{
int found = 0;

// LED mask debugging, please don't delete
/*static int r[4] = { 0,0,0,0 };
static int pr[4] = { -1,-1,-1,-1 };
static int new1 = 0,start = 0,z = 0,i2;
if (data == 0xf8) {
    if (start == 0) {
        start = 1;
        z = 0;
    }
}
if (start == 1) {
    new1 = 0;
    pr[z] = r[z];
    r[z] = data;
    for (i2 = 0; i2 < 4; i2++) if(pr[i2] != r[i2]) new1 = 1;
    z++;
    if(z == 4) z = 0;
    if (new1) printf("[%02x] [%02x] [%02x] [%02x]\n",r[0],r[1],r[2],r[3]);
}
*/

if ((data & 0x68) == 0x68) {
	output_set_led_value(103,BIT(data,4)?0:1); // POS
	output_set_led_value(107,BIT(data,7)?0:1); // white
	found = 1;
}

if ((data & 0x64) == 0x64) {
	output_set_led_value(102,BIT(data,4)?0:1); // MEM
	output_set_led_value(106,BIT(data,7)?0:1); // black
	found = 1;
}

if ((data & 0xa2) == 0xa2) {
	output_set_led_value(101,BIT(data,4)?0:1); // INFO
	output_set_led_value(105,BIT(data,6)?0:1); // FUNC
	found = 1;
}

if ((data & 0xa1) == 0xa1) {
	output_set_led_value(100,BIT(data,4)?0:1); // TRN
	output_set_led_value(104,BIT(data,6)?0:1); // LVL
	found = 1;
}

if (BIT(data,7))
	m_beeper->set_state(1);
else
	m_beeper->set_state(0);
if (BIT(data,1))
	m_beeper->set_state(1);
else
	m_beeper->set_state(0);
//  logerror("LEDs  FUNC = %02x found = %d\n",data,found);
	if (!found) {
		logerror("unknown LED mask %d\n",data);
//      printf("unknown LED mask %d\n",data);
	}
}


WRITE8_MEMBER(polgar_state::academy_inhibitNMI)
{
	academyallowNMI = data;

}


WRITE32_MEMBER(polgar_state::write_LED_BPL32)
{
	int i;

	data >>= 24;
	for (i=0;i<8;i++) {
		output_set_led_value(i,BIT(data,i));
		output_set_led_value(10+i,!BIT(BPL32latch_data,7-i));
	}

	logerror("LEDs  Offset = %d Data = %08x Latch = %08x\n",offset,data,BPL32latch_data);

}


WRITE8_MEMBER(polgar_state::polgar_write_LED)
{
#define LED_offset 100

	data &= 0x80;

	if (data == 0) {
		led_status &= 255-(1<<offset);
	} else {
		led_status|=1<<offset;
	}

	if (offset < 6) output_set_led_value(LED_offset+offset, led_status&1<<offset?1:0);
	logerror("LEDs  Offset = %d Data = %d\n",offset,data);
}

UINT8 polgar_state::convertMCIV2LED(UINT8 codedchar)
{
	UINT8 data = 0;
	if (BIT(codedchar,0)) data |= 0x80;
	if (BIT(codedchar,1)) data |= 0x01;
	if (BIT(codedchar,2)) data |= 0x20;
	if (BIT(codedchar,3)) data |= 0x40;
	if (BIT(codedchar,4)) data |= 0x02;
	if (BIT(codedchar,5)) data |= 0x04;
	if (BIT(codedchar,6)) data |= 0x08;
	if (BIT(codedchar,7)) data |= 0x10;
	return data;
}

WRITE8_MEMBER(polgar_state::monteciv_write_LCD)
// first write == 00 (start) then 8 writes (to 74595) x 4 chars, then ff to finish
{
	static UINT8 charstodisplay[4] = { 0,0,0,0 };
	static UINT8 tempchar = 0,shift = 0, whichchar = 0;

	if ((montecivtop == 0) && (montecivbot == 0)) {  // if both are 0 then no screen chosen
		montecivbotnew = 1;
		montecivtopnew = 1;
		logerror("no screen!\n");
		//printf("no screen! %02x\n",1/(montecivtopnew-1));
		return;
	}
	if (montecivtop == 0xff) {
		if (montecivtopnew) {
			montecivtopnew = 0; // skip start bit reset pointer for new chars
			tempchar = 0;
			shift = 1;
			whichchar = 0;
			return;
		}
		tempchar |= BIT(data,7);
		tempchar <<= 1;
		shift++;
		if (shift == 8) {
			shift = 0;
			charstodisplay[whichchar] = convertMCIV2LED(tempchar);
			whichchar++;
			tempchar = 0;
		}
		if (whichchar == 4) {
			output_set_digit_value(0,charstodisplay[0]);
			output_set_digit_value(1,charstodisplay[1]);
			output_set_digit_value(2,charstodisplay[2]);
			output_set_digit_value(3,charstodisplay[3]);
			whichchar = 0;
		}
	}
	if (montecivbot == 0xff) {
		if (montecivbotnew) {
			montecivbotnew = 0; // skip start bit reset pointer for new chars
			tempchar = 0;
			shift = 1;
			whichchar = 0;
			return;
		}
		tempchar |= BIT(data,7);
		tempchar <<= 1;
		shift++;
		if (shift == 8) {
			shift = 0;
			charstodisplay[whichchar] = convertMCIV2LED(tempchar);
			whichchar++;
			tempchar = 0;
		}
		if (whichchar == 4) {
			output_set_digit_value(4+0,charstodisplay[0]);
			output_set_digit_value(4+1,charstodisplay[1]);
			output_set_digit_value(4+2,charstodisplay[2]);
			output_set_digit_value(4+3,charstodisplay[3]);
			whichchar = 0;
		}
	}
//    logerror("$3004 %02x\n",data);
//    printf("$3004 %02x %02x \n",data,tempchar);
}

WRITE8_MEMBER(polgar_state::monteciv_3007)
{
//    logerror("$3007 SELECTTOP %02x\n",data);
//    printf("$3007 SELECTTOP %02x\n",data);
	montecivtop = data;
	montecivtopnew = 1;
}

WRITE8_MEMBER(polgar_state::monteciv_3005)
{
//    logerror("$3005 SELECTBOT %02x\n",data);
//    printf("$3005 SELECTBOT %02x\n",data);
	montecivbot = data;
	montecivbotnew = 1;
}

WRITE8_MEMBER(polgar_state::monteciv_3006)
{
	logerror("$3006 CLK %02x\n",data);
//    printf("$3006 CLK %02x\n",data);
}


WRITE8_MEMBER(polgar_state::academy_write_board)
{
	latch_data = data;
//    logerror("acad_write_latch %02x\n",data);
	if (data != 0xff) mboard_write_board_8(space,0, data);
}

WRITE8_MEMBER(polgar_state::milano_write_board)
{
	latch_data = data;
}

READ8_MEMBER(polgar_state::milano_read_board)
{
	int line;
	static const char *const board_lines[8] =
			{ "LINE2", "LINE3", "LINE4", "LINE5", "LINE6", "LINE7", "LINE8", "LINE9" };

	UINT8 data = 0x00;
	UINT8 tmp; // = 0xff;

	if (latch_data)
	{
		line = get_first_cleared_bit(latch_data);
		tmp = ioport(board_lines[line])->read();

		if (tmp != 0xff)
			data = convert_imputmask(tmp);

	}

	return data;

}

READ8_MEMBER(polgar_state::read_keys)
{
	UINT8 data;
	static const char *const keynames[1][8] =
	{
		{ "KEY1_0", "KEY1_1", "KEY1_2", "KEY1_3", "KEY1_4", "KEY1_5", "KEY1_6", "KEY1_7" }
	};

	data = ioport(keynames[0][offset])->read();
	// logerror("Keyboard Port = %s Data = %d\n  ", ((led_status & 0x80) == 0x00) ? keynames[0][offset] : keynames[1][offset], data);
	return data | 0x7f;
}

READ8_MEMBER(polgar_state::read_keys_megaiv)
{
	UINT8 data;
	static const char *const keynames[1][8] =
	{
		{ "KEY1_0", "KEY1_1", "KEY1_2", "KEY1_3", "KEY1_4", "KEY1_5", "KEY1_6", "KEY1_7" }
	};

	data = ioport(keynames[0][offset])->read();
	logerror("Keyboard Port = %s Data = %d\n  ", keynames[0][offset] , data);
	return data | 0x7f;
}


READ32_MEMBER(polgar_state::read_keys_BPL32)
{
	UINT32 data = 0;
	UINT8 tmp = 0xff, line = 0;
	static const char *const board_lines[8] =
			{ "LINE2", "LINE3", "LINE4", "LINE5", "LINE6", "LINE7", "LINE8", "LINE9" };

	if (BPL32latch_data == 0xff) {
		tmp = ioport("BUTTONS_BPL")->read();
		logerror("Keyboard Port Offset = %d tmp %d\n", offset,tmp);

		data = tmp << 24;
	} else {
		if (BPL32latch_data & 0x7f) {
			logerror("ReadingBoard %02x\n",BPL32latch_data);
			line = get_first_cleared_bit(BPL32latch_data);
			tmp = ioport(board_lines[line])->read();

			if (tmp != 0xff)
				data = convert_imputmask(tmp) << 24;
		}
	}

//  logerror("Keyboard Port = %s Data = %d Offset = %d tmp %d line %02x\n", keynames[0][line], data, offset,tmp,line);
	return data;
}

WRITE8_MEMBER(polgar_state::beep_academy)
{
	if (!BIT(data,7))
			m_beeper->set_state(1);
		else
			m_beeper->set_state(0);
}

WRITE8_MEMBER(polgar_state::megaiv_IO)
{
//  if (BIT(data,0)) beep_set_state(machine->device("beeper"),1); else beep_set_state(machine->device("beeper"),0);
	logerror("$2400 = %02x\n",data);
	latch2400 = data;
}


WRITE8_MEMBER(polgar_state::monteciv_select_line)
{
	monteciv_select[offset] = data;
}

// FIXME : unlike polgar, academy shares port IO for keys and board, and i just can't seem to get the board latched right (H7 and H8 are always flashing) -- Cow
READ8_MEMBER(polgar_state::read_keys_board_monteciv)
{
	UINT8 data = 0;

	if (monteciv_select[0] == 0xff && monteciv_select[1] == 0xff) {
			data = mboard_read_board_8(space,0);
	} else {
		if (monteciv_select[0] == 0x0) {
			data = ioport("BUTTONS_MONTE2")->read();
#if 0
			if (data) {
				output_set_digit_value(0,64);
				output_set_digit_value(1,113+128);
				output_set_digit_value(2,190);
				output_set_digit_value(3,64);

				output_set_digit_value(4,246-128);
				output_set_digit_value(5,247-128);
				output_set_digit_value(6,219-128);
				output_set_digit_value(7,249-128);
			}
#endif
		} else {
			data = ioport("BUTTONS_MONTE1")->read();
		}
	}
	return data;
}


// FIXME : unlike polgar, academy shares port IO for keys and board, and I just can't seem to get the board latched right (H7 and H8 are always flashing) -- Cow
READ8_MEMBER(polgar_state::read_keys_board_academy)
{
//  static int startup = 0;
	UINT8 data = 0;
//  UINT8 tmp = 0xff, line = 0;
//  static const char *const board_lines[8] =
//          { "LINE2", "LINE3", "LINE4", "LINE5", "LINE6", "LINE7", "LINE8", "LINE9" };

	if (latch_data == 0xff) {
		data = ioport("BUTTONS_ACAD")->read();
	} else {
//      if (latch_data & 0x7f) {
		data = mboard_read_board_8(space,0);
//      data = milano_read_board(space,0);

//          logerror("ReadingBoard %02x\n",latch_data);
//          line = get_first_cleared_bit(latch_data);
//          tmp = machine.root_device().ioport(board_lines[line])->read();
//          mboard_write_board_8(space,0, latch_data);
//          data = mboard_read_board_8(space,0);
//          logerror("BoardRead Port Offset = %d data %02x Latch %02x\n", offset,data,latch_data);
//          printf  ("BoardRead Port Offset = %d data %02x Latch %02x\n", offset,data,latch_data);
//      } else {
//          logerror("no keys or board\n");
//      }
	}
//  logerror("Keyboard Port Offset = %d tmp %d Latch %d\n", offset,tmp,latch_data);
//  logerror("Keyboard Port = %s Data = %d Offset = %d tmp %d line %02x\n", keynames[0][line], data, offset,tmp,line);
	return data;
}

TIMER_DEVICE_CALLBACK_MEMBER(polgar_state::cause_nmi)
{
	m_maincpu->set_input_line(INPUT_LINE_NMI,PULSE_LINE);
}

TIMER_DEVICE_CALLBACK_MEMBER(polgar_state::cause_M6502_irq)
{
	m_maincpu->set_input_line(M65C02_IRQ_LINE, HOLD_LINE);
}


WRITE32_MEMBER(polgar_state::write_board_BPL32)
{
	BPL32latch_data = data >> 24;
	logerror("Write BPL32 board Data Latch %08x Offset: %08x\n",BPL32latch_data,offset);

}

READ32_MEMBER(polgar_state::read_buttons_gen32)
{
	UINT32 data;
	static const char *const keynames[4] = { "BUTTON_1", "BUTTON_2", "", "BUTTON_3" };

	data = ioport(keynames[offset])->read();

	data = data|data<<8|data<<16|data<<24;  // this might not be needed if MAME does handle odd alignment over 32bit boundaries right
	logerror("Read from Buttons: %08x %08x\n",offset,data);
	return data;
}

READ32_MEMBER(polgar_state::read_buttons_van32)
{
	UINT32 data;
	static const char *const keynames[4] = { "BUTTON_1", "", "BUTTON_2", "BUTTON_3" };


	data = ioport(keynames[offset])->read();

	data = data << 8;
	logerror("Read from Buttons: %08x %08x\n",offset,data);
	return data;
}

READ16_MEMBER(polgar_state::read_buttons_van16)
{
	UINT16 data;
	static const char *const keynames[3] = { "BUTTON_1", "BUTTON_2", "BUTTON_3" };


	data = ioport(keynames[offset>>1])->read() << 8;

	logerror("Read from %06x offset: %x %04x\n",0xf00000,offset,data);
	return data;
}

WRITE32_MEMBER(polgar_state::write_LCD_data_32)
{
//  printf("Write LCD Data Latch %08x o: %08x\n",data,offset);
	logerror("Write LCD Data Latch %08x o: %08x\n",data,offset);
	lcd32_char = data>>24;
//  cpu_adjust_icount(cpu,-5000);

}

WRITE16_MEMBER(polgar_state::write_LCD_data)
{
	lcd32_char = data>>8;

}

void polgar_state::write_IOenable(unsigned char data,address_space &space)
{
	hd44780_device * hd44780 = space.machine().device<hd44780_device>("hd44780");

	if (BIT(data,5) && BIT(data,4)) {
		if (BIT(data,1)) {
			// delay until LCD is ready
			// (this is now patched on a per ROM basis)
			// ROMs have a very specific delay loop to avoid a busy spin while checking moves in the background
			// 48 tst.l (a4)+ instuctions need to be > ~42us (for 33.33mhz 030) (a4 is pointing at ROM)
			// MAME core does not appear to have this opcode timed right.
			// This also allows 'fake' clocks to test ELO at impossibly high speeds on real hardware
			// The original programmer says RAM is 2x as fast as the ROM on the 030 machines, maybe waitstates can be put in MAME core someday
//          cpu_spinuntil_time(space.cpu, ATTOTIME_IN_USEC(50));
			if (BIT(data,0)) {
				logerror("Write LCD_DATA [%02x] [%c]\n",lcd32_char,lcd32_char);
//              printf("Write LCD_DATA [%02x] [%c]\n",lcd32_char,lcd32_char);
			} else {
				logerror("Write LCD_CTRL [%02x] [%c]\n",lcd32_char,lcd32_char);
//              printf("Write LCD_CTRL [%02x] [%c]\n",lcd32_char,lcd32_char);
			}

			hd44780->write(space, BIT(data,0), lcd32_char);
		}

	logerror("Write to IOENBL data: %08x\n",data);

		if (BIT(data,2) || BIT(data,3))
					m_beeper->set_state(1);
				else
					m_beeper->set_state(0);
	}

}

WRITE32_MEMBER(polgar_state::write_IOenables_32){
	write_IOenable(data>>24,space);
}

WRITE16_MEMBER(polgar_state::write_IOenables)
{
	write_IOenable(data>>8,space);
}

/* Unknown read/write */

READ32_MEMBER(polgar_state::read_unknown1_32)
{
	logerror("Read from unknown1 offset: %x\n",offset);
	return 0xff00ff00;
}

READ16_MEMBER(polgar_state::read_unknown1)
{
	logerror("Read from %06x offset: %x\n",0xe80002,offset);
	return 0xff00;
}

WRITE32_MEMBER(polgar_state::write_unknown2_32)
{
	//unknown2_data = data;
	logerror("Write to   unknown2 data: %04x\n",data);
}

WRITE16_MEMBER(polgar_state::write_unknown2)
{
	//unknown2_data = data;
	logerror("Write from %06x data: %04x\n",0xe80004,data);
}

READ32_MEMBER(polgar_state::read_unknown3_32)
{
	logerror("Read from unknown3 offset: %x %08x\n",offset,(unsigned int) m_maincpu->state_int(M68K_PC));
	return 0xffffffff;
	//return unknown2_data|unknown2_data<<24;

}

READ16_MEMBER(polgar_state::read_unknown3)
{
	logerror("Read from %06x offset: %x\n",0xe80006,offset);
	return 0xffff;
	//return unknown2_data;

}

READ32_MEMBER(polgar_state::read_1800000)
{
	logerror("Read from RISC2500 1800000\n");
	return 0;
}

WRITE32_MEMBER(polgar_state::write_1000000)
{
	logerror("Write to  RISC2500 1000000\n");
}

TIMER_DEVICE_CALLBACK_MEMBER(polgar_state::timer_update_irq6)
{
	m_maincpu->set_input_line(6, HOLD_LINE);
}

TIMER_DEVICE_CALLBACK_MEMBER(polgar_state::timer_update_irq2)
{
	m_maincpu->set_input_line(2, HOLD_LINE);
}


TIMER_DEVICE_CALLBACK_MEMBER(polgar_state::timer_update_irq_academy)
{
	if (academyallowNMI) {
		m_maincpu->set_input_line(6, HOLD_LINE);
	}
}


MACHINE_START_MEMBER(polgar_state,van32)
{
// patch LCD delay loop on the 68030 machines until waitstates and/or opcode timings are fixed in MAME core
// patches gen32 gen32_41 gen32_oc lond030

	UINT8 *rom = memregion("maincpu")->base();

	if(rom[0x870] == 0x0c && rom[0x871] == 0x78) {
		if (!strcmp(machine().system().name,"gen32_oc")) {
			rom[0x870] = 0x6c;
		} else {
			rom[0x870] = 0x38;
		}
	}
}


MACHINE_START_MEMBER(polgar_state,risc)
{
}


void polgar_state::common_chess_start()
{
	mboard_set_border_pieces();
	mboard_set_board();
}

MACHINE_START_MEMBER(polgar_state,polgar)
{
	common_chess_start();
	mboard_savestate_register();
}

MACHINE_START_MEMBER(polgar_state,sfortea)
{
	common_chess_start();
	mboard_savestate_register();
}

MACHINE_START_MEMBER(polgar_state,diablo68)
{
	common_chess_start();
}

MACHINE_START_MEMBER(polgar_state,van16)
{
	mboard_savestate_register();
}

MACHINE_RESET_MEMBER(polgar_state,van16)
{
	common_chess_start();
}

MACHINE_RESET_MEMBER(polgar_state,polgar)
{
	common_chess_start();
}

MACHINE_RESET_MEMBER(polgar_state,sfortea)
{
	common_chess_start();
}

MACHINE_RESET_MEMBER(polgar_state,monteciv)
{
	montecivtop = 0;
	montecivbot = 0;
	monteciv_select[0] = 0;
	monteciv_select[1] = 0;
	academyallowNMI = 0;
	common_chess_start();
}


MACHINE_RESET_MEMBER(polgar_state,academy)
{
	academyallowNMI = 0;
	common_chess_start();
}

PALETTE_INIT_MEMBER(polgar_state,chess_lcd)
{
<<<<<<< HEAD
	// palette.set_pen_color(0, MAKE_RGB(138, 146, 148)); // some think this is closer, but slightly less readable
	palette.set_pen_color(0, MAKE_RGB(255, 255, 255));
	palette.set_pen_color(1, MAKE_RGB(0, 0, 0));
=======
	// palette_set_color(machine(), 0, rgb_t(138, 146, 148)); // some think this is closer, but slightly less readable
	palette_set_color(machine(), 0, rgb_t(255, 255, 255));
	palette_set_color(machine(), 1, rgb_t(0, 0, 0));
>>>>>>> ca932a6d
}

static const gfx_layout chess_charlayout =
{
	5, 8,                   /* 5 x 8 characters */
	224,                    /* 224 characters */
	1,                      /* 1 bits per pixel */
	{ 0 },                  /* no bitplanes */
	{ 3, 4, 5, 6, 7},
	{ 0, 8, 2*8, 3*8, 4*8, 5*8, 6*8, 7*8},
	8*8                     /* 8 bytes */
};

static GFXDECODE_START( chess_lcd )
	GFXDECODE_ENTRY( "hd44780:cgrom", 0x0000, chess_charlayout, 0, 1 )
GFXDECODE_END

static ADDRESS_MAP_START(polgar_mem , AS_PROGRAM, 8, polgar_state )
	AM_RANGE( 0x0000, 0x1fff ) AM_RAM
	AM_RANGE( 0x2400, 0x2400 ) AM_WRITE(mboard_write_LED_8 )        // Chessboard
	AM_RANGE( 0x2800, 0x2800 ) AM_WRITE(mboard_write_board_8)       // Chessboard
	AM_RANGE( 0x3000, 0x3000 ) AM_READ(mboard_read_board_8 )        // Chessboard
	AM_RANGE( 0x3400, 0x3405 ) AM_WRITE(polgar_write_LED)   // Function LEDs
	AM_RANGE( 0x2c00, 0x2c07 ) AM_READ(read_keys)
	AM_RANGE( 0x2004, 0x2004 ) AM_WRITE(write_polgar_IO )   // LCD Instr. Reg + Beeper
	AM_RANGE( 0x2000, 0x2000 ) AM_WRITE(write_LCD_polgar )          // LCD Char Reg.
	AM_RANGE( 0x4000, 0xffff ) AM_ROM
ADDRESS_MAP_END

static ADDRESS_MAP_START(sfortea_mem , AS_PROGRAM, 8, polgar_state )
	AM_RANGE( 0x0000, 0x1fef ) AM_RAM
	AM_RANGE( 0x1ff6, 0x1ff6 ) AM_WRITE(write_latch_sfortea)    // IO control
	AM_RANGE( 0x1ff7, 0x1ff7 ) AM_WRITE(write_lcd_IO_sfortea)   // LCD Char Reg.
//  AM_RANGE( 0x1ffc, 0x1fff ) AM_DEVREADWRITE_LEGACY("acia65c51", acia_6551_r,acia_6551_w)
	AM_RANGE( 0x1ff1, 0x1ff1 ) AM_READ(read_1ff1_sfortea )
	AM_RANGE( 0x1ff0, 0x1ff0 ) AM_READ(read_1ff0_sfortea )
	AM_RANGE( 0x2000, 0xffff ) AM_ROM
ADDRESS_MAP_END


static ADDRESS_MAP_START(gen32_mem, AS_PROGRAM, 32, polgar_state )

	AM_RANGE( 0x00000000,  0x0003ffff )  AM_ROM

	AM_RANGE( 0xc0000000 , 0xc0000003 )  AM_READ(mboard_read_board_32 )
	AM_RANGE( 0xc8000000 , 0xc8000003 )  AM_WRITE(mboard_write_board_32 )
	AM_RANGE( 0xc8000004 , 0xc8000007 )  AM_WRITE(mboard_write_board_32 )
	AM_RANGE( 0xd0000000 , 0xd0000003 )  AM_WRITE(mboard_write_LED_32 )
	AM_RANGE( 0xd0000004 , 0xd0000007 )  AM_WRITE(mboard_write_LED_32 )
	AM_RANGE( 0xf0000004 , 0xf0000013 )  AM_READ(read_buttons_gen32 )
	AM_RANGE( 0xe0000000 , 0xe0000003 )  AM_WRITE(write_LCD_data_32 )
	AM_RANGE( 0xe0000010 , 0xe0000013 )  AM_WRITE(write_IOenables_32 )
	AM_RANGE( 0xd8000008 , 0xd800000b )  AM_WRITE(write_unknown2_32 )
	AM_RANGE( 0xd8000004 , 0xd8000007 )  AM_READ(read_unknown1_32 )
	AM_RANGE( 0xd800000c , 0xd800000f )  AM_READ(read_unknown3_32 )

	AM_RANGE( 0x40000000, 0x4007ffff )  AM_RAM      /* 512KB */
	AM_RANGE( 0x80000000, 0x8003ffff )  AM_RAM      /* 256KB */
	AM_RANGE( 0xe8000000, 0xe8007fff )  AM_RAM AM_SHARE("nvram")

	ADDRESS_MAP_END

static ADDRESS_MAP_START(bpl32_mem, AS_PROGRAM, 32, polgar_state )

	AM_RANGE( 0x000000,  0x03ffff )  AM_ROM
	AM_RANGE( 0x800000 , 0x800003 )  AM_READ(read_keys_BPL32 )
	AM_RANGE( 0x900000 , 0x900003 )  AM_WRITE(write_board_BPL32 )
	AM_RANGE( 0xa00000 , 0xa00003 )  AM_WRITE(write_LED_BPL32 )
	AM_RANGE( 0xc00000 , 0xc00003 )  AM_WRITE(write_LCD_data_32 )
	AM_RANGE( 0xb00000 , 0xb00003 )  AM_WRITE(write_IOenables_32 )
	AM_RANGE( 0x400000 , 0x4fffff )  AM_RAM      /* 1024KB */
	AM_RANGE( 0xd00000 , 0xd07fff )  AM_RAM AM_SHARE("nvram")

	ADDRESS_MAP_END

static ADDRESS_MAP_START(van32_mem, AS_PROGRAM, 32, polgar_state )

	AM_RANGE( 0x00000000,  0x0003ffff )  AM_ROM

	AM_RANGE( 0x800000fc , 0x800000ff )  AM_READ(mboard_read_board_32 )
	AM_RANGE( 0x88000000 , 0x88000007 )  AM_WRITE(mboard_write_board_32 )
	AM_RANGE( 0x90000000 , 0x90000007 )  AM_WRITE(mboard_write_LED_32 )
	AM_RANGE( 0x800000ec , 0x800000ff )  AM_READ(read_buttons_van32 )
	AM_RANGE( 0xa0000000 , 0xa0000003 )  AM_WRITE(write_LCD_data_32 )
	AM_RANGE( 0xa0000010 , 0xa0000013 )  AM_WRITE(write_IOenables_32 )
	AM_RANGE( 0x98000008 , 0x9800000b )  AM_WRITE(write_unknown2_32 )
	AM_RANGE( 0x98000004 , 0x98000007 )  AM_READ(read_unknown1_32 )
	AM_RANGE( 0x9800000c , 0x9800000f )  AM_READ(read_unknown3_32 )

	AM_RANGE( 0x40000000, 0x400fffff )  AM_RAM      /* 1024KB */
	AM_RANGE( 0xa8000000, 0xa8007fff )  AM_RAM AM_SHARE("nvram")

	ADDRESS_MAP_END


static ADDRESS_MAP_START(alm32_mem, AS_PROGRAM, 32, polgar_state )

	AM_RANGE( 0x00000000,  0x0001ffff )  AM_ROM

	AM_RANGE( 0x800000fc , 0x800000ff )  AM_READ(mboard_read_board_32 )
	AM_RANGE( 0x88000000 , 0x88000007 )  AM_WRITE(mboard_write_board_32 )
	AM_RANGE( 0x90000000 , 0x90000007 )  AM_WRITE(mboard_write_LED_32 )
	AM_RANGE( 0x800000ec , 0x800000ff )  AM_READ(read_buttons_van32 )
	AM_RANGE( 0xa0000000 , 0xa0000003 )  AM_WRITE(write_LCD_data_32 )
	AM_RANGE( 0xa0000010 , 0xa0000013 )  AM_WRITE(write_IOenables_32 )
	AM_RANGE( 0x98000008 , 0x9800000b )  AM_WRITE(write_unknown2_32 )
	AM_RANGE( 0x98000004 , 0x98000007 )  AM_READ(read_unknown1_32 )
	AM_RANGE( 0x9800000c , 0x9800000f )  AM_READ(read_unknown3_32 )

	AM_RANGE( 0x40000000, 0x400fffff )  AM_RAM
	AM_RANGE( 0xa8000000, 0xa8007fff )  AM_RAM AM_SHARE("nvram")

	ADDRESS_MAP_END

static ADDRESS_MAP_START(risc_mem, AS_PROGRAM, 32, polgar_state )

	AM_RANGE( 0x02000000,  0x0201ffff )  AM_ROM AM_REGION("maincpu", 0) // AM_MIRROR(0x2000000)
	AM_RANGE( 0x01000000,  0x01000003 )  AM_WRITE(write_1000000 )
	AM_RANGE( 0x01800000,  0x01800003 )  AM_READ(read_1800000 )
	AM_RANGE( 0x00000000,  0x0001ffff )  AM_RAM

	ADDRESS_MAP_END

static ADDRESS_MAP_START(van16_mem, AS_PROGRAM, 16, polgar_state )

	AM_RANGE( 0x000000,  0x03ffff )  AM_ROM

	AM_RANGE( 0xc00000 , 0xc00001 )  AM_READ(mboard_read_board_16 )
	AM_RANGE( 0xc80000 , 0xc80001 )  AM_WRITE(mboard_write_board_16 )
	AM_RANGE( 0xd00000 , 0xd00001 )  AM_WRITE(mboard_write_LED_16 )
	AM_RANGE( 0xf00000 , 0xf00009 )  AM_READ(read_buttons_van16 )
	AM_RANGE( 0xd80000 , 0xd80001 )  AM_WRITE(write_LCD_data )
	AM_RANGE( 0xd80008 , 0xd80009 )  AM_WRITE(write_IOenables )
	AM_RANGE( 0xe80004 , 0xe80005 )  AM_WRITE(write_unknown2 )
	AM_RANGE( 0xe80002 , 0xe80003 )  AM_READ(read_unknown1 )
	AM_RANGE( 0xe80006 , 0xe80007 )  AM_READ(read_unknown3 )

	AM_RANGE( 0x400000, 0x47ffff )  AM_RAM      /* 512KB */
	AM_RANGE( 0x800000, 0x803fff )  AM_RAM AM_SHARE("nvram")

	ADDRESS_MAP_END

static ADDRESS_MAP_START(alm16_mem, AS_PROGRAM, 16, polgar_state )

	AM_RANGE( 0x000000,  0x01ffff )  AM_ROM

	AM_RANGE( 0xc00000 , 0xc00001 )  AM_READ(mboard_read_board_16 )
	AM_RANGE( 0xc80000 , 0xc80001 )  AM_WRITE(mboard_write_board_16 )
	AM_RANGE( 0xd00000 , 0xd00001 )  AM_WRITE(mboard_write_LED_16 )
	AM_RANGE( 0xf00000 , 0xf00009 )  AM_READ(read_buttons_van16 )
	AM_RANGE( 0xd80000 , 0xd80001 )  AM_WRITE(write_LCD_data )
	AM_RANGE( 0xd80008 , 0xd80009 )  AM_WRITE(write_IOenables )
//  AM_RANGE( 0xe80004 , 0xe80005 )  AM_WRITE(write_unknown2 )
//  AM_RANGE( 0xe80002 , 0xe80003 )  AM_READ(read_unknown1 )
//  AM_RANGE( 0xe80006 , 0xe80007 )  AM_READ(read_unknown3 )


	AM_RANGE( 0x400000, 0x47ffff )  AM_RAM      /* 512KB */
	AM_RANGE( 0x800000, 0x803fff )  AM_RAM  AM_SHARE("nvram")
ADDRESS_MAP_END


static ADDRESS_MAP_START(milano_mem , AS_PROGRAM, 8, polgar_state )
	AM_RANGE( 0x0000, 0x1f9f ) AM_RAM
	AM_RANGE( 0x1fd0, 0x1fd0 ) AM_WRITE(milano_write_board )        // Chessboard
	AM_RANGE( 0x1fe0, 0x1fe0 ) AM_READ(milano_read_board )      // Chessboard
	AM_RANGE( 0x1fe8, 0x1fed ) AM_WRITE(milano_write_LED )  // Function LEDs
	AM_RANGE( 0x1fd8, 0x1fdf ) AM_READ(read_keys)
	AM_RANGE( 0x1ff0, 0x1ff0 ) AM_WRITE(write_polgar_IO)    // IO control
	AM_RANGE( 0x1fc0, 0x1fc0 ) AM_WRITE(write_LCD_polgar)   // LCD Char Reg. (latched)
	AM_RANGE( 0x2000, 0xffff ) AM_ROM
ADDRESS_MAP_END


static ADDRESS_MAP_START(academy_mem , AS_PROGRAM, 8, polgar_state )
	AM_RANGE( 0x0000, 0x1fff ) AM_RAM
	AM_RANGE( 0x2400, 0x2400 ) AM_READ(read_keys_board_academy )
	AM_RANGE( 0x2800, 0x2800 ) AM_WRITE(academy_write_board )       // Chessboard
	AM_RANGE( 0x2c00, 0x2c00 ) AM_WRITE(mboard_write_LED_8 )        // Chessboard
	AM_RANGE( 0x3002, 0x3002 ) AM_WRITE(beep_academy )
	AM_RANGE( 0x3001, 0x3001 ) AM_WRITE(academy_inhibitNMI )
	AM_RANGE( 0x3400, 0x3400 ) AM_WRITE(academy_write_LED )
	AM_RANGE( 0x3800, 0x3801 ) AM_WRITE(write_LCD_academy )
	AM_RANGE( 0x4000, 0xffff ) AM_ROM
ADDRESS_MAP_END

static ADDRESS_MAP_START(monteciv_mem , AS_PROGRAM, 8, polgar_state )
	AM_RANGE( 0x0000, 0x1fff ) AM_RAM
	AM_RANGE( 0x2400, 0x2400 ) AM_READ(read_keys_board_monteciv )
	AM_RANGE( 0x2800, 0x2800 ) AM_WRITE(academy_write_board )       // Chessboard
	AM_RANGE( 0x2c00, 0x2c00 ) AM_WRITE(mboard_write_LED_8 )        // Chessboard
	AM_RANGE( 0x3400, 0x3400 ) AM_WRITE(academy_write_LED )         // Status LEDs
	AM_RANGE( 0x3000, 0x3001 ) AM_WRITE(monteciv_select_line )          // Select Keyline
	AM_RANGE( 0x3002, 0x3002 ) AM_WRITE(beep_academy )
	AM_RANGE( 0x3004, 0x3004 ) AM_WRITE(monteciv_write_LCD )
	AM_RANGE( 0x3005, 0x3005 ) AM_WRITE(monteciv_3005 )
	AM_RANGE( 0x3007, 0x3007 ) AM_WRITE(monteciv_3007 )
	AM_RANGE( 0x3006, 0x3006 ) AM_WRITE(monteciv_3006 )
	AM_RANGE( 0x2000, 0x2000 ) AM_WRITE(academy_inhibitNMI )
	AM_RANGE( 0x8000, 0xffff ) AM_ROM
ADDRESS_MAP_END

static ADDRESS_MAP_START(megaiv_mem , AS_PROGRAM, 8, polgar_state )
	AM_RANGE( 0x0000, 0x1fff ) AM_RAM
/// AM_RANGE( 0x2400, 0x2400 ) AM_READ(read_keys_board_monteciv )
	AM_RANGE( 0x6800, 0x6800 ) AM_WRITE(academy_write_board )   // 2800 // Chessboard
/// AM_RANGE( 0x2c00, 0x2c00 ) AM_WRITE(mboard_write_LED_8 )      // Chessboard
/// AM_RANGE( 0x3400, 0x3400 ) AM_WRITE(academy_write_LED )           // Status LEDs
	AM_RANGE( 0x4400, 0x4400 ) AM_WRITE(megaiv_write_LED )  // 2400     // Select Keyline
	AM_RANGE( 0x7000, 0x7001 ) AM_WRITE(megaiv_IO )         // Select Keyline
/// AM_RANGE( 0x3002, 0x3002 ) AM_WRITE(beep_academy )
	AM_RANGE( 0x4000, 0x4007 ) AM_READ(read_keys_megaiv ) // 3000-7 fixio
	AM_RANGE( 0x2c04, 0x2c04 ) AM_WRITE(monteciv_write_LCD ) // 2c04
	AM_RANGE( 0x2c05, 0x2c05 ) AM_WRITE(monteciv_3005 ) // 2c05
	AM_RANGE( 0x2c07, 0x2c07 ) AM_WRITE(monteciv_3007 ) // 2c07
	AM_RANGE( 0x2c06, 0x2c06 ) AM_WRITE(monteciv_3006 ) // 2c06
/// AM_RANGE( 0x2000, 0x2000 ) AM_WRITE(academy_inhibitNMI )
	AM_RANGE( 0x8000, 0xffff ) AM_ROM
ADDRESS_MAP_END

static ADDRESS_MAP_START(diablo68_mem , AS_PROGRAM, 16, polgar_state )
	AM_RANGE( 0x00000000, 0x0000ffff ) AM_ROM // OS
//  AM_RANGE( 0x00200000, 0x0020ffff ) AM_ROM AM_REGION("maincpu", 0)
	AM_RANGE( 0x00ff0000, 0x00ff7fff ) AM_ROM AM_REGION("maincpu",10000) // Opening Book
//  AM_RANGE( 0x00300000, 0x00300007 ) AM_READ(diablo68_aciaread)
//  AM_RANGE( 0x00300000, 0x00300007 ) AM_READ(diablo68_aciawrite)
//  AM_RANGE( 0x00300002, 0x00300003 ) AM_READ(diablo68_flags)
	AM_RANGE( 0x003a0000, 0x003a0001 ) AM_WRITE(diablo68_write_LCD)
	AM_RANGE( 0x003c0000, 0x003c0001 ) AM_WRITE(diablo68_reg_select)
	AM_RANGE( 0x00280000, 0x0028ffff ) AM_RAM  // hash tables
	AM_RANGE( 0x00ff8000, 0x00ffffff ) AM_RAM
ADDRESS_MAP_END


/* Input ports */

static INPUT_PORTS_START( polgar )

	PORT_START("KEY1_0") //Port $2c00
	PORT_BIT(0x080, IP_ACTIVE_LOW, IPT_KEYBOARD) PORT_NAME(" Trn") PORT_CODE(KEYCODE_F1)
	PORT_START("KEY1_1") //Port $2c01
	PORT_BIT(0x080, IP_ACTIVE_LOW, IPT_KEYBOARD) PORT_NAME(" Info") PORT_CODE(KEYCODE_F2)
	PORT_START("KEY1_2") //Port $2c02
	PORT_BIT(0x080, IP_ACTIVE_LOW, IPT_KEYBOARD) PORT_NAME(" Mem") PORT_CODE(KEYCODE_F3)
	PORT_START("KEY1_3") //Port $2c03
	PORT_BIT(0x080, IP_ACTIVE_LOW, IPT_KEYBOARD) PORT_NAME(" Pos") PORT_CODE(KEYCODE_F4)
	PORT_START("KEY1_4") //Port $2c04
	PORT_BIT(0x080, IP_ACTIVE_LOW, IPT_KEYBOARD) PORT_NAME(" LEV") PORT_CODE(KEYCODE_F5)
	PORT_START("KEY1_5") //Port $2c05
	PORT_BIT(0x080, IP_ACTIVE_LOW, IPT_KEYBOARD) PORT_NAME(" FCT") PORT_CODE(KEYCODE_F6)
	PORT_START("KEY1_6") //Port $2c06
	PORT_BIT(0x080, IP_ACTIVE_LOW, IPT_KEYBOARD) PORT_NAME(" ENT") PORT_CODE(KEYCODE_F7)
	PORT_START("KEY1_7") //Port $2c07
	PORT_BIT(0x080, IP_ACTIVE_LOW, IPT_KEYBOARD) PORT_NAME(" CL") PORT_CODE(KEYCODE_F8)
//  PORT_START("KEY1_8")
//  PORT_BIT(0x02, IP_ACTIVE_HIGH, IPT_KEYBOARD) PORT_NAME(" A") PORT_CODE(KEYCODE_1)

	PORT_INCLUDE( chessboard )

INPUT_PORTS_END

static INPUT_PORTS_START( sfortea )
	PORT_START("BUTTONS_SFOR1")
	PORT_BIT(0x01, IP_ACTIVE_HIGH, IPT_KEYBOARD)  PORT_NAME("ENT") PORT_CODE(KEYCODE_1)
	PORT_BIT(0x02, IP_ACTIVE_HIGH, IPT_KEYBOARD)  PORT_NAME("CL") PORT_CODE(KEYCODE_2)
	PORT_BIT(0x04, IP_ACTIVE_HIGH, IPT_KEYBOARD)  PORT_NAME("UP") PORT_CODE(KEYCODE_3)
	PORT_BIT(0x08, IP_ACTIVE_HIGH, IPT_KEYBOARD)  PORT_NAME("DOWN") PORT_CODE(KEYCODE_4)
	PORT_BIT(0x10, IP_ACTIVE_HIGH, IPT_KEYBOARD)  PORT_NAME("LEFT") PORT_CODE(KEYCODE_5)
	PORT_BIT(0x20, IP_ACTIVE_HIGH, IPT_KEYBOARD)  PORT_NAME("RIGHT") PORT_CODE(KEYCODE_6)
	PORT_BIT(0x40, IP_ACTIVE_HIGH, IPT_KEYBOARD)  PORT_NAME("RST1") PORT_CODE(KEYCODE_7)
	PORT_BIT(0x80, IP_ACTIVE_HIGH, IPT_KEYBOARD)  PORT_NAME("RST2") PORT_CODE(KEYCODE_8)

	PORT_START("BUTTONS_SFOR2")
	PORT_BIT(0x01, IP_ACTIVE_HIGH, IPT_KEYBOARD)  PORT_NAME("ENT") PORT_CODE(KEYCODE_F1)
	PORT_BIT(0x02, IP_ACTIVE_HIGH, IPT_KEYBOARD)  PORT_NAME("CL") PORT_CODE(KEYCODE_F2)
	PORT_BIT(0x04, IP_ACTIVE_HIGH, IPT_KEYBOARD)  PORT_NAME("UP") PORT_CODE(KEYCODE_F3)
	PORT_BIT(0x08, IP_ACTIVE_HIGH, IPT_KEYBOARD)  PORT_NAME("DOWN") PORT_CODE(KEYCODE_F4)
	PORT_BIT(0x10, IP_ACTIVE_HIGH, IPT_KEYBOARD)  PORT_NAME("LEFT") PORT_CODE(KEYCODE_F5)
	PORT_BIT(0x20, IP_ACTIVE_HIGH, IPT_KEYBOARD)  PORT_NAME("RIGHT") PORT_CODE(KEYCODE_F6)
	PORT_BIT(0x40, IP_ACTIVE_HIGH, IPT_KEYBOARD)  PORT_NAME("RST1") PORT_CODE(KEYCODE_F7)
	PORT_BIT(0x80, IP_ACTIVE_HIGH, IPT_KEYBOARD)  PORT_NAME("RST2") PORT_CODE(KEYCODE_F8)

/*  PORT_START("BUTTONS_SFOR3")
    PORT_BIT(0x01, IP_ACTIVE_HIGH, IPT_KEYBOARD)  PORT_NAME("ENT") PORT_CODE(KEYCODE_1)
    PORT_BIT(0x02, IP_ACTIVE_HIGH, IPT_KEYBOARD)  PORT_NAME("CL") PORT_CODE(KEYCODE_2)
    PORT_BIT(0x04, IP_ACTIVE_HIGH, IPT_KEYBOARD)  PORT_NAME("UP") PORT_CODE(KEYCODE_3)
    PORT_BIT(0x08, IP_ACTIVE_HIGH, IPT_KEYBOARD)  PORT_NAME("DOWN") PORT_CODE(KEYCODE_4)
    PORT_BIT(0x10, IP_ACTIVE_HIGH, IPT_KEYBOARD)  PORT_NAME("LEFT") PORT_CODE(KEYCODE_5)
    PORT_BIT(0x20, IP_ACTIVE_HIGH, IPT_KEYBOARD)  PORT_NAME("RIGHT") PORT_CODE(KEYCODE_6)
    PORT_BIT(0x40, IP_ACTIVE_HIGH, IPT_KEYBOARD)  PORT_NAME("RST1") PORT_CODE(KEYCODE_7)
    PORT_BIT(0x80, IP_ACTIVE_HIGH, IPT_KEYBOARD)  PORT_NAME("RST2") PORT_CODE(KEYCODE_8)
*/

	PORT_INCLUDE( chessboard )
INPUT_PORTS_END

static INPUT_PORTS_START( academy )
	PORT_START("BUTTONS_ACAD")
	PORT_BIT(0x01, IP_ACTIVE_HIGH, IPT_KEYBOARD) PORT_NAME(" Trn") PORT_CODE(KEYCODE_F1)
	PORT_BIT(0x02, IP_ACTIVE_HIGH, IPT_KEYBOARD) PORT_NAME(" Info") PORT_CODE(KEYCODE_F2)
	PORT_BIT(0x04, IP_ACTIVE_HIGH, IPT_KEYBOARD) PORT_NAME(" Mem") PORT_CODE(KEYCODE_F3)
	PORT_BIT(0x08, IP_ACTIVE_HIGH, IPT_KEYBOARD) PORT_NAME(" Pos") PORT_CODE(KEYCODE_F4)
	PORT_BIT(0x10, IP_ACTIVE_HIGH, IPT_KEYBOARD) PORT_NAME(" LEV") PORT_CODE(KEYCODE_F5)
	PORT_BIT(0x20, IP_ACTIVE_HIGH, IPT_KEYBOARD) PORT_NAME(" FCT") PORT_CODE(KEYCODE_F6)
	PORT_BIT(0x40, IP_ACTIVE_HIGH, IPT_KEYBOARD) PORT_NAME(" ENT") PORT_CODE(KEYCODE_F7)
	PORT_BIT(0x80, IP_ACTIVE_HIGH, IPT_KEYBOARD) PORT_NAME(" CL") PORT_CODE(KEYCODE_F8)

	PORT_INCLUDE( chessboard )
INPUT_PORTS_END

static INPUT_PORTS_START( megaiv )

	PORT_START("KEY1_0") //Port $2c00
	PORT_BIT(0x080, IP_ACTIVE_LOW, IPT_KEYBOARD) PORT_NAME(" Trn") PORT_CODE(KEYCODE_F1)
	PORT_START("KEY1_1") //Port $2c01
	PORT_BIT(0x080, IP_ACTIVE_LOW, IPT_KEYBOARD) PORT_NAME(" Info") PORT_CODE(KEYCODE_F2) // mem
	PORT_START("KEY1_2") //Port $2c02
	PORT_BIT(0x080, IP_ACTIVE_LOW, IPT_KEYBOARD) PORT_NAME(" Mem") PORT_CODE(KEYCODE_F3)
	PORT_START("KEY1_3") //Port $2c03
	PORT_BIT(0x080, IP_ACTIVE_LOW, IPT_KEYBOARD) PORT_NAME(" Pos") PORT_CODE(KEYCODE_F4)
	PORT_START("KEY1_4") //Port $2c04
	PORT_BIT(0x080, IP_ACTIVE_LOW, IPT_KEYBOARD) PORT_NAME(" LEV") PORT_CODE(KEYCODE_F5)
	PORT_START("KEY1_5") //Port $2c05
	PORT_BIT(0x080, IP_ACTIVE_LOW, IPT_KEYBOARD) PORT_NAME(" FCT") PORT_CODE(KEYCODE_F6)
	PORT_START("KEY1_6") //Port $2c06
	PORT_BIT(0x080, IP_ACTIVE_LOW, IPT_KEYBOARD) PORT_NAME(" ENT") PORT_CODE(KEYCODE_F7)
	PORT_START("KEY1_7") //Port $2c07
	PORT_BIT(0x080, IP_ACTIVE_LOW, IPT_KEYBOARD) PORT_NAME(" CL") PORT_CODE(KEYCODE_F8)
//  PORT_START("KEY1_8")
//  PORT_BIT(0x02, IP_ACTIVE_HIGH, IPT_KEYBOARD) PORT_NAME(" A") PORT_CODE(KEYCODE_1)

	PORT_INCLUDE( chessboard )

INPUT_PORTS_END


static INPUT_PORTS_START( monteciv )
	PORT_START("BUTTONS_MONTE1")
	PORT_BIT(0x01, IP_ACTIVE_HIGH, IPT_KEYBOARD) PORT_NAME(" 1 Pawn") PORT_CODE(KEYCODE_F1)
	PORT_BIT(0x02, IP_ACTIVE_HIGH, IPT_KEYBOARD) PORT_NAME(" 2 Knight") PORT_CODE(KEYCODE_F2)
	PORT_BIT(0x04, IP_ACTIVE_HIGH, IPT_KEYBOARD) PORT_NAME(" 3 Bishop") PORT_CODE(KEYCODE_F3)
	PORT_BIT(0x08, IP_ACTIVE_HIGH, IPT_KEYBOARD) PORT_NAME(" 4 Rook") PORT_CODE(KEYCODE_F4)
	PORT_BIT(0x10, IP_ACTIVE_HIGH, IPT_KEYBOARD) PORT_NAME(" 5 Queen") PORT_CODE(KEYCODE_F5)
	PORT_BIT(0x20, IP_ACTIVE_HIGH, IPT_KEYBOARD) PORT_NAME(" 6 King") PORT_CODE(KEYCODE_F6)
	PORT_BIT(0x40, IP_ACTIVE_HIGH, IPT_KEYBOARD) PORT_NAME(" 7 Black") PORT_CODE(KEYCODE_F7)
	PORT_BIT(0x80, IP_ACTIVE_HIGH, IPT_KEYBOARD) PORT_NAME(" 8 White") PORT_CODE(KEYCODE_F8)

	PORT_START("BUTTONS_MONTE2")
	PORT_BIT(0x01, IP_ACTIVE_HIGH, IPT_KEYBOARD) PORT_NAME("9 Book") PORT_CODE(KEYCODE_1)
	PORT_BIT(0x02, IP_ACTIVE_HIGH, IPT_KEYBOARD) PORT_NAME("0 Pos") PORT_CODE(KEYCODE_2)
	PORT_BIT(0x04, IP_ACTIVE_HIGH, IPT_KEYBOARD) PORT_NAME("Mem") PORT_CODE(KEYCODE_3)
	PORT_BIT(0x08, IP_ACTIVE_HIGH, IPT_KEYBOARD) PORT_NAME("Info") PORT_CODE(KEYCODE_4)
	PORT_BIT(0x10, IP_ACTIVE_HIGH, IPT_KEYBOARD) PORT_NAME("Clear") PORT_CODE(KEYCODE_5)
	PORT_BIT(0x20, IP_ACTIVE_HIGH, IPT_KEYBOARD) PORT_NAME("Level") PORT_CODE(KEYCODE_6)
	PORT_BIT(0x40, IP_ACTIVE_HIGH, IPT_KEYBOARD) PORT_NAME("Enter") PORT_CODE(KEYCODE_7)
	PORT_BIT(0x80, IP_ACTIVE_HIGH, IPT_KEYBOARD) PORT_NAME("Reset") PORT_CODE(KEYCODE_8)


	PORT_INCLUDE( chessboard )
INPUT_PORTS_END


static INPUT_PORTS_START( gen32 )

	PORT_START("BUTTON_1")
	PORT_BIT(0x02, IP_ACTIVE_HIGH, IPT_KEYBOARD)  PORT_NAME("LEFT") PORT_CODE(KEYCODE_LEFT)
	PORT_BIT(0x01, IP_ACTIVE_HIGH, IPT_KEYBOARD)  PORT_NAME("ENT") PORT_CODE(KEYCODE_ENTER)

	PORT_START("BUTTON_2")
	PORT_BIT(0x02, IP_ACTIVE_HIGH, IPT_KEYBOARD)  PORT_NAME("DOWN") PORT_CODE(KEYCODE_DOWN)
	PORT_BIT(0x01, IP_ACTIVE_HIGH, IPT_KEYBOARD)  PORT_NAME("UP") PORT_CODE(KEYCODE_UP)

	PORT_START("BUTTON_3")
	PORT_BIT(0x02, IP_ACTIVE_HIGH, IPT_KEYBOARD)  PORT_NAME("RIGHT") PORT_CODE(KEYCODE_RIGHT)
	PORT_BIT(0x01, IP_ACTIVE_HIGH, IPT_KEYBOARD)  PORT_NAME("CL") PORT_CODE(KEYCODE_BACKSLASH)

	PORT_INCLUDE( chessboard )

INPUT_PORTS_END

static INPUT_PORTS_START( bpl32 )
	PORT_START("BUTTONS_BPL")
	PORT_BIT(0x40, IP_ACTIVE_HIGH, IPT_KEYBOARD)  PORT_NAME("RST1") PORT_CODE(KEYCODE_7)
	PORT_BIT(0x80, IP_ACTIVE_HIGH, IPT_KEYBOARD)  PORT_NAME("RST2") PORT_CODE(KEYCODE_6)
	PORT_BIT(0x10, IP_ACTIVE_HIGH, IPT_KEYBOARD)  PORT_NAME("LEFT") PORT_CODE(KEYCODE_LEFT)
	PORT_BIT(0x01, IP_ACTIVE_HIGH, IPT_KEYBOARD)  PORT_NAME("ENT") PORT_CODE(KEYCODE_ENTER)
	PORT_BIT(0x08, IP_ACTIVE_HIGH, IPT_KEYBOARD)  PORT_NAME("DOWN") PORT_CODE(KEYCODE_DOWN)
	PORT_BIT(0x04, IP_ACTIVE_HIGH, IPT_KEYBOARD)  PORT_NAME("UP") PORT_CODE(KEYCODE_UP)
	PORT_BIT(0x20, IP_ACTIVE_HIGH, IPT_KEYBOARD)  PORT_NAME("RIGHT") PORT_CODE(KEYCODE_RIGHT)
	PORT_BIT(0x02, IP_ACTIVE_HIGH, IPT_KEYBOARD)  PORT_NAME("CL") PORT_CODE(KEYCODE_BACKSLASH)

	PORT_INCLUDE( chessboard )
INPUT_PORTS_END



static INPUT_PORTS_START( van32 )

	PORT_START("BUTTON_3")
	PORT_BIT(0x40, IP_ACTIVE_LOW, IPT_KEYBOARD)  PORT_NAME("LEFT") PORT_CODE(KEYCODE_LEFT)
	PORT_BIT(0x80, IP_ACTIVE_LOW, IPT_KEYBOARD)  PORT_NAME("ENT") PORT_CODE(KEYCODE_ENTER)

	PORT_START("BUTTON_2")
	PORT_BIT(0x40, IP_ACTIVE_LOW, IPT_KEYBOARD)  PORT_NAME("DOWN") PORT_CODE(KEYCODE_DOWN)
	PORT_BIT(0x80, IP_ACTIVE_LOW, IPT_KEYBOARD)  PORT_NAME("UP") PORT_CODE(KEYCODE_UP)

	PORT_START("BUTTON_1")
	PORT_BIT(0x40, IP_ACTIVE_LOW, IPT_KEYBOARD)  PORT_NAME("RIGHT") PORT_CODE(KEYCODE_RIGHT)
	PORT_BIT(0x80, IP_ACTIVE_LOW, IPT_KEYBOARD)  PORT_NAME("CL") PORT_CODE(KEYCODE_BACKSLASH)

	PORT_INCLUDE( chessboard )

	INPUT_PORTS_END

static INPUT_PORTS_START( van16 )

	PORT_START("BUTTON_1")
	PORT_BIT(0x01, IP_ACTIVE_HIGH, IPT_KEYBOARD)  PORT_NAME("LEFT") PORT_CODE(KEYCODE_LEFT)
	PORT_BIT(0x02, IP_ACTIVE_HIGH, IPT_KEYBOARD)  PORT_NAME("ENT") PORT_CODE(KEYCODE_ENTER)

	PORT_START("BUTTON_2")
	PORT_BIT(0x01, IP_ACTIVE_HIGH, IPT_KEYBOARD)  PORT_NAME("RIGHT") PORT_CODE(KEYCODE_RIGHT)
	PORT_BIT(0x02, IP_ACTIVE_HIGH, IPT_KEYBOARD)  PORT_NAME("UP") PORT_CODE(KEYCODE_UP)

	PORT_START("BUTTON_3")
	PORT_BIT(0x01, IP_ACTIVE_HIGH, IPT_KEYBOARD)  PORT_NAME("DOWN") PORT_CODE(KEYCODE_DOWN)
	PORT_BIT(0x02, IP_ACTIVE_HIGH, IPT_KEYBOARD)  PORT_NAME("CL") PORT_CODE(KEYCODE_BACKSLASH)

	PORT_INCLUDE( chessboard )

INPUT_PORTS_END

static MACHINE_CONFIG_FRAGMENT ( chess_common )

	/* video hardware */

	MCFG_SCREEN_ADD("screen", LCD)
	MCFG_SCREEN_REFRESH_RATE(50)
	MCFG_SCREEN_SIZE(100, 22)
	MCFG_SCREEN_VISIBLE_AREA(0, 100-1, 0, 22-3)
	MCFG_SCREEN_UPDATE_DEVICE("hd44780", hd44780_device, screen_update)
	MCFG_PALETTE_ADD("palette", 2)
	MCFG_PALETTE_INIT_OWNER(polgar_state,chess_lcd)
	MCFG_QUANTUM_TIME(attotime::from_hz(60))
	MCFG_GFXDECODE_ADD("gfxdecode",chess_lcd,"palette")

	MCFG_HD44780_ADD("hd44780")
	MCFG_HD44780_LCD_SIZE(2, 16)

	MCFG_DEFAULT_LAYOUT(layout_lcd)

	/* sound hardware */
	MCFG_SPEAKER_STANDARD_MONO("mono")
	MCFG_SOUND_ADD("beeper", BEEP, 0)
	MCFG_SOUND_ROUTE(ALL_OUTPUTS, "mono", 1.0)

MACHINE_CONFIG_END

static MACHINE_CONFIG_START( polgar, polgar_state )
	MCFG_CPU_ADD("maincpu",M65C02,4915200)
	MCFG_CPU_PROGRAM_MAP(polgar_mem)
	MCFG_QUANTUM_TIME(attotime::from_hz(60))
	MCFG_MACHINE_START_OVERRIDE(polgar_state, polgar )
	MCFG_MACHINE_RESET_OVERRIDE(polgar_state, polgar )
	MCFG_FRAGMENT_ADD( chess_common )

	MCFG_TIMER_DRIVER_ADD_PERIODIC("irq_timer", polgar_state, cause_nmi, attotime::from_hz(600))
	MCFG_TIMER_START_DELAY(attotime::from_hz(60))
	MCFG_TIMER_DRIVER_ADD_PERIODIC("artwork_timer", polgar_state, mboard_update_artwork, attotime::from_hz(100))

MACHINE_CONFIG_END

static MACHINE_CONFIG_START( sfortea, polgar_state )
	MCFG_CPU_ADD("maincpu",M65C02,5000000)
	MCFG_CPU_PROGRAM_MAP(sfortea_mem)
	MCFG_QUANTUM_TIME(attotime::from_hz(60))
	MCFG_MACHINE_START_OVERRIDE(polgar_state, sfortea )
	MCFG_MACHINE_RESET_OVERRIDE(polgar_state, sfortea )
	MCFG_FRAGMENT_ADD( chess_common )

	/* acia */
//  MCFG_MOS6551_ADD("acia65c51", XTAL_1_8432MHz, NULL)

	MCFG_TIMER_DRIVER_ADD_PERIODIC("irq_timer", polgar_state, cause_M6502_irq, attotime::from_hz(600))
	MCFG_TIMER_START_DELAY(attotime::from_hz(60))
	MCFG_TIMER_DRIVER_ADD_PERIODIC("artwork_timer", polgar_state, mboard_update_artwork, attotime::from_hz(100))
MACHINE_CONFIG_END

static MACHINE_CONFIG_START( alm32, polgar_state )
	MCFG_CPU_ADD("maincpu", M68020, XTAL_12MHz)
	MCFG_CPU_PROGRAM_MAP(alm32_mem)
	MCFG_MACHINE_START_OVERRIDE(polgar_state,van32)
	MCFG_MACHINE_RESET_OVERRIDE(polgar_state,van16)
	MCFG_TIMER_DRIVER_ADD_PERIODIC("int_timer", polgar_state, timer_update_irq6, attotime::from_hz(750))
	MCFG_TIMER_DRIVER_ADD_PERIODIC("artwork_timer", polgar_state, mboard_update_artwork, attotime::from_hz(120))

	MCFG_FRAGMENT_ADD( chess_common )
	MCFG_NVRAM_ADD_0FILL("nvram")

MACHINE_CONFIG_END

static MACHINE_CONFIG_DERIVED( academy, polgar )
	MCFG_CPU_MODIFY("maincpu")
	MCFG_CPU_PROGRAM_MAP(academy_mem)
	MCFG_MACHINE_RESET_OVERRIDE(polgar_state, academy )
	//MCFG_DEVICE_REMOVE("int_timer")
	MCFG_TIMER_DRIVER_ADD_PERIODIC("int_timer", polgar_state, timer_update_irq_academy, attotime::from_hz(600))

MACHINE_CONFIG_END


static MACHINE_CONFIG_DERIVED( milano, polgar )
	MCFG_CPU_MODIFY("maincpu")
	MCFG_CPU_PROGRAM_MAP(milano_mem)
MACHINE_CONFIG_END


static MACHINE_CONFIG_START( monteciv, polgar_state )
	MCFG_CPU_ADD("maincpu",M65C02,8000000)
	MCFG_CPU_PROGRAM_MAP( monteciv_mem )
	MCFG_MACHINE_START_OVERRIDE(polgar_state, polgar )
	MCFG_MACHINE_RESET_OVERRIDE(polgar_state, monteciv )
	MCFG_SPEAKER_STANDARD_MONO("mono")
	MCFG_SOUND_ADD("beeper", BEEP, 0)
	MCFG_SOUND_ROUTE(ALL_OUTPUTS, "mono", 1.0)

	MCFG_TIMER_DRIVER_ADD_PERIODIC("irq_timer", polgar_state, cause_nmi, attotime::from_hz(600))
	MCFG_TIMER_DRIVER_ADD_PERIODIC("artwork_timer", polgar_state, mboard_update_artwork, attotime::from_hz(100))

MACHINE_CONFIG_END

static MACHINE_CONFIG_DERIVED( megaiv, monteciv )
	MCFG_CPU_MODIFY("maincpu")
	MCFG_CPU_CLOCK( 4915200 )
	MCFG_CPU_PROGRAM_MAP(megaiv_mem)
MACHINE_CONFIG_END

static MACHINE_CONFIG_START( diablo68, polgar_state )
	MCFG_CPU_ADD("maincpu", M68000, XTAL_16MHz)
	MCFG_CPU_PROGRAM_MAP(diablo68_mem)
	MCFG_MACHINE_START_OVERRIDE(polgar_state,diablo68)
	MCFG_FRAGMENT_ADD( chess_common )

	/* acia */
//  MCFG_MOS6551_ADD("acia65c51", XTAL_1_8432MHz, NULL)

	MCFG_TIMER_DRIVER_ADD_PERIODIC("int_timer", polgar_state, timer_update_irq2, attotime::from_hz(60))
	MCFG_TIMER_START_DELAY(attotime::from_hz(30))
	MCFG_TIMER_DRIVER_ADD_PERIODIC("artwork_timer", polgar_state, mboard_update_artwork, attotime::from_hz(120))


MACHINE_CONFIG_END

static MACHINE_CONFIG_START( van16, polgar_state )
	MCFG_CPU_ADD("maincpu", M68000, XTAL_12MHz)
	MCFG_CPU_PROGRAM_MAP(van16_mem)
	MCFG_MACHINE_START_OVERRIDE(polgar_state,van16)
	MCFG_MACHINE_RESET_OVERRIDE(polgar_state,van16)
	MCFG_TIMER_DRIVER_ADD_PERIODIC("int_timer", polgar_state, timer_update_irq6, attotime::from_hz(600))
	//MCFG_TIMER_DRIVER_ADD_PERIODIC("int_timer", polgar_state, timer_update_irq6, attotime::from_hz(587))
	MCFG_TIMER_DRIVER_ADD_PERIODIC("artwork_timer", polgar_state, mboard_update_artwork, attotime::from_hz(120))
	MCFG_FRAGMENT_ADD( chess_common )
	MCFG_NVRAM_ADD_0FILL("nvram")

MACHINE_CONFIG_END

static MACHINE_CONFIG_DERIVED( alm16, van16 )
	MCFG_CPU_MODIFY("maincpu")
	MCFG_CPU_PROGRAM_MAP(alm16_mem)
MACHINE_CONFIG_END

static MACHINE_CONFIG_START( van32, polgar_state )
	MCFG_CPU_ADD("maincpu", M68020, XTAL_12MHz)
	MCFG_CPU_PROGRAM_MAP(van32_mem)
	MCFG_MACHINE_START_OVERRIDE(polgar_state,van32)
	MCFG_MACHINE_RESET_OVERRIDE(polgar_state,van16)
	MCFG_TIMER_DRIVER_ADD_PERIODIC("int_timer", polgar_state, timer_update_irq6, attotime::from_hz(750))
	MCFG_TIMER_DRIVER_ADD_PERIODIC("artwork_timer", polgar_state, mboard_update_artwork, attotime::from_hz(120))

	MCFG_FRAGMENT_ADD( chess_common )
	MCFG_NVRAM_ADD_0FILL("nvram")

MACHINE_CONFIG_END

static MACHINE_CONFIG_START( risc, polgar_state )
	MCFG_CPU_ADD("maincpu", ARM, 14000000)
	MCFG_CPU_PROGRAM_MAP(risc_mem)
	MCFG_MACHINE_START_OVERRIDE(polgar_state,risc)
	MCFG_MACHINE_RESET_OVERRIDE(polgar_state,van16)
	MCFG_TIMER_DRIVER_ADD_PERIODIC("artwork_timer", polgar_state, mboard_update_artwork, attotime::from_hz(120))

	MCFG_FRAGMENT_ADD( chess_common )
//  MCFG_NVRAM_ADD_0FILL("nvram")

MACHINE_CONFIG_END

static MACHINE_CONFIG_START( gen32, polgar_state )
	MCFG_CPU_ADD("maincpu", M68030, XTAL_33_333MHz)
	MCFG_CPU_PROGRAM_MAP(gen32_mem)
	MCFG_MACHINE_START_OVERRIDE(polgar_state,van32)
	MCFG_MACHINE_RESET_OVERRIDE(polgar_state,van16)
	MCFG_TIMER_DRIVER_ADD_PERIODIC("int_timer", polgar_state, timer_update_irq6, attotime::from_hz(375))
	//MCFG_TIMER_DRIVER_ADD_PERIODIC("int_timer", polgar_state, timer_update_irq6, attotime::from_hz(368.64))
	MCFG_TIMER_DRIVER_ADD_PERIODIC("artwork_timer", polgar_state, mboard_update_artwork, attotime::from_hz(120))

	MCFG_FRAGMENT_ADD( chess_common )
	MCFG_NVRAM_ADD_0FILL("nvram")


MACHINE_CONFIG_END

static MACHINE_CONFIG_DERIVED( gen32_oc, gen32 )
	MCFG_CPU_MODIFY("maincpu")
	MCFG_CPU_CLOCK( XTAL_33_333MHz * 2 )
	MCFG_DEVICE_REMOVE("int_timer")
	MCFG_TIMER_DRIVER_ADD_PERIODIC("int_timer", polgar_state, timer_update_irq6, attotime::from_hz(500))


MACHINE_CONFIG_END

static MACHINE_CONFIG_START( bpl32, polgar_state )
	MCFG_CPU_ADD("maincpu", M68020, XTAL_24_576MHz)
	MCFG_CPU_PROGRAM_MAP(bpl32_mem)
	MCFG_MACHINE_START_OVERRIDE(polgar_state,van32)
	MCFG_MACHINE_RESET_OVERRIDE(polgar_state,van16)
	MCFG_TIMER_DRIVER_ADD_PERIODIC("int_timer", polgar_state, timer_update_irq6, attotime::from_hz(750))
	MCFG_TIMER_DRIVER_ADD_PERIODIC("artwork_timer", polgar_state, mboard_update_artwork, attotime::from_hz(100))

	MCFG_FRAGMENT_ADD( chess_common )
	MCFG_NVRAM_ADD_0FILL("nvram")

MACHINE_CONFIG_END


/* ROM definitions */



ROM_START(polgar)
	ROM_REGION(0x10000,"maincpu",0)
	ROM_LOAD("polgar.bin", 0x0000, 0x10000, CRC(88d55c0f) SHA1(e86d088ec3ac68deaf90f6b3b97e3e31b1515913))
ROM_END

ROM_START(sfortea)
	ROM_REGION(0x18000,"maincpu",0)
	ROM_LOAD("sfalo.bin", 0x0000, 0x8000, CRC(86e0230a) SHA1(0d6e18a17e636b8c7292c8f331349d361892d1a8))
	ROM_LOAD("sfahi.bin", 0x8000, 0x8000, CRC(81c02746) SHA1(0bf68b68ade5a3263bead88da0a8965fc71483c1))
	ROM_LOAD("sfabook.bin", 0x10000, 0x8000, CRC(3e42cf7c) SHA1(b2faa36a127e08e5755167a25ed4a07f12d62957))
ROM_END

ROM_START( alm16 )
	ROM_REGION16_BE( 0x20000, "maincpu", 0 )
	ROM_LOAD16_BYTE("alm16eve.bin", 0x00000, 0x10000,CRC(EE5B6EC4) SHA1(30920C1B9E16FFAE576DA5AFA0B56DA59ADA3DBB))
	ROM_LOAD16_BYTE("alm16odd.bin" , 0x00001, 0x10000,CRC(D0BE4EE4) SHA1(D36C074802D2C9099CD44E75F9DE3FC7D1FD9908))
ROM_END

ROM_START( alm32 )
	ROM_REGION32_BE( 0x20000, "maincpu", 0 )
	ROM_LOAD("alm32.bin", 0x00000, 0x20000,CRC(38F4B305) SHA1(43459A057FF29248C74D656A036AC325202B9C15))
ROM_END

ROM_START(sforteb)
	ROM_REGION(0x18000,"maincpu",0)
	ROM_LOAD("forte_b.lo", 0x0000, 0x8000, CRC(48bfe5d6) SHA1(323642686b6d2fb8db2b7d50c6cd431058078ce1))
	ROM_LOAD("forte_b.hi1", 0x8000, 0x8000, CRC(9778ca2c) SHA1(d8b88b9768a1a9171c68cbb0892b817d68d78351))
	ROM_LOAD("forte_b.hi0", 0x10000, 0x8000, CRC(bb07ad52) SHA1(30cf9005021ab2d7b03facdf2d3588bc94dc68a6))
ROM_END

ROM_START(sforteba)
	ROM_REGION(0x18000,"maincpu",0)
	ROM_LOAD("forte b_l.bin", 0x0000, 0x8000, CRC(e3d194a1) SHA1(80457580d7c57e07895fd14bfdaf14b30952afca))
	ROM_LOAD("forte b_h.bin", 0x8000, 0x8000, CRC(dd824be8) SHA1(cd8666b6b525887f9fc48a730b71ceabcf07f3b9))
	ROM_LOAD("forte_b.hi0", 0x10000, 0x8000, BAD_DUMP CRC(bb07ad52) SHA1(30cf9005021ab2d7b03facdf2d3588bc94dc68a6))
ROM_END

ROM_START(sexpertb)
	ROM_REGION(0x18000,"maincpu",0)
	ROM_LOAD("seb69u3.bin", 0x0000, 0x8000, CRC(92002eb6) SHA1(ed8ca16701e00b48fa55c856fa4a8c6613079c02))
	ROM_LOAD("seb69u1.bin", 0x8000, 0x8000, CRC(814b4420) SHA1(c553e6a8c048dcc1cf48d410111a86e06b99d356))
	ROM_LOAD("seb605u2.bin", 0x10000, 0x8000, CRC(bb07ad52) SHA1(30cf9005021ab2d7b03facdf2d3588bc94dc68a6))
ROM_END

ROM_START(academy)
	ROM_REGION(0x10000,"maincpu",0)
	ROM_LOAD("acad8000.bin", 0x8000, 0x8000, CRC(A967922B) SHA1(1327903FF89BF96D72C930C400F367AE19E3EC68))
	ROM_LOAD("acad4000.bin", 0x4000, 0x4000, CRC(EE1222B5) SHA1(98541D87755A7186B69B9723CC4ADBD07F20F0E2))
ROM_END

ROM_START(megaiv)
	ROM_REGION(0x10000,"maincpu",0)
	ROM_LOAD("megaiv.bin", 0x8000, 0x8000, CRC(dee355d2) SHA1(6bc79c0fb169020f017412f5f9696b9ecafbf99f))

ROM_END

ROM_START(milano)
	ROM_REGION(0x10000,"maincpu",0)
	ROM_LOAD("milano.bin", 0x0000, 0x10000, CRC(0e9c8fe1) SHA1(e9176f42d86fe57e382185c703c7eff7e63ca711))
ROM_END


ROM_START(sfortec)
	ROM_REGION(0x18000,"maincpu",0)
	ROM_LOAD("sfclow.bin", 0x0000, 0x8000, CRC(f040cf30) SHA1(1fc1220b8ed67cdffa3866d230ce001721cf684f))
	ROM_LOAD("sfchi.bin", 0x8000, 0x8000, CRC(0f926b32) SHA1(9c7270ecb3f41dd9172a9a7928e6e04e64b2a340))
	ROM_LOAD("sfcbook.bin", 0x10000, 0x8000, CRC(c6a1419a) SHA1(017a0ffa9aa59438c879624a7ddea2071d1524b8))
ROM_END


ROM_START(sexpertc)
	ROM_REGION(0x18000,"maincpu",0) // Version 3.6 of firmware
	ROM_LOAD("seclow.bin", 0x0000, 0x8000, CRC(5a29105e) SHA1(be37bb29b530dbba847a5e8d27d81b36525e47f7))
	ROM_LOAD("sechi.bin", 0x8000, 0x8000, CRC(0085c2c4) SHA1(d84bf4afb022575db09dd9dc12e9b330acce35fa))
	ROM_LOAD("secbook.bin", 0x10000, 0x8000, CRC(2d085064) SHA1(76162322aa7d23a5c07e8356d0bbbb33816419af))
ROM_END

ROM_START( lyon16 )
	ROM_REGION16_BE( 0x20000, "maincpu", 0 )
	ROM_LOAD16_BYTE("lyon16ev.bin", 0x00000, 0x10000,CRC(497BD41A) SHA1(3FFEFEEAC694F49997C10D248EC6A7AA932898A4))
	ROM_LOAD16_BYTE("lyon16od.bin" , 0x00001, 0x10000,CRC(F9DE3F54) SHA1(4060E29566D2F40122CCDE3C1F84C94A9C1ED54F))
ROM_END

ROM_START( lyon32 )
	ROM_REGION32_BE( 0x20000, "maincpu", 0 )
	ROM_LOAD("lyon32.bin", 0x00000, 0x20000, CRC(5C128B06) SHA1(954C8F0D3FAE29900CB1E9C14A41A9A07A8E185F))
ROM_END


ROM_START(monteciv)
	ROM_REGION(0x10000,"maincpu",0)
	ROM_LOAD("mciv.bin", 0x8000, 0x8000, CRC(C4887694) SHA1(7f482d2a40fcb3125266e7a5407da315b4f9b49c))

ROM_END

ROM_START( diablo68 )
	ROM_REGION16_BE( 0x20000, "maincpu", 0 )
	ROM_LOAD16_BYTE("evenurom.bin", 0x00000, 0x8000,CRC(03477746) SHA1(8bffcb159a61e59bfc45411e319aea6501ebe2f9))
	ROM_LOAD16_BYTE("oddlrom.bin",  0x00001, 0x8000,CRC(e182dbdd) SHA1(24dacbef2173fa737636e4729ff22ec1e6623ca5))
	ROM_LOAD16_BYTE("book.bin", 0x10000, 0x8000,CRC(553a5c8c) SHA1(ccb5460ff10766a5ca8008ae2cffcff794318108))
ROM_END

ROM_START( van16 )
	ROM_REGION16_BE( 0x40000, "maincpu", 0 )
	ROM_LOAD16_BYTE("va16even.bin", 0x00000, 0x20000,CRC(E87602D5) SHA1(90CB2767B4AE9E1B265951EB2569B9956B9F7F44))
	ROM_LOAD16_BYTE("va16odd.bin" , 0x00001, 0x20000,CRC(585F3BDD) SHA1(90BB94A12D3153A91E3760020E1EA2A9EAA7EC0A))
ROM_END


ROM_START( van32 )
	ROM_REGION32_BE( 0x40000, "maincpu", 0 )
	ROM_LOAD("vanc32.bin", 0x00000, 0x40000,CRC(F872BEB5) SHA1(9919F207264F74E2B634B723B048AE9CA2CEFBC7))
ROM_END


ROM_START( risc )
	ROM_REGION( 0x20000, "maincpu", 0 )
	ROM_LOAD("s2500.bin", 0x000000, 0x20000, CRC(7a707e82) SHA1(87187fa58117a442f3abd30092cfcc2a4d7c7efc))
ROM_END

ROM_START( gen32 )
	ROM_REGION32_BE( 0x40000, "maincpu", 0 )
	ROM_LOAD("gen32_4.bin", 0x00000, 0x40000,CRC(6CC4DA88) SHA1(EA72ACF9C67ED17C6AC8DE56A165784AA629C4A1))
ROM_END

ROM_START( gen32_41 )
	ROM_REGION32_BE( 0x40000, "maincpu", 0 )
	ROM_LOAD("gen32_41.bin", 0x00000, 0x40000,CRC(ea9938c0) SHA1(645cf0b5b831b48104ad6cec8d78c63dbb6a588c))
ROM_END

ROM_START( gen32_oc )
	ROM_REGION32_BE( 0x40000, "maincpu", 0 )
	ROM_LOAD("gen32_41.bin", 0x00000, 0x40000,CRC(ea9938c0) SHA1(645cf0b5b831b48104ad6cec8d78c63dbb6a588c))
ROM_END

ROM_START( berlinp )
	ROM_REGION32_BE( 0x40000, "maincpu", 0 )
	ROM_LOAD("berlinp.bin", 0x00000, 0x40000,CRC(82FBAF6E) SHA1(729B7CEF3DFAECC4594A6178FC4BA6015AFA6202))
ROM_END

ROM_START( bpl32 )
	ROM_REGION32_BE( 0x40000, "maincpu", 0 )
	ROM_LOAD("bpl32.bin", 0x00000, 0x40000,CRC(D75E170F) SHA1(AC0EBDAA114ABD4FEF87361A03DF56928768B1AE))
ROM_END

ROM_START( lond020 )
	ROM_REGION32_BE( 0x40000, "maincpu", 0 )
	ROM_LOAD("lond020.bin", 0x00000, 0x40000,CRC(3225B8DA) SHA1(FD8F6F4E9C03B6CDC86D8405E856C26041BFAD12))
ROM_END

ROM_START( lond030 )
	ROM_REGION32_BE( 0x40000, "maincpu", 0 )
	ROM_LOAD("lond030.bin", 0x00000, 0x40000,CRC(853BAA4E) SHA1(946951081D4E91E5BDD9E93D0769568A7FE79BAD))
ROM_END

DRIVER_INIT_MEMBER(polgar_state,polgar)
{
	led_status=0;
}

/*       YEAR  NAME      PARENT   COMPAT  MACHINE    INPUT     INIT     COMPANY                      FULLNAME                     FLAGS */
	CONS(  1986, polgar,   0,       0,      polgar,    polgar, polgar_state,   polgar,  "Hegener & Glaser",          "Mephisto Polgar Schachcomputer", GAME_REQUIRES_ARTWORK | GAME_CLICKABLE_ARTWORK)
	CONS(  1987, sfortea,  0,       0,      sfortea,   sfortea, driver_device,  0,       "Novag",                     "Novag Super Forte Chess Computer (version A)", GAME_NO_SOUND|GAME_SUPPORTS_SAVE|GAME_NOT_WORKING | GAME_CLICKABLE_ARTWORK )
	CONS(  1988, alm16,    van16,   0,      alm16,     van16, driver_device,    0,       "Hegener & Glaser Muenchen", "Mephisto Almeria 68000", GAME_SUPPORTS_SAVE|GAME_REQUIRES_ARTWORK | GAME_CLICKABLE_ARTWORK )
	CONS(  1988, alm32,    van16,   0,      alm32,     van32, driver_device,    0,       "Hegener & Glaser Muenchen", "Mephisto Alimera 68020", GAME_SUPPORTS_SAVE|GAME_REQUIRES_ARTWORK | GAME_CLICKABLE_ARTWORK )
	CONS(  1988, sforteb,  sfortea, 0,      sfortea,   sfortea, driver_device,  0,       "Novag",                     "Novag Super Forte Chess Computer (version B)", GAME_NO_SOUND|GAME_SUPPORTS_SAVE|GAME_NOT_WORKING | GAME_CLICKABLE_ARTWORK )
	CONS(  1988, sforteba, sfortea, 0,      sfortea,   sfortea, driver_device,  0,       "Novag",                     "Novag Super Forte Chess Computer (version B, alt)", GAME_NO_SOUND|GAME_SUPPORTS_SAVE|GAME_NOT_WORKING | GAME_CLICKABLE_ARTWORK )
	CONS(  1988, sexpertb, sfortea, 0,      sfortea,   sfortea, driver_device,  0,       "Novag",                     "Novag Super Expert B Chess Computer", GAME_NO_SOUND|GAME_SUPPORTS_SAVE|GAME_NOT_WORKING | GAME_CLICKABLE_ARTWORK )
	CONS(  1989, academy,  0,       0,      academy,   academy, driver_device,  0,       "Hegener & Glaser",          "Mephisto Academy Schachcomputer", GAME_REQUIRES_ARTWORK|GAME_NOT_WORKING | GAME_CLICKABLE_ARTWORK )
	CONS(  1989, megaiv,   0,       0,      megaiv,    megaiv, driver_device,   0,       "Hegener & Glaser",          "Mephisto Mega IV Schachcomputer", GAME_SUPPORTS_SAVE|GAME_NOT_WORKING|GAME_REQUIRES_ARTWORK | GAME_CLICKABLE_ARTWORK )
	CONS(  1989, milano,   polgar,  0,      milano,    polgar, polgar_state,   polgar,  "Hegener & Glaser",          "Mephisto Milano Schachcomputer", GAME_REQUIRES_ARTWORK | GAME_CLICKABLE_ARTWORK )
//CONS(  1989, montec4,  0,       0,      monteciv,  monteciv, driver_device, 0,       "Hegener & Glaser",          "Mephisto Monte Carlo IV", GAME_SUPPORTS_SAVE|GAME_NOT_WORKING|GAME_REQUIRES_ARTWORK | GAME_CLICKABLE_ARTWORK )
	CONS(  1989, sfortec,  sfortea, 0,      sfortea,   sfortea, driver_device,  0,       "Novag",                     "Novag Super Forte Chess Computer (version C)", GAME_NO_SOUND|GAME_SUPPORTS_SAVE|GAME_NOT_WORKING | GAME_CLICKABLE_ARTWORK )
	CONS(  1989, sexpertc, sfortea, 0,      sfortea,   sfortea, driver_device,  0,       "Novag",                     "Novag Super Expert C Chess Computer", GAME_NO_SOUND|GAME_SUPPORTS_SAVE|GAME_NOT_WORKING | GAME_CLICKABLE_ARTWORK )
	CONS(  1990, lyon16,   van16,   0,      alm16,     van16, driver_device,    0,       "Hegener & Glaser Muenchen", "Mephisto Lyon 68000", GAME_SUPPORTS_SAVE|GAME_REQUIRES_ARTWORK | GAME_CLICKABLE_ARTWORK )
	CONS(  1990, lyon32,   van16,   0,      alm32,     van32, driver_device,    0,       "Hegener & Glaser Muenchen", "Mephisto Lyon 68020", GAME_SUPPORTS_SAVE|GAME_REQUIRES_ARTWORK | GAME_CLICKABLE_ARTWORK )
	CONS(  1990, monteciv, 0,       0,      monteciv,  monteciv, driver_device, 0,       "Hegener & Glaser",          "Mephisto Monte Carlo IV LE Schachcomputer", GAME_SUPPORTS_SAVE|GAME_NOT_WORKING|GAME_REQUIRES_ARTWORK | GAME_CLICKABLE_ARTWORK )
	CONS(  1991, diablo68, 0,       0,      diablo68,  sfortea, driver_device,  0,       "Novag",                     "Novag Diablo 68000 Chess Computer", GAME_NO_SOUND|GAME_SUPPORTS_SAVE|GAME_NOT_WORKING | GAME_CLICKABLE_ARTWORK )
	CONS(  1991, van16,    0,       0,      van16,     van16, driver_device,    0,       "Hegener & Glaser Muenchen", "Mephisto Vancouver 68000", GAME_SUPPORTS_SAVE|GAME_REQUIRES_ARTWORK | GAME_CLICKABLE_ARTWORK )
	CONS(  1991, van32,    van16,   0,      van32,     van32, driver_device,    0,       "Hegener & Glaser Muenchen", "Mephisto Vancouver 68020", GAME_SUPPORTS_SAVE|GAME_REQUIRES_ARTWORK | GAME_CLICKABLE_ARTWORK )
	CONS(  1992, risc,     0,       0,      risc,      van16, driver_device,    0,       "Saitek",                    "RISC2500", GAME_SUPPORTS_SAVE|GAME_REQUIRES_ARTWORK|GAME_NOT_WORKING | GAME_CLICKABLE_ARTWORK )
	CONS(  1993, gen32,    van16,   0,      gen32,     gen32, driver_device,    0,       "Hegener & Glaser Muenchen", "Mephisto Genius030 V4.00", GAME_SUPPORTS_SAVE|GAME_REQUIRES_ARTWORK | GAME_CLICKABLE_ARTWORK )
	CONS(  1993, gen32_41, van16,   0,      gen32,     gen32, driver_device,    0,       "Hegener & Glaser Muenchen", "Mephisto Genius030 V4.01", GAME_SUPPORTS_SAVE|GAME_REQUIRES_ARTWORK | GAME_CLICKABLE_ARTWORK )
	CONS(  1993, gen32_oc, van16,   0,      gen32_oc,  gen32, driver_device,    0,       "Hegener & Glaser Muenchen", "Mephisto Genius030 V4.01OC", GAME_SUPPORTS_SAVE|GAME_REQUIRES_ARTWORK|GAME_UNOFFICIAL | GAME_CLICKABLE_ARTWORK )
	CONS(  1994, berlinp,  van16,   0,      bpl32,     bpl32, driver_device,    0,       "Hegener & Glaser Muenchen", "Mephisto Berlin Pro 68020", GAME_SUPPORTS_SAVE|GAME_REQUIRES_ARTWORK | GAME_CLICKABLE_ARTWORK )
	CONS(  1996, bpl32,    van16,   0,      bpl32,     bpl32, driver_device,    0,       "Hegener & Glaser Muenchen", "Mephisto Berlin Pro London Upgrade V5.00", GAME_SUPPORTS_SAVE|GAME_REQUIRES_ARTWORK | GAME_CLICKABLE_ARTWORK )
	CONS(  1996, lond020,  van16,   0,      van32,     van32, driver_device,    0,       "Hegener & Glaser Muenchen", "Mephisto London 68020 32 Bit", GAME_SUPPORTS_SAVE|GAME_REQUIRES_ARTWORK | GAME_CLICKABLE_ARTWORK )
	CONS(  1996, lond030,  van16,   0,      gen32,     gen32, driver_device,    0,       "Hegener & Glaser Muenchen", "Mephisto Genius030 London Upgrade V5.00", GAME_SUPPORTS_SAVE|GAME_REQUIRES_ARTWORK | GAME_CLICKABLE_ARTWORK )<|MERGE_RESOLUTION|>--- conflicted
+++ resolved
@@ -1077,15 +1077,9 @@
 
 PALETTE_INIT_MEMBER(polgar_state,chess_lcd)
 {
-<<<<<<< HEAD
-	// palette.set_pen_color(0, MAKE_RGB(138, 146, 148)); // some think this is closer, but slightly less readable
-	palette.set_pen_color(0, MAKE_RGB(255, 255, 255));
-	palette.set_pen_color(1, MAKE_RGB(0, 0, 0));
-=======
-	// palette_set_color(machine(), 0, rgb_t(138, 146, 148)); // some think this is closer, but slightly less readable
-	palette_set_color(machine(), 0, rgb_t(255, 255, 255));
-	palette_set_color(machine(), 1, rgb_t(0, 0, 0));
->>>>>>> ca932a6d
+	// palette.set_pen_color(0, rgb_t(138, 146, 148)); // some think this is closer, but slightly less readable
+	palette.set_pen_color(0, rgb_t(255, 255, 255));
+	palette.set_pen_color(1, rgb_t(0, 0, 0));
 }
 
 static const gfx_layout chess_charlayout =
