/****************************************************************************

    drivers/mac.c
    Macintosh family emulation

    Nate Woods, Raphael Nabet, R. Belmont

        0x000000 - 0x3fffff     RAM/ROM (switches based on overlay)
        0x400000 - 0x4fffff     ROM
        0x580000 - 0x5fffff     5380 NCR/Symbios SCSI peripherals chip (Mac Plus only)
        0x600000 - 0x6fffff     RAM
        0x800000 - 0x9fffff     Zilog 8530 SCC (Serial Control Chip) Read
        0xa00000 - 0xbfffff     Zilog 8530 SCC (Serial Control Chip) Write
        0xc00000 - 0xdfffff     IWM (Integrated Woz Machine; floppy)
        0xe80000 - 0xefffff     Rockwell 6522 VIA
        0xf00000 - 0xffffef     ??? (the ROM appears to be accessing here)
        0xfffff0 - 0xffffff     Auto Vector


    Interrupts:
        M68K:
            Level 1 from VIA
            Level 2 from SCC
            Level 4 : Interrupt switch (not implemented)

        VIA:
            CA1 from VBLANK
            CA2 from 1 Hz clock (RTC)
            CB1 from Keyboard Clock
            CB2 from Keyboard Data
            SR  from Keyboard Data Ready

        SCC:
            PB_EXT  from mouse Y circuitry
            PA_EXT  from mouse X circuitry

    NOTES:
        - pmac6100: with recent PPC fixes now gets into the 68000 emulator and executes part of the 680x0 startup code.
          'g 6802c73c' to get to the interesting part (wait past the boot chime).  PPC register r24 is the 68000 PC.
          when the PC hits GetCPUID, the move.l (a2), d0 at PC = 0x10000 will cause an MMU fault (jump to 0xFFF00300).  why?
          a2 = 0x5ffffffc (the CPU ID register).  MMU is unable to resolve this; defect in the MMU emulation probable.

****************************************************************************/


#include "emu.h"
#include "cpu/m68000/m68000.h"
#include "cpu/powerpc/ppc.h"
#include "cpu/m6805/m6805.h"
#include "machine/6522via.h"
#include "machine/ncr5380.h"
#include "machine/applefdc.h"
#include "machine/swim.h"
#include "machine/sonydriv.h"
#include "formats/ap_dsk35.h"
#include "machine/ram.h"
#include "machine/scsibus.h"
#include "machine/scsihd.h"
#include "machine/scsicd.h"
#include "sound/asc.h"
#include "sound/awacs.h"
#include "sound/cdda.h"

// NuBus and 030/040 PDS cards
#include "bus/nubus/nubus_48gc.h"
#include "bus/nubus/nubus_cb264.h"
#include "bus/nubus/nubus_vikbw.h"
#include "bus/nubus/nubus_specpdq.h"
#include "bus/nubus/nubus_m2hires.h"
#include "bus/nubus/nubus_spec8.h"
#include "bus/nubus/nubus_radiustpd.h"
#include "bus/nubus/nubus_wsportrait.h"
#include "bus/nubus/nubus_asntmc3b.h"
#include "bus/nubus/nubus_image.h"
#include "bus/nubus/nubus_m2video.h"
#include "bus/nubus/pds30_cb264.h"
#include "bus/nubus/pds30_procolor816.h"
#include "bus/nubus/pds30_sigmalview.h"
#include "bus/nubus/pds30_30hr.h"
#include "bus/nubus/pds30_mc30.h"

// 68000 PDS cards
#include "video/pds_tpdfpd.h"

#include "includes/mac.h"
#include "mac.lh"

#define C7M (7833600)
#define C15M    (C7M*2)
#define C32M    (C15M*2)

// do this here - screen_update is called each scanline when stepping in the
// debugger, which means you can't escape the VIA2 IRQ handler
//
// RBV/MDU bits in IER/IFR:
//
// CA1: any slot interrupt = 0x02
// CA2: SCSI interrupt     = 0x01
// CB1: ASC interrupt      = 0x10

INTERRUPT_GEN_MEMBER(mac_state::mac_rbv_vbl)
{
	m_rbv_regs[2] &= ~0x40; // set vblank signal
	m_rbv_vbltime = 10;

//  printf("RBV: raising VBL!\n");

	if (m_rbv_regs[0x12] & 0x40)
	{
		rbv_recalc_irqs();
	}
}

READ32_MEMBER( mac_state::rbv_ramdac_r )
{
	return 0;
}

WRITE32_MEMBER( mac_state::rbv_ramdac_w )
{
	if (!offset)
	{
		m_rbv_clutoffs = data>>24;
		m_rbv_count = 0;
	}
	else
	{
		m_rbv_colors[m_rbv_count++] = data>>24;

		if (m_rbv_count == 3)
		{
			// for portrait display, force monochrome by using the blue channel
			if (m_model != MODEL_MAC_CLASSIC_II)
			{
				// Color Classic has no MONTYPE so the default gets us 512x384, which is right
				if ((m_montype ? m_montype->read() : 2) == 1)
				{
<<<<<<< HEAD
					m_palette->set_pen_color(m_rbv_clutoffs, MAKE_RGB(m_rbv_colors[2], m_rbv_colors[2], m_rbv_colors[2]));
					m_rbv_palette[m_rbv_clutoffs] = MAKE_RGB(m_rbv_colors[2], m_rbv_colors[2], m_rbv_colors[2]);
=======
					palette_set_color(space.machine(), m_rbv_clutoffs, rgb_t(m_rbv_colors[2], m_rbv_colors[2], m_rbv_colors[2]));
					m_rbv_palette[m_rbv_clutoffs] = rgb_t(m_rbv_colors[2], m_rbv_colors[2], m_rbv_colors[2]);
>>>>>>> ca932a6d
					m_rbv_clutoffs++;
					m_rbv_count = 0;
				}
				else
				{
<<<<<<< HEAD
					m_palette->set_pen_color(m_rbv_clutoffs, MAKE_RGB(m_rbv_colors[0], m_rbv_colors[1], m_rbv_colors[2]));
					m_rbv_palette[m_rbv_clutoffs] = MAKE_RGB(m_rbv_colors[0], m_rbv_colors[1], m_rbv_colors[2]);
=======
					palette_set_color(space.machine(), m_rbv_clutoffs, rgb_t(m_rbv_colors[0], m_rbv_colors[1], m_rbv_colors[2]));
					m_rbv_palette[m_rbv_clutoffs] = rgb_t(m_rbv_colors[0], m_rbv_colors[1], m_rbv_colors[2]);
>>>>>>> ca932a6d
					m_rbv_clutoffs++;
					m_rbv_count = 0;
				}
			}
		}
	}
}

WRITE32_MEMBER( mac_state::ariel_ramdac_w ) // this is for the "Ariel" style RAMDAC
{
	if (mem_mask == 0xff000000)
	{
		m_rbv_clutoffs = data>>24;
		m_rbv_count = 0;
	}
	else if (mem_mask == 0x00ff0000)
	{
		m_rbv_colors[m_rbv_count++] = data>>16;

		if (m_rbv_count == 3)
		{
			// for portrait display, force monochrome by using the blue channel
			if (m_model != MODEL_MAC_CLASSIC_II)
			{
				// Color Classic has no MONTYPE so the default gets us 512x384, which is right
				if ((m_montype ? m_montype->read() : 2) == 1)
				{
<<<<<<< HEAD
					m_palette->set_pen_color(m_rbv_clutoffs, MAKE_RGB(m_rbv_colors[2], m_rbv_colors[2], m_rbv_colors[2]));
					m_rbv_palette[m_rbv_clutoffs] = MAKE_RGB(m_rbv_colors[2], m_rbv_colors[2], m_rbv_colors[2]);
=======
					palette_set_color(space.machine(), m_rbv_clutoffs, rgb_t(m_rbv_colors[2], m_rbv_colors[2], m_rbv_colors[2]));
					m_rbv_palette[m_rbv_clutoffs] = rgb_t(m_rbv_colors[2], m_rbv_colors[2], m_rbv_colors[2]);
>>>>>>> ca932a6d
					m_rbv_clutoffs++;
					m_rbv_count = 0;
				}
				else
				{
<<<<<<< HEAD
					m_palette->set_pen_color(m_rbv_clutoffs, MAKE_RGB(m_rbv_colors[0], m_rbv_colors[1], m_rbv_colors[2]));
					m_rbv_palette[m_rbv_clutoffs] = MAKE_RGB(m_rbv_colors[0], m_rbv_colors[1], m_rbv_colors[2]);
=======
					palette_set_color(space.machine(), m_rbv_clutoffs, rgb_t(m_rbv_colors[0], m_rbv_colors[1], m_rbv_colors[2]));
					m_rbv_palette[m_rbv_clutoffs] = rgb_t(m_rbv_colors[0], m_rbv_colors[1], m_rbv_colors[2]);
>>>>>>> ca932a6d
					m_rbv_clutoffs++;
					m_rbv_count = 0;
				}
			}
		}
	}
	else if (mem_mask == 0x0000ff00)
	{
		// config reg
//      printf("Ariel: %02x to config\n", (data>>8)&0xff);
	}
	else    // color key reg
	{
	}
}

READ8_MEMBER( mac_state::mac_sonora_vctl_r )
{
	if (offset == 2)
	{
//        printf("Sonora: read monitor ID at PC=%x\n", m_maincpu->pc());
		return (m_montype->read_safe(6)<<4);
	}

	return m_sonora_vctl[offset];
}

WRITE8_MEMBER( mac_state::mac_sonora_vctl_w )
{
//  printf("Sonora: %02x to vctl %x\n", data, offset);
	m_sonora_vctl[offset] = data;
}

void mac_state::rbv_recalc_irqs()
{
	// check slot interrupts and bubble them down to IFR
	UINT8 slot_irqs = (~m_rbv_regs[2]) & 0x78;
	slot_irqs &= (m_rbv_regs[0x12] & 0x78);

	if (slot_irqs)
	{
		m_rbv_regs[3] |= 2; // any slot
	}
	else    // no slot irqs, clear the pending bit
	{
		m_rbv_regs[3] &= ~2; // any slot
	}

	UINT8 ifr = (m_rbv_regs[3] & m_rbv_ier) & 0x1b; //m_rbv_regs[0x13]);

//  printf("ifr = %02x (reg3 %02x reg13 %02x)\n", ifr, m_rbv_regs[3], m_rbv_regs[0x13]);
	if (ifr != 0)
	{
		m_rbv_regs[3] = ifr | 0x80;
		m_rbv_ifr = ifr | 0x80;

//      printf("VIA2 raise\n");
		set_via2_interrupt(1);
	}
	else
	{
//      printf("VIA2 lower\n");
		set_via2_interrupt(0);
	}
}

READ8_MEMBER ( mac_state::mac_rbv_r )
{
	int data = 0;

	if (offset < 0x100)
	{
		data = m_rbv_regs[offset];

		if (offset == 0x10)
		{
			data &= ~0x38;
			data |= ((m_montype ? m_montype->read() : 2)<<3);
//            printf("rbv_r montype: %02x (PC %x)\n", data, space.cpu->safe_pc());
		}

		// bit 7 of these registers always reads as 0 on RBV
		if ((offset == 0x12) || (offset == 0x13))
		{
			data &= ~0x80;
		}
	}
	else
	{
		offset >>= 9;

		switch (offset)
		{
			case 13:    // IFR
//              printf("Read IER = %02x (PC=%x) 2=%02x\n", m_rbv_ier, m_maincpu->pc(), m_rbv_regs[2]);
				data = m_rbv_ifr;
				break;

			case 14:    // IER
//              printf("Read IFR = %02x (PC=%x) 2=%02x\n", m_rbv_ifr, m_maincpu->pc(), m_rbv_regs[2]);
				data = m_rbv_ier;
				break;

			default:
				logerror("rbv_r: Unknown extended RBV VIA register %d access\n", offset);
				break;
		}
	}

//  printf("rbv_r: %x = %02x (PC=%x)\n", offset, data, m_maincpu->pc());

	return data;
}

WRITE8_MEMBER ( mac_state::mac_rbv_w )
{
	if (offset < 0x100)
	{
//      if (offset == 0x10)
//      printf("rbv_w: %02x to offset %x (PC=%x)\n", data, offset, m_maincpu->pc());
		switch (offset)
		{
			case 0x00:
				if (m_model == MODEL_MAC_LC)
				{
					m68000_base_device *m68k = downcast<m68000_base_device *>(m_maincpu.target());
					m68k_set_hmmu_enable(m68k, (data & 0x8) ? M68K_HMMU_DISABLE : M68K_HMMU_ENABLE_LC);
				}
				break;

			case 0x01:
				if (((data & 0xc0) != (m_rbv_regs[1] & 0xc0)) && (m_rbv_type == RBV_TYPE_V8))
				{
					m_rbv_regs[1] = data;
					this->v8_resize();
				}
				break;

			case 0x02:
				data &= 0x40;
				m_rbv_regs[offset] &= ~data;
				rbv_recalc_irqs();
				break;

			case 0x03:  // write here to ack
				if (data & 0x80)    // 1 bits write 1s
				{
					m_rbv_regs[offset] |= data & 0x7f;
					m_rbv_ifr |= data & 0x7f;
				}
				else            // 1 bits write 0s
				{
					m_rbv_regs[offset] &= ~(data & 0x7f);
					m_rbv_ifr &= ~(data & 0x7f);
				}
				rbv_recalc_irqs();
				break;

			case 0x10:
				if (data != 0)
				{
					m_rbv_immed10wr = 1;
				}
				m_rbv_regs[offset] = data;
				break;

			case 0x12:
				if (data & 0x80)    // 1 bits write 1s
				{
					m_rbv_regs[offset] |= data & 0x7f;
				}
				else            // 1 bits write 0s
				{
					m_rbv_regs[offset] &= ~(data & 0x7f);
				}
				rbv_recalc_irqs();
				break;

			case 0x13:
				if (data & 0x80)    // 1 bits write 1s
				{
					m_rbv_regs[offset] |= data & 0x7f;

					if (data == 0xff) m_rbv_regs[offset] = 0x1f;    // I don't know why this is special, but the IIci ROM's POST demands it
				}
				else            // 1 bits write 0s
				{
					m_rbv_regs[offset] &= ~(data & 0x7f);
				}
				break;

			default:
				m_rbv_regs[offset] = data;
				break;
		}
	}
	else
	{
		offset >>= 9;

		switch (offset)
		{
			case 13:    // IFR
//              printf("%02x to IFR (PC=%x)\n", data, m_maincpu->pc());
				if (data & 0x80)
				{
					data = 0x7f;
				}
				rbv_recalc_irqs();
				break;

			case 14:    // IER
//              printf("%02x to IER (PC=%x)\n", data, m_maincpu->pc());
				if (data & 0x80)    // 1 bits write 1s
				{
					m_rbv_ier |= data & 0x7f;
				}
				else        // 1 bits write 0s
				{
					m_rbv_ier &= ~(data & 0x7f);
				}
				rbv_recalc_irqs();
				break;

			default:
				logerror("rbv_w: Unknown extended RBV VIA register %d access\n", offset);
				break;
		}
	}
}

// Portable/PB100 video
VIDEO_START_MEMBER(mac_state,macprtb)
{
}

READ16_MEMBER(mac_state::mac_config_r)
{
	return 0xffff;  // returns nonzero if no PDS RAM expansion, 0 if present
}

// IIfx
READ32_MEMBER(mac_state::biu_r)
{
//  printf("biu_r @ %x, mask %08x\n", offset, mem_mask);
	return 0;
}

WRITE32_MEMBER(mac_state::biu_w)
{
//  printf("biu_w %x @ %x, mask %08x\n", data, offset, mem_mask);
}

READ8_MEMBER(mac_state::oss_r)
{
//  printf("oss_r @ %x\n", offset);
//  if (offset <= 0xe)  // for interrupt mask registers, we're intended to return something different than is written in the low 3 bits (?)
//  {
//      return m_oss_regs[offset]<<4;
//  }

	return m_oss_regs[offset];
}

WRITE8_MEMBER(mac_state::oss_w)
{
//  printf("oss_w %x @ %x\n", data, offset);
	m_oss_regs[offset] = data;
}

READ32_MEMBER(mac_state::buserror_r)
{
	m_maincpu->set_input_line(M68K_LINE_BUSERROR, ASSERT_LINE);
	m_maincpu->set_input_line(M68K_LINE_BUSERROR, CLEAR_LINE);
	return 0;
}

READ8_MEMBER(mac_state::scciop_r)
{
//  printf("scciop_r @ %x (PC=%x)\n", offset, m_maincpu->pc());
	return 0;
}

WRITE8_MEMBER(mac_state::scciop_w)
{
//  printf("scciop_w %x @ %x (PC=%x)\n", data, offset, m_maincpu->pc());
}

READ8_MEMBER(mac_state::swimiop_r)
{
//  printf("swimiop_r @ %x (PC=%x)\n", offset, m_maincpu->pc());
	return 0;
}

WRITE8_MEMBER(mac_state::swimiop_w)
{
//  printf("swimiop_w %x @ %x (PC=%x)\n", data, offset, m_maincpu->pc());
}

READ8_MEMBER(mac_state::pmac_diag_r)
{
	switch (offset)
	{
		case 0: // return 0 here to get the 'car crash' sound after the boot bong, 1 otherwise
			return 1;
	}

	return 0;
}

READ8_MEMBER(mac_state::amic_dma_r)
{
	return 0;
}

WRITE8_MEMBER(mac_state::amic_dma_w)
{
//  printf("amic_dma_w: %02x at %x (PC=%x)\n", data, offset+0x1000, m_maincpu->pc());
}

// HMC has one register: a 35-bit shift register which is accessed one bit at a time (see pmac6100 code at 4030383c which makes this obvious)
READ8_MEMBER(mac_state::hmc_r)
{
	UINT8 rv = (UINT8)(m_hmc_shiftout&1);
	m_hmc_shiftout>>= 1;
	return rv;
}

WRITE8_MEMBER(mac_state::hmc_w)
{
	// writes to xxx8 reset the bit shift position
	if ((offset&0x8) == 8)
	{
		m_hmc_shiftout = m_hmc_reg;
	}
	else
	{
		UINT64 temp = (data & 1) ? U64(0x400000000) : U64(0x0);
		m_hmc_reg >>= 1;
		m_hmc_reg |= temp;
	}
}

READ8_MEMBER(mac_state::mac_gsc_r)
{
	if (offset == 1)
	{
		return 5;
	}

	return 0;
}

WRITE8_MEMBER(mac_state::mac_gsc_w)
{
}

READ8_MEMBER(mac_state::mac_5396_r)
{
	if (offset < 0x100)
	{
		return m_539x_1->read(space, offset>>4);
	}
	else    // pseudo-DMA: read from the FIFO
	{
		return m_539x_1->read(space, 2);
	}

	return 0;
}

WRITE8_MEMBER(mac_state::mac_5396_w)
{
	if (offset < 0x100)
	{
		m_539x_1->write(space, offset>>4, data);
	}
	else    // pseudo-DMA: write to the FIFO
	{
		m_539x_1->write(space, 2, data);
	}
}

/***************************************************************************
    ADDRESS MAPS
***************************************************************************/

static ADDRESS_MAP_START(mac512ke_map, AS_PROGRAM, 16, mac_state )
	AM_RANGE(0x800000, 0x9fffff) AM_READ(mac_scc_r)
	AM_RANGE(0xa00000, 0xbfffff) AM_WRITE(mac_scc_w)
	AM_RANGE(0xc00000, 0xdfffff) AM_READWRITE(mac_iwm_r, mac_iwm_w)
	AM_RANGE(0xe80000, 0xefffff) AM_READWRITE(mac_via_r, mac_via_w)
	AM_RANGE(0xfffff0, 0xffffff) AM_READWRITE(mac_autovector_r, mac_autovector_w)
ADDRESS_MAP_END

static ADDRESS_MAP_START(macplus_map, AS_PROGRAM, 16, mac_state )
	AM_RANGE(0x580000, 0x5fffff) AM_READWRITE(macplus_scsi_r, macplus_scsi_w)
	AM_RANGE(0x800000, 0x9fffff) AM_READ(mac_scc_r)
	AM_RANGE(0xa00000, 0xbfffff) AM_WRITE(mac_scc_w)
	AM_RANGE(0xc00000, 0xdfffff) AM_READWRITE(mac_iwm_r, mac_iwm_w)
	AM_RANGE(0xe80000, 0xefffff) AM_READWRITE(mac_via_r, mac_via_w)
	AM_RANGE(0xfffff0, 0xffffff) AM_READWRITE(mac_autovector_r, mac_autovector_w)
ADDRESS_MAP_END

static ADDRESS_MAP_START(macse_map, AS_PROGRAM, 16, mac_state )
	AM_RANGE(0x580000, 0x5fffff) AM_READWRITE(macplus_scsi_r, macplus_scsi_w)
	AM_RANGE(0x900000, 0x9fffff) AM_READ(mac_scc_r)
	AM_RANGE(0xb00000, 0xbfffff) AM_WRITE(mac_scc_w)
	AM_RANGE(0xd00000, 0xdfffff) AM_READWRITE(mac_iwm_r, mac_iwm_w)
	AM_RANGE(0xe80000, 0xefffff) AM_READWRITE(mac_via_r, mac_via_w)
	AM_RANGE(0xfffff0, 0xffffff) AM_READWRITE(mac_autovector_r, mac_autovector_w)
ADDRESS_MAP_END

static ADDRESS_MAP_START(macprtb_map, AS_PROGRAM, 16, mac_state )
	AM_RANGE(0x900000, 0x93ffff) AM_ROM AM_REGION("bootrom", 0) AM_MIRROR(0x0c0000)
	AM_RANGE(0xf60000, 0xf6ffff) AM_READWRITE(mac_iwm_r, mac_iwm_w)
	AM_RANGE(0xf70000, 0xf7ffff) AM_READWRITE(mac_via_r, mac_via_w)
	AM_RANGE(0xf90000, 0xf9ffff) AM_READWRITE(macplus_scsi_r, macplus_scsi_w)
	AM_RANGE(0xfa8000, 0xfaffff) AM_RAM AM_SHARE("vram16")  // VRAM
	AM_RANGE(0xfb0000, 0xfbffff) AM_DEVREADWRITE8("asc", asc_device, read, write, 0xffff)
	AM_RANGE(0xfc0000, 0xfcffff) AM_READ(mac_config_r)
	AM_RANGE(0xfd0000, 0xfdffff) AM_READWRITE(mac_scc_r, mac_scc_2_w)
	AM_RANGE(0xfffff0, 0xffffff) AM_READWRITE(mac_autovector_r, mac_autovector_w)
ADDRESS_MAP_END

static ADDRESS_MAP_START(maclc_map, AS_PROGRAM, 32, mac_state )
	ADDRESS_MAP_GLOBAL_MASK(0x80ffffff) // V8 uses bit 31 and 23-0 for address decoding only

	AM_RANGE(0xa00000, 0xafffff) AM_ROM AM_REGION("bootrom", 0) // ROM (in 32-bit mode)

	AM_RANGE(0xf00000, 0xf01fff) AM_READWRITE16(mac_via_r, mac_via_w, 0xffffffff)
	AM_RANGE(0xf04000, 0xf05fff) AM_READWRITE16(mac_scc_r, mac_scc_2_w, 0xffffffff)
	AM_RANGE(0xf06000, 0xf07fff) AM_READWRITE(macii_scsi_drq_r, macii_scsi_drq_w)
	AM_RANGE(0xf10000, 0xf11fff) AM_READWRITE16(macplus_scsi_r, macii_scsi_w, 0xffffffff)
	AM_RANGE(0xf12000, 0xf13fff) AM_READWRITE(macii_scsi_drq_r, macii_scsi_drq_w)
	AM_RANGE(0xf14000, 0xf15fff) AM_DEVREADWRITE8("asc", asc_device, read, write, 0xffffffff)
	AM_RANGE(0xf16000, 0xf17fff) AM_READWRITE16(mac_iwm_r, mac_iwm_w, 0xffffffff)
	AM_RANGE(0xf24000, 0xf24003) AM_READWRITE(rbv_ramdac_r, ariel_ramdac_w)
	AM_RANGE(0xf26000, 0xf27fff) AM_READWRITE8(mac_rbv_r, mac_rbv_w, 0xffffffff)    // VIA2 (V8)
	AM_RANGE(0xf40000, 0xfbffff) AM_RAM AM_SHARE("vram")
ADDRESS_MAP_END

static ADDRESS_MAP_START(maclc3_map, AS_PROGRAM, 32, mac_state )
	AM_RANGE(0x40000000, 0x400fffff) AM_ROM AM_REGION("bootrom", 0) AM_MIRROR(0x0ff00000)

	AM_RANGE(0x50000000, 0x50001fff) AM_READWRITE16(mac_via_r, mac_via_w, 0xffffffff) AM_MIRROR(0x00f00000)
	AM_RANGE(0x50004000, 0x50005fff) AM_READWRITE16(mac_scc_r, mac_scc_2_w, 0xffffffff) AM_MIRROR(0x00f00000)
	AM_RANGE(0x50006000, 0x50007fff) AM_READWRITE(macii_scsi_drq_r, macii_scsi_drq_w) AM_MIRROR(0x00f00000)
	AM_RANGE(0x50010000, 0x50011fff) AM_READWRITE16(macplus_scsi_r, macii_scsi_w, 0xffffffff) AM_MIRROR(0x00f00000)
	AM_RANGE(0x50012000, 0x50013fff) AM_READWRITE(macii_scsi_drq_r, macii_scsi_drq_w) AM_MIRROR(0x00f00000)
	AM_RANGE(0x50014000, 0x50015fff) AM_DEVREADWRITE8("asc", asc_device, read, write, 0xffffffff) AM_MIRROR(0x00f00000)
	AM_RANGE(0x50016000, 0x50017fff) AM_READWRITE16(mac_iwm_r, mac_iwm_w, 0xffffffff) AM_MIRROR(0x00f00000)
	AM_RANGE(0x50024000, 0x50025fff) AM_WRITE( ariel_ramdac_w ) AM_MIRROR(0x00f00000)
	AM_RANGE(0x50026000, 0x50027fff) AM_READWRITE8(mac_rbv_r, mac_rbv_w, 0xffffffff) AM_MIRROR(0x00f00000)
	AM_RANGE(0x50028000, 0x50028003) AM_READWRITE8(mac_sonora_vctl_r, mac_sonora_vctl_w, 0xffffffff) AM_MIRROR(0x00f00000)

	AM_RANGE(0x5ffffffc, 0x5fffffff) AM_READ(mac_read_id)

	AM_RANGE(0x60000000, 0x600fffff) AM_RAM AM_MIRROR(0x0ff00000) AM_SHARE("vram")
ADDRESS_MAP_END

static ADDRESS_MAP_START(macii_map, AS_PROGRAM, 32, mac_state )
	AM_RANGE(0x40000000, 0x4003ffff) AM_ROM AM_REGION("bootrom", 0) AM_MIRROR(0x0ffc0000)

	// MMU remaps I/O without the F
	AM_RANGE(0x50000000, 0x50001fff) AM_READWRITE16(mac_via_r, mac_via_w, 0xffffffff) AM_MIRROR(0x00f00000)
	AM_RANGE(0x50002000, 0x50003fff) AM_READWRITE16(mac_via2_r, mac_via2_w, 0xffffffff) AM_MIRROR(0x00f00000)
	AM_RANGE(0x50004000, 0x50005fff) AM_READWRITE16(mac_scc_r, mac_scc_2_w, 0xffffffff) AM_MIRROR(0x00f00000)
	AM_RANGE(0x50006000, 0x50006003) AM_WRITE(macii_scsi_drq_w) AM_MIRROR(0x00f00000)
	AM_RANGE(0x50006060, 0x50006063) AM_READ(macii_scsi_drq_r) AM_MIRROR(0x00f00000)
	AM_RANGE(0x50010000, 0x50011fff) AM_READWRITE16(macplus_scsi_r, macii_scsi_w, 0xffffffff) AM_MIRROR(0x00f00000)
	AM_RANGE(0x50012060, 0x50012063) AM_READ(macii_scsi_drq_r) AM_MIRROR(0x00f00000)
	AM_RANGE(0x50014000, 0x50015fff) AM_DEVREADWRITE8("asc", asc_device, read, write, 0xffffffff) AM_MIRROR(0x00f00000)
	AM_RANGE(0x50016000, 0x50017fff) AM_READWRITE16(mac_iwm_r, mac_iwm_w, 0xffffffff) AM_MIRROR(0x00f00000)
	AM_RANGE(0x50040000, 0x50041fff) AM_READWRITE16(mac_via_r, mac_via_w, 0xffffffff) AM_MIRROR(0x00f00000)
ADDRESS_MAP_END

static ADDRESS_MAP_START(maciici_map, AS_PROGRAM, 32, mac_state )
	AM_RANGE(0x40000000, 0x4007ffff) AM_ROM AM_REGION("bootrom", 0) AM_MIRROR(0x0ff80000)

	AM_RANGE(0x50000000, 0x50001fff) AM_READWRITE16(mac_via_r, mac_via_w, 0xffffffff) AM_MIRROR(0x00f00000)
	AM_RANGE(0x50004000, 0x50005fff) AM_READWRITE16(mac_scc_r, mac_scc_2_w, 0xffffffff) AM_MIRROR(0x00f00000)
	AM_RANGE(0x50006000, 0x50007fff) AM_READWRITE(macii_scsi_drq_r, macii_scsi_drq_w) AM_MIRROR(0x00f00000)
	AM_RANGE(0x50010000, 0x50011fff) AM_READWRITE16(macplus_scsi_r, macii_scsi_w, 0xffffffff) AM_MIRROR(0x00f00000)
	AM_RANGE(0x50012060, 0x50012063) AM_READ(macii_scsi_drq_r) AM_MIRROR(0x00f00000)
	AM_RANGE(0x50014000, 0x50015fff) AM_DEVREADWRITE8("asc", asc_device, read, write, 0xffffffff) AM_MIRROR(0x00f00000)
	AM_RANGE(0x50016000, 0x50017fff) AM_READWRITE16(mac_iwm_r, mac_iwm_w, 0xffffffff) AM_MIRROR(0x00f00000)
	AM_RANGE(0x50024000, 0x50024007) AM_WRITE( rbv_ramdac_w ) AM_MIRROR(0x00f00000)
	AM_RANGE(0x50026000, 0x50027fff) AM_READWRITE8(mac_rbv_r, mac_rbv_w, 0xffffffff) AM_MIRROR(0x00f00000)
	AM_RANGE(0x50040000, 0x50041fff) AM_READWRITE16(mac_via_r, mac_via_w, 0xffffffff) AM_MIRROR(0x00f00000)
ADDRESS_MAP_END

static ADDRESS_MAP_START(macse30_map, AS_PROGRAM, 32, mac_state )
	AM_RANGE(0x40000000, 0x4003ffff) AM_ROM AM_REGION("bootrom", 0) AM_MIRROR(0x0ffc0000)

	AM_RANGE(0x50000000, 0x50001fff) AM_READWRITE16(mac_via_r, mac_via_w, 0xffffffff) AM_MIRROR(0x00f00000)
	AM_RANGE(0x50002000, 0x50003fff) AM_READWRITE16(mac_via2_r, mac_via2_w, 0xffffffff) AM_MIRROR(0x00f00000)
	AM_RANGE(0x50004000, 0x50005fff) AM_READWRITE16(mac_scc_r, mac_scc_2_w, 0xffffffff) AM_MIRROR(0x00f00000)
	AM_RANGE(0x50006000, 0x50007fff) AM_READWRITE(macii_scsi_drq_r, macii_scsi_drq_w) AM_MIRROR(0x00f00000)
	AM_RANGE(0x50010000, 0x50011fff) AM_READWRITE16(macplus_scsi_r, macii_scsi_w, 0xffffffff) AM_MIRROR(0x00f00000)
	AM_RANGE(0x50012060, 0x50012063) AM_READ(macii_scsi_drq_r) AM_MIRROR(0x00f00000)
	AM_RANGE(0x50014000, 0x50015fff) AM_DEVREADWRITE8("asc", asc_device, read, write, 0xffffffff) AM_MIRROR(0x00f00000)
	AM_RANGE(0x50016000, 0x50017fff) AM_READWRITE16(mac_iwm_r, mac_iwm_w, 0xffffffff) AM_MIRROR(0x00f00000)
	AM_RANGE(0x50040000, 0x50041fff) AM_READWRITE16(mac_via_r, mac_via_w, 0xffffffff) AM_MIRROR(0x00f00000) // mirror

	AM_RANGE(0xfe000000, 0xfe00ffff) AM_RAM AM_SHARE("vram")
	AM_RANGE(0xfee00000, 0xfee0ffff) AM_RAM AM_SHARE("vram") AM_MIRROR(0x000f0000)
	AM_RANGE(0xfeffe000, 0xfeffffff) AM_ROM AM_REGION("se30vrom", 0x0)
ADDRESS_MAP_END

static ADDRESS_MAP_START(maciifx_map, AS_PROGRAM, 32, mac_state )
	AM_RANGE(0x40000000, 0x4007ffff) AM_ROM AM_REGION("bootrom", 0) AM_MIRROR(0x0ff80000)

	AM_RANGE(0x50000000, 0x50001fff) AM_READWRITE16(mac_via_r, mac_via_w, 0xffffffff) AM_MIRROR(0x00f00000)
	AM_RANGE(0x50004000, 0x50005fff) AM_READWRITE8(scciop_r, scciop_w, 0xffffffff) AM_MIRROR(0x00f00000)
	AM_RANGE(0x5000a000, 0x5000bfff) AM_READWRITE16(macplus_scsi_r, macii_scsi_w, 0xffffffff) AM_MIRROR(0x00f00000)
	AM_RANGE(0x5000c060, 0x5000c063) AM_READ(macii_scsi_drq_r) AM_MIRROR(0x00f00000)
	AM_RANGE(0x5000d000, 0x5000d003) AM_WRITE(macii_scsi_drq_w) AM_MIRROR(0x00f00000)
	AM_RANGE(0x5000d060, 0x5000d063) AM_READ(macii_scsi_drq_r) AM_MIRROR(0x00f00000)
	AM_RANGE(0x50010000, 0x50011fff) AM_DEVREADWRITE8("asc", asc_device, read, write, 0xffffffff) AM_MIRROR(0x00f00000)
	AM_RANGE(0x50012000, 0x50013fff) AM_READWRITE8(swimiop_r, swimiop_w, 0xffffffff) AM_MIRROR(0x00f00000)
	AM_RANGE(0x50018000, 0x50019fff) AM_READWRITE(biu_r, biu_w) AM_MIRROR(0x00f00000)
	AM_RANGE(0x5001a000, 0x5001bfff) AM_READWRITE8(oss_r, oss_w, 0xffffffff) AM_MIRROR(0x00f00000)
	AM_RANGE(0x50024000, 0x50027fff) AM_READ(buserror_r) AM_MIRROR(0x00f00000)   // must bus error on access here so ROM can determine we're an FMC
	AM_RANGE(0x50040000, 0x50041fff) AM_READWRITE16(mac_via_r, mac_via_w, 0xffffffff) AM_MIRROR(0x00f00000)
ADDRESS_MAP_END

// ROM detects the "Jaws" ASIC by checking for I/O space mirrored at 0x01000000 boundries
static ADDRESS_MAP_START(macpb140_map, AS_PROGRAM, 32, mac_state )
	AM_RANGE(0x40000000, 0x400fffff) AM_ROM AM_REGION("bootrom", 0) AM_MIRROR(0x0ff00000)

	AM_RANGE(0x50000000, 0x50001fff) AM_READWRITE16(mac_via_r, mac_via_w, 0xffffffff) AM_MIRROR(0x01f00000)
	AM_RANGE(0x50002000, 0x50003fff) AM_READWRITE16(mac_via2_r, mac_via2_w, 0xffffffff) AM_MIRROR(0x01f00000)
	AM_RANGE(0x50004000, 0x50005fff) AM_READWRITE16(mac_scc_r, mac_scc_2_w, 0xffffffff) AM_MIRROR(0x01f00000)
	AM_RANGE(0x50006000, 0x50007fff) AM_READWRITE(macii_scsi_drq_r, macii_scsi_drq_w) AM_MIRROR(0x01f00000)
	AM_RANGE(0x50010000, 0x50011fff) AM_READWRITE16(macplus_scsi_r, macii_scsi_w, 0xffffffff) AM_MIRROR(0x01f00000)
	AM_RANGE(0x50012060, 0x50012063) AM_READ(macii_scsi_drq_r) AM_MIRROR(0x01f00000)
	AM_RANGE(0x50014000, 0x50015fff) AM_DEVREADWRITE8("asc", asc_device, read, write, 0xffffffff) AM_MIRROR(0x01f00000)
	AM_RANGE(0x50016000, 0x50017fff) AM_READWRITE16(mac_iwm_r, mac_iwm_w, 0xffffffff) AM_MIRROR(0x01f00000)
	AM_RANGE(0x50024000, 0x50027fff) AM_READ(buserror_r) AM_MIRROR(0x01f00000)   // bus error here to make sure we aren't mistaken for another decoder

	AM_RANGE(0xfee08000, 0xfeffffff) AM_RAM AM_SHARE("vram")
ADDRESS_MAP_END

static ADDRESS_MAP_START(macpb160_map, AS_PROGRAM, 32, mac_state )
	AM_RANGE(0x40000000, 0x400fffff) AM_ROM AM_REGION("bootrom", 0) AM_MIRROR(0x0ff00000)

	AM_RANGE(0x50f00000, 0x50f01fff) AM_READWRITE16(mac_via_r, mac_via_w, 0xffffffff)
	AM_RANGE(0x50f02000, 0x50f03fff) AM_READWRITE16(mac_via2_r, mac_via2_w, 0xffffffff)
	AM_RANGE(0x50f04000, 0x50f05fff) AM_READWRITE16(mac_scc_r, mac_scc_2_w, 0xffffffff)
	AM_RANGE(0x50f06000, 0x50f07fff) AM_READWRITE(macii_scsi_drq_r, macii_scsi_drq_w)
	AM_RANGE(0x50f10000, 0x50f11fff) AM_READWRITE16(macplus_scsi_r, macii_scsi_w, 0xffffffff)
	AM_RANGE(0x50f12060, 0x50f12063) AM_READ(macii_scsi_drq_r)
	AM_RANGE(0x50f14000, 0x50f15fff) AM_DEVREADWRITE8("asc", asc_device, read, write, 0xffffffff)
	AM_RANGE(0x50f16000, 0x50f17fff) AM_READWRITE16(mac_iwm_r, mac_iwm_w, 0xffffffff)
	AM_RANGE(0x50f20000, 0x50f21fff) AM_READWRITE8(mac_gsc_r, mac_gsc_w, 0xffffffff)
	AM_RANGE(0x50f24000, 0x50f27fff) AM_READ(buserror_r)   // bus error here to make sure we aren't mistaken for another decoder

	AM_RANGE(0x60000000, 0x6001ffff) AM_RAM AM_SHARE("vram") AM_MIRROR(0x0ffe0000)
ADDRESS_MAP_END

static ADDRESS_MAP_START(macpb165c_map, AS_PROGRAM, 32, mac_state )
	AM_RANGE(0x40000000, 0x400fffff) AM_ROM AM_REGION("bootrom", 0) AM_MIRROR(0x0ff00000)

	AM_RANGE(0x50f00000, 0x50f01fff) AM_READWRITE16(mac_via_r, mac_via_w, 0xffffffff)
	AM_RANGE(0x50f02000, 0x50f03fff) AM_READWRITE16(mac_via2_r, mac_via2_w, 0xffffffff)
	AM_RANGE(0x50f04000, 0x50f05fff) AM_READWRITE16(mac_scc_r, mac_scc_2_w, 0xffffffff)
	AM_RANGE(0x50f06000, 0x50f07fff) AM_READWRITE(macii_scsi_drq_r, macii_scsi_drq_w)
	AM_RANGE(0x50f10000, 0x50f11fff) AM_READWRITE16(macplus_scsi_r, macii_scsi_w, 0xffffffff)
	AM_RANGE(0x50f12060, 0x50f12063) AM_READ(macii_scsi_drq_r)
	AM_RANGE(0x50f14000, 0x50f15fff) AM_DEVREADWRITE8("asc", asc_device, read, write, 0xffffffff)
	AM_RANGE(0x50f16000, 0x50f17fff) AM_READWRITE16(mac_iwm_r, mac_iwm_w, 0xffffffff)
	AM_RANGE(0x50f20000, 0x50f21fff) AM_READ(buserror_r)    // bus error here to detect we're not the grayscale 160/165/180
	AM_RANGE(0x50f24000, 0x50f27fff) AM_READ(buserror_r)   // bus error here to make sure we aren't mistaken for another decoder

	// on-board color video on 165c/180c
	AM_RANGE(0xfc000000, 0xfc07ffff) AM_RAM AM_SHARE("vram") AM_MIRROR(0x00380000) // 512k of VRAM
	AM_RANGE(0xfc400000, 0xfcefffff) AM_READWRITE(macwd_r, macwd_w)
// fc4003c8 = DAC control, fc4003c9 = DAC data
// fc4003da bit 3 is VBL
	AM_RANGE(0xfcff8000, 0xfcffffff) AM_ROM AM_REGION("vrom", 0x0000)
ADDRESS_MAP_END
#if 0
static ADDRESS_MAP_START(macpd210_map, AS_PROGRAM, 32, mac_state )
	AM_RANGE(0x40000000, 0x400fffff) AM_ROM AM_REGION("bootrom", 0) AM_MIRROR(0x0ff00000)

	AM_RANGE(0x50f00000, 0x50f01fff) AM_READWRITE16(mac_via_r, mac_via_w, 0xffffffff)
	AM_RANGE(0x50f02000, 0x50f03fff) AM_READWRITE16(mac_via2_r, mac_via2_w, 0xffffffff)
	AM_RANGE(0x50f04000, 0x50f05fff) AM_READWRITE16(mac_scc_r, mac_scc_2_w, 0xffffffff)
	AM_RANGE(0x50f06000, 0x50f07fff) AM_READWRITE(macii_scsi_drq_r, macii_scsi_drq_w)
	AM_RANGE(0x50f10000, 0x50f11fff) AM_READWRITE16(macplus_scsi_r, macii_scsi_w, 0xffffffff)
	AM_RANGE(0x50f12060, 0x50f12063) AM_READ(macii_scsi_drq_r)
	AM_RANGE(0x50f14000, 0x50f15fff) AM_DEVREADWRITE8("asc", asc_device, read, write, 0xffffffff)
	AM_RANGE(0x50f16000, 0x50f17fff) AM_READWRITE16(mac_iwm_r, mac_iwm_w, 0xffffffff)
	AM_RANGE(0x50f20000, 0x50f21fff) AM_READWRITE8(mac_gsc_r, mac_gsc_w, 0xffffffff)
	AM_RANGE(0x50f24000, 0x50f27fff) AM_READ(buserror_r)   // bus error here to make sure we aren't mistaken for another decoder

	AM_RANGE(0x5ffffffc, 0x5fffffff) AM_READ(mac_read_id)

	AM_RANGE(0x60000000, 0x6001ffff) AM_RAM AM_SHARE("vram") AM_MIRROR(0x0ffe0000)
ADDRESS_MAP_END
#endif
static ADDRESS_MAP_START(quadra700_map, AS_PROGRAM, 32, mac_state )
	AM_RANGE(0x40000000, 0x400fffff) AM_ROM AM_REGION("bootrom", 0) AM_MIRROR(0x0ff00000)

	AM_RANGE(0x50000000, 0x50001fff) AM_READWRITE16(mac_via_r, mac_via_w, 0xffffffff) AM_MIRROR(0x00fc0000)
	AM_RANGE(0x50002000, 0x50003fff) AM_READWRITE16(mac_via2_r, mac_via2_w, 0xffffffff) AM_MIRROR(0x00fc0000)
// 50008000 = Ethernet MAC ID PROM
// 5000a000 = Sonic (DP83932) ethernet
// 5000f000 = SCSI cf96, 5000f402 = SCSI #2 cf96
	AM_RANGE(0x5000f000, 0x5000f3ff) AM_READWRITE8(mac_5396_r, mac_5396_w, 0xffffffff) AM_MIRROR(0x00fc0000)
	AM_RANGE(0x5000c000, 0x5000dfff) AM_READWRITE16(mac_scc_r, mac_scc_2_w, 0xffffffff) AM_MIRROR(0x00fc0000)
	AM_RANGE(0x50014000, 0x50015fff) AM_DEVREADWRITE8("asc", asc_device, read, write, 0xffffffff) AM_MIRROR(0x00fc0000)
	AM_RANGE(0x5001e000, 0x5001ffff) AM_READWRITE16(mac_iwm_r, mac_iwm_w, 0xffffffff) AM_MIRROR(0x00fc0000)

	AM_RANGE(0x50040000, 0x50041fff) AM_READWRITE16(mac_via_r, mac_via_w, 0xffffffff) AM_MIRROR(0x00fc0000)
	// f9800000 = VDAC / DAFB
	AM_RANGE(0xf9000000, 0xf91fffff) AM_RAM AM_SHARE("vram")
	AM_RANGE(0xf9800000, 0xf98001ff) AM_READWRITE(dafb_r, dafb_w)
	AM_RANGE(0xf9800200, 0xf980023f) AM_READWRITE(dafb_dac_r, dafb_dac_w)
ADDRESS_MAP_END

static ADDRESS_MAP_START(pwrmac_map, AS_PROGRAM, 64, mac_state )
	AM_RANGE(0x00000000, 0x007fffff) AM_RAM // 8 MB standard

	AM_RANGE(0x40000000, 0x403fffff) AM_ROM AM_REGION("bootrom", 0) AM_MIRROR(0x0fc00000)

	AM_RANGE(0x50000000, 0x50001fff) AM_READWRITE16(mac_via_r, mac_via_w, U64(0xffffffffffffffff)) AM_MIRROR(0x00f00000)
	AM_RANGE(0x50004000, 0x50005fff) AM_READWRITE16(mac_scc_r, mac_scc_2_w, U64(0xffffffffffffffff)) AM_MIRROR(0x00f00000)
	// 50008000 = ethernet ID PROM
	// 5000a000 = MACE ethernet controller
	AM_RANGE(0x50010000, 0x50011fff) AM_READWRITE16(macplus_scsi_r, macii_scsi_w, U64(0xffffffffffffffff)) AM_MIRROR(0x00f00000)
	// 50014000 = sound registers (AWACS)
	AM_RANGE(0x50014000, 0x50015fff) AM_DEVREADWRITE8("awacs", awacs_device, read, write, U64(0xffffffffffffffff)) AM_MIRROR(0x01f00000)
	AM_RANGE(0x50016000, 0x50017fff) AM_READWRITE16(mac_iwm_r, mac_iwm_w, U64(0xffffffffffffffff)) AM_MIRROR(0x00f00000)
	AM_RANGE(0x50024000, 0x50025fff) AM_WRITE32( ariel_ramdac_w, U64(0xffffffffffffffff) ) AM_MIRROR(0x00f00000)
	AM_RANGE(0x50026000, 0x50027fff) AM_READWRITE16(mac_via2_r, mac_via2_w, U64(0xffffffffffffffff)) AM_MIRROR(0x00f00000)
	AM_RANGE(0x50028000, 0x50028007) AM_READWRITE8(mac_sonora_vctl_r, mac_sonora_vctl_w, U64(0xffffffffffffffff)) AM_MIRROR(0x00f00000)
	// 5002a000 = interrupt controller
	// 5002c000 = diagnostic registers
	AM_RANGE(0x5002c000, 0x5002dfff) AM_READ8(pmac_diag_r, U64(0xffffffffffffffff)) AM_MIRROR(0x00f00000)
	AM_RANGE(0x50031000, 0x50032fff) AM_READWRITE8(amic_dma_r, amic_dma_w, U64(0xffffffffffffffff)) AM_MIRROR(0x00f00000)
	AM_RANGE(0x50040000, 0x5004000f) AM_READWRITE8(hmc_r, hmc_w, U64(0xffffffffffffffff)) AM_MIRROR(0x00f00000)
	AM_RANGE(0x5ffffff8, 0x5fffffff) AM_READ32(mac_read_id, U64(0xffffffffffffffff))

	AM_RANGE(0xffc00000, 0xffffffff) AM_ROM AM_REGION("bootrom", 0)
ADDRESS_MAP_END

/***************************************************************************
    DEVICE CONFIG
***************************************************************************/

static const applefdc_interface mac_iwm_interface =
{
	sony_set_lines,
	mac_fdc_set_enable_lines,

	sony_read_data,
	sony_write_data,
	sony_read_status
};

static const struct NCR5380interface macplus_5380intf =
{
	DEVCB_DRIVER_LINE_MEMBER(mac_state,mac_scsi_irq)    // IRQ (unconnected on the Mac Plus)
};

static const struct NCR539Xinterface mac_539x_intf =
{
	DEVCB_DRIVER_LINE_MEMBER(mac_state, irq_539x_1_w),
	DEVCB_DRIVER_LINE_MEMBER(mac_state, drq_539x_1_w)
};

static const struct nbbus_interface nubus_intf =
{
	// interrupt lines
	DEVCB_DRIVER_LINE_MEMBER(mac_state, nubus_irq_9_w),
	DEVCB_DRIVER_LINE_MEMBER(mac_state, nubus_irq_a_w),
	DEVCB_DRIVER_LINE_MEMBER(mac_state, nubus_irq_b_w),
	DEVCB_DRIVER_LINE_MEMBER(mac_state, nubus_irq_c_w),
	DEVCB_DRIVER_LINE_MEMBER(mac_state, nubus_irq_d_w),
	DEVCB_DRIVER_LINE_MEMBER(mac_state, nubus_irq_e_w)
};

static const struct macpds_interface macpds_intf =
{
	0
};

static SLOT_INTERFACE_START(mac_nubus_cards)
	SLOT_INTERFACE("m2video", NUBUS_M2VIDEO)    /* Apple Macintosh II Video Card */
	SLOT_INTERFACE("48gc", NUBUS_48GC)      /* Apple 4*8 Graphics Card */
	SLOT_INTERFACE("824gc", NUBUS_824GC)    /* Apple 8*24 Graphics Card */
	SLOT_INTERFACE("cb264", NUBUS_CB264)    /* RasterOps ColorBoard 264 */
	SLOT_INTERFACE("vikbw", NUBUS_VIKBW)    /* Moniterm Viking board */
	SLOT_INTERFACE("image", NUBUS_IMAGE)    /* Disk Image Pseudo-Card */
	SLOT_INTERFACE("specpdq", NUBUS_SPECPDQ)    /* SuperMac Spectrum PDQ */
	SLOT_INTERFACE("m2hires", NUBUS_M2HIRES)    /* Apple Macintosh II Hi-Resolution Card */
	SLOT_INTERFACE("spec8s3", NUBUS_SPEC8S3)    /* SuperMac Spectrum/8 Series III */
//  SLOT_INTERFACE("thundergx", NUBUS_THUNDERGX)        /* Radius Thunder GX (not yet) */
	SLOT_INTERFACE("radiustpd", NUBUS_RADIUSTPD)        /* Radius Two Page Display */
	SLOT_INTERFACE("asmc3nb", NUBUS_ASNTMC3NB)  /* Asante MC3NB Ethernet card */
	SLOT_INTERFACE("portrait", NUBUS_WSPORTRAIT)    /* Apple Macintosh II Portrait video card */
	SLOT_INTERFACE("enetnb", NUBUS_APPLEENET)   /* Apple NuBus Ethernet */
SLOT_INTERFACE_END

static SLOT_INTERFACE_START(mac_pds030_cards)
	SLOT_INTERFACE("cb264", PDS030_CB264SE30)   // RasterOps Colorboard 264/SE30
	SLOT_INTERFACE("pc816", PDS030_PROCOLOR816) // Lapis ProColor Server 8*16 PDS
	SLOT_INTERFACE("lview", PDS030_LVIEW)       // Sigma Designs L-View
	SLOT_INTERFACE("30hr",  PDS030_XCEED30HR)   // Micron/XCEED Technology Color 30HR
	SLOT_INTERFACE("mc30",  PDS030_XCEEDMC30)   // Micron/XCEED Technology MacroColor 30
SLOT_INTERFACE_END

static SLOT_INTERFACE_START(mac_sepds_cards)
	SLOT_INTERFACE("radiusfpd", PDS_SEDISPLAY)  // Radius Full Page Display card for SE
SLOT_INTERFACE_END

static SLOT_INTERFACE_START(mac_lcpds_cards)
SLOT_INTERFACE_END

/***************************************************************************
    MACHINE DRIVERS
***************************************************************************/

static const floppy_interface mac_floppy_interface =
{
	DEVCB_NULL,
	DEVCB_NULL,
	DEVCB_NULL,
	DEVCB_NULL,
	DEVCB_NULL,
	FLOPPY_STANDARD_3_5_DSHD,
	LEGACY_FLOPPY_OPTIONS_NAME(apple35_mac),
	"floppy_3_5",
	NULL
};

static MACHINE_CONFIG_START( mac512ke, mac_state )

	/* basic machine hardware */
	MCFG_CPU_ADD("maincpu", M68000, C7M)        /* 7.8336 MHz */
	MCFG_CPU_PROGRAM_MAP(mac512ke_map)
	MCFG_SCREEN_ADD(MAC_SCREEN_NAME, RASTER)
	MCFG_SCREEN_REFRESH_RATE(60.15)
	MCFG_SCREEN_VBLANK_TIME(ATTOSECONDS_IN_USEC(1260))
	MCFG_QUANTUM_TIME(attotime::from_hz(60))

	/* video hardware */
	MCFG_VIDEO_ATTRIBUTES(VIDEO_UPDATE_BEFORE_VBLANK)
	MCFG_SCREEN_SIZE(MAC_H_TOTAL, MAC_V_TOTAL)
	MCFG_SCREEN_VISIBLE_AREA(0, MAC_H_VIS-1, 0, MAC_V_VIS-1)
	MCFG_SCREEN_UPDATE_DRIVER(mac_state, screen_update_mac)

	MCFG_PALETTE_ADD("palette", 2)
	MCFG_PALETTE_INIT_OWNER(mac_state,mac)

	MCFG_VIDEO_START_OVERRIDE(mac_state,mac)

	/* sound hardware */
	MCFG_SPEAKER_STANDARD_MONO("mono")
	MCFG_SOUND_ADD("custom", MAC_SOUND, 0)
	MCFG_SOUND_ROUTE(ALL_OUTPUTS, "mono", 1.00)

	/* devices */
	MCFG_RTC3430042_ADD("rtc", XTAL_32_768kHz)
	MCFG_IWM_ADD("fdc", mac_iwm_interface)
	MCFG_LEGACY_FLOPPY_SONY_2_DRIVES_ADD(mac_floppy_interface)

	MCFG_SCC8530_ADD("scc", C7M, line_cb_t(FUNC(mac_state::set_scc_interrupt), static_cast<mac_state *>(owner)))
	
	MCFG_DEVICE_ADD("via6522_0", VIA6522, 1000000)
	MCFG_VIA6522_READPA_HANDLER(READ8(mac_state,mac_via_in_a))
	MCFG_VIA6522_READPB_HANDLER(READ8(mac_state,mac_via_in_b))
	MCFG_VIA6522_WRITEPA_HANDLER(WRITE8(mac_state,mac_via_out_a))
	MCFG_VIA6522_WRITEPB_HANDLER(WRITE8(mac_state,mac_via_out_b))
	MCFG_VIA6522_CB2_HANDLER(WRITELINE(mac_state,mac_via_out_cb2))
	MCFG_VIA6522_IRQ_HANDLER(WRITELINE(mac_state,mac_via_irq))

 	MCFG_MACKBD_ADD(MACKBD_TAG)
#ifdef MAC_USE_EMULATED_KBD
	MCFG_MACKBD_DATAOUT_HANDLER(DEVWRITELINE("via6522_0", via6522_device, write_cb2))
	MCFG_MACKBD_CLKOUT_HANDLER(WRITELINE(mac_state, mac_kbd_clk_in))
#endif

	/* internal ram */
	MCFG_RAM_ADD(RAM_TAG)
	MCFG_RAM_DEFAULT_SIZE("512K")
MACHINE_CONFIG_END

static MACHINE_CONFIG_DERIVED( mac128k, mac512ke )

	/* internal ram */
	MCFG_RAM_MODIFY(RAM_TAG)
	MCFG_RAM_DEFAULT_SIZE("128K")
MACHINE_CONFIG_END


static MACHINE_CONFIG_DERIVED( macplus, mac512ke )
	MCFG_CPU_MODIFY( "maincpu" )
	MCFG_CPU_PROGRAM_MAP(macplus_map)

	MCFG_SCSIBUS_ADD("scsi")
	MCFG_SCSIDEV_ADD("scsi:harddisk1", SCSIHD, SCSI_ID_6)
	MCFG_SCSIDEV_ADD("scsi:harddisk2", SCSIHD, SCSI_ID_5)
	MCFG_NCR5380_ADD("scsi:ncr5380", C7M, macplus_5380intf)

	MCFG_LEGACY_FLOPPY_SONY_2_DRIVES_MODIFY(mac_floppy_interface)

	/* internal ram */
	MCFG_RAM_MODIFY(RAM_TAG)
	MCFG_RAM_DEFAULT_SIZE("4M")
	MCFG_RAM_EXTRA_OPTIONS("1M,2M,2560K,4M")

	// software list
	MCFG_SOFTWARE_LIST_ADD("flop35_list","mac_flop")
	MCFG_SOFTWARE_LIST_ADD("hdd_list", "mac_hdd")
MACHINE_CONFIG_END

static MACHINE_CONFIG_DERIVED( macse, macplus )
	MCFG_CPU_MODIFY("maincpu")
	MCFG_CPU_PROGRAM_MAP(macse_map)

	MCFG_DEVICE_REMOVE("via6522_0")
	MCFG_DEVICE_ADD("via6522_0", VIA6522, 1000000)
	MCFG_VIA6522_READPA_HANDLER(READ8(mac_state,mac_via_in_a))
	MCFG_VIA6522_READPB_HANDLER(READ8(mac_state,mac_via_in_b))
	MCFG_VIA6522_WRITEPA_HANDLER(WRITE8(mac_state,mac_via_out_a))
	MCFG_VIA6522_WRITEPB_HANDLER(WRITE8(mac_state,mac_via_out_b_bbadb))
	MCFG_VIA6522_CB2_HANDLER(WRITELINE(mac_state,mac_adb_via_out_cb2))
	MCFG_VIA6522_IRQ_HANDLER(WRITELINE(mac_state,mac_via_irq))

	/* internal ram */
	MCFG_RAM_MODIFY(RAM_TAG)
	MCFG_RAM_DEFAULT_SIZE("4M")
	MCFG_RAM_EXTRA_OPTIONS("2M,2560K,4M")

	MCFG_MACKBD_REMOVE(MACKBD_TAG)

	MCFG_MACPDS_BUS_ADD("sepds", "maincpu", macpds_intf)
	MCFG_MACPDS_SLOT_ADD("sepds", "pds", mac_sepds_cards, NULL)
MACHINE_CONFIG_END

static MACHINE_CONFIG_DERIVED( macclasc, macplus )
	MCFG_CPU_MODIFY("maincpu")
	MCFG_CPU_PROGRAM_MAP(macse_map)

	MCFG_DEVICE_REMOVE("via6522_0")
	MCFG_DEVICE_ADD("via6522_0", VIA6522, 1000000)
	MCFG_VIA6522_READPA_HANDLER(READ8(mac_state,mac_via_in_a))
	MCFG_VIA6522_READPB_HANDLER(READ8(mac_state,mac_via_in_b))
	MCFG_VIA6522_WRITEPA_HANDLER(WRITE8(mac_state,mac_via_out_a))
	MCFG_VIA6522_WRITEPB_HANDLER(WRITE8(mac_state,mac_via_out_b_bbadb))
	MCFG_VIA6522_CB2_HANDLER(WRITELINE(mac_state,mac_adb_via_out_cb2))
	MCFG_VIA6522_IRQ_HANDLER(WRITELINE(mac_state,mac_via_irq))

	/* internal ram */
	MCFG_RAM_MODIFY(RAM_TAG)
	MCFG_RAM_DEFAULT_SIZE("4M")
	MCFG_RAM_EXTRA_OPTIONS("2M,2560K,4M")

	MCFG_MACKBD_REMOVE(MACKBD_TAG)
MACHINE_CONFIG_END

static MACHINE_CONFIG_START( macprtb, mac_state )
	/* basic machine hardware */
	MCFG_CPU_ADD("maincpu", M68000, C15M)
	MCFG_CPU_PROGRAM_MAP(macprtb_map)
	MCFG_SCREEN_ADD(MAC_SCREEN_NAME, RASTER)
	MCFG_SCREEN_REFRESH_RATE(60.15)
	MCFG_SCREEN_VBLANK_TIME(ATTOSECONDS_IN_USEC(1260))
	MCFG_QUANTUM_TIME(attotime::from_hz(60))

	/* video hardware */
	MCFG_VIDEO_ATTRIBUTES(VIDEO_UPDATE_BEFORE_VBLANK)
	MCFG_SCREEN_SIZE(700, 480)
	MCFG_SCREEN_VISIBLE_AREA(0, 639, 0, 399)
	MCFG_SCREEN_UPDATE_DRIVER(mac_state, screen_update_macprtb)

	MCFG_PALETTE_ADD("palette", 2)
	MCFG_PALETTE_INIT_OWNER(mac_state,mac)

	MCFG_VIDEO_START_OVERRIDE(mac_state,macprtb)

	/* sound hardware */
	MCFG_SPEAKER_STANDARD_STEREO("lspeaker", "rspeaker")
	MCFG_ASC_ADD("asc", C15M, ASC_TYPE_ASC, WRITELINE(mac_state, mac_asc_irq))
	MCFG_SOUND_ROUTE(0, "lspeaker", 1.0)
	MCFG_SOUND_ROUTE(1, "rspeaker", 1.0)

	/* devices */
	MCFG_RTC3430042_ADD("rtc", XTAL_32_768kHz)
	MCFG_SCSIBUS_ADD("scsi")
	MCFG_SCSIDEV_ADD("scsi:harddisk1", SCSIHD, SCSI_ID_6)
	MCFG_SCSIDEV_ADD("scsi:harddisk2", SCSIHD, SCSI_ID_5)
	MCFG_NCR5380_ADD("scsi:ncr5380", C7M, macplus_5380intf)

	MCFG_IWM_ADD("fdc", mac_iwm_interface)
	MCFG_LEGACY_FLOPPY_SONY_2_DRIVES_ADD(mac_floppy_interface)

	MCFG_SCC8530_ADD("scc", C7M, line_cb_t(FUNC(mac_state::set_scc_interrupt), static_cast<mac_state *>(owner)))
	MCFG_DEVICE_ADD("via6522_0", VIA6522, 783360)
	MCFG_VIA6522_READPA_HANDLER(READ8(mac_state,mac_via_in_a_pmu))
	MCFG_VIA6522_READPB_HANDLER(READ8(mac_state,mac_via_in_b_pmu))
	MCFG_VIA6522_WRITEPA_HANDLER(WRITE8(mac_state,mac_via_out_a_pmu))
	MCFG_VIA6522_WRITEPB_HANDLER(WRITE8(mac_state,mac_via_out_b_pmu))
	MCFG_VIA6522_CB2_HANDLER(WRITELINE(mac_state,mac_via_out_cb2))
	MCFG_VIA6522_IRQ_HANDLER(WRITELINE(mac_state,mac_via_irq))

	/* internal ram */
	MCFG_RAM_ADD(RAM_TAG)
	MCFG_RAM_DEFAULT_SIZE("1M")
	MCFG_RAM_EXTRA_OPTIONS("1M,3M,5M,7M,9M")

	// software list
	MCFG_SOFTWARE_LIST_ADD("hdd_list", "mac_hdd")
MACHINE_CONFIG_END

static MACHINE_CONFIG_START( macii, mac_state )

	/* basic machine hardware */
	MCFG_CPU_ADD("maincpu", M68020PMMU, C15M)
	MCFG_CPU_PROGRAM_MAP(macii_map)

	MCFG_PALETTE_ADD("palette", 256)

	/* sound hardware */
	MCFG_SPEAKER_STANDARD_STEREO("lspeaker", "rspeaker")
	MCFG_ASC_ADD("asc", C15M, ASC_TYPE_ASC, WRITELINE(mac_state, mac_asc_irq))
	MCFG_SOUND_ROUTE(0, "lspeaker", 1.0)
	MCFG_SOUND_ROUTE(1, "rspeaker", 1.0)

	/* devices */
	MCFG_RTC3430042_ADD("rtc", XTAL_32_768kHz)
	MCFG_NUBUS_BUS_ADD("nubus", "maincpu", nubus_intf)
	MCFG_NUBUS_SLOT_ADD("nubus","nb9", mac_nubus_cards, "48gc")
	MCFG_NUBUS_SLOT_ADD("nubus","nba", mac_nubus_cards, NULL)
	MCFG_NUBUS_SLOT_ADD("nubus","nbb", mac_nubus_cards, NULL)
	MCFG_NUBUS_SLOT_ADD("nubus","nbc", mac_nubus_cards, NULL)
	MCFG_NUBUS_SLOT_ADD("nubus","nbd", mac_nubus_cards, NULL)
	MCFG_NUBUS_SLOT_ADD("nubus","nbe", mac_nubus_cards, NULL)

	MCFG_SCSIBUS_ADD("scsi")
	MCFG_SCSIDEV_ADD("scsi:harddisk1", SCSIHD, SCSI_ID_6)
	MCFG_SCSIDEV_ADD("scsi:harddisk2", SCSIHD, SCSI_ID_5)
	MCFG_SCSIDEV_ADD("scsi:cdrom1", SCSICD, SCSI_ID_4)
	MCFG_NCR5380_ADD("scsi:ncr5380", C7M, macplus_5380intf)

	MCFG_IWM_ADD("fdc", mac_iwm_interface)
	MCFG_LEGACY_FLOPPY_SONY_2_DRIVES_ADD(mac_floppy_interface)

	MCFG_SCC8530_ADD("scc", C7M, line_cb_t(FUNC(mac_state::set_scc_interrupt), static_cast<mac_state *>(owner)))

	MCFG_DEVICE_ADD("via6522_0", VIA6522, C7M/10)
	MCFG_VIA6522_READPA_HANDLER(READ8(mac_state,mac_via_in_a))
	MCFG_VIA6522_READPB_HANDLER(READ8(mac_state,mac_via_in_b))
	MCFG_VIA6522_WRITEPA_HANDLER(WRITE8(mac_state,mac_via_out_a))
	MCFG_VIA6522_WRITEPB_HANDLER(WRITE8(mac_state,mac_via_out_b_bbadb))
	MCFG_VIA6522_CB2_HANDLER(WRITELINE(mac_state,mac_adb_via_out_cb2))
	MCFG_VIA6522_IRQ_HANDLER(WRITELINE(mac_state,mac_via_irq))

	MCFG_DEVICE_ADD("via6522_1", VIA6522, C7M/10)
	MCFG_VIA6522_READPA_HANDLER(READ8(mac_state, mac_via2_in_a))
	MCFG_VIA6522_READPB_HANDLER(READ8(mac_state, mac_via2_in_b))
	MCFG_VIA6522_WRITEPA_HANDLER(WRITE8(mac_state,mac_via2_out_a))
	MCFG_VIA6522_WRITEPB_HANDLER(WRITE8(mac_state,mac_via2_out_b))
	MCFG_VIA6522_IRQ_HANDLER(WRITELINE(mac_state,mac_via2_irq))

	/* internal ram */
	MCFG_RAM_ADD(RAM_TAG)
	MCFG_RAM_DEFAULT_SIZE("2M")
	MCFG_RAM_EXTRA_OPTIONS("8M,32M,64M,96M,128M")

	// software list
	MCFG_SOFTWARE_LIST_ADD("flop35_list","mac_flop")
	MCFG_SOFTWARE_LIST_ADD("hdd_list", "mac_hdd")
MACHINE_CONFIG_END

static MACHINE_CONFIG_DERIVED( maciihmu, macii )
	MCFG_CPU_REPLACE("maincpu", M68020HMMU, C15M)
	MCFG_CPU_PROGRAM_MAP(macii_map)
MACHINE_CONFIG_END

static MACHINE_CONFIG_START( maciifx, mac_state )

	/* basic machine hardware */
	MCFG_CPU_ADD("maincpu", M68030, 40000000)
	MCFG_CPU_PROGRAM_MAP(maciifx_map)

	/* sound hardware */
	MCFG_SPEAKER_STANDARD_STEREO("lspeaker", "rspeaker")
	MCFG_ASC_ADD("asc", C15M, ASC_TYPE_ASC, WRITELINE(mac_state, mac_asc_irq))
	MCFG_SOUND_ROUTE(0, "lspeaker", 1.0)
	MCFG_SOUND_ROUTE(1, "rspeaker", 1.0)

	/* devices */
	MCFG_RTC3430042_ADD("rtc", XTAL_32_768kHz)
	MCFG_NUBUS_BUS_ADD("nubus", "maincpu", nubus_intf)
	MCFG_NUBUS_SLOT_ADD("nubus","nb9", mac_nubus_cards, "48gc")
	MCFG_NUBUS_SLOT_ADD("nubus","nba", mac_nubus_cards, NULL)
	MCFG_NUBUS_SLOT_ADD("nubus","nbb", mac_nubus_cards, NULL)
	MCFG_NUBUS_SLOT_ADD("nubus","nbc", mac_nubus_cards, NULL)
	MCFG_NUBUS_SLOT_ADD("nubus","nbd", mac_nubus_cards, NULL)
	MCFG_NUBUS_SLOT_ADD("nubus","nbe", mac_nubus_cards, NULL)

	MCFG_SCSIBUS_ADD("scsi")
	MCFG_SCSIDEV_ADD("scsi:harddisk1", SCSIHD, SCSI_ID_6)
	MCFG_SCSIDEV_ADD("scsi:harddisk2", SCSIHD, SCSI_ID_5)
	MCFG_NCR5380_ADD("scsi:ncr5380", C7M, macplus_5380intf)

	MCFG_IWM_ADD("fdc", mac_iwm_interface)
	MCFG_LEGACY_FLOPPY_SONY_2_DRIVES_ADD(mac_floppy_interface)

	MCFG_SCC8530_ADD("scc", C7M, line_cb_t(FUNC(mac_state::set_scc_interrupt), static_cast<mac_state *>(owner)))

	MCFG_DEVICE_ADD("via6522_0", VIA6522, C7M/10)
	MCFG_VIA6522_READPA_HANDLER(READ8(mac_state,mac_via_in_a))
	MCFG_VIA6522_READPB_HANDLER(READ8(mac_state,mac_via_in_b))
	MCFG_VIA6522_WRITEPA_HANDLER(WRITE8(mac_state,mac_via_out_a))
	MCFG_VIA6522_WRITEPB_HANDLER(WRITE8(mac_state,mac_via_out_b))
	MCFG_VIA6522_CB2_HANDLER(WRITELINE(mac_state,mac_adb_via_out_cb2))
	MCFG_VIA6522_IRQ_HANDLER(WRITELINE(mac_state,mac_via_irq))

	/* internal ram */
	MCFG_RAM_ADD(RAM_TAG)
	MCFG_RAM_DEFAULT_SIZE("4M")
	MCFG_RAM_EXTRA_OPTIONS("8M,16M,32M,64M,96M,128M")

	// software list
	MCFG_SOFTWARE_LIST_ADD("flop35_list","mac_flop")
	MCFG_SOFTWARE_LIST_ADD("hdd_list", "mac_hdd")
MACHINE_CONFIG_END

static MACHINE_CONFIG_DERIVED( maclc, macii )

	MCFG_CPU_REPLACE("maincpu", M68020HMMU, C15M)
	MCFG_CPU_PROGRAM_MAP(maclc_map)
	MCFG_CPU_VBLANK_INT_DRIVER(MAC_SCREEN_NAME, mac_state,  mac_rbv_vbl)

	MCFG_PALETTE_ADD("palette", 256)

	MCFG_VIDEO_START_OVERRIDE(mac_state,macv8)
	MCFG_VIDEO_RESET_OVERRIDE(mac_state,macrbv)

	MCFG_SCREEN_ADD(MAC_SCREEN_NAME, RASTER)
	MCFG_SCREEN_RAW_PARAMS(25175000, 800, 0, 640, 525, 0, 480)
	MCFG_SCREEN_SIZE(1024,768)
	MCFG_SCREEN_VISIBLE_AREA(0, 640-1, 0, 480-1)
	MCFG_SCREEN_UPDATE_DRIVER(mac_state, screen_update_macv8)
	MCFG_DEFAULT_LAYOUT(layout_mac)

	MCFG_RAM_MODIFY(RAM_TAG)
	MCFG_RAM_DEFAULT_SIZE("2M")
	MCFG_RAM_EXTRA_OPTIONS("4M,6M,8M,10M")

	MCFG_DEVICE_MODIFY("via6522_0")
	MCFG_VIA6522_WRITEPB_HANDLER(WRITE8(mac_state,mac_via_out_b_egadb))

	MCFG_NUBUS_SLOT_REMOVE("nb9")
	MCFG_NUBUS_SLOT_REMOVE("nba")
	MCFG_NUBUS_SLOT_REMOVE("nbb")
	MCFG_NUBUS_SLOT_REMOVE("nbc")
	MCFG_NUBUS_SLOT_REMOVE("nbd")
	MCFG_NUBUS_SLOT_REMOVE("nbe")
	MCFG_NUBUS_BUS_REMOVE("nubus")

	MCFG_NUBUS_BUS_ADD("pds", "maincpu", nubus_intf)
	MCFG_NUBUS_SLOT_ADD("pds","lcpds", mac_lcpds_cards, NULL)

	MCFG_ASC_REPLACE("asc", C15M, ASC_TYPE_V8, WRITELINE(mac_state, mac_asc_irq))
	MCFG_SOUND_ROUTE(0, "lspeaker", 1.0)
	MCFG_SOUND_ROUTE(1, "rspeaker", 1.0)

	MCFG_EGRET_ADD(EGRET_341S0850)
	MCFG_EGRET_RESET_CALLBACK(WRITELINE(mac_state, cuda_reset_w))
	MCFG_EGRET_LINECHANGE_CALLBACK(WRITELINE(mac_state, adb_linechange_w))
	MCFG_EGRET_VIA_CLOCK_CALLBACK(DEVWRITELINE("via6522_0", via6522_device, write_cb1))
	MCFG_EGRET_VIA_DATA_CALLBACK(DEVWRITELINE("via6522_0", via6522_device, write_cb2))
	MCFG_QUANTUM_PERFECT_CPU("maincpu")
MACHINE_CONFIG_END

static MACHINE_CONFIG_DERIVED( maclc2, maclc )

	MCFG_CPU_REPLACE("maincpu", M68030, C15M)
	MCFG_CPU_PROGRAM_MAP(maclc_map)
	MCFG_CPU_VBLANK_INT_DRIVER(MAC_SCREEN_NAME, mac_state,  mac_rbv_vbl)

	MCFG_RAM_MODIFY(RAM_TAG)
	MCFG_RAM_DEFAULT_SIZE("4M")
	MCFG_RAM_EXTRA_OPTIONS("6M,8M,10M")
MACHINE_CONFIG_END

static MACHINE_CONFIG_DERIVED( maccclas, maclc2 )

	MCFG_EGRET_REMOVE()
	MCFG_CUDA_ADD(CUDA_341S0788)    // should be 0417, but that version won't sync up properly with the '030 right now
	MCFG_CUDA_RESET_CALLBACK(WRITELINE(mac_state, cuda_reset_w))
	MCFG_CUDA_LINECHANGE_CALLBACK(WRITELINE(mac_state, adb_linechange_w))
	MCFG_CUDA_VIA_CLOCK_CALLBACK(DEVWRITELINE("via6522_0", via6522_device, write_cb1))
	MCFG_CUDA_VIA_DATA_CALLBACK(DEVWRITELINE("via6522_0", via6522_device, write_cb2))

	MCFG_DEVICE_MODIFY("via6522_0")
	MCFG_VIA6522_WRITEPB_HANDLER(WRITE8(mac_state,mac_via_out_b_cdadb))
MACHINE_CONFIG_END

static MACHINE_CONFIG_DERIVED( maclc3, maclc )

	MCFG_CPU_REPLACE("maincpu", M68030, 25000000)
	MCFG_CPU_PROGRAM_MAP(maclc3_map)
	MCFG_CPU_VBLANK_INT_DRIVER(MAC_SCREEN_NAME, mac_state,  mac_rbv_vbl)

	MCFG_VIDEO_START_OVERRIDE(mac_state,macsonora)
	MCFG_VIDEO_RESET_OVERRIDE(mac_state,macsonora)

	MCFG_SCREEN_MODIFY(MAC_SCREEN_NAME)
	MCFG_SCREEN_UPDATE_DRIVER(mac_state, screen_update_macsonora)

	MCFG_RAM_MODIFY(RAM_TAG)
	MCFG_RAM_DEFAULT_SIZE("4M")
	MCFG_RAM_EXTRA_OPTIONS("8M,16M,32M,48M,64M,80M")

	MCFG_ASC_REPLACE("asc", C15M, ASC_TYPE_SONORA, WRITELINE(mac_state, mac_asc_irq))
	MCFG_SOUND_ROUTE(0, "lspeaker", 1.0)
	MCFG_SOUND_ROUTE(1, "rspeaker", 1.0)

	MCFG_EGRET_REPLACE(EGRET_341S0851)
	MCFG_EGRET_RESET_CALLBACK(WRITELINE(mac_state, cuda_reset_w))
	MCFG_EGRET_LINECHANGE_CALLBACK(WRITELINE(mac_state, adb_linechange_w))
	MCFG_EGRET_VIA_CLOCK_CALLBACK(DEVWRITELINE("via6522_0", via6522_device, write_cb1))
	MCFG_EGRET_VIA_DATA_CALLBACK(DEVWRITELINE("via6522_0", via6522_device, write_cb2))
MACHINE_CONFIG_END

static MACHINE_CONFIG_DERIVED( maclc520, maclc3 )

	MCFG_EGRET_REMOVE()
	MCFG_CUDA_ADD(CUDA_341S0060)
	MCFG_CUDA_RESET_CALLBACK(WRITELINE(mac_state, cuda_reset_w))
	MCFG_CUDA_LINECHANGE_CALLBACK(WRITELINE(mac_state, adb_linechange_w))
	MCFG_CUDA_VIA_CLOCK_CALLBACK(DEVWRITELINE("via6522_0", via6522_device, write_cb1))
	MCFG_CUDA_VIA_DATA_CALLBACK(DEVWRITELINE("via6522_0", via6522_device, write_cb2))

	MCFG_DEVICE_MODIFY("via6522_0")
	MCFG_VIA6522_WRITEPB_HANDLER(WRITE8(mac_state,mac_via_out_b_cdadb))
MACHINE_CONFIG_END

static MACHINE_CONFIG_DERIVED( maciivx, maclc )

	MCFG_CPU_REPLACE("maincpu", M68030, C32M)
	MCFG_CPU_PROGRAM_MAP(maclc3_map)
	MCFG_CPU_VBLANK_INT_DRIVER(MAC_SCREEN_NAME, mac_state,  mac_rbv_vbl)

	MCFG_VIDEO_START_OVERRIDE(mac_state,macv8)
	MCFG_VIDEO_RESET_OVERRIDE(mac_state,macrbv)

	MCFG_SCREEN_MODIFY(MAC_SCREEN_NAME)
	MCFG_SCREEN_UPDATE_DRIVER(mac_state, screen_update_macrbvvram)

	MCFG_NUBUS_BUS_ADD("nubus", "maincpu", nubus_intf)
	MCFG_NUBUS_SLOT_ADD("nubus","nbc", mac_nubus_cards, NULL)
	MCFG_NUBUS_SLOT_ADD("nubus","nbd", mac_nubus_cards, NULL)
	MCFG_NUBUS_SLOT_ADD("nubus","nbe", mac_nubus_cards, NULL)

	MCFG_RAM_MODIFY(RAM_TAG)
	MCFG_RAM_DEFAULT_SIZE("4M")
	MCFG_RAM_EXTRA_OPTIONS("8M,12M,16M,20M,24M,28M,32M,36M,40M,44M,48M,52M,56M,60M,64M")

	MCFG_EGRET_REPLACE(EGRET_341S0851)
	MCFG_EGRET_RESET_CALLBACK(WRITELINE(mac_state, cuda_reset_w))
	MCFG_EGRET_LINECHANGE_CALLBACK(WRITELINE(mac_state, adb_linechange_w))
	MCFG_EGRET_VIA_CLOCK_CALLBACK(DEVWRITELINE("via6522_0", via6522_device, write_cb1))
	MCFG_EGRET_VIA_DATA_CALLBACK(DEVWRITELINE("via6522_0", via6522_device, write_cb2))
MACHINE_CONFIG_END

static MACHINE_CONFIG_DERIVED( maciivi, maclc )

	MCFG_CPU_REPLACE("maincpu", M68030, C15M)
	MCFG_CPU_PROGRAM_MAP(maclc3_map)
	MCFG_CPU_VBLANK_INT_DRIVER(MAC_SCREEN_NAME, mac_state,  mac_rbv_vbl)

	MCFG_VIDEO_START_OVERRIDE(mac_state,macv8)
	MCFG_VIDEO_RESET_OVERRIDE(mac_state,macrbv)

	MCFG_SCREEN_MODIFY(MAC_SCREEN_NAME)
	MCFG_SCREEN_UPDATE_DRIVER(mac_state, screen_update_macrbvvram)

	MCFG_NUBUS_BUS_ADD("nubus", "maincpu", nubus_intf)
	MCFG_NUBUS_SLOT_ADD("nubus","nbc", mac_nubus_cards, NULL)
	MCFG_NUBUS_SLOT_ADD("nubus","nbd", mac_nubus_cards, NULL)
	MCFG_NUBUS_SLOT_ADD("nubus","nbe", mac_nubus_cards, NULL)

	MCFG_RAM_MODIFY(RAM_TAG)
	MCFG_RAM_DEFAULT_SIZE("4M")
	MCFG_RAM_EXTRA_OPTIONS("8M,12M,16M,20M,24M,28M,32M,36M,40M,44M,48M,52M,56M,60M,64M")

	MCFG_EGRET_REPLACE(EGRET_341S0851)
	MCFG_EGRET_RESET_CALLBACK(WRITELINE(mac_state, cuda_reset_w))
	MCFG_EGRET_LINECHANGE_CALLBACK(WRITELINE(mac_state, adb_linechange_w))
	MCFG_EGRET_VIA_CLOCK_CALLBACK(DEVWRITELINE("via6522_0", via6522_device, write_cb1))
	MCFG_EGRET_VIA_DATA_CALLBACK(DEVWRITELINE("via6522_0", via6522_device, write_cb2))
MACHINE_CONFIG_END

static MACHINE_CONFIG_DERIVED( maciix, macii )

	MCFG_CPU_REPLACE("maincpu", M68030, C15M)
	MCFG_CPU_PROGRAM_MAP(macii_map)

	MCFG_RAM_MODIFY(RAM_TAG)
	MCFG_RAM_DEFAULT_SIZE("2M")
	MCFG_RAM_EXTRA_OPTIONS("8M,32M,64M,96M,128M")
MACHINE_CONFIG_END

static MACHINE_CONFIG_DERIVED( maciicx, maciix )    // IIcx is a IIx with only slots 9/a/b
	MCFG_NUBUS_SLOT_REMOVE("nbc")
	MCFG_NUBUS_SLOT_REMOVE("nbd")
	MCFG_NUBUS_SLOT_REMOVE("nbe")
MACHINE_CONFIG_END

static MACHINE_CONFIG_START( macse30, mac_state )

	MCFG_CPU_ADD("maincpu", M68030, C15M)
	MCFG_CPU_PROGRAM_MAP(macse30_map)

	/* video hardware */
	MCFG_VIDEO_ATTRIBUTES(VIDEO_UPDATE_BEFORE_VBLANK)
	MCFG_SCREEN_ADD(MAC_SCREEN_NAME, RASTER)
	MCFG_SCREEN_REFRESH_RATE(60.15)
	MCFG_SCREEN_VBLANK_TIME(ATTOSECONDS_IN_USEC(1260))
	MCFG_SCREEN_SIZE(MAC_H_TOTAL, MAC_V_TOTAL)
	MCFG_SCREEN_VISIBLE_AREA(0, MAC_H_VIS-1, 0, MAC_V_VIS-1)
	MCFG_SCREEN_UPDATE_DRIVER(mac_state, screen_update_macse30)

	MCFG_PALETTE_ADD("palette", 2)
	MCFG_PALETTE_INIT_OWNER(mac_state,mac)

	MCFG_VIDEO_START_OVERRIDE(mac_state,mac)

	/* sound hardware */
	MCFG_SPEAKER_STANDARD_STEREO("lspeaker", "rspeaker")
	MCFG_ASC_ADD("asc", C15M, ASC_TYPE_ASC, WRITELINE(mac_state, mac_asc_irq))
	MCFG_SOUND_ROUTE(0, "lspeaker", 1.0)
	MCFG_SOUND_ROUTE(1, "rspeaker", 1.0)

	/* devices */
	MCFG_RTC3430042_ADD("rtc", XTAL_32_768kHz)
	MCFG_SCSIBUS_ADD("scsi")
	MCFG_SCSIDEV_ADD("scsi:harddisk1", SCSIHD, SCSI_ID_6)
	MCFG_SCSIDEV_ADD("scsi:harddisk2", SCSIHD, SCSI_ID_5)
	MCFG_NCR5380_ADD("scsi:ncr5380", C7M, macplus_5380intf)

	MCFG_NUBUS_BUS_ADD("pds", "maincpu", nubus_intf)
	MCFG_NUBUS_SLOT_ADD("pds","pds030", mac_pds030_cards, NULL)

	MCFG_SWIM_ADD("fdc", mac_iwm_interface)
	MCFG_LEGACY_FLOPPY_SONY_2_DRIVES_ADD(mac_floppy_interface)

	MCFG_SCC8530_ADD("scc", C7M, line_cb_t(FUNC(mac_state::set_scc_interrupt), static_cast<mac_state *>(owner)))

	MCFG_DEVICE_ADD("via6522_0", VIA6522, 783360)
	MCFG_VIA6522_READPA_HANDLER(READ8(mac_state,mac_via_in_a))
	MCFG_VIA6522_READPB_HANDLER(READ8(mac_state,mac_via_in_b))
	MCFG_VIA6522_WRITEPA_HANDLER(WRITE8(mac_state,mac_via_out_a))
	MCFG_VIA6522_WRITEPB_HANDLER(WRITE8(mac_state,mac_via_out_b_bbadb))
	MCFG_VIA6522_CB2_HANDLER(WRITELINE(mac_state,mac_adb_via_out_cb2))
	MCFG_VIA6522_IRQ_HANDLER(WRITELINE(mac_state,mac_via_irq))

	MCFG_DEVICE_ADD("via6522_1", VIA6522, 783360)
	MCFG_VIA6522_READPA_HANDLER(READ8(mac_state, mac_via2_in_a))
	MCFG_VIA6522_READPB_HANDLER(READ8(mac_state, mac_via2_in_b))
	MCFG_VIA6522_WRITEPA_HANDLER(WRITE8(mac_state,mac_via2_out_a))
	MCFG_VIA6522_WRITEPB_HANDLER(WRITE8(mac_state,mac_via2_out_b))
	MCFG_VIA6522_IRQ_HANDLER(WRITELINE(mac_state,mac_via2_irq))

	/* internal ram */
	MCFG_RAM_ADD(RAM_TAG)
	MCFG_RAM_DEFAULT_SIZE("2M")
	MCFG_RAM_EXTRA_OPTIONS("8M,16M,32M,48M,64M,96M,128M")

	MCFG_SOFTWARE_LIST_ADD("flop35_list","mac_flop")
	MCFG_SOFTWARE_LIST_ADD("hdd_list", "mac_hdd")
MACHINE_CONFIG_END

static MACHINE_CONFIG_START( macpb140, mac_state )

	MCFG_CPU_ADD("maincpu", M68030, C15M)
	MCFG_CPU_PROGRAM_MAP(macpb140_map)

	/* video hardware */
	MCFG_VIDEO_ATTRIBUTES(VIDEO_UPDATE_BEFORE_VBLANK)
	MCFG_SCREEN_ADD(MAC_SCREEN_NAME, RASTER)
	MCFG_SCREEN_REFRESH_RATE(60.15)
	MCFG_SCREEN_VBLANK_TIME(ATTOSECONDS_IN_USEC(1260))
	MCFG_SCREEN_SIZE(700, 480)
	MCFG_SCREEN_VISIBLE_AREA(0, 639, 0, 399)
	MCFG_SCREEN_UPDATE_DRIVER(mac_state, screen_update_macpb140)

	MCFG_PALETTE_ADD("palette", 2)
	MCFG_PALETTE_INIT_OWNER(mac_state,mac)

	MCFG_VIDEO_START_OVERRIDE(mac_state,macprtb)

	/* sound hardware */
	MCFG_SPEAKER_STANDARD_STEREO("lspeaker", "rspeaker")
	MCFG_ASC_ADD("asc", C15M, ASC_TYPE_ASC, WRITELINE(mac_state, mac_asc_irq))
	MCFG_SOUND_ROUTE(0, "lspeaker", 1.0)
	MCFG_SOUND_ROUTE(1, "rspeaker", 1.0)

	/* devices */
	MCFG_SCSIBUS_ADD("scsi")
	MCFG_SCSIDEV_ADD("scsi:harddisk1", SCSIHD, SCSI_ID_6)
	MCFG_SCSIDEV_ADD("scsi:harddisk2", SCSIHD, SCSI_ID_5)
	MCFG_NCR5380_ADD("scsi:ncr5380", C7M, macplus_5380intf)

	MCFG_SWIM_ADD("fdc", mac_iwm_interface)
	MCFG_LEGACY_FLOPPY_SONY_2_DRIVES_ADD(mac_floppy_interface)

	MCFG_SCC8530_ADD("scc", C7M, line_cb_t(FUNC(mac_state::set_scc_interrupt), static_cast<mac_state *>(owner)))

	MCFG_DEVICE_ADD("via6522_0", VIA6522, 783360)
	MCFG_VIA6522_READPA_HANDLER(READ8(mac_state,mac_via_in_a))
	MCFG_VIA6522_READPB_HANDLER(READ8(mac_state,mac_via_in_b_via2pmu))
	MCFG_VIA6522_WRITEPA_HANDLER(WRITE8(mac_state,mac_via_out_a))
	MCFG_VIA6522_WRITEPB_HANDLER(WRITE8(mac_state,mac_via_out_b_via2pmu))
	MCFG_VIA6522_CB2_HANDLER(WRITELINE(mac_state,mac_adb_via_out_cb2))
	MCFG_VIA6522_IRQ_HANDLER(WRITELINE(mac_state,mac_via_irq))

	MCFG_DEVICE_ADD("via6522_1", VIA6522, 783360)
	MCFG_VIA6522_READPA_HANDLER(READ8(mac_state, mac_via2_in_a_pmu))
	MCFG_VIA6522_READPB_HANDLER(READ8(mac_state, mac_via2_in_b_pmu))
	MCFG_VIA6522_WRITEPA_HANDLER(WRITE8(mac_state,mac_via2_out_a_pmu))
	MCFG_VIA6522_WRITEPB_HANDLER(WRITE8(mac_state,mac_via2_out_b_pmu))
	MCFG_VIA6522_IRQ_HANDLER(WRITELINE(mac_state,mac_via2_irq))

	/* internal ram */
	MCFG_RAM_ADD(RAM_TAG)
	MCFG_RAM_DEFAULT_SIZE("2M")
	MCFG_RAM_EXTRA_OPTIONS("4M,6M,8M")

	MCFG_SOFTWARE_LIST_ADD("flop35_list","mac_flop")
	MCFG_SOFTWARE_LIST_ADD("hdd_list", "mac_hdd")
MACHINE_CONFIG_END

// PowerBook 145 = 140 @ 25 MHz (still 2MB RAM - the 145B upped that to 4MB)
static MACHINE_CONFIG_DERIVED( macpb145, macpb140 )
	MCFG_CPU_REPLACE("maincpu", M68030, 25000000)
	MCFG_CPU_PROGRAM_MAP(macpb140_map)

	MCFG_RAM_MODIFY(RAM_TAG)
	MCFG_RAM_DEFAULT_SIZE("4M")
	MCFG_RAM_EXTRA_OPTIONS("6M,8M")
MACHINE_CONFIG_END

// PowerBook 170 = 140 @ 25 MHz with an active-matrix LCD (140/145/145B were passive)
static MACHINE_CONFIG_DERIVED( macpb170, macpb140 )
	MCFG_CPU_REPLACE("maincpu", M68030, 25000000)
	MCFG_CPU_PROGRAM_MAP(macpb140_map)

	MCFG_RAM_MODIFY(RAM_TAG)
	MCFG_RAM_DEFAULT_SIZE("4M")
	MCFG_RAM_EXTRA_OPTIONS("6M,8M")
MACHINE_CONFIG_END

static MACHINE_CONFIG_START( macpb160, mac_state )

	MCFG_CPU_ADD("maincpu", M68030, 25000000)
	MCFG_CPU_PROGRAM_MAP(macpb160_map)

	/* video hardware */
	MCFG_VIDEO_ATTRIBUTES(VIDEO_UPDATE_BEFORE_VBLANK)
	MCFG_SCREEN_ADD(MAC_SCREEN_NAME, RASTER)
	MCFG_SCREEN_REFRESH_RATE(60.15)
	MCFG_SCREEN_VBLANK_TIME(ATTOSECONDS_IN_USEC(1260))
	MCFG_SCREEN_SIZE(700, 480)
	MCFG_SCREEN_VISIBLE_AREA(0, 639, 0, 399)
	MCFG_SCREEN_UPDATE_DRIVER(mac_state, screen_update_macpb160)

	MCFG_PALETTE_ADD("palette", 16)
	MCFG_PALETTE_INIT_OWNER(mac_state,macgsc)

	MCFG_VIDEO_START_OVERRIDE(mac_state,macprtb)

	/* sound hardware */
	MCFG_SPEAKER_STANDARD_STEREO("lspeaker", "rspeaker")
	MCFG_ASC_ADD("asc", C15M, ASC_TYPE_ASC, WRITELINE(mac_state, mac_asc_irq))
	MCFG_SOUND_ROUTE(0, "lspeaker", 1.0)
	MCFG_SOUND_ROUTE(1, "rspeaker", 1.0)

	/* devices */
	MCFG_SCSIBUS_ADD("scsi")
	MCFG_SCSIDEV_ADD("scsi:harddisk1", SCSIHD, SCSI_ID_6)
	MCFG_SCSIDEV_ADD("scsi:harddisk2", SCSIHD, SCSI_ID_5)
	MCFG_NCR5380_ADD("scsi:ncr5380", C7M, macplus_5380intf)

	MCFG_SWIM_ADD("fdc", mac_iwm_interface)
	MCFG_LEGACY_FLOPPY_SONY_2_DRIVES_ADD(mac_floppy_interface)

	MCFG_SCC8530_ADD("scc", C7M, line_cb_t(FUNC(mac_state::set_scc_interrupt), static_cast<mac_state *>(owner)))

	MCFG_DEVICE_ADD("via6522_0", VIA6522, 783360)
	MCFG_VIA6522_READPA_HANDLER(READ8(mac_state,mac_via_in_a))
	MCFG_VIA6522_READPB_HANDLER(READ8(mac_state,mac_via_in_b_via2pmu))
	MCFG_VIA6522_WRITEPA_HANDLER(WRITE8(mac_state,mac_via_out_a))
	MCFG_VIA6522_WRITEPB_HANDLER(WRITE8(mac_state,mac_via_out_b_via2pmu))
	MCFG_VIA6522_CB2_HANDLER(WRITELINE(mac_state,mac_adb_via_out_cb2))
	MCFG_VIA6522_IRQ_HANDLER(WRITELINE(mac_state,mac_via_irq))

	MCFG_DEVICE_ADD("via6522_1", VIA6522, 783360)
	MCFG_VIA6522_READPA_HANDLER(READ8(mac_state, mac_via2_in_a_pmu))
	MCFG_VIA6522_READPB_HANDLER(READ8(mac_state, mac_via2_in_b_pmu))
	MCFG_VIA6522_WRITEPA_HANDLER(WRITE8(mac_state,mac_via2_out_a_pmu))
	MCFG_VIA6522_WRITEPB_HANDLER(WRITE8(mac_state,mac_via2_out_b_pmu))
	MCFG_VIA6522_IRQ_HANDLER(WRITELINE(mac_state,mac_via2_irq))

	/* internal ram */
	MCFG_RAM_ADD(RAM_TAG)
	MCFG_RAM_DEFAULT_SIZE("4M")
	MCFG_RAM_EXTRA_OPTIONS("8M,12M,16M")

	MCFG_SOFTWARE_LIST_ADD("flop35_list","mac_flop")
	MCFG_SOFTWARE_LIST_ADD("hdd_list", "mac_hdd")
MACHINE_CONFIG_END

static MACHINE_CONFIG_DERIVED( macpb180, macpb160 )
	MCFG_CPU_REPLACE("maincpu", M68030, 33000000)
	MCFG_CPU_PROGRAM_MAP(macpb160_map)

	MCFG_RAM_MODIFY(RAM_TAG)
	MCFG_RAM_DEFAULT_SIZE("4M")
	MCFG_RAM_EXTRA_OPTIONS("8M,12M,16M")
MACHINE_CONFIG_END

static MACHINE_CONFIG_DERIVED( macpb180c, macpb160 )
	MCFG_CPU_REPLACE("maincpu", M68030, 33000000)
	MCFG_CPU_PROGRAM_MAP(macpb165c_map)

	MCFG_SCREEN_MODIFY(MAC_SCREEN_NAME)
	MCFG_SCREEN_SIZE(800, 525)
	MCFG_SCREEN_VISIBLE_AREA(0, 640-1, 0, 480-1)
	MCFG_SCREEN_UPDATE_DRIVER(mac_state, screen_update_macpbwd)

	MCFG_RAM_MODIFY(RAM_TAG)
	MCFG_RAM_DEFAULT_SIZE("4M")
	MCFG_RAM_EXTRA_OPTIONS("8M,12M,16M")
MACHINE_CONFIG_END
#if 0
static MACHINE_CONFIG_DERIVED( macpd210, macpb160 )
	MCFG_CPU_REPLACE("maincpu", M68030, 25000000)
	MCFG_CPU_PROGRAM_MAP(macpd210_map)

	MCFG_RAM_MODIFY(RAM_TAG)
	MCFG_RAM_DEFAULT_SIZE("4M")
	MCFG_RAM_EXTRA_OPTIONS("8M,12M,16M,20M,24M")
MACHINE_CONFIG_END
#endif
static MACHINE_CONFIG_DERIVED( macclas2, maclc )
	MCFG_CPU_REPLACE("maincpu", M68030, C15M)
	MCFG_CPU_PROGRAM_MAP(maclc_map)
	MCFG_CPU_VBLANK_INT_DRIVER(MAC_SCREEN_NAME, mac_state,  mac_rbv_vbl)

	MCFG_VIDEO_START_OVERRIDE(mac_state,macv8)
	MCFG_VIDEO_RESET_OVERRIDE(mac_state,maceagle)

	MCFG_SCREEN_MODIFY(MAC_SCREEN_NAME)
	MCFG_SCREEN_SIZE(MAC_H_TOTAL, MAC_V_TOTAL)
	MCFG_SCREEN_VISIBLE_AREA(0, MAC_H_VIS-1, 0, MAC_V_VIS-1)
	MCFG_SCREEN_UPDATE_DRIVER(mac_state, screen_update_macrbv)

	MCFG_ASC_REPLACE("asc", C15M, ASC_TYPE_EAGLE, WRITELINE(mac_state, mac_asc_irq))
	MCFG_SOUND_ROUTE(0, "lspeaker", 1.0)
	MCFG_SOUND_ROUTE(1, "rspeaker", 1.0)

	MCFG_RAM_MODIFY(RAM_TAG)
	MCFG_RAM_DEFAULT_SIZE("10M")
	MCFG_RAM_EXTRA_OPTIONS("2M,4M,6M,8M,10M")

	MCFG_EGRET_REPLACE(EGRET_341S0851)
	MCFG_EGRET_RESET_CALLBACK(WRITELINE(mac_state, cuda_reset_w))
	MCFG_EGRET_LINECHANGE_CALLBACK(WRITELINE(mac_state, adb_linechange_w))
	MCFG_EGRET_VIA_CLOCK_CALLBACK(DEVWRITELINE("via6522_0", via6522_device, write_cb1))
	MCFG_EGRET_VIA_DATA_CALLBACK(DEVWRITELINE("via6522_0", via6522_device, write_cb2))
MACHINE_CONFIG_END

static MACHINE_CONFIG_DERIVED( maciici, macii )

	MCFG_CPU_REPLACE("maincpu", M68030, 25000000)
	MCFG_CPU_PROGRAM_MAP(maciici_map)
	MCFG_CPU_VBLANK_INT_DRIVER(MAC_SCREEN_NAME, mac_state,  mac_rbv_vbl)

	MCFG_PALETTE_ADD("palette", 256)

	// IIci only has slots c/d/e
	MCFG_NUBUS_SLOT_REMOVE("nb9")
	MCFG_NUBUS_SLOT_REMOVE("nba")
	MCFG_NUBUS_SLOT_REMOVE("nbb")

	MCFG_VIDEO_START_OVERRIDE(mac_state,macrbv)
	MCFG_VIDEO_RESET_OVERRIDE(mac_state,macrbv)

	MCFG_SCREEN_ADD(MAC_SCREEN_NAME, RASTER)
	MCFG_SCREEN_RAW_PARAMS(25175000, 800, 0, 640, 525, 0, 480)
	MCFG_SCREEN_SIZE(640, 870)
	MCFG_SCREEN_VISIBLE_AREA(0, 640-1, 0, 480-1)
	MCFG_SCREEN_UPDATE_DRIVER(mac_state, screen_update_macrbv)
	MCFG_DEFAULT_LAYOUT(layout_mac)

	/* internal ram */
	MCFG_RAM_MODIFY(RAM_TAG)
	MCFG_RAM_DEFAULT_SIZE("2M")
	MCFG_RAM_EXTRA_OPTIONS("4M,8M,16M,32M,48M,64M,128M")
MACHINE_CONFIG_END

static MACHINE_CONFIG_DERIVED( maciisi, macii )

	MCFG_CPU_REPLACE("maincpu", M68030, 20000000)
	MCFG_CPU_PROGRAM_MAP(maciici_map)
	MCFG_CPU_VBLANK_INT_DRIVER(MAC_SCREEN_NAME, mac_state,  mac_rbv_vbl)

	MCFG_PALETTE_ADD("palette", 256)

	MCFG_NUBUS_SLOT_REMOVE("nb9")
	MCFG_NUBUS_SLOT_REMOVE("nba")
	MCFG_NUBUS_SLOT_REMOVE("nbb")
	MCFG_NUBUS_SLOT_REMOVE("nbc")
	MCFG_NUBUS_SLOT_REMOVE("nbd")
	MCFG_NUBUS_SLOT_REMOVE("nbe")
	MCFG_NUBUS_BUS_REMOVE("nubus")

	MCFG_VIDEO_START_OVERRIDE(mac_state,macrbv)
	MCFG_VIDEO_RESET_OVERRIDE(mac_state,macrbv)

	MCFG_SCREEN_ADD(MAC_SCREEN_NAME, RASTER)
	MCFG_SCREEN_RAW_PARAMS(25175000, 800, 0, 640, 525, 0, 480)
	MCFG_SCREEN_SIZE(640, 870)
	MCFG_SCREEN_VISIBLE_AREA(0, 640-1, 0, 480-1)
	MCFG_SCREEN_UPDATE_DRIVER(mac_state, screen_update_macrbv)
	MCFG_DEFAULT_LAYOUT(layout_mac)

	/* internal ram */
	MCFG_RAM_MODIFY(RAM_TAG)
	MCFG_RAM_DEFAULT_SIZE("2M")
	MCFG_RAM_EXTRA_OPTIONS("4M,8M,16M,32M,48M,64M,128M")

	MCFG_DEVICE_MODIFY("via6522_0")
	MCFG_VIA6522_WRITEPB_HANDLER(WRITE8(mac_state,mac_via_out_b_egadb))

	MCFG_EGRET_ADD(EGRET_344S0100)
	MCFG_EGRET_RESET_CALLBACK(WRITELINE(mac_state, cuda_reset_w))
	MCFG_EGRET_LINECHANGE_CALLBACK(WRITELINE(mac_state, adb_linechange_w))
	MCFG_EGRET_VIA_CLOCK_CALLBACK(DEVWRITELINE("via6522_0", via6522_device, write_cb1))
	MCFG_EGRET_VIA_DATA_CALLBACK(DEVWRITELINE("via6522_0", via6522_device, write_cb2))
	MCFG_QUANTUM_PERFECT_CPU("maincpu")
MACHINE_CONFIG_END

static MACHINE_CONFIG_START( pwrmac, mac_state )

	/* basic machine hardware */
	MCFG_CPU_ADD("maincpu", PPC601, 60000000)
	MCFG_CPU_PROGRAM_MAP(pwrmac_map)

	/* video hardware */
	MCFG_SCREEN_ADD(MAC_SCREEN_NAME, RASTER)
	// dot clock, htotal, hstart, hend, vtotal, vstart, vend
	MCFG_SCREEN_RAW_PARAMS(25175000, 800, 0, 640, 525, 0, 480)
	MCFG_VIDEO_ATTRIBUTES(VIDEO_UPDATE_BEFORE_VBLANK)
	MCFG_SCREEN_SIZE(1024, 768)
	MCFG_SCREEN_VISIBLE_AREA(0, 640-1, 0, 480-1)
	MCFG_SCREEN_UPDATE_DRIVER(mac_state, screen_update_macrbv)

	MCFG_PALETTE_ADD("palette", 256)

	MCFG_VIDEO_START_OVERRIDE(mac_state,macsonora)
	MCFG_VIDEO_RESET_OVERRIDE(mac_state,macrbv)

	/* sound hardware */
	MCFG_SPEAKER_STANDARD_STEREO("lspeaker", "rspeaker")
	MCFG_AWACS_ADD("awacs", 44100)
	MCFG_SOUND_ROUTE(0, "lspeaker", 1.0)
	MCFG_SOUND_ROUTE(1, "rspeaker", 1.0)

	/* devices */
	MCFG_SCSIBUS_ADD("scsi")
	MCFG_SCSIDEV_ADD("scsi:harddisk1", SCSIHD, SCSI_ID_6)
	MCFG_SCSIDEV_ADD("scsi:harddisk2", SCSIHD, SCSI_ID_5)
	MCFG_NCR5380_ADD("scsi:ncr5380", C7M, macplus_5380intf)

	MCFG_IWM_ADD("fdc", mac_iwm_interface)
	MCFG_LEGACY_FLOPPY_SONY_2_DRIVES_ADD(mac_floppy_interface)

	MCFG_SCC8530_ADD("scc", C7M, line_cb_t(FUNC(mac_state::set_scc_interrupt), static_cast<mac_state *>(owner)))

	MCFG_DEVICE_ADD("via6522_0", VIA6522, 783360)
	MCFG_VIA6522_READPA_HANDLER(READ8(mac_state,mac_via_in_a))
	MCFG_VIA6522_READPB_HANDLER(READ8(mac_state,mac_via_in_b))
	MCFG_VIA6522_WRITEPA_HANDLER(WRITE8(mac_state,mac_via_out_a))
	MCFG_VIA6522_WRITEPB_HANDLER(WRITE8(mac_state,mac_via_out_b_cdadb))
	MCFG_VIA6522_CB2_HANDLER(WRITELINE(mac_state,mac_adb_via_out_cb2))
	MCFG_VIA6522_IRQ_HANDLER(WRITELINE(mac_state,mac_via_irq))

	MCFG_DEVICE_ADD("via6522_1", VIA6522, 783360)
	MCFG_VIA6522_READPA_HANDLER(READ8(mac_state, mac_via2_in_a))
	MCFG_VIA6522_READPB_HANDLER(READ8(mac_state, mac_via2_in_b))
	MCFG_VIA6522_WRITEPA_HANDLER(WRITE8(mac_state,mac_via2_out_a))
	MCFG_VIA6522_WRITEPB_HANDLER(WRITE8(mac_state,mac_via2_out_b))
	MCFG_VIA6522_IRQ_HANDLER(WRITELINE(mac_state,mac_via2_irq))

	/* internal ram */
	MCFG_RAM_ADD(RAM_TAG)
	MCFG_RAM_DEFAULT_SIZE("8M")
	MCFG_RAM_EXTRA_OPTIONS("16M,32M,64M,128M")

	MCFG_CUDA_ADD(CUDA_341S0060)
	MCFG_CUDA_RESET_CALLBACK(WRITELINE(mac_state, cuda_reset_w))
	MCFG_CUDA_LINECHANGE_CALLBACK(WRITELINE(mac_state, adb_linechange_w))
	MCFG_CUDA_VIA_CLOCK_CALLBACK(DEVWRITELINE("via6522_0", via6522_device, write_cb1))
	MCFG_CUDA_VIA_DATA_CALLBACK(DEVWRITELINE("via6522_0", via6522_device, write_cb2))
MACHINE_CONFIG_END

static MACHINE_CONFIG_START( macqd700, mac_state )
	/* basic machine hardware */
	MCFG_CPU_ADD("maincpu", M68040, 25000000)
	MCFG_CPU_PROGRAM_MAP(quadra700_map)

	MCFG_SCREEN_ADD(MAC_SCREEN_NAME, RASTER)
	MCFG_SCREEN_REFRESH_RATE(75.08)
	MCFG_SCREEN_VBLANK_TIME(ATTOSECONDS_IN_USEC(1260))
	MCFG_SCREEN_SIZE(1152, 870)
	MCFG_SCREEN_VISIBLE_AREA(0, 1152-1, 0, 870-1)
	MCFG_SCREEN_UPDATE_DRIVER(mac_state, screen_update_macdafb)

	MCFG_VIDEO_START_OVERRIDE(mac_state,macdafb)
	MCFG_VIDEO_RESET_OVERRIDE(mac_state,macdafb)

	MCFG_PALETTE_ADD("palette", 256)

	/* sound hardware */
	MCFG_SPEAKER_STANDARD_STEREO("lspeaker", "rspeaker")
	MCFG_ASC_ADD("asc", C15M, ASC_TYPE_EASC, WRITELINE(mac_state, mac_asc_irq))
	MCFG_SOUND_ROUTE(0, "lspeaker", 1.0)
	MCFG_SOUND_ROUTE(1, "rspeaker", 1.0)

	/* devices */
	MCFG_RTC3430042_ADD("rtc", XTAL_32_768kHz)
	MCFG_NUBUS_BUS_ADD("nubus", "maincpu", nubus_intf)
	MCFG_NUBUS_SLOT_ADD("nubus","nbd", mac_nubus_cards, NULL)
	MCFG_NUBUS_SLOT_ADD("nubus","nbe", mac_nubus_cards, NULL)

	MCFG_IWM_ADD("fdc", mac_iwm_interface)
	MCFG_LEGACY_FLOPPY_SONY_2_DRIVES_ADD(mac_floppy_interface)

	MCFG_SCC8530_ADD("scc", C7M, line_cb_t(FUNC(mac_state::set_scc_interrupt), static_cast<mac_state *>(owner)))

	MCFG_DEVICE_ADD("via6522_0", VIA6522, C7M/10)
	MCFG_VIA6522_READPA_HANDLER(READ8(mac_state,mac_via_in_a))
	MCFG_VIA6522_READPB_HANDLER(READ8(mac_state,mac_via_in_b))
	MCFG_VIA6522_WRITEPA_HANDLER(WRITE8(mac_state,mac_via_out_a))
	MCFG_VIA6522_WRITEPB_HANDLER(WRITE8(mac_state,mac_via_out_b_bbadb))
	MCFG_VIA6522_CB2_HANDLER(WRITELINE(mac_state,mac_adb_via_out_cb2))
	MCFG_VIA6522_IRQ_HANDLER(WRITELINE(mac_state,mac_via_irq))

	MCFG_DEVICE_ADD("via6522_1", VIA6522, C7M/10)
	MCFG_VIA6522_READPA_HANDLER(READ8(mac_state, mac_via2_in_a))
	MCFG_VIA6522_READPB_HANDLER(READ8(mac_state, mac_via2_in_b))
	MCFG_VIA6522_WRITEPA_HANDLER(WRITE8(mac_state,mac_via2_out_a))
	MCFG_VIA6522_WRITEPB_HANDLER(WRITE8(mac_state,mac_via2_out_b))
	MCFG_VIA6522_IRQ_HANDLER(WRITELINE(mac_state,mac_via2_irq))

	MCFG_SCSIBUS_ADD("scsi")
	MCFG_SCSIDEV_ADD("scsi:harddisk1", SCSIHD, SCSI_ID_6)
	MCFG_SCSIDEV_ADD("scsi:harddisk2", SCSIHD, SCSI_ID_5)
	MCFG_NCR539X_ADD(MAC_539X_1_TAG, C7M, mac_539x_intf)

	/* internal ram */
	MCFG_RAM_ADD(RAM_TAG)
	MCFG_RAM_DEFAULT_SIZE("4M")
	MCFG_RAM_EXTRA_OPTIONS("8M,16M,32M,64M,68M,72M,80M,96M,128M")

	// software list
	MCFG_SOFTWARE_LIST_ADD("flop35_list","mac_flop")
	MCFG_SOFTWARE_LIST_ADD("hdd_list", "mac_hdd")
MACHINE_CONFIG_END

static INPUT_PORTS_START( macplus )
	PORT_START("MOUSE0") /* Mouse - button */
	PORT_BIT( 0x01, IP_ACTIVE_HIGH, IPT_BUTTON1) PORT_NAME("Mouse Button") PORT_CODE(MOUSECODE_BUTTON1)

	PORT_START("MOUSE1") /* Mouse - X AXIS */
	PORT_BIT( 0xff, 0x00, IPT_MOUSE_X) PORT_SENSITIVITY(100) PORT_KEYDELTA(0) PORT_PLAYER(1)

	PORT_START("MOUSE2") /* Mouse - Y AXIS */
	PORT_BIT( 0xff, 0x00, IPT_MOUSE_Y) PORT_SENSITIVITY(100) PORT_KEYDELTA(0) PORT_PLAYER(1)

	/* R Nabet 000531 : pseudo-input ports with keyboard layout */
	/* we only define US layout for keyboard - international layout is different! */
	/* note : 16 bits at most per port! */

	/* main keyboard pad */

	PORT_START("KEY0")
	PORT_BIT(0x0001, IP_ACTIVE_HIGH, IPT_KEYBOARD) PORT_CODE(KEYCODE_A)             PORT_CHAR('a') PORT_CHAR('A')
	PORT_BIT(0x0002, IP_ACTIVE_HIGH, IPT_KEYBOARD) PORT_CODE(KEYCODE_S)             PORT_CHAR('s') PORT_CHAR('S')
	PORT_BIT(0x0004, IP_ACTIVE_HIGH, IPT_KEYBOARD) PORT_CODE(KEYCODE_D)             PORT_CHAR('d') PORT_CHAR('D')
	PORT_BIT(0x0008, IP_ACTIVE_HIGH, IPT_KEYBOARD) PORT_CODE(KEYCODE_F)             PORT_CHAR('f') PORT_CHAR('F')
	PORT_BIT(0x0010, IP_ACTIVE_HIGH, IPT_KEYBOARD) PORT_CODE(KEYCODE_H)             PORT_CHAR('h') PORT_CHAR('H')
	PORT_BIT(0x0020, IP_ACTIVE_HIGH, IPT_KEYBOARD) PORT_CODE(KEYCODE_G)             PORT_CHAR('g') PORT_CHAR('G')
	PORT_BIT(0x0040, IP_ACTIVE_HIGH, IPT_KEYBOARD) PORT_CODE(KEYCODE_Z)             PORT_CHAR('z') PORT_CHAR('Z')
	PORT_BIT(0x0080, IP_ACTIVE_HIGH, IPT_KEYBOARD) PORT_CODE(KEYCODE_X)             PORT_CHAR('x') PORT_CHAR('X')
	PORT_BIT(0x0100, IP_ACTIVE_HIGH, IPT_KEYBOARD) PORT_CODE(KEYCODE_C)             PORT_CHAR('c') PORT_CHAR('C')
	PORT_BIT(0x0200, IP_ACTIVE_HIGH, IPT_KEYBOARD) PORT_CODE(KEYCODE_V)             PORT_CHAR('v') PORT_CHAR('V')
	PORT_BIT(0x0400, IP_ACTIVE_HIGH, IPT_UNUSED)    /* extra key on ISO : */
	PORT_BIT(0x0800, IP_ACTIVE_HIGH, IPT_KEYBOARD) PORT_CODE(KEYCODE_B)             PORT_CHAR('b') PORT_CHAR('B')
	PORT_BIT(0x1000, IP_ACTIVE_HIGH, IPT_KEYBOARD) PORT_CODE(KEYCODE_Q)             PORT_CHAR('q') PORT_CHAR('Q')
	PORT_BIT(0x2000, IP_ACTIVE_HIGH, IPT_KEYBOARD) PORT_CODE(KEYCODE_W)             PORT_CHAR('w') PORT_CHAR('W')
	PORT_BIT(0x4000, IP_ACTIVE_HIGH, IPT_KEYBOARD) PORT_CODE(KEYCODE_E)             PORT_CHAR('e') PORT_CHAR('E')
	PORT_BIT(0x8000, IP_ACTIVE_HIGH, IPT_KEYBOARD) PORT_CODE(KEYCODE_R)             PORT_CHAR('r') PORT_CHAR('R')

	PORT_START("KEY1")
	PORT_BIT(0x0001, IP_ACTIVE_HIGH, IPT_KEYBOARD) PORT_CODE(KEYCODE_Y)             PORT_CHAR('y') PORT_CHAR('Y')
	PORT_BIT(0x0002, IP_ACTIVE_HIGH, IPT_KEYBOARD) PORT_CODE(KEYCODE_T)             PORT_CHAR('t') PORT_CHAR('T')
	PORT_BIT(0x0004, IP_ACTIVE_HIGH, IPT_KEYBOARD) PORT_CODE(KEYCODE_1)             PORT_CHAR('1') PORT_CHAR('!')
	PORT_BIT(0x0008, IP_ACTIVE_HIGH, IPT_KEYBOARD) PORT_CODE(KEYCODE_2)             PORT_CHAR('2') PORT_CHAR('@')
	PORT_BIT(0x0010, IP_ACTIVE_HIGH, IPT_KEYBOARD) PORT_CODE(KEYCODE_3)             PORT_CHAR('3') PORT_CHAR('#')
	PORT_BIT(0x0020, IP_ACTIVE_HIGH, IPT_KEYBOARD) PORT_CODE(KEYCODE_4)             PORT_CHAR('4') PORT_CHAR('$')
	PORT_BIT(0x0040, IP_ACTIVE_HIGH, IPT_KEYBOARD) PORT_CODE(KEYCODE_6)             PORT_CHAR('6') PORT_CHAR('^')
	PORT_BIT(0x0080, IP_ACTIVE_HIGH, IPT_KEYBOARD) PORT_CODE(KEYCODE_5)             PORT_CHAR('5') PORT_CHAR('%')
	PORT_BIT(0x0100, IP_ACTIVE_HIGH, IPT_KEYBOARD) PORT_CODE(KEYCODE_EQUALS)        PORT_CHAR('=') PORT_CHAR('+')
	PORT_BIT(0x0200, IP_ACTIVE_HIGH, IPT_KEYBOARD) PORT_CODE(KEYCODE_9)             PORT_CHAR('9') PORT_CHAR('(')
	PORT_BIT(0x0400, IP_ACTIVE_HIGH, IPT_KEYBOARD) PORT_CODE(KEYCODE_7)             PORT_CHAR('7') PORT_CHAR('&')
	PORT_BIT(0x0800, IP_ACTIVE_HIGH, IPT_KEYBOARD) PORT_CODE(KEYCODE_MINUS)         PORT_CHAR('-') PORT_CHAR('_')
	PORT_BIT(0x1000, IP_ACTIVE_HIGH, IPT_KEYBOARD) PORT_CODE(KEYCODE_8)             PORT_CHAR('8') PORT_CHAR('*')
	PORT_BIT(0x2000, IP_ACTIVE_HIGH, IPT_KEYBOARD) PORT_CODE(KEYCODE_0)             PORT_CHAR('0') PORT_CHAR(')')
	PORT_BIT(0x4000, IP_ACTIVE_HIGH, IPT_KEYBOARD) PORT_CODE(KEYCODE_CLOSEBRACE)    PORT_CHAR(']') PORT_CHAR('}')
	PORT_BIT(0x8000, IP_ACTIVE_HIGH, IPT_KEYBOARD) PORT_CODE(KEYCODE_O)             PORT_CHAR('o') PORT_CHAR('O')

	PORT_START("KEY2")
	PORT_BIT(0x0001, IP_ACTIVE_HIGH, IPT_KEYBOARD) PORT_CODE(KEYCODE_U)             PORT_CHAR('u') PORT_CHAR('U')
	PORT_BIT(0x0002, IP_ACTIVE_HIGH, IPT_KEYBOARD) PORT_CODE(KEYCODE_OPENBRACE)     PORT_CHAR('[') PORT_CHAR('{')
	PORT_BIT(0x0004, IP_ACTIVE_HIGH, IPT_KEYBOARD) PORT_CODE(KEYCODE_I)             PORT_CHAR('i') PORT_CHAR('I')
	PORT_BIT(0x0008, IP_ACTIVE_HIGH, IPT_KEYBOARD) PORT_CODE(KEYCODE_P)             PORT_CHAR('p') PORT_CHAR('P')
	PORT_BIT(0x0010, IP_ACTIVE_HIGH, IPT_KEYBOARD) PORT_NAME("Return") PORT_CODE(KEYCODE_ENTER) PORT_CHAR('\r')
	PORT_BIT(0x0020, IP_ACTIVE_HIGH, IPT_KEYBOARD) PORT_CODE(KEYCODE_L)             PORT_CHAR('l') PORT_CHAR('L')
	PORT_BIT(0x0040, IP_ACTIVE_HIGH, IPT_KEYBOARD) PORT_CODE(KEYCODE_J)             PORT_CHAR('j') PORT_CHAR('J')
	PORT_BIT(0x0080, IP_ACTIVE_HIGH, IPT_KEYBOARD) PORT_CODE(KEYCODE_QUOTE)         PORT_CHAR('\'') PORT_CHAR('"')
	PORT_BIT(0x0100, IP_ACTIVE_HIGH, IPT_KEYBOARD) PORT_CODE(KEYCODE_K)             PORT_CHAR('k') PORT_CHAR('K')
	PORT_BIT(0x0200, IP_ACTIVE_HIGH, IPT_KEYBOARD) PORT_CODE(KEYCODE_COLON)         PORT_CHAR(';') PORT_CHAR(':')
	PORT_BIT(0x0400, IP_ACTIVE_HIGH, IPT_KEYBOARD) PORT_CODE(KEYCODE_BACKSLASH)     PORT_CHAR('\\') PORT_CHAR('|')
	PORT_BIT(0x0800, IP_ACTIVE_HIGH, IPT_KEYBOARD) PORT_CODE(KEYCODE_COMMA)         PORT_CHAR(',') PORT_CHAR('<')
	PORT_BIT(0x1000, IP_ACTIVE_HIGH, IPT_KEYBOARD) PORT_CODE(KEYCODE_SLASH)         PORT_CHAR('/') PORT_CHAR('?')
	PORT_BIT(0x2000, IP_ACTIVE_HIGH, IPT_KEYBOARD) PORT_CODE(KEYCODE_N)             PORT_CHAR('n') PORT_CHAR('N')
	PORT_BIT(0x4000, IP_ACTIVE_HIGH, IPT_KEYBOARD) PORT_CODE(KEYCODE_M)             PORT_CHAR('m') PORT_CHAR('M')
	PORT_BIT(0x8000, IP_ACTIVE_HIGH, IPT_KEYBOARD) PORT_CODE(KEYCODE_STOP)          PORT_CHAR('.') PORT_CHAR('>')

	PORT_START("KEY3")
	PORT_BIT(0x0001, IP_ACTIVE_HIGH, IPT_KEYBOARD) PORT_CODE(KEYCODE_TAB)           PORT_CHAR('\t')
	PORT_BIT(0x0002, IP_ACTIVE_HIGH, IPT_KEYBOARD) PORT_CODE(KEYCODE_SPACE)         PORT_CHAR(' ')
	PORT_BIT(0x0004, IP_ACTIVE_HIGH, IPT_KEYBOARD) PORT_CODE(KEYCODE_TILDE)         PORT_CHAR('`') PORT_CHAR('~')
	PORT_BIT(0x0008, IP_ACTIVE_HIGH, IPT_KEYBOARD) PORT_CODE(KEYCODE_BACKSPACE)     PORT_CHAR(8)
	PORT_BIT(0x0010, IP_ACTIVE_HIGH, IPT_UNUSED)    /* keyboard Enter : */
	PORT_BIT(0x0020, IP_ACTIVE_HIGH, IPT_UNUSED)    /* escape: */
	PORT_BIT(0x0040, IP_ACTIVE_HIGH, IPT_UNUSED)    /* ??? */
	PORT_BIT(0x0080, IP_ACTIVE_HIGH, IPT_KEYBOARD) PORT_NAME("Command") PORT_CODE(KEYCODE_LCONTROL)
	PORT_BIT(0x0100, IP_ACTIVE_HIGH, IPT_KEYBOARD) PORT_NAME("Shift") PORT_CODE(KEYCODE_LSHIFT) PORT_CODE(KEYCODE_RSHIFT) PORT_CHAR(UCHAR_SHIFT_1)
	PORT_BIT(0x0200, IP_ACTIVE_HIGH, IPT_KEYBOARD) PORT_NAME("Caps Lock") PORT_CODE(KEYCODE_CAPSLOCK) PORT_TOGGLE
	PORT_BIT(0x0400, IP_ACTIVE_HIGH, IPT_KEYBOARD) PORT_NAME("Option") PORT_CODE(KEYCODE_LALT) PORT_CHAR(UCHAR_SHIFT_2)
	PORT_BIT(0x0800, IP_ACTIVE_HIGH, IPT_UNUSED)    /* Control: */
	PORT_BIT(0x1000, IP_ACTIVE_HIGH, IPT_UNUSED)    /* keypad pseudo-keycode */
	PORT_BIT(0xE000, IP_ACTIVE_HIGH, IPT_UNUSED)    /* ??? */

	/* keypad */
	PORT_START("KEY4")
	PORT_BIT(0x0001, IP_ACTIVE_HIGH, IPT_UNUSED)
	PORT_BIT(0x0002, IP_ACTIVE_HIGH, IPT_KEYBOARD) PORT_CODE(KEYCODE_DEL_PAD)           PORT_CHAR(UCHAR_MAMEKEY(DEL_PAD))
	PORT_BIT(0x0004, IP_ACTIVE_HIGH, IPT_KEYBOARD) PORT_CODE(KEYCODE_ASTERISK)          PORT_CHAR(UCHAR_MAMEKEY(ASTERISK))
	PORT_BIT(0x0038, IP_ACTIVE_HIGH, IPT_UNUSED)
	PORT_BIT(0x0040, IP_ACTIVE_HIGH, IPT_KEYBOARD) PORT_CODE(KEYCODE_PLUS_PAD)          PORT_CHAR(UCHAR_MAMEKEY(PLUS_PAD))
	PORT_BIT(0x0080, IP_ACTIVE_HIGH, IPT_KEYBOARD) PORT_NAME("Keypad Clear") PORT_CODE(/*KEYCODE_NUMLOCK*/KEYCODE_DEL) PORT_CHAR(UCHAR_MAMEKEY(DEL))
	PORT_BIT(0x0100, IP_ACTIVE_HIGH, IPT_KEYBOARD) PORT_NAME("Keypad =") PORT_CODE(/*CODE_OTHER*/KEYCODE_NUMLOCK) PORT_CHAR(UCHAR_MAMEKEY(NUMLOCK))
	PORT_BIT(0x0E00, IP_ACTIVE_HIGH, IPT_UNUSED)
	PORT_BIT(0x1000, IP_ACTIVE_HIGH, IPT_KEYBOARD) PORT_CODE(KEYCODE_ENTER_PAD)         PORT_CHAR(UCHAR_MAMEKEY(ENTER_PAD))
	PORT_BIT(0x2000, IP_ACTIVE_HIGH, IPT_KEYBOARD) PORT_CODE(KEYCODE_SLASH_PAD)         PORT_CHAR(UCHAR_MAMEKEY(SLASH_PAD))
	PORT_BIT(0x4000, IP_ACTIVE_HIGH, IPT_KEYBOARD) PORT_CODE(KEYCODE_MINUS_PAD)         PORT_CHAR(UCHAR_MAMEKEY(MINUS_PAD))
	PORT_BIT(0x8000, IP_ACTIVE_HIGH, IPT_UNUSED)

	PORT_START("KEY5")
	PORT_BIT(0x0001, IP_ACTIVE_HIGH, IPT_UNUSED)
	PORT_BIT(0x0002, IP_ACTIVE_HIGH, IPT_UNUSED)
	PORT_BIT(0x0004, IP_ACTIVE_HIGH, IPT_KEYBOARD) PORT_CODE(KEYCODE_0_PAD)             PORT_CHAR(UCHAR_MAMEKEY(0_PAD))
	PORT_BIT(0x0008, IP_ACTIVE_HIGH, IPT_KEYBOARD) PORT_CODE(KEYCODE_1_PAD)             PORT_CHAR(UCHAR_MAMEKEY(1_PAD))
	PORT_BIT(0x0010, IP_ACTIVE_HIGH, IPT_KEYBOARD) PORT_CODE(KEYCODE_2_PAD)             PORT_CHAR(UCHAR_MAMEKEY(2_PAD))
	PORT_BIT(0x0020, IP_ACTIVE_HIGH, IPT_KEYBOARD) PORT_CODE(KEYCODE_3_PAD)             PORT_CHAR(UCHAR_MAMEKEY(3_PAD))
	PORT_BIT(0x0040, IP_ACTIVE_HIGH, IPT_KEYBOARD) PORT_CODE(KEYCODE_4_PAD)             PORT_CHAR(UCHAR_MAMEKEY(4_PAD))
	PORT_BIT(0x0080, IP_ACTIVE_HIGH, IPT_KEYBOARD) PORT_CODE(KEYCODE_5_PAD)             PORT_CHAR(UCHAR_MAMEKEY(5_PAD))
	PORT_BIT(0x0100, IP_ACTIVE_HIGH, IPT_KEYBOARD) PORT_CODE(KEYCODE_6_PAD)             PORT_CHAR(UCHAR_MAMEKEY(6_PAD))
	PORT_BIT(0x0200, IP_ACTIVE_HIGH, IPT_KEYBOARD) PORT_CODE(KEYCODE_7_PAD)             PORT_CHAR(UCHAR_MAMEKEY(7_PAD))
	PORT_BIT(0x0400, IP_ACTIVE_HIGH, IPT_UNUSED)
	PORT_BIT(0x0800, IP_ACTIVE_HIGH, IPT_KEYBOARD) PORT_CODE(KEYCODE_8_PAD)             PORT_CHAR(UCHAR_MAMEKEY(8_PAD))
	PORT_BIT(0x1000, IP_ACTIVE_HIGH, IPT_KEYBOARD) PORT_CODE(KEYCODE_9_PAD)             PORT_CHAR(UCHAR_MAMEKEY(9_PAD))
	PORT_BIT(0xE000, IP_ACTIVE_HIGH, IPT_UNUSED)

	/* Arrow keys */
	PORT_START("KEY6")
	PORT_BIT(0x0003, IP_ACTIVE_HIGH, IPT_UNUSED)
	PORT_BIT(0x0004, IP_ACTIVE_HIGH, IPT_KEYBOARD) PORT_NAME("Right Arrow") PORT_CODE(KEYCODE_RIGHT)    PORT_CHAR(UCHAR_MAMEKEY(RIGHT))
	PORT_BIT(0x0038, IP_ACTIVE_HIGH, IPT_UNUSED )
	PORT_BIT(0x0040, IP_ACTIVE_HIGH, IPT_KEYBOARD) PORT_NAME("Left Arrow") PORT_CODE(KEYCODE_LEFT)      PORT_CHAR(UCHAR_MAMEKEY(LEFT))
	PORT_BIT(0x0080, IP_ACTIVE_HIGH, IPT_UNUSED)
	PORT_BIT(0x0100, IP_ACTIVE_HIGH, IPT_KEYBOARD) PORT_NAME("Down Arrow") PORT_CODE(KEYCODE_DOWN)      PORT_CHAR(UCHAR_MAMEKEY(DOWN))
	PORT_BIT(0x1E00, IP_ACTIVE_HIGH, IPT_UNUSED)
	PORT_BIT(0x2000, IP_ACTIVE_HIGH, IPT_KEYBOARD) PORT_NAME("Up Arrow") PORT_CODE(KEYCODE_UP)          PORT_CHAR(UCHAR_MAMEKEY(UP))
	PORT_BIT(0xC000, IP_ACTIVE_HIGH, IPT_UNUSED)
INPUT_PORTS_END

static INPUT_PORTS_START( macadb )
	PORT_START("MOUSE0") /* Mouse - button */
	PORT_BIT( 0x01, IP_ACTIVE_HIGH, IPT_BUTTON1) PORT_NAME("Mouse Button") PORT_CODE(MOUSECODE_BUTTON1)

	PORT_START("MOUSE1") /* Mouse - X AXIS */
	PORT_BIT( 0xff, 0x00, IPT_MOUSE_X) PORT_SENSITIVITY(100) PORT_KEYDELTA(0) PORT_PLAYER(1)

	PORT_START("MOUSE2") /* Mouse - Y AXIS */
	PORT_BIT( 0xff, 0x00, IPT_MOUSE_Y) PORT_SENSITIVITY(100) PORT_KEYDELTA(0) PORT_PLAYER(1)

		/* This handles the standard (not Extended) Apple ADB keyboard, which is similar to the IIgs's */
	/* main keyboard */

	PORT_START("KEY0")
	PORT_BIT(0x0001, IP_ACTIVE_HIGH, IPT_KEYBOARD) PORT_CODE(KEYCODE_A)             PORT_CHAR('a') PORT_CHAR('A')
	PORT_BIT(0x0002, IP_ACTIVE_HIGH, IPT_KEYBOARD) PORT_CODE(KEYCODE_S)             PORT_CHAR('s') PORT_CHAR('S')
	PORT_BIT(0x0004, IP_ACTIVE_HIGH, IPT_KEYBOARD) PORT_CODE(KEYCODE_D)             PORT_CHAR('d') PORT_CHAR('D')
	PORT_BIT(0x0008, IP_ACTIVE_HIGH, IPT_KEYBOARD) PORT_CODE(KEYCODE_F)             PORT_CHAR('f') PORT_CHAR('F')
	PORT_BIT(0x0010, IP_ACTIVE_HIGH, IPT_KEYBOARD) PORT_CODE(KEYCODE_H)             PORT_CHAR('h') PORT_CHAR('H')
	PORT_BIT(0x0020, IP_ACTIVE_HIGH, IPT_KEYBOARD) PORT_CODE(KEYCODE_G)             PORT_CHAR('g') PORT_CHAR('G')
	PORT_BIT(0x0040, IP_ACTIVE_HIGH, IPT_KEYBOARD) PORT_CODE(KEYCODE_Z)             PORT_CHAR('z') PORT_CHAR('Z')
	PORT_BIT(0x0080, IP_ACTIVE_HIGH, IPT_KEYBOARD) PORT_CODE(KEYCODE_X)             PORT_CHAR('x') PORT_CHAR('X')
	PORT_BIT(0x0100, IP_ACTIVE_HIGH, IPT_KEYBOARD) PORT_CODE(KEYCODE_C)             PORT_CHAR('c') PORT_CHAR('C')
	PORT_BIT(0x0200, IP_ACTIVE_HIGH, IPT_KEYBOARD) PORT_CODE(KEYCODE_V)             PORT_CHAR('v') PORT_CHAR('V')
	PORT_BIT(0x0400, IP_ACTIVE_HIGH, IPT_UNUSED)    /* extra key on ISO : */
	PORT_BIT(0x0800, IP_ACTIVE_HIGH, IPT_KEYBOARD) PORT_CODE(KEYCODE_B)             PORT_CHAR('b') PORT_CHAR('B')
	PORT_BIT(0x1000, IP_ACTIVE_HIGH, IPT_KEYBOARD) PORT_CODE(KEYCODE_Q)             PORT_CHAR('q') PORT_CHAR('Q')
	PORT_BIT(0x2000, IP_ACTIVE_HIGH, IPT_KEYBOARD) PORT_CODE(KEYCODE_W)             PORT_CHAR('w') PORT_CHAR('W')
	PORT_BIT(0x4000, IP_ACTIVE_HIGH, IPT_KEYBOARD) PORT_CODE(KEYCODE_E)             PORT_CHAR('e') PORT_CHAR('E')
	PORT_BIT(0x8000, IP_ACTIVE_HIGH, IPT_KEYBOARD) PORT_CODE(KEYCODE_R)             PORT_CHAR('r') PORT_CHAR('R')

	PORT_START("KEY1")
	PORT_BIT(0x0001, IP_ACTIVE_HIGH, IPT_KEYBOARD) PORT_CODE(KEYCODE_Y)             PORT_CHAR('y') PORT_CHAR('Y')
	PORT_BIT(0x0002, IP_ACTIVE_HIGH, IPT_KEYBOARD) PORT_CODE(KEYCODE_T)             PORT_CHAR('t') PORT_CHAR('T')
	PORT_BIT(0x0004, IP_ACTIVE_HIGH, IPT_KEYBOARD) PORT_CODE(KEYCODE_1)             PORT_CHAR('1') PORT_CHAR('!')
	PORT_BIT(0x0008, IP_ACTIVE_HIGH, IPT_KEYBOARD) PORT_CODE(KEYCODE_2)             PORT_CHAR('2') PORT_CHAR('@')
	PORT_BIT(0x0010, IP_ACTIVE_HIGH, IPT_KEYBOARD) PORT_CODE(KEYCODE_3)             PORT_CHAR('3') PORT_CHAR('#')
	PORT_BIT(0x0020, IP_ACTIVE_HIGH, IPT_KEYBOARD) PORT_CODE(KEYCODE_4)             PORT_CHAR('4') PORT_CHAR('$')
	PORT_BIT(0x0040, IP_ACTIVE_HIGH, IPT_KEYBOARD) PORT_CODE(KEYCODE_6)             PORT_CHAR('6') PORT_CHAR('^')
	PORT_BIT(0x0080, IP_ACTIVE_HIGH, IPT_KEYBOARD) PORT_CODE(KEYCODE_5)             PORT_CHAR('5') PORT_CHAR('%')
	PORT_BIT(0x0100, IP_ACTIVE_HIGH, IPT_KEYBOARD) PORT_CODE(KEYCODE_EQUALS)        PORT_CHAR('=') PORT_CHAR('+')
	PORT_BIT(0x0200, IP_ACTIVE_HIGH, IPT_KEYBOARD) PORT_CODE(KEYCODE_9)             PORT_CHAR('9') PORT_CHAR('(')
	PORT_BIT(0x0400, IP_ACTIVE_HIGH, IPT_KEYBOARD) PORT_CODE(KEYCODE_7)             PORT_CHAR('7') PORT_CHAR('&')
	PORT_BIT(0x0800, IP_ACTIVE_HIGH, IPT_KEYBOARD) PORT_CODE(KEYCODE_MINUS)         PORT_CHAR('-') PORT_CHAR('_')
	PORT_BIT(0x1000, IP_ACTIVE_HIGH, IPT_KEYBOARD) PORT_CODE(KEYCODE_8)             PORT_CHAR('8') PORT_CHAR('*')
	PORT_BIT(0x2000, IP_ACTIVE_HIGH, IPT_KEYBOARD) PORT_CODE(KEYCODE_0)             PORT_CHAR('0') PORT_CHAR(')')
	PORT_BIT(0x4000, IP_ACTIVE_HIGH, IPT_KEYBOARD) PORT_CODE(KEYCODE_CLOSEBRACE)    PORT_CHAR(']') PORT_CHAR('}')
	PORT_BIT(0x8000, IP_ACTIVE_HIGH, IPT_KEYBOARD) PORT_CODE(KEYCODE_O)             PORT_CHAR('o') PORT_CHAR('O')

	PORT_START("KEY2")
	PORT_BIT(0x0001, IP_ACTIVE_HIGH, IPT_KEYBOARD) PORT_CODE(KEYCODE_U)             PORT_CHAR('u') PORT_CHAR('U')
	PORT_BIT(0x0002, IP_ACTIVE_HIGH, IPT_KEYBOARD) PORT_CODE(KEYCODE_OPENBRACE)     PORT_CHAR('[') PORT_CHAR('{')
	PORT_BIT(0x0004, IP_ACTIVE_HIGH, IPT_KEYBOARD) PORT_CODE(KEYCODE_I)             PORT_CHAR('i') PORT_CHAR('I')
	PORT_BIT(0x0008, IP_ACTIVE_HIGH, IPT_KEYBOARD) PORT_CODE(KEYCODE_P)             PORT_CHAR('p') PORT_CHAR('P')
	PORT_BIT(0x0010, IP_ACTIVE_HIGH, IPT_KEYBOARD) PORT_NAME("Return") PORT_CODE(KEYCODE_ENTER) PORT_CHAR('\r')
	PORT_BIT(0x0020, IP_ACTIVE_HIGH, IPT_KEYBOARD) PORT_CODE(KEYCODE_L)             PORT_CHAR('l') PORT_CHAR('L')
	PORT_BIT(0x0040, IP_ACTIVE_HIGH, IPT_KEYBOARD) PORT_CODE(KEYCODE_J)             PORT_CHAR('j') PORT_CHAR('J')
	PORT_BIT(0x0080, IP_ACTIVE_HIGH, IPT_KEYBOARD) PORT_CODE(KEYCODE_QUOTE)         PORT_CHAR('\'') PORT_CHAR('"')
	PORT_BIT(0x0100, IP_ACTIVE_HIGH, IPT_KEYBOARD) PORT_CODE(KEYCODE_K)             PORT_CHAR('k') PORT_CHAR('K')
	PORT_BIT(0x0200, IP_ACTIVE_HIGH, IPT_KEYBOARD) PORT_CODE(KEYCODE_COLON)         PORT_CHAR(';') PORT_CHAR(':')
	PORT_BIT(0x0400, IP_ACTIVE_HIGH, IPT_KEYBOARD) PORT_CODE(KEYCODE_BACKSLASH)     PORT_CHAR('\\') PORT_CHAR('|')
	PORT_BIT(0x0800, IP_ACTIVE_HIGH, IPT_KEYBOARD) PORT_CODE(KEYCODE_COMMA)         PORT_CHAR(',') PORT_CHAR('<')
	PORT_BIT(0x1000, IP_ACTIVE_HIGH, IPT_KEYBOARD) PORT_CODE(KEYCODE_SLASH)         PORT_CHAR('/') PORT_CHAR('?')
	PORT_BIT(0x2000, IP_ACTIVE_HIGH, IPT_KEYBOARD) PORT_CODE(KEYCODE_N)             PORT_CHAR('n') PORT_CHAR('N')
	PORT_BIT(0x4000, IP_ACTIVE_HIGH, IPT_KEYBOARD) PORT_CODE(KEYCODE_M)             PORT_CHAR('m') PORT_CHAR('M')
	PORT_BIT(0x8000, IP_ACTIVE_HIGH, IPT_KEYBOARD) PORT_CODE(KEYCODE_STOP)          PORT_CHAR('.') PORT_CHAR('>')

	PORT_START("KEY3")
	PORT_BIT(0x0001, IP_ACTIVE_HIGH, IPT_KEYBOARD) PORT_CODE(KEYCODE_TAB)           PORT_CHAR('\t')
	PORT_BIT(0x0002, IP_ACTIVE_HIGH, IPT_KEYBOARD) PORT_CODE(KEYCODE_SPACE)         PORT_CHAR(' ')
	PORT_BIT(0x0004, IP_ACTIVE_HIGH, IPT_KEYBOARD) PORT_CODE(KEYCODE_TILDE)         PORT_CHAR('`') PORT_CHAR('~')
	PORT_BIT(0x0008, IP_ACTIVE_HIGH, IPT_KEYBOARD) PORT_CODE(KEYCODE_BACKSPACE)     PORT_CHAR(8)
	PORT_BIT(0x0010, IP_ACTIVE_HIGH, IPT_UNUSED)    /* keyboard Enter : */
	PORT_BIT(0x0020, IP_ACTIVE_HIGH, IPT_KEYBOARD) PORT_NAME("Esc")     PORT_CODE(KEYCODE_ESC)      PORT_CHAR(27)
	PORT_BIT(0x0040, IP_ACTIVE_HIGH, IPT_KEYBOARD) PORT_NAME("Control") PORT_CODE(KEYCODE_LCONTROL)
	PORT_BIT(0x0080, IP_ACTIVE_HIGH, IPT_KEYBOARD) PORT_NAME("Command / Open Apple") PORT_CODE(KEYCODE_LALT)
	PORT_BIT(0x0100, IP_ACTIVE_HIGH, IPT_KEYBOARD) PORT_NAME("Shift") PORT_CODE(KEYCODE_LSHIFT) PORT_CODE(KEYCODE_RSHIFT) PORT_CHAR(UCHAR_SHIFT_1)
	PORT_BIT(0x0200, IP_ACTIVE_HIGH, IPT_KEYBOARD) PORT_NAME("Caps Lock") PORT_CODE(KEYCODE_CAPSLOCK) PORT_TOGGLE
	PORT_BIT(0x0400, IP_ACTIVE_HIGH, IPT_KEYBOARD) PORT_NAME("Option / Solid Apple") PORT_CODE(KEYCODE_RALT)
	PORT_BIT(0x0800, IP_ACTIVE_HIGH, IPT_KEYBOARD) PORT_NAME("Left Arrow") PORT_CODE(KEYCODE_LEFT)      PORT_CHAR(UCHAR_MAMEKEY(LEFT))
	PORT_BIT(0x1000, IP_ACTIVE_HIGH, IPT_KEYBOARD) PORT_NAME("Right Arrow") PORT_CODE(KEYCODE_RIGHT)    PORT_CHAR(UCHAR_MAMEKEY(RIGHT))
	PORT_BIT(0x2000, IP_ACTIVE_HIGH, IPT_KEYBOARD) PORT_NAME("Down Arrow") PORT_CODE(KEYCODE_DOWN)      PORT_CHAR(UCHAR_MAMEKEY(DOWN))
	PORT_BIT(0x4000, IP_ACTIVE_HIGH, IPT_KEYBOARD) PORT_NAME("Up Arrow") PORT_CODE(KEYCODE_UP)          PORT_CHAR(UCHAR_MAMEKEY(UP))
	PORT_BIT(0x8000, IP_ACTIVE_HIGH, IPT_UNUSED)    /* ??? */

	/* keypad */
	PORT_START("KEY4")
	PORT_BIT(0x0001, IP_ACTIVE_HIGH, IPT_UNUSED)    // 0x40
	PORT_BIT(0x0002, IP_ACTIVE_HIGH, IPT_KEYBOARD) PORT_CODE(KEYCODE_DEL_PAD)           PORT_CHAR(UCHAR_MAMEKEY(DEL_PAD))   // 0x41
	PORT_BIT(0x0004, IP_ACTIVE_HIGH, IPT_UNUSED)    // 0x42
	PORT_BIT(0x0008, IP_ACTIVE_HIGH, IPT_KEYBOARD) PORT_CODE(KEYCODE_ASTERISK)          PORT_CHAR(UCHAR_MAMEKEY(ASTERISK))  // 0x43
	PORT_BIT(0x0010, IP_ACTIVE_HIGH, IPT_UNUSED)    // 0x44
	PORT_BIT(0x0020, IP_ACTIVE_HIGH, IPT_KEYBOARD) PORT_CODE(KEYCODE_PLUS_PAD)          PORT_CHAR(UCHAR_MAMEKEY(PLUS_PAD)) // 0x45
	PORT_BIT(0x0040, IP_ACTIVE_HIGH, IPT_UNUSED)    // 0x46
	PORT_BIT(0x0080, IP_ACTIVE_HIGH, IPT_KEYBOARD) PORT_NAME("Keypad Clear") PORT_CODE(/*KEYCODE_NUMLOCK*/KEYCODE_DEL) PORT_CHAR(UCHAR_MAMEKEY(DEL))    // 0x47
	PORT_BIT(0x0700, IP_ACTIVE_HIGH, IPT_UNUSED)    // 0x48, 49, 4a
	PORT_BIT(0x0800, IP_ACTIVE_HIGH, IPT_KEYBOARD) PORT_CODE(KEYCODE_SLASH_PAD)         PORT_CHAR(UCHAR_MAMEKEY(SLASH_PAD)) // 0x4b
	PORT_BIT(0x1000, IP_ACTIVE_HIGH, IPT_KEYBOARD) PORT_CODE(KEYCODE_ENTER_PAD)         PORT_CHAR(UCHAR_MAMEKEY(ENTER_PAD)) // 0x4c
	PORT_BIT(0x2000, IP_ACTIVE_HIGH, IPT_UNUSED)    // 0x4d
	PORT_BIT(0x4000, IP_ACTIVE_HIGH, IPT_KEYBOARD) PORT_CODE(KEYCODE_MINUS_PAD)         PORT_CHAR(UCHAR_MAMEKEY(MINUS_PAD)) // 0x4e
	PORT_BIT(0x8000, IP_ACTIVE_HIGH, IPT_UNUSED)    // 0x4f

	PORT_START("KEY5")
	PORT_BIT(0x0001, IP_ACTIVE_HIGH, IPT_UNUSED)    // 0x50
	PORT_BIT(0x0002, IP_ACTIVE_HIGH, IPT_KEYBOARD) PORT_NAME("Keypad =") PORT_CODE(/*CODE_OTHER*/KEYCODE_NUMLOCK) PORT_CHAR(UCHAR_MAMEKEY(NUMLOCK)) // 0x51
	PORT_BIT(0x0004, IP_ACTIVE_HIGH, IPT_KEYBOARD) PORT_CODE(KEYCODE_0_PAD)             PORT_CHAR(UCHAR_MAMEKEY(0_PAD)) // 0x52
	PORT_BIT(0x0008, IP_ACTIVE_HIGH, IPT_KEYBOARD) PORT_CODE(KEYCODE_1_PAD)             PORT_CHAR(UCHAR_MAMEKEY(1_PAD)) // 0x53
	PORT_BIT(0x0010, IP_ACTIVE_HIGH, IPT_KEYBOARD) PORT_CODE(KEYCODE_2_PAD)             PORT_CHAR(UCHAR_MAMEKEY(2_PAD)) // 0x54
	PORT_BIT(0x0020, IP_ACTIVE_HIGH, IPT_KEYBOARD) PORT_CODE(KEYCODE_3_PAD)             PORT_CHAR(UCHAR_MAMEKEY(3_PAD)) // 0x55
	PORT_BIT(0x0040, IP_ACTIVE_HIGH, IPT_KEYBOARD) PORT_CODE(KEYCODE_4_PAD)             PORT_CHAR(UCHAR_MAMEKEY(4_PAD)) // 0x56
	PORT_BIT(0x0080, IP_ACTIVE_HIGH, IPT_KEYBOARD) PORT_CODE(KEYCODE_5_PAD)             PORT_CHAR(UCHAR_MAMEKEY(5_PAD)) // 0x57
	PORT_BIT(0x0100, IP_ACTIVE_HIGH, IPT_KEYBOARD) PORT_CODE(KEYCODE_6_PAD)             PORT_CHAR(UCHAR_MAMEKEY(6_PAD)) // 0x58
	PORT_BIT(0x0200, IP_ACTIVE_HIGH, IPT_KEYBOARD) PORT_CODE(KEYCODE_7_PAD)             PORT_CHAR(UCHAR_MAMEKEY(7_PAD)) // 0x59
	PORT_BIT(0x0400, IP_ACTIVE_HIGH, IPT_UNUSED)    // 0x5a
	PORT_BIT(0x0800, IP_ACTIVE_HIGH, IPT_KEYBOARD) PORT_CODE(KEYCODE_8_PAD)             PORT_CHAR(UCHAR_MAMEKEY(8_PAD)) // 0x5b
	PORT_BIT(0x1000, IP_ACTIVE_HIGH, IPT_KEYBOARD) PORT_CODE(KEYCODE_9_PAD)             PORT_CHAR(UCHAR_MAMEKEY(9_PAD)) // 0x5c
	PORT_BIT(0xE000, IP_ACTIVE_HIGH, IPT_UNUSED)
INPUT_PORTS_END

INPUT_PORTS_START( maciici )
	PORT_INCLUDE(macadb)

	PORT_START("MONTYPE")
	PORT_CONFNAME(0x0f, 0x06, "Connected monitor")
	PORT_CONFSETTING( 0x01, "15\" Portrait Display (640x870)")
	PORT_CONFSETTING( 0x02, "12\" RGB (512x384)")
	PORT_CONFSETTING( 0x06, "13\" RGB (640x480)")
INPUT_PORTS_END

/***************************************************************************

  Game driver(s)

  The Mac driver uses a convention of placing the BIOS in "bootrom"

***************************************************************************/

ROM_START( mactw )
	ROM_REGION16_BE(0x20000, "bootrom", 0)
	ROM_LOAD( "rom4.3t_07-04-83.bin", 0x0000, 0x10000, CRC(d2c42f18) SHA1(f868c09ca70383a69751c37a5a3110a9597462a4) )
ROM_END

ROM_START( mac128k )
	ROM_REGION16_BE(0x20000, "bootrom", 0)
	ROM_LOAD16_WORD( "mac128k.rom",  0x00000, 0x10000, CRC(6d0c8a28) SHA1(9d86c883aa09f7ef5f086d9e32330ef85f1bc93b) )
ROM_END

ROM_START( mac512k )
	ROM_REGION16_BE(0x20000, "bootrom", 0)
	ROM_LOAD16_WORD( "mac512k.rom",  0x00000, 0x10000, CRC(cf759e0d) SHA1(5b1ced181b74cecd3834c49c2a4aa1d7ffe944d7) )
ROM_END

ROM_START( unitron )
	ROM_REGION16_BE(0x20000, "bootrom", 0)
	ROM_LOAD16_WORD( "unitron_512.rom", 0x00000, 0x10000, CRC(1eabd37f) SHA1(a3d3696c08feac6805effb7ee07b68c2bf1a8dd7) )
ROM_END

ROM_START( mac512ke )
	ROM_REGION16_BE(0x20000, "bootrom", 0)
	ROM_LOAD16_WORD( "macplus.rom",  0x00000, 0x20000, CRC(b2102e8e) SHA1(7d2f808a045aa3a1b242764f0e2c7d13e288bf1f))
ROM_END


ROM_START( macplus )
	ROM_REGION16_BE(0x20000, "bootrom", 0)
	ROM_LOAD16_WORD( "macplus.rom",  0x00000, 0x20000, CRC(b2102e8e) SHA1(7d2f808a045aa3a1b242764f0e2c7d13e288bf1f))
ROM_END


ROM_START( macse )
	ROM_REGION16_BE(0x40000, "bootrom", 0)
	ROM_LOAD16_WORD( "macse.rom",  0x00000, 0x40000, CRC(0f7ff80c) SHA1(58532b7d0d49659fd5228ac334a1b094f0241968))
ROM_END

ROM_START( macsefd )
	ROM_REGION16_BE(0x40000, "bootrom", 0)
	ROM_LOAD( "be06e171.rom", 0x000000, 0x040000, CRC(f530cb10) SHA1(d3670a90273d12e53d86d1228c068cb660b8c9d1) )
ROM_END

ROM_START( macclasc )
	ROM_REGION16_BE(0x80000, "bootrom", 0)
	ROM_LOAD( "a49f9914.rom", 0x000000, 0x080000, CRC(510d7d38) SHA1(ccd10904ddc0fb6a1d216b2e9effd5ec6cf5a83d) )
ROM_END

ROM_START( maclc )
	ROM_REGION32_BE(0x100000, "bootrom", 0)
	ROM_LOAD("350eacf0.rom", 0x000000, 0x080000, CRC(71681726) SHA1(6bef5853ae736f3f06c2b4e79772f65910c3b7d4))

	ROM_REGION(0x1100, "egret", 0)
	ROM_LOAD( "341s0851.bin", 0x000000, 0x001100, CRC(ea9ea6e4) SHA1(8b0dae3ec66cdddbf71567365d2c462688aeb571) )
ROM_END

ROM_START( macii )
	ROM_REGION32_BE(0x40000, "bootrom", 0)
	ROM_SYSTEM_BIOS(0, "default", "rev. B")
	ROMX_LOAD( "9779d2c4.rom", 0x000000, 0x040000, CRC(4df6d054) SHA1(db6b504744281369794e26ba71a6e385cf6227fa), ROM_BIOS(1) )
	ROM_SYSTEM_BIOS(1, "original", "rev. A")
	ROMX_LOAD( "97851db6.rom", 0x000000, 0x040000, CRC(8c8b9d03) SHA1(5c264fe976f1e8495d364947c932a5e8309b4300), ROM_BIOS(2) )
ROM_END

ROM_START( maciihmu )
	ROM_REGION32_BE(0x40000, "bootrom", 0)
	ROM_SYSTEM_BIOS(0, "default", "rev. B")
	ROMX_LOAD( "9779d2c4.rom", 0x000000, 0x040000, CRC(4df6d054) SHA1(db6b504744281369794e26ba71a6e385cf6227fa), ROM_BIOS(1) )
	ROM_SYSTEM_BIOS(1, "original", "rev. A")
	ROMX_LOAD( "97851db6.rom", 0x000000, 0x040000, CRC(8c8b9d03) SHA1(5c264fe976f1e8495d364947c932a5e8309b4300), ROM_BIOS(2) )
ROM_END

ROM_START( mac2fdhd )   // same ROM for II FDHD, IIx, IIcx, and SE/30
	ROM_REGION32_BE(0x40000, "bootrom", 0)
	ROM_LOAD( "97221136.rom", 0x000000, 0x040000, CRC(ce3b966f) SHA1(753b94351d94c369616c2c87b19d568dc5e2764e) )
ROM_END

ROM_START( maciix )
	ROM_REGION32_BE(0x40000, "bootrom", 0)
	ROM_LOAD( "97221136.rom", 0x000000, 0x040000, CRC(ce3b966f) SHA1(753b94351d94c369616c2c87b19d568dc5e2764e) )
ROM_END

ROM_START( maciicx )
	ROM_REGION32_BE(0x40000, "bootrom", 0)
	ROM_LOAD( "97221136.rom", 0x000000, 0x040000, CRC(ce3b966f) SHA1(753b94351d94c369616c2c87b19d568dc5e2764e) )
ROM_END

ROM_START( macse30 )
	ROM_REGION32_BE(0x40000, "bootrom", 0)
	ROM_LOAD( "97221136.rom", 0x000000, 0x040000, CRC(ce3b966f) SHA1(753b94351d94c369616c2c87b19d568dc5e2764e) )

	ROM_REGION32_BE(0x2000, "se30vrom", 0)
	ROM_LOAD( "se30vrom.uk6", 0x000000, 0x002000, CRC(b74c3463) SHA1(584201cc67d9452b2488f7aaaf91619ed8ce8f03) )
ROM_END

ROM_START( maciifx )
	ROM_REGION32_BE(0x80000, "bootrom", 0)
	ROM_LOAD( "4147dd77.rom", 0x000000, 0x080000, CRC(ef441bbd) SHA1(9fba3d4f672a630745d65788b1d1119afa2c6728) )
ROM_END

ROM_START( maciici )
	ROM_REGION32_BE(0x80000, "bootrom", 0)
		ROM_LOAD( "368cadfe.rom", 0x000000, 0x080000, CRC(46adbf74) SHA1(b54f9d2ed16b63c49ed55adbe4685ebe73eb6e80) )
ROM_END

ROM_START( maciisi )
	ROM_REGION32_BE(0x80000, "bootrom", 0)
	ROM_LOAD( "36b7fb6c.rom", 0x000000, 0x080000, CRC(f304d973) SHA1(f923de4125aae810796527ff6e25364cf1d54eec) )
ROM_END

ROM_START( maciivx )
	ROM_REGION32_BE(0x100000, "bootrom", 0)
	ROM_LOAD( "4957eb49.rom", 0x000000, 0x100000, CRC(61be06e5) SHA1(560ce203d65178657ad09d03f532f86fa512bb40) )
ROM_END

ROM_START( maciivi )
	ROM_REGION32_BE(0x100000, "bootrom", 0)
	ROM_LOAD( "4957eb49.rom", 0x000000, 0x100000, CRC(61be06e5) SHA1(560ce203d65178657ad09d03f532f86fa512bb40) )
ROM_END

ROM_START( macclas2 )
	ROM_REGION32_BE(0x100000, "bootrom", 0)
	ROM_LOAD( "3193670e.rom", 0x000000, 0x080000, CRC(96d2e1fd) SHA1(50df69c1b6e805e12a405dc610bc2a1471b2eac2) )
ROM_END

ROM_START( maclc2 )
	ROM_REGION32_BE(0x100000, "bootrom", 0)
	ROM_LOAD32_BYTE( "341-0476_ue2-hh.bin", 0x000000, 0x020000, CRC(0c3b0ce4) SHA1(e4e8c883d7f2e002a3f7b7aefaa3840991e57025) )
	ROM_LOAD32_BYTE( "341-0475_ud2-mh.bin", 0x000001, 0x020000, CRC(7b013595) SHA1(0b82d8fac570270db9774f6254017d28611ae756) )
	ROM_LOAD32_BYTE( "341-0474_uc2-ml.bin", 0x000002, 0x020000, CRC(2ff2f52b) SHA1(876850df61d0233c1dd3c00d48d8d6690186b164) )
	ROM_LOAD32_BYTE( "341-0473_ub2-ll.bin", 0x000003, 0x020000, CRC(8843c37c) SHA1(bb5104110507ca543d106f11c6061245fd90c1a7) )
ROM_END

ROM_START( maclc3 )
	ROM_REGION32_BE(0x100000, "bootrom", 0)
		ROM_LOAD( "ecbbc41c.rom", 0x000000, 0x100000, CRC(e578f5f3) SHA1(c77df3220c861f37a2c553b6ee9241b202dfdffc) )
ROM_END

ROM_START( pmac6100 )
	ROM_REGION64_BE(0x400000, "bootrom", 0)
	ROM_LOAD( "9feb69b3.rom", 0x000000, 0x400000, CRC(a43fadbc) SHA1(6fac1c4e920a077c077b03902fef9199d5e8f2c3) )
ROM_END

ROM_START( macprtb )
	ROM_REGION16_BE(0x40000, "bootrom", 0)
		ROM_LOAD16_WORD( "93ca3846.rom", 0x000000, 0x040000, CRC(497348f8) SHA1(79b468b33fc53f11e87e2e4b195aac981bf0c0a6) )
ROM_END

ROM_START( macpb100 )
	ROM_REGION16_BE(0x40000, "bootrom", 0)
	ROM_LOAD16_WORD( "96645f9c.rom", 0x000000, 0x040000, CRC(29ac7ee9) SHA1(7f3acf40b1f63612de2314a2e9fcfeafca0711fc) )
ROM_END

ROM_START( macpb140 )
	ROM_REGION32_BE(0x100000, "bootrom", 0)
	ROM_LOAD( "420dbff3.rom", 0x000000, 0x100000, CRC(88ea2081) SHA1(7a8ee468d16e64f2ad10cb8d1a45e6f07cc9e212) )
ROM_END

ROM_START( macpb145 )
	ROM_REGION32_BE(0x100000, "bootrom", 0)
	ROM_LOAD( "420dbff3.rom", 0x000000, 0x100000, CRC(88ea2081) SHA1(7a8ee468d16e64f2ad10cb8d1a45e6f07cc9e212) )
ROM_END

ROM_START( macpb145b )
	ROM_REGION32_BE(0x100000, "bootrom", 0)
	ROM_LOAD( "420dbff3.rom", 0x000000, 0x100000, CRC(88ea2081) SHA1(7a8ee468d16e64f2ad10cb8d1a45e6f07cc9e212) )
ROM_END

ROM_START( macpb170 )
	ROM_REGION32_BE(0x100000, "bootrom", 0)
	ROM_LOAD( "420dbff3.rom", 0x000000, 0x100000, CRC(88ea2081) SHA1(7a8ee468d16e64f2ad10cb8d1a45e6f07cc9e212) )
ROM_END

ROM_START( macqd700 )
	ROM_REGION32_BE(0x100000, "bootrom", 0)
	ROM_LOAD( "420dbff3.rom", 0x000000, 0x100000, CRC(88ea2081) SHA1(7a8ee468d16e64f2ad10cb8d1a45e6f07cc9e212) )
ROM_END

ROM_START( macpb160 )
	ROM_REGION32_BE(0x100000, "bootrom", 0)
	ROM_LOAD( "e33b2724.rom", 0x000000, 0x100000, CRC(536c60f4) SHA1(c0510682ae6d973652d7e17f3c3b27629c47afac) )
ROM_END

ROM_START( macpb180 )
	ROM_REGION32_BE(0x100000, "bootrom", 0)
	ROM_LOAD( "e33b2724.rom", 0x000000, 0x100000, CRC(536c60f4) SHA1(c0510682ae6d973652d7e17f3c3b27629c47afac) )
ROM_END

ROM_START( macpb180c )
	ROM_REGION32_BE(0x100000, "bootrom", 0)
	ROM_LOAD( "e33b2724.rom", 0x000000, 0x100000, CRC(536c60f4) SHA1(c0510682ae6d973652d7e17f3c3b27629c47afac) )

	ROM_REGION32_BE(0x8000, "vrom", 0)
	ROM_LOAD( "pb180cvrom.bin", 0x0000, 0x8000, CRC(810c75ad) SHA1(3a936e97dee5ceeb25e50197ef504e514ae689a4))
ROM_END

ROM_START( maccclas )
	ROM_REGION32_BE(0x100000, "bootrom", 0)
	ROM_LOAD( "ecd99dc0.rom", 0x000000, 0x100000, CRC(c84c3aa5) SHA1(fd9e852e2d77fe17287ba678709b9334d4d74f1e) )
ROM_END

/*ROM_START( macpd210 )
    ROM_REGION32_BE(0x100000, "bootrom", 0)
    ROM_LOAD( "ecfa989b.rom", 0x000000, 0x100000, CRC(b86ed854) SHA1(ed1371c97117a5884da4a6605ecfc5abed48ae5a) )
ROM_END*/

ROM_START( maclc520 )
	ROM_REGION32_BE(0x100000, "bootrom", 0)
	ROM_LOAD( "ede66cbd.rom", 0x000000, 0x100000, CRC(a893cb0f) SHA1(c54ee2f45020a4adeb7451adce04cd6e5fb69790) )
ROM_END

/*    YEAR  NAME      PARENT    COMPAT  MACHINE   INPUT     INIT     COMPANY          FULLNAME */
COMP( 1983, mactw,    0,        0,  mac128k,  macplus, mac_state,  mac128k512k,  "Apple Computer", "Macintosh (4.3T Prototype)",  GAME_NOT_WORKING )
COMP( 1984, mac128k,  0,        0,  mac128k,  macplus, mac_state,  mac128k512k,  "Apple Computer", "Macintosh 128k",  GAME_NOT_WORKING )
COMP( 1984, mac512k,  mac128k,  0,  mac512ke, macplus, mac_state,  mac128k512k,  "Apple Computer", "Macintosh 512k",  GAME_NOT_WORKING )
COMP( 1986, mac512ke, macplus,  0,  mac512ke, macplus, mac_state,  mac512ke,      "Apple Computer", "Macintosh 512ke", 0 )
COMP( 1985, unitron,  macplus,  0,  mac512ke, macplus, mac_state,  mac512ke,     "bootleg (Unitron)", "Mac 512",  GAME_NOT_WORKING )
COMP( 1986, macplus,  0,        0,  macplus,  macplus, mac_state,  macplus,   "Apple Computer", "Macintosh Plus",  0 )
COMP( 1987, macse,    0,        0,  macse,    macadb, mac_state,   macse,         "Apple Computer", "Macintosh SE",  0 )
COMP( 1987, macsefd,  0,        0,  macse,    macadb, mac_state,   macse,         "Apple Computer", "Macintosh SE (FDHD)",  0 )
COMP( 1987, macii,    0,        0,  macii,    macadb, mac_state,   macii,         "Apple Computer", "Macintosh II",  0 )
COMP( 1987, maciihmu, macii,    0,  maciihmu, macadb, mac_state,   macii,         "Apple Computer", "Macintosh II (w/o 68851 MMU)", 0 )
COMP( 1988, mac2fdhd, 0,        0,  macii,    macadb, mac_state,   maciifdhd,     "Apple Computer", "Macintosh II (FDHD)",  0 )
COMP( 1988, maciix,   mac2fdhd, 0,  maciix,   macadb, mac_state,   maciix,        "Apple Computer", "Macintosh IIx",  0 )
COMP( 1989, macprtb,  0,        0,  macprtb,  macadb, mac_state,   macprtb,   "Apple Computer", "Macintosh Portable", GAME_NOT_WORKING )
COMP( 1989, macse30,  mac2fdhd, 0,  macse30,  macadb, mac_state,   macse30,   "Apple Computer", "Macintosh SE/30",  0 )
COMP( 1989, maciicx,  mac2fdhd, 0,  maciicx,  macadb, mac_state,   maciicx,   "Apple Computer", "Macintosh IIcx",  0 )
COMP( 1989, maciici,  0,        0,  maciici,  maciici, mac_state,  maciici,   "Apple Computer", "Macintosh IIci", 0 )
COMP( 1990, maciifx,  0,        0,  maciifx,  macadb, mac_state,   maciifx,      "Apple Computer", "Macintosh IIfx",  GAME_NOT_WORKING )
COMP( 1990, macclasc, 0,        0,  macclasc, macadb, mac_state,   macclassic,    "Apple Computer", "Macintosh Classic",  0 )
COMP( 1990, maclc,    0,        0,  maclc,    maciici, mac_state,  maclc,         "Apple Computer", "Macintosh LC", GAME_IMPERFECT_SOUND )
COMP( 1990, maciisi,  0,        0,  maciisi,  maciici, mac_state,  maciisi,   "Apple Computer", "Macintosh IIsi", 0 )
COMP( 1991, macpb100, 0,        0,  macprtb,  macadb, mac_state,   macprtb,   "Apple Computer", "Macintosh PowerBook 100", GAME_NOT_WORKING )
COMP( 1991, macpb140, 0,        0,  macpb140, macadb, mac_state,   macpb140,      "Apple Computer", "Macintosh PowerBook 140", GAME_NOT_WORKING )
COMP( 1991, macpb170, macpb140, 0,  macpb170, macadb, mac_state,   macpb140,      "Apple Computer", "Macintosh PowerBook 170", GAME_NOT_WORKING )
COMP( 1991, macqd700, macpb140, 0,  macqd700, macadb, mac_state,   macquadra700, "Apple Computer", "Macintosh Quadra 700", GAME_NOT_WORKING )
COMP( 1991, macclas2, 0,        0,  macclas2, macadb, mac_state,   macclassic2,  "Apple Computer", "Macintosh Classic II", GAME_IMPERFECT_SOUND )
COMP( 1991, maclc2,   0,        0,  maclc2,   maciici, mac_state,  maclc2,        "Apple Computer", "Macintosh LC II",  GAME_IMPERFECT_SOUND )
COMP( 1992, macpb145, macpb140, 0,  macpb145, macadb, mac_state,   macpb140,      "Apple Computer", "Macintosh PowerBook 145", GAME_NOT_WORKING )
COMP( 1992, macpb160, 0,        0,  macpb160, macadb, mac_state,   macpb160,      "Apple Computer", "Macintosh PowerBook 160", GAME_NOT_WORKING )
COMP( 1992, macpb180, macpb160, 0,  macpb180, macadb, mac_state,   macpb160,      "Apple Computer", "Macintosh PowerBook 180", GAME_NOT_WORKING )
COMP( 1992, macpb180c,macpb160, 0,  macpb180c,macadb, mac_state,   macpb160,     "Apple Computer", "Macintosh PowerBook 180c", GAME_NOT_WORKING )
//COMP( 1992, macpd210, 0,        0,  macpd210, macadb, mac_state,   macpd210,     "Apple Computer", "Macintosh PowerBook Duo 210", GAME_NOT_WORKING )
COMP( 1993, maccclas, 0,        0,  maccclas, macadb, mac_state,   maclrcclassic,"Apple Computer", "Macintosh Color Classic", GAME_NOT_WORKING )
COMP( 1992, macpb145b,macpb140, 0,  macpb170, macadb, mac_state,   macpb140,      "Apple Computer", "Macintosh PowerBook 145B", GAME_NOT_WORKING )
COMP( 1993, maclc3,   0,        0,  maclc3,   maciici, mac_state,  maclc3,        "Apple Computer", "Macintosh LC III",  GAME_IMPERFECT_SOUND )
COMP( 1993, maciivx,  0,        0,  maciivx,  maciici, mac_state,  maciivx,   "Apple Computer", "Macintosh IIvx", GAME_IMPERFECT_SOUND )
COMP( 1993, maciivi,  maciivx,  0,  maciivi,  maciici, mac_state,  maciivx,   "Apple Computer", "Macintosh IIvi", GAME_IMPERFECT_SOUND )
COMP( 1993, maclc520, 0,        0,  maclc520, maciici, mac_state,  maclc520,     "Apple Computer", "Macintosh LC 520",  GAME_NOT_WORKING )
COMP( 1994, pmac6100, 0,        0,  pwrmac,   macadb, mac_state,   macpm6100,     "Apple Computer", "Power Macintosh 6100/60",  GAME_NOT_WORKING | GAME_NO_SOUND )<|MERGE_RESOLUTION|>--- conflicted
+++ resolved
@@ -135,25 +135,15 @@
 				// Color Classic has no MONTYPE so the default gets us 512x384, which is right
 				if ((m_montype ? m_montype->read() : 2) == 1)
 				{
-<<<<<<< HEAD
-					m_palette->set_pen_color(m_rbv_clutoffs, MAKE_RGB(m_rbv_colors[2], m_rbv_colors[2], m_rbv_colors[2]));
-					m_rbv_palette[m_rbv_clutoffs] = MAKE_RGB(m_rbv_colors[2], m_rbv_colors[2], m_rbv_colors[2]);
-=======
-					palette_set_color(space.machine(), m_rbv_clutoffs, rgb_t(m_rbv_colors[2], m_rbv_colors[2], m_rbv_colors[2]));
+					m_palette->set_pen_color(m_rbv_clutoffs, rgb_t(m_rbv_colors[2], m_rbv_colors[2], m_rbv_colors[2]));
 					m_rbv_palette[m_rbv_clutoffs] = rgb_t(m_rbv_colors[2], m_rbv_colors[2], m_rbv_colors[2]);
->>>>>>> ca932a6d
 					m_rbv_clutoffs++;
 					m_rbv_count = 0;
 				}
 				else
 				{
-<<<<<<< HEAD
-					m_palette->set_pen_color(m_rbv_clutoffs, MAKE_RGB(m_rbv_colors[0], m_rbv_colors[1], m_rbv_colors[2]));
-					m_rbv_palette[m_rbv_clutoffs] = MAKE_RGB(m_rbv_colors[0], m_rbv_colors[1], m_rbv_colors[2]);
-=======
-					palette_set_color(space.machine(), m_rbv_clutoffs, rgb_t(m_rbv_colors[0], m_rbv_colors[1], m_rbv_colors[2]));
+					m_palette->set_pen_color(m_rbv_clutoffs, rgb_t(m_rbv_colors[0], m_rbv_colors[1], m_rbv_colors[2]));
 					m_rbv_palette[m_rbv_clutoffs] = rgb_t(m_rbv_colors[0], m_rbv_colors[1], m_rbv_colors[2]);
->>>>>>> ca932a6d
 					m_rbv_clutoffs++;
 					m_rbv_count = 0;
 				}
@@ -181,25 +171,15 @@
 				// Color Classic has no MONTYPE so the default gets us 512x384, which is right
 				if ((m_montype ? m_montype->read() : 2) == 1)
 				{
-<<<<<<< HEAD
-					m_palette->set_pen_color(m_rbv_clutoffs, MAKE_RGB(m_rbv_colors[2], m_rbv_colors[2], m_rbv_colors[2]));
-					m_rbv_palette[m_rbv_clutoffs] = MAKE_RGB(m_rbv_colors[2], m_rbv_colors[2], m_rbv_colors[2]);
-=======
-					palette_set_color(space.machine(), m_rbv_clutoffs, rgb_t(m_rbv_colors[2], m_rbv_colors[2], m_rbv_colors[2]));
+					m_palette->set_pen_color(m_rbv_clutoffs, rgb_t(m_rbv_colors[2], m_rbv_colors[2], m_rbv_colors[2]));
 					m_rbv_palette[m_rbv_clutoffs] = rgb_t(m_rbv_colors[2], m_rbv_colors[2], m_rbv_colors[2]);
->>>>>>> ca932a6d
 					m_rbv_clutoffs++;
 					m_rbv_count = 0;
 				}
 				else
 				{
-<<<<<<< HEAD
-					m_palette->set_pen_color(m_rbv_clutoffs, MAKE_RGB(m_rbv_colors[0], m_rbv_colors[1], m_rbv_colors[2]));
-					m_rbv_palette[m_rbv_clutoffs] = MAKE_RGB(m_rbv_colors[0], m_rbv_colors[1], m_rbv_colors[2]);
-=======
-					palette_set_color(space.machine(), m_rbv_clutoffs, rgb_t(m_rbv_colors[0], m_rbv_colors[1], m_rbv_colors[2]));
+					m_palette->set_pen_color(m_rbv_clutoffs, rgb_t(m_rbv_colors[0], m_rbv_colors[1], m_rbv_colors[2]));
 					m_rbv_palette[m_rbv_clutoffs] = rgb_t(m_rbv_colors[0], m_rbv_colors[1], m_rbv_colors[2]);
->>>>>>> ca932a6d
 					m_rbv_clutoffs++;
 					m_rbv_count = 0;
 				}
