// license:BSD-3-Clause
// copyright-holders:hap, Kevin Horton
/***************************************************************************

  ** subclass of hh_tms1k_state (includes/hh_tms1k.h, drivers/hh_tms1k.c) **

  Marx Series 300 Electronic Bowling Game
  Main board:
  * TMS1100NLL MP3403 DBS 7836 SINGAPORE
  * 4*SN75492 quad segment driver, 2*SN74259 8-line demultiplexer,
    2*CD4043 quad r/s input latch
  * 5 7seg LEDs, 15 lamps(10 lamps projected to bowling pins reflection),
    1bit-sound with crude volume control
  * edge connector to sensors(switches trigger when ball rolls over)
    and other inputs

  lamp translation table: SN74259.u5(mux 1) goes to MESS output lamp5x,
  SN74259.u6(mux 2) goes to MESS output lamp6x. u1-u3 are SN75492 ICs,
  where other: u1 A2 is N/C, u3 A1 is from O2 and goes to digits seg C.

    u5 Q0 -> u1 A4 -> L2 (pin #2)       u6 Q0 -> u3 A4 -> L1 (pin #1)
    u5 Q1 -> u1 A5 -> L4 (pin #4)       u6 Q1 -> u3 A5 -> L5 (pin #5)
    u5 Q2 -> u1 A6 -> L7 (pin #7)       u6 Q2 -> u2 A3 -> L11 (player 1)
    u5 Q3 -> u1 A1 -> L8 (pin #8)       u6 Q3 -> u2 A2 -> L12 (player 2)
    u5 Q4 -> u3 A2 -> L3 (pin #3)       u6 Q4 -> u2 A1 -> L15 (?)
    u5 Q5 -> u2 A6 -> L6 (pin #6)       u6 Q5 -> u3 A6 -> L14 (?)
    u5 Q6 -> u2 A5 -> L10 (pin #10)     u6 Q6 -> u1 A3 -> L13 (spare)
    u5 Q7 -> u2 A4 -> L9 (pin #9)       u6 Q7 -> u3 A3 -> digit 4 B+C

***************************************************************************/

#include "includes/hh_tms1k.h"
#include "elecbowl.lh"


class elecbowl_state : public hh_tms1k_state
{
public:
	elecbowl_state(const machine_config &mconfig, device_type type, const char *tag)
		: hh_tms1k_state(mconfig, type, tag)
	{ }

	void prepare_display();
	DECLARE_WRITE16_MEMBER(write_r);
	DECLARE_WRITE16_MEMBER(write_o);
	DECLARE_READ8_MEMBER(read_k);
};


/***************************************************************************

  Display

***************************************************************************/

void elecbowl_state::prepare_display()
{
	// standard 7segs
	for (int y = 0; y < 4; y++)
	{
		m_display_segmask[y] = 0x7f;
		m_display_state[y] = (m_r >> (y + 4) & 1) ? m_o : 0;
	}

	// lamp muxes
	UINT8 mask = 1 << (m_o & 7);
	UINT8 d = (m_r & 2) ? mask : 0;
	if (~m_r & 1)
		m_display_state[5] = (m_display_state[5] & ~mask) | d;
	if (~m_r & 4)
		m_display_state[6] = (m_display_state[6] & ~mask) | d;

	// digit 4 is from mux2 Q7
	m_display_segmask[4] = 6;
	m_display_state[4] = (m_display_state[6] & 0x80) ? 6 : 0;

	set_display_size(8, 7);
	display_update();
}



/***************************************************************************

  I/O

***************************************************************************/

WRITE16_MEMBER(elecbowl_state::write_r)
{
	// R5-R7,R10: input mux
	m_inp_mux = (data >> 5 & 7) | (data >> 7 & 8);

	// R9: speaker out
	// R3,R8: speaker volume..
	m_speaker->level_w(data >> 9 & 1);

	// R4-R7: select digit
	// R0,R2: lamp mux1,2 _enable
	// R1: lamp muxes state
	m_r = data;
	prepare_display();
}

WRITE16_MEMBER(elecbowl_state::write_o)
{
	//if (data & 0x80) printf("%X ",data&0x7f);

	// O0-O2: lamp muxes select
	// O0-O6: digit segments A-G
	// O7: N/C
	m_o = data & 0x7f;
	prepare_display();
}

READ8_MEMBER(elecbowl_state::read_k)
{
	// K: multiplexed inputs
	return read_inputs(4);
}



/***************************************************************************

  Inputs

***************************************************************************/

static INPUT_PORTS_START( elecbowl )
	PORT_START("IN.0") // R5
	PORT_BIT(0x01, IP_ACTIVE_HIGH, IPT_KEYBOARD) PORT_CODE(KEYCODE_1)
	PORT_BIT(0x02, IP_ACTIVE_HIGH, IPT_KEYBOARD) PORT_CODE(KEYCODE_2)
	PORT_BIT(0x04, IP_ACTIVE_HIGH, IPT_KEYBOARD) PORT_CODE(KEYCODE_3)
	PORT_BIT(0x08, IP_ACTIVE_HIGH, IPT_KEYBOARD) PORT_CODE(KEYCODE_4)

	PORT_START("IN.1") // R6
	PORT_BIT(0x01, IP_ACTIVE_HIGH, IPT_KEYBOARD) PORT_CODE(KEYCODE_Q)
	PORT_BIT(0x02, IP_ACTIVE_HIGH, IPT_KEYBOARD) PORT_CODE(KEYCODE_W)
	PORT_BIT(0x04, IP_ACTIVE_HIGH, IPT_KEYBOARD) PORT_CODE(KEYCODE_E) // reset/test?
	PORT_BIT(0x08, IP_ACTIVE_HIGH, IPT_KEYBOARD) PORT_CODE(KEYCODE_R) // reset/test?

	PORT_START("IN.2") // R7
	PORT_BIT(0x01, IP_ACTIVE_HIGH, IPT_KEYBOARD) PORT_CODE(KEYCODE_A)
	PORT_BIT(0x02, IP_ACTIVE_HIGH, IPT_KEYBOARD) PORT_CODE(KEYCODE_S)
	PORT_BIT(0x04, IP_ACTIVE_HIGH, IPT_KEYBOARD) PORT_CODE(KEYCODE_D)
	PORT_BIT(0x08, IP_ACTIVE_HIGH, IPT_KEYBOARD) PORT_CODE(KEYCODE_F)

	PORT_START("IN.3") // R10
	PORT_BIT(0x01, IP_ACTIVE_HIGH, IPT_KEYBOARD) PORT_CODE(KEYCODE_Z)
	PORT_BIT(0x02, IP_ACTIVE_HIGH, IPT_KEYBOARD) PORT_CODE(KEYCODE_X)
	PORT_BIT(0x04, IP_ACTIVE_HIGH, IPT_KEYBOARD) PORT_CODE(KEYCODE_C)
	PORT_BIT(0x08, IP_ACTIVE_HIGH, IPT_KEYBOARD) PORT_CODE(KEYCODE_V) // 2 players sw?
INPUT_PORTS_END



/***************************************************************************

  Machine Config

***************************************************************************/

// output PLA is not dumped
static const UINT16 elecbowl_output_pla[0x20] =
{
	lA+lB+lC+lD+lE+lF,      // 0
	lB+lC,                  // 1
	lA+lB+lG+lE+lD,         // 2
	lA+lB+lG+lC+lD,         // 3
	lF+lB+lG+lC,            // 4
	lA+lF+lG+lC+lD,         // 5
	lA+lF+lG+lC+lD+lE,      // 6
	lA+lB+lC,               // 7
	lA+lB+lC+lD+lE+lF+lG,   // 8
	lA+lB+lG+lF+lC+lD,      // 9

	0x8a, 0x8b, 0x8c, 0x8d, 0x8e, 0x8f,
	0,1,2,3,4,5,6,7,        // lamp muxes select
	0x98, 0x99, 0x9a, 0x9b, 0x9c, 0x9d, 0x9e, 0x9f
};

static MACHINE_CONFIG_START( elecbowl, elecbowl_state )

	/* basic machine hardware */
	MCFG_CPU_ADD("maincpu", TMS1100, 350000) // RC osc. R=33K, C=100pf -> ~350kHz
	MCFG_TMS1XXX_OUTPUT_PLA(elecbowl_output_pla)
	MCFG_TMS1XXX_READ_K_CB(READ8(elecbowl_state, read_k))
	MCFG_TMS1XXX_WRITE_R_CB(WRITE16(elecbowl_state, write_r))
	MCFG_TMS1XXX_WRITE_O_CB(WRITE16(elecbowl_state, write_o))

	MCFG_TIMER_DRIVER_ADD_PERIODIC("display_decay", hh_tms1k_state, display_decay_tick, attotime::from_msec(1))
	MCFG_DEFAULT_LAYOUT(layout_elecbowl)

	/* no video! */

	/* sound hardware */
	MCFG_SPEAKER_STANDARD_MONO("mono")
	MCFG_SOUND_ADD("speaker", SPEAKER_SOUND, 0)
	MCFG_SOUND_ROUTE(ALL_OUTPUTS, "mono", 0.25)
MACHINE_CONFIG_END



/***************************************************************************

  Game driver(s)

***************************************************************************/

ROM_START( elecbowl )
	ROM_REGION( 0x0800, "maincpu", 0 )
	ROM_LOAD( "mp3403.u9", 0x0000, 0x0800, CRC(9eabaa7d) SHA1(b1f54587ed7f2bbf3a5d49075c807296384c2b06) )

	ROM_REGION( 867, "maincpu:mpla", 0 )
	ROM_LOAD( "tms1100_default_mpla.pla", 0, 867, BAD_DUMP CRC(62445fc9) SHA1(d6297f2a4bc7a870b76cc498d19dbb0ce7d69fec) ) // not verified
	ROM_REGION( 365, "maincpu:opla", 0 )
	ROM_LOAD( "tms1100_elecbowl_opla.pla", 0, 365, NO_DUMP )
ROM_END


<<<<<<< HEAD
CONS( 1978, elecbowl, 0, 0, elecbowl, elecbowl, driver_device, 0, "Marx", "Electronic Bowling (Marx)", GAME_SUPPORTS_SAVE | GAME_MECHANICAL | GAME_NOT_WORKING )
=======
CONS( 1978, elecbowl, 0, 0, elecbowl, elecbowl, driver_device, 0, "Marx", "Electronic Bowling (Marx)", GAME_SUPPORTS_SAVE | GAME_IMPERFECT_SOUND | GAME_MECHANICAL | GAME_NOT_WORKING )
>>>>>>> 30a471c3
<|MERGE_RESOLUTION|>--- conflicted
+++ resolved
@@ -219,8 +219,4 @@
 ROM_END
 
 
-<<<<<<< HEAD
-CONS( 1978, elecbowl, 0, 0, elecbowl, elecbowl, driver_device, 0, "Marx", "Electronic Bowling (Marx)", GAME_SUPPORTS_SAVE | GAME_MECHANICAL | GAME_NOT_WORKING )
-=======
-CONS( 1978, elecbowl, 0, 0, elecbowl, elecbowl, driver_device, 0, "Marx", "Electronic Bowling (Marx)", GAME_SUPPORTS_SAVE | GAME_IMPERFECT_SOUND | GAME_MECHANICAL | GAME_NOT_WORKING )
->>>>>>> 30a471c3
+CONS( 1978, elecbowl, 0, 0, elecbowl, elecbowl, driver_device, 0, "Marx", "Electronic Bowling (Marx)", GAME_SUPPORTS_SAVE | GAME_IMPERFECT_SOUND | GAME_MECHANICAL | GAME_NOT_WORKING )