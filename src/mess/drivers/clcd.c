--- conflicted
+++ resolved
@@ -91,13 +91,8 @@
 
 	PALETTE_INIT_NAME(hprot1)()
 	{
-<<<<<<< HEAD
-		palette.set_pen_color(0, MAKE_RGB(36,72,36));
-		palette.set_pen_color(1, MAKE_RGB(2,4,2));
-=======
-		palette_set_color(machine(), 0, rgb_t(36,72,36));
-		palette_set_color(machine(), 1, rgb_t(2,4,2));
->>>>>>> ca932a6d
+		palette.set_pen_color(0, rgb_t(36,72,36));
+		palette.set_pen_color(1, rgb_t(2,4,2));
 	}
 
 	UINT32 screen_update(screen_device &screen, bitmap_ind16 &bitmap, const rectangle &cliprect)
