--- conflicted
+++ resolved
@@ -214,43 +214,23 @@
 
 PALETTE_INIT_MEMBER(ms0515_state, ms0515)
 {
-<<<<<<< HEAD
-	palette.set_pen_color(0, MAKE_RGB(0, 0, 0));
-	palette.set_pen_color(1, MAKE_RGB(0, 0, 127));
-	palette.set_pen_color(2, MAKE_RGB(127, 0, 0));
-	palette.set_pen_color(3, MAKE_RGB(127, 0, 127));
-	palette.set_pen_color(4, MAKE_RGB(0, 127, 0));
-	palette.set_pen_color(5, MAKE_RGB(0, 127, 127));
-	palette.set_pen_color(6, MAKE_RGB(127, 127, 0));
-	palette.set_pen_color(7, MAKE_RGB(127, 127, 127));
-
-	palette.set_pen_color(8, MAKE_RGB(127, 127, 127));
-	palette.set_pen_color(9, MAKE_RGB(127, 127, 255));
-	palette.set_pen_color(10, MAKE_RGB(255, 127, 127));
-	palette.set_pen_color(11, MAKE_RGB(255, 127, 255));
-	palette.set_pen_color(12, MAKE_RGB(127, 255, 127));
-	palette.set_pen_color(13, MAKE_RGB(127, 255, 255));
-	palette.set_pen_color(14, MAKE_RGB(255, 255, 127));
-	palette.set_pen_color(15, MAKE_RGB(255, 255, 255));
-=======
-	palette_set_color(machine(), 0, rgb_t(0, 0, 0));
-	palette_set_color(machine(), 1, rgb_t(0, 0, 127));
-	palette_set_color(machine(), 2, rgb_t(127, 0, 0));
-	palette_set_color(machine(), 3, rgb_t(127, 0, 127));
-	palette_set_color(machine(), 4, rgb_t(0, 127, 0));
-	palette_set_color(machine(), 5, rgb_t(0, 127, 127));
-	palette_set_color(machine(), 6, rgb_t(127, 127, 0));
-	palette_set_color(machine(), 7, rgb_t(127, 127, 127));
-
-	palette_set_color(machine(), 8, rgb_t(127, 127, 127));
-	palette_set_color(machine(), 9, rgb_t(127, 127, 255));
-	palette_set_color(machine(), 10, rgb_t(255, 127, 127));
-	palette_set_color(machine(), 11, rgb_t(255, 127, 255));
-	palette_set_color(machine(), 12, rgb_t(127, 255, 127));
-	palette_set_color(machine(), 13, rgb_t(127, 255, 255));
-	palette_set_color(machine(), 14, rgb_t(255, 255, 127));
-	palette_set_color(machine(), 15, rgb_t(255, 255, 255));
->>>>>>> ca932a6d
+	palette.set_pen_color(0, rgb_t(0, 0, 0));
+	palette.set_pen_color(1, rgb_t(0, 0, 127));
+	palette.set_pen_color(2, rgb_t(127, 0, 0));
+	palette.set_pen_color(3, rgb_t(127, 0, 127));
+	palette.set_pen_color(4, rgb_t(0, 127, 0));
+	palette.set_pen_color(5, rgb_t(0, 127, 127));
+	palette.set_pen_color(6, rgb_t(127, 127, 0));
+	palette.set_pen_color(7, rgb_t(127, 127, 127));
+
+	palette.set_pen_color(8, rgb_t(127, 127, 127));
+	palette.set_pen_color(9, rgb_t(127, 127, 255));
+	palette.set_pen_color(10, rgb_t(255, 127, 127));
+	palette.set_pen_color(11, rgb_t(255, 127, 255));
+	palette.set_pen_color(12, rgb_t(127, 255, 127));
+	palette.set_pen_color(13, rgb_t(127, 255, 255));
+	palette.set_pen_color(14, rgb_t(255, 255, 127));
+	palette.set_pen_color(15, rgb_t(255, 255, 255));
 }
 
 WRITE8_MEMBER(ms0515_state::ms0515_portc_w)
