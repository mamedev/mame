/***************************************************************************

        15IE-00-013 Terminal

            board images : http://asvcorp.ru/darch/hardware/pdp/fryazin-display/index.html

        29/06/2012 Skeleton driver.

    A serial (RS232 or current loop) green-screen terminal, mostly VT52 compatible
    (no Hold Screen mode and no graphics character set, but has Cyrillic characters).
    The top line is a status line.

****************************************************************************/

#include "emu.h"
#include "cpu/ie15/ie15.h"
#include "imagedev/bitbngr.h"
#include "machine/keyboard.h"
#include "sound/beep.h"

#define SCREEN_PAGE (80*48)

#define IE_1        0x80
#define IE_KB_ACK   1

#define IE15_TOTAL_HORZ 1000
#define IE15_TOTAL_VERT 28*11

#define IE15_DISP_HORZ  800
#define IE15_DISP_VERT  25*11

#define IE15_HORZ_START 100
#define IE15_VERT_START 2*11

#define VERBOSE_DBG 1       /* general debug messages */

#define DBG_LOG(N,M,A) \
	do { \
		if(VERBOSE_DBG>=N) \
		{ \
			if( M ) \
				logerror("%11.6f at %s: %-24s",machine().time().as_double(),machine().describe_context(),(char*)M ); \
			logerror A; \
		} \
	} while (0)

#if VERBOSE_DBG > 0
#define LOOPBACK (m_io_keyboard->read() & 0x20)
#else
#define LOOPBACK (0)
#endif

#define BITBANGER_TAG   "bitbanger"
#define KEYBOARD_TAG "keyboard"

class ie15_state : public driver_device
{
public:
	ie15_state(const machine_config &mconfig, device_type type, const char *tag)
		: driver_device(mconfig, type, tag),
		m_maincpu(*this, "maincpu"),
		m_beeper(*this, "beeper"),
		m_bitbanger(*this, BITBANGER_TAG),
		m_io_keyboard(*this, KEYBOARD_TAG)
	{ }

	virtual void machine_reset();
	virtual void video_start();
	virtual void palette_init();
	UINT32 screen_update(screen_device &screen, bitmap_ind16 &bitmap, const rectangle &cliprect);
	UINT32 screen_update_hle(screen_device &screen, bitmap_ind16 &bitmap, const rectangle &cliprect);
	TIMER_DEVICE_CALLBACK_MEMBER(scanline_callback);
	DECLARE_WRITE8_MEMBER(kbd_put);
	static const bitbanger_config ie15_bitbanger_config;
	TIMER_CALLBACK_MEMBER(serial_tx_callback);
	emu_timer  *m_serial_tx_timer;

	DECLARE_WRITE8_MEMBER( mem_w );
	DECLARE_READ8_MEMBER( mem_r );
	DECLARE_WRITE8_MEMBER( mem_addr_lo_w );
	DECLARE_WRITE8_MEMBER( mem_addr_hi_w );
	DECLARE_WRITE8_MEMBER( mem_addr_inc_w );
	DECLARE_WRITE8_MEMBER( mem_addr_dec_w );
	DECLARE_READ8_MEMBER( flag_r );
	DECLARE_WRITE8_MEMBER( flag_w );
	DECLARE_WRITE8_MEMBER( beep_w );
	DECLARE_READ8_MEMBER( kb_r );
	DECLARE_READ8_MEMBER( kb_ready_r );
	DECLARE_READ8_MEMBER( kb_s_red_r );
	DECLARE_READ8_MEMBER( kb_s_sdv_r );
	DECLARE_READ8_MEMBER( kb_s_dk_r );
	DECLARE_READ8_MEMBER( kb_s_dupl_r );
	DECLARE_READ8_MEMBER( kb_s_lin_r );
	DECLARE_WRITE8_MEMBER( kb_ready_w );
	DECLARE_READ8_MEMBER( serial_tx_ready_r );
	DECLARE_WRITE8_MEMBER( serial_w );
	DECLARE_READ8_MEMBER( serial_rx_ready_r );
	DECLARE_READ8_MEMBER( serial_r );
#if 0
	DECLARE_WRITE8_MEMBER( serial_speed_w );
#endif

private:
	TIMER_CALLBACK_MEMBER(ie15_beepoff);
	UINT32 draw_scanline(UINT16 *p, UINT16 offset, UINT8 scanline, UINT8 y);
	bitmap_ind16 m_tmpbmp;

	const UINT8 *m_p_chargen;
	UINT8 *m_p_videoram;
	UINT8 m_beep;
	UINT8 m_cursor;
	UINT8 m_kb_data;
	UINT8 m_kb_flag;
	UINT8 m_kb_flag0;
	UINT8 m_latch;
	UINT8 m_ruslat;
	UINT8 m_serial_rx_bits;
	UINT8 m_serial_rx_buffer;
	UINT8 m_serial_rx_data;
	UINT8 m_serial_tx_bits;
	UINT8 m_serial_tx_data;
	UINT8 m_statusline;
	UINT8 m_video;
	UINT32 m_videoptr;
	UINT32 m_videoptr_2;

	static void bitbanger_callback(running_machine &machine, UINT8 bit);
	DECLARE_WRITE_LINE_MEMBER( serial_rx_callback );

protected:
	required_device<cpu_device> m_maincpu;
	required_device<beep_device> m_beeper;
	required_device<bitbanger_device> m_bitbanger;
	required_ioport m_io_keyboard;
};

READ8_MEMBER( ie15_state::mem_r ) {
	UINT8 ret;

	ret = m_p_videoram[m_videoptr];
	if ((machine().debug_flags & DEBUG_FLAG_ENABLED) != 0 && m_videoptr >= SCREEN_PAGE)
	{
		DBG_LOG(2,"memory",("R @ %03x == %02x\n", m_videoptr, ret));
	}
	m_videoptr++;
	m_videoptr &= 0xfff;
	m_latch = 0;
	return ret;
}

WRITE8_MEMBER( ie15_state::mem_w ) {
	if ((m_latch ^= 1) == 0) {
		if ((machine().debug_flags & DEBUG_FLAG_ENABLED) != 0 && m_videoptr >= SCREEN_PAGE)
		{
			DBG_LOG(2,"memory",("W @ %03x <- %02x\n", m_videoptr, data));
		}
		m_p_videoram[m_videoptr++] = data;
		m_videoptr &= 0xfff;
	}
}

WRITE8_MEMBER( ie15_state::mem_addr_inc_w ) {
	if ((machine().debug_flags & DEBUG_FLAG_ENABLED) != 0)
	{
		DBG_LOG(2,"memory",("++ %03x\n", m_videoptr));
	}
	m_videoptr++;
	m_videoptr &= 0xfff;
	if (m_video)
		m_videoptr_2 = m_videoptr;
}

WRITE8_MEMBER( ie15_state::mem_addr_dec_w ) {
	if ((machine().debug_flags & DEBUG_FLAG_ENABLED) != 0)
	{
		DBG_LOG(2,"memory",("-- %03x\n", m_videoptr));
	}
	m_videoptr--;
	m_videoptr &= 0xfff;
	if (m_video)
		m_videoptr_2 = m_videoptr;
}

WRITE8_MEMBER( ie15_state::mem_addr_lo_w ) {
	UINT16 tmp = m_videoptr;

	tmp &= 0xff0;
	tmp |= ((data >> 4) & 0xf);
	if ((machine().debug_flags & DEBUG_FLAG_ENABLED) != 0)
	{
		DBG_LOG(2,"memory",("lo %03x <- %02x = %03x\n", m_videoptr, data, tmp));
	}
	m_videoptr = tmp;
	if (m_video)
		m_videoptr_2 = tmp;
}

WRITE8_MEMBER( ie15_state::mem_addr_hi_w ) {
	UINT16 tmp = m_videoptr;

	tmp &= 0xf;
	tmp |= (data << 4);
	if ((machine().debug_flags & DEBUG_FLAG_ENABLED) != 0)
	{
		DBG_LOG(2,"memory",("hi %03x <- %02x = %03x\n", m_videoptr, data, tmp));
	}
	m_videoptr = tmp;
	if (m_video)
		m_videoptr_2 = tmp;
}

TIMER_CALLBACK_MEMBER(ie15_state::ie15_beepoff)
{
	machine().device<beep_device>("beeper")->set_state(0);
}

WRITE8_MEMBER( ie15_state::beep_w ) {
	UINT16 length = (m_beep&128)?150:400;

	if ((machine().debug_flags & DEBUG_FLAG_ENABLED) != 0)
	{
		DBG_LOG(1,"beep",("(%s)\n", m_beep?"short":"long"));
	}
	machine().scheduler().timer_set(attotime::from_msec(length), timer_expired_delegate(FUNC(ie15_state::ie15_beepoff),this));
	machine().device<beep_device>("beeper")->set_state(1);
}

// active high
READ8_MEMBER( ie15_state::kb_r ) {
	DBG_LOG(2,"keyboard",("R %02X '%c'\n", m_kb_data, m_kb_data < 0x20?' ':m_kb_data));
	return m_kb_data;
}

// active low
READ8_MEMBER( ie15_state::kb_ready_r ) {
	m_kb_flag &= IE_1;
	if (m_kb_flag != m_kb_flag0) {
		DBG_LOG(2,"keyboard",("? %c\n", m_kb_flag?'n':'y'));
		m_kb_flag0 = m_kb_flag;
	}
	return m_kb_flag;
}

// active low
WRITE8_MEMBER( ie15_state::kb_ready_w ) {
	DBG_LOG(2,"keyboard",("clear ready\n"));
	m_kb_flag = IE_1 | IE_KB_ACK;
}


// active high; active = interpret controls, inactive = display controls
READ8_MEMBER( ie15_state::kb_s_red_r ) {
	return m_io_keyboard->read() & 0x01 ? IE_1 : 0;
}

// active high; active = setup mode
READ8_MEMBER( ie15_state::kb_s_sdv_r ) {
	return m_io_keyboard->read() & 0x02 ? IE_1 : 0;
}

// active high, XXX stub
READ8_MEMBER( ie15_state::kb_s_dk_r ) {
	return 0;
}

// active low; active = full duplex, inactive = half duplex
READ8_MEMBER( ie15_state::kb_s_dupl_r ) {
	return m_io_keyboard->read() & 0x08 ? IE_1 : 0;
}

// active high; active = on-line, inactive = local editing
READ8_MEMBER( ie15_state::kb_s_lin_r ) {
	return m_io_keyboard->read() & 0x10 ? IE_1 : 0;
}

// active low
READ8_MEMBER( ie15_state::serial_rx_ready_r ) {
	if (LOOPBACK)
		return m_serial_tx_data ? 0 : IE_1;
	else
		return m_serial_rx_data ? 0 : IE_1;
}

// not called unless data is ready
READ8_MEMBER( ie15_state::serial_r ) {
	UINT8 tmp;

	if (LOOPBACK) {
		tmp = m_serial_tx_data;
		m_serial_tx_data = 0;
	} else {
		tmp = m_serial_rx_data;
		m_serial_rx_data = 0;
	}
	DBG_LOG(2,"serial",("R %02X '%c'\n", tmp, tmp < 0x20?' ':tmp));
	return tmp;
}

/*
    m_serial_rx_buffer  incoming bits.
    m_serial_rx_bits    number of bits in _buffer.
    m_serial_rx_data    complete byte, ready to be read by host, or 0 if no data.
*/

WRITE_LINE_MEMBER( ie15_state::serial_rx_callback )
{
	UINT8 tmp = m_serial_rx_bits;

	switch (m_serial_rx_bits) {
		// wait for start bit (0)
		case 10:
			m_serial_rx_bits = 0;
		case 0:
			if (!state) {
				m_serial_rx_bits++;
				m_serial_rx_buffer = 0;
			}
			break;
		// stuff incoming bits into byte buffer
		case 1: case 2: case 3: case 4:
		case 5: case 6: case 7: case 8:
			m_serial_rx_buffer |= state << (m_serial_rx_bits-1);
			m_serial_rx_bits++;
			break;
		// expecting stop bit (1)
		case 9:
			if (state && !m_serial_rx_data) {
				m_serial_rx_data = m_serial_rx_buffer;
				m_serial_rx_bits++;
			} else
				m_serial_rx_bits = 0;
			break;
		default:
			// overflow
			break;
	}
	DBG_LOG(2,"serial",("r %d bits %02d->%02d buffer %02X data %02X\n",
		state, tmp, m_serial_rx_bits, m_serial_rx_buffer, m_serial_rx_data));
}

const bitbanger_config ie15_state::ie15_bitbanger_config =
{
	DEVCB_DRIVER_LINE_MEMBER(ie15_state, serial_rx_callback),   /* callback */
	BITBANGER_PRINTER,                                          /* default mode */
	BITBANGER_9600,                                             /* default output baud */
	BITBANGER_0PERCENT                                          /* default fine tune adjustment */
};

// active high
READ8_MEMBER( ie15_state::serial_tx_ready_r ) {
	return m_serial_tx_data ? 0 : IE_1;
}

WRITE8_MEMBER( ie15_state::serial_w ) {
	DBG_LOG(2,"serial",("W %02X '%c'\n", data, data < 0x20?' ':data));
	if (LOOPBACK) {
		if (!m_serial_tx_data)
			m_serial_tx_data = data;
	} else {
		/* 1 start bit */
		m_bitbanger->output(0);
		/* 8 data bits, 1 stop bit, no parity */
		m_serial_tx_bits = 8;
		m_serial_tx_data = data;
		m_serial_tx_timer->adjust(attotime::from_hz(9600));
	}
}

TIMER_CALLBACK_MEMBER(ie15_state::serial_tx_callback) {
	if (!m_serial_tx_bits) {
		m_bitbanger->output(1);
		m_serial_tx_data = 0;
	} else {
		m_bitbanger->output(BIT(m_serial_tx_data, 8-(m_serial_tx_bits--)));
		m_serial_tx_timer->adjust(attotime::from_hz(9600));
	}
}

READ8_MEMBER( ie15_state::flag_r ) {
	UINT8 ret = 0;

	switch (offset)
	{
		case 0: // hsync pulse (not hblank)
			ret = machine().primary_screen->hpos() < IE15_HORZ_START;
			break;
		case 1: // marker scanline
			ret = (machine().primary_screen->vpos() % 11) > 7;
			break;
		case 2: // vblank
			ret = !machine().primary_screen->vblank();
			break;
		case 4:
			ret = m_ruslat;
			break;
		default:
			break;
	}
	if ((machine().debug_flags & DEBUG_FLAG_ENABLED) != 0 && ret)
	{
		DBG_LOG(2,"flag",("read %d: %d\n", offset, ret));
	}
	return ret;
}

WRITE8_MEMBER( ie15_state::flag_w ) {
	switch (offset)
	{
		case 0:
			m_video = data;
			break;
		case 1:
			m_cursor = data;
			break;
		case 2:
			m_beep = data;
			break;
		case 3:
			m_statusline = data;
			break;
		case 4:
			m_ruslat = data;
			break;
		default:
			break;
	}
	if ((machine().debug_flags & DEBUG_FLAG_ENABLED) != 0)
	{
		DBG_LOG(2,"flag",("%sset %d\n", data?"":"re", offset));
	}
}

static ADDRESS_MAP_START(ie15_mem, AS_PROGRAM, 8, ie15_state)
	ADDRESS_MAP_UNMAP_HIGH
	AM_RANGE( 0x0000, 0x0fff ) AM_ROM
ADDRESS_MAP_END

static ADDRESS_MAP_START(ie15_io, AS_IO, 8, ie15_state)
	ADDRESS_MAP_UNMAP_HIGH
	AM_RANGE(000, 000) AM_READ(mem_r) AM_WRITE(mem_w)   // 00h W: memory request, R: memory data [6.1.2.2]
	AM_RANGE(001, 001) AM_READ(serial_rx_ready_r) AM_WRITENOP   // 01h W: memory latch [6.1.2.2]
	AM_RANGE(002, 002) AM_WRITE(mem_addr_hi_w)      // 02h W: memory address high [6.1.2.2]
	AM_RANGE(003, 003) AM_WRITE(mem_addr_lo_w)      // 03h W: memory address low [6.1.2.2]
	AM_RANGE(004, 004) AM_WRITE(mem_addr_inc_w)     // 04h W: memory address counter + [6.1.2.2]
	AM_RANGE(005, 005) AM_WRITE(mem_addr_dec_w)     // 05h W: memory address counter - [6.1.2.2]
	AM_RANGE(006, 006) AM_READ(serial_r) AM_WRITE(serial_w)     // 06h W: serial port data [6.1.5.4]
// port 7 is handled in cpu core
	AM_RANGE(010, 010) AM_READ(serial_tx_ready_r) AM_WRITE(beep_w)  // 08h W: speaker control [6.1.5.4]
	AM_RANGE(011, 011) AM_READ(kb_r)            // 09h R: keyboard data [6.1.5.2]
	AM_RANGE(012, 012) AM_READ(kb_s_red_r)          // 0Ah I: keyboard mode "RED" [6.1.5.2]
	AM_RANGE(013, 013) AM_READ(kb_ready_r)          // 0Bh R: keyboard data ready [6.1.5.2]
	AM_RANGE(014, 014) AM_READ(kb_s_sdv_r) AM_WRITENOP  // 0Ch W: serial port speed [6.1.3.1], R: keyboard mode "SDV" [6.1.5.2]
	AM_RANGE(015, 015) AM_READ(kb_s_dk_r) AM_WRITE(kb_ready_w)  // 0Dh I: keyboard mode "DK" [6.1.5.2]
	AM_RANGE(016, 016) AM_READ(kb_s_dupl_r)         // 0Eh I: keyboard mode "DUPL" [6.1.5.2]
	AM_RANGE(017, 017) AM_READ(kb_s_lin_r)          // 0Fh I: keyboard mode "LIN" [6.1.5.2]
// simulation of flag registers
	AM_RANGE(020, 027) AM_READ(flag_r) AM_WRITE(flag_w)
ADDRESS_MAP_END

/* Input ports */
static INPUT_PORTS_START( ie15 )
	PORT_START("keyboard")
	PORT_DIPNAME(0x01, 0x00, "RED mode")
	PORT_DIPSETTING(0x00, "Off" )
	PORT_DIPSETTING(0x01, "On" )
	PORT_DIPNAME(0x02, 0x00, "SDV mode (Setup)")
	PORT_DIPSETTING(0x00, "Off" )
	PORT_DIPSETTING(0x02, "On" )
	PORT_DIPNAME(0x08, 0x00, "DUPL mode")
	PORT_DIPSETTING(0x00, "Off" )
	PORT_DIPSETTING(0x08, "On" )
	PORT_DIPNAME(0x10, 0x00, "LIN mode")
	PORT_DIPSETTING(0x00, "Off" )
	PORT_DIPSETTING(0x10, "On" )
	PORT_DIPNAME(0x20, 0x00, "digital loopback")
	PORT_DIPSETTING(0x00, "Off" )
	PORT_DIPSETTING(0x20, "On" )
INPUT_PORTS_END

WRITE8_MEMBER( ie15_state::kbd_put )
{
	DBG_LOG(2,"keyboard",("W %02X<-%02X '%c' %c\n", m_kb_data, data, data < 0x20?' ':data, m_kb_flag?'n':'y'));
	if (m_kb_flag == IE_1) {
		m_kb_data = data;
		m_kb_flag = 0;
	}
}

static ASCII_KEYBOARD_INTERFACE( keyboard_intf )
{
	DEVCB_DRIVER_MEMBER(ie15_state, kbd_put)
};


void ie15_state::machine_reset()
{
	m_ruslat = m_beep = m_statusline = m_cursor = m_video = m_kb_data = m_kb_flag0 = 0;
	m_serial_tx_data = m_serial_tx_bits = m_serial_rx_buffer = m_serial_rx_data = m_serial_rx_bits = 0;
	m_kb_flag = IE_1;

	machine().device<beep_device>("beeper")->set_frequency(2400);
	machine().device<beep_device>("beeper")->set_state(0);

	m_serial_tx_timer = machine().scheduler().timer_alloc(timer_expired_delegate(FUNC(ie15_state::serial_tx_callback),this));
}

void ie15_state::video_start()
{
	m_p_chargen = machine().root_device().memregion("chargen")->base();
	m_p_videoram = memregion("video")->base();
	m_videoptr = m_videoptr_2 = m_latch = 0;

	m_tmpbmp.allocate(IE15_DISP_HORZ, IE15_DISP_VERT);
}

UINT32 ie15_state::draw_scanline(UINT16 *p, UINT16 offset, UINT8 scanline, UINT8 y)
{
	UINT8 gfx,fg,bg,ra,blink,red;
	UINT16 x,chr;

	bg = 0; fg = 1; ra = scanline % 8;
	blink = (machine().primary_screen->frame_number() % 10) >= 5;
	red = m_io_keyboard->read() & 0x01;

	DBG_LOG(2,"draw_scanline",
		("addr %03x row %d-%d video %d\n", offset, y, scanline, m_video));

	for (x = offset; x < offset + 80; x++)
	{
		if (m_video) {
			chr = m_p_videoram[x] << 3;
			gfx = m_p_chargen[chr | ra];

			/*
			    Cursor is a character with only 3 scan lines, and is
			    not shown if flag 1 is not active on this scan line.
			    It always blinks if shown.

			    Control characters blink if RED mode is on and they
			    are not on status line; else they are blanked out.
			*/

			if (scanline > 7 && (!m_cursor || blink))
				gfx = 0;
			if (chr < (0x20<<3)) {
				if (!y || !red || blink)
					gfx = 0;
				else
					gfx = m_p_chargen[chr | 0x200 | ra];
			}
			/* Display a scanline of a character */
			*p++ = BIT(gfx, 7) ? fg : bg;
			*p++ = BIT(gfx, 6) ? fg : bg;
			*p++ = BIT(gfx, 5) ? fg : bg;
			*p++ = BIT(gfx, 4) ? fg : bg;
			*p++ = BIT(gfx, 3) ? fg : bg;
			*p++ = BIT(gfx, 2) ? fg : bg;
			*p++ = BIT(gfx, 1) ? fg : bg;
			*p++ = bg;
			*p++ = bg;
			*p++ = bg;
		} else {
			*p++ = bg;
			*p++ = bg;
			*p++ = bg;
			*p++ = bg;
			*p++ = bg;
			*p++ = bg;
			*p++ = bg;
			*p++ = bg;
			*p++ = bg;
			*p++ = bg;
		}
	}
	return 0;
}

TIMER_DEVICE_CALLBACK_MEMBER(ie15_state::scanline_callback)
{
	UINT16 y = machine().primary_screen->vpos();
//  DBG_LOG(2,"scanline",
//      ("addr %03x frame %lld x %04d y %03d\n", m_videoptr_2, machine().primary_screen->frame_number(), machine().primary_screen->hpos(), y));
	if (y>=IE15_VERT_START) {
		y -= IE15_VERT_START;
		if (y < IE15_DISP_VERT) {
			draw_scanline(&m_tmpbmp.pix16(y), m_videoptr_2, y%11, y/11);
		}
	}
}

UINT32 ie15_state::screen_update(screen_device &screen, bitmap_ind16 &bitmap, const rectangle &cliprect)
{
	copybitmap( bitmap, m_tmpbmp, 0, 0, IE15_HORZ_START, IE15_VERT_START, cliprect );
	return 0;
}


/* F4 Character Displayer */
static const gfx_layout ie15_charlayout =
{
	7, 8,                   /* 7x8 pixels in 10x11 cell */
	256,                    /* 256 characters */
	1,                  /* 1 bits per pixel */
	{ 0 },                  /* no bitplanes */
	/* x offsets */
	{ 0, 1, 2, 3, 4, 5, 6 },
	/* y offsets */
	{ 0*8, 1*8, 2*8, 3*8, 4*8, 5*8, 6*8, 7*8 },
	8*8                 /* every char takes 8 bytes */
};

static GFXDECODE_START( ie15 )
	GFXDECODE_ENTRY( "chargen", 0x0000, ie15_charlayout, 0, 1 )
GFXDECODE_END

PALETTE_INIT_MEMBER(ie15_state, ie15)
{
<<<<<<< HEAD
	palette.set_pen_color(0, RGB_BLACK); // black
	palette.set_pen_color(1, 0x00, 0xc0, 0x00); // green
=======
	palette_set_color(machine(), 0, rgb_t::black); // black
	palette_set_color_rgb(machine(), 1, 0x00, 0xc0, 0x00); // green
>>>>>>> ca932a6d
}

static MACHINE_CONFIG_START( ie15, ie15_state )
	/* Basic machine hardware */
	MCFG_CPU_ADD("maincpu", IE15, XTAL_30_8MHz / 10)
	MCFG_CPU_PROGRAM_MAP(ie15_mem)
	MCFG_CPU_IO_MAP(ie15_io)
	MCFG_TIMER_DRIVER_ADD_PERIODIC("scantimer", ie15_state, scanline_callback, attotime::from_hz(50*28*11))
	MCFG_TIMER_START_DELAY(attotime::from_hz(XTAL_30_8MHz/(2*IE15_HORZ_START)))

	/* Video hardware */
	MCFG_SCREEN_ADD("screen", RASTER)
	MCFG_SCREEN_UPDATE_DRIVER(ie15_state, screen_update)
	MCFG_SCREEN_RAW_PARAMS(XTAL_30_8MHz/2,IE15_TOTAL_HORZ,IE15_HORZ_START,
		IE15_HORZ_START+IE15_DISP_HORZ,IE15_TOTAL_VERT,IE15_VERT_START,
		IE15_VERT_START+IE15_DISP_VERT);
	MCFG_GFXDECODE_ADD("gfxdecode",ie15,"palette")
	MCFG_PALETTE_ADD("palette", 2)

	/* Devices */
	MCFG_ASCII_KEYBOARD_ADD(KEYBOARD_TAG, keyboard_intf)
	MCFG_BITBANGER_ADD(BITBANGER_TAG, ie15_state::ie15_bitbanger_config)

	MCFG_SPEAKER_STANDARD_MONO("mono")
	MCFG_SOUND_ADD("beeper", BEEP, 0)
	MCFG_SOUND_ROUTE(ALL_OUTPUTS,"mono",0.15)
MACHINE_CONFIG_END


/* ROM definition */
ROM_START( ie15 )
	ROM_REGION( 0x1000, "maincpu", ROMREGION_ERASE00 )
	ROM_DEFAULT_BIOS("5chip")
	ROM_SYSTEM_BIOS(0, "5chip", "5-chip firmware (newer)")
	ROMX_LOAD( "dump1.bin", 0x0000, 0x1000, CRC(14b82284) SHA1(5ac4159fbb1c3b81445605e26cd97a713ae12b5f),ROM_BIOS(1) )
	ROM_SYSTEM_BIOS(1, "6chip", "6-chip firmware (older)")
	ROMX_LOAD( "dump5.bin", 0x0000, 0x1000, CRC(01f2e065) SHA1(2b72dc0594e38a528400cd25aed0c47e0c432895),ROM_BIOS(2) )

	ROM_REGION( 0x1000, "video", ROMREGION_ERASE00 )

	ROM_REGION( 0x0800, "chargen", ROMREGION_ERASE00 )
	ROM_LOAD( "chargen-15ie.bin", 0x0000, 0x0800, CRC(ed16bf6b) SHA1(6af9fb75f5375943d5c0ce9ed408e0fb4621b17e) )
ROM_END

/* Driver */

/*    YEAR  NAME      PARENT  COMPAT   MACHINE    INPUT                       INIT   COMPANY     FULLNAME       FLAGS */
COMP( 1980, ie15,     0,      0,       ie15,      ie15,    driver_device,     0,     "USSR",     "15IE-00-013", 0)<|MERGE_RESOLUTION|>--- conflicted
+++ resolved
@@ -615,13 +615,8 @@
 
 PALETTE_INIT_MEMBER(ie15_state, ie15)
 {
-<<<<<<< HEAD
-	palette.set_pen_color(0, RGB_BLACK); // black
+	palette.set_pen_color(0, rgb_t::black); // black
 	palette.set_pen_color(1, 0x00, 0xc0, 0x00); // green
-=======
-	palette_set_color(machine(), 0, rgb_t::black); // black
-	palette_set_color_rgb(machine(), 1, 0x00, 0xc0, 0x00); // green
->>>>>>> ca932a6d
 }
 
 static MACHINE_CONFIG_START( ie15, ie15_state )
