/*************************************************************************************************

    Roland MT-32/CM32L driver

    Driver by Olivier Galibert and Jonathan Gevaryahu

    The Roland MT32 is an expander (synthesizer without the keyboard)
    from 1987.  It had a small 20-char LCD display and 10 control
    buttons (part 1-5, rhythm, sound/sound group, volume/master
    volume), a rotating knob and a midi message led.  It uses a weird
    kind of synthesis called "Linear Additive".

    The CM32L versions is a simpler/smaller version without the lcd,
    buttons or knob but keeping the led.  It also has a different
    firmware and more partials rom, adding "game sounds".  "CM" means
    "Computer Music".

    The LAPC-I (I as in Intel) is a ISA board variant of the CM32L
    with a MPU-401 frontend added to communicate with the synth.  All
    the roms are identical with the CM32L.

    Some special tricks:
    - pressing 3+V (Part 3 + Volume) at boot time starts the test mode

    - predding 4+R+M (Part 4 + Rhythm + Master Volume) at boot time
      shows the firmware version

    - the CM32L drives the lcd as if it was there and looks at the
      buttons at boot time for test mode and firmware version



Roland MT-32 rev00 pcb (early 1.0.7 and all earlier firmware, with ic26 and ic27 socketed):

PCB Layout
----------

MT-32 MAIN BOARD ASSY 79377310 00
|---------------------------------|------------------------|-----------|
|  JK1   JK2            IR3M03    |          JK3           |JK4   SW1  |
|                                 |                        |           |
|5218  072D 5218  072D            |------------------------|           |
|                          IR3M03     PC910       74HC04               |
|                                                                      |
|072D       4051                                                       |
|                            ROM.IC21                     |----|       |
|   M5238                                                 |    |       |
|                                     ROM.IC26    6264    |    |       |
| |---------| 74LS05 74HC27  ROM.IC22                     |    |  12MHz|
| | PCM54HP |        74HC00                       6264    |    |       |
| |---------|                                             |8095|       |
|                            |------|                     |    |       |
|                            |      | ROM.IC27    6264    |    |       |
| 4416  4416                 |  *2  |                     |    |       |
|                            |      |             6264    |----|       |
| 4416  4416                 |      |                                  |
|                            |------|                    |-----|       |
|             |-------|                                  |     |       |
| ROM.IC13    |       |       32.768kHz                  |  *1 |       |
|             |  *3   |                         74HC04   |     |       |
| CN1  CN2    |-------|      CN3  CN4  74HC02   74HC00   |-----|    CN5|
|----------------------------------------------------------------------|
Notes: (All IC's listed for completeness)
      8095   - Intel C8095-90 16-Bit Microcontroller, Clock Input 12.000MHz (DIP48)
      6264   - Hitachi HM6264ALSP-15 8K x8 SRAM (DIP28)
      4416   - Mitsubishi M5M4416P-12 16K x4 DRAM (DIP18)
      PC910  - Sharp PC910 Opto-Isolator (DIP8)
      IR3M03 - Sharp IR3M03A (DIP8)
      072D   - New Japan Radio Co., Ltd JRC072D Dual J-FET Input Operational Amplifier (DIP8)
      5218   - Mitsubishi 5218 Operational Amplifier (DIP8)
      M5238  - Mitsubishi M5238 LCD Display Controller (SIP8)
      CN1    - 6 Pin Connector
      CN2    - 6 Pin Connector
      CN3    - 2 Pin Connector
      CN4    - 3 Pin Connector
      CN5    - 10 Pin Connector
      SW1    - Power On/Off Switch
      JK1    - 1/4" Stereo Jack
      JK2    - 1/4" Stereo Jack
      JK3    - MIDI In, MIDI Out and Midi Thru DIN5 Jacks
      JK4    - Mini 1/8th" Power Input Jack
      *1     - R15229865 HG61H15B59F (QFP80, stamped 'Roland')
      *2     - R15229851 MB87136A LA32 (PGA144?, stamped 'Roland')
      *3     - R15229863 HG61H20R36F (QFP100, stamped 'BOSS')
      PCM54HP- Burr-Brown PCM54HP 16-Bit Monolithic Digital-to-Analog Converter (DIP28)
      & Various logic ICs - 4051, 74HC27, 74HC00, 74HC02, 74HC04, 74LS05

      ROMs -  Filename          Device Type
              ------------------------------------------------------------------------
              ROM.IC26.106      Mitsubishi M5M27C256 (labeled 1.0.6)   read as 27C256
              ROM.IC27.106      Mitsubishi M5M27C256 (labeled 1.0.6)   read as 27C256
              ROM.IC13.200      Mitsubishi M5M27C128 (labeled 2.0.0)   read as 27C128
              ROM.IC21          Toshiba TC532000P (-7471)              read as TC572000
              ROM.IC22          Toshiba TC532000P (-7472)              read as TC572000



Newer version

PCB Layout
----------

MT-32 MAIN BOARD ASSY 79377310 01
|---------------------------------|------------------------|-----------|
|  JK1   JK2            IR3M03    |          JK3           |JK4   SW1  |
|                                 |                        |           |
|5218  072D 5218  072D            |------------------------|           |
|                          IR3M03     PC910       74HC04               |
|                                                                      |
|072D       4051                                                       |
|                            ROM.IC37                     |----|       |
|   M5238                                                 |    |       |
|                                     ROM.IC26    4364    |    |       |
| |---------| 74LS05 74HC27                               |    |  12MHz|
| | PCM54HP |        74HC00                       4364    |    |       |
| |---------|                                             |8095|       |
|                                                         |    |       |
|                              |-----|ROM.IC27    4364    |    |       |
| 81416  81416                 |     |                    |    |       |
|                              |  *2 |            4364    |----|       |
| 81416  81416                 |     |                                 |
|                              |-----|                   |-----|       |
|             |-------|                                  |     |       |
| ROM.IC13    |       |       32.768kHz                  |  *1 |       |
|             |  *3   |                         74HC04   |     |       |
| CN1  CN2    |-------|      CN3  CN4  74HC02   74HC00   |-----|    CN5|
|----------------------------------------------------------------------|
Notes: (All IC's listed for completeness)
      8095   - Intel C8095-90 16-Bit Microcontroller, Clock Input 12.000MHz (DIP48)
      4364   - NEC D4364CX-15L 8K x8 SRAM (DIP28)
      81416  - Fujitsu MB81416 16K x4 DRAM (DIP18)
      PC910  - Sharp PC910 Opto-Isolator (DIP8)
      IR3M03 - Sharp IR3M03A (DIP8)
      072D   - New Japan Radio Co., Ltd JRC072D Dual J-FET Input Operational Amplifier (DIP8)
      5218   - Mitsubishi 5218 Operational Amplifier (DIP8)
      M5238  - Mitsubishi M5238 LCD Display Controller (SIP8)
      CN1    - 6 Pin Connector
      CN2    - 6 Pin Connector
      CN3    - 2 Pin Connector
      CN4    - 3 Pin Connector
      CN5    - 10 Pin Connector
      SW1    - Power On/Off Switch
      JK1    - 1/4" Stereo Jack
      JK2    - 1/4" Stereo Jack
      JK3    - MIDI In, MIDI Out and Midi Thru DIN5 Jacks
      JK4    - Mini 1/8th" Power Input Jack
      *1     - R15229865 HG61H15B59F (QFP80, stamped 'Roland')
      *2     - R15229896 LA32 (QFP100, stamped 'Roland')
      *3     - R15229863 HG61H20R36F (QFP100, stamped 'BOSS')
      PCM54HP- Burr-Brown PCM54HP 16-Bit Monolithic Digital-to-Analog Converter (DIP28)
      & Various logic ICs - 4051, 74HC27, 74HC00, 74HC02, 74HC04, 74LS05

      ROMs -  Filename     Device Type
              ----------------------------------------------------
              ROM.IC26     Hitachi HN623258PH26   read as 27C256
              ROM.IC27     Hitachi HN623258PH26   read as 27C256
              ROM.IC13     Hitachi HN623257PC21   read as 27C256
              ROM.IC37     Toshiba TC534000P      read as TC574000
*/

#include "emu.h"
#include "machine/ram.h"
#include "machine/sed1200.h"
#include "cpu/mcs96/i8x9x.h"

static INPUT_PORTS_START( mt32 )
	PORT_START("SC0")
	PORT_BIT(0x01, IP_ACTIVE_LOW, IPT_OTHER) PORT_NAME("1") PORT_CODE(KEYCODE_1)
	PORT_BIT(0x02, IP_ACTIVE_LOW, IPT_OTHER) PORT_NAME("2") PORT_CODE(KEYCODE_2)
	PORT_BIT(0x04, IP_ACTIVE_LOW, IPT_OTHER) PORT_NAME("3") PORT_CODE(KEYCODE_3)
	PORT_BIT(0x08, IP_ACTIVE_LOW, IPT_OTHER) PORT_NAME("Sound group") PORT_CODE(KEYCODE_G)
	PORT_BIT(0x10, IP_ACTIVE_LOW, IPT_OTHER) PORT_NAME("Volume") PORT_CODE(KEYCODE_V)
	PORT_BIT(0xe0, IP_ACTIVE_LOW, IPT_UNUSED)

	PORT_START("SC1")
	PORT_BIT(0x01, IP_ACTIVE_LOW, IPT_OTHER) PORT_NAME("4") PORT_CODE(KEYCODE_4)
	PORT_BIT(0x02, IP_ACTIVE_LOW, IPT_OTHER) PORT_NAME("5") PORT_CODE(KEYCODE_5)
	PORT_BIT(0x04, IP_ACTIVE_LOW, IPT_OTHER) PORT_NAME("Rhythm") PORT_CODE(KEYCODE_R)
	PORT_BIT(0x08, IP_ACTIVE_LOW, IPT_OTHER) PORT_NAME("Sound") PORT_CODE(KEYCODE_S)
	PORT_BIT(0x10, IP_ACTIVE_LOW, IPT_OTHER) PORT_NAME("Master volume") PORT_CODE(KEYCODE_M)
	PORT_BIT(0xe0, IP_ACTIVE_LOW, IPT_UNUSED)

	PORT_START("A7")
	PORT_BIT(0x03ff, 0x0000, IPT_DIAL) PORT_NAME("Knob") PORT_SENSITIVITY(50) PORT_KEYDELTA(8) PORT_CODE_DEC(KEYCODE_DOWN) PORT_CODE_INC(KEYCODE_UP)
INPUT_PORTS_END

class mt32_state : public driver_device
{
public:
	required_device<i8x9x_device> cpu;
	required_device<ram_device> ram;
	optional_device<sed1200d0a_device> lcd;
	required_device<timer_device> midi_timer;

	mt32_state(const machine_config &mconfig, device_type type, const char *tag);

	virtual void machine_start();
	virtual void machine_reset();
	virtual void palette_init();

	UINT32 screen_update(screen_device &screen, bitmap_ind16 &bitmap, const rectangle &cliprect);

	DECLARE_WRITE8_MEMBER(bank_w);
	DECLARE_WRITE8_MEMBER(so_w);
	DECLARE_WRITE16_MEMBER(midi_w);

	DECLARE_READ8_MEMBER(lcd_ctrl_r);
	DECLARE_WRITE8_MEMBER(lcd_ctrl_w);
	DECLARE_WRITE8_MEMBER(lcd_data_w);
	DECLARE_READ16_MEMBER(port0_r);

	TIMER_DEVICE_CALLBACK_MEMBER(midi_timer_cb);
	TIMER_DEVICE_CALLBACK_MEMBER(samples_timer_cb);

private:
	UINT8 lcd_data_buffer[256];
	int lcd_data_buffer_pos;
	UINT8 midi;
	int midi_pos;
	UINT8 port0;
	required_device<cpu_device> m_maincpu;
};

mt32_state::mt32_state(const machine_config &mconfig, device_type type, const char *tag) :
	driver_device(mconfig, type, tag),
	cpu(*this, "maincpu"),
	ram(*this, "ram"),
	lcd(*this, "lcd"),
	midi_timer(*this, "midi_timer")
,
		m_maincpu(*this, "maincpu") {
}


UINT32 mt32_state::screen_update(screen_device &screen, bitmap_ind16 &bitmap, const rectangle &cliprect)
{
	bitmap.fill(0);
	const UINT8 *data = lcd->render();
	for(int c=0; c<20; c++)
		for(int y=0; y<8; y++) {
			UINT8 v = data[c*8+y];
			for(int x=0; x<5; x++)
				bitmap.pix16(y == 7 ? 8 : y, c*6+x) = v & (0x10 >> x) ? 1 : 0;
		}
	return 0;
}

void mt32_state::machine_start()
{
	membank("bank")->configure_entries(0, 4, memregion("maincpu")->base(), 0x4000);
	membank("bank")->configure_entries(0x10, 2, ram->pointer(), 0x4000); // 0x10 doesn't seem used though, but that ram is accessible at c000+
	membank("fixed")->set_base(ram->pointer());

	lcd_data_buffer_pos = 0;
}

void mt32_state::machine_reset()
{
	midi_timer->adjust(attotime::from_hz(1));
	midi_pos = 0;
	port0 = 0;
}

WRITE8_MEMBER(mt32_state::lcd_ctrl_w)
{
	lcd->control_w(data);
	for(int i=0; i != lcd_data_buffer_pos; i++)
		lcd->data_w(lcd_data_buffer[i]);
	lcd_data_buffer_pos = 0;
}

READ8_MEMBER(mt32_state::lcd_ctrl_r)
{
	return lcd->control_r();
}

WRITE8_MEMBER(mt32_state::lcd_data_w)
{
	lcd_data_buffer[lcd_data_buffer_pos++] = data;
}

WRITE8_MEMBER(mt32_state::bank_w)
{
	membank("bank")->set_entry(data);
}

WRITE16_MEMBER(mt32_state::midi_w)
{
	logerror("midi_out %02x\n", data);
	midi = data;
}

TIMER_DEVICE_CALLBACK_MEMBER(mt32_state::midi_timer_cb)
{
	const static UINT8 midi_data[3] = { 0x91, 0x40, 0x7f };
	midi = midi_data[midi_pos++];
	logerror("midi_in %02x\n", midi);
	cpu->serial_w(midi);
	if(midi_pos < sizeof(midi_data))
		midi_timer->adjust(attotime::from_hz(1250));
}

READ16_MEMBER(mt32_state::port0_r)
{
	return port0;
}

TIMER_DEVICE_CALLBACK_MEMBER(mt32_state::samples_timer_cb)
{
	port0 ^= 0x10;
}

WRITE8_MEMBER(mt32_state::so_w)
{
	// bit 0   = led
	// bit 1-2 = reverb program a13/a14
	// bit 3-4 = nc
	// bit 5   = boss x1
	// bit 6   = lcd cs, also handled internally by the gate array
	// bit 7   = lcd clk, also handled internally by the gate array
	//  logerror("so: x1=%d bank=%d led=%d\n", (data >> 5) & 1, (data >> 1) & 3, data & 1);
}

PALETTE_INIT_MEMBER(mt32_state, mt32)
{
<<<<<<< HEAD
	palette.set_pen_color(0, MAKE_RGB(0, 0, 0));
	palette.set_pen_color(1, MAKE_RGB(0, 255, 0));
=======
	palette_set_color(machine(), 0, rgb_t(0, 0, 0));
	palette_set_color(machine(), 1, rgb_t(0, 255, 0));
>>>>>>> ca932a6d
}

static ADDRESS_MAP_START( mt32_map, AS_PROGRAM, 8, mt32_state )
	AM_RANGE(0x0100, 0x0100) AM_WRITE(bank_w)
	AM_RANGE(0x0200, 0x0200) AM_WRITE(so_w)
	AM_RANGE(0x021a, 0x021a) AM_READ_PORT("SC0")
	AM_RANGE(0x021c, 0x021c) AM_READ_PORT("SC1")
	AM_RANGE(0x0300, 0x0300) AM_WRITE(lcd_data_w)
	AM_RANGE(0x0380, 0x0380) AM_READWRITE(lcd_ctrl_r, lcd_ctrl_w)
	AM_RANGE(0x1000, 0x7fff) AM_ROM AM_REGION("maincpu", 0x1000)
	AM_RANGE(0x8000, 0xbfff) AM_RAMBANK("bank")
	AM_RANGE(0xc000, 0xffff) AM_RAMBANK("fixed")
ADDRESS_MAP_END

static ADDRESS_MAP_START( mt32_io, AS_IO, 16, mt32_state )
	AM_RANGE(i8x9x_device::A7,     i8x9x_device::A7)     AM_READ_PORT("A7")
	AM_RANGE(i8x9x_device::SERIAL, i8x9x_device::SERIAL) AM_WRITE(midi_w)
	AM_RANGE(i8x9x_device::P0,     i8x9x_device::P0)     AM_READ(port0_r)
ADDRESS_MAP_END

static MACHINE_CONFIG_START( mt32, mt32_state )
	MCFG_CPU_ADD( "maincpu", P8098, XTAL_12MHz )
	MCFG_CPU_PROGRAM_MAP( mt32_map )
	MCFG_CPU_IO_MAP( mt32_io )

	MCFG_RAM_ADD( "ram" )
	MCFG_RAM_DEFAULT_SIZE( "32K" )

	MCFG_SCREEN_ADD( "screen", LCD )
	MCFG_SCREEN_REFRESH_RATE(50)
	MCFG_SCREEN_UPDATE_DRIVER(mt32_state, screen_update)
//  MCFG_SCREEN_SIZE(20*6-1, 9)
	MCFG_SCREEN_SIZE(20*6-1, (20*6-1)*3/4)
	MCFG_SCREEN_VISIBLE_AREA(0, 20*6-2, 0, (20*6-1)*3/4-1)
	MCFG_PALETTE_ADD("palette", 2)

	MCFG_SED1200D0A_ADD( "lcd" )

	MCFG_TIMER_DRIVER_ADD( "midi_timer", mt32_state, midi_timer_cb )

	MCFG_TIMER_DRIVER_ADD_PERIODIC( "samples_timer", mt32_state, samples_timer_cb, attotime::from_hz(32000*2) )
MACHINE_CONFIG_END

ROM_START( mt32 )
	ROM_REGION( 0x10000, "maincpu", 0 )
	ROM_DEFAULT_BIOS( "107" )

	ROM_SYSTEM_BIOS( 0, "104", "Firmware 1.0.4" )
	ROMX_LOAD(       "mt32_1.0.4.ic27.bin",          0,   0x8000, CRC(a93b65f2) SHA1(9cd4858014c4e8a9dff96053f784bfaac1092a2e), ROM_BIOS(1)|ROM_SKIP(1) )
	ROMX_LOAD(       "mt32_1.0.4.ic26.bin",          1,   0x8000, CRC(b5ee2192) SHA1(fe8db469b5bfeb37edb269fd47e3ce6d91014652), ROM_BIOS(1)|ROM_SKIP(1) )

	ROM_SYSTEM_BIOS( 1, "105", "Firmware 1.0.5" )
	ROMX_LOAD(       "mt32_1.0.5.ic27.bin",          0,   0x8000, CRC(3281216c) SHA1(57a09d80d2f7ca5b9734edbe9645e6e700f83701), ROM_BIOS(2)|ROM_SKIP(1) )
	ROMX_LOAD(       "mt32_1.0.5.ic26.bin",          1,   0x8000, CRC(e06d8020) SHA1(52e3c6666db9ef962591a8ee99be0cde17f3a6b6), ROM_BIOS(2)|ROM_SKIP(1) )

	ROM_SYSTEM_BIOS( 2, "106", "Firmware 1.0.6" )
	ROMX_LOAD(       "mt32_1.0.6.ic27.bin",          0,   0x8000, CRC(29369ae1) SHA1(cc83bf23cee533097fb4c7e2c116e43b50ebacc8), ROM_BIOS(3)|ROM_SKIP(1) )
	ROMX_LOAD(       "mt32_1.0.6.ic26.bin",          1,   0x8000, CRC(4d495d98) SHA1(bf4f15666bc46679579498386704893b630c1171), ROM_BIOS(3)|ROM_SKIP(1) )

	ROM_SYSTEM_BIOS( 3, "107", "Firmware 1.0.7" )
	ROMX_LOAD(       "mt32_1.0.7.ic27.bin",          0,   0x8000, CRC(67fd8968) SHA1(13f06b38f0d9e0fc050b6503ab777bb938603260), ROM_BIOS(4)|ROM_SKIP(1) )
	ROMX_LOAD(       "mt32_1.0.7.ic26.bin",          1,   0x8000, CRC(60f45882) SHA1(c55e165487d71fa88bd8c5e9c083bc456c1a89aa), ROM_BIOS(4)|ROM_SKIP(1) )

	ROM_SYSTEM_BIOS( 4, "br", "Blue Ridge enhanced firmware" )
	ROMX_LOAD(       "blue_ridge__mt32b.bin",        1,   0x8000, CRC(5816476f) SHA1(e0934320d7cbb5edfaa29e0d01ae835ef620085b), ROM_BIOS(5)|ROM_SKIP(1) )
	ROMX_LOAD(       "blue_ridge__mt32a.bin",        0,   0x8000, CRC(d75fc3d9) SHA1(11a6ae5d8b6ee328b371af7f1e40b82125aa6b4d), ROM_BIOS(5)|ROM_SKIP(1) )

	ROM_SYSTEM_BIOS( 5, "m9", "M9 enhanced firmware" )
	ROMX_LOAD(       "a__m-9.27c256.ic27.bin",       0,   0x8000, CRC(c078ab00) SHA1(381e4208c0211a9a24a3a1b06a36760a1940ea6b), ROM_BIOS(6)|ROM_SKIP(1) )
	ROMX_LOAD(       "b__m-9.27c256.ic26.bin",       1,   0x8000, CRC(e9c439c4) SHA1(36fece02eddd84230a7cf32f931c94dd14adbf2c), ROM_BIOS(6)|ROM_SKIP(1) )

// We need a bios-like selection for these too
	ROM_REGION( 0x80000, "la32", 0 )
	ROM_LOAD16_BYTE( "r15179844.ic21.bin",           0,  0x40000, CRC(dd9deac3) SHA1(3a1e19b0cd4036623fd1d1d11f5f25995585962b) )
	ROM_LOAD16_BYTE( "r15179845.ic22.bin",           1,  0x40000, CRC(4ee6506c) SHA1(2cadb99d21a6a4a6f5b61b6218d16e9b43f61d01) )

	ROM_LOAD(        "r15449121.ic37.bin",           0,  0x80000, CRC(573e31cc) SHA1(f6b1eebc4b2d200ec6d3d21d51325d5b48c60252) )


	ROM_REGION( 0x8000, "boss", 0 )
	ROM_LOAD(        "r15179857.ic13.bin",           0,   0x8000, CRC(cb219d85) SHA1(c2933cb7ad86e51904aa1c3bc12fa234e73a337f) )
ROM_END

ROM_START( cm32l )
	ROM_REGION( 0x10000, "maincpu", 0 )
	ROM_DEFAULT_BIOS( "102" )

	ROM_SYSTEM_BIOS( 0, "100", "Firmware 1.00" )
	ROMX_LOAD(       "lapc-i.v1.0.0.ic3.bin",        0,  0x10000, CRC(ee62022f) SHA1(73683d585cd6948cc19547942ca0e14a0319456d), ROM_BIOS(1) )

	ROM_SYSTEM_BIOS( 1, "102", "Firmware 1.02" )
	ROMX_LOAD(       "cm32l_control.rom",            0,  0x10000, CRC(b998047e) SHA1(a439fbb390da38cada95a7cbb1d6ca199cd66ef8), ROM_BIOS(2) )

	ROM_REGION( 0x100000, "la32", 0 )
// We need a bios-like selection for these too
	ROM_LOAD(        "r15179945.ic8.bin",            0,  0x80000, CRC(8e9ea06e) SHA1(3ad889fde5db5b6437cbc2eb6e305312fec3df93) )
	ROM_LOAD(        "r15449121.ic9.bin",      0x80000,  0x80000, CRC(0d81f53c) SHA1(7cc7bf1d1f27b6fc5fbb75c5d6a9458703275b28) )

	ROM_LOAD(        "cm32l_pcm.rom",                0, 0x100000, CRC(04204baa) SHA1(f2a10225b0c191a10fbf068f1320c91b35c1c3f2) )

	ROM_REGION( 0x8000, "boss", 0 )
	ROM_LOAD(        "r15179917.ic19.bin",           0,   0x8000, CRC(236c87a6) SHA1(e1c03905c46e962d1deb15eeed92eb61b42bba4a) )
ROM_END

CONS( 1987, mt32,  0, 0, mt32, mt32, driver_device, 0, "Roland", "MT32",  GAME_NOT_WORKING|GAME_NO_SOUND )
CONS( 1989, cm32l, 0, 0, mt32, mt32, driver_device, 0, "Roland", "CM32L", GAME_NOT_WORKING|GAME_NO_SOUND )<|MERGE_RESOLUTION|>--- conflicted
+++ resolved
@@ -323,13 +323,8 @@
 
 PALETTE_INIT_MEMBER(mt32_state, mt32)
 {
-<<<<<<< HEAD
-	palette.set_pen_color(0, MAKE_RGB(0, 0, 0));
-	palette.set_pen_color(1, MAKE_RGB(0, 255, 0));
-=======
-	palette_set_color(machine(), 0, rgb_t(0, 0, 0));
-	palette_set_color(machine(), 1, rgb_t(0, 255, 0));
->>>>>>> ca932a6d
+	palette.set_pen_color(0, rgb_t(0, 0, 0));
+	palette.set_pen_color(1, rgb_t(0, 255, 0));
 }
 
 static ADDRESS_MAP_START( mt32_map, AS_PROGRAM, 8, mt32_state )
