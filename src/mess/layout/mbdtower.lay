<?xml version="1.0"?>
<mamelayout version="2">

<!-- define elements -->

	<element name="static_black"><rect><color red="0.0" green="0.0" blue="0.0" /></rect></element>
	<element name="static_white"><rect><color red="1.0" green="1.0" blue="1.0" /></rect></element>

	<element name="mask" defstate="0">
		<text string=" "><color red="0.0" green="0.0" blue="0.0" /></text>
		<rect state="0"><color red="0.0" green="0.0" blue="0.0" /></rect>
	</element>

	<element name="card1" defstate="0">
		<rect><color red="1.0" green="1.0" blue="1.0" /></rect>
		<text state="0" string="CURSED"><color red="0.0" green="0.0" blue="0.0" /></text>
		<text state="1" string="VICTORY"><color red="0.0" green="0.0" blue="0.0" /></text>
		<text state="2" string="WIZARD"><color red="0.0" green="0.0" blue="0.0" /></text>
		<text state="3" string="DRAGON"><color red="0.0" green="0.0" blue="0.0" /></text>
		<text state="4" string="GOLD KEY"><color red="0.0" green="0.0" blue="0.0" /></text>
		<text state="5" string="SCOUT"><color red="0.0" green="0.0" blue="0.0" /></text>
		<text state="6" string="WARRIOR"><color red="0.0" green="0.0" blue="0.0" /></text>
		<text state="7" string=" "><color red="0.0" green="0.0" blue="0.0" /></text>
	</element>
<<<<<<< HEAD
	
=======

>>>>>>> 30a471c3
	<element name="card2" defstate="0">
		<rect><color red="1.0" green="1.0" blue="1.0" /></rect>
		<text state="0" string="LOST"><color red="0.0" green="0.0" blue="0.0" /></text>
		<text state="1" string="WARRIORS"><color red="0.0" green="0.0" blue="0.0" /></text>
		<text state="2" string="BAZAAR CLOSED"><color red="0.0" green="0.0" blue="0.0" /></text>
		<text state="3" string="SWORD"><color red="0.0" green="0.0" blue="0.0" /></text>
		<text state="4" string="SILVER KEY"><color red="0.0" green="0.0" blue="0.0" /></text>
		<text state="5" string="HEALER"><color red="0.0" green="0.0" blue="0.0" /></text>
		<text state="6" string="FOOD"><color red="0.0" green="0.0" blue="0.0" /></text>
		<text state="7" string=" "><color red="0.0" green="0.0" blue="0.0" /></text>
	</element>

	<element name="card3" defstate="0">
		<rect><color red="1.0" green="1.0" blue="1.0" /></rect>
		<text state="0" string="PLAGUE"><color red="0.0" green="0.0" blue="0.0" /></text>
		<text state="1" string="BRIGANDS"><color red="0.0" green="0.0" blue="0.0" /></text>
		<text state="2" string="KEY MISSING"><color red="0.0" green="0.0" blue="0.0" /></text>
		<text state="3" string="PEGASUS"><color red="0.0" green="0.0" blue="0.0" /></text>
		<text state="4" string="BRASS KEY"><color red="0.0" green="0.0" blue="0.0" /></text>
		<text state="5" string="GOLD"><color red="0.0" green="0.0" blue="0.0" /></text>
		<text state="6" string="BEAST"><color red="0.0" green="0.0" blue="0.0" /></text>
		<text state="7" string=" "><color red="0.0" green="0.0" blue="0.0" /></text>
	</element>

	<element name="text_m1"><text string="(motor pos: 0." align="1"><color red="0.95" green="0.95" blue="0.95" /></text></element>
	<element name="text_m2"><text string=")" align="1"><color red="0.95" green="0.95" blue="0.95" /></text></element>
	<element name="counter" defstate="0">
		<simplecounter maxstate="99" digits="2" align="1">
			<color red="0.95" green="0.95" blue="0.95" />
		</simplecounter>
	</element>

	<element name="digit" defstate="0">
		<led7seg><color red="1.0" green="0.20" blue="0.22" /></led7seg>
	</element>

	<element name="led" defstate="0">
		<disk state="0"><color red="0.2" green="0.04" blue="0.05" /></disk>
		<disk state="1"><color red="1.0" green="0.20" blue="0.22" /></disk>
	</element>



<!-- build screen -->

	<view name="Internal Layout">
		<bounds left="0" right="40" top="0" bottom="118" />
		<bezel element="static_black">
			<bounds left="0" right="40" top="0" bottom="118" />
		</bezel>

		<bezel name="digit1" element="digit"><bounds x="10" y="3" width="10" height="15" /></bezel>
		<bezel name="digit2" element="digit"><bounds x="20" y="3" width="10" height="15" /></bezel>
<<<<<<< HEAD
	
=======

>>>>>>> 30a471c3
	<!-- card lamps -->

		<bezel element="static_white"><bounds x="1" y="28" width="38" height="25" /></bezel>
		<bezel name="card_pos" element="card1"><bounds x="1" y="38" width="38" height="5" /></bezel>
		<bezel name="lamp3" element="mask">
			<bounds x="1" y="28" width="38" height="25" />
			<color alpha="0.8" />
		</bezel>

		<bezel element="static_white"><bounds x="1" y="56" width="38" height="25" /></bezel>
		<bezel name="card_pos" element="card2"><bounds x="1" y="66" width="38" height="5" /></bezel>
		<bezel name="lamp2" element="mask">
			<bounds x="1" y="56" width="38" height="25" />
			<color alpha="0.8" />
		</bezel>

		<bezel element="static_white"><bounds x="1" y="84" width="38" height="25" /></bezel>
		<bezel name="card_pos" element="card3"><bounds x="1" y="94" width="38" height="5" /></bezel>
		<bezel name="lamp1" element="mask">
			<bounds x="1" y="84" width="38" height="25" />
			<color alpha="0.8" />
		</bezel>

	<!-- motor status info -->

		<bezel element="text_m1"><bounds x="7" y="112" width="22" height="4" /></bezel>
		<bezel name="motor_pos" element="counter"><bounds x="27.6" y="112" width="10" height="4" /></bezel>
		<bezel element="text_m2"><bounds x="31.4" y="112" width="5" height="4" /></bezel>
		<bezel name="motor_on" element="mask">
			<bounds x="1" y="111" width="38" height="6" />
			<color alpha="0.75" />
		</bezel>


	</view>
</mamelayout><|MERGE_RESOLUTION|>--- conflicted
+++ resolved
@@ -22,11 +22,7 @@
 		<text state="6" string="WARRIOR"><color red="0.0" green="0.0" blue="0.0" /></text>
 		<text state="7" string=" "><color red="0.0" green="0.0" blue="0.0" /></text>
 	</element>
-<<<<<<< HEAD
-	
-=======
 
->>>>>>> 30a471c3
 	<element name="card2" defstate="0">
 		<rect><color red="1.0" green="1.0" blue="1.0" /></rect>
 		<text state="0" string="LOST"><color red="0.0" green="0.0" blue="0.0" /></text>
@@ -80,11 +76,7 @@
 
 		<bezel name="digit1" element="digit"><bounds x="10" y="3" width="10" height="15" /></bezel>
 		<bezel name="digit2" element="digit"><bounds x="20" y="3" width="10" height="15" /></bezel>
-<<<<<<< HEAD
-	
-=======
 
->>>>>>> 30a471c3
 	<!-- card lamps -->
 
 		<bezel element="static_white"><bounds x="1" y="28" width="38" height="25" /></bezel>
