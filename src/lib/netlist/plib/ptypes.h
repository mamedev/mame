--- conflicted
+++ resolved
@@ -219,11 +219,7 @@
 		using mingw = std::integral_constant<bool, false>;
 	#endif
 	#if defined(__APPLE__)
-<<<<<<< HEAD
 		using clang_apple_noexcept_issue = std::integral_constant<bool, version::vmajor::value < 11>;
-=======
-		using clang_noexcept_issue = std::integral_constant<bool, version::value < 1100>;
->>>>>>> da91682b
 	#else
 		using clang_noexcept_issue = std::integral_constant<bool, (type::value == ci_compiler::CLANG) && (version::value < 800)>;
 	#endif
