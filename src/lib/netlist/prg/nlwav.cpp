--- conflicted
+++ resolved
@@ -404,15 +404,9 @@
 				while (m_next_time < time && m_n < m_samples)
 				{
 					pstring o;
-<<<<<<< HEAD
-					for (auto e = m_buf.begin(); e != m_buf.end(); e++)
-					{
-						o += pstring(",") + plib::to_string(*e); // FIXME: locale!!
-=======
 					for (auto &e : m_buf)
 					{
 						o += pstring(",") + plib::to_string(e); // FIXME: locale!!
->>>>>>> e8a0e046
 					}
 					write(o.substr(1) + "\n");
 					m_n++;
