// license:GPL-2.0+
// copyright-holders:Couriersud
#ifndef NLD_DEVINC_H
#define NLD_DEVINC_H

#ifndef __PLIB_PREPROCESSOR__

// ----------------------------------------------------------------------------
//  Netlist Macros
// ---------------------------------------------------------------------------

// ---------------------------------------------------------------------
// Source: src/lib/netlist/analog/nlid_twoterm.cpp
// ---------------------------------------------------------------------
// usage       : RES(name, pR)
#define RES(...)                                                       \
	NET_REGISTER_DEVEXT(RES, __VA_ARGS__)

// usage       : POT(name, pR)
#define POT(...)                                                       \
	NET_REGISTER_DEVEXT(POT, __VA_ARGS__)

// usage       : POT2(name, pR)
#define POT2(...)                                                      \
	NET_REGISTER_DEVEXT(POT2, __VA_ARGS__)

// usage       : CAP(name, pC)
#define CAP(...)                                                       \
	NET_REGISTER_DEVEXT(CAP, __VA_ARGS__)

// usage       : IND(name, pL)
#define IND(...)                                                       \
	NET_REGISTER_DEVEXT(IND, __VA_ARGS__)

// usage       : DIODE(name, pMODEL)
#define DIODE(...)                                                     \
	NET_REGISTER_DEVEXT(DIODE, __VA_ARGS__)

// usage       : ZDIODE(name, pMODEL)
#define ZDIODE(...)                                                    \
	NET_REGISTER_DEVEXT(ZDIODE, __VA_ARGS__)

// usage       : VS(name, pV)
#define VS(...)                                                        \
	NET_REGISTER_DEVEXT(VS, __VA_ARGS__)

// usage       : CS(name, pI)
#define CS(...)                                                        \
	NET_REGISTER_DEVEXT(CS, __VA_ARGS__)

// ---------------------------------------------------------------------
// Source: src/lib/netlist/analog/nlid_fourterm.cpp
// ---------------------------------------------------------------------
// usage       : VCVS(name, pG)
#define VCVS(...)                                                      \
	NET_REGISTER_DEVEXT(VCVS, __VA_ARGS__)

// usage       : VCCS(name, pG)
#define VCCS(...)                                                      \
	NET_REGISTER_DEVEXT(VCCS, __VA_ARGS__)

// usage       : CCCS(name, pG)
#define CCCS(...)                                                      \
	NET_REGISTER_DEVEXT(CCCS, __VA_ARGS__)

// usage       : CCVS(name, pG)
#define CCVS(...)                                                      \
	NET_REGISTER_DEVEXT(CCVS, __VA_ARGS__)

// usage       : LVCCS(name)
#define LVCCS(...)                                                     \
	NET_REGISTER_DEVEXT(LVCCS, __VA_ARGS__)

// ---------------------------------------------------------------------
// Source: src/lib/netlist/analog/nld_opamps.cpp
// ---------------------------------------------------------------------
// usage       : OPAMP(name, pMODEL)
#define OPAMP(...)                                                     \
	NET_REGISTER_DEVEXT(OPAMP, __VA_ARGS__)

// ---------------------------------------------------------------------
// Source: src/lib/netlist/devices/nld_system.cpp
// ---------------------------------------------------------------------
// usage       : NC_PIN(name)
#define NC_PIN(...)                                                    \
	NET_REGISTER_DEVEXT(NC_PIN, __VA_ARGS__)

// usage       : FRONTIER_DEV(name, pI, pG, pQ)
#define FRONTIER_DEV(...)                                              \
	NET_REGISTER_DEVEXT(FRONTIER_DEV, __VA_ARGS__)

// usage       : AFUNC(name, pN, pFUNC)
#define AFUNC(...)                                                     \
	NET_REGISTER_DEVEXT(AFUNC, __VA_ARGS__)

// ---------------------------------------------------------------------
// Source: src/lib/netlist/analog/nld_bjt.cpp
// ---------------------------------------------------------------------
// usage       : QBJT_EB(name, pMODEL)
#define QBJT_EB(...)                                                   \
	NET_REGISTER_DEVEXT(QBJT_EB, __VA_ARGS__)

// usage       : QBJT_SW(name, pMODEL)
#define QBJT_SW(...)                                                   \
	NET_REGISTER_DEVEXT(QBJT_SW, __VA_ARGS__)

// ---------------------------------------------------------------------
// Source: src/lib/netlist/analog/nld_mosfet.cpp
// ---------------------------------------------------------------------
// usage       : MOSFET(name, pMODEL)
#define MOSFET(...)                                                    \
	NET_REGISTER_DEVEXT(MOSFET, __VA_ARGS__)

// ---------------------------------------------------------------------
// Source: src/lib/netlist/devices/nld_system.cpp
// ---------------------------------------------------------------------
// usage       : TTL_INPUT(name, pIN)
#define TTL_INPUT(...)                                                 \
	NET_REGISTER_DEVEXT(TTL_INPUT, __VA_ARGS__)

// usage       : LOGIC_INPUT(name, pIN, pMODEL)
#define LOGIC_INPUT(...)                                               \
	NET_REGISTER_DEVEXT(LOGIC_INPUT, __VA_ARGS__)

// usage       : LOGIC_INPUT8(name, pIN, pMODEL)
#define LOGIC_INPUT8(...)                                              \
	NET_REGISTER_DEVEXT(LOGIC_INPUT8, __VA_ARGS__)

// usage       : ANALOG_INPUT(name, pIN)
#define ANALOG_INPUT(...)                                              \
	NET_REGISTER_DEVEXT(ANALOG_INPUT, __VA_ARGS__)

// ---------------------------------------------------------------------
// Source: src/lib/netlist/devices/nld_log.cpp
// ---------------------------------------------------------------------
// usage       : LOG(name, pI)
#define LOG(...)                                                       \
	NET_REGISTER_DEVEXT(LOG, __VA_ARGS__)

// usage       : LOGD(name, pI, pI2)
#define LOGD(...)                                                      \
	NET_REGISTER_DEVEXT(LOGD, __VA_ARGS__)

// ---------------------------------------------------------------------
// Source: src/lib/netlist/devices/nld_system.cpp
// ---------------------------------------------------------------------
// usage       : CLOCK(name, pFREQ)
#define CLOCK(...)                                                     \
	NET_REGISTER_DEVEXT(CLOCK, __VA_ARGS__)

// usage       : VARCLOCK(name, pFUNC)
#define VARCLOCK(...)                                                  \
	NET_REGISTER_DEVEXT(VARCLOCK, __VA_ARGS__)

// usage       : EXTCLOCK(name, pFREQ, pPATTERN)
#define EXTCLOCK(...)                                                  \
	NET_REGISTER_DEVEXT(EXTCLOCK, __VA_ARGS__)

// usage       : MAINCLOCK(name, pFREQ)
#define MAINCLOCK(...)                                                 \
	NET_REGISTER_DEVEXT(MAINCLOCK, __VA_ARGS__)

// usage       : GNDA(name)
#define GNDA(...)                                                      \
	NET_REGISTER_DEVEXT(GNDA, __VA_ARGS__)

// usage       : PARAMETER(name)
#define PARAMETER(...)                                                 \
	NET_REGISTER_DEVEXT(PARAMETER, __VA_ARGS__)

// ---------------------------------------------------------------------
// Source: src/lib/netlist/solver/nld_solver.cpp
// ---------------------------------------------------------------------
// usage       : SOLVER(name, pFREQ)
#define SOLVER(...)                                                    \
	NET_REGISTER_DEVEXT(SOLVER, __VA_ARGS__)

// ---------------------------------------------------------------------
// Source: src/lib/netlist/devices/nld_system.cpp
// ---------------------------------------------------------------------
// usage       : SYS_DSW(name, pI, p1, p2)
#define SYS_DSW(...)                                                   \
	NET_REGISTER_DEVEXT(SYS_DSW, __VA_ARGS__)

// usage       : SYS_DSW2(name)
#define SYS_DSW2(...)                                                  \
	NET_REGISTER_DEVEXT(SYS_DSW2, __VA_ARGS__)

// usage       : SYS_COMPD(name)
#define SYS_COMPD(...)                                                 \
	NET_REGISTER_DEVEXT(SYS_COMPD, __VA_ARGS__)

// usage       : SYS_NOISE_MT_U(name, pSIGMA)
#define SYS_NOISE_MT_U(...)                                            \
	NET_REGISTER_DEVEXT(SYS_NOISE_MT_U, __VA_ARGS__)

// usage       : SYS_NOISE_MT_N(name, pSIGMA)
#define SYS_NOISE_MT_N(...)                                            \
	NET_REGISTER_DEVEXT(SYS_NOISE_MT_N, __VA_ARGS__)

// ---------------------------------------------------------------------
// Source: src/lib/netlist/analog/nld_switches.cpp
// ---------------------------------------------------------------------
// usage       : SWITCH(name)
#define SWITCH(...)                                                    \
	NET_REGISTER_DEVEXT(SWITCH, __VA_ARGS__)

// usage       : SWITCH2(name)
#define SWITCH2(...)                                                   \
	NET_REGISTER_DEVEXT(SWITCH2, __VA_ARGS__)

// ---------------------------------------------------------------------
// Source: src/lib/netlist/devices/nld_legacy.cpp
// ---------------------------------------------------------------------
// usage       : NETDEV_RSFF(name)
#define NETDEV_RSFF(...)                                               \
	NET_REGISTER_DEVEXT(NETDEV_RSFF, __VA_ARGS__)

// usage       : NETDEV_DELAY(name)
#define NETDEV_DELAY(...)                                              \
	NET_REGISTER_DEVEXT(NETDEV_DELAY, __VA_ARGS__)

// ---------------------------------------------------------------------
// Source: src/lib/netlist/devices/nld_2102A.cpp
// ---------------------------------------------------------------------
// usage       : RAM_2102A(name, pCEQ, pA0, pA1, pA2, pA3, pA4, pA5, pA6, pA7, pA8, pA9, pRWQ, pDI)
// auto connect: VCC, GND
#define RAM_2102A(...)                                                 \
	NET_REGISTER_DEVEXT(RAM_2102A, __VA_ARGS__)

// usage       : RAM_2102A_DIP(name)
#define RAM_2102A_DIP(...)                                             \
	NET_REGISTER_DEVEXT(RAM_2102A_DIP, __VA_ARGS__)

// ---------------------------------------------------------------------
// Source: src/lib/netlist/devices/nld_roms.cpp
// ---------------------------------------------------------------------
// usage       : EPROM_2716(name, pCE2Q, pCE1Q, pA0, pA1, pA2, pA3, pA4, pA5, pA6, pA7, pA8, pA9, pA10)
// auto connect: VCC, GND
#define EPROM_2716(...)                                                \
	NET_REGISTER_DEVEXT(EPROM_2716, __VA_ARGS__)

// ---------------------------------------------------------------------
// Source: src/lib/netlist/devices/nld_7448.cpp
// ---------------------------------------------------------------------
// usage       : TTL_7448(name, pA, pB, pC, pD, pLTQ, pBIQ, pRBIQ)
// auto connect: VCC, GND
#define TTL_7448(...)                                                  \
	NET_REGISTER_DEVEXT(TTL_7448, __VA_ARGS__)

// usage       : TTL_7448_DIP(name)
#define TTL_7448_DIP(...)                                              \
	NET_REGISTER_DEVEXT(TTL_7448_DIP, __VA_ARGS__)

// ---------------------------------------------------------------------
// Source: src/lib/netlist/devices/nld_7442.cpp
// ---------------------------------------------------------------------
// usage       : TTL_7442(name, pA, pB, pC, pD)
// auto connect: VCC, GND
#define TTL_7442(...)                                                  \
	NET_REGISTER_DEVEXT(TTL_7442, __VA_ARGS__)

// usage       : TTL_7442_DIP(name)
#define TTL_7442_DIP(...)                                              \
	NET_REGISTER_DEVEXT(TTL_7442_DIP, __VA_ARGS__)

// ---------------------------------------------------------------------
// Source: src/lib/netlist/devices/nld_7450.cpp
// ---------------------------------------------------------------------
// usage       : TTL_7450_ANDORINVERT(name, pA, pB, pC, pD)
// auto connect: VCC, GND
#define TTL_7450_ANDORINVERT(...)                                      \
	NET_REGISTER_DEVEXT(TTL_7450_ANDORINVERT, __VA_ARGS__)

// usage       : TTL_7450_DIP(name)
#define TTL_7450_DIP(...)                                              \
	NET_REGISTER_DEVEXT(TTL_7450_DIP, __VA_ARGS__)

// ---------------------------------------------------------------------
// Source: src/lib/netlist/devices/nld_7473.cpp
// ---------------------------------------------------------------------
// usage       : TTL_7473(name, pCLK, pJ, pK, pCLRQ)
// auto connect: VCC, GND
#define TTL_7473(...)                                                  \
	NET_REGISTER_DEVEXT(TTL_7473, __VA_ARGS__)

// usage       : TTL_7473_DIP(name)
#define TTL_7473_DIP(...)                                              \
	NET_REGISTER_DEVEXT(TTL_7473_DIP, __VA_ARGS__)

// usage       : TTL_7473A(name, pCLK, pJ, pK, pCLRQ)
// auto connect: VCC, GND
#define TTL_7473A(...)                                                 \
	NET_REGISTER_DEVEXT(TTL_7473A, __VA_ARGS__)

// usage       : TTL_7473A_DIP(name)
#define TTL_7473A_DIP(...)                                             \
	NET_REGISTER_DEVEXT(TTL_7473A_DIP, __VA_ARGS__)

// ---------------------------------------------------------------------
// Source: src/lib/netlist/devices/nld_7474.cpp
// ---------------------------------------------------------------------
// usage       : TTL_7474(name, pCLK, pD, pCLRQ, pPREQ)
// auto connect: VCC, GND
#define TTL_7474(...)                                                  \
	NET_REGISTER_DEVEXT(TTL_7474, __VA_ARGS__)

// usage       : TTL_7474_DIP(name)
#define TTL_7474_DIP(...)                                              \
	NET_REGISTER_DEVEXT(TTL_7474_DIP, __VA_ARGS__)

// ---------------------------------------------------------------------
// Source: src/lib/netlist/devices/nld_7475.cpp
// ---------------------------------------------------------------------
// usage       : TTL_7475(name)
#define TTL_7475(...)                                                  \
	NET_REGISTER_DEVEXT(TTL_7475, __VA_ARGS__)

// usage       : TTL_7475_DIP(name)
#define TTL_7475_DIP(...)                                              \
	NET_REGISTER_DEVEXT(TTL_7475_DIP, __VA_ARGS__)

// usage       : TTL_7477(name)
#define TTL_7477(...)                                                  \
	NET_REGISTER_DEVEXT(TTL_7477, __VA_ARGS__)

// usage       : TTL_7477_DIP(name)
#define TTL_7477_DIP(...)                                              \
	NET_REGISTER_DEVEXT(TTL_7477_DIP, __VA_ARGS__)

// ---------------------------------------------------------------------
// Source: src/lib/netlist/devices/nld_7483.cpp
// ---------------------------------------------------------------------
// usage       : TTL_7483(name, pA1, pA2, pA3, pA4, pB1, pB2, pB3, pB4, pC0)
// auto connect: VCC, GND
#define TTL_7483(...)                                                  \
	NET_REGISTER_DEVEXT(TTL_7483, __VA_ARGS__)

// usage       : TTL_7483_DIP(name)
#define TTL_7483_DIP(...)                                              \
	NET_REGISTER_DEVEXT(TTL_7483_DIP, __VA_ARGS__)

// ---------------------------------------------------------------------
// Source: src/lib/netlist/devices/nld_7485.cpp
// ---------------------------------------------------------------------
// usage       : TTL_7485(name, pA0, pA1, pA2, pA3, pB0, pB1, pB2, pB3, pLTIN, pEQIN, pGTIN)
// auto connect: VCC, GND
#define TTL_7485(...)                                                  \
	NET_REGISTER_DEVEXT(TTL_7485, __VA_ARGS__)

// usage       : TTL_7485_DIP(name)
#define TTL_7485_DIP(...)                                              \
	NET_REGISTER_DEVEXT(TTL_7485_DIP, __VA_ARGS__)

// ---------------------------------------------------------------------
// Source: src/lib/netlist/devices/nld_7490.cpp
// ---------------------------------------------------------------------
// usage       : TTL_7490(name, pA, pB, pR1, pR2, pR91, pR92)
// auto connect: VCC, GND
#define TTL_7490(...)                                                  \
	NET_REGISTER_DEVEXT(TTL_7490, __VA_ARGS__)

// usage       : TTL_7490_DIP(name)
#define TTL_7490_DIP(...)                                              \
	NET_REGISTER_DEVEXT(TTL_7490_DIP, __VA_ARGS__)

// ---------------------------------------------------------------------
// Source: src/lib/netlist/devices/nld_7492.cpp
// ---------------------------------------------------------------------
// usage       : TTL_7492(name, pA, pB, pR1, pR2)
// auto connect: VCC, GND
#define TTL_7492(...)                                                  \
	NET_REGISTER_DEVEXT(TTL_7492, __VA_ARGS__)

// usage       : TTL_7492_DIP(name)
#define TTL_7492_DIP(...)                                              \
	NET_REGISTER_DEVEXT(TTL_7492_DIP, __VA_ARGS__)

// ---------------------------------------------------------------------
// Source: src/lib/netlist/devices/nld_7493.cpp
// ---------------------------------------------------------------------
// usage       : TTL_7493(name, pCLKA, pCLKB, pR1, pR2)
// auto connect: VCC, GND
#define TTL_7493(...)                                                  \
	NET_REGISTER_DEVEXT(TTL_7493, __VA_ARGS__)

// usage       : TTL_7493_DIP(name)
#define TTL_7493_DIP(...)                                              \
	NET_REGISTER_DEVEXT(TTL_7493_DIP, __VA_ARGS__)

// ---------------------------------------------------------------------
// Source: src/lib/netlist/devices/nld_7497.cpp
// ---------------------------------------------------------------------
// usage       : TTL_7497(name, pCLK, pSTRBQ, pENQ, pUNITYQ, pCLR, pB0, pB1, pB2, pB3, pB4, pB5)
// auto connect: VCC, GND
#define TTL_7497(...)                                                  \
	NET_REGISTER_DEVEXT(TTL_7497, __VA_ARGS__)

// usage       : TTL_7497_DIP(name)
#define TTL_7497_DIP(...)                                              \
	NET_REGISTER_DEVEXT(TTL_7497_DIP, __VA_ARGS__)

// ---------------------------------------------------------------------
// Source: src/lib/netlist/devices/nld_74107.cpp
// ---------------------------------------------------------------------
// usage       : TTL_74107(name, pCLK, pJ, pK, pCLRQ)
// auto connect: VCC, GND
#define TTL_74107(...)                                                 \
	NET_REGISTER_DEVEXT(TTL_74107, __VA_ARGS__)

// usage       : TTL_74107_DIP(name)
#define TTL_74107_DIP(...)                                             \
	NET_REGISTER_DEVEXT(TTL_74107_DIP, __VA_ARGS__)

// usage       : TTL_74107A(name, pCLK, pJ, pK, pCLRQ)
// auto connect: VCC, GND
#define TTL_74107A(...)                                                \
	NET_REGISTER_DEVEXT(TTL_74107A, __VA_ARGS__)

// ---------------------------------------------------------------------
// Source: src/lib/netlist/devices/nld_74123.cpp
// ---------------------------------------------------------------------
// usage       : TTL_74123(name)
#define TTL_74123(...)                                                 \
	NET_REGISTER_DEVEXT(TTL_74123, __VA_ARGS__)

// usage       : TTL_74123_DIP(name)
#define TTL_74123_DIP(...)                                             \
	NET_REGISTER_DEVEXT(TTL_74123_DIP, __VA_ARGS__)

// ---------------------------------------------------------------------
// Source: src/lib/netlist/devices/nld_74125.cpp
// ---------------------------------------------------------------------
// usage       : TTL_74125_GATE(name)
#define TTL_74125_GATE(...)                                            \
	NET_REGISTER_DEVEXT(TTL_74125_GATE, __VA_ARGS__)

// usage       : TTL_74126_GATE(name)
#define TTL_74126_GATE(...)                                            \
	NET_REGISTER_DEVEXT(TTL_74126_GATE, __VA_ARGS__)

// ---------------------------------------------------------------------
// Source: src/lib/netlist/devices/nld_74153.cpp
// ---------------------------------------------------------------------
// usage       : TTL_74153(name, pC0, pC1, pC2, pC3, pA, pB, pG)
// auto connect: VCC, GND
#define TTL_74153(...)                                                 \
	NET_REGISTER_DEVEXT(TTL_74153, __VA_ARGS__)

// usage       : TTL_74153_DIP(name)
#define TTL_74153_DIP(...)                                             \
	NET_REGISTER_DEVEXT(TTL_74153_DIP, __VA_ARGS__)

// ---------------------------------------------------------------------
// Source: src/lib/netlist/devices/nld_74161.cpp
// ---------------------------------------------------------------------
// usage       : TTL_74161(name, pA, pB, pC, pD, pCLRQ, pLOADQ, pCLK, pENABLEP, pENABLET)
// auto connect: VCC, GND
#define TTL_74161(...)                                                 \
	NET_REGISTER_DEVEXT(TTL_74161, __VA_ARGS__)

// usage       : TTL_74161_DIP(name)
#define TTL_74161_DIP(...)                                             \
	NET_REGISTER_DEVEXT(TTL_74161_DIP, __VA_ARGS__)

// ---------------------------------------------------------------------
// Source: src/lib/netlist/devices/nld_9316.cpp
// ---------------------------------------------------------------------
// usage       : TTL_74163(name, pCLK, pENP, pENT, pCLRQ, pLOADQ, pA, pB, pC, pD)
// auto connect: VCC, GND
#define TTL_74163(...)                                                 \
	NET_REGISTER_DEVEXT(TTL_74163, __VA_ARGS__)

// usage       : TTL_74163_DIP(name)
#define TTL_74163_DIP(...)                                             \
	NET_REGISTER_DEVEXT(TTL_74163_DIP, __VA_ARGS__)

// ---------------------------------------------------------------------
// Source: src/lib/netlist/devices/nld_74164.cpp
// ---------------------------------------------------------------------
// usage       : TTL_74164(name, pA, pB, pCLRQ, pCLK)
// auto connect: VCC, GND
#define TTL_74164(...)                                                 \
	NET_REGISTER_DEVEXT(TTL_74164, __VA_ARGS__)

// usage       : TTL_74164_DIP(name)
#define TTL_74164_DIP(...)                                             \
	NET_REGISTER_DEVEXT(TTL_74164_DIP, __VA_ARGS__)

// ---------------------------------------------------------------------
// Source: src/lib/netlist/devices/nld_74165.cpp
// ---------------------------------------------------------------------
// usage       : TTL_74165(name, pCLK, pCLKINH, pSH_LDQ, pSER, pA, pB, pC, pD, pE, pF, pG, pH)
// auto connect: VCC, GND
#define TTL_74165(...)                                                 \
	NET_REGISTER_DEVEXT(TTL_74165, __VA_ARGS__)

// usage       : TTL_74165_DIP(name)
#define TTL_74165_DIP(...)                                             \
	NET_REGISTER_DEVEXT(TTL_74165_DIP, __VA_ARGS__)

// ---------------------------------------------------------------------
// Source: src/lib/netlist/devices/nld_74166.cpp
// ---------------------------------------------------------------------
// usage       : TTL_74166(name, pCLK, pCLKINH, pSH_LDQ, pSER, pA, pB, pC, pD, pE, pF, pG, pH, pCLRQ)
// auto connect: VCC, GND
#define TTL_74166(...)                                                 \
	NET_REGISTER_DEVEXT(TTL_74166, __VA_ARGS__)

// usage       : TTL_74166_DIP(name)
#define TTL_74166_DIP(...)                                             \
	NET_REGISTER_DEVEXT(TTL_74166_DIP, __VA_ARGS__)

// ---------------------------------------------------------------------
// Source: src/lib/netlist/devices/nld_74174.cpp
// ---------------------------------------------------------------------
// usage       : TTL_74174(name, pCLK, pD1, pD2, pD3, pD4, pD5, pD6, pCLRQ)
// auto connect: VCC, GND
#define TTL_74174(...)                                                 \
	NET_REGISTER_DEVEXT(TTL_74174, __VA_ARGS__)

// ---------------------------------------------------------------------
// Source: src/lib/netlist/devices/nld_74175.cpp
// ---------------------------------------------------------------------
// usage       : TTL_74175(name, pCLK, pD1, pD2, pD3, pD4, pCLRQ)
// auto connect: VCC, GND
#define TTL_74175(...)                                                 \
	NET_REGISTER_DEVEXT(TTL_74175, __VA_ARGS__)

// ---------------------------------------------------------------------
// Source: src/lib/netlist/devices/nld_74192.cpp
// ---------------------------------------------------------------------
// usage       : TTL_74192(name, pA, pB, pC, pD, pCLEAR, pLOADQ, pCU, pCD)
// auto connect: VCC, GND
#define TTL_74192(...)                                                 \
	NET_REGISTER_DEVEXT(TTL_74192, __VA_ARGS__)

// ---------------------------------------------------------------------
// Source: src/lib/netlist/devices/nld_74193.cpp
// ---------------------------------------------------------------------
// usage       : TTL_74193(name, pA, pB, pC, pD, pCLEAR, pLOADQ, pCU, pCD)
// auto connect: VCC, GND
#define TTL_74193(...)                                                 \
	NET_REGISTER_DEVEXT(TTL_74193, __VA_ARGS__)

// ---------------------------------------------------------------------
// Source: src/lib/netlist/devices/nld_74194.cpp
// ---------------------------------------------------------------------
// usage       : TTL_74194(name, pCLK, pS0, pS1, pSRIN, pA, pB, pC, pD, pSLIN, pCLRQ)
// auto connect: VCC, GND
#define TTL_74194(...)                                                 \
	NET_REGISTER_DEVEXT(TTL_74194, __VA_ARGS__)

// ---------------------------------------------------------------------
// Source: src/lib/netlist/devices/nld_74365.cpp
// ---------------------------------------------------------------------
// usage       : TTL_74365(name, pG1Q, pG2Q, pA1, pA2, pA3, pA4, pA5, pA6)
// auto connect: VCC, GND
#define TTL_74365(...)                                                 \
	NET_REGISTER_DEVEXT(TTL_74365, __VA_ARGS__)

// ---------------------------------------------------------------------
// Source: src/lib/netlist/devices/nld_74377.cpp
// ---------------------------------------------------------------------
// usage       : TTL_74377_GATE(name)
#define TTL_74377_GATE(...)                                            \
	NET_REGISTER_DEVEXT(TTL_74377_GATE, __VA_ARGS__)

// ---------------------------------------------------------------------
// Source: src/lib/netlist/devices/nld_74377.cpp
// ---------------------------------------------------------------------
#define TTL_74377_GATE(name)                                           \
	NET_REGISTER_DEVEXT(TTL_74377_GATE, name)

// ---------------------------------------------------------------------
// Source: src/lib/netlist/devices/nld_74393.cpp
// ---------------------------------------------------------------------
// usage       : TTL_74393(name, pCP, pMR)
// auto connect: VCC, GND
#define TTL_74393(...)                                                 \
	NET_REGISTER_DEVEXT(TTL_74393, __VA_ARGS__)

// usage       : TTL_74393_DIP(name)
#define TTL_74393_DIP(...)                                             \
	NET_REGISTER_DEVEXT(TTL_74393_DIP, __VA_ARGS__)

// ---------------------------------------------------------------------
// Source: src/lib/netlist/devices/nld_74ls629.cpp
// ---------------------------------------------------------------------
// usage       : SN74LS629(name, pCAP)
#define SN74LS629(...)                                                 \
	NET_REGISTER_DEVEXT(SN74LS629, __VA_ARGS__)

// ---------------------------------------------------------------------
// Source: src/lib/netlist/devices/nld_82S16.cpp
// ---------------------------------------------------------------------
// usage       : TTL_82S16(name)
#define TTL_82S16(...)                                                 \
	NET_REGISTER_DEVEXT(TTL_82S16, __VA_ARGS__)

// ---------------------------------------------------------------------
// Source: src/lib/netlist/devices/nld_82S115.cpp
// ---------------------------------------------------------------------
// usage       : PROM_82S115(name, pCE1Q, pCE2, pA0, pA1, pA2, pA3, pA4, pA5, pA6, pA7, pA8, pSTROBE)
// auto connect: VCC, GND
#define PROM_82S115(...)                                               \
	NET_REGISTER_DEVEXT(PROM_82S115, __VA_ARGS__)

// ---------------------------------------------------------------------
// Source: src/lib/netlist/devices/nld_roms.cpp
// ---------------------------------------------------------------------
// usage       : PROM_82S123(name, pCEQ, pA0, pA1, pA2, pA3, pA4)
// auto connect: VCC, GND
#define PROM_82S123(...)                                               \
	NET_REGISTER_DEVEXT(PROM_82S123, __VA_ARGS__)

// usage       : PROM_82S126(name, pCE1Q, pCE2Q, pA0, pA1, pA2, pA3, pA4, pA5, pA6, pA7)
// auto connect: VCC, GND
#define PROM_82S126(...)                                               \
	NET_REGISTER_DEVEXT(PROM_82S126, __VA_ARGS__)

// usage       : PROM_74S287(name, pCE1Q, pCE2Q, pA0, pA1, pA2, pA3, pA4, pA5, pA6, pA7)
// auto connect: VCC, GND
#define PROM_74S287(...)                                               \
	NET_REGISTER_DEVEXT(PROM_74S287, __VA_ARGS__)

// ---------------------------------------------------------------------
// Source: src/lib/netlist/devices/nld_9310.cpp
// ---------------------------------------------------------------------
// usage       : TTL_9310(name, pCLK, pENP, pENT, pCLRQ, pLOADQ, pA, pB, pC, pD)
// auto connect: VCC, GND
#define TTL_9310(...)                                                  \
	NET_REGISTER_DEVEXT(TTL_9310, __VA_ARGS__)

// ---------------------------------------------------------------------
// Source: src/lib/netlist/devices/nld_dm9314.cpp
// ---------------------------------------------------------------------
// usage       : TTL_9314(name, pEQ, pMRQ, pS0Q, pS1Q, pS2Q, pS3Q, pD0, pD1, pD2, pD3)
// auto connect: VCC, GND
#define TTL_9314(...)                                                  \
	NET_REGISTER_DEVEXT(TTL_9314, __VA_ARGS__)

// ---------------------------------------------------------------------
// Source: src/lib/netlist/devices/nld_9316.cpp
// ---------------------------------------------------------------------
// usage       : TTL_9316(name, pCLK, pENP, pENT, pCLRQ, pLOADQ, pA, pB, pC, pD)
// auto connect: VCC, GND
#define TTL_9316(...)                                                  \
	NET_REGISTER_DEVEXT(TTL_9316, __VA_ARGS__)

// ---------------------------------------------------------------------
// Source: src/lib/netlist/devices/nld_9322.cpp
// ---------------------------------------------------------------------
// usage       : TTL_9322(name, pSELECT, pA1, pB1, pA2, pB2, pA3, pB3, pA4, pB4, pSTROBE)
// auto connect: VCC, GND
#define TTL_9322(...)                                                  \
	NET_REGISTER_DEVEXT(TTL_9322, __VA_ARGS__)

// ---------------------------------------------------------------------
// Source: src/lib/netlist/devices/nld_dm9334.cpp
// ---------------------------------------------------------------------
// usage       : TTL_9334(name, pCQ, pEQ, pD, pA0, pA1, pA2)
// auto connect: VCC, GND
#define TTL_9334(...)                                                  \
	NET_REGISTER_DEVEXT(TTL_9334, __VA_ARGS__)

// ---------------------------------------------------------------------
// Source: src/lib/netlist/devices/nld_am2847.cpp
// ---------------------------------------------------------------------
// usage       : TTL_AM2847(name, pCP, pINA, pINB, pINC, pIND, pRCA, pRCB, pRCC, pRCD)
// auto connect: VSS, VDD
#define TTL_AM2847(...)                                                \
	NET_REGISTER_DEVEXT(TTL_AM2847, __VA_ARGS__)

// ---------------------------------------------------------------------
// Source: src/lib/netlist/devices/nld_4006.cpp
// ---------------------------------------------------------------------
// usage       : CD4006(name, pCLOCK, pD1, pD2, pD3, pD4, pD1P4, pD1P4S, pD2P4, pD2P5, pD3P4, pD4P4, pD3P5)
// auto connect: VCC, GND
#define CD4006(...)                                                    \
	NET_REGISTER_DEVEXT(CD4006, __VA_ARGS__)

// usage       : CD4006_DIP(name)
#define CD4006_DIP(...)                                                \
	NET_REGISTER_DEVEXT(CD4006_DIP, __VA_ARGS__)

// ---------------------------------------------------------------------
// Source: src/lib/netlist/devices/nld_4020.cpp
// ---------------------------------------------------------------------
// usage       : CD4020_WI(name, pIP, pRESET, pVDD, pVSS)
#define CD4020_WI(...)                                                 \
	NET_REGISTER_DEVEXT(CD4020_WI, __VA_ARGS__)

// usage       : CD4020(name)
#define CD4020(...)                                                    \
	NET_REGISTER_DEVEXT(CD4020, __VA_ARGS__)

// ---------------------------------------------------------------------
// Source: src/lib/netlist/devices/nld_4066.cpp
// ---------------------------------------------------------------------
// usage       : CD4066_GATE(name)
#define CD4066_GATE(...)                                               \
	NET_REGISTER_DEVEXT(CD4066_GATE, __VA_ARGS__)

// ---------------------------------------------------------------------
// Source: src/lib/netlist/devices/nld_4316.cpp
// ---------------------------------------------------------------------
// usage       : CD4316_GATE(name)
#define CD4316_GATE(...)                                               \
	NET_REGISTER_DEVEXT(CD4316_GATE, __VA_ARGS__)

// ---------------------------------------------------------------------
// Source: src/lib/netlist/devices/nld_74123.cpp
// ---------------------------------------------------------------------
// usage       : CD4538_DIP(name)
#define CD4538_DIP(...)                                                \
	NET_REGISTER_DEVEXT(CD4538_DIP, __VA_ARGS__)

// ---------------------------------------------------------------------
// Source: src/lib/netlist/devices/nld_schmitt.cpp
// ---------------------------------------------------------------------
// usage       : SCHMITT_TRIGGER(name, pSTMODEL)
#define SCHMITT_TRIGGER(...)                                           \
	NET_REGISTER_DEVEXT(SCHMITT_TRIGGER, __VA_ARGS__)

// ---------------------------------------------------------------------
// Source: src/lib/netlist/devices/nld_ne555.cpp
// ---------------------------------------------------------------------
// usage       : NE555(name)
#define NE555(...)                                                     \
	NET_REGISTER_DEVEXT(NE555, __VA_ARGS__)

// usage       : NE555_DIP(name)
#define NE555_DIP(...)                                                 \
	NET_REGISTER_DEVEXT(NE555_DIP, __VA_ARGS__)

// usage       : MC1455P(name)
#define MC1455P(...)                                                   \
	NET_REGISTER_DEVEXT(MC1455P, __VA_ARGS__)

// usage       : MC1455P_DIP(name)
#define MC1455P_DIP(...)                                               \
	NET_REGISTER_DEVEXT(MC1455P_DIP, __VA_ARGS__)

// ---------------------------------------------------------------------
// Source: src/lib/netlist/devices/nld_tms4800.cpp
// ---------------------------------------------------------------------
// usage       : ROM_TMS4800(name, pAR, pOE1, pOE2, pA0, pA1, pA2, pA3, pA4, pA5, pA6, pA7, pA8, pA9, pA10)
// auto connect: VCC, GND
#define ROM_TMS4800(...)                                               \
	NET_REGISTER_DEVEXT(ROM_TMS4800, __VA_ARGS__)

// usage       : ROM_TMS4800_DIP(name)
#define ROM_TMS4800_DIP(...)                                           \
	NET_REGISTER_DEVEXT(ROM_TMS4800_DIP, __VA_ARGS__)

// ---------------------------------------------------------------------
// Source: src/lib/netlist/devices/nld_r2r_dac.cpp
// ---------------------------------------------------------------------
// usage       : R2R_DAC(name, pVIN, pR, pN)
#define R2R_DAC(...)                                                   \
	NET_REGISTER_DEVEXT(R2R_DAC, __VA_ARGS__)

// ---------------------------------------------------------------------
// Source: src/lib/netlist/devices/nld_tristate.cpp
// ---------------------------------------------------------------------
// usage       : TTL_TRISTATE(name, pCEQ1, pD1, pCEQ2, pD2)
#define TTL_TRISTATE(...)                                              \
	NET_REGISTER_DEVEXT(TTL_TRISTATE, __VA_ARGS__)

// usage       : TTL_TRISTATE3(name)
#define TTL_TRISTATE3(...)                                             \
	NET_REGISTER_DEVEXT(TTL_TRISTATE3, __VA_ARGS__)

// ---------------------------------------------------------------------
// Source: src/lib/netlist/devices/nld_74174.cpp
// ---------------------------------------------------------------------
// usage       : TTL_74174_DIP(name)
#define TTL_74174_DIP(...)                                             \
	NET_REGISTER_DEVEXT(TTL_74174_DIP, __VA_ARGS__)

// ---------------------------------------------------------------------
// Source: src/lib/netlist/devices/nld_74175.cpp
// ---------------------------------------------------------------------
// usage       : TTL_74175_DIP(name)
#define TTL_74175_DIP(...)                                             \
	NET_REGISTER_DEVEXT(TTL_74175_DIP, __VA_ARGS__)

// ---------------------------------------------------------------------
// Source: src/lib/netlist/devices/nld_74192.cpp
// ---------------------------------------------------------------------
// usage       : TTL_74192_DIP(name)
#define TTL_74192_DIP(...)                                             \
	NET_REGISTER_DEVEXT(TTL_74192_DIP, __VA_ARGS__)

// ---------------------------------------------------------------------
// Source: src/lib/netlist/devices/nld_74193.cpp
// ---------------------------------------------------------------------
// usage       : TTL_74193_DIP(name)
#define TTL_74193_DIP(...)                                             \
	NET_REGISTER_DEVEXT(TTL_74193_DIP, __VA_ARGS__)

// ---------------------------------------------------------------------
// Source: src/lib/netlist/devices/nld_74194.cpp
// ---------------------------------------------------------------------
// usage       : TTL_74194_DIP(name)
#define TTL_74194_DIP(...)                                             \
	NET_REGISTER_DEVEXT(TTL_74194_DIP, __VA_ARGS__)

// ---------------------------------------------------------------------
// Source: src/lib/netlist/devices/nld_74365.cpp
// ---------------------------------------------------------------------
// usage       : TTL_74365_DIP(name)
#define TTL_74365_DIP(...)                                             \
	NET_REGISTER_DEVEXT(TTL_74365_DIP, __VA_ARGS__)

// ---------------------------------------------------------------------
// Source: src/lib/netlist/devices/nld_82S16.cpp
// ---------------------------------------------------------------------
// usage       : TTL_82S16_DIP(name)
#define TTL_82S16_DIP(...)                                             \
	NET_REGISTER_DEVEXT(TTL_82S16_DIP, __VA_ARGS__)

// ---------------------------------------------------------------------
// Source: src/lib/netlist/devices/nld_82S115.cpp
// ---------------------------------------------------------------------
// usage       : PROM_82S115_DIP(name)
#define PROM_82S115_DIP(...)                                           \
	NET_REGISTER_DEVEXT(PROM_82S115_DIP, __VA_ARGS__)

// ---------------------------------------------------------------------
// Source: src/lib/netlist/devices/nld_74123.cpp
// ---------------------------------------------------------------------
// usage       : TTL_9602_DIP(name)
#define TTL_9602_DIP(...)                                              \
	NET_REGISTER_DEVEXT(TTL_9602_DIP, __VA_ARGS__)

// ---------------------------------------------------------------------
// Source: src/lib/netlist/devices/nld_9310.cpp
// ---------------------------------------------------------------------
// usage       : TTL_9310_DIP(name)
#define TTL_9310_DIP(...)                                              \
	NET_REGISTER_DEVEXT(TTL_9310_DIP, __VA_ARGS__)

// ---------------------------------------------------------------------
// Source: src/lib/netlist/devices/nld_dm9314.cpp
// ---------------------------------------------------------------------
// usage       : TTL_9314_DIP(name)
#define TTL_9314_DIP(...)                                              \
	NET_REGISTER_DEVEXT(TTL_9314_DIP, __VA_ARGS__)

// ---------------------------------------------------------------------
// Source: src/lib/netlist/devices/nld_9316.cpp
// ---------------------------------------------------------------------
// usage       : TTL_9316_DIP(name)
#define TTL_9316_DIP(...)                                              \
	NET_REGISTER_DEVEXT(TTL_9316_DIP, __VA_ARGS__)

// ---------------------------------------------------------------------
// Source: src/lib/netlist/devices/nld_9322.cpp
// ---------------------------------------------------------------------
// usage       : TTL_9322_DIP(name)
#define TTL_9322_DIP(...)                                              \
	NET_REGISTER_DEVEXT(TTL_9322_DIP, __VA_ARGS__)

// ---------------------------------------------------------------------
// Source: src/lib/netlist/devices/nld_dm9334.cpp
// ---------------------------------------------------------------------
// usage       : TTL_9334_DIP(name)
#define TTL_9334_DIP(...)                                              \
	NET_REGISTER_DEVEXT(TTL_9334_DIP, __VA_ARGS__)

// ---------------------------------------------------------------------
// Source: src/lib/netlist/devices/nld_am2847.cpp
// ---------------------------------------------------------------------
// usage       : TTL_AM2847_DIP(name)
#define TTL_AM2847_DIP(...)                                            \
	NET_REGISTER_DEVEXT(TTL_AM2847_DIP, __VA_ARGS__)

// ---------------------------------------------------------------------
// Source: src/lib/netlist/devices/nld_74ls629.cpp
// ---------------------------------------------------------------------
// usage       : SN74LS629_DIP(name, p1_CAP1, p2_CAP2)
#define SN74LS629_DIP(...)                                             \
	NET_REGISTER_DEVEXT(SN74LS629_DIP, __VA_ARGS__)

// ---------------------------------------------------------------------
// Source: src/lib/netlist/devices/nld_mm5837.cpp
// ---------------------------------------------------------------------
// usage       : MM5837_DIP(name)
#define MM5837_DIP(...)                                                \
	NET_REGISTER_DEVEXT(MM5837_DIP, __VA_ARGS__)

// ---------------------------------------------------------------------
// Source: src/lib/netlist/macro/nlm_ttl74xx.cpp
// ---------------------------------------------------------------------
// usage       : TTL_7400_GATE(name)
#define TTL_7400_GATE(...)                                             \
	NET_REGISTER_DEVEXT(TTL_7400_GATE, __VA_ARGS__)

// usage       : TTL_7400_NAND(name, pA, pB)
// auto connect: VCC, GND
#define TTL_7400_NAND(...)                                             \
	NET_REGISTER_DEVEXT(TTL_7400_NAND, __VA_ARGS__)

// usage       : TTL_7402_GATE(name)
#define TTL_7402_GATE(...)                                             \
	NET_REGISTER_DEVEXT(TTL_7402_GATE, __VA_ARGS__)

// usage       : TTL_7402_NOR(name, pA, pB)
// auto connect: VCC, GND
#define TTL_7402_NOR(...)                                              \
	NET_REGISTER_DEVEXT(TTL_7402_NOR, __VA_ARGS__)

// usage       : TTL_7404_GATE(name)
#define TTL_7404_GATE(...)                                             \
	NET_REGISTER_DEVEXT(TTL_7404_GATE, __VA_ARGS__)

// usage       : TTL_7404_INVERT(name, pA)
// auto connect: VCC, GND
#define TTL_7404_INVERT(...)                                           \
	NET_REGISTER_DEVEXT(TTL_7404_INVERT, __VA_ARGS__)

// usage       : TTL_7406_GATE(name)
#define TTL_7406_GATE(...)                                             \
	NET_REGISTER_DEVEXT(TTL_7406_GATE, __VA_ARGS__)

// usage       : TTL_7408_GATE(name)
#define TTL_7408_GATE(...)                                             \
	NET_REGISTER_DEVEXT(TTL_7408_GATE, __VA_ARGS__)

// usage       : TTL_7408_AND(name, pA, pB)
// auto connect: VCC, GND
#define TTL_7408_AND(...)                                              \
	NET_REGISTER_DEVEXT(TTL_7408_AND, __VA_ARGS__)

// usage       : TTL_7410_NAND(name, pA, pB, pC)
// auto connect: VCC, GND
#define TTL_7410_NAND(...)                                             \
	NET_REGISTER_DEVEXT(TTL_7410_NAND, __VA_ARGS__)

// usage       : TTL_7410_GATE(name)
#define TTL_7410_GATE(...)                                             \
	NET_REGISTER_DEVEXT(TTL_7410_GATE, __VA_ARGS__)

// usage       : TTL_7411_AND(name, pA, pB, pC)
// auto connect: VCC, GND
#define TTL_7411_AND(...)                                              \
	NET_REGISTER_DEVEXT(TTL_7411_AND, __VA_ARGS__)

// usage       : TTL_7411_GATE(name)
#define TTL_7411_GATE(...)                                             \
	NET_REGISTER_DEVEXT(TTL_7411_GATE, __VA_ARGS__)

// usage       : TTL_7416_GATE(name)
#define TTL_7416_GATE(...)                                             \
	NET_REGISTER_DEVEXT(TTL_7416_GATE, __VA_ARGS__)

// usage       : TTL_7420_GATE(name)
#define TTL_7420_GATE(...)                                             \
	NET_REGISTER_DEVEXT(TTL_7420_GATE, __VA_ARGS__)

// usage       : TTL_7420_NAND(name, pA, pB, pC, pD)
// auto connect: VCC, GND
#define TTL_7420_NAND(...)                                             \
	NET_REGISTER_DEVEXT(TTL_7420_NAND, __VA_ARGS__)

// usage       : TTL_7421_GATE(name)
#define TTL_7421_GATE(...)                                             \
	NET_REGISTER_DEVEXT(TTL_7421_GATE, __VA_ARGS__)

<<<<<<< HEAD
// usage       : TTL_7421_NAND(name, pA, pB, pC, pD)
// auto connect: VCC, GND
#define TTL_7421_NAND(...)                                             \
	NET_REGISTER_DEVEXT(TTL_7421_NAND, __VA_ARGS__)
=======
// usage       : TTL_7421_AND(name, pA, pB, pC, pD)
// auto connect: VCC, GND
#define TTL_7421_AND(...)                                             \
	NET_REGISTER_DEVEXT(TTL_7421_AND, __VA_ARGS__)
>>>>>>> d1db1641

// usage       : TTL_7425_GATE(name)
#define TTL_7425_GATE(...)                                             \
	NET_REGISTER_DEVEXT(TTL_7425_GATE, __VA_ARGS__)

// usage       : TTL_7425_NOR(name, pA, pB, pC, pD)
// auto connect: VCC, GND
#define TTL_7425_NOR(...)                                              \
	NET_REGISTER_DEVEXT(TTL_7425_NOR, __VA_ARGS__)

// usage       : TTL_7427_GATE(name)
#define TTL_7427_GATE(...)                                             \
	NET_REGISTER_DEVEXT(TTL_7427_GATE, __VA_ARGS__)

// usage       : TTL_7427_NOR(name, pA, pB, pC)
// auto connect: VCC, GND
#define TTL_7427_NOR(...)                                              \
	NET_REGISTER_DEVEXT(TTL_7427_NOR, __VA_ARGS__)

// usage       : TTL_7430_GATE(name)
#define TTL_7430_GATE(...)                                             \
	NET_REGISTER_DEVEXT(TTL_7430_GATE, __VA_ARGS__)

// usage       : TTL_7430_NAND(name, pA, pB, pC, pD, pE, pF, pG, pH)
// auto connect: VCC, GND
#define TTL_7430_NAND(...)                                             \
	NET_REGISTER_DEVEXT(TTL_7430_NAND, __VA_ARGS__)

// usage       : TTL_7432_GATE(name)
#define TTL_7432_GATE(...)                                             \
	NET_REGISTER_DEVEXT(TTL_7432_GATE, __VA_ARGS__)

// usage       : TTL_7432_OR(name, pA, pB)
// auto connect: VCC, GND
#define TTL_7432_OR(...)                                               \
	NET_REGISTER_DEVEXT(TTL_7432_OR, __VA_ARGS__)

// usage       : TTL_7437_GATE(name)
#define TTL_7437_GATE(...)                                             \
	NET_REGISTER_DEVEXT(TTL_7437_GATE, __VA_ARGS__)

// usage       : TTL_7437_NAND(name, pA, pB)
#define TTL_7437_NAND(...)                                             \
	NET_REGISTER_DEVEXT(TTL_7437_NAND, __VA_ARGS__)

// usage       : TTL_7486_GATE(name)
#define TTL_7486_GATE(...)                                             \
	NET_REGISTER_DEVEXT(TTL_7486_GATE, __VA_ARGS__)

// usage       : TTL_7486_XOR(name, pA, pB)
// auto connect: VCC, GND
#define TTL_7486_XOR(...)                                              \
	NET_REGISTER_DEVEXT(TTL_7486_XOR, __VA_ARGS__)

// usage       : TTL_74155A_GATE(name)
#define TTL_74155A_GATE(...)                                           \
	NET_REGISTER_DEVEXT(TTL_74155A_GATE, __VA_ARGS__)

// usage       : TTL_74155B_GATE(name)
#define TTL_74155B_GATE(...)                                           \
	NET_REGISTER_DEVEXT(TTL_74155B_GATE, __VA_ARGS__)

// usage       : TTL_74156A_GATE(name)
#define TTL_74156A_GATE(...)                                           \
	NET_REGISTER_DEVEXT(TTL_74156A_GATE, __VA_ARGS__)

// usage       : TTL_74156B_GATE(name)
#define TTL_74156B_GATE(...)                                           \
	NET_REGISTER_DEVEXT(TTL_74156B_GATE, __VA_ARGS__)

// usage       : TTL_74260_GATE(name)
#define TTL_74260_GATE(...)                                            \
	NET_REGISTER_DEVEXT(TTL_74260_GATE, __VA_ARGS__)

// usage       : TTL_74260_NOR(name, pA, pB, pC, pD, pE)
// auto connect: VCC, GND
#define TTL_74260_NOR(...)                                             \
	NET_REGISTER_DEVEXT(TTL_74260_NOR, __VA_ARGS__)

// usage       : TTL_74279A(name)
#define TTL_74279A(...)                                                \
	NET_REGISTER_DEVEXT(TTL_74279A, __VA_ARGS__)

// usage       : TTL_74279B(name)
#define TTL_74279B(...)                                                \
	NET_REGISTER_DEVEXT(TTL_74279B, __VA_ARGS__)

// usage       : DM9312(name, pA, pB, pC, pG, pD0, pD1, pD2, pD3, pD4, pD5, pD6, pD7)
// auto connect: VCC, GND
#define DM9312(...)                                                    \
	NET_REGISTER_DEVEXT(DM9312, __VA_ARGS__)

// usage       : TTL_7400_DIP(name)
#define TTL_7400_DIP(...)                                              \
	NET_REGISTER_DEVEXT(TTL_7400_DIP, __VA_ARGS__)

// usage       : TTL_7402_DIP(name)
#define TTL_7402_DIP(...)                                              \
	NET_REGISTER_DEVEXT(TTL_7402_DIP, __VA_ARGS__)

// usage       : TTL_7404_DIP(name)
#define TTL_7404_DIP(...)                                              \
	NET_REGISTER_DEVEXT(TTL_7404_DIP, __VA_ARGS__)

// usage       : TTL_7406_DIP(name)
#define TTL_7406_DIP(...)                                              \
	NET_REGISTER_DEVEXT(TTL_7406_DIP, __VA_ARGS__)

// usage       : TTL_7408_DIP(name)
#define TTL_7408_DIP(...)                                              \
	NET_REGISTER_DEVEXT(TTL_7408_DIP, __VA_ARGS__)

// usage       : TTL_7410_DIP(name)
#define TTL_7410_DIP(...)                                              \
	NET_REGISTER_DEVEXT(TTL_7410_DIP, __VA_ARGS__)

// usage       : TTL_7411_DIP(name)
#define TTL_7411_DIP(...)                                              \
	NET_REGISTER_DEVEXT(TTL_7411_DIP, __VA_ARGS__)

// usage       : TTL_7414_GATE(name)
#define TTL_7414_GATE(...)                                             \
	NET_REGISTER_DEVEXT(TTL_7414_GATE, __VA_ARGS__)

// usage       : TTL_74LS14_GATE(name)
#define TTL_74LS14_GATE(...)                                           \
	NET_REGISTER_DEVEXT(TTL_74LS14_GATE, __VA_ARGS__)

// usage       : TTL_7414_DIP(name)
#define TTL_7414_DIP(...)                                              \
	NET_REGISTER_DEVEXT(TTL_7414_DIP, __VA_ARGS__)

// usage       : TTL_74LS14_DIP(name)
#define TTL_74LS14_DIP(...)                                            \
	NET_REGISTER_DEVEXT(TTL_74LS14_DIP, __VA_ARGS__)

// usage       : TTL_7416_DIP(name)
#define TTL_7416_DIP(...)                                              \
	NET_REGISTER_DEVEXT(TTL_7416_DIP, __VA_ARGS__)

// usage       : TTL_7420_DIP(name)
#define TTL_7420_DIP(...)                                              \
	NET_REGISTER_DEVEXT(TTL_7420_DIP, __VA_ARGS__)

// usage       : TTL_7421_DIP(name)
#define TTL_7421_DIP(...)                                              \
	NET_REGISTER_DEVEXT(TTL_7421_DIP, __VA_ARGS__)

// usage       : TTL_7425_DIP(name)
#define TTL_7425_DIP(...)                                              \
	NET_REGISTER_DEVEXT(TTL_7425_DIP, __VA_ARGS__)

// usage       : TTL_7427_DIP(name)
#define TTL_7427_DIP(...)                                              \
	NET_REGISTER_DEVEXT(TTL_7427_DIP, __VA_ARGS__)

// usage       : TTL_7430_DIP(name)
#define TTL_7430_DIP(...)                                              \
	NET_REGISTER_DEVEXT(TTL_7430_DIP, __VA_ARGS__)

// usage       : TTL_7432_DIP(name)
#define TTL_7432_DIP(...)                                              \
	NET_REGISTER_DEVEXT(TTL_7432_DIP, __VA_ARGS__)

// usage       : TTL_7437_DIP(name)
#define TTL_7437_DIP(...)                                              \
	NET_REGISTER_DEVEXT(TTL_7437_DIP, __VA_ARGS__)

// usage       : TTL_7486_DIP(name)
#define TTL_7486_DIP(...)                                              \
	NET_REGISTER_DEVEXT(TTL_7486_DIP, __VA_ARGS__)

// usage       : TTL_74125_DIP(name)
#define TTL_74125_DIP(...)                                             \
	NET_REGISTER_DEVEXT(TTL_74125_DIP, __VA_ARGS__)

// usage       : TTL_74126_DIP(name)
#define TTL_74126_DIP(...)                                             \
	NET_REGISTER_DEVEXT(TTL_74126_DIP, __VA_ARGS__)

// usage       : TTL_74155_DIP(name)
#define TTL_74155_DIP(...)                                             \
	NET_REGISTER_DEVEXT(TTL_74155_DIP, __VA_ARGS__)

// usage       : TTL_74156_DIP(name)
#define TTL_74156_DIP(...)                                             \
	NET_REGISTER_DEVEXT(TTL_74156_DIP, __VA_ARGS__)

// usage       : TTL_74260_DIP(name)
#define TTL_74260_DIP(...)                                             \
	NET_REGISTER_DEVEXT(TTL_74260_DIP, __VA_ARGS__)

// usage       : TTL_74279_DIP(name)
#define TTL_74279_DIP(...)                                             \
	NET_REGISTER_DEVEXT(TTL_74279_DIP, __VA_ARGS__)

// usage       : TTL_74377_DIP(name)
#define TTL_74377_DIP(...)                                             \
	NET_REGISTER_DEVEXT(TTL_74377_DIP, __VA_ARGS__)

// usage       : TTL_74378_DIP(name)
#define TTL_74378_DIP(...)                                             \
	NET_REGISTER_DEVEXT(TTL_74378_DIP, __VA_ARGS__)

// usage       : TTL_74379_DIP(name)
#define TTL_74379_DIP(...)                                             \
	NET_REGISTER_DEVEXT(TTL_74379_DIP, __VA_ARGS__)

// usage       : DM9312_DIP(name)
#define DM9312_DIP(...)                                                \
	NET_REGISTER_DEVEXT(DM9312_DIP, __VA_ARGS__)

// ---------------------------------------------------------------------
// Source: src/lib/netlist/macro/nlm_cd4xxx.cpp
// ---------------------------------------------------------------------
// usage       : CD4001_GATE(name)
#define CD4001_GATE(...)                                               \
	NET_REGISTER_DEVEXT(CD4001_GATE, __VA_ARGS__)

// usage       : CD4069_GATE(name)
#define CD4069_GATE(...)                                               \
	NET_REGISTER_DEVEXT(CD4069_GATE, __VA_ARGS__)

// usage       : CD4070_GATE(name)
#define CD4070_GATE(...)                                               \
	NET_REGISTER_DEVEXT(CD4070_GATE, __VA_ARGS__)

// usage       : CD4001_DIP(name)
#define CD4001_DIP(...)                                                \
	NET_REGISTER_DEVEXT(CD4001_DIP, __VA_ARGS__)

// usage       : CD4069_DIP(name)
#define CD4069_DIP(...)                                                \
	NET_REGISTER_DEVEXT(CD4069_DIP, __VA_ARGS__)

// usage       : CD4070_DIP(name)
#define CD4070_DIP(...)                                                \
	NET_REGISTER_DEVEXT(CD4070_DIP, __VA_ARGS__)

// usage       : CD4020_DIP(name)
#define CD4020_DIP(...)                                                \
	NET_REGISTER_DEVEXT(CD4020_DIP, __VA_ARGS__)

// usage       : CD4016_DIP(name)
#define CD4016_DIP(...)                                                \
	NET_REGISTER_DEVEXT(CD4016_DIP, __VA_ARGS__)

// usage       : CD4066_DIP(name)
#define CD4066_DIP(...)                                                \
	NET_REGISTER_DEVEXT(CD4066_DIP, __VA_ARGS__)

// usage       : CD4316_DIP(name)
#define CD4316_DIP(...)                                                \
	NET_REGISTER_DEVEXT(CD4316_DIP, __VA_ARGS__)

// ---------------------------------------------------------------------
// Source: src/lib/netlist/macro/nlm_opamp.cpp
// ---------------------------------------------------------------------
// usage       : opamp_layout_4_4_11(name)
#define opamp_layout_4_4_11(...)                                       \
	NET_REGISTER_DEVEXT(opamp_layout_4_4_11, __VA_ARGS__)

// usage       : opamp_layout_2_8_4(name)
#define opamp_layout_2_8_4(...)                                        \
	NET_REGISTER_DEVEXT(opamp_layout_2_8_4, __VA_ARGS__)

// usage       : opamp_layout_2_13_9_4(name)
#define opamp_layout_2_13_9_4(...)                                     \
	NET_REGISTER_DEVEXT(opamp_layout_2_13_9_4, __VA_ARGS__)

// usage       : opamp_layout_1_7_4(name)
#define opamp_layout_1_7_4(...)                                        \
	NET_REGISTER_DEVEXT(opamp_layout_1_7_4, __VA_ARGS__)

// usage       : opamp_layout_1_8_5(name)
#define opamp_layout_1_8_5(...)                                        \
	NET_REGISTER_DEVEXT(opamp_layout_1_8_5, __VA_ARGS__)

// usage       : opamp_layout_1_11_6(name)
#define opamp_layout_1_11_6(...)                                       \
	NET_REGISTER_DEVEXT(opamp_layout_1_11_6, __VA_ARGS__)

// usage       : MB3614_DIP(name)
#define MB3614_DIP(...)                                                \
	NET_REGISTER_DEVEXT(MB3614_DIP, __VA_ARGS__)

// usage       : TL081_DIP(name)
#define TL081_DIP(...)                                                 \
	NET_REGISTER_DEVEXT(TL081_DIP, __VA_ARGS__)

// usage       : TL084_DIP(name)
#define TL084_DIP(...)                                                 \
	NET_REGISTER_DEVEXT(TL084_DIP, __VA_ARGS__)

// usage       : LM324_DIP(name)
#define LM324_DIP(...)                                                 \
	NET_REGISTER_DEVEXT(LM324_DIP, __VA_ARGS__)

// usage       : LM358_DIP(name)
#define LM358_DIP(...)                                                 \
	NET_REGISTER_DEVEXT(LM358_DIP, __VA_ARGS__)

// usage       : LM2902_DIP(name)
#define LM2902_DIP(...)                                                \
	NET_REGISTER_DEVEXT(LM2902_DIP, __VA_ARGS__)

// usage       : UA741_DIP8(name)
#define UA741_DIP8(...)                                                \
	NET_REGISTER_DEVEXT(UA741_DIP8, __VA_ARGS__)

// usage       : UA741_DIP10(name)
#define UA741_DIP10(...)                                               \
	NET_REGISTER_DEVEXT(UA741_DIP10, __VA_ARGS__)

// usage       : UA741_DIP14(name)
#define UA741_DIP14(...)                                               \
	NET_REGISTER_DEVEXT(UA741_DIP14, __VA_ARGS__)

// usage       : LM747_DIP(name)
#define LM747_DIP(...)                                                 \
	NET_REGISTER_DEVEXT(LM747_DIP, __VA_ARGS__)

// usage       : LM747A_DIP(name)
#define LM747A_DIP(...)                                                \
	NET_REGISTER_DEVEXT(LM747A_DIP, __VA_ARGS__)

// usage       : LM3900(name)
#define LM3900(...)                                                    \
	NET_REGISTER_DEVEXT(LM3900, __VA_ARGS__)

// ---------------------------------------------------------------------
// Source: src/lib/netlist/macro/nlm_other.cpp
// ---------------------------------------------------------------------
// usage       : MC14584B_GATE(name)
#define MC14584B_GATE(...)                                             \
	NET_REGISTER_DEVEXT(MC14584B_GATE, __VA_ARGS__)

// usage       : MC14584B_DIP(name)
#define MC14584B_DIP(...)                                              \
	NET_REGISTER_DEVEXT(MC14584B_DIP, __VA_ARGS__)

// usage       : NE566_DIP(name)
#define NE566_DIP(...)                                                 \
	NET_REGISTER_DEVEXT(NE566_DIP, __VA_ARGS__)

// ---------------------------------------------------------------------
// Source: src/lib/netlist/macro/nlm_roms.cpp
// ---------------------------------------------------------------------
// usage       : PROM_82S123_DIP(name)
#define PROM_82S123_DIP(...)                                           \
	NET_REGISTER_DEVEXT(PROM_82S123_DIP, __VA_ARGS__)

// usage       : PROM_82S126_DIP(name)
#define PROM_82S126_DIP(...)                                           \
	NET_REGISTER_DEVEXT(PROM_82S126_DIP, __VA_ARGS__)

// usage       : PROM_74S287_DIP(name)
#define PROM_74S287_DIP(...)                                           \
	NET_REGISTER_DEVEXT(PROM_74S287_DIP, __VA_ARGS__)

// usage       : EPROM_2716_DIP(name)
#define EPROM_2716_DIP(...)                                            \
	NET_REGISTER_DEVEXT(EPROM_2716_DIP, __VA_ARGS__)

#endif // __PLIB_PREPROCESSOR__
#endif<|MERGE_RESOLUTION|>--- conflicted
+++ resolved
@@ -969,17 +969,10 @@
 #define TTL_7421_GATE(...)                                             \
 	NET_REGISTER_DEVEXT(TTL_7421_GATE, __VA_ARGS__)
 
-<<<<<<< HEAD
-// usage       : TTL_7421_NAND(name, pA, pB, pC, pD)
-// auto connect: VCC, GND
-#define TTL_7421_NAND(...)                                             \
-	NET_REGISTER_DEVEXT(TTL_7421_NAND, __VA_ARGS__)
-=======
 // usage       : TTL_7421_AND(name, pA, pB, pC, pD)
 // auto connect: VCC, GND
 #define TTL_7421_AND(...)                                             \
 	NET_REGISTER_DEVEXT(TTL_7421_AND, __VA_ARGS__)
->>>>>>> d1db1641
 
 // usage       : TTL_7425_GATE(name)
 #define TTL_7425_GATE(...)                                             \
