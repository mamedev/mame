--- conflicted
+++ resolved
@@ -171,11 +171,7 @@
 
 		netlist_time compute_next_timestep(fptype cur_ts, fptype min_ts, fptype max_ts) override
 		{
-<<<<<<< HEAD
-			fptype new_solver_timestep(max_ts * max_ts);
-=======
 			fptype new_solver_timestep_sq(max_ts * max_ts);
->>>>>>> 584dae30
 
 			for (std::size_t k = 0; k < size(); k++)
 			{
@@ -195,21 +191,12 @@
 				if (plib::abs(DD2) > fp_constants<fptype>::TIMESTEP_MINDIV()) // avoid div-by-zero
 				{
 					// save the sqrt for the end
-<<<<<<< HEAD
-					new_net_timestep = m_params.m_dynamic_lte / plib::abs(nlconst::half()*DD2);
-					new_solver_timestep = std::min(new_net_timestep, new_solver_timestep);
-				}
-			}
-
-			new_solver_timestep = std::max(plib::sqrt(new_solver_timestep), min_ts);
-=======
 					const fptype new_net_timestep_sq = m_params.m_dynamic_lte / plib::abs(nlconst::half()*DD2);
 					new_solver_timestep_sq = std::min(new_net_timestep_sq, new_solver_timestep_sq);
 				}
 			}
 
 			new_solver_timestep_sq = std::max(plib::sqrt(new_solver_timestep_sq), min_ts);
->>>>>>> 584dae30
 
 			// FIXME: Factor 2 below is important. Without, we get timing issues. This must be a bug elsewhere.
 			return std::max(netlist_time::from_fp(new_solver_timestep_sq), netlist_time::quantum() * 2);
