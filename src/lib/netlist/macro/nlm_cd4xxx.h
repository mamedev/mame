--- conflicted
+++ resolved
@@ -58,12 +58,9 @@
  *  DIP only macros
  * ---------------------------------------------------------------------------*/
 
-<<<<<<< HEAD
-=======
 #define CD4013_DIP(name)                                                      \
 		NET_REGISTER_DEV(CD4013_DIP, name)
 
->>>>>>> 03cfcb2a
 #define CD4017_DIP(name)                                                      \
 		NET_REGISTER_DEV(CD4017_DIP, name)
 
