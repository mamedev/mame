--- conflicted
+++ resolved
@@ -14,13 +14,9 @@
 //
 // Set to 0 to use a linearized diode model in the range exceeding
 // maximum dissipation. The intention is to have a faster
-<<<<<<< HEAD
-// convergence but this yet not really is observable
-=======
 // convergence. On selected circuits (LM3900 trapezoidal) this is
 // observable and has a 10% impact.
 // FIXME: More research needed
->>>>>>> e8a0e046
 //
 
 #define USE_TEXTBOOK_DIODE  (1)
@@ -231,15 +227,9 @@
 			  , nlconst::magic(1)
 			  , nlconst::magic(1e-15)
 			  , nlconst::magic(300.0));
-<<<<<<< HEAD
-			m_name = name;
-		}
-		pstring m_name;
-=======
 			//m_name = name;
 		}
 		//pstring m_name;
->>>>>>> e8a0e046
 		// Basic math
 		//
 		// I(V) = f(V)
