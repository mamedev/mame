// license:BSD-3-Clause
// copyright-holders:Aaron Giles
/***************************************************************************

    options.cpp

    Core options code code

***************************************************************************/

#include <stdarg.h>
#include <stdlib.h>
#include <ctype.h>
#include <assert.h>
#include "options.h"
#include "corestr.h"
#include <string>


const int core_options::MAX_UNADORNED_OPTIONS;

//**************************************************************************
//  GLOBAL VARIABLES
//**************************************************************************

const char *const core_options::s_option_unadorned[MAX_UNADORNED_OPTIONS] =
{
	"<UNADORNED0>",
	"<UNADORNED1>",
	"<UNADORNED2>",
	"<UNADORNED3>",
	"<UNADORNED4>",
	"<UNADORNED5>",
	"<UNADORNED6>",
	"<UNADORNED7>",
	"<UNADORNED8>",
	"<UNADORNED9>",
	"<UNADORNED10>",
	"<UNADORNED11>",
	"<UNADORNED12>",
	"<UNADORNED13>",
	"<UNADORNED14>",
	"<UNADORNED15>"
};


//**************************************************************************
<<<<<<< HEAD
//  OPTIONS EXCEPTION CLASS
//**************************************************************************

//-------------------------------------------------
//  options_exception - constructor
//-------------------------------------------------

options_exception::options_exception(std::string &&message)
	: m_message(std::move(message))
{
}


//-------------------------------------------------
//  options_warning_exception - constructor
//-------------------------------------------------

options_warning_exception::options_warning_exception(std::string &&message)
	: options_exception(std::move(message))
{
}


//-------------------------------------------------
//  options_error_exception - constructor
//-------------------------------------------------

options_error_exception::options_error_exception(std::string &&message)
	: options_exception(std::move(message))
{
}
=======
//  UTILITY
//**************************************************************************

namespace
{
	void trim_spaces_and_quotes(std::string &data)
	{
		// trim any whitespace
		strtrimspace(data);

		// trim quotes
		if (data.find_first_of('"') == 0 && data.find_last_of('"') == data.length() - 1)
		{
			data.erase(0, 1);
			data.erase(data.length() - 1, 1);
		}
	}
};
>>>>>>> 95a2e3a9


//**************************************************************************
//  CORE OPTIONS ENTRY BASE CLASS
//**************************************************************************

//-------------------------------------------------
//  entry - constructor
//-------------------------------------------------

core_options::entry::entry(std::vector<std::string> &&names, core_options::option_type type, const char *description)
	: m_names(std::move(names))
	, m_priority(OPTION_PRIORITY_DEFAULT)
	, m_type(type)
	, m_description(description)
{
	if (type == option_type::HEADER)
		assert(m_names.size() == 0);
	else
		assert(m_names.size() > 0);
}

core_options::entry::entry(std::string &&name, core_options::option_type type, const char *description)
	: entry(std::vector<std::string>({ std::move(name) }), type, description)
{
}


//-------------------------------------------------
//  entry - destructor
//-------------------------------------------------

core_options::entry::~entry()
{
}


//-------------------------------------------------
//  entry::value
//-------------------------------------------------

const char *core_options::entry::value() const
{
	// returning 'nullptr' from here signifies a value entry that is essentially "write only"
	// and cannot be meaningfully persisted (e.g. - a command or the software name)
	return nullptr;
}


//-------------------------------------------------
//  entry::set_value
//-------------------------------------------------

void core_options::entry::set_value(std::string &&newvalue, int priority_value, bool always_override)
{
	// it is invalid to set the value on a header
	assert(type() != option_type::HEADER);

	// only set the value if we have priority
	if (always_override || priority_value >= priority())
	{
		internal_set_value(std::move(newvalue));
		m_priority = priority_value;

		// invoke the value changed handler, if appropriate
		if (m_value_changed_handler)
			m_value_changed_handler(value());
	}
}


//-------------------------------------------------
//  entry::set_default_value
//-------------------------------------------------

void core_options::entry::set_default_value(std::string &&newvalue)
{
	// set_default_value() is not necessarily supported for all entry types
	throw false;
}


//-------------------------------------------------
//  entry::validate
//-------------------------------------------------

void core_options::entry::validate(const std::string &data)
{
	float fval;
	int ival;
	int minimum_integer, maximum_integer;
	float minimum_float, maximum_float;

	switch (type())
	{
	case option_type::BOOLEAN:
		// booleans must be 0 or 1
		if (sscanf(data.c_str(), "%d", &ival) != 1 || ival < 0 || ival > 1)
			throw options_warning_exception("Illegal boolean value for %s: \"%s\"; reverting to %s\n", name(), data, value());
		break;

	case option_type::INTEGER:
		// integers must be integral
		if (sscanf(data.c_str(), "%d", &ival) != 1)
			throw options_warning_exception("Illegal integer value for %s: \"%s\"; reverting to %s\n", name(), data, value());

		// range checking
		if (has_range())
		{
			minimum_integer = atoi(minimum());
			maximum_integer = atoi(maximum());
			if (ival < minimum_integer || ival > maximum_integer)
				throw options_warning_exception("Out-of-range integer value for %s: \"%s\" (must be between %d and %d); reverting to %s\n", name(), data, minimum_integer, maximum_integer, value());
		}
		break;

	case option_type::FLOAT:
		if (sscanf(data.c_str(), "%f", &fval) != 1)
			throw options_warning_exception("Illegal float value for %s: \"%s\"; reverting to %s\n", name(), data, value());

		// range checking
		if (has_range())
		{
			minimum_float = atof(minimum());
			maximum_float = atof(maximum());
			if (fval < minimum_float || fval > maximum_float)
				throw options_warning_exception("Out-of-range float value for %s: \"%s\" (must be between %f and %f); reverting to %s\n", name(), data, minimum_float, maximum_float, value());
		}
		break;

	case OPTION_STRING:
		// strings can be anything
		break;

	case OPTION_INVALID:
	case OPTION_HEADER:
	default:
		// anything else is invalid
		throw options_error_exception("Attempted to set invalid option %s\n", name());
	}
}


//-------------------------------------------------
//  entry::minimum
//-------------------------------------------------

const char *core_options::entry::minimum() const
{
	return nullptr;
}


//-------------------------------------------------
//  entry::maximum
//-------------------------------------------------

const char *core_options::entry::maximum() const
{
	return nullptr;
}


//-------------------------------------------------
//  entry::has_range
//-------------------------------------------------

bool core_options::entry::has_range() const
{
	return minimum() && maximum();
}


//-------------------------------------------------
//  entry::default_value
//-------------------------------------------------

const std::string &core_options::entry::default_value() const
{
	// I don't really want this generally available, but MewUI seems to need it.  Please
	// do not use
	throw false;
}


//**************************************************************************
//  CORE OPTIONS SIMPLE ENTRYCLASS
//**************************************************************************

//-------------------------------------------------
//  simple_entry - constructor
//-------------------------------------------------

core_options::simple_entry::simple_entry(std::vector<std::string> &&names, const char *description, core_options::option_type type, std::string &&defdata, std::string &&minimum, std::string &&maximum)
	: entry(std::move(names), type, description)
	, m_defdata(std::move(defdata))
	, m_minimum(std::move(minimum))
	, m_maximum(std::move(maximum))
{
	m_data = m_defdata;
}


//-------------------------------------------------
//  simple_entry - destructor
//-------------------------------------------------

core_options::simple_entry::~simple_entry()
{
}


//-------------------------------------------------
//  simple_entry::value
//-------------------------------------------------

const char *core_options::simple_entry::value() const
{
	const char *result;
	switch (type())
	{
	case core_options::option_type::BOOLEAN:
	case core_options::option_type::INTEGER:
	case core_options::option_type::FLOAT:
	case core_options::option_type::STRING:
		result = m_data.c_str();
		break;

	default:
		result = nullptr;
		break;
	}
	return result;
}


//-------------------------------------------------
//  simple_entry::default_value
//-------------------------------------------------

const std::string &core_options::simple_entry::default_value() const
{
	// only MewUI seems to need this; please don't use
	return m_defdata;
}


//-------------------------------------------------
//  internal_set_value
//-------------------------------------------------

void core_options::simple_entry::internal_set_value(std::string &&newvalue)
{
	m_data = std::move(newvalue);
}


//-------------------------------------------------
//  set_default_value
//-------------------------------------------------

void core_options::simple_entry::set_default_value(std::string &&newvalue)
{
	m_defdata = std::move(newvalue);
}


//-------------------------------------------------
//  minimum
//-------------------------------------------------

const char *core_options::simple_entry::minimum() const
{
	return m_minimum.c_str();
}


//-------------------------------------------------
//  maximum
//-------------------------------------------------

const char *core_options::simple_entry::maximum() const
{
	return m_maximum.c_str();
}


//**************************************************************************
//  CORE OPTIONS
//**************************************************************************

//-------------------------------------------------
//  core_options - constructor
//-------------------------------------------------

core_options::core_options()
{
}


//-------------------------------------------------
//  ~core_options - destructor
//-------------------------------------------------

core_options::~core_options()
{
}


//-------------------------------------------------
//  add_entry - adds an entry
//-------------------------------------------------

void core_options::add_entry(entry::shared_ptr &&entry, const char *after_header)
{
	// update the entry map
	for (const std::string &name : entry->names())
	{
		// append the entry
		add_to_entry_map(std::string(name), entry);

		// for booleans, add the "-noXYZ" option as well
		if (entry->type() == option_type::BOOLEAN)
			add_to_entry_map(std::string("no") + name, entry);
	}

	// and add the entry to the vector
	m_entries.emplace_back(std::move(entry));
}


//-------------------------------------------------
//  add_to_entry_map - adds an entry to the entry
//  map
//-------------------------------------------------

void core_options::add_to_entry_map(std::string &&name, entry::shared_ptr &entry)
{
	// it is illegal to call this method for something that already ex0ists
	assert(m_entrymap.find(name) == m_entrymap.end());

	// append the entry
	m_entrymap.emplace(std::make_pair(name, entry::weak_ptr(entry)));
}


//-------------------------------------------------
//  add_entry - adds an entry based on an
//  options_entry
//-------------------------------------------------

void core_options::add_entry(const options_entry &opt, bool override_existing)
{
	std::vector<std::string> names;
	std::string minimum, maximum;

	// copy in the name(s) as appropriate
	if (opt.name)
	{
		// first extract any range
		std::string namestr(opt.name);
		int lparen = namestr.find_first_of('(', 0);
		int dash = namestr.find_first_of('-', lparen + 1);
		int rparen = namestr.find_first_of(')', dash + 1);
		if (lparen != -1 && dash != -1 && rparen != -1)
		{
			strtrimspace(minimum.assign(namestr.substr(lparen + 1, dash - (lparen + 1))));
			strtrimspace(maximum.assign(namestr.substr(dash + 1, rparen - (dash + 1))));
			namestr.erase(lparen, rparen + 1 - lparen);
		}

		// then chop up any semicolon-separated names
		size_t semi;
		while ((semi = namestr.find_first_of(';')) != std::string::npos)
		{
			names.push_back(namestr.substr(0, semi));
			namestr.erase(0, semi + 1);
		}

		// finally add the last item
		names.push_back(std::move(namestr));
	}

	// we might be called with an existing entry
	entry::shared_ptr existing_entry;
	do
	{
		for (const std::string &name : names)
		{
			existing_entry = get_entry(name.c_str());
			if (existing_entry)
				break;
		}

		if (existing_entry)
		{
			if (override_existing)
				remove_entry(*existing_entry);
			else
				return;
		}
	} while (existing_entry);

	// set the default value
	std::string defdata = opt.defvalue ? opt.defvalue : "";

	// create and add the entry
	add_entry(
		std::move(names),
		opt.description,
		opt.type,
		std::move(defdata),
		std::move(minimum),
		std::move(maximum));
}


//-------------------------------------------------
//  add_entry
//-------------------------------------------------

void core_options::add_entry(std::vector<std::string> &&names, const char *description, option_type type, std::string &&default_value, std::string &&minimum, std::string &&maximum)
{
	// create the entry
	entry::shared_ptr new_entry = std::make_shared<simple_entry>(
		std::move(names),
		description,
		type,
		std::move(default_value),
		std::move(minimum),
		std::move(maximum));

	// and add it
	add_entry(std::move(new_entry));
}


//-------------------------------------------------
//  add_header
//-------------------------------------------------

void core_options::add_header(const char *description)
{
	add_entry(std::vector<std::string>(), description, option_type::HEADER);
}


//-------------------------------------------------
//  add_entries - add entries to the current
//  options sets
//-------------------------------------------------

void core_options::add_entries(const options_entry *entrylist, bool override_existing)
{
	// loop over entries until we hit a nullptr name
	for (int i = 0; entrylist[i].name || entrylist[i].type == option_type::HEADER; i++)
		add_entry(entrylist[i], override_existing);
}


//-------------------------------------------------
//  set_default_value - change the default value
//  of an option
//-------------------------------------------------

void core_options::set_default_value(const char *name, const char *defvalue)
{
	// update the data and default data
	get_entry(name)->set_default_value(defvalue);
}


//-------------------------------------------------
//  set_description - change the description
//  of an option
//-------------------------------------------------

void core_options::set_description(const char *name, const char *description)
{
	// update the data and default data
	get_entry(name)->set_description(description);
}


//-------------------------------------------------
//  parse_command_line - parse a series of
//  command line arguments
//-------------------------------------------------

void core_options::parse_command_line(std::vector<std::string> &args, int priority)
{
	std::ostringstream error_stream;
	condition_type condition = condition_type::NONE;

	// reset the errors and the command
	m_command.clear();

	// iterate through arguments
	int unadorned_index = 0;
	size_t new_argc = 1;
	for (size_t arg = 1; arg < args.size(); arg++)
	{
		// determine the entry name to search for
		const char *curarg = args[arg].c_str();
		bool is_unadorned = (curarg[0] != '-');
		const char *optionname = is_unadorned ? core_options::unadorned(unadorned_index++) : &curarg[1];

		// special case - collect unadorned arguments after commands into a special place
		if (is_unadorned && !m_command.empty())
		{
			m_command_arguments.push_back(std::move(args[arg]));
			args[arg].clear();
			continue;
		}

		// find our entry; if not found, continue
		auto curentry = get_entry(optionname);
		if (!curentry)
		{
			// we need to relocate this option
			if (new_argc != arg)
				args[new_argc] = std::move(args[arg]);
			new_argc++;

			if (!is_unadorned)
			{
				arg++;
				if (arg < args.size())
				{
					if (new_argc != arg)
						args[new_argc] = std::move(args[arg]);
					new_argc++;
				}
			}
			continue;
		}

		// process commands first
		if (curentry->type() == option_type::COMMAND)
		{
			// can only have one command
			if (!m_command.empty())
				throw options_error_exception("Error: multiple commands specified -%s and %s\n", m_command, curarg);

			m_command = curentry->name();
			continue;
		}

		// get the data for this argument, special casing booleans
		std::string newdata;
		if (curentry->type() == option_type::BOOLEAN)
		{
			newdata = (strncmp(&curarg[1], "no", 2) == 0) ? "0" : "1";
		}
		else if (is_unadorned)
		{
			newdata = curarg;
		}
		else if (arg + 1 < args.size())
		{
			args[arg++].clear();
			newdata = std::move(args[arg]);
		}
		else
		{
			throw options_error_exception("Error: option %s expected a parameter\n", curarg);
		}
		args[arg].clear();

		// set the new data
		prettify_and_set_value(*curentry, std::move(newdata), priority, error_stream, condition);
	}

	args.resize(new_argc);

	// did we have any errors that may need to be aggregated?
	throw_options_exception_if_appropriate(condition, error_stream);
}


//-------------------------------------------------
//  parse_ini_file - parse a series of entries in
//  an INI file
//-------------------------------------------------

void core_options::parse_ini_file(util::core_file &inifile, int priority, bool ignore_unknown_options, bool always_override)
{
	std::ostringstream error_stream;
	condition_type condition = condition_type::NONE;

	// loop over lines in the file
	char buffer[4096];
	while (inifile.gets(buffer, ARRAY_LENGTH(buffer)) != nullptr)
	{
		// find the extent of the name
		char *optionname;
		for (optionname = buffer; *optionname != 0; optionname++)
			if (!isspace((uint8_t)*optionname))
				break;

		// skip comments
		if (*optionname == 0 || *optionname == '#')
			continue;

		// scan forward to find the first space
		char *temp;
		for (temp = optionname; *temp != 0; temp++)
			if (isspace((uint8_t)*temp))
				break;

		// if we hit the end early, print a warning and continue
		if (*temp == 0)
		{
			condition = std::max(condition, condition_type::WARN);
			util::stream_format(error_stream, "Warning: invalid line in INI: %s", buffer);
			continue;
		}

		// NULL-terminate
		*temp++ = 0;
		char *optiondata = temp;

		// scan the data, stopping when we hit a comment
		bool inquotes = false;
		for (temp = optiondata; *temp != 0; temp++)
		{
			if (*temp == '"')
				inquotes = !inquotes;
			if (*temp == '#' && !inquotes)
				break;
		}
		*temp = 0;

		// find our entry
		entry::shared_ptr curentry = get_entry(optionname);
		if (!curentry)
		{
			if (!ignore_unknown_options)
			{
				condition = std::max(condition, condition_type::WARN);
				util::stream_format(error_stream, "Warning: unknown option in INI: %s\n", optionname);
			}
			continue;
		}

		// set the new data
<<<<<<< HEAD
		prettify_and_set_value(*curentry, optiondata, priority, error_stream, condition);
=======
		std::string data = optiondata;
		trim_spaces_and_quotes(data);
		validate_and_set_data(*curentry->second, std::move(data), priority, error_string);
>>>>>>> 95a2e3a9
	}

	// did we have any errors that may need to be aggregated?
	throw_options_exception_if_appropriate(condition, error_stream);
}


//-------------------------------------------------
//  throw_options_exception_if_appropriate
//-------------------------------------------------

void core_options::throw_options_exception_if_appropriate(core_options::condition_type condition, std::ostringstream &error_stream)
{
	switch(condition)
	{
	case condition_type::NONE:
		// do nothing
		break;

	case condition_type::WARN:
		throw options_warning_exception(error_stream.str());

	case condition_type::ERR:
		throw options_error_exception(error_stream.str());

	default:
		// should not get here
		throw false;
	}
}


//-------------------------------------------------
//  copy_from
//-------------------------------------------------

void core_options::copy_from(const core_options &that)
{
	for (auto &dest_entry : m_entries)
	{
		if (dest_entry->names().size() > 0)
		{
			// identify the source entry
			const entry::shared_ptr source_entry = that.get_entry(dest_entry->name());
			if (source_entry)
			{
				const char *value = source_entry->value();
				if (value)
					dest_entry->set_value(value, source_entry->priority(), true);
			}
		}
	}
}


//-------------------------------------------------
//  output_ini - output the options in INI format,
//  only outputting entries that different from
//  the optional diff
//-------------------------------------------------

std::string core_options::output_ini(const core_options *diff) const
{
	// INI files are complete, so always start with a blank buffer
	std::ostringstream buffer;

	int num_valid_headers = 0;
	int unadorned_index = 0;
	const char *last_header = nullptr;
	std::string overridden_value;

	// loop over all items
	for (auto &curentry : m_entries)
	{
		if (curentry->type() == option_type::HEADER)
		{
			// header: record description
			last_header = curentry->description();
		}
		else
		{
			const std::string &name(curentry->name());
			const char *value(curentry->value());

			// check if it's unadorned
			bool is_unadorned = false;
			if (name == core_options::unadorned(unadorned_index))
			{
				unadorned_index++;
				is_unadorned = true;
			}

			// output entries for all non-command items (items with value)
			if (value)
			{
				// look up counterpart in diff, if diff is specified
				if (!diff || strcmp(value, diff->value(name.c_str())))
				{
					// output header, if we have one
					if (last_header)
					{
						if (num_valid_headers++)
							buffer << '\n';
						util::stream_format(buffer, "#\n# %s\n#\n", last_header);
						last_header = nullptr;
					}

					// and finally output the data, skip if unadorned
					if (!is_unadorned)
					{
						if (strchr(value, ' '))
							util::stream_format(buffer, "%-25s \"%s\"\n", name, value);
						else
							util::stream_format(buffer, "%-25s %s\n", name, value);
					}
				}
			}
		}
	}
	return buffer.str();
}


//-------------------------------------------------
//  output_help - output option help to a string
//-------------------------------------------------

std::string core_options::output_help() const
{
	// start empty
	std::ostringstream buffer;

	// loop over all items
	for (auto &curentry : m_entries)
	{
		// header: just print
		if (curentry->type() == option_type::HEADER)
			util::stream_format(buffer, "\n#\n# %s\n#\n", curentry->description());

		// otherwise, output entries for all non-deprecated items
		else if (curentry->description() != nullptr)
			util::stream_format(buffer, "-%-20s%s\n", curentry->name(), curentry->description());
	}
	return buffer.str();
}


//-------------------------------------------------
//  value - return the raw option value
//-------------------------------------------------

const char *core_options::value(const char *option) const
{
	return get_entry(option)->value();
}


//-------------------------------------------------
//  description - return description of option
//-------------------------------------------------

const char *core_options::description(const char *option) const
{
	return get_entry(option)->description();
}


//**************************************************************************
//  LEGACY
//**************************************************************************

//-------------------------------------------------
//  set_value - set the raw option value
//-------------------------------------------------

void core_options::set_value(const std::string &name, const std::string &value, int priority)
{
	set_value(name, std::string(value), priority);
}

void core_options::set_value(const std::string &name, std::string &&value, int priority)
{
	get_entry(name)->set_value(std::move(value), priority);
}

void core_options::set_value(const std::string &name, int value, int priority)
{
	set_value(name, string_format("%d", value), priority);
}

void core_options::set_value(const std::string &name, float value, int priority)
{
	set_value(name, string_format("%f", value), priority);
}


//-------------------------------------------------
//  remove_entry - remove an entry from our list
//  and map
//-------------------------------------------------

void core_options::remove_entry(core_options::entry &delentry)
{
	// find this in m_entries
	auto iter = std::find_if(
		m_entries.begin(),
		m_entries.end(),
		[&delentry](const auto &x) { return &*x == &delentry; });
	assert(iter != m_entries.end());

	// erase each of the items out of the entry map
	for (const std::string &name : delentry.names())
		m_entrymap.erase(name);

	// finally erase it
	m_entries.erase(iter);
}


//-------------------------------------------------
//  prettify_and_set_value
//-------------------------------------------------

void core_options::prettify_and_set_value(entry &curentry, std::string &&data, int priority, std::ostream &error_stream, condition_type &condition)
{
	// trim any whitespace
	strtrimspace(data);

	// trim quotes
	if (data.find_first_of('"') == 0 && data.find_last_of('"') == data.length() - 1)
	{
		data.erase(0, 1);
		data.erase(data.length() - 1, 1);
	}

	// this is called when parsing a command line or an INI - we want to catch the option_exception and write
	// any exception messages to the error stream
	try
	{
		curentry.set_value(std::move(data), priority);
	}
	catch (options_warning_exception &ex)
	{
		// we want to aggregate option exceptions
		error_stream << ex.message();
		condition = std::max(condition, condition_type::WARN);
	}
	catch (options_error_exception &ex)
	{
		// we want to aggregate option exceptions
		error_stream << ex.message();
		condition = std::max(condition, condition_type::ERR);
	}
}


//-------------------------------------------------
//  get_entry
//-------------------------------------------------

const core_options::entry::shared_ptr core_options::get_entry(const std::string &name) const
{
	auto curentry = m_entrymap.find(name);
	return (curentry != m_entrymap.end()) ? curentry->second.lock() : nullptr;
}

core_options::entry::shared_ptr core_options::get_entry(const std::string &name)
{
	auto curentry = m_entrymap.find(name);
	return (curentry != m_entrymap.end()) ? curentry->second.lock() : nullptr;
}


//-------------------------------------------------
//  set_value_changed_handler
//-------------------------------------------------

void core_options::set_value_changed_handler(const std::string &name, std::function<void(const char *)> &&handler)
{
	get_entry(name)->set_value_changed_handler(std::move(handler));
}


//-------------------------------------------------
//  header_exists
//-------------------------------------------------

bool core_options::header_exists(const char *description) const
{
<<<<<<< HEAD
	auto iter = std::find_if(
		m_entries.begin(),
		m_entries.end(),
		[description](const auto &entry)
=======
	// let derived classes override how we set this data
	if (override_set_value(curentry.name(), data))
		return true;

	// validate the type of data and optionally the range
	float fval;
	int ival;
	switch (curentry.type())
	{
	// booleans must be 0 or 1
	case OPTION_BOOLEAN:
		if (sscanf(data.c_str(), "%d", &ival) != 1 || ival < 0 || ival > 1)
		{
			error_string.append(string_format("Illegal boolean value for %s: \"%s\"; reverting to %s\n", curentry.name(), data.c_str(), curentry.value()));
			return false;
		}
		break;

	// integers must be integral
	case OPTION_INTEGER:
		if (sscanf(data.c_str(), "%d", &ival) != 1)
		{
			error_string.append(string_format("Illegal integer value for %s: \"%s\"; reverting to %s\n", curentry.name(), data.c_str(), curentry.value()));
			return false;
		}
		if (curentry.has_range() && (ival < atoi(curentry.minimum()) || ival > atoi(curentry.maximum())))
>>>>>>> 95a2e3a9
		{
			return entry->type() == option_type::HEADER
				&& entry->description()
				&& !strcmp(entry->description(), description);
		});

	return iter != m_entries.end();
}<|MERGE_RESOLUTION|>--- conflicted
+++ resolved
@@ -45,7 +45,26 @@
 
 
 //**************************************************************************
-<<<<<<< HEAD
+//  UTILITY
+//**************************************************************************
+
+namespace
+{
+	void trim_spaces_and_quotes(std::string &data)
+	{
+		// trim any whitespace
+		strtrimspace(data);
+
+		// trim quotes
+		if (data.find_first_of('"') == 0 && data.find_last_of('"') == data.length() - 1)
+		{
+			data.erase(0, 1);
+			data.erase(data.length() - 1, 1);
+		}
+	}
+};
+
+//**************************************************************************
 //  OPTIONS EXCEPTION CLASS
 //**************************************************************************
 
@@ -77,26 +96,6 @@
 	: options_exception(std::move(message))
 {
 }
-=======
-//  UTILITY
-//**************************************************************************
-
-namespace
-{
-	void trim_spaces_and_quotes(std::string &data)
-	{
-		// trim any whitespace
-		strtrimspace(data);
-
-		// trim quotes
-		if (data.find_first_of('"') == 0 && data.find_last_of('"') == data.length() - 1)
-		{
-			data.erase(0, 1);
-			data.erase(data.length() - 1, 1);
-		}
-	}
-};
->>>>>>> 95a2e3a9
 
 
 //**************************************************************************
@@ -667,7 +666,7 @@
 		args[arg].clear();
 
 		// set the new data
-		prettify_and_set_value(*curentry, std::move(newdata), priority, error_stream, condition);
+		do_set_value(*curentry, std::move(newdata), priority, error_stream, condition);
 	}
 
 	args.resize(new_argc);
@@ -743,13 +742,9 @@
 		}
 
 		// set the new data
-<<<<<<< HEAD
-		prettify_and_set_value(*curentry, optiondata, priority, error_stream, condition);
-=======
 		std::string data = optiondata;
 		trim_spaces_and_quotes(data);
-		validate_and_set_data(*curentry->second, std::move(data), priority, error_string);
->>>>>>> 95a2e3a9
+		do_set_value(*curentry, std::move(data), priority, error_stream, condition);
 	}
 
 	// did we have any errors that may need to be aggregated?
@@ -970,21 +965,11 @@
 
 
 //-------------------------------------------------
-//  prettify_and_set_value
-//-------------------------------------------------
-
-void core_options::prettify_and_set_value(entry &curentry, std::string &&data, int priority, std::ostream &error_stream, condition_type &condition)
-{
-	// trim any whitespace
-	strtrimspace(data);
-
-	// trim quotes
-	if (data.find_first_of('"') == 0 && data.find_last_of('"') == data.length() - 1)
-	{
-		data.erase(0, 1);
-		data.erase(data.length() - 1, 1);
-	}
-
+//  do_set_value
+//-------------------------------------------------
+
+void core_options::do_set_value(entry &curentry, std::string &&data, int priority, std::ostream &error_stream, condition_type &condition)
+{
 	// this is called when parsing a command line or an INI - we want to catch the option_exception and write
 	// any exception messages to the error stream
 	try
@@ -1039,39 +1024,10 @@
 
 bool core_options::header_exists(const char *description) const
 {
-<<<<<<< HEAD
 	auto iter = std::find_if(
 		m_entries.begin(),
 		m_entries.end(),
 		[description](const auto &entry)
-=======
-	// let derived classes override how we set this data
-	if (override_set_value(curentry.name(), data))
-		return true;
-
-	// validate the type of data and optionally the range
-	float fval;
-	int ival;
-	switch (curentry.type())
-	{
-	// booleans must be 0 or 1
-	case OPTION_BOOLEAN:
-		if (sscanf(data.c_str(), "%d", &ival) != 1 || ival < 0 || ival > 1)
-		{
-			error_string.append(string_format("Illegal boolean value for %s: \"%s\"; reverting to %s\n", curentry.name(), data.c_str(), curentry.value()));
-			return false;
-		}
-		break;
-
-	// integers must be integral
-	case OPTION_INTEGER:
-		if (sscanf(data.c_str(), "%d", &ival) != 1)
-		{
-			error_string.append(string_format("Illegal integer value for %s: \"%s\"; reverting to %s\n", curentry.name(), data.c_str(), curentry.value()));
-			return false;
-		}
-		if (curentry.has_range() && (ival < atoi(curentry.minimum()) || ival > atoi(curentry.maximum())))
->>>>>>> 95a2e3a9
 		{
 			return entry->type() == option_type::HEADER
 				&& entry->description()
