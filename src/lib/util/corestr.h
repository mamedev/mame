--- conflicted
+++ resolved
@@ -28,15 +28,9 @@
 #undef stricmp
 #define stricmp MUST_USE_CORE_STRICMP_INSTEAD
 
-#ifndef __ANDROID__
 /* this macro prevents people from using strcasecmp directly */
 #undef strcasecmp
-<<<<<<< HEAD
-#define strcasecmp !MUST_USE_CORE_STRICMP_INSTEAD!
-#endif
-=======
 #define strcasecmp MUST_USE_CORE_STRICMP_INSTEAD
->>>>>>> 2faf681f
 
 
 /* since strnicmp is not part of the standard, we use this instead */
@@ -46,15 +40,9 @@
 #undef strnicmp
 #define strnicmp MUST_USE_CORE_STRNICMP_INSTEAD
 
-#ifndef __ANDROID__
 /* this macro prevents people from using strncasecmp directly */
 #undef strncasecmp
-<<<<<<< HEAD
-#define strncasecmp !MUST_USE_CORE_STRNICMP_INSTEAD!
-#endif
-=======
 #define strncasecmp MUST_USE_CORE_STRNICMP_INSTEAD
->>>>>>> 2faf681f
 
 
 /* since strdup is not part of the standard, we use this instead - free with osd_free() */
