// license:BSD-3-Clause
// copyright-holders:Olivier Galibert

// Filesystem metadata management

#include "fsmeta.h"

#include "strformat.h"

#include <optional>

namespace fs {

const char *meta_data::entry_name(meta_name name)
{
	switch(name) {
	case meta_name::basic: return "basic";
	case meta_name::creation_date: return "creation_date";
	case meta_name::length: return "length";
	case meta_name::loading_address: return "loading_address";
	case meta_name::locked: return "locked";
	case meta_name::modification_date: return "modification_date";
	case meta_name::name: return "name";
	case meta_name::os_minimum_version: return "os_minimum_version";
	case meta_name::os_version: return "os_version";
	case meta_name::rsrc_length: return "rsrc_length";
	case meta_name::sequential: return "sequential";
	case meta_name::size_in_blocks: return "size_in_blocks";
	case meta_name::file_type: return "file_type";
	case meta_name::ascii_flag: return "ascii_flag";
	case meta_name::owner_id: return "owner_id";
	case meta_name::attributes: return "attributes";
	case meta_name::oem_name: return "oem_name";
	}
	return "";
}

std::optional<meta_name> meta_data::from_entry_name(const char *name)
{
	for (int i = 0; i <= (int)meta_name::max; i++)
	{
		if (!strcmp(name, entry_name((meta_name)i)))
			return (meta_name)i;
	}
	return {};
}

template <class... Ts> struct overloaded : Ts... { using Ts::operator()...; };
template <class... Ts> overloaded(Ts...) -> overloaded<Ts...>;

meta_type meta_value::type() const
{
	std::optional<meta_type> result;
	std::visit(
			overloaded{
				[&result] (const std::string &)              { result = meta_type::string; },
				[&result] (std::uint64_t)                    { result = meta_type::number; },
				[&result] (bool)                             { result = meta_type::flag; },
				[&result] (const util::arbitrary_datetime &) { result = meta_type::date; } },
			value);
	return *result;
}

<<<<<<< HEAD
=======
util::arbitrary_datetime meta_value::as_date() const
{
	util::arbitrary_datetime result = { 0, };

	std::visit(
		overloaded
		{
			[&result](const std::string &s)
			{
				sscanf(s.c_str(), "%d-%d-%d %d:%d:%d", &result.year, &result.month, &result.day_of_month, &result.hour, &result.minute, &result.second);
			},
			[&result](const util::arbitrary_datetime &dt) { result = dt; },
			[](std::uint64_t) { /* nonsensical */ },
			[](bool) { /* nonsensical */ }
		}, value);

	return result;
}

bool meta_value::as_flag() const
{
	bool result = false;

	std::visit(
		overloaded
		{
			[&result](const std::string &s) { result = !s.empty() && s != "f"; },
			[&result](bool b) { result = b; },
			[](std::uint64_t) { /* nonsensical */ },
			[](const util::arbitrary_datetime &) { /* nonsensical */ }
		}, value);
	return result;
}

>>>>>>> c831208d
std::string meta_value::as_string() const
{
	std::string result;
	std::visit(
			overloaded{
				[&result] (const std::string &val)              { result = val; },
				[&result] (std::uint64_t val)                   { result = util::string_format("0x%x", val); },
				[&result] (bool val)                            { result = val ? "t" : "f"; },
				[&result] (const util::arbitrary_datetime &val)
				{
					result = util::string_format("%04d-%02d-%02d %02d:%02d:%02d",
						val.year, val.month, val.day_of_month,
						val.hour, val.minute, val.second);
				} },
			value);
	return result;
}

<<<<<<< HEAD
util::arbitrary_datetime meta_value::as_date() const
{
	util::arbitrary_datetime result = { 0, };

	std::visit(overloaded
	{
		[&result](const std::string &s)
		{
			sscanf(s.c_str(), "%d-%d-%d %d:%d:%d", &result.year, &result.month, &result.day_of_month, &result.hour, &result.minute, &result.second);
		},
		[&result](const util::arbitrary_datetime &dt)	{ result = dt; },
		[](std::uint64_t)							{ /* nonsensical */ },
		[](bool)									{ /* nonsensical */ }
	}, value);

	return result;

}

bool meta_value::as_flag() const
{
	bool result = false;

	std::visit(overloaded
	{
		[&result](const std::string &s)				{ result = !s.empty() && s != "f"; },
		[&result](bool b)							{ result = b; },
		[](std::uint64_t)							{ /* nonsensical */ },
		[](const util::arbitrary_datetime &)		{ /* nonsensical */ }
	}, value);
	return result;
}

=======
>>>>>>> c831208d
uint64_t meta_value::as_number() const
{
	uint64_t result = 0;

	std::visit(overloaded
	{
		[&result](const std::string &s)				{ result = std::stoull(s); },
		[&result](uint64_t i)						{ result = i; },
		[](const util::arbitrary_datetime &)		{ /* nonsensical */ },
		[](bool)									{ /* nonsensical */ }
	}, value);
	return result;
}


} // namespace fs<|MERGE_RESOLUTION|>--- conflicted
+++ resolved
@@ -61,8 +61,6 @@
 	return *result;
 }
 
-<<<<<<< HEAD
-=======
 util::arbitrary_datetime meta_value::as_date() const
 {
 	util::arbitrary_datetime result = { 0, };
@@ -97,7 +95,6 @@
 	return result;
 }
 
->>>>>>> c831208d
 std::string meta_value::as_string() const
 {
 	std::string result;
@@ -116,42 +113,6 @@
 	return result;
 }
 
-<<<<<<< HEAD
-util::arbitrary_datetime meta_value::as_date() const
-{
-	util::arbitrary_datetime result = { 0, };
-
-	std::visit(overloaded
-	{
-		[&result](const std::string &s)
-		{
-			sscanf(s.c_str(), "%d-%d-%d %d:%d:%d", &result.year, &result.month, &result.day_of_month, &result.hour, &result.minute, &result.second);
-		},
-		[&result](const util::arbitrary_datetime &dt)	{ result = dt; },
-		[](std::uint64_t)							{ /* nonsensical */ },
-		[](bool)									{ /* nonsensical */ }
-	}, value);
-
-	return result;
-
-}
-
-bool meta_value::as_flag() const
-{
-	bool result = false;
-
-	std::visit(overloaded
-	{
-		[&result](const std::string &s)				{ result = !s.empty() && s != "f"; },
-		[&result](bool b)							{ result = b; },
-		[](std::uint64_t)							{ /* nonsensical */ },
-		[](const util::arbitrary_datetime &)		{ /* nonsensical */ }
-	}, value);
-	return result;
-}
-
-=======
->>>>>>> c831208d
 uint64_t meta_value::as_number() const
 {
 	uint64_t result = 0;
