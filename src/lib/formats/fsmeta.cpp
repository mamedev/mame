--- conflicted
+++ resolved
@@ -34,7 +34,6 @@
 	return "";
 }
 
-<<<<<<< HEAD
 std::optional<meta_name> meta_data::from_entry_name(const char *name)
 {
 	for (int i = 0; i <= (int)meta_name::max; i++)
@@ -45,12 +44,8 @@
 	return {};
 }
 
-template<class... Ts> struct overloaded : Ts... { using Ts::operator()...; };
-template<class... Ts> overloaded(Ts...)->overloaded<Ts...>;
-=======
 template <class... Ts> struct overloaded : Ts... { using Ts::operator()...; };
 template <class... Ts> overloaded(Ts...) -> overloaded<Ts...>;
->>>>>>> 9e76c4c6
 
 meta_type meta_value::type() const
 {
@@ -68,20 +63,19 @@
 std::string meta_value::as_string() const
 {
 	std::string result;
-<<<<<<< HEAD
 
-	std::visit(overloaded
-	{
-		[&result](const std::string &s)				{ result = s; },
-		[&result](std::uint64_t i)					{ result = util::string_format("0x%x", i); },
-		[&result](bool b)							{ result = b ? "t" : "f"; },
-		[&result](const util::arbitrary_datetime &dt)
-		{
-			result = util::string_format("%04d-%02d-%02d %02d:%02d:%02d",
-				dt.year, dt.month, dt.day_of_month,
-				dt.hour, dt.minute, dt.second);
-		}
-	}, value);
+	std::visit(
+		overloaded{
+			[&result](const std::string &val) { result = val; },
+			[&result](std::uint64_t val) { result = util::string_format("0x%x", val); },
+			[&result](bool val) { result = val ? "t" : "f"; },
+			[&result](const util::arbitrary_datetime &val)
+			{
+				result = util::string_format("%04d-%02d-%02d %02d:%02d:%02d",
+					val.year, val.month, val.day_of_month,
+					val.hour, val.minute, val.second);
+			} },
+		value);
 	return result;
 }
 
@@ -115,20 +109,6 @@
 		[](std::uint64_t)							{ /* nonsensical */ },
 		[](const util::arbitrary_datetime &)		{ /* nonsensical */ }
 	}, value);
-=======
-	std::visit(
-			overloaded{
-				[&result] (const std::string &val)              { result = val; },
-				[&result] (std::uint64_t val)                   { result = util::string_format("0x%x", val); },
-				[&result] (bool val)                            { result = val ? "t" : "f"; },
-				[&result] (const util::arbitrary_datetime &val)
-				{
-					result = util::string_format("%04d-%02d-%02d %02d:%02d:%02d",
-						val.year, val.month, val.day_of_month,
-						val.hour, val.minute, val.second);
-				} },
-			value);
->>>>>>> 9e76c4c6
 	return result;
 }
 
