// license:BSD-3-Clause
// copyright-holders:Olivier Galibert

// Filesystem metadata management

#include "fsmeta.h"

#include "strformat.h"

#include <optional>

namespace fs {

const char *meta_data::entry_name(meta_name name)
{
	switch(name) {
	case meta_name::basic: return "basic";
	case meta_name::creation_date: return "creation_date";
	case meta_name::length: return "length";
	case meta_name::loading_address: return "loading_address";
	case meta_name::locked: return "locked";
	case meta_name::modification_date: return "modification_date";
	case meta_name::name: return "name";
	case meta_name::os_minimum_version: return "os_minimum_version";
	case meta_name::os_version: return "os_version";
	case meta_name::rsrc_length: return "rsrc_length";
	case meta_name::sequential: return "sequential";
	case meta_name::size_in_blocks: return "size_in_blocks";
	case meta_name::file_type: return "file_type";
	case meta_name::ascii_flag: return "ascii_flag";
	case meta_name::owner_id: return "owner_id";
	case meta_name::attributes: return "attributes";
	}
	return "";
}

<<<<<<< HEAD
meta_type meta_value::type() const
=======
template<class... Ts> struct overloaded : Ts... { using Ts::operator()...; };
template<class... Ts> overloaded(Ts...)->overloaded<Ts...>;

meta_type meta_value::type() const
{
	std::optional<meta_type> result;
	std::visit(overloaded
	{
		[&result](const std::string &)				{ result = meta_type::string; },
		[&result](std::uint64_t)					{ result = meta_type::number; },
		[&result](bool)								{ result = meta_type::flag; },
		[&result](const util::arbitrary_datetime &)	{ result = meta_type::date; }
	}, value);
	return *result;
}

std::string meta_value::to_string() const
>>>>>>> 539c1350
{
	std::optional<meta_type> result;

<<<<<<< HEAD
	std::visit([&result](auto &&arg)
	{
		using T = std::decay_t<decltype(arg)>;
		if constexpr (std::is_same_v<T, std::string>)
		{
			result = meta_type::string;
		}
		else if constexpr (std::is_same_v<T, uint64_t>)
		{
			result = meta_type::number;
		}
		else if constexpr (std::is_same_v<T, bool>)
		{
			result = meta_type::flag;
		}
		else if constexpr (std::is_same_v<T, util::arbitrary_datetime>)
=======
	switch (type())
	{
	case meta_type::string:
		result = as_string();
		break;
	case meta_type::number:
		result = util::string_format("0x%x", as_number());
		break;
	case meta_type::flag:
		result = as_flag() ? "t" : "f";
		break;
	case meta_type::date:
>>>>>>> 539c1350
		{
			result = meta_type::date;
		}
	}, value);
	return *result;
}

std::string meta_value::to_string() const
{
	std::string result;

	switch (type())
	{
	case meta_type::string:
		result = as_string();
		break;
	case meta_type::number:
		result = util::string_format("0x%x", as_number());
		break;
	case meta_type::flag:
		result = as_flag() ? "t" : "f";
		break;
	case meta_type::date:
		{
			auto dt = as_date();
			result = util::string_format("%04d-%02d-%02d %02d:%02d:%02d",
				dt.year, dt.month, dt.day_of_month,
				dt.hour, dt.minute, dt.second);
		}
		break;
	default:
		throw false;
	}
	return result;
}

} // namespace fs<|MERGE_RESOLUTION|>--- conflicted
+++ resolved
@@ -34,9 +34,6 @@
 	return "";
 }
 
-<<<<<<< HEAD
-meta_type meta_value::type() const
-=======
 template<class... Ts> struct overloaded : Ts... { using Ts::operator()...; };
 template<class... Ts> overloaded(Ts...)->overloaded<Ts...>;
 
@@ -49,49 +46,6 @@
 		[&result](std::uint64_t)					{ result = meta_type::number; },
 		[&result](bool)								{ result = meta_type::flag; },
 		[&result](const util::arbitrary_datetime &)	{ result = meta_type::date; }
-	}, value);
-	return *result;
-}
-
-std::string meta_value::to_string() const
->>>>>>> 539c1350
-{
-	std::optional<meta_type> result;
-
-<<<<<<< HEAD
-	std::visit([&result](auto &&arg)
-	{
-		using T = std::decay_t<decltype(arg)>;
-		if constexpr (std::is_same_v<T, std::string>)
-		{
-			result = meta_type::string;
-		}
-		else if constexpr (std::is_same_v<T, uint64_t>)
-		{
-			result = meta_type::number;
-		}
-		else if constexpr (std::is_same_v<T, bool>)
-		{
-			result = meta_type::flag;
-		}
-		else if constexpr (std::is_same_v<T, util::arbitrary_datetime>)
-=======
-	switch (type())
-	{
-	case meta_type::string:
-		result = as_string();
-		break;
-	case meta_type::number:
-		result = util::string_format("0x%x", as_number());
-		break;
-	case meta_type::flag:
-		result = as_flag() ? "t" : "f";
-		break;
-	case meta_type::date:
->>>>>>> 539c1350
-		{
-			result = meta_type::date;
-		}
 	}, value);
 	return *result;
 }
