--- conflicted
+++ resolved
@@ -34,13 +34,8 @@
 fsblk_t::block_t fsblk_vec_base_t::get(u32 id)
 {
 	if(id >= block_count())
-<<<<<<< HEAD
-		throw std::out_of_range(util::string_format("Block number overflow: requiring block %d on device of size %d (%d bytes, block size %d)", id, block_count(), vec().size(), m_block_size));
-	return block_t(new blk_t(vec().data() + m_block_size * id, m_block_size));
-=======
-		throw std::out_of_range(util::string_format("Block number overflow: requiring block %d on device of size %d (%d bytes, block size %d)\n", id, block_count(), m_data.size(), m_block_size));
-	return block_t(new blk_t(m_data.data() + m_block_size*id, m_block_size));
->>>>>>> e3bd882f
+		throw std::out_of_range(util::string_format("Block number overflow: requiring block %d on device of size %d (%d bytes, block size %d)\n", id, block_count(), vec().size(), m_block_size));
+	return block_t(new blk_t(vec().data() + m_block_size*id, m_block_size));
 }
 
 void fsblk_vec_base_t::fill(u8 data)
