--- conflicted
+++ resolved
@@ -37,12 +37,8 @@
 	ascii_flag,
 	owner_id,
 	attributes,
-<<<<<<< HEAD
-
-	max = attributes
-=======
-	oem_name
->>>>>>> 695a9eb0
+	oem_name,
+	max = oem_name
 };
 
 enum class meta_type {
