// license:BSD-3-Clause
// copyright-holders:Dirk Best, Nigel Barnes
/***************************************************************************

    Acorn - BBC Micro, Electron, Archimedes

    Disk image formats

***************************************************************************/

#include "acorn_dsk.h"
#include "imageutl.h"

#include "ioprocs.h"

#include <cstring>


acorn_ssd_format::acorn_ssd_format() : wd177x_format(formats)
{
}

const char *acorn_ssd_format::name() const
{
	return "ssd";
}

const char *acorn_ssd_format::description() const
{
	return "Acorn SSD disk image";
}

const char *acorn_ssd_format::extensions() const
{
	return "ssd,bbc,img";
}

int acorn_ssd_format::find_size(util::random_read &io, uint32_t form_factor, const std::vector<uint32_t> &variants) const
{
	uint8_t cat[8];
	uint32_t sectors0, sectors2;
	uint64_t size;
	if (io.length(size))
	{
		LOG_FORMATS("ssd: error getting image size\n");
		return -1;
	}

	for (int i=0; formats[i].form_factor; i++)
	{
		size_t actual;
		const format &f = formats[i];
		if (form_factor != floppy_image::FF_UNKNOWN && form_factor != f.form_factor)
			continue;

		// test for Torch CPN - test pattern at sector &0018
		io.read_at(0x32800, cat, 8, actual);
		if (memcmp(cat, "\xd6\xd7\xd8\xd9\xda\xdb\xdc\xdd", 8) == 0 && size == (uint64_t)compute_track_size(f) * f.track_count * f.head_count)
			return i;

		// test for HADFS - test pattern at sector 70
		io.read_at(0x04610, cat, 8, actual);
		if (memcmp(cat, "\x00\x28\x43\x29\x4a\x47\x48\x00", 8) == 0 && size == (uint64_t)compute_track_size(f) * f.track_count * f.head_count)
			return i;

		// test for Kenda SD - offset &0962 = 0 SD/1 DD, offset &0963 = disk size blocks / 4 (block size = 1K, ie. 0x400 bytes), reserved tracks = 3, ie. 0x1e00 bytes, soft stagger = 2 sectors, ie. 0x200 bytes
		io.read_at(0x0960, cat, 8, actual);
		if (cat[2] == 0 && ((uint64_t)cat[3] * 4 * 0x400 + 0x2000) == size && size == (uint64_t)compute_track_size(f) * f.track_count * f.head_count)
		{
			// valid blocks for single sided
			if (f.head_count == 1 && (cat[3] == 0x17 || cat[3] == 0x30))
				return i;
			// valid blocks for double sided
			if (f.head_count == 2 && (cat[3] == 0x2f || cat[3] == 0x62))
				return i;
		}

		// read sector count from side 0 catalogue
		io.read_at(0x100, cat, 8, actual);
		sectors0 = ((cat[6] & 3) << 8) + cat[7];
		LOG_FORMATS("ssd: sector count 0: %d %s\n", sectors0, sectors0 % 10 != 0 ? "invalid" : "");

		if ((size <= (uint64_t)compute_track_size(f) * f.track_count * f.head_count) && (sectors0 <= f.track_count * f.sector_count))
		{
			if (f.head_count == 2)
			{
				// read sector count from side 2 catalogue
				io.read_at((uint64_t)compute_track_size(f) * f.track_count + 0x100, cat, 8, actual); // sequential
				sectors2 = ((cat[6] & 3) << 8) + cat[7];

				// exception case for Acorn CP/M System Disc 1
				io.read_at(0x367ec, cat, 8, actual);
				if (memcmp(cat, "/M  ", 4) == 0)
					sectors2 = ((cat[6] & 3) << 8) + cat[7];

				LOG_FORMATS("ssd: sector count 2: %d %s\n", sectors2, sectors2 % 10 != 0 ? "invalid" : "");
			}
			else
			{
				sectors2 = sectors0;
			}

			if (sectors0 > 0 && sectors0 % 10 == 0 && sectors2 > 0 && sectors2 % 10 == 0 && size <= (sectors0 + sectors2) * 256)
				return i;
		}
	}
	LOG_FORMATS("ssd: no match\n");
	return -1;
}

int acorn_ssd_format::identify(util::random_read &io, uint32_t form_factor, const std::vector<uint32_t> &variants) const
{
	int type = find_size(io, form_factor, variants);

	if (type != -1)
		return FIFID_SIZE | FIFID_STRUCT;

	return 0;
}

int acorn_ssd_format::get_image_offset(const format &f, int head, int track) const
{
	if (f.sector_base_id == -1)
		return (track * f.head_count + head) * compute_track_size(f);
	else
		return (f.track_count * head + track) * compute_track_size(f);
}

const acorn_ssd_format::format acorn_ssd_format::formats[] =
{
	{ // 100k 40 track single sided single density
		floppy_image::FF_525, floppy_image::SSSD, floppy_image::FM,
		4000, 10, 40, 1, 256, {}, 0, {}, 40, 10, 10
	},
	{ // 200k 80 track single sided single density
		floppy_image::FF_525, floppy_image::SSQD, floppy_image::FM,
		4000, 10, 80, 1, 256, {}, 0, {}, 40, 10, 10
	},
	{ // 200k 40 track double sided single density
		floppy_image::FF_525, floppy_image::DSSD, floppy_image::FM,
		4000, 10, 40, 2, 256, {}, 0, {}, 40, 10, 10
	},
	{ // 400k 80 track double sided single density
		floppy_image::FF_525, floppy_image::DSQD, floppy_image::FM,
		4000, 10, 80, 2, 256, {}, 0, {}, 40, 10, 10
	},
	{ // 100k 40 track single sided single density
		floppy_image::FF_35, floppy_image::SSSD, floppy_image::FM,
		4000, 10, 40, 1, 256,{}, 0,{}, 40, 10, 10
	},
	{ // 200k 80 track single sided single density
		floppy_image::FF_35, floppy_image::SSDD, floppy_image::FM,
		4000, 10, 80, 1, 256,{}, 0,{}, 40, 10, 10
	},
	{ // 200k 40 track double sided single density
		floppy_image::FF_35, floppy_image::DSSD, floppy_image::FM,
		4000, 10, 40, 2, 256,{}, 0,{}, 40, 10, 10
	},
	{ // 400k 80 track double sided single density
		floppy_image::FF_35, floppy_image::DSDD, floppy_image::FM,
		4000, 10, 80, 2, 256,{}, 0,{}, 40, 10, 10
	},
	{ // 100k 40 track single sided single density
		floppy_image::FF_3, floppy_image::SSSD, floppy_image::FM,
		4000, 10, 40, 1, 256,{}, 0,{}, 40, 10, 10
	},
	{}
};


acorn_dsd_format::acorn_dsd_format() : wd177x_format(formats)
{
}

const char *acorn_dsd_format::name() const
{
	return "dsd";
}

const char *acorn_dsd_format::description() const
{
	return "Acorn DSD disk image";
}

const char *acorn_dsd_format::extensions() const
{
	return "dsd";
}

int acorn_dsd_format::find_size(util::random_read &io, uint32_t form_factor, const std::vector<uint32_t> &variants) const
{
	uint8_t cat[8];
	uint32_t sectors0, sectors2;
	uint64_t size;
	if (io.length(size))
	{
		LOG_FORMATS("dsd: error getting image size\n");
		return -1;
	}

	for (int i = 0; formats[i].form_factor; i++)
	{
		size_t actual;
		const format &f = formats[i];
		if (form_factor != floppy_image::FF_UNKNOWN && form_factor != f.form_factor)
			continue;

		// test for Torch CPN - test pattern at sector &0018
		io.read_at(0x1200, cat, 8, actual);
		if (memcmp(cat, "\xd6\xd7\xd8\xd9\xda\xdb\xdc\xdd", 8) == 0 && size == (uint64_t)compute_track_size(f) * f.track_count * f.head_count)
			return i;

		// test for HADFS - test pattern at sector 70
		io.read_at(0x08c10, cat, 8, actual);
		if (memcmp(cat, "\x00\x28\x43\x29\x4a\x47\x48\x00", 8) == 0 && size == (uint64_t)compute_track_size(f) * f.track_count * f.head_count)
<<<<<<< HEAD
=======
			return i;

		// test for FLEX - from System Information Record
		io.read_at(0x0226, cat, 2, actual);
		if ((memcmp(cat, "\x4f\x14", 2) == 0 || memcmp(cat, "\x4f\x0a", 2) == 0) && size == (uint64_t)compute_track_size(f) * f.track_count * f.head_count)
>>>>>>> 53489089
			return i;

		// test for FLEX - from System Information Record
		io.read_at(0x0226, cat, 2, actual);
		if ((memcmp(cat, "\x4f\x14", 2) == 0 || memcmp(cat, "\x4f\x0a", 2) == 0) && size == (uint64_t)compute_track_size(f) * f.track_count * f.head_count)
			return i;
		 
		// read sector count from side 0 catalogue
		io.read_at(0x100, cat, 8, actual);
		sectors0 = ((cat[6] & 3) << 8) + cat[7];
		LOG_FORMATS("dsd: sector count 0: %d %s\n", sectors0, sectors0 % 10 != 0 ? "invalid" : "");

		if ((size <= (uint64_t)compute_track_size(f) * f.track_count * f.head_count) && (sectors0 <= f.track_count * f.sector_count))
		{
			// read sector count from side 2 catalogue
			io.read_at(0xb00, cat, 8, actual); // interleaved
			sectors2 = ((cat[6] & 3) << 8) + cat[7];

			// exception case for Acorn CP/M System Disc 1
			io.read_at(0x97ec, cat, 8, actual);
			if (memcmp(cat, "/M  ", 4) == 0)
				sectors2 = ((cat[6] & 3) << 8) + cat[7];

			LOG_FORMATS("dsd: sector count 2: %d %s\n", sectors2, sectors2 % 10 != 0 ? "invalid" : "");

			if (sectors0 > 0 && sectors0 % 10 == 0 && sectors2 > 0 && sectors2 % 10 == 0 && size <= (sectors0 + sectors2) * 256)
				return i;
		}
	}
	LOG_FORMATS("dsd: no match\n");
	return -1;
}

int acorn_dsd_format::identify(util::random_read &io, uint32_t form_factor, const std::vector<uint32_t> &variants) const
{
	int type = find_size(io, form_factor, variants);

	if (type != -1)
		return FIFID_STRUCT | FIFID_SIZE;

	return 0;
}

int acorn_dsd_format::get_image_offset(const format &f, int head, int track) const
{
	if (f.sector_base_id == -1)
		return (track * f.head_count + head) * compute_track_size(f);
	else
		return (f.track_count * head + track) * compute_track_size(f);
}

const acorn_dsd_format::format acorn_dsd_format::formats[] =
{
	{ // 400k 80 track double sided single density (interleaved)
		floppy_image::FF_525, floppy_image::DSQD, floppy_image::FM,
		4000, 10, 80, 2, 256, {}, -1, { 0,1,2,3,4,5,6,7,8,9 }, 40, 10, 10
	},
	{ // 200k 40 track double sided single density (interleaved)
		floppy_image::FF_525, floppy_image::DSSD, floppy_image::FM,
		4000, 10, 40, 2, 256, {}, -1, { 0,1,2,3,4,5,6,7,8,9 }, 40, 10, 10
	},
	{ // 400k 80 track double sided single density (interleaved)
		floppy_image::FF_35, floppy_image::DSDD, floppy_image::FM,
		4000, 10, 80, 2, 256,{}, -1,{ 0,1,2,3,4,5,6,7,8,9 }, 40, 10, 10
	},
	{ // 200k 40 track double sided single density (interleaved)
		floppy_image::FF_35, floppy_image::DSSD, floppy_image::FM,
		4000, 10, 40, 2, 256,{}, -1,{ 0,1,2,3,4,5,6,7,8,9 }, 40, 10, 10
	},
	{}
};


opus_ddos_format::opus_ddos_format() : wd177x_format(formats)
{
}

const char *opus_ddos_format::name() const
{
	return "ddos";
}

const char *opus_ddos_format::description() const
{
	return "Opus DDOS disk image";
}

const char *opus_ddos_format::extensions() const
{
	return "dds";
}

int opus_ddos_format::find_size(util::random_read &io, uint32_t form_factor, const std::vector<uint32_t> &variants) const
{
	size_t actual;
	uint8_t cat[8];
	uint32_t sectors0, sectors2;

	// read sector count from side 0 catalogue
	io.read_at(0x1000, cat, 8, actual);
	sectors0 = (cat[1] << 8) + cat[2];
	LOG_FORMATS("ddos: sector count 0: %d %s\n", sectors0, sectors0 % 18 != 0 ? "invalid" : "");

	uint64_t size;
	if (io.length(size))
	{
		LOG_FORMATS("ddos: error getting image size\n");
		return -1;
	}

	for (int i = 0; formats[i].form_factor; i++)
	{
		const format &f = formats[i];
		if (form_factor != floppy_image::FF_UNKNOWN && form_factor != f.form_factor)
			continue;

		if ((size <= (uint64_t)compute_track_size(f) * f.track_count * f.head_count) && (sectors0 <= f.track_count * f.sector_count))
		{
			if (f.head_count == 2)
			{
				// read sector count from side 2 catalogue
				io.read_at((uint64_t)compute_track_size(f) * f.track_count + 0x1000, cat, 8, actual); // sequential
				sectors2 = (cat[1] << 8) + cat[2];
				LOG_FORMATS("ddos: sector count 2: %d %s\n", sectors2, sectors2 % 18 != 0 ? "invalid" : "");
			}
			else
			{
				sectors2 = sectors0;
			}

			if (sectors0 % 18 == 0 && sectors2 % 18 == 0)
				return i;
		}
	}
	LOG_FORMATS("ddos: no match\n");
	return -1;
}

int opus_ddos_format::identify(util::random_read &io, uint32_t form_factor, const std::vector<uint32_t> &variants) const
{
	int type = find_size(io, form_factor, variants);

	if (type != -1)
		return FIFID_STRUCT | FIFID_SIZE;

	return 0;
}

int opus_ddos_format::get_image_offset(const format &f, int head, int track) const
{
	if (f.sector_base_id == -1)
		return (track * f.head_count + head) * compute_track_size(f);
	else
		return (f.track_count * head + track) * compute_track_size(f);
}

const opus_ddos_format::format opus_ddos_format::formats[] =
{
	{ // 180k 40 track single sided double density - gaps unverified
		floppy_image::FF_525, floppy_image::SSSD, floppy_image::MFM,
		4000, 18, 40, 1, 256, {}, 0, {}, 36, 22, 27
	},
	{ // 360k 80 track single sided double density - gaps unverified
		floppy_image::FF_525, floppy_image::SSDD, floppy_image::MFM,
		4000, 18, 80, 1, 256, {}, 0, {}, 36, 22, 27
	},
	{ // 360k 40 track double sided double density - gaps unverified
		floppy_image::FF_525, floppy_image::DSSD, floppy_image::MFM,
		4000, 18, 40, 2, 256, {}, 0, {}, 36, 22, 27
	},
	{ // 720k 80 track double sided double density - gaps unverified
		floppy_image::FF_525, floppy_image::DSDD, floppy_image::MFM,
		4000, 18, 80, 2, 256, {}, 0, {}, 36, 22, 27
	},
	{}
};


acorn_adfs_old_format::acorn_adfs_old_format() : wd177x_format(formats)
{
}

const char *acorn_adfs_old_format::name() const
{
	return "adfs_o";
}

const char *acorn_adfs_old_format::description() const
{
	return "Acorn ADFS (OldMap) disk image";
}

const char *acorn_adfs_old_format::extensions() const
{
	return "adf,ads,adm,adl";
}

int acorn_adfs_old_format::find_size(util::random_read &io, uint32_t form_factor, const std::vector<uint32_t> &variants) const
{
	size_t actual;
	uint8_t map[3];
	uint32_t sectors;
	uint8_t oldmap[4];

	// read sector count from free space map
	io.read_at(0xfc, map, 3, actual);
	sectors = map[0] + (map[1] << 8) + (map[2] << 16);
	LOG_FORMATS("adfs_o: sector count %d %s\n", sectors, sectors % 16 != 0 ? "invalid" : "");

	// read map identifier
	io.read_at(0x201, oldmap, 4, actual);
	LOG_FORMATS("adfs_o: map identifier %s %s\n", oldmap, memcmp(oldmap, "Hugo", 4) != 0 ? "invalid" : "");

	uint64_t size;
	if (io.length(size))
	{
		LOG_FORMATS("adfs_o: error getting image size\n");
		return -1;
	}

	for (int i=0; formats[i].form_factor; i++)
	{
		const format &f = formats[i];
		if (form_factor != floppy_image::FF_UNKNOWN && form_factor != f.form_factor)
			continue;

		// valid images will have map identifier 'Hugo' and sector counts adfs-s = 0x280; adfs-m = 0x500; adfs-l = 0xa00; adfs-dos = 0xaa0; though many adfs-s images are incorrect
		if ((size <= (uint64_t)compute_track_size(f) * f.track_count * f.head_count) && memcmp(oldmap, "Hugo", 4) == 0 && (sectors == 0x280 || sectors == 0x500 || sectors == 0xa00 || sectors == 0xaa0 || size == 819200)) {
			return i;
		}
	}
	LOG_FORMATS("adfs_o: no match\n");
	return -1;
}

int acorn_adfs_old_format::identify(util::random_read &io, uint32_t form_factor, const std::vector<uint32_t> &variants) const
{
	int type = find_size(io, form_factor, variants);

	if(type != -1)
		return FIFID_STRUCT | FIFID_SIZE;

	return 0;
}

int acorn_adfs_old_format::get_image_offset(const format &f, int head, int track) const
{
	if (f.sector_base_id == -1)
		return (track * f.head_count + head) * compute_track_size(f);
	else
		return (f.track_count * head + track) * compute_track_size(f);
}

const acorn_adfs_old_format::format acorn_adfs_old_format::formats[] =
{
	{ // M - 320K 5 1/4 inch 80 track single sided double density
		floppy_image::FF_525, floppy_image::SSDD, floppy_image::MFM,
		2000, 16, 80, 1, 256, {}, 0, {}, 60, 22, 43
	},
	{ // S - 160K 5 1/4 inch 40 track single sided double density
		floppy_image::FF_525, floppy_image::SSDD, floppy_image::MFM,
		2000, 16, 40, 1, 256, {}, 0, {}, 60, 22, 43
	},
	{ // L - 640K 5 1/4 inch 80 track double sided double density (interleaved)
		floppy_image::FF_525, floppy_image::DSDD, floppy_image::MFM,
		2000, 16, 80, 2, 256, {}, -1, { 0,1,2,3,4,5,6,7,8,9,10,11,12,13,14,15 }, 42, 22, 57
	},
	{ // M - 320K 3 1/2 inch 80 track single sided double density
		floppy_image::FF_35, floppy_image::SSDD, floppy_image::MFM,
		2000, 16, 80, 1, 256, {}, 0, {}, 60, 22, 43
	},
	{ // S - 160K 3 1/2 inch 40 track single sided double density
		floppy_image::FF_35, floppy_image::SSDD, floppy_image::MFM,
		2000, 16, 40, 1, 256, {}, 0, {}, 60, 22, 43
	},
	{ // L - 640K 3 1/2 inch 80 track double sided double density (interleaved)
		floppy_image::FF_35, floppy_image::DSDD, floppy_image::MFM,
		2000, 16, 80, 2, 256, {}, -1, { 0,1,2,3,4,5,6,7,8,9,10,11,12,13,14,15 }, 42, 22, 57
	},
	{}
};


acorn_adfs_new_format::acorn_adfs_new_format() : wd177x_format(formats)
{
}

const char *acorn_adfs_new_format::name() const
{
	return "adfs_n";
}

const char *acorn_adfs_new_format::description() const
{
	return "Acorn ADFS (NewMap) disk image";
}

const char *acorn_adfs_new_format::extensions() const
{
	return "adf";
}

int acorn_adfs_new_format::find_size(util::random_read &io, uint32_t form_factor, const std::vector<uint32_t> &variants) const
{
	size_t actual;
	uint8_t dform[4];
	uint8_t eform[4];

	// read map identifiers for D and E formats
	io.read_at(0x401, dform, 4, actual);
	LOG_FORMATS("adfs_n: map identifier (D format) %s %s\n", dform, (memcmp(dform, "Hugo", 4) != 0 && memcmp(dform, "Nick", 4) != 0) ? "invalid" : "");
	io.read_at(0x801, eform, 4, actual);
	LOG_FORMATS("adfs_n: map identifier (E format) %s %s\n", eform, memcmp(eform, "Nick", 4) != 0 ? "invalid" : "");

	uint64_t size;
	if (io.length(size))
	{
		LOG_FORMATS("adfs_n: error getting image size\n");
		return -1;
	}

	for (int i = 0; formats[i].form_factor; i++)
	{
		const format &f = formats[i];
		if (form_factor != floppy_image::FF_UNKNOWN && form_factor != f.form_factor)
			continue;

		// no further checks for 1600K images
		if ((size == (uint64_t)compute_track_size(f) * f.track_count * f.head_count) && size == 0x190000)
			return i;

		// valid 800K images will have map identifier Nick, Arthur D format still use Hugo
		if ((size <= (uint64_t)compute_track_size(f) * f.track_count * f.head_count) && (memcmp(dform, "Hugo", 4) == 0 || memcmp(dform, "Nick", 4) == 0 || memcmp(eform, "Nick", 4) == 0))
			return i;
	}
	LOG_FORMATS("adfs_n: no match\n");
	return -1;
}

int acorn_adfs_new_format::identify(util::random_read &io, uint32_t form_factor, const std::vector<uint32_t> &variants) const
{
	int type = find_size(io, form_factor, variants);

	if (type != -1)
		return FIFID_STRUCT | FIFID_SIZE;

	return 0;
}

int acorn_adfs_new_format::get_image_offset(const format &f, int head, int track) const
{
	if (f.sector_base_id == -1)
		return (track * f.head_count + head) * compute_track_size(f);
	else
		return (f.track_count * head + track) * compute_track_size(f);
}

const acorn_adfs_new_format::format acorn_adfs_new_format::formats[] =
{
	{ // D,E - 800K 3 1/2 inch 80 track double sided double density - gaps unverified
		floppy_image::FF_35, floppy_image::DSDD, floppy_image::MFM,
		2000, 5, 80, 2, 1024, {}, -1, { 0,1,2,3,4 }, 32, 22, 90
	},
	{ // F - 1600K 3 1/2 inch 80 track double sided high density
		floppy_image::FF_35, floppy_image::DSHD, floppy_image::MFM,
		1000, 10, 80, 2, 1024, {}, -1, { 0,1,2,3,4,5,6,7,8,9 }, 50, 22, 90
	},
	{}
};


acorn_dos_format::acorn_dos_format() : wd177x_format(formats)
{
}

const char *acorn_dos_format::name() const
{
	return "dos";
}

const char *acorn_dos_format::description() const
{
	return "Acorn DOS disk image";
}

const char *acorn_dos_format::extensions() const
{
	return "img";
}

int acorn_dos_format::find_size(util::random_read &io, uint32_t form_factor, const std::vector<uint32_t> &variants) const
{
	uint64_t size;
	if (io.length(size))
	{
		LOG_FORMATS("dos: error getting image size\n");
		return -1;
	}

	for (int i=0; formats[i].form_factor; i++)
	{
		const format &f = formats[i];
		if (form_factor != floppy_image::FF_UNKNOWN && form_factor != f.form_factor)
			continue;

		if (size == (uint64_t)compute_track_size(f) * f.track_count * f.head_count)
		{
			// read media type ID from FAT - Acorn DOS = 0xfd
			size_t actual;
			uint8_t type;
			io.read_at(0, &type, 1, actual);
			LOG_FORMATS("dos: 800k media type id %02X %s\n", type, type != 0xfd ? "invalid" : "");
			if (type == 0xfd)
				return i;
		}
	}
	LOG_FORMATS("dos: no match\n");
	return -1;
}

int acorn_dos_format::identify(util::random_read &io, uint32_t form_factor, const std::vector<uint32_t> &variants) const
{
	int type = find_size(io, form_factor, variants);

	if (type != -1)
		return FIFID_STRUCT | FIFID_SIZE;

	return 0;
}

int acorn_dos_format::get_image_offset(const format &f, int head, int track) const
{
	if (f.sector_base_id == -1)
		return (track * f.head_count + head) * compute_track_size(f);
	else
		return (f.track_count * head + track) * compute_track_size(f);
}

const acorn_dos_format::format acorn_dos_format::formats[] =
{
	{ // 800K 5 1/4 inch 80 track double sided double density - gaps unverified
		floppy_image::FF_525, floppy_image::DSQD, floppy_image::MFM,
		2000, 5, 80, 2, 1024, {}, -1, { 1,2,3,4,5 }, 32, 22, 90
	},
	{}
};


opus_ddcpm_format::opus_ddcpm_format()
{
}

const char *opus_ddcpm_format::name() const
{
	return "ddcpm";
}

const char *opus_ddcpm_format::description() const
{
	return "Opus DD CP/M disk image";
}

const char *opus_ddcpm_format::extensions() const
{
	return "ssd";
}

bool opus_ddcpm_format::supports_save() const
{
	return false;
}

int opus_ddcpm_format::identify(util::random_read &io, uint32_t form_factor, const std::vector<uint32_t> &variants) const
{
	size_t actual;
	uint8_t h[8];

	io.read_at(0, h, 8, actual);

	uint64_t size;
	if (io.length(size))
	{
		LOG_FORMATS("ddcpm: error getting image size\n");
		return -1;
	}

	if (size == 819200 && memcmp(h, "Slogger ", 8) == 0)
		return FIFID_SIGN | FIFID_SIZE;

	LOG_FORMATS("ddcpm: no match\n");
	return 0;
}

bool opus_ddcpm_format::load(util::random_read &io, uint32_t form_factor, const std::vector<uint32_t> &variants, floppy_image *image) const
{
// Double density discs formatted with DDCPM :
//
// Tracks 0 - 2 formatted Single Density
// Tracks 3 - 159 formatted Double Density
//
// Single density tracks are 10 x 256 byte sectors per track
// Sector skew of 2
//
// Double Density tracks are 10 x 512 byte sectors per track
// Sector skew of 1
// Sector interleave of 2
//
	for (int head = 0; head < 2; head++)
	{
		for (int track = 0; track < 80; track++)
		{
			bool const mfm = track > 2 || head;
			int const bps = mfm ? 512 : 256;
			int const spt = 10;
			desc_pc_sector sects[10];
			uint8_t sectdata[10*512];

			size_t actual;
			io.read_at(head * 80 * spt * 512 + track * spt * 512, sectdata, spt * 512, actual);

			for (int i = 0; i < spt; i++)
			{
				sects[i].track = track;
				sects[i].head = head;
				sects[i].sector = i;
				sects[i].size =  mfm ? 2 : 1;
				sects[i].actual_size = bps;
				sects[i].data = sectdata + i * 512;
				sects[i].deleted = false;
				sects[i].bad_crc = false;
			}

			if (mfm)
				build_wd_track_mfm(track, head, image, 100000, 10, sects, 60, 43, 22);
			else
				build_wd_track_fm(track, head, image, 50000, 10, sects, 40, 10, 10);
		}
	}

	return true;
}

bool opus_ddcpm_format::save(util::random_read_write &io, const std::vector<uint32_t> &variants, floppy_image *image) const
{
	return false;
}


const acorn_ssd_format FLOPPY_ACORN_SSD_FORMAT;
const acorn_dsd_format FLOPPY_ACORN_DSD_FORMAT;
const acorn_dos_format FLOPPY_ACORN_DOS_FORMAT;
const acorn_adfs_old_format FLOPPY_ACORN_ADFS_OLD_FORMAT;
const acorn_adfs_new_format FLOPPY_ACORN_ADFS_NEW_FORMAT;
const opus_ddos_format FLOPPY_OPUS_DDOS_FORMAT;
const opus_ddcpm_format FLOPPY_OPUS_DDCPM_FORMAT;<|MERGE_RESOLUTION|>--- conflicted
+++ resolved
@@ -213,21 +213,13 @@
 		// test for HADFS - test pattern at sector 70
 		io.read_at(0x08c10, cat, 8, actual);
 		if (memcmp(cat, "\x00\x28\x43\x29\x4a\x47\x48\x00", 8) == 0 && size == (uint64_t)compute_track_size(f) * f.track_count * f.head_count)
-<<<<<<< HEAD
-=======
-			return i;
-
-		// test for FLEX - from System Information Record
-		io.read_at(0x0226, cat, 2, actual);
-		if ((memcmp(cat, "\x4f\x14", 2) == 0 || memcmp(cat, "\x4f\x0a", 2) == 0) && size == (uint64_t)compute_track_size(f) * f.track_count * f.head_count)
->>>>>>> 53489089
 			return i;
 
 		// test for FLEX - from System Information Record
 		io.read_at(0x0226, cat, 2, actual);
 		if ((memcmp(cat, "\x4f\x14", 2) == 0 || memcmp(cat, "\x4f\x0a", 2) == 0) && size == (uint64_t)compute_track_size(f) * f.track_count * f.head_count)
 			return i;
-		 
+
 		// read sector count from side 0 catalogue
 		io.read_at(0x100, cat, 8, actual);
 		sectors0 = ((cat[6] & 3) << 8) + cat[7];
