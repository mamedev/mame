--- conflicted
+++ resolved
@@ -195,12 +195,8 @@
 			desc_pc_sector sectors[256];
 			uint8_t sector_data[10000];
 			int sector_offset = 0;
-<<<<<<< HEAD
-            int interleave[18] = { 0, 11, 4, 15, 8, 1, 12, 5, 16, 9, 2, 13, 6, 17, 10, 3, 14, 7 };
-=======
 			// standard RS-DOS interleave
 			int interleave[18] = { 0, 11, 4, 15, 8, 1, 12, 5, 16, 9, 2, 13, 6, 17, 10, 3, 14, 7 };
->>>>>>> 65bef99b
 			for (int i = 0; i < sector_count; i++)
 			{
 				sectors[interleave[i]].track = track;
