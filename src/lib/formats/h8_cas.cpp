--- conflicted
+++ resolved
@@ -62,32 +62,9 @@
 	while ((cassette_image::error::SUCCESS == err) && (time_index < 1.0))
 		MODULATE(1);
 
-<<<<<<< HEAD
-	return sample_count;
-}
-
-
-/*******************************************************************
-   Generate samples for the tape image
-********************************************************************/
-
-static int h8_cassette_fill_wave(int16_t *buffer, int length, const uint8_t *bytes, int)
-{
-	return h8_handle_cassette(buffer, bytes);
-}
-
-/*******************************************************************
-   Calculate the number of samples needed for this tape image
-********************************************************************/
-
-static int h8_cassette_calculate_size_in_samples(const uint8_t *bytes, int length)
-{
-	h8_image_size = length;
-=======
 	for (uint64_t image_pos = 0; (cassette_image::error::SUCCESS == err) && (image_pos < image_size); image_pos++)
 	{
 		uint8_t data = cassette->image_read_byte(image_pos);
->>>>>>> bbb45dfa
 
 		// start bit
 		MODULATE(0);
