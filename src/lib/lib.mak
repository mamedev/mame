--- conflicted
+++ resolved
@@ -389,11 +389,7 @@
 
 $(LIBOBJ)/libflac/%.o: $(LIBSRC)/libflac/libFLAC/%.c | $(OSPREBUILD)
 	@echo Compiling $<...
-<<<<<<< HEAD
-	$(CC_AS) $(CDEFS) $(CONLYFLAGS) $(CCOMFLAGS) $(FLACOPTS) -I$(LIBSRC)/libflac/include -c $< -o $@
-=======
-	$(CC) $(CDEFS) $(CONLYFLAGS) $(CCOMFLAGS) $(FLACOPTS) -I$(LIBSRC)/libflac/include -I$(LIBSRC)/libflac/libFLAC/include -c $< -o $@
->>>>>>> 9297276b
+	$(CC_AS) $(CDEFS) $(CONLYFLAGS) $(CCOMFLAGS) $(FLACOPTS) -I$(LIBSRC)/libflac/include -I$(LIBSRC)/libflac/libFLAC/include -c $< -o $@
 
 
 
