###########################################################################
#
#   build.mak
#
#   MAME build tools makefile
#
#   Copyright Nicola Salmoria and the MAME Team.
#   Visit http://mamedev.org for licensing and usage restrictions.
#
###########################################################################

OBJDIRS += \
	$(BUILDOBJ) \



#-------------------------------------------------
# set of build targets
#-------------------------------------------------

MAKEDEP_TARGET = $(BUILDOUT)/makedep$(BUILD_EXE)
MAKEMAK_TARGET = $(BUILDOUT)/makemak$(BUILD_EXE)
MAKELIST_TARGET = $(BUILDOUT)/makelist$(BUILD_EXE)
VERINFO_TARGET = $(BUILDOUT)/verinfo$(BUILD_EXE)

MAKEDEP = $(MAKEDEP_TARGET)
MAKEMAK = $(MAKEMAK_TARGET)
MAKELIST = $(MAKELIST_TARGET)
VERINFO = $(VERINFO_TARGET)

<<<<<<< HEAD
=======
ifneq ($(TERM),cygwin)
ifeq ($(OS),Windows_NT)
MAKEDEP = $(subst /,\,$(MAKEDEP_TARGET))
MAKEMAK = $(subst /,\,$(MAKEMAK_TARGET))
MAKELIST = $(subst /,\,$(MAKELIST_TARGET))
VERINFO = $(subst /,\,$(VERINFO_TARGET))
endif
endif

>>>>>>> 344e5e89
ifneq ($(CROSS_BUILD),1)
BUILD += \
	$(MAKEDEP_TARGET) \
	$(MAKEMAK_TARGET) \
	$(MAKELIST_TARGET) \
	$(VERINFO_TARGET) \

# makedep
#-------------------------------------------------

MAKEDEPOBJS = \
	$(BUILDOBJ)/makedep.o \
	$(OBJ)/lib/util/astring.o \
	$(OBJ)/lib/util/corealloc.o \
	$(OBJ)/lib/util/corefile.o \
	$(OBJ)/lib/util/unicode.o \
	$(OBJ)/lib/util/tagmap.o \

$(MAKEDEP_TARGET): $(MAKEDEPOBJS) $(LIBUTIL) $(LIBOCORE) $(ZLIB) $(FLAC_LIB)
	@echo Linking $@...
	$(NATIVELD) $(NATIVELDFLAGS) $^ $(LIBS) -o $@



#-------------------------------------------------
# makemak
#-------------------------------------------------

MAKEMAKOBJS = \
	$(BUILDOBJ)/makemak.o \
	$(OBJ)/lib/util/astring.o \
	$(OBJ)/lib/util/corealloc.o \
	$(OBJ)/lib/util/corefile.o \
	$(OBJ)/lib/util/corestr.o \
	$(OBJ)/lib/util/unicode.o \
	$(OBJ)/lib/util/tagmap.o \

$(MAKEMAK_TARGET): $(MAKEMAKOBJS) $(LIBOCORE) $(ZLIB)
	@echo Linking $@...
	$(NATIVELD) $(NATIVELDFLAGS) $^ $(LIBS) -o $@



#-------------------------------------------------
# makelist
#-------------------------------------------------

MAKELISTOBJS = \
	$(BUILDOBJ)/makelist.o \
	$(OBJ)/lib/util/astring.o \
	$(OBJ)/lib/util/corealloc.o \
	$(OBJ)/lib/util/cstrpool.o \
	$(OBJ)/lib/util/corefile.o \
	$(OBJ)/lib/util/unicode.o \
	$(OBJ)/lib/util/tagmap.o \

$(MAKELIST_TARGET): $(MAKELISTOBJS) $(LIBOCORE) $(ZLIB)
	@echo Linking $@...
	$(NATIVELD) $(NATIVELDFLAGS) $^ $(LIBS) -o $@



#-------------------------------------------------
<<<<<<< HEAD
# png2bdc
#-------------------------------------------------

PNG2BDCOBJS = \
	$(BUILDOBJ)/png2bdc.o \
	$(OBJ)/lib/util/astring.o \
	$(OBJ)/lib/util/corefile.o \
	$(OBJ)/lib/util/corealloc.o \
	$(OBJ)/lib/util/bitmap.o \
	$(OBJ)/lib/util/png.o \
	$(OBJ)/lib/util/palette.o \
	$(OBJ)/lib/util/unicode.o \

$(PNG2BDC_TARGET): $(PNG2BDCOBJS) $(LIBUTIL) $(LIBOCORE) $(ZLIB) $(FLAC_LIB) $(7Z_LIB)
	@echo Linking $@...
	$(NATIVELD) $(NATIVELDFLAGS) $^ $(LIBS) -o $@



#-------------------------------------------------
=======
>>>>>>> 344e5e89
# verinfo
#-------------------------------------------------

VERINFOOBJS = \
	$(BUILDOBJ)/verinfo.o

$(VERINFO_TARGET): $(VERINFOOBJS) $(LIBOCORE) $(FLAC_LIB) $(7Z_LIB)
	@echo Linking $@...
<<<<<<< HEAD
	$(NATIVELD) $(NATIVELDFLAGS) $^ $(LIBS) -o $@
=======
	$(LD) $(LDFLAGS) $^ $(BASELIBS) -o $@

else
#-------------------------------------------------
# It's a CROSS_BUILD. Ensure the targets exist.
#-------------------------------------------------
$(MAKEDEP_TARGET):
	@echo $@ should be built natively. Nothing to do.

$(MAKELIST_TARGET):
	@echo $@ should be built natively. Nothing to do.

$(VERINFO_TARGET):
	@echo $@ should be built natively. Nothing to do.
>>>>>>> 344e5e89

endif # CROSS_BUILD<|MERGE_RESOLUTION|>--- conflicted
+++ resolved
@@ -28,18 +28,6 @@
 MAKELIST = $(MAKELIST_TARGET)
 VERINFO = $(VERINFO_TARGET)
 
-<<<<<<< HEAD
-=======
-ifneq ($(TERM),cygwin)
-ifeq ($(OS),Windows_NT)
-MAKEDEP = $(subst /,\,$(MAKEDEP_TARGET))
-MAKEMAK = $(subst /,\,$(MAKEMAK_TARGET))
-MAKELIST = $(subst /,\,$(MAKELIST_TARGET))
-VERINFO = $(subst /,\,$(VERINFO_TARGET))
-endif
-endif
-
->>>>>>> 344e5e89
 ifneq ($(CROSS_BUILD),1)
 BUILD += \
 	$(MAKEDEP_TARGET) \
@@ -100,32 +88,7 @@
 	@echo Linking $@...
 	$(NATIVELD) $(NATIVELDFLAGS) $^ $(LIBS) -o $@
 
-
-
 #-------------------------------------------------
-<<<<<<< HEAD
-# png2bdc
-#-------------------------------------------------
-
-PNG2BDCOBJS = \
-	$(BUILDOBJ)/png2bdc.o \
-	$(OBJ)/lib/util/astring.o \
-	$(OBJ)/lib/util/corefile.o \
-	$(OBJ)/lib/util/corealloc.o \
-	$(OBJ)/lib/util/bitmap.o \
-	$(OBJ)/lib/util/png.o \
-	$(OBJ)/lib/util/palette.o \
-	$(OBJ)/lib/util/unicode.o \
-
-$(PNG2BDC_TARGET): $(PNG2BDCOBJS) $(LIBUTIL) $(LIBOCORE) $(ZLIB) $(FLAC_LIB) $(7Z_LIB)
-	@echo Linking $@...
-	$(NATIVELD) $(NATIVELDFLAGS) $^ $(LIBS) -o $@
-
-
-
-#-------------------------------------------------
-=======
->>>>>>> 344e5e89
 # verinfo
 #-------------------------------------------------
 
@@ -134,23 +97,6 @@
 
 $(VERINFO_TARGET): $(VERINFOOBJS) $(LIBOCORE) $(FLAC_LIB) $(7Z_LIB)
 	@echo Linking $@...
-<<<<<<< HEAD
 	$(NATIVELD) $(NATIVELDFLAGS) $^ $(LIBS) -o $@
-=======
-	$(LD) $(LDFLAGS) $^ $(BASELIBS) -o $@
-
-else
-#-------------------------------------------------
-# It's a CROSS_BUILD. Ensure the targets exist.
-#-------------------------------------------------
-$(MAKEDEP_TARGET):
-	@echo $@ should be built natively. Nothing to do.
-
-$(MAKELIST_TARGET):
-	@echo $@ should be built natively. Nothing to do.
-
-$(VERINFO_TARGET):
-	@echo $@ should be built natively. Nothing to do.
->>>>>>> 344e5e89
 
 endif # CROSS_BUILD