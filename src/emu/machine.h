// license:BSD-3-Clause
// copyright-holders:Aaron Giles
/***************************************************************************

    machine.h

    Controls execution of the core MAME system.

***************************************************************************/

#pragma once

#ifndef __EMU_H__
#error Dont include this file directly; include emu.h instead.
#endif

#ifndef MAME_EMU_MACHINE_H
#define MAME_EMU_MACHINE_H

#include <functional>

#include <time.h>

//**************************************************************************
//  CONSTANTS
//**************************************************************************

// machine phases
enum class machine_phase
{
	PREINIT,
	INIT,
	RESET,
	RUNNING,
	EXIT
};


// notification callback types
enum machine_notification
{
	MACHINE_NOTIFY_FRAME,
	MACHINE_NOTIFY_RESET,
	MACHINE_NOTIFY_PAUSE,
	MACHINE_NOTIFY_RESUME,
	MACHINE_NOTIFY_EXIT,
	MACHINE_NOTIFY_COUNT
};


// debug flags
constexpr int DEBUG_FLAG_ENABLED        = 0x00000001;       // debugging is enabled
constexpr int DEBUG_FLAG_CALL_HOOK      = 0x00000002;       // CPU cores must call instruction hook
constexpr int DEBUG_FLAG_WPR_PROGRAM    = 0x00000010;       // watchpoints are enabled for PROGRAM memory reads
constexpr int DEBUG_FLAG_WPR_DATA       = 0x00000020;       // watchpoints are enabled for DATA memory reads
constexpr int DEBUG_FLAG_WPR_IO         = 0x00000040;       // watchpoints are enabled for IO memory reads
constexpr int DEBUG_FLAG_WPW_PROGRAM    = 0x00000100;       // watchpoints are enabled for PROGRAM memory writes
constexpr int DEBUG_FLAG_WPW_DATA       = 0x00000200;       // watchpoints are enabled for DATA memory writes
constexpr int DEBUG_FLAG_WPW_IO         = 0x00000400;       // watchpoints are enabled for IO memory writes
constexpr int DEBUG_FLAG_OSD_ENABLED    = 0x00001000;       // The OSD debugger is enabled



//**************************************************************************
//  MACROS
//**************************************************************************

// global allocation helpers
#define auto_alloc(m, t)                pool_alloc(static_cast<running_machine &>(m).respool(), t)
#define auto_alloc_clear(m, t)          pool_alloc_clear(static_cast<running_machine &>(m).respool(), t)
#define auto_alloc_array(m, t, c)       pool_alloc_array(static_cast<running_machine &>(m).respool(), t, c)
#define auto_alloc_array_clear(m, t, c) pool_alloc_array_clear(static_cast<running_machine &>(m).respool(), t, c)
#define auto_free(m, v)                 pool_free(static_cast<running_machine &>(m).respool(), v)


//**************************************************************************
//  TYPE DEFINITIONS
//**************************************************************************

// ======================> system_time

// system time description, both local and UTC
class system_time
{
public:
	system_time();
	explicit system_time(time_t t);
	void set(time_t t);

	struct full_time
	{
		void set(struct tm &t);

		u8          second;     // seconds (0-59)
		u8          minute;     // minutes (0-59)
		u8          hour;       // hours (0-23)
		u8          mday;       // day of month (1-31)
		u8          month;      // month (0-11)
		s32         year;       // year (1=1 AD)
		u8          weekday;    // day of week (0-6)
		u16         day;        // day of year (0-365)
		u8          is_dst;     // is this daylight savings?
	};

	s64           time;       // number of seconds elapsed since midnight, January 1 1970 UTC
	full_time       local_time; // local time
	full_time       utc_time;   // UTC coordinated time
};



// ======================> dummy_space_device

// a dummy address space for passing to handlers outside of the memory system

class dummy_space_device : public device_t,
	public device_memory_interface
{
public:
	dummy_space_device(const machine_config &mconfig, const char *tag, device_t *owner, u32 clock);

	DECLARE_READ8_MEMBER(read);
	DECLARE_WRITE8_MEMBER(write);

protected:
	// device-level overrides
	virtual void device_start() override;

	// device_memory_interface overrides
	virtual const address_space_config *memory_space_config(address_spacenum spacenum = AS_0) const override;

private:
	const address_space_config  m_space_config;
};



// ======================> running_machine

typedef delegate<void ()> machine_notify_delegate;

// description of the currently-running machine
class running_machine
{
	DISABLE_COPYING(running_machine);

	class side_effect_disabler;

	friend class sound_manager;
	friend class memory_manager;

	typedef std::function<void(const char*)> logerror_callback;

	// must be at top of member variables
	resource_pool           m_respool;              // pool of resources for this machine

public:
	// construction/destruction
	running_machine(const machine_config &config, machine_manager &manager);
	~running_machine();

	// getters
	const machine_config &config() const { return m_config; }
	device_t &root_device() const { return m_config.root_device(); }
	const game_driver &system() const { return m_system; }
	osd_interface &osd() const;
	machine_manager &manager() const { return m_manager; }
	resource_pool &respool() { return m_respool; }
	device_scheduler &scheduler() { return m_scheduler; }
	save_manager &save() { return m_save; }
	memory_manager &memory() { return m_memory; }
	ioport_manager &ioport() { return m_ioport; }
	parameters_manager &parameters() { return m_parameters; }
	render_manager &render() const { assert(m_render != nullptr); return *m_render; }
	input_manager &input() const { assert(m_input != nullptr); return *m_input; }
	sound_manager &sound() const { assert(m_sound != nullptr); return *m_sound; }
	video_manager &video() const { assert(m_video != nullptr); return *m_video; }
	network_manager &network() const { assert(m_network != nullptr); return *m_network; }
	bookkeeping_manager &bookkeeping() const { assert(m_network != nullptr); return *m_bookkeeping; }
	configuration_manager  &configuration() const { assert(m_configuration != nullptr); return *m_configuration; }
	output_manager  &output() const { assert(m_output != nullptr); return *m_output; }
	ui_manager &ui() const { assert(m_ui != nullptr); return *m_ui; }
	ui_input_manager &ui_input() const { assert(m_ui_input != nullptr); return *m_ui_input; }
	crosshair_manager &crosshair() const { assert(m_crosshair != nullptr); return *m_crosshair; }
	image_manager &image() const { assert(m_image != nullptr); return *m_image; }
	rom_load_manager &rom_load() const { assert(m_rom_load != nullptr); return *m_rom_load; }
	tilemap_manager &tilemap() const { assert(m_tilemap != nullptr); return *m_tilemap; }
	debug_view_manager &debug_view() const { assert(m_debug_view != nullptr); return *m_debug_view; }
	debugger_manager &debugger() const { assert(m_debugger != nullptr); return *m_debugger; }
	driver_device *driver_data() const { return &downcast<driver_device &>(root_device()); }
	template<class _DriverClass> _DriverClass *driver_data() const { return &downcast<_DriverClass &>(root_device()); }
	machine_phase phase() const { return m_current_phase; }
	bool paused() const { return m_paused || (m_current_phase != machine_phase::RUNNING); }
	bool exit_pending() const { return m_exit_pending; }
	bool ui_active() const { return m_ui_active; }
	const char *basename() const { return m_basename.c_str(); }
	int sample_rate() const { return m_sample_rate; }
	bool save_or_load_pending() const { return !m_saveload_pending_file.empty(); }
	screen_device *first_screen() const { return primary_screen; }

	// RAII-based side effect disable
	// NOP-ed when passed false, to make it more easily conditional
	side_effect_disabler disable_side_effect(bool disable_se = true) { return side_effect_disabler(this, disable_se); }
	bool side_effect_disabled() const { return m_side_effect_disabled != 0; }

	// additional helpers
	emu_options &options() const { return m_config.options(); }
	attotime time() const { return m_scheduler.time(); }
	bool scheduled_event_pending() const { return m_exit_pending || m_hard_reset_pending; }
	bool allow_logging() const { return !m_logerror_list.empty(); }

	// fetch items by name
	inline device_t *device(const char *tag) const { return root_device().subdevice(tag); }
	template<class _DeviceClass> inline _DeviceClass *device(const char *tag) { return downcast<_DeviceClass *>(device(tag)); }

	// immediate operations
	int run(bool quiet);
	void pause();
	void resume();
	void toggle_pause();
	void add_notifier(machine_notification event, machine_notify_delegate callback, bool first = false);
	void call_notifiers(machine_notification which);
	void add_logerror_callback(logerror_callback callback);
	void set_ui_active(bool active) { m_ui_active = active; }
	void debug_break();
	void export_http_api();

	// TODO: Do saves and loads still require scheduling?
	void immediate_save(const char *filename);
	void immediate_load(const char *filename);

	// scheduled operations
	void schedule_exit();
	void schedule_hard_reset();
	void schedule_soft_reset();
	void schedule_save(std::string &&filename);
	void schedule_load(std::string &&filename);

	// date & time
	void base_datetime(system_time &systime);
	void current_datetime(system_time &systime);
	void set_rtc_datetime(const system_time &systime);

	// misc
	address_space &dummy_space() const { return m_dummy_space.space(AS_PROGRAM); }
	void popmessage() const { popmessage(static_cast<char const *>(nullptr)); }
	template <typename Format, typename... Params> void popmessage(Format &&fmt, Params &&... args) const;
	template <typename Format, typename... Params> void logerror(Format &&fmt, Params &&... args) const;
	void strlog(const char *str) const;
	u32 rand();
	const char *describe_context();
<<<<<<< HEAD
	std::string compose_saveload_filename(const char *base_filename, const char **searchpath = nullptr);
=======
	std::string compose_saveload_filename(std::string &&base_filename, const char **searchpath = nullptr);
>>>>>>> 104fe318

	// CPU information
	cpu_device *            firstcpu;           // first CPU

private:
	// video-related information
	screen_device *         primary_screen;     // the primary screen device, or nullptr if screenless

	// side effect disable counter
	u32                     m_side_effect_disabled;

public:
	// debugger-related information
	u32                     debug_flags;        // the current debug flags

private:
	class side_effect_disabler {
		running_machine *m_machine;
		bool m_disable_se;

	public:
		side_effect_disabler(running_machine *m, bool disable_se) : m_machine(m), m_disable_se(disable_se) {
			if(m_disable_se)
				m_machine->disable_side_effect_count();
		}

		~side_effect_disabler() {
			if(m_disable_se)
				m_machine->enable_side_effect_count();
		}

		side_effect_disabler(const side_effect_disabler &) = delete;
		side_effect_disabler(side_effect_disabler &&) = default;
	};

	void disable_side_effect_count() { m_side_effect_disabled++; }
	void enable_side_effect_count()  { m_side_effect_disabled--; }

	// internal helpers
	template <typename T> struct is_null { template <typename U> static bool value(U &&x) { return false; } };
	template <typename T> struct is_null<T *> { template <typename U> static bool value(U &&x) { return !x; } };
	void start();
	void set_saveload_filename(std::string &&filename);
	std::string get_statename(const char *statename_opt) const;
	void handle_saveload();
	void soft_reset(void *ptr = nullptr, s32 param = 0);
	std::string nvram_filename(device_t &device) const;
	void nvram_load();
	void nvram_save();
	void popup_clear() const;
	void popup_message(util::format_argument_pack<std::ostream> const &args) const;

	// internal callbacks
	void logfile_callback(const char *buffer);

	// internal device helpers
	void start_all_devices();
	void reset_all_devices();
	void stop_all_devices();
	void presave_all_devices();
	void postload_all_devices();

	// internal state
	const machine_config &  m_config;               // reference to the constructed machine_config
	const game_driver &     m_system;               // reference to the definition of the game machine
	machine_manager &       m_manager;              // reference to machine manager system
	// managers
	std::unique_ptr<render_manager> m_render;          // internal data from render.cpp
	std::unique_ptr<input_manager> m_input;            // internal data from input.cpp
	std::unique_ptr<sound_manager> m_sound;            // internal data from sound.cpp
	std::unique_ptr<video_manager> m_video;            // internal data from video.cpp
	ui_manager *m_ui;                                  // internal data from ui.cpp
	std::unique_ptr<ui_input_manager> m_ui_input;      // internal data from uiinput.cpp
	std::unique_ptr<tilemap_manager> m_tilemap;        // internal data from tilemap.cpp
	std::unique_ptr<debug_view_manager> m_debug_view;  // internal data from debugvw.cpp
	std::unique_ptr<network_manager> m_network;        // internal data from network.cpp
	std::unique_ptr<bookkeeping_manager> m_bookkeeping;// internal data from bookkeeping.cpp
	std::unique_ptr<configuration_manager> m_configuration; // internal data from config.cpp
	std::unique_ptr<output_manager> m_output;          // internal data from output.cpp
	std::unique_ptr<crosshair_manager> m_crosshair;    // internal data from crsshair.cpp
	std::unique_ptr<image_manager> m_image;            // internal data from image.cpp
	std::unique_ptr<rom_load_manager> m_rom_load;      // internal data from romload.cpp
	std::unique_ptr<debugger_manager> m_debugger;      // internal data from debugger.cpp

	// system state
	machine_phase           m_current_phase;        // current execution phase
	bool                    m_paused;               // paused?
	bool                    m_hard_reset_pending;   // is a hard reset pending?
	bool                    m_exit_pending;         // is an exit pending?
	emu_timer *             m_soft_reset_timer;     // timer used to schedule a soft reset

	// misc state
	u32                     m_rand_seed;            // current random number seed
	bool                    m_ui_active;            // ui active or not (useful for games / systems with keyboard inputs)
	time_t                  m_base_time;            // real time at initial emulation time
	std::string             m_basename;             // basename used for game-related paths
	std::string             m_context;              // context string buffer
	int                     m_sample_rate;          // the digital audio sample rate
	std::unique_ptr<emu_file>  m_logfile;              // pointer to the active log file

	// load/save management
	enum class saveload_schedule
	{
		NONE,
		SAVE,
		LOAD
	};
	saveload_schedule       m_saveload_schedule;
	attotime                m_saveload_schedule_time;
	std::string             m_saveload_pending_file;
	const char *            m_saveload_searchpath;

	// notifier callbacks
	struct notifier_callback_item
	{
		// construction/destruction
		notifier_callback_item(machine_notify_delegate func);

		// state
		machine_notify_delegate     m_func;
	};
	std::list<std::unique_ptr<notifier_callback_item>> m_notifier_list[MACHINE_NOTIFY_COUNT];

	// logerror callbacks
	class logerror_callback_item
	{
	public:
		// construction/destruction
		logerror_callback_item(logerror_callback func);

		// state
		logerror_callback           m_func;
	};
	std::list<std::unique_ptr<logerror_callback_item>> m_logerror_list;

	// embedded managers and objects
	save_manager            m_save;                 // save manager
	memory_manager          m_memory;               // memory manager
	ioport_manager          m_ioport;               // I/O port manager
	parameters_manager      m_parameters;           // parameters manager
	device_scheduler        m_scheduler;            // scheduler object

	// string formatting buffer
	mutable util::ovectorstream m_string_buffer;

	// configuration state
	dummy_space_device m_dummy_space;
};



//**************************************************************************
//  MEMBER TEMPLATES
//**************************************************************************

/*-------------------------------------------------
    popmessage - pop up a user-visible message
-------------------------------------------------*/

template <typename Format, typename... Params>
inline void running_machine::popmessage(Format &&fmt, Params &&... args) const
{
	// if the format is nullptr, it is a signal to clear the popmessage
	// otherwise, generate the buffer and call the UI to display the message
	if (is_null<Format>::value(fmt))
		popup_clear();
	else
		popup_message(util::make_format_argument_pack(std::forward<Format>(fmt), std::forward<Params>(args)...));
}


/*-------------------------------------------------
    logerror - log to the debugger and any other
    OSD-defined output streams
-------------------------------------------------*/

template <typename Format, typename... Params>
inline void running_machine::logerror(Format &&fmt, Params &&... args) const
{
	// process only if there is a target
	if (allow_logging())
	{
		g_profiler.start(PROFILER_LOGERROR);

		// dump to the buffer
		m_string_buffer.clear();
		m_string_buffer.seekp(0);
		util::stream_format(m_string_buffer, std::forward<Format>(fmt), std::forward<Params>(args)...);
		m_string_buffer.put('\0');

		strlog(&m_string_buffer.vec()[0]);

		g_profiler.stop();
	}
}

#endif  /* MAME_EMU_MACHINE_H */<|MERGE_RESOLUTION|>--- conflicted
+++ resolved
@@ -249,11 +249,7 @@
 	void strlog(const char *str) const;
 	u32 rand();
 	const char *describe_context();
-<<<<<<< HEAD
-	std::string compose_saveload_filename(const char *base_filename, const char **searchpath = nullptr);
-=======
 	std::string compose_saveload_filename(std::string &&base_filename, const char **searchpath = nullptr);
->>>>>>> 104fe318
 
 	// CPU information
 	cpu_device *            firstcpu;           // first CPU
