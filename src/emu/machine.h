--- conflicted
+++ resolved
@@ -209,20 +209,14 @@
 	bool scheduled_event_pending() const { return m_exit_pending || m_hard_reset_pending; }
 	bool allow_logging() const { return !m_logerror_list.empty(); }
 
-<<<<<<< HEAD
-    // fetch items by name
-	inline device_t *device(const char *tag) const { return root_device().subdevice(tag); }
-	template <class DeviceClass> inline DeviceClass *device(const char *tag) { return downcast<DeviceClass *>(device(tag)); }
+	// fetch items by name
+	[[deprecated("absolute tag lookup; use subdevice or finder instead")]] inline device_t *device(const char *tag) const { return root_device().subdevice(tag); }
+	template <class DeviceClass> [[deprecated("absolute tag lookup; use subdevice or finder instead")]] inline DeviceClass *device(const char *tag) { return downcast<DeviceClass *>(device(tag)); }
+
 #if defined(__LIBRETRO__)
 void retro_machineexit();
 void retro_loop();
 #endif
-=======
-	// fetch items by name
-	[[deprecated("absolute tag lookup; use subdevice or finder instead")]] inline device_t *device(const char *tag) const { return root_device().subdevice(tag); }
-	template <class DeviceClass> [[deprecated("absolute tag lookup; use subdevice or finder instead")]] inline DeviceClass *device(const char *tag) { return downcast<DeviceClass *>(device(tag)); }
-
->>>>>>> c5f6a62d
 	// immediate operations
 	int run(bool quiet);
 	void pause();
