--- conflicted
+++ resolved
@@ -72,11 +72,7 @@
 	bit0 = (m_palram[offset] >> 0) & 0x01;
 	b = combine_3_weights(m_weights_b, bit0, bit1, bit2);
 
-<<<<<<< HEAD
-	m_palette->set_pen_color(offset, MAKE_RGB(r, g, b));
-=======
-	palette_set_color(machine(), offset, rgb_t(r, g, b));
->>>>>>> ca932a6d
+	m_palette->set_pen_color(offset, rgb_t(r, g, b));
 }
 
 //-------------------------------------------------
@@ -474,11 +470,7 @@
 	bit0 = (m_bk_color >> 0) & 0x01;
 	b = combine_3_weights(m_weights_b, bit0, bit1, bit2);
 
-<<<<<<< HEAD
-	m_palette->set_pen_color(0x100, MAKE_RGB(r, g, b));
-=======
-	palette_set_color(machine(), 0x100, rgb_t(r, g, b));
->>>>>>> ca932a6d
+	m_palette->set_pen_color(0x100, rgb_t(r, g, b));
 }
 
 READ8_MEMBER( mb_vcu_device::status_r )
