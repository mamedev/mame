--- conflicted
+++ resolved
@@ -5782,13 +5782,8 @@
 			b = ((m_vdp2_cram[offset] & 0x00ff0000) >> 16);
 			g = ((m_vdp2_cram[offset] & 0x0000ff00) >> 8);
 			r = ((m_vdp2_cram[offset] & 0x000000ff) >> 0);
-<<<<<<< HEAD
-			m_palette->set_pen_color(offset,MAKE_RGB(r,g,b));
-			m_palette->set_pen_color(offset^0x400,MAKE_RGB(r,g,b));
-=======
-			palette_set_color(space.machine(),offset,rgb_t(r,g,b));
-			palette_set_color(space.machine(),offset^0x400,rgb_t(r,g,b));
->>>>>>> ca932a6d
+			m_palette->set_pen_color(offset,rgb_t(r,g,b));
+			m_palette->set_pen_color(offset^0x400,rgb_t(r,g,b));
 		}
 		break;
 		/*Mode 0*/
@@ -5831,13 +5826,8 @@
 				b = ((m_vdp2_cram[c_i] & 0x00ff0000) >> 16);
 				g = ((m_vdp2_cram[c_i] & 0x0000ff00) >> 8);
 				r = ((m_vdp2_cram[c_i] & 0x000000ff) >> 0);
-<<<<<<< HEAD
-				m_palette->set_pen_color(c_i,MAKE_RGB(r,g,b));
-				m_palette->set_pen_color(c_i+0x400,MAKE_RGB(r,g,b));
-=======
-				palette_set_color(machine(),c_i,rgb_t(r,g,b));
-				palette_set_color(machine(),c_i+0x400,rgb_t(r,g,b));
->>>>>>> ca932a6d
+				m_palette->set_pen_color(c_i,rgb_t(r,g,b));
+				m_palette->set_pen_color(c_i+0x400,rgb_t(r,g,b));
 			}
 		}
 		break;
@@ -6228,11 +6218,7 @@
 		r = t_r;
 		g = t_g;
 		b = t_b;
-<<<<<<< HEAD
-		m_palette->set_pen_color(i+(2048*1),MAKE_RGB(r,g,b));
-=======
-		palette_set_color(machine(),i+(2048*1),rgb_t(r,g,b));
->>>>>>> ca932a6d
+		m_palette->set_pen_color(i+(2048*1),rgb_t(r,g,b));
 
 		/*Fade B*/
 		color = palette_get_color(machine(), i);
@@ -6248,11 +6234,7 @@
 		r = t_r;
 		g = t_g;
 		b = t_b;
-<<<<<<< HEAD
-		m_palette->set_pen_color(i+(2048*2),MAKE_RGB(r,g,b));
-=======
-		palette_set_color(machine(),i+(2048*2),rgb_t(r,g,b));
->>>>>>> ca932a6d
+		m_palette->set_pen_color(i+(2048*2),rgb_t(r,g,b));
 	}
 	//popmessage("%04x %04x %04x %04x %04x %04x",STV_VDP2_COAR,STV_VDP2_COAG,STV_VDP2_COAB,STV_VDP2_COBR,STV_VDP2_COBG,STV_VDP2_COBB);
 }
