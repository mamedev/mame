// license:MAME
// copyright-holders:smf
/*
 * PlayStation GPU emulator
 *
 * Copyright 2003-2013 smf
 *
 */

#pragma once

#ifndef __PSXGPU_H__
#define __PSXGPU_H__

#include "emu.h"

#define MCFG_PSX_GPU_VBLANK_HANDLER(_devcb) \
	devcb = &psxgpu_device::set_vblank_handler(*device, DEVCB2_##_devcb);

#define MCFG_PSXGPU_ADD( cputag, tag, type, _vramSize, clock ) \
	MCFG_DEVICE_MODIFY( cputag ) \
	MCFG_PSX_GPU_READ_HANDLER(DEVREAD32(tag, psxgpu_device, read)) \
	MCFG_PSX_GPU_WRITE_HANDLER(DEVWRITE32(tag, psxgpu_device, write)) \
	MCFG_DEVICE_ADD( tag, type, clock ) \
	((psxgpu_device *) device)->vramSize = _vramSize; \
	MCFG_PSX_GPU_VBLANK_HANDLER(DEVWRITELINE(cputag ":irq", psxirq_device, intin0)) \
	MCFG_PSX_DMA_CHANNEL_READ( cputag, 2, psx_dma_write_delegate( FUNC( psxgpu_device::dma_read ), (psxgpu_device *) device ) ) \
	MCFG_PSX_DMA_CHANNEL_WRITE( cputag, 2, psx_dma_read_delegate( FUNC( psxgpu_device::dma_write ), (psxgpu_device *) device ) )

#define MCFG_PSXGPU_REPLACE( cputag, tag, type, _vramSize, clock ) \
	MCFG_DEVICE_MODIFY( cputag ) \
	MCFG_PSX_GPU_READ_HANDLER(DEVREAD32(tag, psxgpu_device, read)) \
	MCFG_PSX_GPU_WRITE_HANDLER(DEVWRITE32(tag, psxgpu_device, write)) \
	MCFG_DEVICE_REPLACE( tag, type, clock ) \
	((psxgpu_device *) device)->vramSize = _vramSize; \
	MCFG_PSX_GPU_VBLANK_HANDLER(DEVWRITELINE(cputag ":irq", psxirq_device, intin0)) \
	MCFG_PSX_DMA_CHANNEL_READ( cputag, 2, psx_dma_write_delegate( FUNC( psxgpu_device::dma_read ), (psxgpu_device *) device ) ) \
	MCFG_PSX_DMA_CHANNEL_WRITE( cputag, 2, psx_dma_read_delegate( FUNC( psxgpu_device::dma_write ), (psxgpu_device *) device ) )

#define MCFG_PSXGPU_VBLANK_CALLBACK( _delegate ) \
	((screen_device *) config.device_find( device, "screen" ))->register_vblank_callback( _delegate );

extern const device_type CXD8514Q;
extern const device_type CXD8538Q;
extern const device_type CXD8561Q;
extern const device_type CXD8561BQ;
extern const device_type CXD8561CQ;
extern const device_type CXD8654Q;

#define STOP_ON_ERROR ( 0 )

#define MAX_LEVEL ( 32 )
#define MID_LEVEL ( ( MAX_LEVEL / 2 ) << 8 )
#define MAX_SHADE ( 0x100 )
#define MID_SHADE ( 0x80 )

#define DEBUG_COORDS ( 10 )

struct psx_gpu_debug
{
	bitmap_ind16 *mesh;
	int b_clear;
	int b_mesh;
	int n_skip;
	int b_texture;
	int n_interleave;
	int n_coord;
	int n_coordx[ DEBUG_COORDS ];
	int n_coordy[ DEBUG_COORDS ];
};

struct FLATVERTEX
{
	PAIR n_coord;
};

struct GOURAUDVERTEX
{
	PAIR n_bgr;
	PAIR n_coord;
};

struct FLATTEXTUREDVERTEX
{
	PAIR n_coord;
	PAIR n_texture;
};

struct GOURAUDTEXTUREDVERTEX
{
	PAIR n_bgr;
	PAIR n_coord;
	PAIR n_texture;
};

union PACKET
{
	UINT32 n_entry[ 16 ];

	struct
	{
		PAIR n_cmd;
		struct FLATVERTEX vertex[ 2 ];
		PAIR n_size;
	} MoveImage;

	struct
	{
		PAIR n_bgr;
		PAIR n_coord;
		PAIR n_size;
	} FlatRectangle;

	struct
	{
		PAIR n_bgr;
		PAIR n_coord;
	} FlatRectangle8x8;

	struct
	{
		PAIR n_bgr;
		PAIR n_coord;
	} FlatRectangle16x16;

	struct
	{
		PAIR n_bgr;
		PAIR n_coord;
		PAIR n_texture;
	} Sprite8x8;

	struct
	{
		PAIR n_bgr;
		PAIR n_coord;
		PAIR n_texture;
	} Sprite16x16;

	struct
	{
		PAIR n_bgr;
		PAIR n_coord;
		PAIR n_texture;
		PAIR n_size;
	} FlatTexturedRectangle;

	struct
	{
		PAIR n_bgr;
		struct FLATVERTEX vertex[ 4 ];
	} FlatPolygon;

	struct
	{
		struct GOURAUDVERTEX vertex[ 4 ];
	} GouraudPolygon;

	struct
	{
		PAIR n_bgr;
		struct FLATVERTEX vertex[ 2 ];
	} MonochromeLine;

	struct
	{
		struct GOURAUDVERTEX vertex[ 2 ];
	} GouraudLine;

	struct
	{
		PAIR n_bgr;
		struct FLATTEXTUREDVERTEX vertex[ 4 ];
	} FlatTexturedPolygon;

	struct
	{
		struct GOURAUDTEXTUREDVERTEX vertex[ 4 ];
	} GouraudTexturedPolygon;

	struct
	{
		PAIR n_bgr;
		struct FLATVERTEX vertex;
	} Dot;
};

class psxgpu_device : public device_t
{
public:
	// construction/destruction
	psxgpu_device(const machine_config &mconfig, device_type type, const char *name, const char *tag, device_t *owner, UINT32 clock, const char *shortname, const char *source);
	virtual machine_config_constructor device_mconfig_additions() const;

	// static configuration helpers
	template<class _Object> static devcb2_base &set_vblank_handler(device_t &device, _Object object) { return downcast<psxgpu_device &>(device).m_vblank_handler.set_callback(object); }

	UINT32 update_screen(screen_device &screen, bitmap_ind16 &bitmap, const rectangle &cliprect);
	DECLARE_WRITE32_MEMBER( write );
	DECLARE_READ32_MEMBER( read );
	void dma_read( UINT32 *ram, UINT32 n_address, INT32 n_size );
	void dma_write( UINT32 *ram, UINT32 n_address, INT32 n_size );
	void lightgun_set( int, int );
	int vramSize;
	void vblank(screen_device &screen, bool vblank_state);
	DECLARE_PALETTE_INIT( psx );

protected:
	virtual void device_start();
	virtual void device_reset();

private:
	void updatevisiblearea();
	void decode_tpage( UINT32 tpage );
	void FlatPolygon( int n_points );
	void FlatTexturedPolygon( int n_points );
	void GouraudPolygon( int n_points );
	void GouraudTexturedPolygon( int n_points );
	void MonochromeLine( void );
	void GouraudLine( void );
	void FrameBufferRectangleDraw( void );
	void FlatRectangle( void );
	void FlatRectangle8x8( void );
	void FlatRectangle16x16( void );
	void FlatTexturedRectangle( void );
	void Sprite8x8( void );
	void Sprite16x16( void );
	void Dot( void );
	void MoveImage( void );
	void psx_gpu_init( int n_gputype );
	void gpu_reset();
	void gpu_read( UINT32 *p_ram, INT32 n_size );
	void gpu_write( UINT32 *p_ram, INT32 n_size );

	INT32 m_n_tx;
	INT32 m_n_ty;
	INT32 n_abr;
	INT32 n_tp;
	INT32 n_ix;
	INT32 n_iy;
	INT32 n_ti;

	UINT16 *p_vram;
	UINT32 n_vramx;
	UINT32 n_vramy;
	UINT32 n_twy;
	UINT32 n_twx;
	UINT32 n_twh;
	UINT32 n_tww;
	UINT32 n_drawarea_x1;
	UINT32 n_drawarea_y1;
	UINT32 n_drawarea_x2;
	UINT32 n_drawarea_y2;
	UINT32 n_horiz_disstart;
	UINT32 n_horiz_disend;
	UINT32 n_vert_disstart;
	UINT32 n_vert_disend;
	UINT32 b_reverseflag;
	INT32 n_drawoffset_x;
	INT32 n_drawoffset_y;
	UINT32 m_n_displaystartx;
	UINT32 n_displaystarty;
	int m_n_gputype;
	UINT32 n_gpustatus;
	UINT32 n_gpuinfo;
	UINT32 n_gpu_buffer_offset;
	UINT32 n_lightgun_x;
	UINT32 n_lightgun_y;
	UINT32 n_screenwidth;
	UINT32 n_screenheight;

	PACKET m_packet;

	UINT16 *p_p_vram[ 1024 ];

	UINT16 p_n_redshade[ MAX_LEVEL * MAX_SHADE ];
	UINT16 p_n_greenshade[ MAX_LEVEL * MAX_SHADE ];
	UINT16 p_n_blueshade[ MAX_LEVEL * MAX_SHADE ];
	UINT16 p_n_redlevel[ 0x10000 ];
	UINT16 p_n_greenlevel[ 0x10000 ];
	UINT16 p_n_bluelevel[ 0x10000 ];

	UINT16 p_n_f025[ MAX_LEVEL * MAX_SHADE ];
	UINT16 p_n_f05[ MAX_LEVEL * MAX_SHADE ];
	UINT16 p_n_f1[ MAX_LEVEL * MAX_SHADE ];
	UINT16 p_n_redb05[ 0x10000 ];
	UINT16 p_n_greenb05[ 0x10000 ];
	UINT16 p_n_blueb05[ 0x10000 ];
	UINT16 p_n_redb1[ 0x10000 ];
	UINT16 p_n_greenb1[ 0x10000 ];
	UINT16 p_n_blueb1[ 0x10000 ];
	UINT16 p_n_redaddtrans[ MAX_LEVEL * MAX_LEVEL ];
	UINT16 p_n_greenaddtrans[ MAX_LEVEL * MAX_LEVEL ];
	UINT16 p_n_blueaddtrans[ MAX_LEVEL * MAX_LEVEL ];
	UINT16 p_n_redsubtrans[ MAX_LEVEL * MAX_LEVEL ];
	UINT16 p_n_greensubtrans[ MAX_LEVEL * MAX_LEVEL ];
	UINT16 p_n_bluesubtrans[ MAX_LEVEL * MAX_LEVEL ];

	UINT16 p_n_g0r0[ 0x10000 ];
	UINT16 p_n_b0[ 0x10000 ];
	UINT16 p_n_r1[ 0x10000 ];
	UINT16 p_n_b1g1[ 0x10000 ];

	devcb2_write_line m_vblank_handler;
<<<<<<< HEAD
	//FIXME
	palette_device *m_palette;	
	
=======

#if defined( DEBUG_VIEWER )
	void DebugMeshInit( void );
	void DebugMesh( int n_coordx, int n_coordy );
	void DebugMeshEnd( void );
	void DebugCheckKeys( void );
	int DebugMeshDisplay( bitmap_ind16 &bitmap, const rectangle &cliprect );
	int DebugTextureDisplay( bitmap_ind16 &bitmap );

	psx_gpu_debug m_debug;
#endif
>>>>>>> f30351f9
};

class cxd8514q_device : public psxgpu_device
{
public:
	// construction/destruction
	cxd8514q_device(const machine_config &mconfig, const char *tag, device_t *owner, UINT32 clock);
};

class cxd8538q_device : public psxgpu_device
{
public:
	// construction/destruction
	cxd8538q_device(const machine_config &mconfig, const char *tag, device_t *owner, UINT32 clock);
};

class cxd8561q_device : public psxgpu_device
{
public:
	// construction/destruction
	cxd8561q_device(const machine_config &mconfig, const char *tag, device_t *owner, UINT32 clock);
};

class cxd8561bq_device : public psxgpu_device
{
public:
	// construction/destruction
	cxd8561bq_device(const machine_config &mconfig, const char *tag, device_t *owner, UINT32 clock);
};

class cxd8561cq_device : public psxgpu_device
{
public:
	// construction/destruction
	cxd8561cq_device(const machine_config &mconfig, const char *tag, device_t *owner, UINT32 clock);
};

class cxd8654q_device : public psxgpu_device
{
public:
	// construction/destruction
	cxd8654q_device(const machine_config &mconfig, const char *tag, device_t *owner, UINT32 clock);
};

#endif<|MERGE_RESOLUTION|>--- conflicted
+++ resolved
@@ -302,11 +302,6 @@
 	UINT16 p_n_b1g1[ 0x10000 ];
 
 	devcb2_write_line m_vblank_handler;
-<<<<<<< HEAD
-	//FIXME
-	palette_device *m_palette;	
-	
-=======
 
 #if defined( DEBUG_VIEWER )
 	void DebugMeshInit( void );
@@ -317,8 +312,9 @@
 	int DebugTextureDisplay( bitmap_ind16 &bitmap );
 
 	psx_gpu_debug m_debug;
+	//FIXME
+	palette_device *m_palette;
 #endif
->>>>>>> f30351f9
 };
 
 class cxd8514q_device : public psxgpu_device
