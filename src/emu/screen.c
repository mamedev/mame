// license:BSD-3-Clause
// copyright-holders:Aaron Giles
/***************************************************************************

    screen.c

    Core MAME screen device.

***************************************************************************/

#include "emu.h"
#include "emuopts.h"
#include "png.h"
#include "rendutil.h"



//**************************************************************************
//  DEBUGGING
//**************************************************************************

#define VERBOSE                     (0)
#define LOG_PARTIAL_UPDATES(x)      do { if (VERBOSE) logerror x; } while (0)



//**************************************************************************
//  GLOBAL VARIABLES
//**************************************************************************

// device type definition
const device_type SCREEN = &device_creator<screen_device>;

const attotime screen_device::DEFAULT_FRAME_PERIOD(attotime::from_hz(DEFAULT_FRAME_RATE));

UINT32 screen_device::m_id_counter = 0;

//**************************************************************************
//  SCREEN DEVICE
//**************************************************************************

//-------------------------------------------------
//  screen_device - constructor
//-------------------------------------------------

screen_device::screen_device(const machine_config &mconfig, const char *tag, device_t *owner, UINT32 clock)
	: device_t(mconfig, SCREEN, "Video Screen", tag, owner, clock, "screen", __FILE__),
		m_type(SCREEN_TYPE_RASTER),
		m_oldstyle_vblank_supplied(false),
		m_refresh(0),
		m_vblank(0),
		m_xoffset(0.0f),
		m_yoffset(0.0f),
		m_xscale(1.0f),
		m_yscale(1.0f),
		m_palette_tag(NULL),
		m_palette_base(0),
		m_container(NULL),
		m_width(100),
		m_height(100),
		m_visarea(0, 99, 0, 99),
		m_palette(NULL),
		m_curbitmap(0),
		m_curtexture(0),
		m_changed(true),
		m_last_partial_scan(0),
		m_frame_period(DEFAULT_FRAME_PERIOD.as_attoseconds()),
		m_scantime(1),
		m_pixeltime(1),
		m_vblank_period(0),
		m_vblank_start_time(attotime::zero),
		m_vblank_end_time(attotime::zero),
		m_vblank_begin_timer(NULL),
		m_vblank_end_timer(NULL),
		m_scanline0_timer(NULL),
		m_scanline_timer(NULL),
		m_frame_number(0),
		m_partial_updates_this_frame(0)
{
	m_unique_id = m_id_counter;
	m_id_counter++;
	memset(m_texture, 0, sizeof(m_texture));
}


//-------------------------------------------------
//  ~screen_device - destructor
//-------------------------------------------------

screen_device::~screen_device()
{
}


//-------------------------------------------------
//  static_set_type - configuration helper
//  to set the screen type
//-------------------------------------------------

void screen_device::static_set_type(device_t &device, screen_type_enum type)
{
	downcast<screen_device &>(device).m_type = type;
}


//-------------------------------------------------
//  static_set_raw - configuration helper
//  to set the raw screen parameters
//-------------------------------------------------

void screen_device::static_set_raw(device_t &device, UINT32 pixclock, UINT16 htotal, UINT16 hbend, UINT16 hbstart, UINT16 vtotal, UINT16 vbend, UINT16 vbstart)
{
	screen_device &screen = downcast<screen_device &>(device);
	screen.m_refresh = HZ_TO_ATTOSECONDS(pixclock) * htotal * vtotal;
	screen.m_vblank = screen.m_refresh / vtotal * (vtotal - (vbstart - vbend));
	screen.m_width = htotal;
	screen.m_height = vtotal;
	screen.m_visarea.set(hbend, hbstart - 1, vbend, vbstart - 1);
}


//-------------------------------------------------
//  static_set_refresh - configuration helper
//  to set the refresh rate
//-------------------------------------------------

void screen_device::static_set_refresh(device_t &device, attoseconds_t rate)
{
	downcast<screen_device &>(device).m_refresh = rate;
}


//-------------------------------------------------
//  static_set_vblank_time - configuration helper
//  to set the VBLANK duration
//-------------------------------------------------

void screen_device::static_set_vblank_time(device_t &device, attoseconds_t time)
{
	screen_device &screen = downcast<screen_device &>(device);
	screen.m_vblank = time;
	screen.m_oldstyle_vblank_supplied = true;
}


//-------------------------------------------------
//  static_set_size - configuration helper to set
//  the width/height of the screen
//-------------------------------------------------

void screen_device::static_set_size(device_t &device, UINT16 width, UINT16 height)
{
	screen_device &screen = downcast<screen_device &>(device);
	screen.m_width = width;
	screen.m_height = height;
}


//-------------------------------------------------
//  static_set_visarea - configuration helper to
//  set the visible area of the screen
//-------------------------------------------------

void screen_device::static_set_visarea(device_t &device, INT16 minx, INT16 maxx, INT16 miny, INT16 maxy)
{
	downcast<screen_device &>(device).m_visarea.set(minx, maxx, miny, maxy);
}


//-------------------------------------------------
//  static_set_default_position - configuration
//  helper to set the default position and scale
//  factors for the screen
//-------------------------------------------------

void screen_device::static_set_default_position(device_t &device, double xscale, double xoffs, double yscale, double yoffs)
{
	screen_device &screen = downcast<screen_device &>(device);
	screen.m_xscale = xscale;
	screen.m_xoffset = xoffs;
	screen.m_yscale = yscale;
	screen.m_yoffset = yoffs;
}


//-------------------------------------------------
//  static_set_screen_update - set the legacy(?)
//  screen update callback in the device
//  configuration
//-------------------------------------------------

void screen_device::static_set_screen_update(device_t &device, screen_update_ind16_delegate callback)
{
	screen_device &screen = downcast<screen_device &>(device);
	screen.m_screen_update_ind16 = callback;
	screen.m_screen_update_rgb32 = screen_update_rgb32_delegate();
}

void screen_device::static_set_screen_update(device_t &device, screen_update_rgb32_delegate callback)
{
	screen_device &screen = downcast<screen_device &>(device);
	screen.m_screen_update_ind16 = screen_update_ind16_delegate();
	screen.m_screen_update_rgb32 = callback;
}


//-------------------------------------------------
//  static_set_screen_vblank - set the screen
//  VBLANK callback in the device configuration
//-------------------------------------------------

void screen_device::static_set_screen_vblank(device_t &device, screen_vblank_delegate callback)
{
	downcast<screen_device &>(device).m_screen_vblank = callback;
}


//-------------------------------------------------
//  static_set_palette - set the screen palette
//  configuration
//-------------------------------------------------

void screen_device::static_set_palette(device_t &device, const char *palette, int base)
{
	screen_device &screen = downcast<screen_device &>(device);
	screen.m_palette_tag = palette;
	screen.m_palette_base = base;
}


//-------------------------------------------------
//  device_validity_check - verify device
//  configuration
//-------------------------------------------------

void screen_device::device_validity_check(validity_checker &valid) const
{
	// sanity check dimensions
	if (m_width <= 0 || m_height <= 0)
		mame_printf_error("Invalid display dimensions\n");

	// sanity check display area
	if (m_type != SCREEN_TYPE_VECTOR)
	{
		if (m_visarea.empty() || m_visarea.max_x >= m_width || m_visarea.max_y >= m_height)
			mame_printf_error("Invalid display area\n");

		// sanity check screen formats
		if (m_screen_update_ind16.isnull() && m_screen_update_rgb32.isnull())
			mame_printf_error("Missing SCREEN_UPDATE function\n");
	}

	// check for zero frame rate
	if (m_refresh == 0)
		mame_printf_error("Invalid (zero) refresh rate\n");
	
	// check for valid palette
	if (m_palette_tag != NULL && siblingdevice(m_palette_tag) == NULL)
		mame_printf_error("Unable to location specified palette '%s'\n", m_palette_tag);
}


//-------------------------------------------------
//  device_start - device-specific startup
//-------------------------------------------------

void screen_device::device_start()
{
	// bind our handlers
	m_screen_update_ind16.bind_relative_to(*owner());
	m_screen_update_rgb32.bind_relative_to(*owner());
	m_screen_vblank.bind_relative_to(*owner());
	
	// find our palette: first find the specified device, otherwise look for a subdevice 
	// named 'palette'; finally, look for a global 'palette' at the root
	if (m_palette_tag != NULL)
		m_palette = siblingdevice<palette_device>(m_palette_tag);
	if (m_palette == NULL)
		m_palette = subdevice<palette_device>("palette");
	if (m_palette == NULL)
		m_palette = subdevice<palette_device>(":palette");

	// if we have a palette and it's not started, wait for it
	if (m_palette != NULL && !m_palette->started())
		throw device_missing_dependencies();

	// configure bitmap formats and allocate screen bitmaps
	texture_format texformat = !m_screen_update_ind16.isnull() ? TEXFORMAT_PALETTE16 : TEXFORMAT_RGB32;

	if (m_palette == NULL && texformat == TEXFORMAT_PALETTE16)
		throw emu_fatalerror("Screen does not have palette defined\n");
	
	for (int index = 0; index < ARRAY_LENGTH(m_bitmap); index++)
	{
		m_bitmap[index].set_format(format(), texformat);
		register_screen_bitmap(m_bitmap[index]);
	}
	register_screen_bitmap(m_priority);

	// allocate raw textures
	m_texture[0] = machine().render().texture_alloc();
	m_texture[0]->set_osd_data((UINT64)((m_unique_id << 1) | 0));
	m_texture[1] = machine().render().texture_alloc();
	m_texture[1]->set_osd_data((UINT64)((m_unique_id << 1) | 1));

	// configure the default cliparea
	render_container::user_settings settings;
	m_container->get_user_settings(settings);
	settings.m_xoffset = m_xoffset;
	settings.m_yoffset = m_yoffset;
	settings.m_xscale = m_xscale;
	settings.m_yscale = m_yscale;
	m_container->set_user_settings(settings);

	// allocate the VBLANK timers
	m_vblank_begin_timer = timer_alloc(TID_VBLANK_START);
	m_vblank_end_timer = timer_alloc(TID_VBLANK_END);

	// allocate a timer to reset partial updates
	m_scanline0_timer = timer_alloc(TID_SCANLINE0);

	// allocate a timer to generate per-scanline updates
	if ((machine().config().m_video_attributes & VIDEO_UPDATE_SCANLINE) != 0)
		m_scanline_timer = timer_alloc(TID_SCANLINE);

	// configure the screen with the default parameters
	configure(m_width, m_height, m_visarea, m_refresh);

	// reset VBLANK timing
	m_vblank_start_time = attotime::zero;
	m_vblank_end_time = attotime(0, m_vblank_period);

	// start the timer to generate per-scanline updates
	if ((machine().config().m_video_attributes & VIDEO_UPDATE_SCANLINE) != 0)
		m_scanline_timer->adjust(time_until_pos(0));

	// create burn-in bitmap
	if (machine().options().burnin())
	{
		int width, height;
		if (sscanf(machine().options().snap_size(), "%dx%d", &width, &height) != 2 || width == 0 || height == 0)
			width = height = 300;
		m_burnin.allocate(width, height);
		m_burnin.fill(0);
	}

	// load the effect overlay
	const char *overname = machine().options().effect();
	if (overname != NULL && strcmp(overname, "none") != 0)
		load_effect_overlay(overname);

	// register items for saving
	save_item(NAME(m_width));
	save_item(NAME(m_height));
	save_item(NAME(m_visarea.min_x));
	save_item(NAME(m_visarea.min_y));
	save_item(NAME(m_visarea.max_x));
	save_item(NAME(m_visarea.max_y));
	save_item(NAME(m_last_partial_scan));
	save_item(NAME(m_frame_period));
	save_item(NAME(m_scantime));
	save_item(NAME(m_pixeltime));
	save_item(NAME(m_vblank_period));
	save_item(NAME(m_vblank_start_time));
	save_item(NAME(m_vblank_end_time));
	save_item(NAME(m_frame_number));
}


//-------------------------------------------------
//  device_stop - clean up before the machine goes
//  away
//-------------------------------------------------

void screen_device::device_stop()
{
	machine().render().texture_free(m_texture[0]);
	machine().render().texture_free(m_texture[1]);
	if (m_burnin.valid())
		finalize_burnin();
}


//-------------------------------------------------
//  device_post_load - device-specific update
//  after a save state is loaded
//-------------------------------------------------

void screen_device::device_post_load()
{
	realloc_screen_bitmaps();
}


//-------------------------------------------------
//  device_timer - called whenever a device timer
//  fires
//-------------------------------------------------

void screen_device::device_timer(emu_timer &timer, device_timer_id id, int param, void *ptr)
{
	switch (id)
	{
		// signal VBLANK start
		case TID_VBLANK_START:
			vblank_begin();
			break;

		// signal VBLANK end
		case TID_VBLANK_END:
			vblank_end();
			break;

		// first visible scanline
		case TID_SCANLINE0:
			reset_partial_updates();
			break;

		// subsequent scanlines when scanline updates are enabled
		case TID_SCANLINE:

			// force a partial update to the current scanline
			update_partial(param);

			// compute the next visible scanline
			param++;
			if (param > m_visarea.max_y)
				param = m_visarea.min_y;
			m_scanline_timer->adjust(time_until_pos(param), param);
			break;
	}
}


//-------------------------------------------------
//  configure - configure screen parameters
//-------------------------------------------------

void screen_device::configure(int width, int height, const rectangle &visarea, attoseconds_t frame_period)
{
	// validate arguments
	assert(width > 0);
	assert(height > 0);
	assert(visarea.min_x >= 0);
	assert(visarea.min_y >= 0);
//  assert(visarea.max_x < width);
//  assert(visarea.max_y < height);
	assert(m_type == SCREEN_TYPE_VECTOR || visarea.min_x < width);
	assert(m_type == SCREEN_TYPE_VECTOR || visarea.min_y < height);
	assert(frame_period > 0);

	// fill in the new parameters
	m_width = width;
	m_height = height;
	m_visarea = visarea;

	// reallocate bitmap if necessary
	realloc_screen_bitmaps();

	// compute timing parameters
	m_frame_period = frame_period;
	m_scantime = frame_period / height;
	m_pixeltime = frame_period / (height * width);

	// if there has been no VBLANK time specified in the MACHINE_DRIVER, compute it now
	// from the visible area, otherwise just used the supplied value
	if (m_vblank == 0 && !m_oldstyle_vblank_supplied)
		m_vblank_period = m_scantime * (height - visarea.height());
	else
		m_vblank_period = m_vblank;

	// if we are on scanline 0 already, reset the update timer immediately
	// otherwise, defer until the next scanline 0
	if (vpos() == 0)
		m_scanline0_timer->adjust(attotime::zero);
	else
		m_scanline0_timer->adjust(time_until_pos(0));

	// start the VBLANK timer
	m_vblank_begin_timer->adjust(time_until_vblank_start());

	// adjust speed if necessary
	machine().video().update_refresh_speed();
}


//-------------------------------------------------
//  reset_origin - reset the timing such that the
//  given (x,y) occurs at the current time
//-------------------------------------------------

void screen_device::reset_origin(int beamy, int beamx)
{
	// compute the effective VBLANK start/end times
	attotime curtime = machine().time();
	m_vblank_end_time = curtime - attotime(0, beamy * m_scantime + beamx * m_pixeltime);
	m_vblank_start_time = m_vblank_end_time - attotime(0, m_vblank_period);

	// if we are resetting relative to (0,0) == VBLANK end, call the
	// scanline 0 timer by hand now; otherwise, adjust it for the future
	if (beamy == 0 && beamx == 0)
		reset_partial_updates();
	else
		m_scanline0_timer->adjust(time_until_pos(0));

	// if we are resetting relative to (visarea.max_y + 1, 0) == VBLANK start,
	// call the VBLANK start timer now; otherwise, adjust it for the future
	if (beamy == m_visarea.max_y + 1 && beamx == 0)
		vblank_begin();
	else
		m_vblank_begin_timer->adjust(time_until_vblank_start());
}


//-------------------------------------------------
//  realloc_screen_bitmaps - reallocate bitmaps
//  and textures as necessary
//-------------------------------------------------

void screen_device::realloc_screen_bitmaps()
{
	// doesn't apply for vector games
	if (m_type == SCREEN_TYPE_VECTOR)
		return;

	// determine effective size to allocate
	INT32 effwidth = MAX(m_width, m_visarea.max_x + 1);
	INT32 effheight = MAX(m_height, m_visarea.max_y + 1);

	// reize all registered screen bitmaps
	for (auto_bitmap_item *item = m_auto_bitmap_list.first(); item != NULL; item = item->next())
		item->m_bitmap.resize(effwidth, effheight);

<<<<<<< HEAD
	// set up textures

	if (m_crt.type() != crt_monitor::PASSTHROUGHX)
	{
		m_crt.resize(m_width, m_height);
		rectangle crt_vis = m_crt.get_visible();
		m_texture[0]->set_bitmap(m_crt.final_bitmap(0), crt_vis, TEXFORMAT_RGB32);
		m_texture[1]->set_bitmap(m_crt.final_bitmap(1), crt_vis, TEXFORMAT_RGB32);
	}
	else
	{
	if (m_palette != NULL)
	{
		m_bitmap[0].set_palette(m_palette->palette());
		m_bitmap[1].set_palette(m_palette->palette());
	}
=======
	// re-set up textures
>>>>>>> 6a06d760
	m_texture[0]->set_bitmap(m_bitmap[0], m_visarea, m_bitmap[0].texformat());
	m_texture[1]->set_bitmap(m_bitmap[1], m_visarea, m_bitmap[1].texformat());
}


//-------------------------------------------------
//  set_visible_area - just set the visible area
//-------------------------------------------------

void screen_device::set_visible_area(int min_x, int max_x, int min_y, int max_y)
{
	rectangle visarea(min_x, max_x, min_y, max_y);
	assert(!visarea.empty());
	configure(m_width, m_height, visarea, m_frame_period);
}


//-------------------------------------------------
//  update_partial - perform a partial update from
//  the last scanline up to and including the
//  specified scanline
//-----------------------------------------------*/

bool screen_device::update_partial(int scanline)
{
	// validate arguments
	assert(scanline >= 0);

	LOG_PARTIAL_UPDATES(("Partial: update_partial(%s, %d): ", tag(), scanline));

	// these two checks only apply if we're allowed to skip frames
	if (!(machine().config().m_video_attributes & VIDEO_ALWAYS_UPDATE))
	{
		// if skipping this frame, bail
		if (machine().video().skip_this_frame())
		{
			LOG_PARTIAL_UPDATES(("skipped due to frameskipping\n"));
			return FALSE;
		}

		// skip if this screen is not visible anywhere
		if (!machine().render().is_live(*this))
		{
			LOG_PARTIAL_UPDATES(("skipped because screen not live\n"));
			return FALSE;
		}
	}

	// skip if less than the lowest so far
	if (scanline < m_last_partial_scan)
	{
		LOG_PARTIAL_UPDATES(("skipped because less than previous\n"));
		return FALSE;
	}

	// set the start/end scanlines
	rectangle clip = m_visarea;
	if (m_last_partial_scan > clip.min_y)
		clip.min_y = m_last_partial_scan;
	if (scanline < clip.max_y)
		clip.max_y = scanline;

	// render if necessary
	bool result = false;
	if (clip.min_y <= clip.max_y)
	{
		UINT32 flags = UPDATE_HAS_NOT_CHANGED;

		g_profiler.start(PROFILER_VIDEO);
		LOG_PARTIAL_UPDATES(("updating %d-%d\n", clip.min_y, clip.max_y));

		screen_bitmap &curbitmap = m_bitmap[m_curbitmap];
		switch (curbitmap.format())
		{
			default:
			case BITMAP_FORMAT_IND16:   flags = m_screen_update_ind16(*this, curbitmap.as_ind16(), clip);   break;
			case BITMAP_FORMAT_RGB32:   flags = m_screen_update_rgb32(*this, curbitmap.as_rgb32(), clip);   break;
		}

		m_partial_updates_this_frame++;
		g_profiler.stop();

		// if we modified the bitmap, we have to commit
		m_changed |= ~flags & UPDATE_HAS_NOT_CHANGED;
		result = true;
	}

	// remember where we left off
	m_last_partial_scan = scanline + 1;
	return result;
}


//-------------------------------------------------
//  update_now - perform an update from the last
//  beam position up to the current beam position
//-------------------------------------------------

void screen_device::update_now()
{
	int current_vpos = vpos();
	int current_hpos = hpos();

	// since we can currently update only at the scanline
	// level, we are trying to do the right thing by
	// updating including the current scanline, only if the
	// beam is past the halfway point horizontally.
	// If the beam is in the first half of the scanline,
	// we only update up to the previous scanline.
	// This minimizes the number of pixels that might be drawn
	// incorrectly until we support a pixel level granularity
	if (current_hpos < (m_width / 2) && current_vpos > 0)
		current_vpos = current_vpos - 1;

	update_partial(current_vpos);
}


//-------------------------------------------------
//  reset_partial_updates - reset the partial
//  updating state
//-------------------------------------------------

void screen_device::reset_partial_updates()
{
	m_last_partial_scan = 0;
	m_partial_updates_this_frame = 0;
	m_scanline0_timer->adjust(time_until_pos(0));
}


//-------------------------------------------------
//  vpos - returns the current vertical position
//  of the beam
//-------------------------------------------------

int screen_device::vpos() const
{
	attoseconds_t delta = (machine().time() - m_vblank_start_time).as_attoseconds();
	int vpos;

	// round to the nearest pixel
	delta += m_pixeltime / 2;

	// compute the v position relative to the start of VBLANK
	vpos = delta / m_scantime;

	// adjust for the fact that VBLANK starts at the bottom of the visible area
	return (m_visarea.max_y + 1 + vpos) % m_height;
}


//-------------------------------------------------
//  hpos - returns the current horizontal position
//  of the beam
//-------------------------------------------------

int screen_device::hpos() const
{
	attoseconds_t delta = (machine().time() - m_vblank_start_time).as_attoseconds();

	// round to the nearest pixel
	delta += m_pixeltime / 2;

	// compute the v position relative to the start of VBLANK
	int vpos = delta / m_scantime;

	// subtract that from the total time
	delta -= vpos * m_scantime;

	// return the pixel offset from the start of this scanline
	return delta / m_pixeltime;
}


//-------------------------------------------------
//  time_until_pos - returns the amount of time
//  remaining until the beam is at the given
//  hpos,vpos
//-------------------------------------------------

attotime screen_device::time_until_pos(int vpos, int hpos) const
{
	// validate arguments
	assert(vpos >= 0);
	assert(hpos >= 0);

	// since we measure time relative to VBLANK, compute the scanline offset from VBLANK
	vpos += m_height - (m_visarea.max_y + 1);
	vpos %= m_height;

	// compute the delta for the given X,Y position
	attoseconds_t targetdelta = (attoseconds_t)vpos * m_scantime + (attoseconds_t)hpos * m_pixeltime;

	// if we're past that time (within 1/2 of a pixel), head to the next frame
	attoseconds_t curdelta = (machine().time() - m_vblank_start_time).as_attoseconds();
	if (targetdelta <= curdelta + m_pixeltime / 2)
		targetdelta += m_frame_period;
	while (targetdelta <= curdelta)
		targetdelta += m_frame_period;

	// return the difference
	return attotime(0, targetdelta - curdelta);
}


//-------------------------------------------------
//  time_until_vblank_end - returns the amount of
//  time remaining until the end of the current
//  VBLANK (if in progress) or the end of the next
//  VBLANK
//-------------------------------------------------

attotime screen_device::time_until_vblank_end() const
{
	// if we are in the VBLANK region, compute the time until the end of the current VBLANK period
	attotime target_time = m_vblank_end_time;
	if (!vblank())
		target_time += attotime(0, m_frame_period);
	return target_time - machine().time();
}


//-------------------------------------------------
//  register_vblank_callback - registers a VBLANK
//  callback
//-------------------------------------------------

void screen_device::register_vblank_callback(vblank_state_delegate vblank_callback)
{
	// validate arguments
	assert(!vblank_callback.isnull());

	// check if we already have this callback registered
	callback_item *item;
	for (item = m_callback_list.first(); item != NULL; item = item->next())
		if (item->m_callback == vblank_callback)
			break;

	// if not found, register
	if (item == NULL)
		m_callback_list.append(*global_alloc(callback_item(vblank_callback)));
}


//-------------------------------------------------
//  register_screen_bitmap - registers a bitmap
//  that should track the screen size
//-------------------------------------------------

void screen_device::register_screen_bitmap(bitmap_t &bitmap)
{
	// append to the list
	m_auto_bitmap_list.append(*global_alloc(auto_bitmap_item(bitmap)));

	// if allocating now, just do it
	bitmap.allocate(width(), height());
	if (m_palette != NULL)
		bitmap.set_palette(m_palette->palette());
}


//-------------------------------------------------
//  vblank_begin - call any external callbacks to
//  signal the VBLANK period has begun
//-------------------------------------------------

void screen_device::vblank_begin()
{
	// reset the starting VBLANK time
	m_vblank_start_time = machine().time();
	m_vblank_end_time = m_vblank_start_time + attotime(0, m_vblank_period);

	// if this is the primary screen and we need to update now
	if (this == machine().primary_screen && !(machine().config().m_video_attributes & VIDEO_UPDATE_AFTER_VBLANK))
		machine().video().frame_update();

	// call the screen specific callbacks
	for (callback_item *item = m_callback_list.first(); item != NULL; item = item->next())
		item->m_callback(*this, true);
	if (!m_screen_vblank.isnull())
		m_screen_vblank(*this, true);

	// reset the VBLANK start timer for the next frame
	m_vblank_begin_timer->adjust(time_until_vblank_start());

	// if no VBLANK period, call the VBLANK end callback immedietely, otherwise reset the timer
	if (m_vblank_period == 0)
		vblank_end();
	else
		m_vblank_end_timer->adjust(time_until_vblank_end());
}


//-------------------------------------------------
//  vblank_end - call any external callbacks to
//  signal the VBLANK period has ended
//-------------------------------------------------

void screen_device::vblank_end()
{
	// call the screen specific callbacks
	for (callback_item *item = m_callback_list.first(); item != NULL; item = item->next())
		item->m_callback(*this, false);
	if (!m_screen_vblank.isnull())
		m_screen_vblank(*this, false);

	// if this is the primary screen and we need to update now
	if (this == machine().primary_screen && (machine().config().m_video_attributes & VIDEO_UPDATE_AFTER_VBLANK))
		machine().video().frame_update();

	// increment the frame number counter
	m_frame_number++;
}


//-------------------------------------------------
//  update_quads - set up the quads for this
//  screen
//-------------------------------------------------

bool screen_device::update_quads()
{
	// only update if live
	if (machine().render().is_live(*this))
	{
		// only update if empty and not a vector game; otherwise assume the driver did it directly
		if (m_type != SCREEN_TYPE_VECTOR && (machine().config().m_video_attributes & VIDEO_SELF_RENDER) == 0)
		{
			// if we're not skipping the frame and if the screen actually changed, then update the texture
			if (!machine().video().skip_this_frame() && m_changed)
			{
				m_texture[m_curbitmap]->set_bitmap(m_bitmap[m_curbitmap], m_visarea, m_bitmap[m_curbitmap].texformat());
				m_curtexture = m_curbitmap;
				m_curbitmap = 1 - m_curbitmap;
			}

			// create an empty container with a single quad
			m_container->empty();
			m_container->add_quad(0.0f, 0.0f, 1.0f, 1.0f, rgb_t(0xff,0xff,0xff,0xff), m_texture[m_curtexture], PRIMFLAG_BLENDMODE(BLENDMODE_NONE) | PRIMFLAG_SCREENTEX(1));
		}
	}

	// reset the screen changed flags
	bool result = m_changed;
	m_changed = false;
	return result;
}


//-------------------------------------------------
//  update_burnin - update the burnin bitmap
//-------------------------------------------------

void screen_device::update_burnin()
{
#undef rand
	if (!m_burnin.valid())
		return;

	screen_bitmap &curbitmap = m_bitmap[m_curtexture];
	if (!curbitmap.valid())
		return;

	int srcwidth = curbitmap.width();
	int srcheight = curbitmap.height();
	int dstwidth = m_burnin.width();
	int dstheight = m_burnin.height();
	int xstep = (srcwidth << 16) / dstwidth;
	int ystep = (srcheight << 16) / dstheight;
	int xstart = ((UINT32)rand() % 32767) * xstep / 32767;
	int ystart = ((UINT32)rand() % 32767) * ystep / 32767;
	int srcx, srcy;
	int x, y;

	switch (curbitmap.format())
	{
		default:
		case BITMAP_FORMAT_IND16:
		{
			// iterate over rows in the destination
			bitmap_ind16 &srcbitmap = curbitmap.as_ind16();
			for (y = 0, srcy = ystart; y < dstheight; y++, srcy += ystep)
			{
				UINT64 *dst = &m_burnin.pix64(y);
				const UINT16 *src = &srcbitmap.pix16(srcy >> 16);
				const rgb_t *palette = m_palette->palette()->entry_list_adjusted();
				for (x = 0, srcx = xstart; x < dstwidth; x++, srcx += xstep)
				{
					rgb_t pixel = palette[src[srcx >> 16]];
					dst[x] += pixel.g() + pixel.r() + pixel.b();
				}
			}
			break;
		}

		case BITMAP_FORMAT_RGB32:
		{
			// iterate over rows in the destination
			bitmap_rgb32 &srcbitmap = curbitmap.as_rgb32();
			for (y = 0, srcy = ystart; y < dstheight; y++, srcy += ystep)
			{
				UINT64 *dst = &m_burnin.pix64(y);
				const UINT32 *src = &srcbitmap.pix32(srcy >> 16);
				for (x = 0, srcx = xstart; x < dstwidth; x++, srcx += xstep)
				{
					rgb_t pixel = src[srcx >> 16];
					dst[x] += pixel.g() + pixel.r() + pixel.b();
				}
			}
			break;
		}
	}
}


//-------------------------------------------------
//  finalize_burnin - finalize the burnin bitmap
//-------------------------------------------------

void screen_device::finalize_burnin()
{
	if (!m_burnin.valid())
		return;

	// compute the scaled visible region
	rectangle scaledvis;
	scaledvis.min_x = m_visarea.min_x * m_burnin.width() / m_width;
	scaledvis.max_x = m_visarea.max_x * m_burnin.width() / m_width;
	scaledvis.min_y = m_visarea.min_y * m_burnin.height() / m_height;
	scaledvis.max_y = m_visarea.max_y * m_burnin.height() / m_height;

	// wrap a bitmap around the memregion we care about
	bitmap_argb32 finalmap(scaledvis.width(), scaledvis.height());
	int srcwidth = m_burnin.width();
	int srcheight = m_burnin.height();
	int dstwidth = finalmap.width();
	int dstheight = finalmap.height();
	int xstep = (srcwidth << 16) / dstwidth;
	int ystep = (srcheight << 16) / dstheight;

	// find the maximum value
	UINT64 minval = ~(UINT64)0;
	UINT64 maxval = 0;
	for (int y = 0; y < srcheight; y++)
	{
		UINT64 *src = &m_burnin.pix64(y);
		for (int x = 0; x < srcwidth; x++)
		{
			minval = MIN(minval, src[x]);
			maxval = MAX(maxval, src[x]);
		}
	}

	if (minval == maxval)
		return;

	// now normalize and convert to RGB
	for (int y = 0, srcy = 0; y < dstheight; y++, srcy += ystep)
	{
		UINT64 *src = &m_burnin.pix64(srcy >> 16);
		UINT32 *dst = &finalmap.pix32(y);
		for (int x = 0, srcx = 0; x < dstwidth; x++, srcx += xstep)
		{
			int brightness = (UINT64)(maxval - src[srcx >> 16]) * 255 / (maxval - minval);
			dst[x] = rgb_t(0xff, brightness, brightness, brightness);
		}
	}

	// write the final PNG

	// compute the name and create the file
	emu_file file(machine().options().snapshot_directory(), OPEN_FLAG_WRITE | OPEN_FLAG_CREATE | OPEN_FLAG_CREATE_PATHS);
	file_error filerr = file.open(machine().basename(), PATH_SEPARATOR "burnin-", this->tag()+1, ".png") ;
	if (filerr == FILERR_NONE)
	{
		png_info pnginfo = { 0 };
//      png_error pngerr;
		char text[256];

		// add two text entries describing the image
		sprintf(text,"%s %s", emulator_info::get_appname(), build_version);
		png_add_text(&pnginfo, "Software", text);
		sprintf(text, "%s %s", machine().system().manufacturer, machine().system().description);
		png_add_text(&pnginfo, "System", text);

		// now do the actual work
		png_write_bitmap(file, &pnginfo, finalmap, 0, NULL);

		// free any data allocated
		png_free(&pnginfo);
	}
}


//-------------------------------------------------
//  finalize_burnin - finalize the burnin bitmap
//-------------------------------------------------

void screen_device::load_effect_overlay(const char *filename)
{
	// ensure that there is a .png extension
	astring fullname(filename);
	int extension = fullname.rchr(0, '.');
	if (extension != -1)
		fullname.del(extension, -1);
	fullname.cat(".png");

	// load the file
	emu_file file(machine().options().art_path(), OPEN_FLAG_READ);
	render_load_png(m_screen_overlay_bitmap, file, NULL, fullname);
	if (m_screen_overlay_bitmap.valid())
		m_container->set_overlay(&m_screen_overlay_bitmap);
	else
		mame_printf_warning("Unable to load effect PNG file '%s'\n", fullname.cstr());
<<<<<<< HEAD
}

void screen_device::set_render_size(int width, int height)
{
	if (width<=4096 && height <=4096)
	{
		m_render_width = width;
		m_render_height = height;
	}
}

//-------------------------------------------------
//  The 3x3 matrix class
//-------------------------------------------------

class vec3d
{
	friend class mat33d;
public:
	vec3d()
	{
	}
	vec3d(double a0, double a1, double a2)
	{
		a[0] = a0;
		a[1] = a1;
		a[2] = a2;
	}
	void set(double a0, double a1, double a2)
	{
		a[0] = a0;
		a[1] = a1;
		a[2] = a2;
	}
	double elem(int row)
	{
		return a[row];
	}

	void dump(void)
	{
		//printf("%10.4f %10.4f %10.4f\n", a[0], a[1], a[2]);
	}
protected:
	double a[3];
};

class mat33d
{
public:

	void setConst(double val)
	{
		for (int i=0;i<3;i++)
			for (int j=0;j<3; j++)
				a[i][j] = val;
	}

	void multScalar(double val)
	{
		for (int i=0;i<3;i++)
			for (int j=0;j<3; j++)
				a[i][j] = a[i][j]*val;
	}

	void copyFrom(mat33d &src)
	{
		for (int i=0;i<3;i++)
			for (int j=0;j<3; j++)
				a[i][j] = src.a[i][j];
	}

	double det(void)
	{
		// a11(a33a22-a32a23)-a21(a33a12-a32a13)+a31(a23a12-a22a13)
		return    a[0][0] * (a[2][2]*a[1][1] - a[2][1]*a[1][2])
				- a[1][0] * (a[2][2]*a[0][1] - a[2][1]*a[0][2])
				+ a[2][0] * (a[1][2]*a[0][1] - a[1][1]*a[0][2]);
	}

	void invert(void)
	{
		mat33d ret;
		double temdet = det();

		//| a11 a12 a13 |-1             |   a33a22-a32a23  -(a33a12-a32a13)   a23a12-a22a13  |
		//| a21 a22 a23 |    =  1/DET * | -(a33a21-a31a23)   a33a11-a31a13  -(a23a11-a21a13) |
		//| a31 a32 a33 |               |   a32a21-a31a22  -(a32a11-a31a12)   a22a11-a21a12  |


		ret.a[0][0] =   a[2][2]*a[1][1]-a[2][1]*a[1][2];
		ret.a[0][1] = -(a[2][2]*a[0][1]-a[2][1]*a[0][2]);
		ret.a[0][2] =   a[1][2]*a[0][1]-a[1][1]*a[0][2];
		ret.a[1][0] = -(a[2][2]*a[1][0]-a[2][0]*a[1][2]);
		ret.a[1][1] =   a[2][2]*a[0][0]-a[2][0]*a[0][2];
		ret.a[1][2] = -(a[1][2]*a[0][0]-a[1][0]*a[0][2]);
		ret.a[2][0] =   a[2][1]*a[1][0]-a[2][0]*a[1][1];
		ret.a[2][1] = -(a[2][1]*a[0][0]-a[2][0]*a[0][1]);
		ret.a[2][2] =   a[1][1]*a[0][0]-a[1][0]*a[0][1];
		copyFrom(ret);
		multScalar(1.0f / temdet);
	}

	void multVec(vec3d &r, vec3d &v)
	{
		for (int row = 0; row < 3; row++)
		{
			r.a[row] = a[row][0] * v.a[0] + a[row][1] * v.a[1] + a[row][2] * v.a[2];
		}
	}

	void setRow(int row, double c0, double c1, double c2)
	{
		a[row][0] = c0;
		a[row][1] = c1;
		a[row][2] = c2;
	}

	void setCol(int col, double r0, double r1, double r2)
	{
		a[0][col] = r0;
		a[1][col] = r1;
		a[2][col] = r2;
	}

	double elem(int row, int col)
	{
		return a[row][col];
	}

	mat33d()
	{
		setConst(0.0f);
	}

protected:
	double a[3][3];
};

//-------------------------------------------------
//  The monitor class
//-------------------------------------------------

typedef struct
{
	const char *desc;
	double xr, yr, xg, yg, xb, yb, xw, yw, gamma;
} CIE_Chroma_t;

/*
 * White points below use CIE 1964
 */

static const CIE_Chroma_t CIE_Mons[] =
{
		{ "Guru", 				0.57585, 	0.34435,	0.28773, 	0.55582, 	0.18631,0.10346,	0.3138, 0.3310, 2.2 },	// D65
		//{ "Short-Persistence", 	0.61,	0.35, 	0.29, 	0.59, 	0.15, 	0.063 }, // 	N/A 	N/A 	[Foley96, p. 583]
		//{ "Long-Persistence", 	0.62, 	0.33, 	0.21, 	0.685, 	0.15, 	0.063 }, // 	N/A 	N/A 	[Foley96, p. 583]
		//CCIR 601-1 is the old NTSC standard. Now called Rec 601-1.
		{ "NTSC",			 	0.67, 	0.33, 	0.21, 	0.71, 	0.14, 	0.08, 0.3104, 0.319, 2.2  }, 	// 1ILLUMINANT_C [Walker98]
		{ "EBU",			 	0.64, 	0.33, 	0.30, 	0.60, 	0.15, 	0.06, 0.3138, 0.3310, 2.4 }, 	// D65 [Walker98]
		// (all monitors except 21, " Mitsubishi p/n 65532)
		{ "Dell",				0.625, 	0.340, 	0.275, 	0.605, 	0.150, 	0.065, 	0.280, 	0.315,	2.2 },	// 9300K [Dell, E-mail, 12 Jan 99]
		{ "SMPTE",			 	0.630, 	0.340, 	0.310, 	0.595, 	0.155, 	0.070,	0.3138, 0.3310,	2.2 },	// D65	[Walker98]
		{ "P22 NEC C400",		0.610, 	0.350, 	0.307, 	0.595, 	0.150, 	0.065, 	0.280, 	0.315,	2.2 },	// [NEC98], 9300 K 	Gamma = 2.2
		{ "P22 KDS VS19",		0.625, 	0.340, 	0.285, 	0.605, 	0.150, 	0.065, 	0.281, 	0.311,	2.2 },	//
		{ "High Brightness LED",0.700, 	0.300, 	0.170, 	0.700, 	0.130, 	0.075, 	0.310, 	0.320,	2.2 },	// Nichia Corporation
		{ "sRGB", 				0.64, 	0.33,	0.30, 	0.60, 	0.15,   	0.06,	0.3138, 0.3310, 2.4 },	// D65
		{ "Couriersud",			0.633,	0.336,	0.279,	0.598,	0.149,	0.073,	0.327,	0.355,	2.4 },

		{ NULL }
};

/*
 * Calculate the RGB to CIE matrix ...
 */

static void calc_mat(CIE_Chroma_t cie, mat33d &m)
{
	mat33d ms;
	vec3d vwhite;
	vec3d s;

	ms.setCol(0, cie.xr / cie.yr, 1.0, (1.0f - cie.xr - cie.yr) / cie.yr);
	ms.setCol(1, cie.xg / cie.yg, 1.0, (1.0f - cie.xg - cie.yg) / cie.yg);
	ms.setCol(2, cie.xb / cie.yb, 1.0, (1.0f - cie.xb - cie.yb) / cie.yb);

	ms.invert();

	vwhite.set(cie.xw / cie.yw, 1.0, (1.0f - cie.xw - cie.yw) / cie.yw);
	ms.multVec(s, vwhite);

	m.setCol(0, s.elem(0) * cie.xr / cie.yr, s.elem(0) * 1.0, s.elem(0) * (1.0f - cie.xr - cie.yr) / cie.yr);
	m.setCol(1, s.elem(1) * cie.xg / cie.yg, s.elem(1) * 1.0, s.elem(1) * (1.0f - cie.xg - cie.yg) / cie.yg);
	m.setCol(2, s.elem(2) * cie.xb / cie.yb, s.elem(2) * 1.0, s.elem(2) * (1.0f - cie.xb - cie.yb) / cie.yb);
}

static double src_gamma(double v, double g)
{
	return pow(v, g );
}

static double srgb_gamma(double v)
{
	return v;
	if ( v > 0.0031308 )
		return 1.055 * ( pow(v, 1.0f / 2.4f ) ) - 0.055;
	else
		return 12.92 * v;
}

static rgb_t vec_to_rgb_t(vec3d v)
{
	return rgb_t(
			rgb_t::clamp((INT32) (srgb_gamma(v.elem(0)) * 255.0f)),
			rgb_t::clamp((INT32) (srgb_gamma(v.elem(1)) * 255.0f)),
			rgb_t::clamp((INT32) (srgb_gamma(v.elem(2)) * 255.0f))
			);
}

static void CIE_xy_to_rgbA(CIE_Chroma_t cie, rgb_t *base_r, rgb_t *base_g, rgb_t *base_b)
{
	mat33d rgb_to_cie;
	mat33d cie_to_rgb;
	vec3d tt, tn;

	tt.set(1,1,1);

	calc_mat(cie, rgb_to_cie);
	rgb_to_cie.multVec(tn, tt);
	tn.dump();

	cie_to_rgb.setRow(0,	 3.2406,	-1.5372,	-0.4986);
	cie_to_rgb.setRow(1,	-0.9689,	 1.8758,	 0.0415);
	cie_to_rgb.setRow(2,	 0.0557,	-0.2040,	 1.0570);

	for (int i = 0; i < 768; i++)
	{
		vec3d v_r, v_g, v_b, v_cie, v_rgb;
		double val = src_gamma((double) i / 256.0f, cie.gamma);

		/* desaturate colors for more brightness for val > 1.0
		 * at the expense of accuracy
		 */

		double val2 = (val < 1.0) ? 0 : (val - 1.0) * 0.25;
		v_r.set(val,  val2, val2);
		v_g.set(val2, val,  val2);
		v_b.set(val2, val2, val);

		rgb_to_cie.multVec(v_cie, v_r);
		cie_to_rgb.multVec(v_rgb, v_cie);
		base_r[i] = vec_to_rgb_t(v_rgb);

#if 0
		if (i == 256)
		{
			printf("val %10.4f", val);
			v_rgb.dump();
		}
#endif

		rgb_to_cie.multVec(v_cie, v_g);
		cie_to_rgb.multVec(v_rgb, v_cie);
		base_g[i] = vec_to_rgb_t(v_rgb);

#if 0
		if (i == 256)
		{
			printf("val %10.4f", val);
			v_rgb.dump();
		}
#endif

		rgb_to_cie.multVec(v_cie, v_b);
		cie_to_rgb.multVec(v_rgb, v_cie);
		base_b[i] = vec_to_rgb_t(v_rgb);

#if 0
		if (i == 256)
		{
			printf("val %10.4f", val);
			v_rgb.dump();
		}
#endif

	}
}


void crt_monitor::set_param(crt_monitor_param &param) {
	m_param = param;

	CIE_xy_to_rgbA(CIE_Mons[m_param.source_cie], base_red, base_green, base_blue);

	for (int i=0; i<256; i++)
	{
		m_exp[i] = 255.0f * (1.0f - exp(-(double) i / 255.0f * (double) (m_param.bandwidth * m_param.bandwidth) / 4096.0f));
		//printf("%d %d\n", i, m_exp[i]);
	}
}


crt_monitor::crt_monitor(void)
  : m_amplifier_r(NULL), m_amplifier_g(NULL), m_amplifier_b(NULL)
{
	m_param.r_off = -256 * 3 / 10;
	m_param.g_off = -256 * 3 / 10;
	m_param.b_off = -256 * 3 / 10;
	m_param.r_gain = 256 * 11 / 10;
	m_param.g_gain = 256 * 11 / 10;
	m_param.b_gain = 256 * 11 / 10;
	m_param.bandwidth = 255 * 32 / 100;
	m_param.focus = 255 * 21 / 100 ;
	m_param.decay = 255 * 30 / 100;
	m_param.source_cie = 0;

	//m_param.m_type =  CROMA_CLEAR;
	//m_param.m_type =  SHADOW_MASK;
	m_param.m_type =  PASSTHROUGHX;

	set_param(m_param);
	m_horz_pixel = 0;
	m_vert_pixel = 0;
//	resize(288*11/8 * 3, 288*11/8 * 3 / 4 * 3);

}

crt_monitor::~crt_monitor(void)
{
	free_bitmaps();
}

void crt_monitor::free_bitmaps(void)
{
	if (m_amplifier_r != NULL)
		global_free(m_amplifier_r);
	if (m_amplifier_g != NULL)
		global_free(m_amplifier_g);
	if (m_amplifier_b != NULL)
		global_free(m_amplifier_b);
#if 0
	// FIXME: should be done automatically ?
	if (m_mask_bm != NULL)
		bitmap_free(m_mask_bm);
	if (m_phos_bm[0] != NULL)
		bitmap_free(m_phos_bm[0]);
	if (m_phos_bm[1] != NULL)
		bitmap_free(m_phos_bm[1]);
#endif
}

void crt_monitor::resize(int new_width, int new_height)
{
	int scal_width;
	//int scal_height;
	int adj = (m_param.m_type == SHADOW_MASK) ? 6 : 0;

	//printf("new %d %d\n", new_width, new_height);

	if (new_width > new_height)
	{
		scal_width = (new_width - adj) / 3;
		//scal_height = (new_height - adj) / 3;
	}
	else
	{
		//scal_height = (new_width - adj) / 3;
		scal_width = (new_height - adj) / 3;
		int temp = new_height;
		new_height = new_width;
		new_width = temp;
	}


	if (scal_width == m_horz_pixel || scal_width <= 0)
		return;

	int vis_height = 2048; // be safe(scal_height + 3);
	int do_realloc = (scal_width > m_horz_pixel);

	m_horz_pixel = scal_width;
	m_vert_pixel = m_horz_pixel * 3 / 4;


	if (0 && m_param.m_type == SHADOW_MASK)
	{
		m_width = new_width; //m_horz_pixel * 3 + 6;
		m_height = new_height;//m_vert_pixel * 3 + 6;
		m_visible.min_x = 3;
		m_visible.min_y = 3;
		m_visible.max_x = m_width - 4;
		m_visible.max_y = m_height - 4;
	}
	else
	{
		m_width = new_width; //m_horz_pixel * 3 + 6;
		m_height = new_height;//m_vert_pixel * 3 + 6;
		m_visible.min_x = 0;
		m_visible.min_y = 0;
		m_visible.max_x = m_width -1;
		m_visible.max_y = m_height - 1;
	}

	if (0 || do_realloc)
	{
		//free_bitmaps();

		//printf("realloc %d %d\n", m_width, m_height);
		m_amplifier_r = global_alloc_array(INT16, m_horz_pixel * vis_height);
		m_amplifier_g = global_alloc_array(INT16, m_horz_pixel * vis_height);
		m_amplifier_b = global_alloc_array(INT16, m_horz_pixel * vis_height);

		m_mask_bm.allocate(m_width, m_height);
		m_phos_bm[0].allocate(m_width, m_height);
		m_phos_bm[1].allocate(m_width, m_height);

#if 0
		bitmap_fill(m_phos_bm[0], NULL, 0);
		bitmap_fill(m_phos_bm[1], NULL, 0);
#endif
	}
}


INLINE rgb_t bpixel(running_machine &machine, bitmap_t &bm, int y, int x)
{
	//return  machine->  pens[*((UINT16 *) bm->base + y * bm->rowpixels + x)];

	//Micko:FIXME
/*	if (bm.format() == BITMAP_FORMAT_RGB32)*/
		return  bm.pixt<rgb_t>(y, x);
/*	else
		return  palette_get_color(machine, bm.pixt<UINT16>(y, x));

	//return  *((UINT16 *) bm->base + y * bm->rowpixels + x);
	*/
}
#if 1

INLINE void set_chan(INT16 *pix, int val, int w)
{
#if 1
	if (val-*pix>0)
		*pix += ((val-*pix)*w)>>8;
#else
	int nv = (val * w) >> 8;
	if (nv > *pix)
		*pix = nv;
#endif

}

void crt_monitor::scale_and_bandwith(running_machine &machine, bitmap_t &bm_src, const rectangle &cliprect)
{
	int y,w,x;

	for (y = cliprect.min_y - 1; y <= cliprect.max_y + 1; y++)
	{
		INT16 *dst_r = m_amplifier_r + (y - cliprect.min_y + 1) * m_horz_pixel;
		INT16 *dst_g = m_amplifier_g + (y - cliprect.min_y + 1) * m_horz_pixel;
		INT16 *dst_b = m_amplifier_b + (y - cliprect.min_y + 1) * m_horz_pixel;
		for (x=0;x<m_horz_pixel;x++)
		{
			dst_r[x] = (dst_r[x] * m_param.decay)>>8;
			dst_g[x] = (dst_g[x] * m_param.decay)>>8;
			dst_b[x] = (dst_b[x] * m_param.decay)>>8;
		}
	}

	w = MAX((cliprect.max_x - cliprect.min_x/* + 1*/), m_horz_pixel);
	int x_add_s = (cliprect.max_x - cliprect.min_x /*+ 1*/) * 16384 / w;
	int x_add_d = 16384 * m_horz_pixel / w;;

	for (y = cliprect.min_y; y <= cliprect.max_y; y++)
	{
		int r = 0;
		int g = 0;
		int b = 0;
		int rn = 0;
		int bn = 0;
		int gn = 0;
		int lx_d = -1;
		int time_r;

		INT16 *dst_r = m_amplifier_r + (y - cliprect.min_y + 1) * m_horz_pixel;
		INT16 *dst_g = m_amplifier_g + (y - cliprect.min_y + 1) * m_horz_pixel;
		INT16 *dst_b = m_amplifier_b + (y - cliprect.min_y + 1) * m_horz_pixel;

		int sx_s = cliprect.min_x * 16384;
		int sx_d = 0;
		time_r = 0;
		for (x=0; x<w; x++)
		{
			rgb_t src = bpixel(machine, bm_src, y,  (sx_s >> 14));
			int x_d = (sx_d >> 14);
			int frac = (sx_s & 16383) >> 6;

			int bandwidth1;
			int bandwidth0;
			if (frac>time_r)
				bandwidth1 = m_exp[(frac-time_r)];
			else
			{
				bandwidth1 = m_exp[(255 - time_r)];
				bandwidth0 = 255- bandwidth1;
				r = (r * bandwidth0 + rn * bandwidth1) >> 8;
				g = (g * bandwidth0 + gn * bandwidth1) >> 8;
				b = (b * bandwidth0 + bn * bandwidth1) >> 8;
				bandwidth1 = m_exp[(frac)];
			}
			time_r = frac;
			rn = ((MAX((int)src.r() - m_param.r_off, 0) * m_param.r_gain) >> 8);
			gn = ((MAX((int)src.g() - m_param.g_off, 0) * m_param.g_gain) >> 8);
			bn = ((MAX((int)src.b() - m_param.b_off, 0) * m_param.b_gain ) >> 8);
			bandwidth0 = 255- bandwidth1;

			r = (r * bandwidth0 + rn * bandwidth1) >> 8;
			g = (g * bandwidth0 + gn * bandwidth1) >> 8;
			b = (b * bandwidth0 + bn * bandwidth1) >> 8;

			if (x_d>lx_d)
			{
				set_chan(&dst_r[x_d], r, 255);
				set_chan(&dst_g[x_d], g, 255);
				set_chan(&dst_b[x_d], b, 255);

				set_chan(&dst_r[x_d-m_horz_pixel], r, m_param.focus);
				set_chan(&dst_g[x_d-m_horz_pixel], g, m_param.focus);
				set_chan(&dst_b[x_d-m_horz_pixel], b, m_param.focus);

				set_chan(&dst_r[x_d+m_horz_pixel], r, m_param.focus);
				set_chan(&dst_g[x_d+m_horz_pixel], g, m_param.focus);
				set_chan(&dst_b[x_d+m_horz_pixel], b, m_param.focus);
				lx_d = x_d;
			}

			sx_s += x_add_s;
			sx_d += x_add_d;
		}
	}
}
#else
void crt_monitor::scale_and_bandwith(running_machine *machine, bitmap_t *bm_src, const rectangle *cliprect)
{
	int x;
	int y;
	int bandwidth0 = m_param.bandwidth;
	int bandwidth1 = 256 - bandwidth0;
	UINT16 tr[4*1024];
	UINT16 tg[4*1024];
	UINT16 tb[4*1024];

	int x_add = (cliprect.max_x - cliprect.min_x + 1) * 1024 * 4/ (m_horz_pixel);

	for (y = cliprect.min_y; y <= cliprect.max_y; y++)
	{
		int r = 0;
		int g = 0;
		int b = 0;

		/* bandwidth first ! */
		for (x=cliprect.min_x*4; x<=cliprect.max_x*4; x++)
		{
			rgb_t src = bpixel(machine, bm_src, y,  x/4);

			r = (r * bandwidth0 + ((MAX((int)RGB_RED(src) - m_param.r_off, 0) * m_param.r_gain) >> 8) * bandwidth1) >> 8;
			g = (g * bandwidth0 + ((MAX((int)RGB_GREEN(src) - m_param.g_off, 0) * m_param.g_gain) >> 8) * bandwidth1) >> 8;
			b = (b * bandwidth0 + ((MAX((int)RGB_BLUE(src) - m_param.b_off, 0) * m_param.b_gain ) >> 8) * bandwidth1) >> 8;

			tr[x] = r;
			tg[x] = g;
			tb[x] = b;
		}

		int sx = cliprect.min_x * 1024 * 4;

		INT16 *dst_r = m_amplifier_r + (y - cliprect.min_y) * m_horz_pixel;
		INT16 *dst_g = m_amplifier_g + (y - cliprect.min_y) * m_horz_pixel;
		INT16 *dst_b = m_amplifier_b + (y - cliprect.min_y) * m_horz_pixel;

		/* doing a linear interpolation is an approximation,
		 * however should suffice here.
		 */
		for (x = 0; x < m_horz_pixel; x++)
		{
			UINT16 frac = (sx & 0x3ff)>>2;
			UINT16 xw = sx >> 10;

			frac = 0;

			*dst_r++ = (tr[xw] * (256-frac) + tr[xw+1] * frac)>>8;
			*dst_g++ = (tg[xw] * (256-frac) + tg[xw+1] * frac)>>8;
			*dst_b++ = (tb[xw] * (256-frac) + tb[xw+1] * frac)>>8;

			sx += x_add;
		}
	}
}
#endif

void crt_monitor::copyonly(bitmap_rgb32 &bm_dst, rectangle &clip)
{
	int x;
	int y;

	int sy = 0;
	int s_add = (clip.max_y - clip.min_y + 1) * 256 / (m_visible.max_y - m_visible.min_y + 1) ;

	for (y = m_visible.min_y; y <= m_visible.max_y; y++)
	{
		rgb_t *dst = (rgb_t *) bm_dst.raw_pixptr(y, 0);
		for (x = m_visible.min_x; x <= m_visible.max_x; x++)
		{
			int offset = (sy >> 8) * m_horz_pixel + ((x-m_visible.min_x) / 3);
			UINT8 r = MIN(255, m_amplifier_r[offset]);
			UINT8 g = MIN(255, m_amplifier_g[offset]);
			UINT8 b = MIN(255, m_amplifier_b[offset]);
			dst[0] =  rgb_t(r, g, b);
			dst++;
		}
		sy += s_add;
	}
}

INLINE void set_pixel(rgb_t *pix, int r, int g, int b)
{
	int rn = r;
	int gn = g;
	int bn = b;

	*pix = rgb_t(
			(rgb_t::clamp((int)pix->r() + rn)),
			(rgb_t::clamp((int)pix->g() + gn)),
			(rgb_t::clamp((int)pix->b() + bn))
	);
}

INLINE void set_pixela(rgb_t *pix, rgb_t val, int w)
{
	UINT8 rn = val.r();
	UINT8 gn = val.g();
	UINT8 bn = val.b();

	UINT8 ro = pix->r();
	UINT8 go = pix->g();
	UINT8 bo = pix->b();

	if (rn-ro>0)
		ro += ((rn-ro)*w)>>8;
	if (gn-go>0)
		go += ((gn-go)*w)>>8;
	if (bn-bo>0)
		bo += ((bn-bo)*w)>>8;

	*pix = rgb_t(ro, go, bo);
}

void crt_monitor::copy_shadow_mask(bitmap_rgb32 &bm_dst, const rectangle &clip)
{
	int gainv[3] = { 100, 100, 100};
	int sy = 0;
	int s_add = (clip.max_y - clip.min_y + 1) * 16384 / (m_visible.max_y - m_visible.min_y + 1) ;

	int x;
	int y;

	gainv[1] = 255;
	gainv[0] = m_param.focus;
	gainv[2] = m_param.focus;

	for (y = m_visible.min_y+3; y <= m_visible.max_y-4; y++)
	{
		rgb_t *dst0 = (rgb_t *) bm_dst.raw_pixptr(y, m_visible.min_x);
		rgb_t *dst1 = (rgb_t *) bm_dst.raw_pixptr(y + 1, m_visible.min_x);
		int gaina = gainv[y % 3];

		for (x = m_visible.min_x+3; x <= m_visible.max_x-4; x+=3)
		{
			int offset = ((sy + 8191) >> 14) * m_horz_pixel + (((y & 1) == 0) ? (x-m_visible.min_x) / 3 : (2*(x-m_visible.min_x)-3) / 6) ;

			int rn = (m_amplifier_r[offset] * gaina)>>8;
			int gn = (m_amplifier_g[offset] * gaina)>>8;
			int bn = (m_amplifier_b[offset] * gaina)>>8;
#if 0
			int r_ov = MAX(rn - 255, 0);
			int g_ov = MAX(gn - 255, 0);
			int b_ov = MAX(bn - 255, 0);

			if ((y & 1) == 0)
			{
				set_pixel(dst0 - 1, r_ov, 0,    0);
				set_pixel(dst0 + 0, rn,    g_ov, b_ov);
				set_pixel(dst0 + 1, r_ov, gn,    b_ov);
				set_pixel(dst0 + 2, 0,    g_ov, 0);
				set_pixel(dst1 + 0, 0,    0,    b_ov);
				set_pixel(dst1 + 1, r_ov, g_ov, bn);
				set_pixel(dst1 + 2, 0,    0,    b_ov);
			}
			else
			{
				set_pixel(dst0 - 2, r_ov, 0,    0);
				set_pixel(dst0 - 1, rn,    g_ov, b_ov);
				set_pixel(dst0 + 0, r_ov, gn,    b_ov);
				set_pixel(dst0 + 1, 0,    g_ov, 0);
				set_pixel(dst1 - 2, 0,    0,    b_ov);
				set_pixel(dst1 - 1, r_ov, g_ov, bn);
				set_pixel(dst1 - 0, 0,    0,    b_ov);
			}
#else
			if ((y & 1) == 0)
			{
				*(dst0 + 0) = base_red[rn];
				*(dst0 + 1) = base_green[gn];
				*(dst1 + 1) = base_blue[bn];
			}
			else
			{
				*(dst0 - 1) = base_red[rn];
				*(dst0 + 0) = base_green[gn];
				*(dst1 - 1) = base_blue[bn];
			}
#endif
			dst1 += 3;
			dst0 += 3;
		}
		sy += s_add;
	}
}

void crt_monitor::copy_chroma(bitmap_rgb32 &bm_dst, const rectangle &clip)
{
#if 1
	int gainv[4][2] = {
			{ 256 / 4, 256 },
			{ 256,     256 },
			{ 256,     256 / 4 },
			{ 256,     256 }
	};
#else
	int gainv[4][2] = {
			{ m_param.focus, 256 },
			{ m_param.focus,     m_param.focus },
			{ 256,               m_param.focus },
			{ m_param.focus,     m_param.focus }
	};
#endif
	int sy = 0;
	int s_add = (clip.max_y - clip.min_y + 1) * 16384 / (m_visible.max_y - m_visible.min_y + 1) ;

	int x;
	int y;

	//gainv[0][0] = m_param.focus;
	//gainv[1][0] = m_param.focus;

	for (y = m_visible.min_y; y <= m_visible.max_y; y++)
	{
		rgb_t *dst0 = (rgb_t *) bm_dst.raw_pixptr(y, m_visible.min_x);
		rgb_t *dstm1 = dst0 - 3 * bm_dst.rowpixels();
		rgb_t *dstp1 = dst0 + 3 * bm_dst.rowpixels();

		for (x = m_visible.min_x; x <= m_visible.max_x; x+=3)
		{
			int offset = (((sy + 8191) >> 14)+1) * m_horz_pixel + (x-m_visible.min_x) / 3;
			int gaina = gainv[y & 3][((x-m_visible.min_x)/3) & 1];

			int rn = (m_amplifier_r[offset] * gaina)>>8;
			int gn = (m_amplifier_g[offset] * gaina)>>8;
			int bn = (m_amplifier_b[offset] * gaina)>>8;


#if 0
			int blank=0;

			if ((((x / 3) & 1) == 0) && ((y % 4) == 0))
				blank = 1;
			else if ((((x / 3) & 1) == 1) && ((y % 4) == 2))
				blank = 1;

			if (!blank)
			{
#endif
#if 0
				int r_ov = MAX(rn - 255, 0);
				int g_ov = MAX(gn - 255, 0);
				int b_ov = MAX(bn - 255, 0);

				set_pixel(dst0 - 1, r_ov, 0,    0);
				set_pixel(dst0 + 0, rn,	  g_ov,  0);
				set_pixel(dst0 + 1, 0,    gn,	b_ov);
				set_pixel(dst0 + 2, 0, 	  0,    bn);
#elif 0
				int r_ov = MAX(rn - 255, 0);
				int g_ov = MAX(gn - 255, 0);
				int b_ov = MAX(bn - 255, 0);

				set_pixel(dst0 + 0, rn,	  r_ov,  r_ov);
				set_pixel(dst0 + 1, g_ov,    gn,	g_ov);
				set_pixel(dst0 + 2, b_ov, 	  b_ov,    bn);
#elif 0
				int frac1 = (sy & 16383)>>6;
				int frac = (255-frac1);
				int rn1 = (m_amplifier_r[offset+m_horz_pixel] * gaina)>>8;
				int gn1 = (m_amplifier_g[offset+m_horz_pixel] * gaina)>>8;
				int bn1 = (m_amplifier_b[offset+m_horz_pixel] * gaina)>>8;

				*(dst0+0) = base_red[(rn*frac+rn1*frac1)>>8];
				*(dst0+1) = base_green[(gn*frac+gn1*frac1)>>8];
				*(dst0+2) = base_blue[(bn*frac+bn1*frac1)>>8];
#elif 1
				*(dst0+0) = base_red[rn];
				*(dst0+1) = base_green[gn];
				*(dst0+2) = base_blue[bn];
#elif 1
				set_pixela(dst0  , base_red[rn],192);
				set_pixela(dst0+1, base_green[gn],192);
				set_pixela(dst0+2, base_blue[bn],192);
				if (m_param.focus > 0)
				{
					set_pixela(dstm1  , base_red[rn],m_param.focus);
					set_pixela(dstm1+1, base_green[gn],m_param.focus);
					set_pixela(dstm1+2, base_blue[bn],m_param.focus);
					set_pixela(dstp1  , base_red[rn],m_param.focus);
					set_pixela(dstp1+1, base_green[gn],m_param.focus);
					set_pixela(dstp1+2, base_blue[bn],m_param.focus);
#if 0
					set_pixela(dst0-3, base_red[rn],m_param.focus);
					set_pixela(dst0-2, base_green[gn],m_param.focus);
					set_pixela(dst0-1, base_blue[bn],m_param.focus);
					set_pixela(dst0+3, base_red[rn],m_param.focus);
					set_pixela(dst0+4, base_green[gn],m_param.focus);
					set_pixela(dst0+5, base_blue[bn],m_param.focus);
#endif
				}

#else
				/* looks horrible */
				int r = RGB_RED(base_red[rn]) + RGB_RED(base_green[gn]) + RGB_RED(base_blue[bn]);
				int g = RGB_GREEN(base_red[rn]) + RGB_GREEN(base_green[gn]) + RGB_GREEN(base_blue[bn]);
				int b = RGB_BLUE(base_red[rn]) + RGB_BLUE(base_green[gn]) + RGB_BLUE(base_blue[bn]);

				rgb_t c = MAKE_RGB(rgb_clamp(r), rgb_clamp(g), rgb_clamp(b));
				*(dst0+0) = c;
				*(dst0+1) = c;
				*(dst0+2) = c;
#endif
//			}
			dst0 += 3;
			dstm1 += 3;
			dstp1 += 3;
		}
		sy += s_add;
	}
}

void crt_monitor::phosphor(bitmap_rgb32 &bm_dst, bitmap_rgb32 &bm_phos, bitmap_rgb32 &bm_src, const rectangle &cliprect)
{
	const int phos_decay = m_param.decay;

	const int phos_red_decay = phos_decay;
	const int phos_green_decay = phos_decay;
	const int phos_blue_decay = phos_decay;

	//int phos_red_decay1 = 256 - phos_red_decay;
	//int phos_green_decay1 = 256 - phos_green_decay;
	//int phos_blue_decay1 = 256 - phos_blue_decay;

	int x;
	int y;

	for (y = cliprect.min_y; y <= cliprect.max_y; y++)
	{
		rgb_t *src = (rgb_t *) bm_src.raw_pixptr(y, cliprect.min_x);
		rgb_t *sp  = (rgb_t *) bm_phos.raw_pixptr(y, cliprect.min_x);
		rgb_t *dst = (rgb_t *) bm_dst.raw_pixptr(y, cliprect.min_x);

		for (x = cliprect.min_x; x <= cliprect.max_x; x++)
		{
#if 0
			int r = ((int)RGB_RED(*src) * phos_red_decay1 + (int)RGB_RED(*sp) * phos_red_decay) >> 8;
			int g = ((int)RGB_GREEN(*src) * phos_green_decay1 + (int)RGB_GREEN(*sp) * phos_green_decay) >> 8;;
			int b = ((int)RGB_BLUE(*src) * phos_blue_decay1 + (int)RGB_BLUE(*sp) * phos_blue_decay) >> 8;
#else
			int r = ((int)sp->r() * phos_red_decay) >> 8;
			int g = ((int)sp->g() * phos_green_decay) >> 8;;
			int b = ((int)sp->b() * phos_blue_decay) >> 8;
			int r1 = src->r();
			int g1 = src->g();
			int b1 = src->b();
			if (r1 > r) r = r1;
			if (g1 > g) g = g1;
			if (b1 > b) b = b1;
#endif
			*dst = rgb_t(r, g, b);

			src++; sp++; dst++;
		}
	}
}

void crt_monitor::process(running_machine &machine, screen_bitmap &src_bm, int cur_bm, rectangle &clip)
{
	bitmap_rgb32 *temp = (0 && m_param.decay > 0) ? &m_mask_bm : &m_phos_bm[cur_bm];

	switch (m_param.m_type)
	{
	case PASSTHROUGHX:
		break;
	case SHADOW_MASK:
		scale_and_bandwith(machine, src_bm, clip);
		temp->fill(0);
	    copy_shadow_mask(*temp, clip );
		break;
	case CROMA_CLEAR:
		scale_and_bandwith(machine, src_bm, clip);
		temp->fill(0);
		copy_chroma(*temp, clip );
		break;
	//case APERTURE_GRILLE:
		//break;
	}
	if (m_param.m_type != PASSTHROUGHX)
	{
		if (0 && m_param.decay > 0)
			phosphor(m_phos_bm[cur_bm],m_phos_bm[1-cur_bm], m_mask_bm, m_visible);
	}
}

int crt_monitor::get_cie_count(void)
{
	int num = 0;
	const CIE_Chroma_t *t = &CIE_Mons[0];

	while (t->desc !=NULL)
	{
		t++;
		num++;
	}
	return num;
}

const char * crt_monitor::get_cie_name(void)
{
	return CIE_Mons[m_param.source_cie].desc;
=======
>>>>>>> 6a06d760
}<|MERGE_RESOLUTION|>--- conflicted
+++ resolved
@@ -531,26 +531,12 @@
 	for (auto_bitmap_item *item = m_auto_bitmap_list.first(); item != NULL; item = item->next())
 		item->m_bitmap.resize(effwidth, effheight);
 
-<<<<<<< HEAD
-	// set up textures
-
-	if (m_crt.type() != crt_monitor::PASSTHROUGHX)
-	{
-		m_crt.resize(m_width, m_height);
-		rectangle crt_vis = m_crt.get_visible();
-		m_texture[0]->set_bitmap(m_crt.final_bitmap(0), crt_vis, TEXFORMAT_RGB32);
-		m_texture[1]->set_bitmap(m_crt.final_bitmap(1), crt_vis, TEXFORMAT_RGB32);
-	}
-	else
-	{
+	// re-set up textures
 	if (m_palette != NULL)
 	{
 		m_bitmap[0].set_palette(m_palette->palette());
 		m_bitmap[1].set_palette(m_palette->palette());
 	}
-=======
-	// re-set up textures
->>>>>>> 6a06d760
 	m_texture[0]->set_bitmap(m_bitmap[0], m_visarea, m_bitmap[0].texformat());
 	m_texture[1]->set_bitmap(m_bitmap[1], m_visarea, m_bitmap[1].texformat());
 }
@@ -1066,952 +1052,4 @@
 		m_container->set_overlay(&m_screen_overlay_bitmap);
 	else
 		mame_printf_warning("Unable to load effect PNG file '%s'\n", fullname.cstr());
-<<<<<<< HEAD
-}
-
-void screen_device::set_render_size(int width, int height)
-{
-	if (width<=4096 && height <=4096)
-	{
-		m_render_width = width;
-		m_render_height = height;
-	}
-}
-
-//-------------------------------------------------
-//  The 3x3 matrix class
-//-------------------------------------------------
-
-class vec3d
-{
-	friend class mat33d;
-public:
-	vec3d()
-	{
-	}
-	vec3d(double a0, double a1, double a2)
-	{
-		a[0] = a0;
-		a[1] = a1;
-		a[2] = a2;
-	}
-	void set(double a0, double a1, double a2)
-	{
-		a[0] = a0;
-		a[1] = a1;
-		a[2] = a2;
-	}
-	double elem(int row)
-	{
-		return a[row];
-	}
-
-	void dump(void)
-	{
-		//printf("%10.4f %10.4f %10.4f\n", a[0], a[1], a[2]);
-	}
-protected:
-	double a[3];
-};
-
-class mat33d
-{
-public:
-
-	void setConst(double val)
-	{
-		for (int i=0;i<3;i++)
-			for (int j=0;j<3; j++)
-				a[i][j] = val;
-	}
-
-	void multScalar(double val)
-	{
-		for (int i=0;i<3;i++)
-			for (int j=0;j<3; j++)
-				a[i][j] = a[i][j]*val;
-	}
-
-	void copyFrom(mat33d &src)
-	{
-		for (int i=0;i<3;i++)
-			for (int j=0;j<3; j++)
-				a[i][j] = src.a[i][j];
-	}
-
-	double det(void)
-	{
-		// a11(a33a22-a32a23)-a21(a33a12-a32a13)+a31(a23a12-a22a13)
-		return    a[0][0] * (a[2][2]*a[1][1] - a[2][1]*a[1][2])
-				- a[1][0] * (a[2][2]*a[0][1] - a[2][1]*a[0][2])
-				+ a[2][0] * (a[1][2]*a[0][1] - a[1][1]*a[0][2]);
-	}
-
-	void invert(void)
-	{
-		mat33d ret;
-		double temdet = det();
-
-		//| a11 a12 a13 |-1             |   a33a22-a32a23  -(a33a12-a32a13)   a23a12-a22a13  |
-		//| a21 a22 a23 |    =  1/DET * | -(a33a21-a31a23)   a33a11-a31a13  -(a23a11-a21a13) |
-		//| a31 a32 a33 |               |   a32a21-a31a22  -(a32a11-a31a12)   a22a11-a21a12  |
-
-
-		ret.a[0][0] =   a[2][2]*a[1][1]-a[2][1]*a[1][2];
-		ret.a[0][1] = -(a[2][2]*a[0][1]-a[2][1]*a[0][2]);
-		ret.a[0][2] =   a[1][2]*a[0][1]-a[1][1]*a[0][2];
-		ret.a[1][0] = -(a[2][2]*a[1][0]-a[2][0]*a[1][2]);
-		ret.a[1][1] =   a[2][2]*a[0][0]-a[2][0]*a[0][2];
-		ret.a[1][2] = -(a[1][2]*a[0][0]-a[1][0]*a[0][2]);
-		ret.a[2][0] =   a[2][1]*a[1][0]-a[2][0]*a[1][1];
-		ret.a[2][1] = -(a[2][1]*a[0][0]-a[2][0]*a[0][1]);
-		ret.a[2][2] =   a[1][1]*a[0][0]-a[1][0]*a[0][1];
-		copyFrom(ret);
-		multScalar(1.0f / temdet);
-	}
-
-	void multVec(vec3d &r, vec3d &v)
-	{
-		for (int row = 0; row < 3; row++)
-		{
-			r.a[row] = a[row][0] * v.a[0] + a[row][1] * v.a[1] + a[row][2] * v.a[2];
-		}
-	}
-
-	void setRow(int row, double c0, double c1, double c2)
-	{
-		a[row][0] = c0;
-		a[row][1] = c1;
-		a[row][2] = c2;
-	}
-
-	void setCol(int col, double r0, double r1, double r2)
-	{
-		a[0][col] = r0;
-		a[1][col] = r1;
-		a[2][col] = r2;
-	}
-
-	double elem(int row, int col)
-	{
-		return a[row][col];
-	}
-
-	mat33d()
-	{
-		setConst(0.0f);
-	}
-
-protected:
-	double a[3][3];
-};
-
-//-------------------------------------------------
-//  The monitor class
-//-------------------------------------------------
-
-typedef struct
-{
-	const char *desc;
-	double xr, yr, xg, yg, xb, yb, xw, yw, gamma;
-} CIE_Chroma_t;
-
-/*
- * White points below use CIE 1964
- */
-
-static const CIE_Chroma_t CIE_Mons[] =
-{
-		{ "Guru", 				0.57585, 	0.34435,	0.28773, 	0.55582, 	0.18631,0.10346,	0.3138, 0.3310, 2.2 },	// D65
-		//{ "Short-Persistence", 	0.61,	0.35, 	0.29, 	0.59, 	0.15, 	0.063 }, // 	N/A 	N/A 	[Foley96, p. 583]
-		//{ "Long-Persistence", 	0.62, 	0.33, 	0.21, 	0.685, 	0.15, 	0.063 }, // 	N/A 	N/A 	[Foley96, p. 583]
-		//CCIR 601-1 is the old NTSC standard. Now called Rec 601-1.
-		{ "NTSC",			 	0.67, 	0.33, 	0.21, 	0.71, 	0.14, 	0.08, 0.3104, 0.319, 2.2  }, 	// 1ILLUMINANT_C [Walker98]
-		{ "EBU",			 	0.64, 	0.33, 	0.30, 	0.60, 	0.15, 	0.06, 0.3138, 0.3310, 2.4 }, 	// D65 [Walker98]
-		// (all monitors except 21, " Mitsubishi p/n 65532)
-		{ "Dell",				0.625, 	0.340, 	0.275, 	0.605, 	0.150, 	0.065, 	0.280, 	0.315,	2.2 },	// 9300K [Dell, E-mail, 12 Jan 99]
-		{ "SMPTE",			 	0.630, 	0.340, 	0.310, 	0.595, 	0.155, 	0.070,	0.3138, 0.3310,	2.2 },	// D65	[Walker98]
-		{ "P22 NEC C400",		0.610, 	0.350, 	0.307, 	0.595, 	0.150, 	0.065, 	0.280, 	0.315,	2.2 },	// [NEC98], 9300 K 	Gamma = 2.2
-		{ "P22 KDS VS19",		0.625, 	0.340, 	0.285, 	0.605, 	0.150, 	0.065, 	0.281, 	0.311,	2.2 },	//
-		{ "High Brightness LED",0.700, 	0.300, 	0.170, 	0.700, 	0.130, 	0.075, 	0.310, 	0.320,	2.2 },	// Nichia Corporation
-		{ "sRGB", 				0.64, 	0.33,	0.30, 	0.60, 	0.15,   	0.06,	0.3138, 0.3310, 2.4 },	// D65
-		{ "Couriersud",			0.633,	0.336,	0.279,	0.598,	0.149,	0.073,	0.327,	0.355,	2.4 },
-
-		{ NULL }
-};
-
-/*
- * Calculate the RGB to CIE matrix ...
- */
-
-static void calc_mat(CIE_Chroma_t cie, mat33d &m)
-{
-	mat33d ms;
-	vec3d vwhite;
-	vec3d s;
-
-	ms.setCol(0, cie.xr / cie.yr, 1.0, (1.0f - cie.xr - cie.yr) / cie.yr);
-	ms.setCol(1, cie.xg / cie.yg, 1.0, (1.0f - cie.xg - cie.yg) / cie.yg);
-	ms.setCol(2, cie.xb / cie.yb, 1.0, (1.0f - cie.xb - cie.yb) / cie.yb);
-
-	ms.invert();
-
-	vwhite.set(cie.xw / cie.yw, 1.0, (1.0f - cie.xw - cie.yw) / cie.yw);
-	ms.multVec(s, vwhite);
-
-	m.setCol(0, s.elem(0) * cie.xr / cie.yr, s.elem(0) * 1.0, s.elem(0) * (1.0f - cie.xr - cie.yr) / cie.yr);
-	m.setCol(1, s.elem(1) * cie.xg / cie.yg, s.elem(1) * 1.0, s.elem(1) * (1.0f - cie.xg - cie.yg) / cie.yg);
-	m.setCol(2, s.elem(2) * cie.xb / cie.yb, s.elem(2) * 1.0, s.elem(2) * (1.0f - cie.xb - cie.yb) / cie.yb);
-}
-
-static double src_gamma(double v, double g)
-{
-	return pow(v, g );
-}
-
-static double srgb_gamma(double v)
-{
-	return v;
-	if ( v > 0.0031308 )
-		return 1.055 * ( pow(v, 1.0f / 2.4f ) ) - 0.055;
-	else
-		return 12.92 * v;
-}
-
-static rgb_t vec_to_rgb_t(vec3d v)
-{
-	return rgb_t(
-			rgb_t::clamp((INT32) (srgb_gamma(v.elem(0)) * 255.0f)),
-			rgb_t::clamp((INT32) (srgb_gamma(v.elem(1)) * 255.0f)),
-			rgb_t::clamp((INT32) (srgb_gamma(v.elem(2)) * 255.0f))
-			);
-}
-
-static void CIE_xy_to_rgbA(CIE_Chroma_t cie, rgb_t *base_r, rgb_t *base_g, rgb_t *base_b)
-{
-	mat33d rgb_to_cie;
-	mat33d cie_to_rgb;
-	vec3d tt, tn;
-
-	tt.set(1,1,1);
-
-	calc_mat(cie, rgb_to_cie);
-	rgb_to_cie.multVec(tn, tt);
-	tn.dump();
-
-	cie_to_rgb.setRow(0,	 3.2406,	-1.5372,	-0.4986);
-	cie_to_rgb.setRow(1,	-0.9689,	 1.8758,	 0.0415);
-	cie_to_rgb.setRow(2,	 0.0557,	-0.2040,	 1.0570);
-
-	for (int i = 0; i < 768; i++)
-	{
-		vec3d v_r, v_g, v_b, v_cie, v_rgb;
-		double val = src_gamma((double) i / 256.0f, cie.gamma);
-
-		/* desaturate colors for more brightness for val > 1.0
-		 * at the expense of accuracy
-		 */
-
-		double val2 = (val < 1.0) ? 0 : (val - 1.0) * 0.25;
-		v_r.set(val,  val2, val2);
-		v_g.set(val2, val,  val2);
-		v_b.set(val2, val2, val);
-
-		rgb_to_cie.multVec(v_cie, v_r);
-		cie_to_rgb.multVec(v_rgb, v_cie);
-		base_r[i] = vec_to_rgb_t(v_rgb);
-
-#if 0
-		if (i == 256)
-		{
-			printf("val %10.4f", val);
-			v_rgb.dump();
-		}
-#endif
-
-		rgb_to_cie.multVec(v_cie, v_g);
-		cie_to_rgb.multVec(v_rgb, v_cie);
-		base_g[i] = vec_to_rgb_t(v_rgb);
-
-#if 0
-		if (i == 256)
-		{
-			printf("val %10.4f", val);
-			v_rgb.dump();
-		}
-#endif
-
-		rgb_to_cie.multVec(v_cie, v_b);
-		cie_to_rgb.multVec(v_rgb, v_cie);
-		base_b[i] = vec_to_rgb_t(v_rgb);
-
-#if 0
-		if (i == 256)
-		{
-			printf("val %10.4f", val);
-			v_rgb.dump();
-		}
-#endif
-
-	}
-}
-
-
-void crt_monitor::set_param(crt_monitor_param &param) {
-	m_param = param;
-
-	CIE_xy_to_rgbA(CIE_Mons[m_param.source_cie], base_red, base_green, base_blue);
-
-	for (int i=0; i<256; i++)
-	{
-		m_exp[i] = 255.0f * (1.0f - exp(-(double) i / 255.0f * (double) (m_param.bandwidth * m_param.bandwidth) / 4096.0f));
-		//printf("%d %d\n", i, m_exp[i]);
-	}
-}
-
-
-crt_monitor::crt_monitor(void)
-  : m_amplifier_r(NULL), m_amplifier_g(NULL), m_amplifier_b(NULL)
-{
-	m_param.r_off = -256 * 3 / 10;
-	m_param.g_off = -256 * 3 / 10;
-	m_param.b_off = -256 * 3 / 10;
-	m_param.r_gain = 256 * 11 / 10;
-	m_param.g_gain = 256 * 11 / 10;
-	m_param.b_gain = 256 * 11 / 10;
-	m_param.bandwidth = 255 * 32 / 100;
-	m_param.focus = 255 * 21 / 100 ;
-	m_param.decay = 255 * 30 / 100;
-	m_param.source_cie = 0;
-
-	//m_param.m_type =  CROMA_CLEAR;
-	//m_param.m_type =  SHADOW_MASK;
-	m_param.m_type =  PASSTHROUGHX;
-
-	set_param(m_param);
-	m_horz_pixel = 0;
-	m_vert_pixel = 0;
-//	resize(288*11/8 * 3, 288*11/8 * 3 / 4 * 3);
-
-}
-
-crt_monitor::~crt_monitor(void)
-{
-	free_bitmaps();
-}
-
-void crt_monitor::free_bitmaps(void)
-{
-	if (m_amplifier_r != NULL)
-		global_free(m_amplifier_r);
-	if (m_amplifier_g != NULL)
-		global_free(m_amplifier_g);
-	if (m_amplifier_b != NULL)
-		global_free(m_amplifier_b);
-#if 0
-	// FIXME: should be done automatically ?
-	if (m_mask_bm != NULL)
-		bitmap_free(m_mask_bm);
-	if (m_phos_bm[0] != NULL)
-		bitmap_free(m_phos_bm[0]);
-	if (m_phos_bm[1] != NULL)
-		bitmap_free(m_phos_bm[1]);
-#endif
-}
-
-void crt_monitor::resize(int new_width, int new_height)
-{
-	int scal_width;
-	//int scal_height;
-	int adj = (m_param.m_type == SHADOW_MASK) ? 6 : 0;
-
-	//printf("new %d %d\n", new_width, new_height);
-
-	if (new_width > new_height)
-	{
-		scal_width = (new_width - adj) / 3;
-		//scal_height = (new_height - adj) / 3;
-	}
-	else
-	{
-		//scal_height = (new_width - adj) / 3;
-		scal_width = (new_height - adj) / 3;
-		int temp = new_height;
-		new_height = new_width;
-		new_width = temp;
-	}
-
-
-	if (scal_width == m_horz_pixel || scal_width <= 0)
-		return;
-
-	int vis_height = 2048; // be safe(scal_height + 3);
-	int do_realloc = (scal_width > m_horz_pixel);
-
-	m_horz_pixel = scal_width;
-	m_vert_pixel = m_horz_pixel * 3 / 4;
-
-
-	if (0 && m_param.m_type == SHADOW_MASK)
-	{
-		m_width = new_width; //m_horz_pixel * 3 + 6;
-		m_height = new_height;//m_vert_pixel * 3 + 6;
-		m_visible.min_x = 3;
-		m_visible.min_y = 3;
-		m_visible.max_x = m_width - 4;
-		m_visible.max_y = m_height - 4;
-	}
-	else
-	{
-		m_width = new_width; //m_horz_pixel * 3 + 6;
-		m_height = new_height;//m_vert_pixel * 3 + 6;
-		m_visible.min_x = 0;
-		m_visible.min_y = 0;
-		m_visible.max_x = m_width -1;
-		m_visible.max_y = m_height - 1;
-	}
-
-	if (0 || do_realloc)
-	{
-		//free_bitmaps();
-
-		//printf("realloc %d %d\n", m_width, m_height);
-		m_amplifier_r = global_alloc_array(INT16, m_horz_pixel * vis_height);
-		m_amplifier_g = global_alloc_array(INT16, m_horz_pixel * vis_height);
-		m_amplifier_b = global_alloc_array(INT16, m_horz_pixel * vis_height);
-
-		m_mask_bm.allocate(m_width, m_height);
-		m_phos_bm[0].allocate(m_width, m_height);
-		m_phos_bm[1].allocate(m_width, m_height);
-
-#if 0
-		bitmap_fill(m_phos_bm[0], NULL, 0);
-		bitmap_fill(m_phos_bm[1], NULL, 0);
-#endif
-	}
-}
-
-
-INLINE rgb_t bpixel(running_machine &machine, bitmap_t &bm, int y, int x)
-{
-	//return  machine->  pens[*((UINT16 *) bm->base + y * bm->rowpixels + x)];
-
-	//Micko:FIXME
-/*	if (bm.format() == BITMAP_FORMAT_RGB32)*/
-		return  bm.pixt<rgb_t>(y, x);
-/*	else
-		return  palette_get_color(machine, bm.pixt<UINT16>(y, x));
-
-	//return  *((UINT16 *) bm->base + y * bm->rowpixels + x);
-	*/
-}
-#if 1
-
-INLINE void set_chan(INT16 *pix, int val, int w)
-{
-#if 1
-	if (val-*pix>0)
-		*pix += ((val-*pix)*w)>>8;
-#else
-	int nv = (val * w) >> 8;
-	if (nv > *pix)
-		*pix = nv;
-#endif
-
-}
-
-void crt_monitor::scale_and_bandwith(running_machine &machine, bitmap_t &bm_src, const rectangle &cliprect)
-{
-	int y,w,x;
-
-	for (y = cliprect.min_y - 1; y <= cliprect.max_y + 1; y++)
-	{
-		INT16 *dst_r = m_amplifier_r + (y - cliprect.min_y + 1) * m_horz_pixel;
-		INT16 *dst_g = m_amplifier_g + (y - cliprect.min_y + 1) * m_horz_pixel;
-		INT16 *dst_b = m_amplifier_b + (y - cliprect.min_y + 1) * m_horz_pixel;
-		for (x=0;x<m_horz_pixel;x++)
-		{
-			dst_r[x] = (dst_r[x] * m_param.decay)>>8;
-			dst_g[x] = (dst_g[x] * m_param.decay)>>8;
-			dst_b[x] = (dst_b[x] * m_param.decay)>>8;
-		}
-	}
-
-	w = MAX((cliprect.max_x - cliprect.min_x/* + 1*/), m_horz_pixel);
-	int x_add_s = (cliprect.max_x - cliprect.min_x /*+ 1*/) * 16384 / w;
-	int x_add_d = 16384 * m_horz_pixel / w;;
-
-	for (y = cliprect.min_y; y <= cliprect.max_y; y++)
-	{
-		int r = 0;
-		int g = 0;
-		int b = 0;
-		int rn = 0;
-		int bn = 0;
-		int gn = 0;
-		int lx_d = -1;
-		int time_r;
-
-		INT16 *dst_r = m_amplifier_r + (y - cliprect.min_y + 1) * m_horz_pixel;
-		INT16 *dst_g = m_amplifier_g + (y - cliprect.min_y + 1) * m_horz_pixel;
-		INT16 *dst_b = m_amplifier_b + (y - cliprect.min_y + 1) * m_horz_pixel;
-
-		int sx_s = cliprect.min_x * 16384;
-		int sx_d = 0;
-		time_r = 0;
-		for (x=0; x<w; x++)
-		{
-			rgb_t src = bpixel(machine, bm_src, y,  (sx_s >> 14));
-			int x_d = (sx_d >> 14);
-			int frac = (sx_s & 16383) >> 6;
-
-			int bandwidth1;
-			int bandwidth0;
-			if (frac>time_r)
-				bandwidth1 = m_exp[(frac-time_r)];
-			else
-			{
-				bandwidth1 = m_exp[(255 - time_r)];
-				bandwidth0 = 255- bandwidth1;
-				r = (r * bandwidth0 + rn * bandwidth1) >> 8;
-				g = (g * bandwidth0 + gn * bandwidth1) >> 8;
-				b = (b * bandwidth0 + bn * bandwidth1) >> 8;
-				bandwidth1 = m_exp[(frac)];
-			}
-			time_r = frac;
-			rn = ((MAX((int)src.r() - m_param.r_off, 0) * m_param.r_gain) >> 8);
-			gn = ((MAX((int)src.g() - m_param.g_off, 0) * m_param.g_gain) >> 8);
-			bn = ((MAX((int)src.b() - m_param.b_off, 0) * m_param.b_gain ) >> 8);
-			bandwidth0 = 255- bandwidth1;
-
-			r = (r * bandwidth0 + rn * bandwidth1) >> 8;
-			g = (g * bandwidth0 + gn * bandwidth1) >> 8;
-			b = (b * bandwidth0 + bn * bandwidth1) >> 8;
-
-			if (x_d>lx_d)
-			{
-				set_chan(&dst_r[x_d], r, 255);
-				set_chan(&dst_g[x_d], g, 255);
-				set_chan(&dst_b[x_d], b, 255);
-
-				set_chan(&dst_r[x_d-m_horz_pixel], r, m_param.focus);
-				set_chan(&dst_g[x_d-m_horz_pixel], g, m_param.focus);
-				set_chan(&dst_b[x_d-m_horz_pixel], b, m_param.focus);
-
-				set_chan(&dst_r[x_d+m_horz_pixel], r, m_param.focus);
-				set_chan(&dst_g[x_d+m_horz_pixel], g, m_param.focus);
-				set_chan(&dst_b[x_d+m_horz_pixel], b, m_param.focus);
-				lx_d = x_d;
-			}
-
-			sx_s += x_add_s;
-			sx_d += x_add_d;
-		}
-	}
-}
-#else
-void crt_monitor::scale_and_bandwith(running_machine *machine, bitmap_t *bm_src, const rectangle *cliprect)
-{
-	int x;
-	int y;
-	int bandwidth0 = m_param.bandwidth;
-	int bandwidth1 = 256 - bandwidth0;
-	UINT16 tr[4*1024];
-	UINT16 tg[4*1024];
-	UINT16 tb[4*1024];
-
-	int x_add = (cliprect.max_x - cliprect.min_x + 1) * 1024 * 4/ (m_horz_pixel);
-
-	for (y = cliprect.min_y; y <= cliprect.max_y; y++)
-	{
-		int r = 0;
-		int g = 0;
-		int b = 0;
-
-		/* bandwidth first ! */
-		for (x=cliprect.min_x*4; x<=cliprect.max_x*4; x++)
-		{
-			rgb_t src = bpixel(machine, bm_src, y,  x/4);
-
-			r = (r * bandwidth0 + ((MAX((int)RGB_RED(src) - m_param.r_off, 0) * m_param.r_gain) >> 8) * bandwidth1) >> 8;
-			g = (g * bandwidth0 + ((MAX((int)RGB_GREEN(src) - m_param.g_off, 0) * m_param.g_gain) >> 8) * bandwidth1) >> 8;
-			b = (b * bandwidth0 + ((MAX((int)RGB_BLUE(src) - m_param.b_off, 0) * m_param.b_gain ) >> 8) * bandwidth1) >> 8;
-
-			tr[x] = r;
-			tg[x] = g;
-			tb[x] = b;
-		}
-
-		int sx = cliprect.min_x * 1024 * 4;
-
-		INT16 *dst_r = m_amplifier_r + (y - cliprect.min_y) * m_horz_pixel;
-		INT16 *dst_g = m_amplifier_g + (y - cliprect.min_y) * m_horz_pixel;
-		INT16 *dst_b = m_amplifier_b + (y - cliprect.min_y) * m_horz_pixel;
-
-		/* doing a linear interpolation is an approximation,
-		 * however should suffice here.
-		 */
-		for (x = 0; x < m_horz_pixel; x++)
-		{
-			UINT16 frac = (sx & 0x3ff)>>2;
-			UINT16 xw = sx >> 10;
-
-			frac = 0;
-
-			*dst_r++ = (tr[xw] * (256-frac) + tr[xw+1] * frac)>>8;
-			*dst_g++ = (tg[xw] * (256-frac) + tg[xw+1] * frac)>>8;
-			*dst_b++ = (tb[xw] * (256-frac) + tb[xw+1] * frac)>>8;
-
-			sx += x_add;
-		}
-	}
-}
-#endif
-
-void crt_monitor::copyonly(bitmap_rgb32 &bm_dst, rectangle &clip)
-{
-	int x;
-	int y;
-
-	int sy = 0;
-	int s_add = (clip.max_y - clip.min_y + 1) * 256 / (m_visible.max_y - m_visible.min_y + 1) ;
-
-	for (y = m_visible.min_y; y <= m_visible.max_y; y++)
-	{
-		rgb_t *dst = (rgb_t *) bm_dst.raw_pixptr(y, 0);
-		for (x = m_visible.min_x; x <= m_visible.max_x; x++)
-		{
-			int offset = (sy >> 8) * m_horz_pixel + ((x-m_visible.min_x) / 3);
-			UINT8 r = MIN(255, m_amplifier_r[offset]);
-			UINT8 g = MIN(255, m_amplifier_g[offset]);
-			UINT8 b = MIN(255, m_amplifier_b[offset]);
-			dst[0] =  rgb_t(r, g, b);
-			dst++;
-		}
-		sy += s_add;
-	}
-}
-
-INLINE void set_pixel(rgb_t *pix, int r, int g, int b)
-{
-	int rn = r;
-	int gn = g;
-	int bn = b;
-
-	*pix = rgb_t(
-			(rgb_t::clamp((int)pix->r() + rn)),
-			(rgb_t::clamp((int)pix->g() + gn)),
-			(rgb_t::clamp((int)pix->b() + bn))
-	);
-}
-
-INLINE void set_pixela(rgb_t *pix, rgb_t val, int w)
-{
-	UINT8 rn = val.r();
-	UINT8 gn = val.g();
-	UINT8 bn = val.b();
-
-	UINT8 ro = pix->r();
-	UINT8 go = pix->g();
-	UINT8 bo = pix->b();
-
-	if (rn-ro>0)
-		ro += ((rn-ro)*w)>>8;
-	if (gn-go>0)
-		go += ((gn-go)*w)>>8;
-	if (bn-bo>0)
-		bo += ((bn-bo)*w)>>8;
-
-	*pix = rgb_t(ro, go, bo);
-}
-
-void crt_monitor::copy_shadow_mask(bitmap_rgb32 &bm_dst, const rectangle &clip)
-{
-	int gainv[3] = { 100, 100, 100};
-	int sy = 0;
-	int s_add = (clip.max_y - clip.min_y + 1) * 16384 / (m_visible.max_y - m_visible.min_y + 1) ;
-
-	int x;
-	int y;
-
-	gainv[1] = 255;
-	gainv[0] = m_param.focus;
-	gainv[2] = m_param.focus;
-
-	for (y = m_visible.min_y+3; y <= m_visible.max_y-4; y++)
-	{
-		rgb_t *dst0 = (rgb_t *) bm_dst.raw_pixptr(y, m_visible.min_x);
-		rgb_t *dst1 = (rgb_t *) bm_dst.raw_pixptr(y + 1, m_visible.min_x);
-		int gaina = gainv[y % 3];
-
-		for (x = m_visible.min_x+3; x <= m_visible.max_x-4; x+=3)
-		{
-			int offset = ((sy + 8191) >> 14) * m_horz_pixel + (((y & 1) == 0) ? (x-m_visible.min_x) / 3 : (2*(x-m_visible.min_x)-3) / 6) ;
-
-			int rn = (m_amplifier_r[offset] * gaina)>>8;
-			int gn = (m_amplifier_g[offset] * gaina)>>8;
-			int bn = (m_amplifier_b[offset] * gaina)>>8;
-#if 0
-			int r_ov = MAX(rn - 255, 0);
-			int g_ov = MAX(gn - 255, 0);
-			int b_ov = MAX(bn - 255, 0);
-
-			if ((y & 1) == 0)
-			{
-				set_pixel(dst0 - 1, r_ov, 0,    0);
-				set_pixel(dst0 + 0, rn,    g_ov, b_ov);
-				set_pixel(dst0 + 1, r_ov, gn,    b_ov);
-				set_pixel(dst0 + 2, 0,    g_ov, 0);
-				set_pixel(dst1 + 0, 0,    0,    b_ov);
-				set_pixel(dst1 + 1, r_ov, g_ov, bn);
-				set_pixel(dst1 + 2, 0,    0,    b_ov);
-			}
-			else
-			{
-				set_pixel(dst0 - 2, r_ov, 0,    0);
-				set_pixel(dst0 - 1, rn,    g_ov, b_ov);
-				set_pixel(dst0 + 0, r_ov, gn,    b_ov);
-				set_pixel(dst0 + 1, 0,    g_ov, 0);
-				set_pixel(dst1 - 2, 0,    0,    b_ov);
-				set_pixel(dst1 - 1, r_ov, g_ov, bn);
-				set_pixel(dst1 - 0, 0,    0,    b_ov);
-			}
-#else
-			if ((y & 1) == 0)
-			{
-				*(dst0 + 0) = base_red[rn];
-				*(dst0 + 1) = base_green[gn];
-				*(dst1 + 1) = base_blue[bn];
-			}
-			else
-			{
-				*(dst0 - 1) = base_red[rn];
-				*(dst0 + 0) = base_green[gn];
-				*(dst1 - 1) = base_blue[bn];
-			}
-#endif
-			dst1 += 3;
-			dst0 += 3;
-		}
-		sy += s_add;
-	}
-}
-
-void crt_monitor::copy_chroma(bitmap_rgb32 &bm_dst, const rectangle &clip)
-{
-#if 1
-	int gainv[4][2] = {
-			{ 256 / 4, 256 },
-			{ 256,     256 },
-			{ 256,     256 / 4 },
-			{ 256,     256 }
-	};
-#else
-	int gainv[4][2] = {
-			{ m_param.focus, 256 },
-			{ m_param.focus,     m_param.focus },
-			{ 256,               m_param.focus },
-			{ m_param.focus,     m_param.focus }
-	};
-#endif
-	int sy = 0;
-	int s_add = (clip.max_y - clip.min_y + 1) * 16384 / (m_visible.max_y - m_visible.min_y + 1) ;
-
-	int x;
-	int y;
-
-	//gainv[0][0] = m_param.focus;
-	//gainv[1][0] = m_param.focus;
-
-	for (y = m_visible.min_y; y <= m_visible.max_y; y++)
-	{
-		rgb_t *dst0 = (rgb_t *) bm_dst.raw_pixptr(y, m_visible.min_x);
-		rgb_t *dstm1 = dst0 - 3 * bm_dst.rowpixels();
-		rgb_t *dstp1 = dst0 + 3 * bm_dst.rowpixels();
-
-		for (x = m_visible.min_x; x <= m_visible.max_x; x+=3)
-		{
-			int offset = (((sy + 8191) >> 14)+1) * m_horz_pixel + (x-m_visible.min_x) / 3;
-			int gaina = gainv[y & 3][((x-m_visible.min_x)/3) & 1];
-
-			int rn = (m_amplifier_r[offset] * gaina)>>8;
-			int gn = (m_amplifier_g[offset] * gaina)>>8;
-			int bn = (m_amplifier_b[offset] * gaina)>>8;
-
-
-#if 0
-			int blank=0;
-
-			if ((((x / 3) & 1) == 0) && ((y % 4) == 0))
-				blank = 1;
-			else if ((((x / 3) & 1) == 1) && ((y % 4) == 2))
-				blank = 1;
-
-			if (!blank)
-			{
-#endif
-#if 0
-				int r_ov = MAX(rn - 255, 0);
-				int g_ov = MAX(gn - 255, 0);
-				int b_ov = MAX(bn - 255, 0);
-
-				set_pixel(dst0 - 1, r_ov, 0,    0);
-				set_pixel(dst0 + 0, rn,	  g_ov,  0);
-				set_pixel(dst0 + 1, 0,    gn,	b_ov);
-				set_pixel(dst0 + 2, 0, 	  0,    bn);
-#elif 0
-				int r_ov = MAX(rn - 255, 0);
-				int g_ov = MAX(gn - 255, 0);
-				int b_ov = MAX(bn - 255, 0);
-
-				set_pixel(dst0 + 0, rn,	  r_ov,  r_ov);
-				set_pixel(dst0 + 1, g_ov,    gn,	g_ov);
-				set_pixel(dst0 + 2, b_ov, 	  b_ov,    bn);
-#elif 0
-				int frac1 = (sy & 16383)>>6;
-				int frac = (255-frac1);
-				int rn1 = (m_amplifier_r[offset+m_horz_pixel] * gaina)>>8;
-				int gn1 = (m_amplifier_g[offset+m_horz_pixel] * gaina)>>8;
-				int bn1 = (m_amplifier_b[offset+m_horz_pixel] * gaina)>>8;
-
-				*(dst0+0) = base_red[(rn*frac+rn1*frac1)>>8];
-				*(dst0+1) = base_green[(gn*frac+gn1*frac1)>>8];
-				*(dst0+2) = base_blue[(bn*frac+bn1*frac1)>>8];
-#elif 1
-				*(dst0+0) = base_red[rn];
-				*(dst0+1) = base_green[gn];
-				*(dst0+2) = base_blue[bn];
-#elif 1
-				set_pixela(dst0  , base_red[rn],192);
-				set_pixela(dst0+1, base_green[gn],192);
-				set_pixela(dst0+2, base_blue[bn],192);
-				if (m_param.focus > 0)
-				{
-					set_pixela(dstm1  , base_red[rn],m_param.focus);
-					set_pixela(dstm1+1, base_green[gn],m_param.focus);
-					set_pixela(dstm1+2, base_blue[bn],m_param.focus);
-					set_pixela(dstp1  , base_red[rn],m_param.focus);
-					set_pixela(dstp1+1, base_green[gn],m_param.focus);
-					set_pixela(dstp1+2, base_blue[bn],m_param.focus);
-#if 0
-					set_pixela(dst0-3, base_red[rn],m_param.focus);
-					set_pixela(dst0-2, base_green[gn],m_param.focus);
-					set_pixela(dst0-1, base_blue[bn],m_param.focus);
-					set_pixela(dst0+3, base_red[rn],m_param.focus);
-					set_pixela(dst0+4, base_green[gn],m_param.focus);
-					set_pixela(dst0+5, base_blue[bn],m_param.focus);
-#endif
-				}
-
-#else
-				/* looks horrible */
-				int r = RGB_RED(base_red[rn]) + RGB_RED(base_green[gn]) + RGB_RED(base_blue[bn]);
-				int g = RGB_GREEN(base_red[rn]) + RGB_GREEN(base_green[gn]) + RGB_GREEN(base_blue[bn]);
-				int b = RGB_BLUE(base_red[rn]) + RGB_BLUE(base_green[gn]) + RGB_BLUE(base_blue[bn]);
-
-				rgb_t c = MAKE_RGB(rgb_clamp(r), rgb_clamp(g), rgb_clamp(b));
-				*(dst0+0) = c;
-				*(dst0+1) = c;
-				*(dst0+2) = c;
-#endif
-//			}
-			dst0 += 3;
-			dstm1 += 3;
-			dstp1 += 3;
-		}
-		sy += s_add;
-	}
-}
-
-void crt_monitor::phosphor(bitmap_rgb32 &bm_dst, bitmap_rgb32 &bm_phos, bitmap_rgb32 &bm_src, const rectangle &cliprect)
-{
-	const int phos_decay = m_param.decay;
-
-	const int phos_red_decay = phos_decay;
-	const int phos_green_decay = phos_decay;
-	const int phos_blue_decay = phos_decay;
-
-	//int phos_red_decay1 = 256 - phos_red_decay;
-	//int phos_green_decay1 = 256 - phos_green_decay;
-	//int phos_blue_decay1 = 256 - phos_blue_decay;
-
-	int x;
-	int y;
-
-	for (y = cliprect.min_y; y <= cliprect.max_y; y++)
-	{
-		rgb_t *src = (rgb_t *) bm_src.raw_pixptr(y, cliprect.min_x);
-		rgb_t *sp  = (rgb_t *) bm_phos.raw_pixptr(y, cliprect.min_x);
-		rgb_t *dst = (rgb_t *) bm_dst.raw_pixptr(y, cliprect.min_x);
-
-		for (x = cliprect.min_x; x <= cliprect.max_x; x++)
-		{
-#if 0
-			int r = ((int)RGB_RED(*src) * phos_red_decay1 + (int)RGB_RED(*sp) * phos_red_decay) >> 8;
-			int g = ((int)RGB_GREEN(*src) * phos_green_decay1 + (int)RGB_GREEN(*sp) * phos_green_decay) >> 8;;
-			int b = ((int)RGB_BLUE(*src) * phos_blue_decay1 + (int)RGB_BLUE(*sp) * phos_blue_decay) >> 8;
-#else
-			int r = ((int)sp->r() * phos_red_decay) >> 8;
-			int g = ((int)sp->g() * phos_green_decay) >> 8;;
-			int b = ((int)sp->b() * phos_blue_decay) >> 8;
-			int r1 = src->r();
-			int g1 = src->g();
-			int b1 = src->b();
-			if (r1 > r) r = r1;
-			if (g1 > g) g = g1;
-			if (b1 > b) b = b1;
-#endif
-			*dst = rgb_t(r, g, b);
-
-			src++; sp++; dst++;
-		}
-	}
-}
-
-void crt_monitor::process(running_machine &machine, screen_bitmap &src_bm, int cur_bm, rectangle &clip)
-{
-	bitmap_rgb32 *temp = (0 && m_param.decay > 0) ? &m_mask_bm : &m_phos_bm[cur_bm];
-
-	switch (m_param.m_type)
-	{
-	case PASSTHROUGHX:
-		break;
-	case SHADOW_MASK:
-		scale_and_bandwith(machine, src_bm, clip);
-		temp->fill(0);
-	    copy_shadow_mask(*temp, clip );
-		break;
-	case CROMA_CLEAR:
-		scale_and_bandwith(machine, src_bm, clip);
-		temp->fill(0);
-		copy_chroma(*temp, clip );
-		break;
-	//case APERTURE_GRILLE:
-		//break;
-	}
-	if (m_param.m_type != PASSTHROUGHX)
-	{
-		if (0 && m_param.decay > 0)
-			phosphor(m_phos_bm[cur_bm],m_phos_bm[1-cur_bm], m_mask_bm, m_visible);
-	}
-}
-
-int crt_monitor::get_cie_count(void)
-{
-	int num = 0;
-	const CIE_Chroma_t *t = &CIE_Mons[0];
-
-	while (t->desc !=NULL)
-	{
-		t++;
-		num++;
-	}
-	return num;
-}
-
-const char * crt_monitor::get_cie_name(void)
-{
-	return CIE_Mons[m_param.source_cie].desc;
-=======
->>>>>>> 6a06d760
 }