--- conflicted
+++ resolved
@@ -359,18 +359,11 @@
 	const char *ui_font() const { return value(OPTION_UI_FONT); }
 	const char *ram_size() const { return value(OPTION_RAMSIZE); }
 
-<<<<<<< HEAD
-	// MKChamp Hiscore Diff options
-	bool disable_hiscore_patch() const { return bool_value(OPTION_DISABLE_HISCORE_PATCH); }
-	//bool disable_nagscreen_patch() const { return bool_value(OPTION_DISABLE_NAGSCREEN_PATCH); }
-	//bool disable_loading_patch() const { return bool_value(OPTION_DISABLE_LOADING_PATCH); }
-=======
 	// core comm options
 	const char *comm_localhost() const { return value(OPTION_COMM_LOCAL_HOST); }
 	const char *comm_localport() const { return value(OPTION_COMM_LOCAL_PORT); }
 	const char *comm_remotehost() const { return value(OPTION_COMM_REMOTE_HOST); }
 	const char *comm_remoteport() const { return value(OPTION_COMM_REMOTE_PORT); }
->>>>>>> 9836806a
 
 	bool confirm_quit() const { return bool_value(OPTION_CONFIRM_QUIT); }
 	bool ui_mouse() const { return bool_value(OPTION_UI_MOUSE); }
