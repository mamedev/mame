// license:BSD-3-Clause
// copyright-holders:Miodrag Milanovic
/***************************************************************************

    diimage.c

    Device image interfaces.

***************************************************************************/

#include "emu.h"

#include "emuopts.h"
#include "drivenum.h"
#include "ui/uimain.h"
#include "zippath.h"
#include "softlist.h"
#include "formats/ioprocs.h"

#include <regex>


//**************************************************************************
//  DEVICE CONFIG IMAGE INTERFACE
//**************************************************************************
const image_device_type_info device_image_interface::m_device_info_array[] =
	{
		{ IO_UNKNOWN,   "unknown",      "unkn" },
		{ IO_CARTSLOT,  "cartridge",    "cart" }, /*  0 */
		{ IO_FLOPPY,    "floppydisk",   "flop" }, /*  1 */
		{ IO_HARDDISK,  "harddisk",     "hard" }, /*  2 */
		{ IO_CYLINDER,  "cylinder",     "cyln" }, /*  3 */
		{ IO_CASSETTE,  "cassette",     "cass" }, /*  4 */
		{ IO_PUNCHCARD, "punchcard",    "pcrd" }, /*  5 */
		{ IO_PUNCHTAPE, "punchtape",    "ptap" }, /*  6 */
		{ IO_PRINTER,   "printer",      "prin" }, /*  7 */
		{ IO_SERIAL,    "serial",       "serl" }, /*  8 */
		{ IO_PARALLEL,  "parallel",     "parl" }, /*  9 */
		{ IO_SNAPSHOT,  "snapshot",     "dump" }, /* 10 */
		{ IO_QUICKLOAD, "quickload",    "quik" }, /* 11 */
		{ IO_MEMCARD,   "memcard",      "memc" }, /* 12 */
		{ IO_CDROM,     "cdrom",        "cdrm" }, /* 13 */
		{ IO_MAGTAPE,   "magtape",      "magt" }, /* 14 */
		{ IO_ROM,       "romimage",     "rom"  }, /* 15 */
		{ IO_MIDIIN,    "midiin",       "min"  }, /* 16 */
		{ IO_MIDIOUT,   "midiout",      "mout" }  /* 17 */
	};


//**************************************************************************
//  IMAGE DEVICE FORMAT
//**************************************************************************

//-------------------------------------------------
//  ctor
//-------------------------------------------------

image_device_format::image_device_format(const std::string &name, const std::string &description, const std::string &extensions, const std::string &optspec)
	: m_name(name), m_description(description),	m_optspec(optspec)
{
	std::regex comma_regex("\\,");
	std::copy(
		std::sregex_token_iterator(extensions.begin(), extensions.end(), comma_regex, -1),
		std::sregex_token_iterator(),
		std::back_inserter(m_extensions));
}


//-------------------------------------------------
//  dtor
//-------------------------------------------------

image_device_format::~image_device_format()
{
}


//**************************************************************************
//  DEVICE IMAGE INTERFACE
//**************************************************************************

//-------------------------------------------------
//  device_image_interface - constructor
//-------------------------------------------------

device_image_interface::device_image_interface(const machine_config &mconfig, device_t &device)
	: device_interface(device, "image"),
		m_err(),
		m_file(),
		m_mame_file(),
		m_software_info_ptr(nullptr),
		m_software_part_ptr(nullptr),
		m_supported(0),
		m_readonly(false),
		m_created(false),
		m_init_phase(false),
		m_create_format(0),
		m_create_args(nullptr),
		m_user_loadable(TRUE),
		m_is_loading(FALSE)
{
}


//-------------------------------------------------
//  ~device_image_interface - destructor
//-------------------------------------------------

device_image_interface::~device_image_interface()
{
}

//-------------------------------------------------
//  find_device_type - search trough list of
//  device types to extract data
//-------------------------------------------------

const image_device_type_info *device_image_interface::find_device_type(iodevice_t type)
{
	int i;
	for (i = 0; i < ARRAY_LENGTH(device_image_interface::m_device_info_array); i++)
	{
		if (m_device_info_array[i].m_type == type)
			return &m_device_info_array[i];
	}
	return nullptr;
}

//-------------------------------------------------
//  device_typename - retrieves device type name
//-------------------------------------------------

const char *device_image_interface::device_typename(iodevice_t type)
{
	const image_device_type_info *info = find_device_type(type);
	return (info != nullptr) ? info->m_name : nullptr;
}

//-------------------------------------------------
//  device_brieftypename - retrieves device
//  brief type name
//-------------------------------------------------

const char *device_image_interface::device_brieftypename(iodevice_t type)
{
	const image_device_type_info *info = find_device_type(type);
	return (info != nullptr) ? info->m_shortname : nullptr;
}

//-------------------------------------------------
//  device_typeid - retrieves device type id
//-------------------------------------------------

iodevice_t device_image_interface::device_typeid(const char *name)
{
	int i;
	for (i = 0; i < ARRAY_LENGTH(device_image_interface::m_device_info_array); i++)
	{
		if (!core_stricmp(name, m_device_info_array[i].m_name) || !core_stricmp(name, m_device_info_array[i].m_shortname))
			return m_device_info_array[i].m_type;
	}
	return (iodevice_t)-1;
}

/*-------------------------------------------------
    device_compute_hash - compute a hash,
    using this device's partial hash if appropriate
-------------------------------------------------*/

void device_image_interface::device_compute_hash(util::hash_collection &hashes, const void *data, size_t length, const char *types) const
{
	/* retrieve the partial hash func */
	device_image_partialhash_func partialhash = get_partial_hash();

	/* compute the hash */
	if (partialhash)
		partialhash(hashes, (const unsigned char*)data, length, types);
	else
		hashes.compute(reinterpret_cast<const UINT8 *>(data), length, types);
}

//-------------------------------------------------
//	set_image_filename - specifies the filename of
//  an image
//-------------------------------------------------

image_error_t device_image_interface::set_image_filename(const char *filename)
{
	m_image_name = filename;
	util::zippath_parent(m_working_directory, filename);
	m_basename.assign(m_image_name);

	int loc1 = m_image_name.find_last_of('\\');
	int loc2 = m_image_name.find_last_of('/');
	int loc3 = m_image_name.find_last_of(':');
	int loc = MAX(loc1, MAX(loc2, loc3));
	if (loc != -1) {
		if (loc == loc3)
		{
			// temp workaround for softlists now that m_image_name contains the part name too (e.g. list:gamename:cart)
			m_basename = m_basename.substr(0, loc);
			int tmploc = m_basename.find_last_of(':');
			m_basename = m_basename.substr(tmploc + 1, loc - tmploc);
		}
		else
			m_basename = m_basename.substr(loc + 1);
	}
	m_basename_noext = m_basename;
	m_filetype = "";
	loc = m_basename_noext.find_last_of('.');
	if (loc != -1) {
		m_basename_noext = m_basename_noext.substr(0, loc);
		m_filetype = m_basename.substr(loc + 1);
	}

	return IMAGE_ERROR_SUCCESS;
}

/****************************************************************************
    CREATION FORMATS
****************************************************************************/

//-------------------------------------------------
//	device_get_named_creatable_format -
//  accesses a specific image format available for
//  image creation by name
//-------------------------------------------------

const image_device_format *device_image_interface::device_get_named_creatable_format(const char *format_name)
{
	for (auto &format : m_formatlist)
		if (strcmp(format->name().c_str(), format_name) == 0)
			return format.get();
	return nullptr;
}


/****************************************************************************
    ERROR HANDLING
****************************************************************************/

//-------------------------------------------------
//	image_clear_error - clear out any specified
//	error
//-------------------------------------------------

void device_image_interface::clear_error()
{
	m_err = IMAGE_ERROR_SUCCESS;
	if (!m_err_message.empty())
	{
		m_err_message.clear();
	}
}



//-------------------------------------------------
//	error - returns the error text for an image
//	error
//-------------------------------------------------

static const char *const messages[] =
{
	"",
	"Internal error",
	"Unsupported operation",
	"Out of memory",
	"File not found",
	"Invalid image",
	"File already open",
	"Unspecified error"
};

const char *device_image_interface::error()
{
	return (!m_err_message.empty()) ? m_err_message.c_str() : messages[m_err];
}



//-------------------------------------------------
//	seterror - specifies an error on an image
//-------------------------------------------------

void device_image_interface::seterror(image_error_t err, const char *message)
{
	clear_error();
	m_err = err;
	if (message != nullptr)
	{
		m_err_message = message;
	}
}



//-------------------------------------------------
//	message - used to display a message while
//	loading
//-------------------------------------------------

void device_image_interface::message(const char *format, ...)
{
	va_list args;
	char buffer[256];

	/* format the message */
	va_start(args, format);
	vsnprintf(buffer, ARRAY_LENGTH(buffer), format, args);
	va_end(args);

	/* display the popup for a standard amount of time */
	device().machine().ui().popup_time(5, "%s: %s",
		basename(),
		buffer);
}


/***************************************************************************
    WORKING DIRECTORIES
***************************************************************************/

//-------------------------------------------------
//	try_change_working_directory - tries to change
//	the working directory, but only if the directory
//	actually exists
//-------------------------------------------------

bool device_image_interface::try_change_working_directory(const char *subdir)
{
	const osd::directory::entry *entry;
	bool success = false;
	bool done = false;

	auto directory = osd::directory::open(m_working_directory.c_str());
	if (directory)
	{
		while (!done && (entry = directory->read()) != nullptr)
		{
			if (!core_stricmp(subdir, entry->name))
			{
				done = true;
				success = entry->type == osd::directory::entry::entry_type::DIR;
			}
		}

		directory.reset();
	}

	// did we successfully identify the directory?
	if (success)
		m_working_directory = util::zippath_combine(m_working_directory.c_str(), subdir);

	return success;
}


//-------------------------------------------------
//	setup_working_directory - sets up the working
//	directory according to a few defaults
//-------------------------------------------------

void device_image_interface::setup_working_directory()
{
	// first set up the working directory to be the starting directory
	osd_get_full_path(m_working_directory, ".");

	// now try browsing down to "software"
	if (try_change_working_directory("software"))
	{
		// now down to a directory for this computer
		int gamedrv = driver_list::find(device().machine().system());
		while(gamedrv != -1 && !try_change_working_directory(driver_list::driver(gamedrv).name))
		{
			gamedrv = driver_list::compatible_with(gamedrv);
		}
	}
}


//-------------------------------------------------
//  working_directory - returns the working
//  directory to use for this image; this is
//  valid even if not mounted
//-------------------------------------------------

const char * device_image_interface::working_directory()
{
	// check to see if we've never initialized the working directory
	if (m_working_directory.empty())
		setup_working_directory();

	return m_working_directory.c_str();
}


//-------------------------------------------------
//	get_software_region
//-------------------------------------------------

UINT8 *device_image_interface::get_software_region(const char *tag)
{
	char full_tag[256];

	if ( m_software_info_ptr == nullptr || m_software_part_ptr == nullptr )
		return nullptr;

	sprintf( full_tag, "%s:%s", device().tag(), tag );
	memory_region *region = device().machine().root_device().memregion(full_tag);
	return region != nullptr ? region->base() : nullptr;
}


//-------------------------------------------------
//	image_get_software_region_length
//-------------------------------------------------

UINT32 device_image_interface::get_software_region_length(const char *tag)
{
	char full_tag[256];

	sprintf( full_tag, "%s:%s", device().tag(), tag );

	memory_region *region = device().machine().root_device().memregion(full_tag);
	return region != nullptr ? region->bytes() : 0;
}


//-------------------------------------------------
//	image_get_feature
//-------------------------------------------------

const char *device_image_interface::get_feature(const char *feature_name)
{
	return (m_software_part_ptr == nullptr) ? nullptr : m_software_part_ptr->feature(feature_name);
}


//-------------------------------------------------
//  load_software_region -
//-------------------------------------------------

bool device_image_interface::load_software_region(const char *tag, optional_shared_ptr<UINT8> &ptr)
{
	size_t size = get_software_region_length(tag);

	if (size)
	{
		ptr.allocate(size);

		memcpy(ptr, get_software_region(tag), size);
	}

	return size > 0;
}


// ****************************************************************************
// Hash info loading
//
// If the hash is not checked and the relevant info not loaded, force that info
// to be loaded
// ****************************************************************************

void device_image_interface::run_hash(void (*partialhash)(util::hash_collection &, const unsigned char *, unsigned long, const char *),
	util::hash_collection &hashes, const char *types)
{
	UINT32 size;
	dynamic_buffer buf;

	hashes.reset();
	size = (UINT32) length();

	buf.resize(size);
	memset(&buf[0], 0, size);

	// read the file
	fseek(0, SEEK_SET);
	fread(&buf[0], size);

	if (partialhash)
		partialhash(hashes, &buf[0], size, types);
	else
		hashes.compute(&buf[0], size, types);

	// cleanup
	fseek(0, SEEK_SET);
}



void device_image_interface::image_checkhash()
{
	device_image_partialhash_func partialhash;

	// only calculate CRC if it hasn't been calculated, and the open_mode is read only
	UINT32 crcval;
	if (!m_hash.crc(crcval) && m_readonly && !m_created)
	{
		// do not cause a linear read of 600 megs please
		// TODO: use SHA1 in the CHD header as the hash
		if (image_type() == IO_CDROM)
			return;

		// Skip calculating the hash when we have an image mounted through a software list
		if ( m_software_info_ptr )
			return;

		// retrieve the partial hash func
		partialhash = get_partial_hash();

		run_hash(partialhash, m_hash, util::hash_collection::HASH_TYPES_ALL);
	}
	return;
}

UINT32 device_image_interface::crc()
{
	UINT32 crc = 0;

	image_checkhash();
	m_hash.crc(crc);

	return crc;
}

// ****************************************************************************
// Battery functions
//
// These functions provide transparent access to battery-backed RAM on an
// image; typically for cartridges.
// ****************************************************************************


//-------------------------------------------------
//	battery_load - retrieves the battery
//	backed RAM for an image. The file name is
//	created from the machine driver name and the
//	image name.
//-------------------------------------------------

void device_image_interface::battery_load(void *buffer, int length, int fill)
{
	assert_always(buffer && (length > 0), "Must specify sensical buffer/length");

	osd_file::error filerr;
	int bytes_read = 0;
	std::string fname = std::string(device().machine().system().name).append(PATH_SEPARATOR).append(m_basename_noext.c_str()).append(".nv");

	/* try to open the battery file and read it in, if possible */
	emu_file file(device().machine().options().nvram_directory(), OPEN_FLAG_READ);
	filerr = file.open(fname.c_str());
	if (filerr == osd_file::error::NONE)
		bytes_read = file.read(buffer, length);

	// fill remaining bytes (if necessary)
	memset(((char *)buffer) + bytes_read, fill, length - bytes_read);
}

void device_image_interface::battery_load(void *buffer, int length, void *def_buffer)
{
	assert_always(buffer && (length > 0), "Must specify sensical buffer/length");

	osd_file::error filerr;
	int bytes_read = 0;
	std::string fname = std::string(device().machine().system().name).append(PATH_SEPARATOR).append(m_basename_noext.c_str()).append(".nv");

	// try to open the battery file and read it in, if possible
	emu_file file(device().machine().options().nvram_directory(), OPEN_FLAG_READ);
	filerr = file.open(fname.c_str());
	if (filerr == osd_file::error::NONE)
		bytes_read = file.read(buffer, length);

	// if no file was present, copy the default battery
	if (bytes_read == 0 && def_buffer)
		memcpy((char *)buffer, (char *)def_buffer, length);
}


//-------------------------------------------------
//	battery_save - stores the battery
//	backed RAM for an image. The file name is
//	created from the machine driver name and the
//	image name.
//-------------------------------------------------

void device_image_interface::battery_save(const void *buffer, int length)
{
	assert_always(buffer && (length > 0), "Must specify sensical buffer/length");
	std::string fname = std::string(device().machine().system().name).append(PATH_SEPARATOR).append(m_basename_noext.c_str()).append(".nv");

	// try to open the battery file and write it out, if possible
	emu_file file(device().machine().options().nvram_directory(), OPEN_FLAG_WRITE | OPEN_FLAG_CREATE | OPEN_FLAG_CREATE_PATHS);
	osd_file::error filerr = file.open(fname.c_str());
	if (filerr == osd_file::error::NONE)
		file.write(buffer, length);
}


//-------------------------------------------------
//  uses_file_extension - update configuration
//  based on completed device setup
//-------------------------------------------------

bool device_image_interface::uses_file_extension(const char *file_extension) const
{
	bool result = FALSE;

	if (file_extension[0] == '.')
		file_extension++;

	/* find the extensions */
	std::string extensions(file_extensions());
	char *ext = strtok((char*)extensions.c_str(),",");
	while (ext != nullptr)
	{
		if (!core_stricmp(ext, file_extension))
		{
			result = TRUE;
			break;
		}
		ext = strtok (nullptr, ",");
	}
	return result;
}


// ***************************************************************************
// IMAGE LOADING
// ***************************************************************************

//-------------------------------------------------
//	is_loaded - quick check to determine whether an
//	image is loaded
//-------------------------------------------------

bool device_image_interface::is_loaded()
{
	return (m_file != nullptr);
}


//-------------------------------------------------
//	load_image_by_path - loads an image with a
//	specific path
//-------------------------------------------------

image_error_t device_image_interface::load_image_by_path(UINT32 open_flags, const char *path)
{
	image_error_t err;
	std::string revised_path;

	// attempt to read the file
	auto const filerr = util::zippath_fopen(path, open_flags, m_file, revised_path);

	// did the open succeed?
	switch(filerr)
	{
		case osd_file::error::NONE:
			// success!
			m_readonly = (open_flags & OPEN_FLAG_WRITE) ? 0 : 1;
			m_created = (open_flags & OPEN_FLAG_CREATE) ? 1 : 0;
			err = IMAGE_ERROR_SUCCESS;
			break;

		case osd_file::error::NOT_FOUND:
		case osd_file::error::ACCESS_DENIED:
			// file not found (or otherwise cannot open); continue
			err = IMAGE_ERROR_FILENOTFOUND;
			break;

		case osd_file::error::OUT_OF_MEMORY:
			// out of memory
			err = IMAGE_ERROR_OUTOFMEMORY;
			break;

		case osd_file::error::ALREADY_OPEN:
			// this shouldn't happen
			err = IMAGE_ERROR_ALREADYOPEN;
			break;

		case osd_file::error::FAILURE:
		case osd_file::error::TOO_MANY_FILES:
		case osd_file::error::INVALID_DATA:
		default:
			// other errors
			err = IMAGE_ERROR_INTERNAL;
			break;
	}

	// if successful, set the file name
	if (filerr == osd_file::error::NONE)
		set_image_filename(revised_path.c_str());

	return err;
}

int device_image_interface::reopen_for_write(const char *path)
{
	m_file.reset();

	image_error_t err;
	std::string revised_path;

	// attempt to open the file for writing
	auto const filerr = util::zippath_fopen(path, OPEN_FLAG_READ|OPEN_FLAG_WRITE|OPEN_FLAG_CREATE, m_file, revised_path);

	// did the open succeed?
	switch(filerr)
	{
		case osd_file::error::NONE:
			// success!
			m_readonly = 0;
			m_created = 1;
			err = IMAGE_ERROR_SUCCESS;
			break;

		case osd_file::error::NOT_FOUND:
		case osd_file::error::ACCESS_DENIED:
			// file not found (or otherwise cannot open); continue
			err = IMAGE_ERROR_FILENOTFOUND;
			break;

		case osd_file::error::OUT_OF_MEMORY:
			// out of memory
			err = IMAGE_ERROR_OUTOFMEMORY;
			break;

		case osd_file::error::ALREADY_OPEN:
			// this shouldn't happen
			err = IMAGE_ERROR_ALREADYOPEN;
			break;

		case osd_file::error::FAILURE:
		case osd_file::error::TOO_MANY_FILES:
		case osd_file::error::INVALID_DATA:
		default:
			// other errors
			err = IMAGE_ERROR_INTERNAL;
			break;
	}

	// if successful, set the file name
	if (filerr == osd_file::error::NONE)
		set_image_filename(revised_path.c_str());

	return err;
}


//-------------------------------------------------
//	determine_open_plan - determines which open
//	flags to use, and in what order
//-------------------------------------------------

void device_image_interface::determine_open_plan(int is_create, UINT32 *open_plan)
{
	int i = 0;

	// emit flags
	if (!is_create && is_readable() && is_writeable())
		open_plan[i++] = OPEN_FLAG_READ | OPEN_FLAG_WRITE;
	if (!is_create && !is_readable() && is_writeable())
		open_plan[i++] = OPEN_FLAG_WRITE;
	if (!is_create && is_readable())
		open_plan[i++] = OPEN_FLAG_READ;
	if (is_writeable() && is_creatable())
		open_plan[i++] = OPEN_FLAG_READ | OPEN_FLAG_WRITE | OPEN_FLAG_CREATE;
	open_plan[i] = 0;
}


//-------------------------------------------------
//	dump_wrong_and_correct_checksums - dump an
//	error message containing the wrong and the
//	correct checksums for a given software item
//-------------------------------------------------

static void dump_wrong_and_correct_checksums(const util::hash_collection &hashes, const util::hash_collection &acthashes)
{
	osd_printf_error("    EXPECTED: %s\n", hashes.macro_string().c_str());
	osd_printf_error("       FOUND: %s\n", acthashes.macro_string().c_str());
}


//-------------------------------------------------
//	verify_length_and_hash - verify the length
//	and hash signatures of a file
//-------------------------------------------------

static int verify_length_and_hash(emu_file *file, const char *name, UINT32 explength, const util::hash_collection &hashes)
{
	int retVal = 0;
	if (file==nullptr) return 0;

	// verify length
	UINT32 actlength = file->size();
	if (explength != actlength)
	{
		osd_printf_error("%s WRONG LENGTH (expected: %d found: %d)\n", name, explength, actlength);
		retVal++;
	}

	// If there is no good dump known, write it
	util::hash_collection &acthashes = file->hashes(hashes.hash_types().c_str());
	if (hashes.flag(util::hash_collection::FLAG_NO_DUMP))
	{
		osd_printf_error("%s NO GOOD DUMP KNOWN\n", name);
	}
	// verify checksums
	else if (hashes != acthashes)
	{
		// otherwise, it's just bad
		osd_printf_error("%s WRONG CHECKSUMS:\n", name);
		dump_wrong_and_correct_checksums(hashes, acthashes);
		retVal++;
	}
	// If it matches, but it is actually a bad dump, write it
	else if (hashes.flag(util::hash_collection::FLAG_BAD_DUMP))
	{
		osd_printf_error("%s NEEDS REDUMP\n",name);
	}
	return retVal;
}


//-------------------------------------------------
//	load_software - software image loading
//-------------------------------------------------

bool device_image_interface::load_software(software_list_device &swlist, const char *swname, const rom_entry *start)
{
	std::string locationtag, breakstr("%");
	const rom_entry *region;
	bool retVal = FALSE;
	int warningcount = 0;
	for (region = start; region != nullptr; region = rom_next_region(region))
	{
		// loop until we hit the end of this region
		const rom_entry *romp = region + 1;
		while (!ROMENTRY_ISREGIONEND(romp))
		{
			// handle files
			if (ROMENTRY_ISFILE(romp))
			{
				osd_file::error filerr = osd_file::error::NOT_FOUND;

				UINT32 crc = 0;
				bool has_crc = util::hash_collection(ROM_GETHASHDATA(romp)).crc(crc);

				const util::software_info *swinfo = swlist.find(swname);
				if (swinfo == nullptr)
					return false;

				UINT32 supported = swinfo->supported();
				if (supported == SOFTWARE_SUPPORTED_PARTIAL)
					osd_printf_error("WARNING: support for software %s (in list %s) is only partial\n", swname, swlist.list_name().c_str());
				if (supported == SOFTWARE_SUPPORTED_NO)
					osd_printf_error("WARNING: support for software %s (in list %s) is only preliminary\n", swname, swlist.list_name().c_str());

				// attempt reading up the chain through the parents and create a locationtag std::string in the format
				// " swlist % clonename % parentname "
				// below, we have the code to split the elements and to create paths to load from

				while (swinfo != nullptr)
				{
					locationtag.append(swinfo->shortname()).append(breakstr);
					swinfo = !swinfo->parentname().empty() ? swlist.find(swinfo->parentname().c_str()) : nullptr;
				}
				// strip the final '%'
				locationtag.erase(locationtag.length() - 1, 1);


				// check if locationtag actually contains two locations separated by '%'
				// (i.e. check if we are dealing with a clone in softwarelist)
				std::string tag2, tag3, tag4(locationtag), tag5;
				int separator = tag4.find_first_of('%');
				if (separator != -1)
				{
					// we are loading a clone through softlists, split the setname from the parentname
					tag5.assign(tag4.substr(separator + 1, tag4.length() - separator + 1));
					tag4.erase(separator, tag4.length() - separator);
				}

				// prepare locations where we have to load from: list/parentname & list/clonename
				std::string tag1(swlist.list_name());
				tag1.append(PATH_SEPARATOR);
				tag2.assign(tag1.append(tag4));
				tag1.assign(swlist.list_name());
				tag1.append(PATH_SEPARATOR);
				tag3.assign(tag1.append(tag5));

				if (tag5.find_first_of('%') != -1)
					fatalerror("We do not support clones of clones!\n");

				// try to load from the available location(s):
				// - if we are not using lists, we have regiontag only;
				// - if we are using lists, we have: list/clonename, list/parentname, clonename, parentname
				// try to load from list/setname
				if ((m_mame_file == nullptr) && (tag2.c_str() != nullptr))
					m_mame_file = common_process_file(device().machine().options(), tag2.c_str(), has_crc, crc, romp, filerr);
				// try to load from list/parentname
				if ((m_mame_file == nullptr) && (tag3.c_str() != nullptr))
					m_mame_file = common_process_file(device().machine().options(), tag3.c_str(), has_crc, crc, romp, filerr);
				// try to load from setname
				if ((m_mame_file == nullptr) && (tag4.c_str() != nullptr))
					m_mame_file = common_process_file(device().machine().options(), tag4.c_str(), has_crc, crc, romp, filerr);
				// try to load from parentname
				if ((m_mame_file == nullptr) && (tag5.c_str() != nullptr))
					m_mame_file = common_process_file(device().machine().options(), tag5.c_str(), has_crc, crc, romp, filerr);

				warningcount += verify_length_and_hash(m_mame_file.get(),ROM_GETNAME(romp),ROM_GETLENGTH(romp), util::hash_collection(ROM_GETHASHDATA(romp)));

				if (filerr == osd_file::error::NONE)
					filerr = util::core_file::open_proxy(*m_mame_file, m_file);
				if (filerr == osd_file::error::NONE)
					retVal = TRUE;

				break; // load first item for start
			}
			romp++; /* something else; skip */
		}
	}
	if (warningcount > 0)
	{
		osd_printf_error("WARNING: the software item might not run correctly.\n");
	}
	return retVal;
}


//-------------------------------------------------
//	load_internal - core image loading
//-------------------------------------------------

bool device_image_interface::load_internal(const char *path, bool is_create, int create_format, util::option_resolution *create_args, bool just_load)
{
	UINT32 open_plan[4];
	int i;
	bool softload = FALSE;

	// if the path contains no period, we are using softlists, so we won't create an image
	std::string pathstr(path);
	bool filename_has_period = (pathstr.find_last_of('.') != -1) ? TRUE : FALSE;

	// first unload the image
	unload();

	// clear any possible error messages
	clear_error();

	// we are now loading
	m_is_loading = TRUE;

	// record the filename
	m_err = set_image_filename(path);

	if (m_err)
		goto done;

	if (core_opens_image_file())
	{
		// Check if there's a software list defined for this device and use that if we're not creating an image
		if (!filename_has_period && !just_load)
		{
			std::string list_name;
			softload = load_software_part(path, m_software_part_ptr, &list_name);
			if (softload)
			{
				m_software_info_ptr = &m_software_part_ptr->info();
				m_software_list_name = std::move(list_name);
				m_full_software_name = m_software_part_ptr->info().shortname();

				// if we had launched from softlist with a specified part, e.g. "shortname:part"
				// we would have recorded the wrong name, so record it again based on software_info
				if (m_software_info_ptr && !m_full_software_name.empty())
					m_err = set_image_filename(m_full_software_name.c_str());

				// check if image should be read-only
				const char *read_only = get_feature("read_only");
				if (read_only && !strcmp(read_only, "true")) {
					make_readonly();
				}
			}
		}

		if (is_create || filename_has_period)
		{
			// determine open plan
			determine_open_plan(is_create, open_plan);

			// attempt to open the file in various ways
			for (i = 0; !m_file && open_plan[i]; i++)
			{
				// open the file
				m_err = load_image_by_path(open_plan[i], path);
				if (m_err && (m_err != IMAGE_ERROR_FILENOTFOUND))
					goto done;
			}
		}

		// Copy some image information when we have been loaded through a software list
		if ( m_software_info_ptr )
		{
			// sanitize
			if (m_software_info_ptr->longname().empty() || m_software_info_ptr->publisher().empty() || m_software_info_ptr->year().empty())
				fatalerror("Each entry in an XML list must have all of the following fields: description, publisher, year!\n");

			// store
			m_longname = m_software_info_ptr->longname();
			m_manufacturer = m_software_info_ptr->publisher();
			m_year = m_software_info_ptr->year();
			//m_playable = m_software_info_ptr->supported();
		}

		// did we fail to find the file?
		if (!is_loaded() && !softload)
		{
			m_err = IMAGE_ERROR_FILENOTFOUND;
			goto done;
		}
	}

	// call device load or create
	m_create_format = create_format;
	m_create_args = create_args;

	if (m_init_phase==FALSE) {
		m_err = (image_error_t)finish_load();
		if (m_err)
			goto done;
	}
	// success!

done:
	if (just_load) {
		if(m_err) clear();
		return m_err ? IMAGE_INIT_FAIL : IMAGE_INIT_PASS;
	}
	if (m_err!=0) {
		if (!m_init_phase)
		{
			if (device().machine().phase() == MACHINE_PHASE_RUNNING)
				device().popmessage("Error: Unable to %s image '%s': %s", is_create ? "create" : "load", path, error());
			else
				osd_printf_error("Error: Unable to %s image '%s': %s\n", is_create ? "create" : "load", path, error());
		}
		clear();
	}
	else {
		/* do we need to reset the CPU? only schedule it if load/create is successful */
		if (device().machine().time() > attotime::zero && is_reset_on_load())
			device().machine().schedule_hard_reset();
		else
		{
			if (!m_init_phase)
			{
				if (device().machine().phase() == MACHINE_PHASE_RUNNING)
					device().popmessage("Image '%s' was successfully %s.", path, is_create ? "created" : "loaded");
				else
					osd_printf_info("Image '%s' was successfully %s.\n", path, is_create ? "created" : "loaded");
			}
		}
	}
	return m_err ? IMAGE_INIT_FAIL : IMAGE_INIT_PASS;
}



//-------------------------------------------------
//	load - load an image into MAME
//-------------------------------------------------

bool device_image_interface::load(const char *path)
{
	return load_internal(path, FALSE, 0, nullptr, FALSE);
}


//-------------------------------------------------
//	open_image_file - opening plain image file
//-------------------------------------------------

bool device_image_interface::open_image_file(emu_options &options)
{
	const char* path = options.value(instance_name());
	if (*path != 0)
	{
		set_init_phase();
		if (load_internal(path, FALSE, 0, nullptr, TRUE)==IMAGE_INIT_PASS)
		{
			if (software_entry()==nullptr) return true;
		}
	}
	return false;
}


//-------------------------------------------------
//	image_finish_load - special call - only use
//	from core
//-------------------------------------------------

bool device_image_interface::finish_load()
{
	bool err = IMAGE_INIT_PASS;

	if (m_is_loading)
	{
		image_checkhash();

		if (has_been_created())
		{
			err = call_create(m_create_format, m_create_args);
			if (err)
			{
				if (!m_err)
					m_err = IMAGE_ERROR_UNSPECIFIED;
			}
		}
		else
		{
			// using device load
			err = call_load();
			if (err)
			{
				if (!m_err)
					m_err = IMAGE_ERROR_UNSPECIFIED;
			}
		}
	}
	m_is_loading = FALSE;
	m_create_format = 0;
	m_create_args = nullptr;
	m_init_phase = FALSE;
	return err;
}


//-------------------------------------------------
//	create - create a image
//-------------------------------------------------

bool device_image_interface::create(const char *path, const image_device_format *create_format, util::option_resolution *create_args)
{
	int format_index = 0;
	int cnt = 0;
	for (auto &format : m_formatlist)
	{
		if (create_format == format.get()) {
			format_index = cnt;
			break;
		}
		cnt++;
	}
	return load_internal(path, TRUE, format_index, create_args, FALSE);
}


//-------------------------------------------------
//	clear - clear all internal data pertaining
//	to an image
//-------------------------------------------------

void device_image_interface::clear()
{
	m_mame_file.reset();
	m_file.reset();

	m_image_name.clear();
	m_readonly = false;
	m_created = false;

	m_longname.clear();
	m_manufacturer.clear();
	m_year.clear();
	m_basename.clear();
	m_basename_noext.clear();
	m_filetype.clear();

	m_full_software_name.clear();
	m_software_info_ptr = nullptr;
	m_software_part_ptr = nullptr;
	m_software_list_name.clear();
}


//-------------------------------------------------
//	unload - main call to unload an image
//-------------------------------------------------

void device_image_interface::unload()
{
	if (is_loaded() || m_software_info_ptr)
	{
		call_unload();
	}
	clear();
	clear_error();
}


//-------------------------------------------------
//	update_names - update brief and instance names
//-------------------------------------------------

void device_image_interface::update_names(const device_type device_type, const char *inst, const char *brief)
{
	int count = 0;
	int index = -1;
	for (const device_image_interface &image : image_interface_iterator(device().mconfig().root_device()))
	{
		if (this == &image)
			index = count;
		if ((image.image_type() == image_type() && device_type == nullptr) || (device_type == image.device().type()))
			count++;
	}
	const char *inst_name = (device_type!=nullptr) ? inst : device_typename(image_type());
	const char *brief_name = (device_type!=nullptr) ? brief : device_brieftypename(image_type());
	if (count > 1)
	{
		m_instance_name = string_format("%s%d", inst_name, index + 1);
		m_brief_instance_name = string_format("%s%d", brief_name, index + 1);
	}
	else
	{
		m_instance_name = inst_name;
		m_brief_instance_name = brief_name;
	}
}

//-------------------------------------------------
//  software_name_split - helper that splits a
//  software_list:software:part string into
//  separate software_list, software, and part
//  strings.
//
//  str1:str2:str3  => swlist_name - str1, swname - str2, swpart - str3
//  str1:str2       => swlist_name - nullptr, swname - str1, swpart - str2
//  str1            => swlist_name - nullptr, swname - str1, swpart - nullptr
//
//  Notice however that we could also have been
//  passed a string swlist_name:swname, and thus
//  some special check has to be performed in this
//  case.
//-------------------------------------------------

void device_image_interface::software_name_split(const char *swlist_swname, std::string &swlist_name, std::string &swname, std::string &swpart)
{
	// reset all output parameters
	swlist_name.clear();
	swname.clear();
	swpart.clear();

	// if no colon, this is the swname by itself
	const char *split1 = strchr(swlist_swname, ':');
	if (split1 == nullptr)
	{
		swname.assign(swlist_swname);
		return;
	}

	// if one colon, it is the swname and swpart alone
	const char *split2 = strchr(split1 + 1, ':');
	if (split2 == nullptr)
	{
		swname.assign(swlist_swname, split1 - swlist_swname);
		swpart.assign(split1 + 1);
		return;
	}

	// if two colons present, split into 3 parts
	swlist_name.assign(swlist_swname, split1 - swlist_swname);
	swname.assign(split1 + 1, split2 - (split1 + 1));
	swpart.assign(split2 + 1);
}


//-------------------------------------------------
//	find_software_item
//-------------------------------------------------

const util::software_part *device_image_interface::find_software_item(const char *path, bool restrict_to_interface, software_list_device **dev) const
{
	// split full software name into software list name and short software name
	std::string swlist_name, swinfo_name, swpart_name;
	software_name_split(path, swlist_name, swinfo_name, swpart_name);

	// determine interface
	const char *interface = nullptr;
	if (restrict_to_interface)
		interface = image_interface();

	// find the software list if explicitly specified
	for (software_list_device &swlistdev : software_list_device_iterator(device().mconfig().root_device()))
	{
		if (swlist_name.compare(swlistdev.list_name())==0 || !(swlist_name.length() > 0))
		{
			const util::software_info *info = swlistdev.find(swinfo_name.c_str());
			if (info != nullptr)
			{
				const util::software_part *part = info->find_part(swpart_name.c_str(), interface);
				if (part != nullptr)
				{
					if (dev != nullptr)
						*dev = &swlistdev;
					return part;
				}
			}
		}

		if (swinfo_name == swlistdev.list_name())
		{
			// ad hoc handling for the case path = swlist_name:swinfo_name (e.g.
			// gameboy:sml) which is not handled properly by software_name_split
			// since the function cannot distinguish between this and the case
			// path = swinfo_name:swpart_name
			const util::software_info *thisinfo = swlistdev.find(swpart_name.c_str());
			if (thisinfo != nullptr)
			{
				const util::software_part *part = thisinfo->find_part(nullptr, interface);
				if (part != nullptr)
				{
					if (dev != nullptr)
						*dev = &swlistdev;
					return part;
				}
			}
		}
	}

	// if explicitly specified and not found, just error here
	if (dev != nullptr)
		*dev = nullptr;
	return nullptr;
}


//-------------------------------------------------
//  load_software_part
//
//  Load a software part for a device. The part to
//  load is determined by the "path", software lists
//  configured for a driver, and the interface
//  supported by the device.
//
//  returns true if the software could be loaded,
//  false otherwise. If the software could be loaded
//  sw_info and sw_part are also set.
//-------------------------------------------------

bool device_image_interface::load_software_part(const char *path, const util::software_part *&swpart, std::string *list_name)
{
	// if no match has been found, we suggest similar shortnames
	software_list_device *swlist;
	swpart = find_software_item(path, true, &swlist);
	if (swpart == nullptr)
	{
		software_list_device::display_matches(device().machine().config(), image_interface(), path);
		return false;
	}

	// Load the software part
<<<<<<< HEAD
	auto romdata = swlist->romdata(*swpart);
	bool result = call_softlist_load(*swlist, swpart->info().shortname().c_str(), romdata.data());
=======
	software_list_device &swlist = swpart->info().list();
	const char *swname = swpart->info().shortname().c_str();
	const rom_entry *start_entry = swpart->romdata();
	const software_list_loader &loader = get_software_list_loader();
	bool result = loader.load_software(*this, swlist, swname, start_entry);
>>>>>>> 5c1803d4

#ifdef UNUSED_VARIABLE
	// Tell the world which part we actually loaded
<<<<<<< HEAD
	std::string full_sw_name = string_format("%s:%s:%s", swlist->list_name(), swpart->info().shortname(), swpart->name());
=======
	std::string full_sw_name = string_format("%s:%s:%s", swlist.list_name(), swpart->info().shortname(), swpart->name());
#endif
>>>>>>> 5c1803d4

	// check compatibility
	switch (swlist->is_compatible(*swpart))
	{
		case SOFTWARE_IS_COMPATIBLE:
			break;

		case SOFTWARE_IS_INCOMPATIBLE:
			swlist->popmessage("WARNING! the set %s might not work on this system due to incompatible filter(s) '%s'\n", swpart->info().shortname(), swlist->filter());
			break;

		case SOFTWARE_NOT_COMPATIBLE:
			swlist->popmessage("WARNING! the set %s might not work on this system due to missing filter(s) '%s'\n", swpart->info().shortname(), swlist->filter());
			break;
	}

	// check requirements and load those images
	const char *requirement = swpart->feature("requirement");
	if (requirement != nullptr)
	{
		const util::software_part *req_swpart = find_software_item(requirement, false);
		if (req_swpart != nullptr)
		{
			device_image_interface *req_image = software_list_device::find_mountable_image(device().mconfig(), *req_swpart);
			if (req_image != nullptr)
			{
				req_image->set_init_phase();
				req_image->load(requirement);
			}
		}
	}
	if (list_name != nullptr)
		*list_name = swlist->list_name();
	return result;
}

//-------------------------------------------------
//  software_get_default_slot
//-------------------------------------------------

std::string device_image_interface::software_get_default_slot(const char *default_card_slot) const
{
	const char *path = device().mconfig().options().value(instance_name());
	std::string result;
	if (*path != '\0')
	{
		result.assign(default_card_slot);
		const util::software_part *swpart = find_software_item(path, true);
		if (swpart != nullptr)
		{
			const char *slot = swpart->feature("slot");
			if (slot != nullptr)
				result.assign(slot);
		}
	}
	return result;
}

//----------------------------------------------------------------------------

static int image_fseek_thunk(void *file, INT64 offset, int whence)
{
	device_image_interface *image = (device_image_interface *) file;
	return image->fseek(offset, whence);
}

static size_t image_fread_thunk(void *file, void *buffer, size_t length)
{
	device_image_interface *image = (device_image_interface *) file;
	return image->fread(buffer, length);
}

static size_t image_fwrite_thunk(void *file, const void *buffer, size_t length)
{
	device_image_interface *image = (device_image_interface *) file;
	return image->fwrite(buffer, length);
}

static UINT64 image_fsize_thunk(void *file)
{
	device_image_interface *image = (device_image_interface *) file;
	return image->length();
}

//----------------------------------------------------------------------------

struct io_procs image_ioprocs =
{
	nullptr,
	image_fseek_thunk,
	image_fread_thunk,
	image_fwrite_thunk,
	image_fsize_thunk
};<|MERGE_RESOLUTION|>--- conflicted
+++ resolved
@@ -1362,25 +1362,15 @@
 	}
 
 	// Load the software part
-<<<<<<< HEAD
-	auto romdata = swlist->romdata(*swpart);
-	bool result = call_softlist_load(*swlist, swpart->info().shortname().c_str(), romdata.data());
-=======
-	software_list_device &swlist = swpart->info().list();
 	const char *swname = swpart->info().shortname().c_str();
-	const rom_entry *start_entry = swpart->romdata();
+	auto start_entry = swlist->romdata(*swpart);
 	const software_list_loader &loader = get_software_list_loader();
-	bool result = loader.load_software(*this, swlist, swname, start_entry);
->>>>>>> 5c1803d4
+	bool result = loader.load_software(*this, *swlist, swname, start_entry.data());
 
 #ifdef UNUSED_VARIABLE
 	// Tell the world which part we actually loaded
-<<<<<<< HEAD
 	std::string full_sw_name = string_format("%s:%s:%s", swlist->list_name(), swpart->info().shortname(), swpart->name());
-=======
-	std::string full_sw_name = string_format("%s:%s:%s", swlist.list_name(), swpart->info().shortname(), swpart->name());
 #endif
->>>>>>> 5c1803d4
 
 	// check compatibility
 	switch (swlist->is_compatible(*swpart))
