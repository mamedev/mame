// license:BSD-3-Clause
// copyright-holders:Aaron Giles
/*********************************************************************

    debugcmd.c

    Debugger command interface engine.

*********************************************************************/

#include "emu.h"
#include "emuopts.h"
#include "debugger.h"
#include "debugcmd.h"
#include "debugcon.h"
#include "debugcpu.h"
#include "express.h"
#include "debughlp.h"
#include "debugvw.h"
#include "natkeyboard.h"
#include "render.h"
#include <ctype.h>



/***************************************************************************
    CONSTANTS
***************************************************************************/

const size_t debugger_commands::MAX_GLOBALS = 1000;

/***************************************************************************
    FUNCTIONS
***************************************************************************/

/*-------------------------------------------------
    cheat_address_is_valid - return true if the
    given address is valid for cheating
-------------------------------------------------*/

bool debugger_commands::cheat_address_is_valid(address_space &space, offs_t address)
{
	return space.device().memory().translate(space.spacenum(), TRANSLATE_READ, address) && (space.get_write_ptr(address) != nullptr);
}


/*-------------------------------------------------
    cheat_sign_extend - sign-extend a value to
    the current cheat width, if signed
-------------------------------------------------*/

u64 debugger_commands::cheat_sign_extend(const cheat_system *cheatsys, u64 value)
{
	if (cheatsys->signed_cheat)
	{
		switch (cheatsys->width)
		{
			case 1: value = s8(value);    break;
			case 2: value = s16(value);   break;
			case 4: value = s32(value);   break;
		}
	}
	return value;
}

/*-------------------------------------------------
    cheat_byte_swap - swap a value
-------------------------------------------------*/

u64 debugger_commands::cheat_byte_swap(const cheat_system *cheatsys, u64 value)
{
	if (cheatsys->swapped_cheat)
	{
		switch (cheatsys->width)
		{
			case 2: value = ((value >> 8) & 0x00ff) | ((value << 8) & 0xff00);  break;
			case 4: value = ((value >> 24) & 0x000000ff) | ((value >> 8) & 0x0000ff00) | ((value << 8) & 0x00ff0000) | ((value << 24) & 0xff000000);    break;
			case 8: value = ((value >> 56) & 0x00000000000000ffU) | ((value >> 40) & 0x000000000000ff00U) | ((value >> 24) & 0x0000000000ff0000U) | ((value >> 8) & 0x00000000ff000000U) |
							((value << 8) & 0x000000ff00000000U) | ((value << 24) & 0x0000ff0000000000U) | ((value << 40) & 0x00ff000000000000U) | ((value << 56) & 0xff00000000000000U);   break;
		}
	}
	return value;
}

/*-------------------------------------------------
    cheat_read_extended - read a value from memory
    in the given address space, sign-extending
    and swapping if necessary
-------------------------------------------------*/

u64 debugger_commands::cheat_read_extended(const cheat_system *cheatsys, address_space &space, offs_t address)
{
	return cheat_sign_extend(cheatsys, cheat_byte_swap(cheatsys, m_cpu.read_memory(space, address, cheatsys->width, true)));
}

debugger_commands::debugger_commands(running_machine& machine, debugger_cpu& cpu, debugger_console& console)
	: m_machine(machine)
	, m_cpu(cpu)
	, m_console(console)
{
	m_global_array = auto_alloc_array_clear(m_machine, global_entry, MAX_GLOBALS);

	symbol_table *symtable = m_cpu.get_global_symtable();

	/* add a few simple global functions */
	using namespace std::placeholders;
	symtable->add("min", nullptr, 2, 2, std::bind(&debugger_commands::execute_min, this, _1, _2, _3, _4));
	symtable->add("max", nullptr, 2, 2, std::bind(&debugger_commands::execute_max, this, _1, _2, _3, _4));
	symtable->add("if", nullptr, 3, 3, std::bind(&debugger_commands::execute_if, this, _1, _2, _3, _4));

	/* add all single-entry save state globals */
	for (int itemnum = 0; itemnum < MAX_GLOBALS; itemnum++)
	{
		u32 valsize, valcount;
		void *base;

		/* stop when we run out of items */
		const char* name = m_machine.save().indexed_item(itemnum, base, valsize, valcount);
		if (name == nullptr)
			break;

		/* if this is a single-entry global, add it */
		if (valcount == 1 && strstr(name, "/globals/"))
		{
			char symname[100];
			sprintf(symname, ".%s", strrchr(name, '/') + 1);
			m_global_array[itemnum].base = base;
			m_global_array[itemnum].size = valsize;
			symtable->add(symname, &m_global_array, std::bind(&debugger_commands::global_get, this, _1, _2), std::bind(&debugger_commands::global_set, this, _1, _2, _3));
		}
	}

	/* add all the commands */
	m_console.register_command("help",      CMDFLAG_NONE, 0, 0, 1, std::bind(&debugger_commands::execute_help, this, _1, _2));
	m_console.register_command("print",     CMDFLAG_NONE, 0, 1, MAX_COMMAND_PARAMS, std::bind(&debugger_commands::execute_print, this, _1, _2));
	m_console.register_command("printf",    CMDFLAG_NONE, 0, 1, MAX_COMMAND_PARAMS, std::bind(&debugger_commands::execute_printf, this, _1, _2));
	m_console.register_command("logerror",  CMDFLAG_NONE, 0, 1, MAX_COMMAND_PARAMS, std::bind(&debugger_commands::execute_logerror, this, _1, _2));
	m_console.register_command("tracelog",  CMDFLAG_NONE, 0, 1, MAX_COMMAND_PARAMS, std::bind(&debugger_commands::execute_tracelog, this, _1, _2));
	m_console.register_command("tracesym",  CMDFLAG_NONE, 0, 1, MAX_COMMAND_PARAMS, std::bind(&debugger_commands::execute_tracesym, this, _1, _2));
	m_console.register_command("quit",      CMDFLAG_NONE, 0, 0, 0, std::bind(&debugger_commands::execute_quit, this, _1, _2));
	m_console.register_command("exit",      CMDFLAG_NONE, 0, 0, 0, std::bind(&debugger_commands::execute_quit, this, _1, _2));
	m_console.register_command("do",        CMDFLAG_NONE, 0, 1, 1, std::bind(&debugger_commands::execute_do, this, _1, _2));
	m_console.register_command("step",      CMDFLAG_NONE, 0, 0, 1, std::bind(&debugger_commands::execute_step, this, _1, _2));
	m_console.register_command("s",         CMDFLAG_NONE, 0, 0, 1, std::bind(&debugger_commands::execute_step, this, _1, _2));
	m_console.register_command("over",      CMDFLAG_NONE, 0, 0, 1, std::bind(&debugger_commands::execute_over, this, _1, _2));
	m_console.register_command("o",         CMDFLAG_NONE, 0, 0, 1, std::bind(&debugger_commands::execute_over, this, _1, _2));
	m_console.register_command("out" ,      CMDFLAG_NONE, 0, 0, 0, std::bind(&debugger_commands::execute_out, this, _1, _2));
	m_console.register_command("go",        CMDFLAG_NONE, 0, 0, 1, std::bind(&debugger_commands::execute_go, this, _1, _2));
	m_console.register_command("g",         CMDFLAG_NONE, 0, 0, 1, std::bind(&debugger_commands::execute_go, this, _1, _2));
	m_console.register_command("gvblank",   CMDFLAG_NONE, 0, 0, 0, std::bind(&debugger_commands::execute_go_vblank, this, _1, _2));
	m_console.register_command("gv",        CMDFLAG_NONE, 0, 0, 0, std::bind(&debugger_commands::execute_go_vblank, this, _1, _2));
	m_console.register_command("gint",      CMDFLAG_NONE, 0, 0, 1, std::bind(&debugger_commands::execute_go_interrupt, this, _1, _2));
	m_console.register_command("gi",        CMDFLAG_NONE, 0, 0, 1, std::bind(&debugger_commands::execute_go_interrupt, this, _1, _2));
	m_console.register_command("gtime",     CMDFLAG_NONE, 0, 0, 1, std::bind(&debugger_commands::execute_go_time, this, _1, _2));
	m_console.register_command("gt",        CMDFLAG_NONE, 0, 0, 1, std::bind(&debugger_commands::execute_go_time, this, _1, _2));
	m_console.register_command("next",      CMDFLAG_NONE, 0, 0, 0, std::bind(&debugger_commands::execute_next, this, _1, _2));
	m_console.register_command("n",         CMDFLAG_NONE, 0, 0, 0, std::bind(&debugger_commands::execute_next, this, _1, _2));
	m_console.register_command("focus",     CMDFLAG_NONE, 0, 1, 1, std::bind(&debugger_commands::execute_focus, this, _1, _2));
	m_console.register_command("ignore",    CMDFLAG_NONE, 0, 0, MAX_COMMAND_PARAMS, std::bind(&debugger_commands::execute_ignore, this, _1, _2));
	m_console.register_command("observe",   CMDFLAG_NONE, 0, 0, MAX_COMMAND_PARAMS, std::bind(&debugger_commands::execute_observe, this, _1, _2));

	m_console.register_command("comadd",    CMDFLAG_NONE, 0, 1, 2, std::bind(&debugger_commands::execute_comment_add, this, _1, _2));
	m_console.register_command("//",        CMDFLAG_NONE, 0, 1, 2, std::bind(&debugger_commands::execute_comment_add, this, _1, _2));
	m_console.register_command("comdelete", CMDFLAG_NONE, 0, 1, 1, std::bind(&debugger_commands::execute_comment_del, this, _1, _2));
	m_console.register_command("comsave",   CMDFLAG_NONE, 0, 0, 0, std::bind(&debugger_commands::execute_comment_save, this, _1, _2));
	m_console.register_command("comlist",   CMDFLAG_NONE, 0, 0, 0, std::bind(&debugger_commands::execute_comment_list, this, _1, _2));
	m_console.register_command("commit",    CMDFLAG_NONE, 0, 1, 2, std::bind(&debugger_commands::execute_comment_commit, this, _1, _2));
	m_console.register_command("/*",        CMDFLAG_NONE, 0, 1, 2, std::bind(&debugger_commands::execute_comment_commit, this, _1, _2));

	m_console.register_command("bpset",     CMDFLAG_NONE, 0, 1, 3, std::bind(&debugger_commands::execute_bpset, this, _1, _2));
	m_console.register_command("bp",        CMDFLAG_NONE, 0, 1, 3, std::bind(&debugger_commands::execute_bpset, this, _1, _2));
	m_console.register_command("bpclear",   CMDFLAG_NONE, 0, 0, 1, std::bind(&debugger_commands::execute_bpclear, this, _1, _2));
	m_console.register_command("bpdisable", CMDFLAG_NONE, 0, 0, 1, std::bind(&debugger_commands::execute_bpdisenable, this, _1, _2));
	m_console.register_command("bpenable",  CMDFLAG_NONE, 1, 0, 1, std::bind(&debugger_commands::execute_bpdisenable, this, _1, _2));
	m_console.register_command("bplist",    CMDFLAG_NONE, 0, 0, 0, std::bind(&debugger_commands::execute_bplist, this, _1, _2));

	m_console.register_command("wpset",     CMDFLAG_NONE, AS_PROGRAM, 3, 5, std::bind(&debugger_commands::execute_wpset, this, _1, _2));
	m_console.register_command("wp",        CMDFLAG_NONE, AS_PROGRAM, 3, 5, std::bind(&debugger_commands::execute_wpset, this, _1, _2));
	m_console.register_command("wpdset",    CMDFLAG_NONE, AS_DATA, 3, 5, std::bind(&debugger_commands::execute_wpset, this, _1, _2));
	m_console.register_command("wpd",       CMDFLAG_NONE, AS_DATA, 3, 5, std::bind(&debugger_commands::execute_wpset, this, _1, _2));
	m_console.register_command("wpiset",    CMDFLAG_NONE, AS_IO, 3, 5, std::bind(&debugger_commands::execute_wpset, this, _1, _2));
	m_console.register_command("wpi",       CMDFLAG_NONE, AS_IO, 3, 5, std::bind(&debugger_commands::execute_wpset, this, _1, _2));
	m_console.register_command("wposet",    CMDFLAG_NONE, AS_DECRYPTED_OPCODES, 3, 5, std::bind(&debugger_commands::execute_wpset, this, _1, _2));
	m_console.register_command("wpo",       CMDFLAG_NONE, AS_DECRYPTED_OPCODES, 3, 5, std::bind(&debugger_commands::execute_wpset, this, _1, _2));
	m_console.register_command("wpclear",   CMDFLAG_NONE, 0, 0, 1, std::bind(&debugger_commands::execute_wpclear, this, _1, _2));
	m_console.register_command("wpdisable", CMDFLAG_NONE, 0, 0, 1, std::bind(&debugger_commands::execute_wpdisenable, this, _1, _2));
	m_console.register_command("wpenable",  CMDFLAG_NONE, 1, 0, 1, std::bind(&debugger_commands::execute_wpdisenable, this, _1, _2));
	m_console.register_command("wplist",    CMDFLAG_NONE, 0, 0, 0, std::bind(&debugger_commands::execute_wplist, this, _1, _2));

	m_console.register_command("rpset",     CMDFLAG_NONE, 0, 1, 2, std::bind(&debugger_commands::execute_rpset, this, _1, _2));
	m_console.register_command("rp",        CMDFLAG_NONE, 0, 1, 2, std::bind(&debugger_commands::execute_rpset, this, _1, _2));
	m_console.register_command("rpclear",   CMDFLAG_NONE, 0, 0, 1, std::bind(&debugger_commands::execute_rpclear, this, _1, _2));
	m_console.register_command("rpdisable", CMDFLAG_NONE, 0, 0, 1, std::bind(&debugger_commands::execute_rpdisenable, this, _1, _2));
	m_console.register_command("rpenable",  CMDFLAG_NONE, 1, 0, 1, std::bind(&debugger_commands::execute_rpdisenable, this, _1, _2));
	m_console.register_command("rplist",    CMDFLAG_NONE, 0, 0, 0, std::bind(&debugger_commands::execute_rplist, this, _1, _2));

	m_console.register_command("hotspot",   CMDFLAG_NONE, 0, 0, 3, std::bind(&debugger_commands::execute_hotspot, this, _1, _2));

	m_console.register_command("statesave", CMDFLAG_NONE, 0, 1, 1, std::bind(&debugger_commands::execute_statesave, this, _1, _2));
	m_console.register_command("ss",        CMDFLAG_NONE, 0, 1, 1, std::bind(&debugger_commands::execute_statesave, this, _1, _2));
	m_console.register_command("stateload", CMDFLAG_NONE, 0, 1, 1, std::bind(&debugger_commands::execute_stateload, this, _1, _2));
	m_console.register_command("sl",        CMDFLAG_NONE, 0, 1, 1, std::bind(&debugger_commands::execute_stateload, this, _1, _2));

	m_console.register_command("save",      CMDFLAG_NONE, AS_PROGRAM, 3, 4, std::bind(&debugger_commands::execute_save, this, _1, _2));
	m_console.register_command("saved",     CMDFLAG_NONE, AS_DATA, 3, 4, std::bind(&debugger_commands::execute_save, this, _1, _2));
	m_console.register_command("savei",     CMDFLAG_NONE, AS_IO, 3, 4, std::bind(&debugger_commands::execute_save, this, _1, _2));
	m_console.register_command("saveo",     CMDFLAG_NONE, AS_DECRYPTED_OPCODES, 3, 4, std::bind(&debugger_commands::execute_save, this, _1, _2));

	m_console.register_command("load",      CMDFLAG_NONE, AS_PROGRAM, 3, 4, std::bind(&debugger_commands::execute_load, this, _1, _2));
	m_console.register_command("loadd",     CMDFLAG_NONE, AS_DATA, 3, 4, std::bind(&debugger_commands::execute_load, this, _1, _2));
	m_console.register_command("loadi",     CMDFLAG_NONE, AS_IO, 3, 4, std::bind(&debugger_commands::execute_load, this, _1, _2));
	m_console.register_command("loado",     CMDFLAG_NONE, AS_DECRYPTED_OPCODES, 3, 4, std::bind(&debugger_commands::execute_load, this, _1, _2));

	m_console.register_command("dump",      CMDFLAG_NONE, AS_PROGRAM, 3, 7, std::bind(&debugger_commands::execute_dump, this, _1, _2));
	m_console.register_command("dumpd",     CMDFLAG_NONE, AS_DATA, 3, 7, std::bind(&debugger_commands::execute_dump, this, _1, _2));
	m_console.register_command("dumpi",     CMDFLAG_NONE, AS_IO, 3, 7, std::bind(&debugger_commands::execute_dump, this, _1, _2));
	m_console.register_command("dumpo",     CMDFLAG_NONE, AS_DECRYPTED_OPCODES, 3, 7, std::bind(&debugger_commands::execute_dump, this, _1, _2));

	m_console.register_command("cheatinit", CMDFLAG_NONE, 0, 0, 4, std::bind(&debugger_commands::execute_cheatinit, this, _1, _2));
	m_console.register_command("ci",        CMDFLAG_NONE, 0, 0, 4, std::bind(&debugger_commands::execute_cheatinit, this, _1, _2));

	m_console.register_command("cheatrange",CMDFLAG_NONE, 1, 2, 2, std::bind(&debugger_commands::execute_cheatinit, this, _1, _2));
	m_console.register_command("cr",        CMDFLAG_NONE, 1, 2, 2, std::bind(&debugger_commands::execute_cheatinit, this, _1, _2));

	m_console.register_command("cheatnext", CMDFLAG_NONE, 0, 1, 2, std::bind(&debugger_commands::execute_cheatnext, this, _1, _2));
	m_console.register_command("cn",        CMDFLAG_NONE, 0, 1, 2, std::bind(&debugger_commands::execute_cheatnext, this, _1, _2));
	m_console.register_command("cheatnextf",CMDFLAG_NONE, 1, 1, 2, std::bind(&debugger_commands::execute_cheatnext, this, _1, _2));
	m_console.register_command("cnf",       CMDFLAG_NONE, 1, 1, 2, std::bind(&debugger_commands::execute_cheatnext, this, _1, _2));

	m_console.register_command("cheatlist", CMDFLAG_NONE, 0, 0, 1, std::bind(&debugger_commands::execute_cheatlist, this, _1, _2));
	m_console.register_command("cl",        CMDFLAG_NONE, 0, 0, 1, std::bind(&debugger_commands::execute_cheatlist, this, _1, _2));

	m_console.register_command("cheatundo", CMDFLAG_NONE, 0, 0, 0, std::bind(&debugger_commands::execute_cheatundo, this, _1, _2));
	m_console.register_command("cu",        CMDFLAG_NONE, 0, 0, 0, std::bind(&debugger_commands::execute_cheatundo, this, _1, _2));

	m_console.register_command("f",         CMDFLAG_KEEP_QUOTES, AS_PROGRAM, 3, MAX_COMMAND_PARAMS, std::bind(&debugger_commands::execute_find, this, _1, _2));
	m_console.register_command("find",      CMDFLAG_KEEP_QUOTES, AS_PROGRAM, 3, MAX_COMMAND_PARAMS, std::bind(&debugger_commands::execute_find, this, _1, _2));
	m_console.register_command("fd",        CMDFLAG_KEEP_QUOTES, AS_DATA, 3, MAX_COMMAND_PARAMS, std::bind(&debugger_commands::execute_find, this, _1, _2));
	m_console.register_command("findd",     CMDFLAG_KEEP_QUOTES, AS_DATA, 3, MAX_COMMAND_PARAMS, std::bind(&debugger_commands::execute_find, this, _1, _2));
	m_console.register_command("fi",        CMDFLAG_KEEP_QUOTES, AS_IO, 3, MAX_COMMAND_PARAMS, std::bind(&debugger_commands::execute_find, this, _1, _2));
	m_console.register_command("findi",     CMDFLAG_KEEP_QUOTES, AS_IO, 3, MAX_COMMAND_PARAMS, std::bind(&debugger_commands::execute_find, this, _1, _2));
	m_console.register_command("fo",        CMDFLAG_KEEP_QUOTES, AS_DECRYPTED_OPCODES, 3, MAX_COMMAND_PARAMS, std::bind(&debugger_commands::execute_find, this, _1, _2));
	m_console.register_command("findo",     CMDFLAG_KEEP_QUOTES, AS_DECRYPTED_OPCODES, 3, MAX_COMMAND_PARAMS, std::bind(&debugger_commands::execute_find, this, _1, _2));

	m_console.register_command("dasm",      CMDFLAG_NONE, 0, 3, 5, std::bind(&debugger_commands::execute_dasm, this, _1, _2));

	m_console.register_command("trace",     CMDFLAG_NONE, 0, 1, 4, std::bind(&debugger_commands::execute_trace, this, _1, _2));
	m_console.register_command("traceover", CMDFLAG_NONE, 0, 1, 4, std::bind(&debugger_commands::execute_traceover, this, _1, _2));
	m_console.register_command("traceflush",CMDFLAG_NONE, 0, 0, 0, std::bind(&debugger_commands::execute_traceflush, this, _1, _2));

	m_console.register_command("history",   CMDFLAG_NONE, 0, 0, 2, std::bind(&debugger_commands::execute_history, this, _1, _2));
	m_console.register_command("trackpc",   CMDFLAG_NONE, 0, 0, 3, std::bind(&debugger_commands::execute_trackpc, this, _1, _2));

	m_console.register_command("trackmem",  CMDFLAG_NONE, 0, 0, 3, std::bind(&debugger_commands::execute_trackmem, this, _1, _2));
	m_console.register_command("pcatmemp",  CMDFLAG_NONE, AS_PROGRAM, 1, 2, std::bind(&debugger_commands::execute_pcatmem, this, _1, _2));
	m_console.register_command("pcatmemd",  CMDFLAG_NONE, AS_DATA,    1, 2, std::bind(&debugger_commands::execute_pcatmem, this, _1, _2));
	m_console.register_command("pcatmemi",  CMDFLAG_NONE, AS_IO,      1, 2, std::bind(&debugger_commands::execute_pcatmem, this, _1, _2));
	m_console.register_command("pcatmemo",  CMDFLAG_NONE, AS_DECRYPTED_OPCODES, 1, 2, std::bind(&debugger_commands::execute_pcatmem, this, _1, _2));

	m_console.register_command("snap",      CMDFLAG_NONE, 0, 0, 1, std::bind(&debugger_commands::execute_snap, this, _1, _2));

	m_console.register_command("source",    CMDFLAG_NONE, 0, 1, 1, std::bind(&debugger_commands::execute_source, this, _1, _2));

	m_console.register_command("map",       CMDFLAG_NONE, AS_PROGRAM, 1, 1, std::bind(&debugger_commands::execute_map, this, _1, _2));
	m_console.register_command("mapd",      CMDFLAG_NONE, AS_DATA, 1, 1, std::bind(&debugger_commands::execute_map, this, _1, _2));
	m_console.register_command("mapi",      CMDFLAG_NONE, AS_IO, 1, 1, std::bind(&debugger_commands::execute_map, this, _1, _2));
	m_console.register_command("mapo",      CMDFLAG_NONE, AS_DECRYPTED_OPCODES, 1, 1, std::bind(&debugger_commands::execute_map, this, _1, _2));
	m_console.register_command("memdump",   CMDFLAG_NONE, 0, 0, 1, std::bind(&debugger_commands::execute_memdump, this, _1, _2));

	m_console.register_command("symlist",   CMDFLAG_NONE, 0, 0, 1, std::bind(&debugger_commands::execute_symlist, this, _1, _2));

	m_console.register_command("softreset", CMDFLAG_NONE, 0, 0, 1, std::bind(&debugger_commands::execute_softreset, this, _1, _2));
	m_console.register_command("hardreset", CMDFLAG_NONE, 0, 0, 1, std::bind(&debugger_commands::execute_hardreset, this, _1, _2));

	m_console.register_command("images",    CMDFLAG_NONE, 0, 0, 0, std::bind(&debugger_commands::execute_images, this, _1, _2));
	m_console.register_command("mount",     CMDFLAG_NONE, 0, 2, 2, std::bind(&debugger_commands::execute_mount, this, _1, _2));
	m_console.register_command("unmount",   CMDFLAG_NONE, 0, 1, 1, std::bind(&debugger_commands::execute_unmount, this, _1, _2));

	m_console.register_command("input",     CMDFLAG_NONE, 0, 1, 1, std::bind(&debugger_commands::execute_input, this, _1, _2));
	m_console.register_command("dumpkbd",   CMDFLAG_NONE, 0, 0, 1, std::bind(&debugger_commands::execute_dumpkbd, this, _1, _2));

	/* set up the initial debugscript if specified */
	const char* name = m_machine.options().debug_script();
	if (name[0] != 0)
		m_cpu.source_script(name);

	m_cheat.cpu[0] = m_cheat.cpu[1] = 0;
}

/*-------------------------------------------------
    execute_min - return the minimum of two values
-------------------------------------------------*/

u64 debugger_commands::execute_min(symbol_table &table, void *ref, int params, const u64 *param)
{
	return (param[0] < param[1]) ? param[0] : param[1];
}


/*-------------------------------------------------
    execute_max - return the maximum of two values
-------------------------------------------------*/

u64 debugger_commands::execute_max(symbol_table &table, void *ref, int params, const u64 *param)
{
	return (param[0] > param[1]) ? param[0] : param[1];
}


/*-------------------------------------------------
    execute_if - if (a) return b; else return c;
-------------------------------------------------*/

u64 debugger_commands::execute_if(symbol_table &table, void *ref, int params, const u64 *param)
{
	return param[0] ? param[1] : param[2];
}



/***************************************************************************
    GLOBAL ACCESSORS
***************************************************************************/

/*-------------------------------------------------
    global_get - symbol table getter for globals
-------------------------------------------------*/

u64 debugger_commands::global_get(symbol_table &table, void *ref)
{
	global_entry *global = (global_entry *)ref;
	switch (global->size)
	{
		case 1:     return *(u8 *)global->base;
		case 2:     return *(u16 *)global->base;
		case 4:     return *(u32 *)global->base;
		case 8:     return *(u64 *)global->base;
	}
	return ~0;
}


/*-------------------------------------------------
    global_set - symbol table setter for globals
-------------------------------------------------*/

void debugger_commands::global_set(symbol_table &table, void *ref, u64 value)
{
	global_entry *global = (global_entry *)ref;
	switch (global->size)
	{
		case 1:     *(u8 *)global->base = value; break;
		case 2:     *(u16 *)global->base = value;    break;
		case 4:     *(u32 *)global->base = value;    break;
		case 8:     *(u64 *)global->base = value;    break;
	}
}



/***************************************************************************
    PARAMETER VALIDATION HELPERS
***************************************************************************/

/*-------------------------------------------------
    validate_number_parameter - validates a
    number parameter
-------------------------------------------------*/

bool debugger_commands::validate_number_parameter(const std::string &param, u64 &result)
{
	/* evaluate the expression; success if no error */
	try
	{
		parsed_expression expression(m_cpu.get_visible_symtable(), param.c_str(), &result);
		return true;
	}
	catch (expression_error &error)
	{
		/* print an error pointing to the character that caused it */
		m_console.printf("Error in expression: %s\n", param);
		m_console.printf("                     %*s^", error.offset(), "");
		m_console.printf("%s\n", error.code_string());
		return false;
	}
}


/*-------------------------------------------------
    validate_boolean_parameter - validates a
    boolean parameter
-------------------------------------------------*/

bool debugger_commands::validate_boolean_parameter(const std::string &param, bool &result)
{
	/* nullptr parameter does nothing and returns no error */
	if (param.empty())
		return true;

	/* evaluate the expression; success if no error */
	bool is_true = core_stricmp(param.c_str(), "true") == 0 || param == "1";
	bool is_false = core_stricmp(param.c_str(), "false") == 0 || param == "0";

	if (!is_true && !is_false)
	{
		m_console.printf("Invalid boolean '%s'\n", param);
		return false;
	}

	result = is_true;

	return true;
}


/*-------------------------------------------------
    validate_cpu_parameter - validates a
    parameter as a cpu
-------------------------------------------------*/

bool debugger_commands::validate_cpu_parameter(const char *param, device_t *&result)
{
	/* if no parameter, use the visible CPU */
	if (param == nullptr)
	{
		result = m_cpu.get_visible_cpu();
		if (!result)
		{
			m_console.printf("No valid CPU is currently selected\n");
			return false;
		}
		return true;
	}

	/* first look for a tag match */
	result = m_machine.device(param);
	if (result)
		return true;

	/* then evaluate as an expression; on an error assume it was a tag */
	u64 cpunum;
	try
	{
		parsed_expression expression(m_cpu.get_visible_symtable(), param, &cpunum);
	}
	catch (expression_error &)
	{
		m_console.printf("Unable to find CPU '%s'\n", param);
		return false;
	}

	/* if we got a valid one, return */
	device_execute_interface *exec = execute_interface_iterator(m_machine.root_device()).byindex(cpunum);
	if (exec != nullptr)
	{
		result = &exec->device();
		return true;
	}

	/* if out of range, complain */
	m_console.printf("Invalid CPU index %d\n", (int)cpunum);
	return false;
}


/*-------------------------------------------------
    validate_cpu_space_parameter - validates
    a parameter as a cpu and retrieves the given
    address space
-------------------------------------------------*/

bool debugger_commands::validate_cpu_space_parameter(const char *param, int spacenum, address_space *&result)
{
	/* first do the standard CPU thing */
	device_t *cpu;
	if (!validate_cpu_parameter(param, cpu))
		return false;

	/* fetch the space pointer */
	if (!cpu->memory().has_space(spacenum))
	{
		m_console.printf("No matching memory space found for CPU '%s'\n", cpu->tag());
		return false;
	}
	result = &cpu->memory().space(spacenum);
	return true;
}


/*-------------------------------------------------
    debug_command_parameter_expression - validates
    an expression parameter
-------------------------------------------------*/

bool debugger_commands::debug_command_parameter_expression(const std::string &param, parsed_expression &result)
{
	/* parse the expression; success if no error */
	try
	{
		result.parse(param.c_str());
		return true;
	}
	catch (expression_error &err)
	{
		/* output an error */
		m_console.printf("Error in expression: %s\n", param);
		m_console.printf("                     %*s^", err.offset(), "");
		m_console.printf("%s\n", err.code_string());
		return false;
	}
}


/*-------------------------------------------------
    debug_command_parameter_command - validates a
    command parameter
-------------------------------------------------*/

bool debugger_commands::debug_command_parameter_command(const char *param)
{
	/* nullptr parameter does nothing and returns no error */
	if (param == nullptr)
		return true;

	/* validate the comment; success if no error */
	CMDERR err = m_console.validate_command(param);
	if (err == CMDERR_NONE)
		return true;

	/* output an error */
	m_console.printf("Error in command: %s\n", param);
	m_console.printf("                  %*s^", CMDERR_ERROR_OFFSET(err), "");
	m_console.printf("%s\n", debugger_console::cmderr_to_string(err));
	return 0;
}

/*-------------------------------------------------
    execute_help - execute the help command
-------------------------------------------------*/

void debugger_commands::execute_help(int ref, const std::vector<std::string> &params)
{
	if (params.size() == 0)
		m_console.printf_wrap(80, "%s\n", debug_get_help(""));
	else
		m_console.printf_wrap(80, "%s\n", debug_get_help(params[0].c_str()));
}


/*-------------------------------------------------
    execute_print - execute the print command
-------------------------------------------------*/

void debugger_commands::execute_print(int ref, const std::vector<std::string> &params)
{
	/* validate the other parameters */
	u64 values[MAX_COMMAND_PARAMS];
	for (int i = 0; i < params.size(); i++)
		if (!validate_number_parameter(params[i], values[i]))
			return;

	/* then print each one */
	for (int i = 0; i < params.size(); i++)
		m_console.printf("%X", values[i]);
	m_console.printf("\n");
}


/*-------------------------------------------------
    mini_printf - safe printf to a buffer
-------------------------------------------------*/

int debugger_commands::mini_printf(char *buffer, const char *format, int params, u64 *param)
{
	const char *f = format;
	char *p = buffer;

	/* parse the string looking for % signs */
	for (;;)
	{
		char c = *f++;
		if (!c) break;

		/* escape sequences */
		if (c == '\\')
		{
			c = *f++;
			if (!c) break;
			switch (c)
			{
				case '\\':  *p++ = c;       break;
				case 'n':   *p++ = '\n';    break;
				default:                    break;
			}
			continue;
		}

		/* formatting */
		else if (c == '%')
		{
			int width = 0;
			int zerofill = 0;

			/* parse out the width */
			for (;;)
			{
				c = *f++;
				if (!c || c < '0' || c > '9') break;
				if (c == '0' && width == 0)
					zerofill = 1;
				width = width * 10 + (c - '0');
			}
			if (!c) break;

			/* get the format */
			switch (c)
			{
				case '%':
					*p++ = c;
					break;

				case 'X':
				case 'x':
					if (params == 0)
					{
						m_console.printf("Not enough parameters for format!\n");
						return 0;
					}
					if (u32(*param >> 32) != 0)
						p += sprintf(p, zerofill ? "%0*X" : "%*X", (width <= 8) ? 1 : width - 8, u32(*param >> 32));
					else if (width > 8)
						p += sprintf(p, zerofill ? "%0*X" : "%*X", width - 8, 0);
					p += sprintf(p, zerofill ? "%0*X" : "%*X", (width < 8) ? width : 8, u32(*param));
					param++;
					params--;
					break;

				case 'D':
				case 'd':
					if (params == 0)
					{
						m_console.printf("Not enough parameters for format!\n");
						return 0;
					}
					p += sprintf(p, zerofill ? "%0*d" : "%*d", width, u32(*param));
					param++;
					params--;
					break;
			}
		}

		/* normal stuff */
		else
			*p++ = c;
	}

	/* NULL-terminate and exit */
	*p = 0;
	return 1;
}


/*-------------------------------------------------
    execute_printf - execute the printf command
-------------------------------------------------*/

void debugger_commands::execute_printf(int ref, const std::vector<std::string> &params)
{
	/* validate the other parameters */
	u64 values[MAX_COMMAND_PARAMS];
	for (int i = 1; i < params.size(); i++)
		if (!validate_number_parameter(params[i], values[i]))
			return;

	/* then do a printf */
	char buffer[1024];
	if (mini_printf(buffer, params[0].c_str(), params.size() - 1, &values[1]))
		m_console.printf("%s\n", buffer);
}


/*-------------------------------------------------
    execute_logerror - execute the logerror command
-------------------------------------------------*/

void debugger_commands::execute_logerror(int ref, const std::vector<std::string> &params)
{
	/* validate the other parameters */
	u64 values[MAX_COMMAND_PARAMS];
	for (int i = 1; i < params.size(); i++)
		if (!validate_number_parameter(params[i], values[i]))
			return;

	/* then do a printf */
	char buffer[1024];
	if (mini_printf(buffer, params[0].c_str(), params.size() - 1, &values[1]))
		m_machine.logerror("%s", buffer);
}


/*-------------------------------------------------
    execute_tracelog - execute the tracelog command
-------------------------------------------------*/

void debugger_commands::execute_tracelog(int ref, const std::vector<std::string> &params)
{
	/* validate the other parameters */
	u64 values[MAX_COMMAND_PARAMS];
	for (int i = 1; i < params.size(); i++)
		if (!validate_number_parameter(params[i], values[i]))
			return;

	/* then do a printf */
	char buffer[1024];
	if (mini_printf(buffer, params[0].c_str(), params.size() - 1, &values[1]))
		m_cpu.get_visible_cpu()->debug()->trace_printf("%s", buffer);
}


/*-------------------------------------------------
    execute_tracesym - execute the tracesym command
-------------------------------------------------*/

void debugger_commands::execute_tracesym(int ref, const std::vector<std::string> &params)
{
	// build a format string appropriate for the parameters and validate them
	std::stringstream format;
	u64 values[MAX_COMMAND_PARAMS];
	for (int i = 0; i < params.size(); i++)
	{
		// find this symbol
		symbol_entry *sym = m_cpu.get_visible_symtable()->find(params[i].c_str());
		if (!sym)
		{
			m_console.printf("Unknown symbol: %s\n", params[i].c_str());
			return;
		}

		// build the format string
		util::stream_format(format, "%s=%s ",
			params[i],
			sym->format().empty() ? "%16X" : sym->format());

		// validate the parameter
		if (!validate_number_parameter(params[i], values[i]))
			return;
	}

	// then do a printf
	char buffer[1024];
	if (mini_printf(buffer, format.str().c_str(), params.size(), values))
		m_cpu.get_visible_cpu()->debug()->trace_printf("%s", buffer);
}


/*-------------------------------------------------
    execute_quit - execute the quit command
-------------------------------------------------*/

void debugger_commands::execute_quit(int ref, const std::vector<std::string> &params)
{
	osd_printf_error("Exited via the debugger\n");
	m_machine.schedule_exit();
}


/*-------------------------------------------------
    execute_do - execute the do command
-------------------------------------------------*/

void debugger_commands::execute_do(int ref, const std::vector<std::string> &params)
{
	u64 dummy;
	validate_number_parameter(params[0], dummy);
}


/*-------------------------------------------------
    execute_step - execute the step command
-------------------------------------------------*/

void debugger_commands::execute_step(int ref, const std::vector<std::string> &params)
{
	/* if we have a parameter, use it */
	u64 steps = 1;
	if (params.size() > 0 && !validate_number_parameter(params[0], steps))
		return;

	m_cpu.get_visible_cpu()->debug()->single_step(steps);
}


/*-------------------------------------------------
    execute_over - execute the over command
-------------------------------------------------*/

void debugger_commands::execute_over(int ref, const std::vector<std::string> &params)
{
	/* if we have a parameter, use it */
	u64 steps = 1;
	if (params.size() > 0 && !validate_number_parameter(params[0], steps))
		return;

	m_cpu.get_visible_cpu()->debug()->single_step_over(steps);
}


/*-------------------------------------------------
    execute_out - execute the out command
-------------------------------------------------*/

void debugger_commands::execute_out(int ref, const std::vector<std::string> &params)
{
	m_cpu.get_visible_cpu()->debug()->single_step_out();
}


/*-------------------------------------------------
    execute_go - execute the go command
-------------------------------------------------*/

void debugger_commands::execute_go(int ref, const std::vector<std::string> &params)
{
	u64 addr = ~0;

	/* if we have a parameter, use it instead */
	if (params.size() > 0 && !validate_number_parameter(params[0], addr))
		return;

	m_cpu.get_visible_cpu()->debug()->go(addr);
}


/*-------------------------------------------------
    execute_go_vblank - execute the govblank
    command
-------------------------------------------------*/

void debugger_commands::execute_go_vblank(int ref, const std::vector<std::string> &params)
{
	m_cpu.get_visible_cpu()->debug()->go_vblank();
}


/*-------------------------------------------------
    execute_go_interrupt - execute the goint command
-------------------------------------------------*/

void debugger_commands::execute_go_interrupt(int ref, const std::vector<std::string> &params)
{
	u64 irqline = -1;

	/* if we have a parameter, use it instead */
	if (params.size() > 0 && !validate_number_parameter(params[0], irqline))
		return;

	m_cpu.get_visible_cpu()->debug()->go_interrupt(irqline);
}


/*-------------------------------------------------
    execute_go_time - execute the gtime command
-------------------------------------------------*/

void debugger_commands::execute_go_time(int ref, const std::vector<std::string> &params)
{
	u64 milliseconds = -1;

	/* if we have a parameter, use it instead */
	if (params.size() > 0 && !validate_number_parameter(params[0], milliseconds))
		return;

	m_cpu.get_visible_cpu()->debug()->go_milliseconds(milliseconds);
}


/*-------------------------------------------------
    execute_next - execute the next command
-------------------------------------------------*/

void debugger_commands::execute_next(int ref, const std::vector<std::string> &params)
{
	m_cpu.get_visible_cpu()->debug()->go_next_device();
}


/*-------------------------------------------------
    execute_focus - execute the focus command
-------------------------------------------------*/

void debugger_commands::execute_focus(int ref, const std::vector<std::string> &params)
{
	/* validate params */
	device_t *cpu;
	if (!validate_cpu_parameter(params[0].c_str(), cpu))
		return;

	/* first clear the ignore flag on the focused CPU */
	cpu->debug()->ignore(false);

	/* then loop over CPUs and set the ignore flags on all other CPUs */
	for (device_execute_interface &exec : execute_interface_iterator(m_machine.root_device()))
		if (&exec.device() != cpu)
			exec.device().debug()->ignore(true);
	m_console.printf("Now focused on CPU '%s'\n", cpu->tag());
}


/*-------------------------------------------------
    execute_ignore - execute the ignore command
-------------------------------------------------*/

void debugger_commands::execute_ignore(int ref, const std::vector<std::string> &params)
{
	/* if there are no parameters, dump the ignore list */
	if (params.empty())
	{
		std::string buffer;

		/* loop over all executable devices */
		for (device_execute_interface &exec : execute_interface_iterator(m_machine.root_device()))

			/* build up a comma-separated list */
			if (!exec.device().debug()->observing())
			{
				if (buffer.empty())
					buffer = string_format("Currently ignoring device '%s'", exec.device().tag());
				else
					buffer.append(string_format(", '%s'", exec.device().tag()));
			}

		/* special message for none */
		if (buffer.empty())
			buffer = string_format("Not currently ignoring any devices");
		m_console.printf("%s\n", buffer.c_str());
	}

	/* otherwise clear the ignore flag on all requested CPUs */
	else
	{
		device_t *devicelist[MAX_COMMAND_PARAMS];

		/* validate parameters */
		for (int paramnum = 0; paramnum < params.size(); paramnum++)
			if (!validate_cpu_parameter(params[paramnum].c_str(), devicelist[paramnum]))
				return;

		/* set the ignore flags */
		for (int paramnum = 0; paramnum < params.size(); paramnum++)
		{
			/* make sure this isn't the last live CPU */
			bool gotone = false;
			for (device_execute_interface &exec : execute_interface_iterator(m_machine.root_device()))
				if (&exec.device() != devicelist[paramnum] && exec.device().debug()->observing())
				{
					gotone = true;
					break;
				}
			if (!gotone)
			{
				m_console.printf("Can't ignore all devices!\n");
				return;
			}

			devicelist[paramnum]->debug()->ignore(true);
			m_console.printf("Now ignoring device '%s'\n", devicelist[paramnum]->tag());
		}
	}
}


/*-------------------------------------------------
    execute_observe - execute the observe command
-------------------------------------------------*/

void debugger_commands::execute_observe(int ref, const std::vector<std::string> &params)
{
	/* if there are no parameters, dump the ignore list */
	if (params.empty())
	{
		std::string buffer;

		/* loop over all executable devices */
		for (device_execute_interface &exec : execute_interface_iterator(m_machine.root_device()))

			/* build up a comma-separated list */
			if (exec.device().debug()->observing())
			{
				if (buffer.empty())
					buffer = string_format("Currently observing CPU '%s'", exec.device().tag());
				else
					buffer.append(string_format(", '%s'", exec.device().tag()));
			}

		/* special message for none */
		if (buffer.empty())
			buffer = string_format("Not currently observing any devices");
		m_console.printf("%s\n", buffer.c_str());
	}

	/* otherwise set the ignore flag on all requested CPUs */
	else
	{
		device_t *devicelist[MAX_COMMAND_PARAMS];

		/* validate parameters */
		for (int paramnum = 0; paramnum < params.size(); paramnum++)
			if (!validate_cpu_parameter(params[paramnum].c_str(), devicelist[paramnum]))
				return;

		/* clear the ignore flags */
		for (int paramnum = 0; paramnum < params.size(); paramnum++)
		{
			devicelist[paramnum]->debug()->ignore(false);
			m_console.printf("Now observing device '%s'\n", devicelist[paramnum]->tag());
		}
	}
}


/*-------------------------------------------------
    execute_comment - add a comment to a line
-------------------------------------------------*/

void debugger_commands::execute_comment_add(int ref, const std::vector<std::string> &params)
{
	device_t *cpu;
	u64 address;

	/* param 1 is the address for the comment */
	if (!validate_number_parameter(params[0], address))
		return;

	/* CPU parameter is implicit */
	if (!validate_cpu_parameter(nullptr, cpu))
		return;

	/* make sure param 2 exists */
	if (params[1].empty())
	{
		m_console.printf("Error : comment text empty\n");
		return;
	}

	/* Now try adding the comment */
	cpu->debug()->comment_add(address, params[1].c_str(), 0x00ff0000);
	cpu->machine().debug_view().update_all(DVT_DISASSEMBLY);
}


/*------------------------------------------------------
    execute_comment_del - remove a comment from an addr
--------------------------------------------------------*/

void debugger_commands::execute_comment_del(int ref, const std::vector<std::string> &params)
{
	device_t *cpu;
	u64 address;

	/* param 1 can either be a command or the address for the comment */
	if (!validate_number_parameter(params[0], address))
		return;

	/* CPU parameter is implicit */
	if (!validate_cpu_parameter(nullptr, cpu))
		return;

	/* If it's a number, it must be an address */
	/* The bankoff and cbn will be pulled from what's currently active */
	cpu->debug()->comment_remove(address);
	cpu->machine().debug_view().update_all(DVT_DISASSEMBLY);
}

/**
 * @fn void execute_comment_list(running_machine &machine, int ref, int params, const char *param[])
 * @brief Print current list of comments in debugger
 *
 *
 */

void debugger_commands::execute_comment_list(int ref, const std::vector<std::string> &params)
{
	if (!m_machine.debugger().cpu().comment_load(false))
		m_console.printf("Error while parsing XML file\n");
}

/**
 * @fn void execute_comment_commit(running_machine &machine, int ref, int params, const char *param[])
 * @brief Add and Save current list of comments in debugger
 *
 */

void debugger_commands::execute_comment_commit(int ref, const std::vector<std::string> &params)
{
	execute_comment_add(ref, params);
	execute_comment_save(ref, params);
}

/*-------------------------------------------------
    execute_comment - add a comment to a line
-------------------------------------------------*/

void debugger_commands::execute_comment_save(int ref, const std::vector<std::string> &params)
{
	if (m_cpu.comment_save())
		m_console.printf("Comment successfully saved\n");
	else
		m_console.printf("Comment not saved\n");
}

// TODO: add color hex editing capabilities for comments, see below for more info
/**
 * @fn void execute_comment_color(running_machine &machine, int ref, int params, const char *param[])
 * @brief Modifies comment given at address $xx with given color
 * Useful for marking comment with a different color scheme (for example by marking start and end of a given function visually).
 * @param[in] "address,color" First is the comment address in the current context, color can be hexadecimal or shorthanded to common 1bpp RGB names.
 *
 * @todo check if the comment exists in the first place, bail out with error if not.
 * @todo add shorthand for color modify and save
 *
 */



/*-------------------------------------------------
    execute_bpset - execute the breakpoint set
    command
-------------------------------------------------*/

void debugger_commands::execute_bpset(int ref, const std::vector<std::string> &params)
{
	device_t *cpu;
	u64 address;
	int bpnum;
	const char *action = nullptr;

	/* CPU is implicit */
	if (!validate_cpu_parameter(nullptr, cpu))
		return;

	/* param 1 is the address */
	if (!validate_number_parameter(params[0], address))
		return;

	/* param 2 is the condition */
	parsed_expression condition(&cpu->debug()->symtable());
	if (params.size() > 1 && !debug_command_parameter_expression(params[1], condition))
		return;

	/* param 3 is the action */
	if (params.size() > 2 && !debug_command_parameter_command(action = params[2].c_str()))
		return;

	/* set the breakpoint */
	bpnum = cpu->debug()->breakpoint_set(address, (condition.is_empty()) ? nullptr : condition.original_string(), action);
	m_console.printf("Breakpoint %X set\n", bpnum);
}


/*-------------------------------------------------
    execute_bpclear - execute the breakpoint
    clear command
-------------------------------------------------*/

void debugger_commands::execute_bpclear(int ref, const std::vector<std::string> &params)
{
	u64 bpindex;

	/* if 0 parameters, clear all */
	if (params.empty())
	{
		for (device_t &device : device_iterator(m_machine.root_device()))
			device.debug()->breakpoint_clear_all();
		m_console.printf("Cleared all breakpoints\n");
	}

	/* otherwise, clear the specific one */
	else if (!validate_number_parameter(params[0], bpindex))
		return;
	else
	{
		bool found = false;
		for (device_t &device : device_iterator(m_machine.root_device()))
			if (device.debug()->breakpoint_clear(bpindex))
				found = true;
		if (found)
			m_console.printf("Breakpoint %X cleared\n", u32(bpindex));
		else
			m_console.printf("Invalid breakpoint number %X\n", u32(bpindex));
	}
}


/*-------------------------------------------------
    execute_bpdisenable - execute the breakpoint
    disable/enable commands
-------------------------------------------------*/

void debugger_commands::execute_bpdisenable(int ref, const std::vector<std::string> &params)
{
	u64 bpindex;

	/* if 0 parameters, clear all */
	if (params.empty())
	{
		for (device_t &device : device_iterator(m_machine.root_device()))
			device.debug()->breakpoint_enable_all(ref);
		if (ref == 0)
			m_console.printf("Disabled all breakpoints\n");
		else
			m_console.printf("Enabled all breakpoints\n");
	}

	/* otherwise, clear the specific one */
	else if (!validate_number_parameter(params[0], bpindex))
		return;
	else
	{
		bool found = false;
		for (device_t &device : device_iterator(m_machine.root_device()))
			if (device.debug()->breakpoint_enable(bpindex, ref))
				found = true;
		if (found)
			m_console.printf("Breakpoint %X %s\n", u32(bpindex), ref ? "enabled" : "disabled");
		else
			m_console.printf("Invalid breakpoint number %X\n", u32(bpindex));
	}
}


/*-------------------------------------------------
    execute_bplist - execute the breakpoint list
    command
-------------------------------------------------*/

void debugger_commands::execute_bplist(int ref, const std::vector<std::string> &params)
{
	int printed = 0;
	std::string buffer;

	/* loop over all CPUs */
	for (device_t &device : device_iterator(m_machine.root_device()))
		if (device.debug()->breakpoint_first() != nullptr)
		{
			m_console.printf("Device '%s' breakpoints:\n", device.tag());

			/* loop over the breakpoints */
			for (device_debug::breakpoint *bp = device.debug()->breakpoint_first(); bp != nullptr; bp = bp->next())
			{
				buffer = string_format("%c%4X @ %0*X", bp->enabled() ? ' ' : 'D', bp->index(), device.debug()->logaddrchars(), bp->address());
				if (std::string(bp->condition()).compare("1") != 0)
					buffer.append(string_format(" if %s", bp->condition()));
				if (std::string(bp->action()).compare("") != 0)
					buffer.append(string_format(" do %s", bp->action()));
				m_console.printf("%s\n", buffer.c_str());
				printed++;
			}
		}

	if (printed == 0)
		m_console.printf("No breakpoints currently installed\n");
}


/*-------------------------------------------------
    execute_wpset - execute the watchpoint set
    command
-------------------------------------------------*/

void debugger_commands::execute_wpset(int ref, const std::vector<std::string> &params)
{
	address_space *space;
	const char *action = nullptr;
	u64 address, length;
	int type;
	int wpnum;

	/* CPU is implicit */
	if (!validate_cpu_space_parameter(nullptr, ref, space))
		return;

	/* param 1 is the address */
	if (!validate_number_parameter(params[0], address))
		return;

	/* param 2 is the length */
	if (!validate_number_parameter(params[1], length))
		return;

	/* param 3 is the type */
	if (params[2] == "r")
		type = WATCHPOINT_READ;
	else if (params[2] == "w")
		type = WATCHPOINT_WRITE;
	else if (params[2] == "rw" || params[2] == "wr")
		type = WATCHPOINT_READWRITE;
	else
	{
		m_console.printf("Invalid watchpoint type: expected r, w, or rw\n");
		return;
	}

	/* param 4 is the condition */
	parsed_expression condition(&space->device().debug()->symtable());
	if (params.size() > 3 && !debug_command_parameter_expression(params[3], condition))
		return;

	/* param 5 is the action */
	if (params.size() > 4 && !debug_command_parameter_command(action = params[4].c_str()))
		return;

	/* set the watchpoint */
	wpnum = space->device().debug()->watchpoint_set(*space, type, address, length, (condition.is_empty()) ? nullptr : condition.original_string(), action);
	m_console.printf("Watchpoint %X set\n", wpnum);
}


/*-------------------------------------------------
    execute_wpclear - execute the watchpoint
    clear command
-------------------------------------------------*/

void debugger_commands::execute_wpclear(int ref, const std::vector<std::string> &params)
{
	u64 wpindex;

	/* if 0 parameters, clear all */
	if (params.empty())
	{
		for (device_t &device : device_iterator(m_machine.root_device()))
			device.debug()->watchpoint_clear_all();
		m_console.printf("Cleared all watchpoints\n");
	}

	/* otherwise, clear the specific one */
	else if (!validate_number_parameter(params[0], wpindex))
		return;
	else
	{
		bool found = false;
		for (device_t &device : device_iterator(m_machine.root_device()))
			if (device.debug()->watchpoint_clear(wpindex))
				found = true;
		if (found)
			m_console.printf("Watchpoint %X cleared\n", u32(wpindex));
		else
			m_console.printf("Invalid watchpoint number %X\n", u32(wpindex));
	}
}


/*-------------------------------------------------
    execute_wpdisenable - execute the watchpoint
    disable/enable commands
-------------------------------------------------*/

void debugger_commands::execute_wpdisenable(int ref, const std::vector<std::string> &params)
{
	u64 wpindex;

	/* if 0 parameters, clear all */
	if (params.empty())
	{
		for (device_t &device : device_iterator(m_machine.root_device()))
			device.debug()->watchpoint_enable_all(ref);
		if (ref == 0)
			m_console.printf("Disabled all watchpoints\n");
		else
			m_console.printf("Enabled all watchpoints\n");
	}

	/* otherwise, clear the specific one */
	else if (!validate_number_parameter(params[0], wpindex))
		return;
	else
	{
		bool found = false;
		for (device_t &device : device_iterator(m_machine.root_device()))
			if (device.debug()->watchpoint_enable(wpindex, ref))
				found = true;
		if (found)
			m_console.printf("Watchpoint %X %s\n", u32(wpindex), ref ? "enabled" : "disabled");
		else
			m_console.printf("Invalid watchpoint number %X\n", u32(wpindex));
	}
}


/*-------------------------------------------------
    execute_wplist - execute the watchpoint list
    command
-------------------------------------------------*/

void debugger_commands::execute_wplist(int ref, const std::vector<std::string> &params)
{
	int printed = 0;
	std::string buffer;

	/* loop over all CPUs */
	for (device_t &device : device_iterator(m_machine.root_device()))
		for (address_spacenum spacenum = AS_0; spacenum < ADDRESS_SPACES; ++spacenum)
			if (device.debug()->watchpoint_first(spacenum) != nullptr)
			{
				static const char *const types[] = { "unkn ", "read ", "write", "r/w  " };

				m_console.printf("Device '%s' %s space watchpoints:\n", device.tag(),
																						device.debug()->watchpoint_first(spacenum)->space().name());

				/* loop over the watchpoints */
				for (device_debug::watchpoint *wp = device.debug()->watchpoint_first(spacenum); wp != nullptr; wp = wp->next())
				{
					buffer = string_format("%c%4X @ %0*X-%0*X %s", wp->enabled() ? ' ' : 'D', wp->index(),
							wp->space().addrchars(), wp->space().byte_to_address(wp->address()),
							wp->space().addrchars(), wp->space().byte_to_address_end(wp->address() + wp->length()) - 1,
							types[wp->type() & 3]);
					if (std::string(wp->condition()).compare("1") != 0)
						buffer.append(string_format(" if %s", wp->condition()));
					if (std::string(wp->action()).compare("") != 0)
						buffer.append(string_format(" do %s", wp->action()));
					m_console.printf("%s\n", buffer.c_str());
					printed++;
				}
			}

	if (printed == 0)
		m_console.printf("No watchpoints currently installed\n");
}


/*-------------------------------------------------
    execute_rpset - execute the registerpoint set
    command
-------------------------------------------------*/

void debugger_commands::execute_rpset(int ref, const std::vector<std::string> &params)
{
	device_t *cpu;
	const char *action = nullptr;
	int bpnum;

	/* CPU is implicit */
	if (!validate_cpu_parameter(nullptr, cpu))
		return;

	/* param 1 is the condition */
	parsed_expression condition(&cpu->debug()->symtable());
	if (params.size() > 0 && !debug_command_parameter_expression(params[0], condition))
		return;

	/* param 2 is the action */
	if (params.size() > 1 && !debug_command_parameter_command(action = params[1].c_str()))
		return;

	/* set the breakpoint */
	bpnum = cpu->debug()->registerpoint_set(condition.original_string(), action);
	m_console.printf("Registerpoint %X set\n", bpnum);
}


/*-------------------------------------------------
    execute_rpclear - execute the registerpoint
    clear command
-------------------------------------------------*/

void debugger_commands::execute_rpclear(int ref, const std::vector<std::string> &params)
{
	u64 rpindex;

	/* if 0 parameters, clear all */
	if (params.empty())
	{
		for (device_t &device : device_iterator(m_machine.root_device()))
			device.debug()->registerpoint_clear_all();
		m_console.printf("Cleared all registerpoints\n");
	}

	/* otherwise, clear the specific one */
	else if (!validate_number_parameter(params[0], rpindex))
		return;
	else
	{
		bool found = false;
		for (device_t &device : device_iterator(m_machine.root_device()))
			if (device.debug()->registerpoint_clear(rpindex))
				found = true;
		if (found)
			m_console.printf("Registerpoint %X cleared\n", u32(rpindex));
		else
			m_console.printf("Invalid registerpoint number %X\n", u32(rpindex));
	}
}


/*-------------------------------------------------
    execute_rpdisenable - execute the registerpoint
    disable/enable commands
-------------------------------------------------*/

void debugger_commands::execute_rpdisenable(int ref, const std::vector<std::string> &params)
{
	u64 rpindex;

	/* if 0 parameters, clear all */
	if (params.empty())
	{
		for (device_t &device : device_iterator(m_machine.root_device()))
			device.debug()->registerpoint_enable_all(ref);
		if (ref == 0)
			m_console.printf("Disabled all registerpoints\n");
		else
			m_console.printf("Enabled all registeroints\n");
	}

	/* otherwise, clear the specific one */
	else if (!validate_number_parameter(params[0], rpindex))
		return;
	else
	{
		bool found = false;
		for (device_t &device : device_iterator(m_machine.root_device()))
			if (device.debug()->registerpoint_enable(rpindex, ref))
				found = true;
		if (found)
			m_console.printf("Registerpoint %X %s\n", u32(rpindex), ref ? "enabled" : "disabled");
		else
			m_console.printf("Invalid registerpoint number %X\n", u32(rpindex));
	}
}


/*-------------------------------------------------
    execute_rplist - execute the registerpoint list
    command
-------------------------------------------------*/

void debugger_commands::execute_rplist(int ref, const std::vector<std::string> &params)
{
	int printed = 0;
	std::string buffer;

	/* loop over all CPUs */
	for (device_t &device : device_iterator(m_machine.root_device()))
		if (device.debug()->registerpoint_first() != nullptr)
		{
			m_console.printf("Device '%s' registerpoints:\n", device.tag());

			/* loop over the breakpoints */
			for (device_debug::registerpoint *rp = device.debug()->registerpoint_first(); rp != nullptr; rp = rp->next())
			{
				buffer = string_format("%c%4X if %s", rp->enabled() ? ' ' : 'D', rp->index(), rp->condition());
				if (rp->action() != nullptr)
					buffer.append(string_format(" do %s", rp->action()));
				m_console.printf("%s\n", buffer.c_str());
				printed++;
			}
		}

	if (printed == 0)
		m_console.printf("No registerpoints currently installed\n");
}


/*-------------------------------------------------
    execute_hotspot - execute the hotspot
    command
-------------------------------------------------*/

void debugger_commands::execute_hotspot(int ref, const std::vector<std::string> &params)
{
	/* if no params, and there are live hotspots, clear them */
	if (params.empty())
	{
		bool cleared = false;

		/* loop over CPUs and find live spots */
		for (device_t &device : device_iterator(m_machine.root_device()))
			if (device.debug()->hotspot_tracking_enabled())
			{
				device.debug()->hotspot_track(0, 0);
				m_console.printf("Cleared hotspot tracking on CPU '%s'\n", device.tag());
				cleared = true;
			}

		/* if we cleared, we're done */
		if (cleared)
			return;
	}

	/* extract parameters */
	device_t *device = nullptr;
	if (!validate_cpu_parameter(!params.empty() ? params[0].c_str() : nullptr, device))
		return;
	u64 count = 64;
	if (params.size() > 1 && !validate_number_parameter(params[1], count))
		return;
	u64 threshhold = 250;
	if (params.size() > 2 && !validate_number_parameter(params[2], threshhold))
		return;

	/* attempt to install */
	device->debug()->hotspot_track(count, threshhold);
	m_console.printf("Now tracking hotspots on CPU '%s' using %d slots with a threshold of %d\n", device->tag(), (int)count, (int)threshhold);
}


/*-------------------------------------------------
    execute_statesave - execute the statesave command
-------------------------------------------------*/

void debugger_commands::execute_statesave(int ref, const std::vector<std::string> &params)
{
	const std::string &filename(params[0]);
	m_machine.immediate_save(filename.c_str());
	m_console.printf("State save attempted.  Please refer to window message popup for results.\n");
}


/*-------------------------------------------------
    execute_stateload - execute the stateload command
-------------------------------------------------*/

void debugger_commands::execute_stateload(int ref, const std::vector<std::string> &params)
{
	const std::string &filename(params[0]);
	m_machine.immediate_load(filename.c_str());

	// Clear all PC & memory tracks
	for (device_t &device : device_iterator(m_machine.root_device()))
	{
		device.debug()->track_pc_data_clear();
		device.debug()->track_mem_data_clear();
	}
	m_console.printf("State load attempted.  Please refer to window message popup for results.\n");
}


/*-------------------------------------------------
    execute_save - execute the save command
-------------------------------------------------*/

void debugger_commands::execute_save(int ref, const std::vector<std::string> &params)
{
	u64 offset, endoffset, length;
	address_space *space;
	FILE *f;
	u64 i;

	/* validate parameters */
	if (!validate_number_parameter(params[1], offset))
		return;
	if (!validate_number_parameter(params[2], length))
		return;
	if (!validate_cpu_space_parameter(params.size() > 3 ? params[3].c_str() : nullptr, ref, space))
		return;

	/* determine the addresses to write */
	endoffset = space->address_to_byte(offset + length - 1) & space->bytemask();
	offset = space->address_to_byte(offset) & space->bytemask();

	/* open the file */
	f = fopen(params[0].c_str(), "wb");
	if (!f)
	{
		m_console.printf("Error opening file '%s'\n", params[0].c_str());
		return;
	}

	/* now write the data out */
	for (i = offset; i <= endoffset; i++)
	{
		u8 byte = m_cpu.read_byte(*space, i, true);
		fwrite(&byte, 1, 1, f);
	}

	/* close the file */
	fclose(f);
	m_console.printf("Data saved successfully\n");
}


/*-------------------------------------------------
    execute_load - execute the load command
-------------------------------------------------*/

void debugger_commands::execute_load(int ref, const std::vector<std::string> &params)
{
	u64 offset, endoffset, length;
	address_space *space;
	FILE *f;
	u64 i;

	/* validate parameters */
	if (!validate_number_parameter(params[1], offset))
		return;
	if (!validate_number_parameter(params[2], length))
		return;
	if (!validate_cpu_space_parameter((params.size() > 3) ? params[3].c_str() : nullptr, ref, space))
		return;

	/* determine the addresses to read */
	endoffset = space->address_to_byte(offset + length - 1) & space->bytemask();
	offset = space->address_to_byte(offset) & space->bytemask();

	/* open the file */
	f = fopen(params[0].c_str(), "rb");
	if (!f)
	{
		m_console.printf("Error opening file '%s'\n", params[0].c_str());
		return;
	}

	/* now read the data in, ignore endoffset and load entire file if length has been set to zero (offset-1) */
	u8 byte;
	for (i = offset; i <= endoffset || endoffset == offset - 1 ; i++)
	{
		fread(&byte, 1, 1, f);
		/* check if end of file has been reached and stop loading if it has */
		if (feof(f))
			break;
		m_cpu.write_byte(*space, i, byte, true);
	}
	/* close the file */
	fclose(f);
	if ( i == offset)
		m_console.printf("Length specified too large, load failed\n");
	else
		m_console.printf("Data loaded successfully to memory : 0x%X to 0x%X\n", offset, i-1);
}


/*-------------------------------------------------
    execute_dump - execute the dump command
-------------------------------------------------*/

void debugger_commands::execute_dump(int ref, const std::vector<std::string> &params)
{
	/* validate parameters */
	u64 offset;
	if (!validate_number_parameter(params[1], offset))
		return;

	u64 length;
	if (!validate_number_parameter(params[2], length))
		return;

	u64 width = 0;
	if (params.size() > 3 && !validate_number_parameter(params[3], width))
		return;

	u64 ascii = 1;
	if (params.size() > 4 && !validate_number_parameter(params[4], ascii))
		return;

	u64 rowsize = 16;
	if (params.size() > 5 && !validate_number_parameter(params[5], rowsize))
		return;

	address_space *space;
	if (!validate_cpu_space_parameter((params.size() > 6) ? params[6].c_str() : nullptr, ref, space))
		return;

	/* further validation */
	if (width == 0)
		width = space->data_width() / 8;
	if (width < space->address_to_byte(1))
		width = space->address_to_byte(1);
	if (width != 1 && width != 2 && width != 4 && width != 8)
	{
		m_console.printf("Invalid width! (must be 1,2,4 or 8)\n");
		return;
	}
	if (rowsize == 0 || (rowsize % width) != 0)
	{
		m_console.printf("Invalid row size! (must be a positive multiple of %d)", width);
		return;
	}

	u64 endoffset = space->address_to_byte(offset + length - 1) & space->bytemask();
	offset = space->address_to_byte(offset) & space->bytemask();

	/* open the file */
	FILE* f = fopen(params[0].c_str(), "w");
	if (!f)
	{
		m_console.printf("Error opening file '%s'\n", params[0].c_str());
		return;
	}

	/* now write the data out */
	util::ovectorstream output;
	output.reserve(200);
	for (u64 i = offset; i <= endoffset; i += rowsize)
	{
		output.clear();
		output.rdbuf()->clear();

		/* print the address */
		util::stream_format(output, "%0*X: ", space->logaddrchars(), u32(space->byte_to_address(i)));

		/* print the bytes */
		for (u64 j = 0; j < rowsize; j += width)
		{
			if (i + j <= endoffset)
			{
				offs_t curaddr = i + j;
				if (space->device().memory().translate(space->spacenum(), TRANSLATE_READ_DEBUG, curaddr))
				{
					u64 value = m_cpu.read_memory(*space, i + j, width, true);
					util::stream_format(output, " %0*X", width * 2, value);
				}
				else
				{
					util::stream_format(output, " %.*s", width * 2, "****************");
				}
			}
			else
				util::stream_format(output, " %*s", width * 2, "");
		}

		/* print the ASCII */
		if (ascii)
		{
			util::stream_format(output, "  ");
			for (u64 j = 0; j < rowsize && (i + j) <= endoffset; j++)
			{
				offs_t curaddr = i + j;
				if (space->device().memory().translate(space->spacenum(), TRANSLATE_READ_DEBUG, curaddr))
				{
					u8 byte = m_cpu.read_byte(*space, i + j, true);
					util::stream_format(output, "%c", (byte >= 32 && byte < 127) ? byte : '.');
				}
				else
				{
					util::stream_format(output, " ");
				}
			}
		}

		/* output the result */
		auto const &text = output.vec();
		fprintf(f, "%.*s\n", int(unsigned(text.size())), &text[0]);
	}

	/* close the file */
	fclose(f);
	m_console.printf("Data dumped successfully\n");
}


/*-------------------------------------------------
   execute_cheatinit - initialize the cheat system
-------------------------------------------------*/

void debugger_commands::execute_cheatinit(int ref, const std::vector<std::string> &params)
{
	u64 offset, length = 0, real_length = 0;
	address_space *space;
	u32 active_cheat = 0;
	u64 curaddr;
	u8 i, region_count = 0;

	cheat_region_map cheat_region[100];

	memset(cheat_region, 0, sizeof(cheat_region));

	/* validate parameters */
	if (!validate_cpu_space_parameter((params.size() > 3) ? params[3].c_str() : nullptr, AS_PROGRAM, space))
		return;

	if (ref == 0)
	{
		m_cheat.width = 1;
		m_cheat.signed_cheat = false;
		m_cheat.swapped_cheat = false;
		if (!params.empty())
		{
			char *srtpnt = (char*)params[0].c_str();

			if (*srtpnt == 's')
				m_cheat.signed_cheat = true;
			else if (*srtpnt == 'u')
				m_cheat.signed_cheat = false;
			else
			{
				m_console.printf("Invalid sign: expected s or u\n");
				return;
			}

			if (*(++srtpnt) == 'b')
				m_cheat.width = 1;
			else if (*srtpnt == 'w')
				m_cheat.width = 2;
			else if (*srtpnt == 'd')
				m_cheat.width = 4;
			else if (*srtpnt == 'q')
				m_cheat.width = 8;
			else
			{
				m_console.printf("Invalid width: expected b, w, d or q\n");
				return;
			}

			if (*(++srtpnt) == 's')
				m_cheat.swapped_cheat = true;
			else
				m_cheat.swapped_cheat = false;
		}
	}

	/* initialize entire memory by default */
	if (params.size() <= 1)
	{
		for (address_map_entry &entry : space->map()->m_entrylist)
		{
			cheat_region[region_count].offset = space->address_to_byte(entry.m_addrstart) & space->bytemask();
			cheat_region[region_count].endoffset = space->address_to_byte(entry.m_addrend) & space->bytemask();
			cheat_region[region_count].share = entry.m_share;
			cheat_region[region_count].disabled = (entry.m_write.m_type == AMH_RAM) ? false : true;

			/* disable double share regions */
			if (entry.m_share != nullptr)
				for (i = 0; i < region_count; i++)
					if (cheat_region[i].share != nullptr)
						if (strcmp(cheat_region[i].share, entry.m_share) == 0)
							cheat_region[region_count].disabled = true;

			region_count++;
		}
	}
	else
	{
		/* validate parameters */
		if (!validate_number_parameter(params[(ref == 0) ? 1 : 0], offset))
			return;
		if (!validate_number_parameter(params[(ref == 0) ? 2 : 1], length))
			return;

		/* force region to the specified range */
		cheat_region[region_count].offset = space->address_to_byte(offset) & space->bytemask();
		cheat_region[region_count].endoffset = space->address_to_byte(offset + length - 1) & space->bytemask();
		cheat_region[region_count].share = nullptr;
		cheat_region[region_count].disabled = false;
		region_count++;
	}

	/* determine the writable extent of each region in total */
	for (i = 0; i < region_count; i++)
		if (!cheat_region[i].disabled)
			for (curaddr = cheat_region[i].offset; curaddr <= cheat_region[i].endoffset; curaddr += m_cheat.width)
				if (cheat_address_is_valid(*space, curaddr))
					real_length++;

	if (real_length == 0)
	{
		m_console.printf("No writable bytes found in this area\n");
		return;
	}

	if (ref == 0)
	{
		/* initialize new cheat system */
		m_cheat.cheatmap.resize(real_length);
		m_cheat.undo = 0;
		m_cheat.cpu[0] = params.size() > 3 ? params[3][0] : '0';
	}
	else
	{
		/* add range to cheat system */
		if (m_cheat.cpu[0] == 0)
		{
			m_console.printf("Use cheatinit before cheatrange\n");
			return;
		}

		if (!validate_cpu_space_parameter(m_cheat.cpu, AS_PROGRAM, space))
			return;

		active_cheat = m_cheat.cheatmap.size();
		m_cheat.cheatmap.resize(m_cheat.cheatmap.size() + real_length);
	}

	/* initialize cheatmap in the selected space */
	for (i = 0; i < region_count; i++)
		if (!cheat_region[i].disabled)
			for (curaddr = cheat_region[i].offset; curaddr <= cheat_region[i].endoffset; curaddr += m_cheat.width)
				if (cheat_address_is_valid(*space, curaddr))
				{
					m_cheat.cheatmap[active_cheat].previous_value = cheat_read_extended(&m_cheat, *space, curaddr);
					m_cheat.cheatmap[active_cheat].first_value = m_cheat.cheatmap[active_cheat].previous_value;
					m_cheat.cheatmap[active_cheat].offset = curaddr;
					m_cheat.cheatmap[active_cheat].state = 1;
					m_cheat.cheatmap[active_cheat].undo = 0;
					active_cheat++;
				}

	/* give a detailed init message to avoid searches being mistakingly carried out on the wrong CPU */
	device_t *cpu = nullptr;
	validate_cpu_parameter(m_cheat.cpu, cpu);
	m_console.printf("%u cheat initialized for CPU index %s ( aka %s )\n", active_cheat, m_cheat.cpu, cpu->tag());
}


/*-------------------------------------------------
    execute_cheatnext - execute the search
-------------------------------------------------*/

void debugger_commands::execute_cheatnext(int ref, const std::vector<std::string> &params)
{
	address_space *space;
	u64 cheatindex;
	u32 active_cheat = 0;
	u8 condition;
	u64 comp_value = 0;

	enum
	{
		CHEAT_ALL = 0,
		CHEAT_EQUAL,
		CHEAT_NOTEQUAL,
		CHEAT_EQUALTO,
		CHEAT_NOTEQUALTO,
		CHEAT_DECREASE,
		CHEAT_INCREASE,
		CHEAT_DECREASE_OR_EQUAL,
		CHEAT_INCREASE_OR_EQUAL,
		CHEAT_DECREASEOF,
		CHEAT_INCREASEOF,
		CHEAT_SMALLEROF,
		CHEAT_GREATEROF,
		CHEAT_CHANGEDBY
	};

	if (m_cheat.cpu[0] == 0)
	{
		m_console.printf("Use cheatinit before cheatnext\n");
		return;
	}

	if (!validate_cpu_space_parameter(m_cheat.cpu, AS_PROGRAM, space))
		return;

	if (params.size() > 1 && !validate_number_parameter(params[1], comp_value))
		return;
	comp_value = cheat_sign_extend(&m_cheat, comp_value);

	/* decode condition */
	if (params[0] == "all")
		condition = CHEAT_ALL;
	else if (params[0] == "equal" || params[0] == "eq")
		condition = (params.size() > 1) ? CHEAT_EQUALTO : CHEAT_EQUAL;
	else if (params[0] == "notequal" || params[0] == "ne")
		condition = (params.size() > 1) ? CHEAT_NOTEQUALTO : CHEAT_NOTEQUAL;
	else if (params[0] == "decrease" || params[0] == "de" || params[0] == "-")
		condition = (params.size() > 1) ? CHEAT_DECREASEOF : CHEAT_DECREASE;
	else if (params[0] == "increase" || params[0] == "in" || params[0] == "+")
		condition = (params.size() > 1) ? CHEAT_INCREASEOF : CHEAT_INCREASE;
	else if (params[0] == "decreaseorequal" || params[0] == "deeq")
		condition = CHEAT_DECREASE_OR_EQUAL;
	else if (params[0] == "increaseorequal" || params[0] == "ineq")
		condition = CHEAT_INCREASE_OR_EQUAL;
	else if (params[0] == "smallerof" || params[0] == "lt" || params[0] == "<")
		condition = CHEAT_SMALLEROF;
	else if (params[0] == "greaterof" || params[0] == "gt" || params[0] == ">")
		condition = CHEAT_GREATEROF;
	else if (params[0] == "changedby" || params[0] == "ch" || params[0] == "~")
		condition = CHEAT_CHANGEDBY;
	else
	{
		m_console.printf("Invalid condition type\n");
		return;
	}

	m_cheat.undo++;

	/* execute the search */
	for (cheatindex = 0; cheatindex < m_cheat.cheatmap.size(); cheatindex += 1)
		if (m_cheat.cheatmap[cheatindex].state == 1)
		{
			u64 cheat_value = cheat_read_extended(&m_cheat, *space, m_cheat.cheatmap[cheatindex].offset);
			u64 comp_byte = (ref == 0) ? m_cheat.cheatmap[cheatindex].previous_value : m_cheat.cheatmap[cheatindex].first_value;
			u8 disable_byte = false;

			switch (condition)
			{
				case CHEAT_ALL:
					break;

				case CHEAT_EQUAL:
					disable_byte = (cheat_value != comp_byte);
					break;

				case CHEAT_NOTEQUAL:
					disable_byte = (cheat_value == comp_byte);
					break;

				case CHEAT_EQUALTO:
					disable_byte = (cheat_value != comp_value);
					break;

				case CHEAT_NOTEQUALTO:
					disable_byte = (cheat_value == comp_value);
					break;

				case CHEAT_DECREASE:
					if (m_cheat.signed_cheat)
						disable_byte = (s64(cheat_value) >= s64(comp_byte));
					else
						disable_byte = (u64(cheat_value) >= u64(comp_byte));
					break;

				case CHEAT_INCREASE:
					if (m_cheat.signed_cheat)
						disable_byte = (s64(cheat_value) <= s64(comp_byte));
					else
						disable_byte = (u64(cheat_value) <= u64(comp_byte));
					break;

				case CHEAT_DECREASE_OR_EQUAL:
					if (m_cheat.signed_cheat)
						disable_byte = (s64(cheat_value) > s64(comp_byte));
					else
						disable_byte = (u64(cheat_value) > u64(comp_byte));
					break;

				case CHEAT_INCREASE_OR_EQUAL:
					if (m_cheat.signed_cheat)
						disable_byte = (s64(cheat_value) < s64(comp_byte));
					else
						disable_byte = (u64(cheat_value) < u64(comp_byte));
					break;

				case CHEAT_DECREASEOF:
					disable_byte = (cheat_value != comp_byte - comp_value);
					break;

				case CHEAT_INCREASEOF:
					disable_byte = (cheat_value != comp_byte + comp_value);
					break;

				case CHEAT_SMALLEROF:
					if (m_cheat.signed_cheat)
						disable_byte = (s64(cheat_value) >= s64(comp_value));
					else
						disable_byte = (u64(cheat_value) >= u64(comp_value));
					break;

				case CHEAT_GREATEROF:
					if (m_cheat.signed_cheat)
						disable_byte = (s64(cheat_value) <= s64(comp_value));
					else
						disable_byte = (u64(cheat_value) <= u64(comp_value));
					break;
				case CHEAT_CHANGEDBY:
					if (cheat_value > comp_byte)
						disable_byte = (cheat_value != comp_byte + comp_value);
					else
						disable_byte = (cheat_value != comp_byte - comp_value);
					break;
			}

			if (disable_byte)
			{
				m_cheat.cheatmap[cheatindex].state = 0;
				m_cheat.cheatmap[cheatindex].undo = m_cheat.undo;
			}
			else
				active_cheat++;

			/* update previous value */
			m_cheat.cheatmap[cheatindex].previous_value = cheat_value;
		}

	if (active_cheat <= 5)
		execute_cheatlist(0, std::vector<std::string>());

	m_console.printf("%u cheats found\n", active_cheat);
}


/*-------------------------------------------------
    execute_cheatlist - show a list of active cheat
-------------------------------------------------*/

void debugger_commands::execute_cheatlist(int ref, const std::vector<std::string> &params)
{
	char spaceletter, sizeletter;
	address_space *space;
	device_t *cpu;
	u32 active_cheat = 0;
	u64 cheatindex;
	u64 sizemask;
	FILE *f = nullptr;

	if (!validate_cpu_space_parameter(m_cheat.cpu, AS_PROGRAM, space))
		return;

	if (!validate_cpu_parameter(m_cheat.cpu, cpu))
		return;

	if (params.size() > 0)
		f = fopen(params[0].c_str(), "w");

	switch (space->spacenum())
	{
		default:
		case AS_PROGRAM:    spaceletter = 'p';  break;
		case AS_DATA:   spaceletter = 'd';  break;
		case AS_IO:     spaceletter = 'i';  break;
		case AS_DECRYPTED_OPCODES: spaceletter = 'o'; break;
	}

	switch (m_cheat.width)
	{
		default:
		case 1:                     sizeletter = 'b';   sizemask = 0xffU;               break;
		case 2:                     sizeletter = 'w';   sizemask = 0xffffU;             break;
		case 4:                     sizeletter = 'd';   sizemask = 0xffffffffU;         break;
		case 8:                     sizeletter = 'q';   sizemask = 0xffffffffffffffffU; break;
	}

	/* write the cheat list */
	util::ovectorstream output;
	for (cheatindex = 0; cheatindex < m_cheat.cheatmap.size(); cheatindex += 1)
	{
		if (m_cheat.cheatmap[cheatindex].state == 1)
		{
			u64 value = cheat_byte_swap(&m_cheat, cheat_read_extended(&m_cheat, *space, m_cheat.cheatmap[cheatindex].offset)) & sizemask;
			offs_t address = space->byte_to_address(m_cheat.cheatmap[cheatindex].offset);

			if (!params.empty())
			{
				active_cheat++;
				output.clear();
				output.rdbuf()->clear();
				stream_format(
						output,
						"  <cheat desc=\"Possibility %d : %0*X (%0*X)\">\n"
						"    <script state=\"run\">\n"
						"      <action>%s.p%c%c@%0*X=%0*X</action>\n"
						"    </script>\n"
						"  </cheat>\n\n",
						active_cheat, space->logaddrchars(), address, m_cheat.width * 2, value,
						cpu->tag(), spaceletter, sizeletter, space->logaddrchars(), address, m_cheat.width * 2, cheat_byte_swap(&m_cheat, m_cheat.cheatmap[cheatindex].first_value) & sizemask);
				auto const &text(output.vec());
				fprintf(f, "%.*s", int(unsigned(text.size())), &text[0]);
			}
			else
			{
				m_console.printf(
						"Address=%0*X Start=%0*X Current=%0*X\n",
						space->logaddrchars(), address,
						m_cheat.width * 2, cheat_byte_swap(&m_cheat, m_cheat.cheatmap[cheatindex].first_value) & sizemask,
						m_cheat.width * 2, value);
			}
		}
	}
	if (params.size() > 0)
		fclose(f);
}


/*-------------------------------------------------
    execute_cheatundo - undo the last search
-------------------------------------------------*/

void debugger_commands::execute_cheatundo(int ref, const std::vector<std::string> &params)
{
	u64 cheatindex;
	u32 undo_count = 0;

	if (m_cheat.undo > 0)
	{
		for (cheatindex = 0; cheatindex < m_cheat.cheatmap.size(); cheatindex += 1)
		{
			if (m_cheat.cheatmap[cheatindex].undo == m_cheat.undo)
			{
				m_cheat.cheatmap[cheatindex].state = 1;
				m_cheat.cheatmap[cheatindex].undo = 0;
				undo_count++;
			}
		}

		m_cheat.undo--;
		m_console.printf("%u cheat reactivated\n", undo_count);
	}
	else
		m_console.printf("Maximum undo reached\n");
}


/*-------------------------------------------------
    execute_find - execute the find command
-------------------------------------------------*/

void debugger_commands::execute_find(int ref, const std::vector<std::string> &params)
{
	u64 offset, endoffset, length;
	address_space *space;
	u64 data_to_find[256];
	u8 data_size[256];
	int cur_data_size;
	int data_count = 0;
	int found = 0;
	int j;

	/* validate parameters */
	if (!validate_number_parameter(params[0], offset))
		return;
	if (!validate_number_parameter(params[1], length))
		return;
	if (!validate_cpu_space_parameter(nullptr, ref, space))
		return;

	/* further validation */
	endoffset = space->address_to_byte(offset + length - 1) & space->bytemask();
	offset = space->address_to_byte(offset) & space->bytemask();
	cur_data_size = space->address_to_byte(1);
	if (cur_data_size == 0)
		cur_data_size = 1;

	/* parse the data parameters */
	for (int i = 2; i < params.size(); i++)
	{
		const char *pdata = params[i].c_str();
		size_t pdatalen = strlen(pdata) - 1;

		/* check for a string */
		if (pdata[0] == '"' && pdata[pdatalen] == '"')
		{
			for (j = 1; j < pdatalen; j++)
			{
				data_to_find[data_count] = pdata[j];
				data_size[data_count++] = 1;
			}
		}

		/* otherwise, validate as a number */
		else
		{
			/* check for a 'b','w','d',or 'q' prefix */
			data_size[data_count] = cur_data_size;
			if (tolower(u8(pdata[0])) == 'b' && pdata[1] == '.') { data_size[data_count] = cur_data_size = 1; pdata += 2; }
			if (tolower(u8(pdata[0])) == 'w' && pdata[1] == '.') { data_size[data_count] = cur_data_size = 2; pdata += 2; }
			if (tolower(u8(pdata[0])) == 'd' && pdata[1] == '.') { data_size[data_count] = cur_data_size = 4; pdata += 2; }
			if (tolower(u8(pdata[0])) == 'q' && pdata[1] == '.') { data_size[data_count] = cur_data_size = 8; pdata += 2; }

			/* look for a wildcard */
			if (!strcmp(pdata, "?"))
				data_size[data_count++] |= 0x10;

			/* otherwise, validate as a number */
			else if (!validate_number_parameter(pdata, data_to_find[data_count++]))
				return;
		}
	}

	/* now search */
	for (u64 i = offset; i <= endoffset; i += data_size[0])
	{
		int suboffset = 0;
		int match = 1;

		/* find the entire string */
		for (j = 0; j < data_count && match; j++)
		{
			switch (data_size[j])
			{
				case 1: match = (u8(m_cpu.read_byte(*space, i + suboffset, true)) == u8(data_to_find[j]));    break;
				case 2: match = (u16(m_cpu.read_word(*space, i + suboffset, true)) == u16(data_to_find[j]));  break;
				case 4: match = (u32(m_cpu.read_dword(*space, i + suboffset, true)) == u32(data_to_find[j])); break;
				case 8: match = (u64(m_cpu.read_qword(*space, i + suboffset, true)) == u64(data_to_find[j])); break;
				default:    /* all other cases are wildcards */     break;
			}
			suboffset += data_size[j] & 0x0f;
		}

		/* did we find it? */
		if (match)
		{
			found++;
			m_console.printf("Found at %0*X\n", space->addrchars(), u32(space->byte_to_address(i)));
		}
	}

	/* print something if not found */
	if (found == 0)
		m_console.printf("Not found\n");
}


/*-------------------------------------------------
    execute_dasm - execute the dasm command
-------------------------------------------------*/

void debugger_commands::execute_dasm(int ref, const std::vector<std::string> &params)
{
	u64 offset, length, bytes = 1;
	int minbytes, maxbytes, byteswidth;
	address_space *space, *decrypted_space;
	FILE *f;
	int j;

	/* validate parameters */
	if (!validate_number_parameter(params[1], offset))
		return;
	if (!validate_number_parameter(params[2], length))
		return;
	if (params.size() > 3 && !validate_number_parameter(params[3], bytes))
		return;
	if (!validate_cpu_space_parameter(params.size() > 4 ? params[4].c_str() : nullptr, AS_PROGRAM, space))
		return;
	if (space->device().memory().has_space(AS_DECRYPTED_OPCODES))
		decrypted_space = &space->device().memory().space(AS_DECRYPTED_OPCODES);
	else
		decrypted_space = space;

	/* determine the width of the bytes */
	device_disasm_interface *dasmintf;
	if (!space->device().interface(dasmintf))
	{
		m_console.printf("No disassembler available for %s\n", space->device().name());
		return;
	}
	minbytes = dasmintf->min_opcode_bytes();
	maxbytes = dasmintf->max_opcode_bytes();
	byteswidth = 0;
	if (bytes)
	{
		byteswidth = (maxbytes + (minbytes - 1)) / minbytes;
		byteswidth *= (2 * minbytes) + 1;
	}

	/* open the file */
	f = fopen(params[0].c_str(), "w");
	if (!f)
	{
		m_console.printf("Error opening file '%s'\n", params[0].c_str());
		return;
	}

	/* now write the data out */
	util::ovectorstream output;
	util::ovectorstream disasm;
	output.reserve(512);
	for (u64 i = 0; i < length; )
	{
		int pcbyte = space->address_to_byte(offset + i) & space->bytemask();
		const char *comment;
		offs_t tempaddr;
		int numbytes = 0;
		output.clear();
		output.rdbuf()->clear();
		disasm.clear();
		disasm.seekp(0);

		/* print the address */
		stream_format(output, "%0*X: ", space->logaddrchars(), u32(space->byte_to_address(pcbyte)));

		/* make sure we can translate the address */
		tempaddr = pcbyte;
		if (space->device().memory().translate(space->spacenum(), TRANSLATE_FETCH_DEBUG, tempaddr))
		{
			u8 opbuf[64], argbuf[64];

			/* fetch the bytes up to the maximum */
			for (numbytes = 0; numbytes < maxbytes; numbytes++)
			{
				opbuf[numbytes] = m_cpu.read_opcode(*decrypted_space, pcbyte + numbytes, 1);
				argbuf[numbytes] = m_cpu.read_opcode(*space, pcbyte + numbytes, 1);
			}

			/* disassemble the result */
			i += numbytes = dasmintf->disassemble(disasm, offset + i, opbuf, argbuf) & DASMFLAG_LENGTHMASK;
		}

		/* print the bytes */
		if (bytes)
		{
			auto const startdex = output.tellp();
			numbytes = space->address_to_byte(numbytes);
			for (j = 0; j < numbytes; j += minbytes)
				stream_format(output, "%0*X ", minbytes * 2, m_cpu.read_opcode(*decrypted_space, pcbyte + j, minbytes));
			if ((output.tellp() - startdex) < byteswidth)
				stream_format(output, "%*s", byteswidth - (output.tellp() - startdex), "");
			stream_format(output, "  ");
		}

		/* add the disassembly */
		disasm.put('\0');
		stream_format(output, "%s", &disasm.vec()[0]);

		/* attempt to add the comment */
		comment = space->device().debug()->comment_text(tempaddr);
		if (comment != nullptr)
		{
			/* somewhat arbitrary guess as to how long most disassembly lines will be [column 60] */
			if (output.tellp() < 60)
			{
				/* pad the comment space out to 60 characters and null-terminate */
				while (output.tellp() < 60) output.put(' ');

				stream_format(output, "// %s", comment);
			}
			else
				stream_format(output, "\t// %s", comment);
		}

		/* output the result */
		auto const &text(output.vec());
		fprintf(f, "%.*s\n", int(unsigned(text.size())), &text[0]);
	}

	/* close the file */
	fclose(f);
	m_console.printf("Data dumped successfully\n");
}


/*-------------------------------------------------
    execute_trace_internal - functionality for
    trace over and trace info
-------------------------------------------------*/

void debugger_commands::execute_trace_internal(int ref, const std::vector<std::string> &params, bool trace_over)
{
	const char *action = nullptr;
	bool detect_loops = true;
	bool logerror = false;
	device_t *cpu;
	FILE *f = nullptr;
	const char *mode;
	std::string filename = params[0];

	/* replace macros */
	strreplace(filename, "{game}", m_machine.basename());

	/* validate parameters */
	if (!validate_cpu_parameter(params.size() > 1 ? params[1].c_str() : nullptr, cpu))
		return;
	if (params.size() > 2)
	{
		std::stringstream stream;
		stream.str(params[2]);

		std::string flag;
		while (std::getline(stream, flag, '|'))
		{
			if (!core_stricmp(flag.c_str(), "noloop"))
				detect_loops = false;
			else if (!core_stricmp(flag.c_str(), "logerror"))
				logerror = true;
			else
			{
				m_console.printf("Invalid flag '%s'\n", flag.c_str());
				return;
			}
		}
	}
	if (!debug_command_parameter_command(action = (params.size() > 3) ? params[3].c_str() : nullptr))
		return;

	/* open the file */
	if (core_stricmp(filename.c_str(), "off") != 0)
	{
		mode = "w";

		/* opening for append? */
		if ((filename[0] == '>') && (filename[1] == '>'))
		{
			mode = "a";
			filename = filename.substr(2);
		}

		f = fopen(filename.c_str(), mode);
		if (!f)
		{
			m_console.printf("Error opening file '%s'\n", params[0].c_str());
			return;
		}
	}

	/* do it */
	cpu->debug()->trace(f, trace_over, detect_loops, logerror, action);
	if (f)
		m_console.printf("Tracing CPU '%s' to file %s\n", cpu->tag(), filename.c_str());
	else
		m_console.printf("Stopped tracing on CPU '%s'\n", cpu->tag());
}


/*-------------------------------------------------
    execute_trace - execute the trace command
-------------------------------------------------*/

void debugger_commands::execute_trace(int ref, const std::vector<std::string> &params)
{
	execute_trace_internal(ref, params, false);
}


/*-------------------------------------------------
    execute_traceover - execute the trace over command
-------------------------------------------------*/

void debugger_commands::execute_traceover(int ref, const std::vector<std::string> &params)
{
	execute_trace_internal(ref, params, true);
}


/*-------------------------------------------------
    execute_traceflush - execute the trace flush command
-------------------------------------------------*/

void debugger_commands::execute_traceflush(int ref, const std::vector<std::string> &params)
{
	m_cpu.flush_traces();
}


/*-------------------------------------------------
    execute_history - execute the history command
-------------------------------------------------*/

void debugger_commands::execute_history(int ref, const std::vector<std::string> &params)
{
	/* validate parameters */
	address_space *space, *decrypted_space;
	if (!validate_cpu_space_parameter(!params.empty() ? params[0].c_str() : nullptr, AS_PROGRAM, space))
		return;
	if (space->device().memory().has_space(AS_DECRYPTED_OPCODES))
		decrypted_space = &space->device().memory().space(AS_DECRYPTED_OPCODES);
	else
		decrypted_space = space;

	u64 count = device_debug::HISTORY_SIZE;
	if (params.size() > 1 && !validate_number_parameter(params[1], count))
		return;

	/* further validation */
	if (count > device_debug::HISTORY_SIZE)
		count = device_debug::HISTORY_SIZE;

	device_debug *debug = space->device().debug();

	/* loop over lines */
	device_disasm_interface *dasmintf;
	if (!space->device().interface(dasmintf))
	{
		m_console.printf("No disassembler available for %s\n", space->device().name());
		return;
	}
	int maxbytes = dasmintf->max_opcode_bytes();
	for (int index = 0; index < (int) count; index++)
	{
		offs_t pc = debug->history_pc(-index);

		/* fetch the bytes up to the maximum */
		offs_t pcbyte = space->address_to_byte(pc) & space->bytemask();
		u8 opbuf[64], argbuf[64];
		for (int numbytes = 0; numbytes < maxbytes; numbytes++)
		{
			opbuf[numbytes] = m_cpu.read_opcode(*decrypted_space, pcbyte + numbytes, 1);
			argbuf[numbytes] = m_cpu.read_opcode(*space, pcbyte + numbytes, 1);
		}

		util::ovectorstream buffer;
		dasmintf->disassemble(buffer, pc, opbuf, argbuf);
		buffer.put('\0');

		m_console.printf("%0*X: %s\n", space->logaddrchars(), pc, &buffer.vec()[0]);
	}
}


/*-------------------------------------------------
    execute_trackpc - execute the trackpc command
-------------------------------------------------*/

void debugger_commands::execute_trackpc(int ref, const std::vector<std::string> &params)
{
	// Gather the on/off switch (if present)
	bool turnOn = true;
	if (params.size() > 0 && !validate_boolean_parameter(params[0], turnOn))
		return;

	// Gather the cpu id (if present)
	device_t *cpu = nullptr;
	if (!validate_cpu_parameter((params.size() > 1) ? params[1].c_str() : nullptr, cpu))
		return;

	// Should we clear the existing data?
	bool clear = false;
	if (params.size() > 2 && !validate_boolean_parameter(params[2], clear))
		return;

	cpu->debug()->set_track_pc((bool)turnOn);
	if (turnOn)
	{
		// Insert current pc
		if (m_cpu.get_visible_cpu() == cpu)
		{
			const offs_t pc = cpu->safe_pcbase();
			cpu->debug()->set_track_pc_visited(pc);
		}
		m_console.printf("PC tracking enabled\n");
	}
	else
	{
		m_console.printf("PC tracking disabled\n");
	}

	if (clear)
		cpu->debug()->track_pc_data_clear();
}


/*-------------------------------------------------
    execute_trackmem - execute the trackmem command
-------------------------------------------------*/

void debugger_commands::execute_trackmem(int ref, const std::vector<std::string> &params)
{
	// Gather the on/off switch (if present)
	bool turnOn = true;
	if (params.size() > 0 && !validate_boolean_parameter(params[0], turnOn))
		return;

	// Gather the cpu id (if present)
	device_t *cpu = nullptr;
	if (!validate_cpu_parameter((params.size() > 1) ? params[1].c_str() : nullptr, cpu))
		return;

	// Should we clear the existing data?
	bool clear = false;
	if (params.size() > 2 && !validate_boolean_parameter(params[2], clear))
		return;

	// Get the address space for the given cpu
	address_space *space;
	if (!validate_cpu_space_parameter((params.size() > 1) ? params[1].c_str() : nullptr, AS_PROGRAM, space))
		return;

	// Inform the CPU it's time to start tracking memory writes
	cpu->debug()->set_track_mem(turnOn);

	// Use the watchpoint system to catch memory writes
	space->enable_write_watchpoints(true);

	// Clear out the existing data if requested
	if (clear)
		space->device().debug()->track_mem_data_clear();
}


/*-------------------------------------------------
    execute_pcatmem - execute the pcatmem command
-------------------------------------------------*/

void debugger_commands::execute_pcatmem(int ref, const std::vector<std::string> &params)
{
	// Gather the required address parameter
	u64 address;
	if (!validate_number_parameter(params[0], address))
		return;

	// Gather the cpu id (if present)
	device_t *cpu = nullptr;
	if (!validate_cpu_parameter((params.size() > 1) ? params[1].c_str() : nullptr, cpu))
		return;

	// Get the address space for the given cpu
	address_space *space;
	if (!validate_cpu_space_parameter((params.size() > 1) ? params[1].c_str() : nullptr, ref, space))
		return;

	// Get the value of memory at the address
	const int native_data_width = space->data_width() / 8;
	const u64 data = m_cpu.read_memory(*space, space->address_to_byte(address), native_data_width, true);

	// Recover the pc & print
	const address_spacenum space_num = (address_spacenum)ref;
	const offs_t result = space->device().debug()->track_mem_pc_from_space_address_data(space_num, address, data);
	if (result != (offs_t)(-1))
		m_console.printf("%02x\n", result);
	else
		m_console.printf("UNKNOWN PC\n");
}


/*-------------------------------------------------
    execute_snap - execute the snapshot command
-------------------------------------------------*/

void debugger_commands::execute_snap(int ref, const std::vector<std::string> &params)
{
	/* if no params, use the default behavior */
	if (params.empty())
	{
		m_machine.video().save_active_screen_snapshots();
		m_console.printf("Saved snapshot\n");
	}

	/* otherwise, we have to open the file ourselves */
	else
	{
		const char *filename = params[0].c_str();
		int scrnum = (params.size() > 1) ? atoi(params[1].c_str()) : 0;

		screen_device_iterator iter(m_machine.root_device());
		screen_device *screen = iter.byindex(scrnum);

		if ((screen == nullptr) || !m_machine.render().is_live(*screen))
		{
			m_console.printf("Invalid screen number '%d'\n", scrnum);
			return;
		}

		std::string fname(filename);
		if (fname.find(".png") == -1)
			fname.append(".png");
		emu_file file(m_machine.options().snapshot_directory(), OPEN_FLAG_WRITE | OPEN_FLAG_CREATE | OPEN_FLAG_CREATE_PATHS);
		osd_file::error filerr = file.open(fname.c_str());

		if (filerr != osd_file::error::NONE)
		{
			m_console.printf("Error creating file '%s'\n", filename);
			return;
		}

		screen->machine().video().save_snapshot(screen, file);
		m_console.printf("Saved screen #%d snapshot as '%s'\n", scrnum, filename);
	}
}


/*-------------------------------------------------
    execute_source - execute the source command
-------------------------------------------------*/

void debugger_commands::execute_source(int ref, const std::vector<std::string> &params)
{
	m_cpu.source_script(params[0].c_str());
}


/*-------------------------------------------------
    execute_map - execute the map command
-------------------------------------------------*/

void debugger_commands::execute_map(int ref, const std::vector<std::string> &params)
{
	address_space *space;
	offs_t taddress;
	u64 address;
	int intention;

	/* validate parameters */
	if (!validate_number_parameter(params[0], address))
		return;

	/* CPU is implicit */
	if (!validate_cpu_space_parameter(nullptr, ref, space))
		return;

	/* do the translation first */
	for (intention = TRANSLATE_READ_DEBUG; intention <= TRANSLATE_FETCH_DEBUG; intention++)
	{
		static const char *const intnames[] = { "Read", "Write", "Fetch" };
		taddress = space->address_to_byte(address) & space->bytemask();
		if (space->device().memory().translate(space->spacenum(), intention, taddress))
		{
			const char *mapname = space->get_handler_string((intention == TRANSLATE_WRITE_DEBUG) ? ROW_WRITE : ROW_READ, taddress);
			m_console.printf(
					"%7s: %0*X logical == %0*X physical -> %s\n",
					intnames[intention & 3],
					space->logaddrchars(), address,
					space->addrchars(), space->byte_to_address(taddress),
					mapname);
		}
		else
			m_console.printf("%7s: %0*X logical is unmapped\n", intnames[intention & 3], space->logaddrchars(), address);
	}
}


/*-------------------------------------------------
    execute_memdump - execute the memdump command
-------------------------------------------------*/

void debugger_commands::execute_memdump(int ref, const std::vector<std::string> &params)
{
	FILE *file;
	const char *filename;

	filename = params.empty() ? "memdump.log" : params[0].c_str();

	m_console.printf("Dumping memory to %s\n", filename);

	file = fopen(filename, "w");
	if (file)
	{
		m_machine.memory().dump(file);
		fclose(file);
	}
}


/*-------------------------------------------------
    execute_symlist - execute the symlist command
-------------------------------------------------*/

static int CLIB_DECL symbol_sort_compare(const void *item1, const void *item2)
{
	const char *str1 = *(const char **)item1;
	const char *str2 = *(const char **)item2;
	return strcmp(str1, str2);
}

void debugger_commands::execute_symlist(int ref, const std::vector<std::string> &params)
{
	device_t *cpu = nullptr;
	const char *namelist[1000];
	symbol_table *symtable;
	int symnum, count = 0;


	if (!params[0].empty())
	{
		/* validate parameters */
		if (!validate_cpu_parameter(params[0].c_str(), cpu))
			return;
		symtable = &cpu->debug()->symtable();
		m_console.printf("CPU '%s' symbols:\n", cpu->tag());
	}
	else
	{
		symtable = m_cpu.get_global_symtable();
		m_console.printf("Global symbols:\n");
	}

	/* gather names for all symbols */
	for (auto &entry : symtable->entries())
	{
		/* only display "register" type symbols */
		if (!entry.second->is_function())
		{
			namelist[count++] = entry.second->name();
			if (count >= ARRAY_LENGTH(namelist))
				break;
		}
	}

	/* sort the symbols */
	if (count > 1)
		qsort((void *)namelist, count, sizeof(namelist[0]), symbol_sort_compare);

	/* iterate over symbols and print out relevant ones */
	for (symnum = 0; symnum < count; symnum++)
	{
		const symbol_entry *entry = symtable->find(namelist[symnum]);
		assert(entry != nullptr);
		u64 value = entry->value();

		/* only display "register" type symbols */
		m_console.printf("%s = %X", namelist[symnum], value);
		if (!entry->is_lval())
			m_console.printf("  (read-only)");
		m_console.printf("\n");
	}
}


/*-------------------------------------------------
    execute_softreset - execute the softreset command
-------------------------------------------------*/

void debugger_commands::execute_softreset(int ref, const std::vector<std::string> &params)
{
	m_machine.schedule_soft_reset();
}


/*-------------------------------------------------
    execute_hardreset - execute the hardreset command
-------------------------------------------------*/

void debugger_commands::execute_hardreset(int ref, const std::vector<std::string> &params)
{
	m_machine.schedule_hard_reset();
}

/*-------------------------------------------------
    execute_images - lists all image devices with
    mounted files
-------------------------------------------------*/

void debugger_commands::execute_images(int ref, const std::vector<std::string> &params)
{
	image_interface_iterator iter(m_machine.root_device());
	for (device_image_interface &img : iter)
		m_console.printf("%s: %s\n", img.brief_instance_name(), img.exists() ? img.filename() : "[empty slot]");
	if (iter.first() == nullptr)
		m_console.printf("No image devices in this driver\n");
}

/*-------------------------------------------------
    execute_mount - execute the image mount command
-------------------------------------------------*/

void debugger_commands::execute_mount(int ref, const std::vector<std::string> &params)
{
	bool done = false;
	for (device_image_interface &img : image_interface_iterator(m_machine.root_device()))
	{
<<<<<<< HEAD
		if (strcmp(img.brief_instance_name().c_str(), param[0]) == 0)
=======
		if (strcmp(img.brief_instance_name(), params[0].c_str()) == 0)
>>>>>>> bbcb34f2
		{
			if (img.load(params[1]) != image_init_result::PASS)
				m_console.printf("Unable to mount file %s on %s\n", params[1], params[0]);
			else
				m_console.printf("File %s mounted on %s\n", params[1], params[0]);
			done = true;
			break;
		}
	}
	if (!done)
		m_console.printf("There is no image device :%s\n", params[0].c_str());
}

/*-------------------------------------------------
    execute_unmount - execute the image unmount command
-------------------------------------------------*/

void debugger_commands::execute_unmount(int ref, const std::vector<std::string> &params)
{
	bool done = false;
	for (device_image_interface &img : image_interface_iterator(m_machine.root_device()))
	{
<<<<<<< HEAD
		if (strcmp(img.brief_instance_name().c_str(), param[0]) == 0)
=======
		if (strcmp(img.brief_instance_name(), params[0].c_str()) == 0)
>>>>>>> bbcb34f2
		{
			img.unload();
			m_console.printf("Unmounted file from : %s\n", params[0]);
			done = true;
			break;
		}
	}
	if (!done)
		m_console.printf("There is no image device :%s\n", params[0]);
}


/*-------------------------------------------------
    execute_input - debugger command to enter
    natural keyboard input
-------------------------------------------------*/

void debugger_commands::execute_input(int ref, const std::vector<std::string> &params)
{
	m_machine.ioport().natkeyboard().post_coded(params[0].c_str());
}


/*-------------------------------------------------
    execute_dumpkbd - debugger command to natural
    keyboard codes
-------------------------------------------------*/

void debugger_commands::execute_dumpkbd(int ref, const std::vector<std::string> &params)
{
	// was there a file specified?
	const char *filename = !params.empty() ? params[0].c_str() : nullptr;
	FILE *file = nullptr;
	if (filename != nullptr)
	{
		// if so, open it
		file = fopen(filename, "w");
		if (file == nullptr)
		{
			m_console.printf("Cannot open \"%s\"\n", filename);
			return;
		}
	}

	// loop through all codes
	std::string buffer = m_machine.ioport().natkeyboard().dump();

	// and output it as appropriate
	if (file != nullptr)
		fprintf(file, "%s\n", buffer.c_str());
	else
		m_console.printf("%s\n", buffer.c_str());

	// cleanup
	if (file != nullptr)
		fclose(file);
}<|MERGE_RESOLUTION|>--- conflicted
+++ resolved
@@ -3013,11 +3013,7 @@
 	bool done = false;
 	for (device_image_interface &img : image_interface_iterator(m_machine.root_device()))
 	{
-<<<<<<< HEAD
-		if (strcmp(img.brief_instance_name().c_str(), param[0]) == 0)
-=======
-		if (strcmp(img.brief_instance_name(), params[0].c_str()) == 0)
->>>>>>> bbcb34f2
+		if (img.brief_instance_name() == params[0])
 		{
 			if (img.load(params[1]) != image_init_result::PASS)
 				m_console.printf("Unable to mount file %s on %s\n", params[1], params[0]);
@@ -3040,11 +3036,7 @@
 	bool done = false;
 	for (device_image_interface &img : image_interface_iterator(m_machine.root_device()))
 	{
-<<<<<<< HEAD
-		if (strcmp(img.brief_instance_name().c_str(), param[0]) == 0)
-=======
-		if (strcmp(img.brief_instance_name(), params[0].c_str()) == 0)
->>>>>>> bbcb34f2
+		if (img.brief_instance_name() == params[0])
 		{
 			img.unload();
 			m_console.printf("Unmounted file from : %s\n", params[0]);
