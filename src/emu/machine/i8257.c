--- conflicted
+++ resolved
@@ -79,11 +79,7 @@
 	}
 	else
 	{
-<<<<<<< HEAD
-            m_request &= ~(1 << channel);
-=======
-			m_request &= ~(1 << channel);
->>>>>>> 30a471c3
+		m_request &= ~(1 << channel);
 	}
 	trigger(1);
 }
