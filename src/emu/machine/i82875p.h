--- conflicted
+++ resolved
@@ -85,11 +85,7 @@
 
 	UINT8 agpm, fpllcont, pam[8], smram, esmramc;
 	UINT8 apsize, amtt, lptt;
-<<<<<<< HEAD
-	UINT16 toud, mchcfg, errsts, errcmd, smicmd, scicmd, skpd;
-=======
 	UINT16 toud, mchcfg, errcmd, smicmd, scicmd, skpd;
->>>>>>> 14f37ea0
 	UINT32 agpctrl, attbase;
 };
 
