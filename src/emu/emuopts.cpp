--- conflicted
+++ resolved
@@ -529,14 +529,8 @@
 
 
 //-------------------------------------------------
-<<<<<<< HEAD
 //	add_and_remove_slot_options - add any missing
 //	and/or purge extraneous slot options
-=======
-//  override_get_value - when saving to an INI, we
-//  need to hook into that process so we can write
-//  out image/slot options
->>>>>>> 2e0b3249
 //-------------------------------------------------
 
 bool emu_options::add_and_remove_image_options()
@@ -639,14 +633,8 @@
 
 
 //-------------------------------------------------
-<<<<<<< HEAD
 //  set_software - called to load "unqualified"
 //	software out of a software list (e.g. - "mame nes 'zelda'")
-=======
-//  override_set_value - when parsing an INI, we
-//  need to hook into into it so we can do the same
-//  crazy slot logic done in mameopt
->>>>>>> 2e0b3249
 //-------------------------------------------------
 
 void emu_options::set_software(const std::string &new_software)
