--- conflicted
+++ resolved
@@ -92,17 +92,6 @@
 {
 /*  0      1      2      3      4      5      6      7      8      9      A      B      C      D      E      F  */
 	/* 0x000 */
-<<<<<<< HEAD
-	mNOP,   mXSP,   mXSP,   mXSP,   mSEM,   mSEM,   mSEM,   mSEM,   mLAM,   mLAM,   mLAM,   mLAM,   mILL,   mILL,   mILL,   mILL,
-	mLMIIY, mLMIIY, mLMIIY, mLMIIY, mLMIIY, mLMIIY, mLMIIY, mLMIIY, mLMIIY, mLMIIY, mLMIIY, mLMIIY, mLMIIY, mLMIIY, mLMIIY, mLMIIY,
-	mLBM,   mLBM,   mLBM,   mLBM,   mBLEM,  mILL,   mILL,   mILL,   mILL,   mILL,   mILL,   mILL,   mILL,   mILL,   mILL,   mILL,
-	mAMC,   mILL,   mILL,   mILL,   mAM,    mILL,   mILL,   mILL,   mILL,   mILL,   mILL,   mILL,   mLTA,   mILL,   mILL,   mILL,
-	/* 0x040 */
-	mLXA,   mILL,   mILL,   mILL,   mILL,   mDAS,   mDAA,   mILL,   mILL,   mILL,   mILL,   mILL,   mREC,   mILL,   mILL,   mSEC,
-	mLYA,   mILL,   mILL,   mILL,   mIY,    mILL,   mILL,   mILL,   mAYY,   mILL,   mILL,   mILL,   mILL,   mILL,   mILL,   mILL,
-	mLBA,   mILL,   mILL,   mILL,   mIB,    mILL,   mILL,   mILL,   mILL,   mILL,   mILL,   mILL,   mILL,   mILL,   mILL,   mILL,
-	mLAI,   mLAI,   mLAI,   mLAI,   mLAI,   mLAI,   mLAI,   mLAI,   mLAI,   mLAI,   mLAI,   mLAI,   mLAI,   mLAI,   mLAI,   mLAI,
-=======
 	mNOP,  mXSP,  mXSP,  mXSP,  mSEM,  mSEM,  mSEM,  mSEM,  mLAM,  mLAM,  mLAM,  mLAM,  m,     m,     m,     m,  
 	mLMIIY,mLMIIY,mLMIIY,mLMIIY,mLMIIY,mLMIIY,mLMIIY,mLMIIY,mLMIIY,mLMIIY,mLMIIY,mLMIIY,mLMIIY,mLMIIY,mLMIIY,mLMIIY,
 	mLBM,  mLBM,  mLBM,  mLBM,  mBLEM, m,     m,     m,     m,     m,     m,     m,     m,     m,     m,     m,  
@@ -112,7 +101,6 @@
 	mLYA,  m,     m,     m,     mIY,   m,     m,     m,     mAYY,  m,     m,     m,     m,     m,     m,     m,  
 	mLBA,  m,     m,     m,     mIB,   m,     m,     m,     m,     m,     m,     m,     m,     m,     m,     m,  
 	mLAI,  mLAI,  mLAI,  mLAI,  mLAI,  mLAI,  mLAI,  mLAI,  mLAI,  mLAI,  mLAI,  mLAI,  mLAI,  mLAI,  mLAI,  mLAI,
->>>>>>> 2faf681f
 	/* 0x080 */
 	mAI,   mAI,   mAI,   mAI,   mAI,   mAI,   mAI,   mAI,   mAI,   mAI,   mAI,   mAI,   mAI,   mAI,   mAI,   mAI,
 	mSED,  m,     m,     m,     mTD,   m,     m,     m,     m,     m,     m,     m,     m,     m,     m,     m,  
@@ -126,17 +114,10 @@
 
 /*  0      1      2      3      4      5      6      7      8      9      A      B      C      D      E      F  */
 	/* 0x100 */
-<<<<<<< HEAD
-	mILL,   mILL,   mILL,   mILL,   mILL,   mILL,   mILL,   mILL,   mILL,   mILL,   mILL,   mILL,   mILL,   mILL,   mILL,   mILL,
-	mLMAIY, mLMAIY, mILL,   mILL,   mLMADY, mLMADY, mILL,   mILL,   mLAY,   mILL,   mILL,   mILL,   mILL,   mILL,   mILL,   mILL,
-	mOR,    mILL,   mILL,   mILL,   mANEM,  mILL,   mILL,   mILL,   mILL,   mILL,   mILL,   mILL,   mILL,   mILL,   mILL,   mILL,
-	mILL,   mILL,   mILL,   mILL,   mILL,   mILL,   mILL,   mILL,   mILL,   mILL,   mILL,   mILL,   mILL,   mILL,   mILL,   mILL,
-=======
 	m,     m,     m,     m,     m,     m,     m,     m,     m,     m,     m,     m,     m,     m,     m,     m,  
 	mLMAIY,mLMAIY,m,     m,     mLMADY,mLMADY,m,     m,     mLAY,  m,     m,     m,     m,     m,     m,     m,  
 	mOR,   m,     m,     m,     mANEM, m,     m,     m,     m,     m,     m,     m,     m,     m,     m,     m,  
 	m,     m,     m,     m,     m,     m,     m,     m,     m,     m,     m,     m,     m,     m,     m,     m,  
->>>>>>> 2faf681f
 	/* 0x140 */
 	mLXI,  mLXI,  mLXI,  mLXI,  mLXI,  mLXI,  mLXI,  mLXI,  mLXI,  mLXI,  mLXI,  mLXI,  mLXI,  mLXI,  mLXI,  mLXI,
 	mLYI,  mLYI,  mLYI,  mLYI,  mLYI,  mLYI,  mLYI,  mLYI,  mLYI,  mLYI,  mLYI,  mLYI,  mLYI,  mLYI,  mLYI,  mLYI,
@@ -155,17 +136,6 @@
 
 /*  0      1      2      3      4      5      6      7      8      9      A      B      C      D      E      F  */
 	/* 0x200 */
-<<<<<<< HEAD
-	mTM,    mTM,    mTM,    mTM,    mREM,   mREM,   mREM,   mREM,   mXMA,   mXMA,   mXMA,   mXMA,   mILL,   mILL,   mILL,   mILL,
-	mMNEI,  mMNEI,  mMNEI,  mMNEI,  mMNEI,  mMNEI,  mMNEI,  mMNEI,  mMNEI,  mMNEI,  mMNEI,  mMNEI,  mMNEI,  mMNEI,  mMNEI,  mMNEI,
-	mXMB,   mXMB,   mXMB,   mXMB,   mROTR,  mROTL,  mILL,   mILL,   mILL,   mILL,   mILL,   mILL,   mILL,   mILL,   mILL,   mILL,
-	mSMC,   mILL,   mILL,   mILL,   mALEM,  mILL,   mILL,   mILL,   mILL,   mILL,   mILL,   mILL,   mLAT,   mILL,   mILL,   mILL,
-	/* 0x240 */
-	mLASPX, mILL,   mILL,   mILL,   mNEGA,  mILL,   mILL,   mILL,   mILL,   mILL,   mILL,   mILL,   mILL,   mILL,   mILL,   mTC,
-	mLASPY, mILL,   mILL,   mILL,   mDY,    mILL,   mILL,   mILL,   mSYY,   mILL,   mILL,   mILL,   mILL,   mILL,   mILL,   mILL,
-	mLAB,   mILL,   mILL,   mILL,   mILL,   mILL,   mILL,   mDB,    mILL,   mILL,   mILL,   mILL,   mILL,   mILL,   mILL,   mILL,
-	mALEI,  mALEI,  mALEI,  mALEI,  mALEI,  mALEI,  mALEI,  mALEI,  mALEI,  mALEI,  mALEI,  mALEI,  mALEI,  mALEI,  mALEI,  mALEI,
-=======
 	mTM,   mTM,   mTM,   mTM,   mREM,  mREM,  mREM,  mREM,  mXMA,  mXMA,  mXMA,  mXMA,  m,     m,     m,     m,  
 	mMNEI, mMNEI, mMNEI, mMNEI, mMNEI, mMNEI, mMNEI, mMNEI, mMNEI, mMNEI, mMNEI, mMNEI, mMNEI, mMNEI, mMNEI, mMNEI,
 	mXMB,  mXMB,  mXMB,  mXMB,  mROTR, mROTL, m,     m,     m,     m,     m,     m,     m,     m,     m,     m,  
@@ -175,7 +145,6 @@
 	mLASPY,m,     m,     m,     mDY,   m,     m,     m,     mSYY,  m,     m,     m,     m,     m,     m,     m,  
 	mLAB,  m,     m,     m,     m,     m,     m,     mDB,   m,     m,     m,     m,     m,     m,     m,     m,  
 	mALEI, mALEI, mALEI, mALEI, mALEI, mALEI, mALEI, mALEI, mALEI, mALEI, mALEI, mALEI, mALEI, mALEI, mALEI, mALEI,
->>>>>>> 2faf681f
 	/* 0x280 */
 	mYNEI, mYNEI, mYNEI, mYNEI, mYNEI, mYNEI, mYNEI, mYNEI, mYNEI, mYNEI, mYNEI, mYNEI, mYNEI, mYNEI, mYNEI, mYNEI,
 	mRED,  m,     m,     m,     m,     m,     m,     m,     m,     m,     m,     m,     m,     m,     m,     m,  
@@ -189,17 +158,10 @@
 
 /*  0      1      2      3      4      5      6      7      8      9      A      B      C      D      E      F  */
 	/* 0x300 */
-<<<<<<< HEAD
-	mILL,   mILL,   mILL,   mILL,   mILL,   mILL,   mILL,   mILL,   mILL,   mILL,   mILL,   mILL,   mILL,   mILL,   mILL,   mILL,
-	mILL,   mILL,   mILL,   mILL,   mILL,   mILL,   mILL,   mILL,   mILL,   mILL,   mILL,   mILL,   mILL,   mILL,   mILL,   mILL,
-	mCOMB,  mILL,   mILL,   mILL,   mBNEM,  mILL,   mILL,   mILL,   mILL,   mILL,   mILL,   mILL,   mILL,   mILL,   mILL,   mILL,
-	mILL,   mILL,   mILL,   mILL,   mILL,   mILL,   mILL,   mILL,   mILL,   mILL,   mILL,   mILL,   mILL,   mILL,   mILL,   mILL,
-=======
 	m,     m,     m,     m,     m,     m,     m,     m,     m,     m,     m,     m,     m,     m,     m,     m,  
 	m,     m,     m,     m,     m,     m,     m,     m,     m,     m,     m,     m,     m,     m,     m,     m,  
 	mCOMB, m,     m,     m,     mBNEM, m,     m,     m,     m,     m,     m,     m,     m,     m,     m,     m,  
 	m,     m,     m,     m,     m,     m,     m,     m,     m,     m,     m,     m,     m,     m,     m,     m,  
->>>>>>> 2faf681f
 	/* 0x340 */
 	mLPU,  mLPU,  mLPU,  mLPU,  mLPU,  mLPU,  mLPU,  mLPU,  mLPU,  mLPU,  mLPU,  mLPU,  mLPU,  mLPU,  mLPU,  mLPU,
 	mLPU,  mLPU,  mLPU,  mLPU,  mLPU,  mLPU,  mLPU,  mLPU,  mLPU,  mLPU,  mLPU,  mLPU,  mLPU,  mLPU,  mLPU,  mLPU,
