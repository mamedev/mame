--- conflicted
+++ resolved
@@ -575,11 +575,7 @@
 		// fetch next opcode
 		debugger_instruction_hook(this, m_pc);
 		m_op = m_program->read_word(m_pc << 1) & 0x3ff;
-<<<<<<< HEAD
-		m_i = BITSWAP8(m_op,7,6,5,4,0,1,2,3) & 0xf; // reversed bit-order for 4-bit immediate param (except for XAMR)
-=======
 		m_i = BITSWAP8(m_op,7,6,5,4,0,1,2,3) & 0xf; // reversed bit-order for 4-bit immediate param (except for XAMR, REDD, SEDD)
->>>>>>> 2faf681f
 		increment_pc();
 
 		// handle opcode
