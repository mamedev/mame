// license:BSD-3-Clause
// copyright-holders:Aaron Giles
/***************************************************************************

    tilemap.c

    Generic tilemap management system.

***************************************************************************/

#include "emu.h"


//**************************************************************************
//  INLINE FUNCTIONS
//**************************************************************************

//-------------------------------------------------
//  effective_rowscroll - return the effective
//  rowscroll value for a given index, taking into
//  account tilemap flip states
//-------------------------------------------------

inline INT32 tilemap_t::effective_rowscroll(int index, UINT32 screen_width)
{
	// if we're flipping vertically, adjust the row number
	if (m_attributes & TILEMAP_FLIPY)
		index = m_scrollrows - 1 - index;

	// adjust final result based on the horizontal flip and dx values
	INT32 value;
	if (!(m_attributes & TILEMAP_FLIPX))
		value = m_dx - m_rowscroll[index];
	else
		value = screen_width - m_width - (m_dx_flipped - m_rowscroll[index]);

	// clamp to 0..width
	if (value < 0)
		value = m_width - (-value) % m_width;
	else
		value %= m_width;
	return value;
}


//-------------------------------------------------
//  effective_colscroll - return the effective
//  colscroll value for a given index, taking into
//  account tilemap flip states
//-------------------------------------------------

inline INT32 tilemap_t::effective_colscroll(int index, UINT32 screen_height)
{
	// if we're flipping horizontally, adjust the column number
	if (m_attributes & TILEMAP_FLIPX)
		index = m_scrollcols - 1 - index;

	// adjust final result based on the vertical flip and dx values
	INT32 value;
	if (!(m_attributes & TILEMAP_FLIPY))
		value = m_dy - m_colscroll[index];
	else
		value = screen_height - m_height - (m_dy_flipped - m_colscroll[index]);

	// clamp to 0..height
	if (value < 0)
		value = m_height - (-value) % m_height;
	else
		value %= m_height;
	return value;
}


//-------------------------------------------------
//  gfx_tiles_changed - return TRUE if any
//  gfx_elements used by this tilemap have
//  changed
//-------------------------------------------------

inline bool tilemap_t::gfx_elements_changed()
{
	UINT32 usedmask = m_gfx_used;
	bool isdirty = false;

	// iterate over all used gfx types and set the dirty flag if any of them have changed
	for (int gfxnum = 0; usedmask != 0; usedmask >>= 1, gfxnum++)
		if ((usedmask & 1) != 0)
			if (m_gfx_dirtyseq[gfxnum] != m_tileinfo.decoder->gfx(gfxnum)->dirtyseq())
			{
				m_gfx_dirtyseq[gfxnum] = m_tileinfo.decoder->gfx(gfxnum)->dirtyseq();
				isdirty = true;
			}

	return isdirty;
}


//**************************************************************************
//  SCANLINE RASTERIZERS
//**************************************************************************

//-------------------------------------------------
//  scanline_draw_opaque_null - draw to a NULL
//  bitmap, setting priority only
//-------------------------------------------------

inline void tilemap_t::scanline_draw_opaque_null(int count, UINT8 *pri, UINT32 pcode)
{
	// skip entirely if not changing priority
	if (pcode == 0xff00)
		return;

	// update priority across the scanline
	for (int i = 0; i < count; i++)
		pri[i] = (pri[i] & (pcode >> 8)) | pcode;
}


//-------------------------------------------------
//  scanline_draw_masked_null - draw to a NULL
//  bitmap using a mask, setting priority only
//-------------------------------------------------

inline void tilemap_t::scanline_draw_masked_null(const UINT8 *maskptr, int mask, int value, int count, UINT8 *pri, UINT32 pcode)
{
	// skip entirely if not changing priority
	if (pcode == 0xff00)
		return;

	// update priority across the scanline, checking the mask
	for (int i = 0; i < count; i++)
		if ((maskptr[i] & mask) == value)
			pri[i] = (pri[i] & (pcode >> 8)) | pcode;
}



//-------------------------------------------------
//  scanline_draw_opaque_ind16 - draw to a 16bpp
//  indexed bitmap
//-------------------------------------------------

inline void tilemap_t::scanline_draw_opaque_ind16(UINT16 *dest, const UINT16 *source, int count, UINT8 *pri, UINT32 pcode)
{
	// special case for no palette offset
	int pal = pcode >> 16;
	if (pal == 0)
	{
		// use memcpy which should be well-optimized for the platform
		memcpy(dest, source, count * 2);

		// skip the rest if not changing priority
		if (pcode == 0xff00)
			return;

		// update priority across the scanline
		for (int i = 0; i < count; i++)
			pri[i] = (pri[i] & (pcode >> 8)) | pcode;
	}

	// priority case
	else if ((pcode & 0xffff) != 0xff00)
	{
		for (int i = 0; i < count; i++)
		{
			dest[i] = source[i] + pal;
			pri[i] = (pri[i] & (pcode >> 8)) | pcode;
		}
	}

	// no priority case
	else
	{
		for (int i = 0; i < count; i++)
			dest[i] = source[i] + pal;
	}
}


//-------------------------------------------------
//  scanline_draw_masked_ind16 - draw to a 16bpp
//  indexed bitmap using a mask
//-------------------------------------------------

inline void tilemap_t::scanline_draw_masked_ind16(UINT16 *dest, const UINT16 *source, const UINT8 *maskptr, int mask, int value, int count, UINT8 *pri, UINT32 pcode)
{
	int pal = pcode >> 16;

	// priority case
	if ((pcode & 0xffff) != 0xff00)
	{
		for (int i = 0; i < count; i++)
			if ((maskptr[i] & mask) == value)
			{
				dest[i] = source[i] + pal;
				pri[i] = (pri[i] & (pcode >> 8)) | pcode;
			}
	}

	// no priority case
	else
	{
		for (int i = 0; i < count; i++)
			if ((maskptr[i] & mask) == value)
				dest[i] = source[i] + pal;
	}
}



//-------------------------------------------------
//  scanline_draw_opaque_rgb32 - draw to a 32bpp
//  RGB bitmap
//-------------------------------------------------

inline void tilemap_t::scanline_draw_opaque_rgb32(UINT32 *dest, const UINT16 *source, int count, const rgb_t *pens, UINT8 *pri, UINT32 pcode)
{
	const rgb_t *clut = &pens[pcode >> 16];

	// priority case
	if ((pcode & 0xffff) != 0xff00)
	{
		for (int i = 0; i < count; i++)
		{
			dest[i] = clut[source[i]];
			pri[i] = (pri[i] & (pcode >> 8)) | pcode;
		}
	}

	// no priority case
	else
	{
		for (int i = 0; i < count; i++)
			dest[i] = clut[source[i]];
	}
}


//-------------------------------------------------
//  scanline_draw_masked_rgb32 - draw to a 32bpp
//  RGB bitmap using a mask
//-------------------------------------------------

inline void tilemap_t::scanline_draw_masked_rgb32(UINT32 *dest, const UINT16 *source, const UINT8 *maskptr, int mask, int value, int count, const rgb_t *pens, UINT8 *pri, UINT32 pcode)
{
	const rgb_t *clut = &pens[pcode >> 16];

	// priority case
	if ((pcode & 0xffff) != 0xff00)
	{
		for (int i = 0; i < count; i++)
			if ((maskptr[i] & mask) == value)
			{
				dest[i] = clut[source[i]];
				pri[i] = (pri[i] & (pcode >> 8)) | pcode;
			}
	}

	// no priority case
	else
	{
		for (int i = 0; i < count; i++)
			if ((maskptr[i] & mask) == value)
				dest[i] = clut[source[i]];
	}
}


//-------------------------------------------------
//  scanline_draw_opaque_rgb32_alpha - draw to a
//  32bpp RGB bitmap with alpha blending
//-------------------------------------------------

inline void tilemap_t::scanline_draw_opaque_rgb32_alpha(UINT32 *dest, const UINT16 *source, int count, const rgb_t *pens, UINT8 *pri, UINT32 pcode, UINT8 alpha)
{
	const rgb_t *clut = &pens[pcode >> 16];

	// priority case
	if ((pcode & 0xffff) != 0xff00)
	{
		for (int i = 0; i < count; i++)
		{
			dest[i] = alpha_blend_r32(dest[i], clut[source[i]], alpha);
			pri[i] = (pri[i] & (pcode >> 8)) | pcode;
		}
	}

	// no priority case
	else
	{
		for (int i = 0; i < count; i++)
			dest[i] = alpha_blend_r32(dest[i], clut[source[i]], alpha);
	}
}


//-------------------------------------------------
//  scanline_draw_masked_rgb32_alpha - draw to a
//  32bpp RGB bitmap using a mask and alpha
//  blending
//-------------------------------------------------

inline void tilemap_t::scanline_draw_masked_rgb32_alpha(UINT32 *dest, const UINT16 *source, const UINT8 *maskptr, int mask, int value, int count, const rgb_t *pens, UINT8 *pri, UINT32 pcode, UINT8 alpha)
{
	const rgb_t *clut = &pens[pcode >> 16];

	// priority case
	if ((pcode & 0xffff) != 0xff00)
	{
		for (int i = 0; i < count; i++)
			if ((maskptr[i] & mask) == value)
			{
				dest[i] = alpha_blend_r32(dest[i], clut[source[i]], alpha);
				pri[i] = (pri[i] & (pcode >> 8)) | pcode;
			}
	}

	// no priority case
	else
	{
		for (int i = 0; i < count; i++)
			if ((maskptr[i] & mask) == value)
				dest[i] = alpha_blend_r32(dest[i], clut[source[i]], alpha);
	}
}


//**************************************************************************
//  TILEMAP CREATION AND CONFIGURATION
//**************************************************************************

//-------------------------------------------------
//  tilemap_t - constructor
//-------------------------------------------------

tilemap_t::tilemap_t()
{
	// until init() is called, data is floating; this is deliberate
}


//-------------------------------------------------
//  init - initialize the tilemap
//-------------------------------------------------

tilemap_t &tilemap_t::init(tilemap_manager &manager, tilemap_get_info_delegate tile_get_info, tilemap_mapper_delegate mapper, int tilewidth, int tileheight, int cols, int rows)
{
	// populate managers and devices
	m_manager = &manager;
	m_device = dynamic_cast<tilemap_device *>(this);
	m_next = NULL;
	m_user_data = NULL;

	// populate tilemap metrics
	m_rows = rows;
	m_cols = cols;
	m_tilewidth = tilewidth;
	m_tileheight = tileheight;
	m_width = cols * tilewidth;
	m_height = rows * tileheight;

	// populate logical <-> memory mappings
	m_mapper = mapper;
	m_memory_to_logical = NULL;
	m_max_logical_index = 0;
	m_logical_to_memory = NULL;
	m_max_memory_index = 0;

	// initialize tile information geters
	m_tile_get_info = tile_get_info;

	// reset global states
	m_enable = true;
	m_attributes = 0;
	m_all_tiles_dirty = true;
	m_all_tiles_clean = false;
	m_palette_offset = 0;
	m_pen_data_offset = 0;
	m_gfx_used = 0;
	memset(m_gfx_dirtyseq, 0, sizeof(m_gfx_dirtyseq));

	// reset scroll information
	m_scrollrows = 1;
	m_scrollcols = 1;
	m_rowscroll.resize(m_height);
	memset(&m_rowscroll[0], 0, m_height * sizeof(m_rowscroll[0]));
	m_colscroll.resize(m_width);
	memset(&m_colscroll[0], 0, m_width * sizeof(m_rowscroll[0]));
	m_dx = 0;
	m_dx_flipped = 0;
	m_dy = 0;
	m_dy_flipped = 0;

	// allocate pixmap
	m_pixmap.allocate(m_width, m_height);

	// allocate transparency mapping
	m_flagsmap.allocate(m_width, m_height);
	m_tileflags = NULL;
	memset(m_pen_to_flags, 0, sizeof(m_pen_to_flags));

	// create the initial mappings
	mappings_create();

	// set up the default pen mask
	memset(&m_tileinfo, 0, sizeof(m_tileinfo));
	m_tileinfo.pen_mask = 0xff;
	m_tileinfo.gfxnum = 0xff;

	// allocate transparency mapping data
	m_tileflags = auto_alloc_array(machine(), UINT8, m_max_logical_index);
	for (int group = 0; group < TILEMAP_NUM_GROUPS; group++)
		map_pens_to_layer(group, 0, 0, TILEMAP_PIXEL_LAYER0);

	// save relevant state
	int instance = manager.alloc_instance();
	machine().save().save_item("tilemap", NULL, instance, NAME(m_enable));
	machine().save().save_item("tilemap", NULL, instance, NAME(m_attributes));
	machine().save().save_item("tilemap", NULL, instance, NAME(m_palette_offset));
	machine().save().save_item("tilemap", NULL, instance, NAME(m_pen_data_offset));
	machine().save().save_item("tilemap", NULL, instance, NAME(m_scrollrows));
	machine().save().save_item("tilemap", NULL, instance, NAME(m_scrollcols));
	machine().save().save_item("tilemap", NULL, instance, NAME(m_rowscroll));
	machine().save().save_item("tilemap", NULL, instance, NAME(m_colscroll));
	machine().save().save_item("tilemap", NULL, instance, NAME(m_dx));
	machine().save().save_item("tilemap", NULL, instance, NAME(m_dx_flipped));
	machine().save().save_item("tilemap", NULL, instance, NAME(m_dy));
	machine().save().save_item("tilemap", NULL, instance, NAME(m_dy_flipped));

	// reset everything after a load
	machine().save().register_postload(save_prepost_delegate(FUNC(tilemap_t::postload), this));
	return *this;
}


//-------------------------------------------------
//  ~tilemap_t - destructor
//-------------------------------------------------

tilemap_t::~tilemap_t()
{
}


//-------------------------------------------------
//  mark_tile_dirty - mark a single tile dirty
//  based on its memory index
//-------------------------------------------------

void tilemap_t::mark_tile_dirty(tilemap_memory_index memindex)
{
	// only mark if within range
	if (memindex < m_max_memory_index)
	{
		// there may be no logical index for a given memory index
		logical_index logindex = m_memory_to_logical[memindex];
		if (logindex != INVALID_LOGICAL_INDEX)
		{
			m_tileflags[logindex] = TILE_FLAG_DIRTY;
			m_all_tiles_clean = false;
		}
	}
}


//-------------------------------------------------
//  map_pens_to_layer - specify the mapping of one
//  or more pens (where (<pen> & mask) == pen) to
//  a layer
//-------------------------------------------------

void tilemap_t::map_pens_to_layer(int group, pen_t pen, pen_t mask, UINT8 layermask)
{
	assert(group < TILEMAP_NUM_GROUPS);
	assert((layermask & TILEMAP_PIXEL_CATEGORY_MASK) == 0);

	// we start at the index where (pen & mask) == pen, and all other bits are 0
	pen_t start = pen & mask;

	// we stop at the index where (pen & mask) == pen, and all other bits are 1
	pen_t stop = start | ~mask;

	// clamp to the number of entries actually there
	stop = MIN(stop, MAX_PEN_TO_FLAGS - 1);

	// iterate and set
	UINT8 *array = m_pen_to_flags + group * MAX_PEN_TO_FLAGS;
	bool changed = false;
	for (pen_t cur = start; cur <= stop; cur++)
		if ((cur & mask) == pen && array[cur] != layermask)
		{
			changed = true;
			array[cur] = layermask;
		}

	// everything gets dirty if anything changed
	if (changed)
		mark_all_dirty();
}


//-------------------------------------------------
//  set_transparent_pen - set a single transparent
//  pen into the tilemap, mapping all other pens
//  to layer 0
//-------------------------------------------------

void tilemap_t::set_transparent_pen(pen_t pen)
{
	// reset the whole pen map to opaque
	map_pens_to_layer(0, 0, 0, TILEMAP_PIXEL_LAYER0);

	// set the single pen to transparent
	map_pen_to_layer(0, pen, TILEMAP_PIXEL_TRANSPARENT);
}


//-------------------------------------------------
//  set_transmask - set up the first 32 pens using
//  a foreground mask (mapping to layer 0) and a
//  background mask (mapping to layer 1)
//-------------------------------------------------

void tilemap_t::set_transmask(int group, UINT32 fgmask, UINT32 bgmask)
{
	// iterate over all 32 pens specified
	for (pen_t pen = 0; pen < 32; pen++)
	{
		UINT8 fgbits = ((fgmask >> pen) & 1) ? TILEMAP_PIXEL_TRANSPARENT : TILEMAP_PIXEL_LAYER0;
		UINT8 bgbits = ((bgmask >> pen) & 1) ? TILEMAP_PIXEL_TRANSPARENT : TILEMAP_PIXEL_LAYER1;
		map_pen_to_layer(group, pen, fgbits | bgbits);
	}
}



//**************************************************************************
//  COMMON LOGICAL-TO-MEMORY MAPPERS
//**************************************************************************

//-------------------------------------------------
// scan_rows
// scan_rows_flip_x
// scan_rows_flip_y
// scan_rows_flip_xy - scan in row-major
//  order with optional flipping
//-------------------------------------------------

tilemap_memory_index tilemap_t::scan_rows(driver_device &device, UINT32 col, UINT32 row, UINT32 num_cols, UINT32 num_rows)
{
	return row * num_cols + col;
}

tilemap_memory_index tilemap_t::scan_rows_flip_x(driver_device &device, UINT32 col, UINT32 row, UINT32 num_cols, UINT32 num_rows)
{
	return row * num_cols + (num_cols - 1 - col);
}

tilemap_memory_index tilemap_t::scan_rows_flip_y(driver_device &device, UINT32 col, UINT32 row, UINT32 num_cols, UINT32 num_rows)
{
	return (num_rows - 1 - row) * num_cols + col;
}

tilemap_memory_index tilemap_t::scan_rows_flip_xy(driver_device &device, UINT32 col, UINT32 row, UINT32 num_cols, UINT32 num_rows)
{
	return (num_rows - 1 - row) * num_cols + (num_cols - 1 - col);
}


//-------------------------------------------------
//  scan_cols
//  scan_cols_flip_x
//  scan_cols_flip_y
//  scan_cols_flip_xy - scan in column-
//  major order with optional flipping
//-------------------------------------------------

tilemap_memory_index tilemap_t::scan_cols(driver_device &device, UINT32 col, UINT32 row, UINT32 num_cols, UINT32 num_rows)
{
	return col * num_rows + row;
}

tilemap_memory_index tilemap_t::scan_cols_flip_x(driver_device &device, UINT32 col, UINT32 row, UINT32 num_cols, UINT32 num_rows)
{
	return (num_cols - 1 - col) * num_rows + row;
}

tilemap_memory_index tilemap_t::scan_cols_flip_y(driver_device &device, UINT32 col, UINT32 row, UINT32 num_cols, UINT32 num_rows)
{
	return col * num_rows + (num_rows - 1 - row);
}

tilemap_memory_index tilemap_t::scan_cols_flip_xy(driver_device &device, UINT32 col, UINT32 row, UINT32 num_cols, UINT32 num_rows)
{
	return (num_cols - 1 - col) * num_rows + (num_rows - 1 - row);
}


//-------------------------------------------------
//  postload - after loading a save state
//  invalidate everything
//-------------------------------------------------

void tilemap_t::postload()
{
	mappings_update();
}



//**************************************************************************
//  LOGICAL <-> MEMORY INDEX MAPPING
//**************************************************************************

//-------------------------------------------------
//  mappings_create - allocate memory for the
//  mapping tables and compute their extents
//-------------------------------------------------

void tilemap_t::mappings_create()
{
	// compute the maximum logical index
	m_max_logical_index = m_rows * m_cols;

	// compute the maximum memory index
	m_max_memory_index = 0;
	for (UINT32 row = 0; row < m_rows; row++)
		for (UINT32 col = 0; col < m_cols; col++)
		{
			tilemap_memory_index memindex = memory_index(col, row);
			m_max_memory_index = MAX(m_max_memory_index, memindex);
		}
	m_max_memory_index++;

	// allocate the necessary mappings
	m_memory_to_logical = auto_alloc_array(machine(), logical_index, m_max_memory_index);
	m_logical_to_memory = auto_alloc_array(machine(), tilemap_memory_index, m_max_logical_index);

	// update the mappings
	mappings_update();
}


//-------------------------------------------------
//  mappings_update - update the mappings after
//  a major change (flip x/y changes)
//-------------------------------------------------

void tilemap_t::mappings_update()
{
	// initialize all the mappings to invalid values
	memset(m_memory_to_logical, 0xff, m_max_memory_index * sizeof(m_memory_to_logical[0]));

	// now iterate over all logical indexes and populate the memory index
	for (logical_index logindex = 0; logindex < m_max_logical_index; logindex++)
	{
		UINT32 logical_col = logindex % m_cols;
		UINT32 logical_row = logindex / m_cols;
		tilemap_memory_index memindex = memory_index(logical_col, logical_row);

		// apply tilemap flip to get the final location to store
		if (m_attributes & TILEMAP_FLIPX)
			logical_col = (m_cols - 1) - logical_col;
		if (m_attributes & TILEMAP_FLIPY)
			logical_row = (m_rows - 1) - logical_row;
		UINT32 flipped_logindex = logical_row * m_cols + logical_col;

		// fill in entries in both arrays
		m_memory_to_logical[memindex] = flipped_logindex;
		m_logical_to_memory[flipped_logindex] = memindex;
	}

	// mark the whole tilemap dirty
	mark_all_dirty();
}



//**************************************************************************
//  TILE RENDERING
//**************************************************************************

inline void tilemap_t::realize_all_dirty_tiles()
{
	// if all the tiles are marked dirty, or something in the gfx has changed,
	// flush the dirty status to all tiles
	if (m_all_tiles_dirty || gfx_elements_changed())
	{
		memset(m_tileflags, TILE_FLAG_DIRTY, m_max_logical_index);
		m_all_tiles_dirty = false;
		m_gfx_used = 0;
	}
}

//-------------------------------------------------
//  pixmap_update - update the entire pixmap
//-------------------------------------------------

void tilemap_t::pixmap_update()
{
	// if the graphics changed, we need to mark everything dirty
	if (gfx_elements_changed())
		mark_all_dirty();

	// if everything is clean, do nothing
	if (m_all_tiles_clean)
		return;

g_profiler.start(PROFILER_TILEMAP_DRAW);

	// flush the dirty state to all tiles as appropriate
	realize_all_dirty_tiles();

	// iterate over rows and columns
	logical_index logindex = 0;
	for (int row = 0; row < m_rows; row++)
		for (int col = 0; col < m_cols; col++, logindex++)
			if (m_tileflags[logindex] == TILE_FLAG_DIRTY)
				tile_update(logindex, col, row);

	// mark it all clean
	m_all_tiles_clean = true;

g_profiler.stop();
}


//-------------------------------------------------
//  tile_update - update a single dirty tile
//-------------------------------------------------

void tilemap_t::tile_update(logical_index logindex, UINT32 col, UINT32 row)
{
g_profiler.start(PROFILER_TILEMAP_UPDATE);

	// call the get info callback for the associated memory index
	tilemap_memory_index memindex = m_logical_to_memory[logindex];
	m_tile_get_info(*this, m_tileinfo, memindex);

	// apply the global tilemap flip to the returned flip flags
	UINT32 flags = m_tileinfo.flags ^ (m_attributes & 0x03);

	// draw the tile, using either direct or transparent
	UINT32 x0 = m_tilewidth * col;
	UINT32 y0 = m_tileheight * row;
	m_tileflags[logindex] = tile_draw(m_tileinfo.pen_data + m_pen_data_offset, x0, y0,
		m_tileinfo.palette_base, m_tileinfo.category, m_tileinfo.group, flags, m_tileinfo.pen_mask);

	// if mask data is specified, apply it
	if ((flags & (TILE_FORCE_LAYER0 | TILE_FORCE_LAYER1 | TILE_FORCE_LAYER2)) == 0 && m_tileinfo.mask_data != NULL)
		m_tileflags[logindex] = tile_apply_bitmask(m_tileinfo.mask_data, x0, y0, m_tileinfo.category, flags);

	// track which gfx have been used for this tilemap
	if (m_tileinfo.gfxnum != 0xff && (m_gfx_used & (1 << m_tileinfo.gfxnum)) == 0)
	{
		m_gfx_used |= 1 << m_tileinfo.gfxnum;
		m_gfx_dirtyseq[m_tileinfo.gfxnum] = m_tileinfo.decoder->gfx(m_tileinfo.gfxnum)->dirtyseq();
	}

g_profiler.stop();
}


//-------------------------------------------------
//  tile_draw - draw a single tile to the
//  tilemap's internal pixmap, using the pen as
//  the pen_to_flags lookup value, and adding
//  the palette_base
//-------------------------------------------------

UINT8 tilemap_t::tile_draw(const UINT8 *pendata, UINT32 x0, UINT32 y0, UINT32 palette_base, UINT8 category, UINT8 group, UINT8 flags, UINT8 pen_mask)
{
	// OR in the force layer flags
	category |= flags & (TILE_FORCE_LAYER0 | TILE_FORCE_LAYER1 | TILE_FORCE_LAYER2);

	// if we're vertically flipped, point to the bottom row and work backwards
	int dy0 = 1;
	if (flags & TILE_FLIPY)
	{
		y0 += m_tileheight - 1;
		dy0 = -1;
	}

	// if we're horizontally flipped, point to the rightmost column and work backwards
	int dx0 = 1;
	if (flags & TILE_FLIPX)
	{
		x0 += m_tilewidth - 1;
		dx0 = -1;
	}

	// iterate over rows
	const UINT8 *penmap = m_pen_to_flags + group * MAX_PEN_TO_FLAGS;
	UINT8 andmask = ~0, ormask = 0;
	for (int ty = 0; ty < m_tileheight; ty++)
	{
		UINT16 *pixptr = &m_pixmap.pix16(y0, x0);
		UINT8 *flagsptr = &m_flagsmap.pix8(y0, x0);

		// pre-advance to the next row
		y0 += dy0;

		// 8bpp data
		for (int tx = 0, xoffs = 0; tx < m_tilewidth; tx++, xoffs += dx0)
		{
			UINT8 pen = (*pendata++) & pen_mask;
			UINT8 map = penmap[pen];
			pixptr[xoffs] = palette_base + pen;
			flagsptr[xoffs] = map | category;
			andmask &= map;
			ormask |= map;
		}
	}
	return andmask ^ ormask;
}


//-------------------------------------------------
//  tile_apply_bitmask - apply a bitmask to an
//  already-rendered tile by modifying the
//  flagsmap appropriately
//-------------------------------------------------

UINT8 tilemap_t::tile_apply_bitmask(const UINT8 *maskdata, UINT32 x0, UINT32 y0, UINT8 category, UINT8 flags)
{
	// if we're vertically flipped, point to the bottom row and work backwards
	int dy0 = 1;
	if (flags & TILE_FLIPY)
	{
		y0 += m_tileheight - 1;
		dy0 = -1;
	}

	// if we're horizontally flipped, point to the rightmost column and work backwards
	int dx0 = 1;
	if (flags & TILE_FLIPX)
	{
		x0 += m_tilewidth - 1;
		dx0 = -1;
	}

	// iterate over rows
	UINT8 andmask = ~0, ormask = 0;
	int bitoffs = 0;
	for (int ty = 0; ty < m_tileheight; ty++)
	{
		// pre-advance to the next row
		UINT8 *flagsptr = &m_flagsmap.pix8(y0, x0);
		y0 += dy0;

		// anywhere the bitmask is 0 should be transparent
		for (int tx = 0, xoffs = 0; tx < m_tilewidth; tx++, xoffs += dx0)
		{
			UINT8 map = flagsptr[xoffs];

			if ((maskdata[bitoffs / 8] & (0x80 >> (bitoffs & 7))) == 0)
				map = flagsptr[xoffs] = TILEMAP_PIXEL_TRANSPARENT | category;
			andmask &= map;
			ormask |= map;
			bitoffs++;
		}
	}
	return andmask ^ ormask;
}



//**************************************************************************
//  DRAWING HELPERS
//**************************************************************************

//-------------------------------------------------
//  configure_blit_parameters - fill in the
//  standard blit parameters based on the input
//  data; this code is shared by normal, roz,
//  and indexed drawing code
//-------------------------------------------------

void tilemap_t::configure_blit_parameters(blit_parameters &blit, bitmap_ind8 &priority_bitmap, const rectangle &cliprect, UINT32 flags, UINT8 priority, UINT8 priority_mask)
{
	// set the target bitmap
	blit.priority = &priority_bitmap;
	blit.cliprect = cliprect;

	// set the priority code and alpha
	blit.tilemap_priority_code = priority | (priority_mask << 8) | (m_palette_offset << 16);
	blit.alpha = (flags & TILEMAP_DRAW_ALPHA_FLAG) ? (flags >> 24) : 0xff;

	// tile priority; unless otherwise specified, draw anything in layer 0
	blit.mask = TILEMAP_PIXEL_CATEGORY_MASK;
	blit.value = flags & TILEMAP_PIXEL_CATEGORY_MASK;

	// if no layers specified, draw layer 0
	if ((flags & (TILEMAP_DRAW_LAYER0 | TILEMAP_DRAW_LAYER1 | TILEMAP_DRAW_LAYER2)) == 0)
		flags |= TILEMAP_DRAW_LAYER0;

	// OR in the bits from the draw masks
	blit.mask |= flags & (TILEMAP_DRAW_LAYER0 | TILEMAP_DRAW_LAYER1 | TILEMAP_DRAW_LAYER2);
	blit.value |= flags & (TILEMAP_DRAW_LAYER0 | TILEMAP_DRAW_LAYER1 | TILEMAP_DRAW_LAYER2);

	// for all-opaque rendering, don't check any of the layer bits
	if (flags & TILEMAP_DRAW_OPAQUE)
	{
		blit.mask &= ~(TILEMAP_PIXEL_LAYER0 | TILEMAP_PIXEL_LAYER1 | TILEMAP_PIXEL_LAYER2);
		blit.value &= ~(TILEMAP_PIXEL_LAYER0 | TILEMAP_PIXEL_LAYER1 | TILEMAP_PIXEL_LAYER2);
	}

	// don't check category if requested
	if (flags & TILEMAP_DRAW_ALL_CATEGORIES)
	{
		blit.mask &= ~TILEMAP_PIXEL_CATEGORY_MASK;
		blit.value &= ~TILEMAP_PIXEL_CATEGORY_MASK;
	}
}


//-------------------------------------------------
//  draw_common - draw a tilemap to the
//  destination with clipping; pixels apply
//  priority/priority_mask to the priority bitmap
//-------------------------------------------------

template<class _BitmapClass>
void tilemap_t::draw_common(screen_device &screen, _BitmapClass &dest, const rectangle &cliprect, UINT32 flags, UINT8 priority, UINT8 priority_mask)
{
	// skip if disabled
	if (!m_enable)
		return;

g_profiler.start(PROFILER_TILEMAP_DRAW);
	// configure the blit parameters based on the input parameters
	blit_parameters blit;
	configure_blit_parameters(blit, screen.priority(), cliprect, flags, priority, priority_mask);

	// flush the dirty state to all tiles as appropriate
	realize_all_dirty_tiles();

	// flip the tilemap around the center of the visible area
	rectangle visarea = screen.visible_area();
	UINT32 width = visarea.min_x + visarea.max_x + 1;
	UINT32 height = visarea.min_y + visarea.max_y + 1;

	// XY scrolling playfield
	if (m_scrollrows == 1 && m_scrollcols == 1)
	{
		// iterate to handle wraparound
		int scrollx = effective_rowscroll(0, width);
		int scrolly = effective_colscroll(0, height);
		for (int ypos = scrolly - m_height; ypos <= blit.cliprect.max_y; ypos += m_height)
			for (int xpos = scrollx - m_width; xpos <= blit.cliprect.max_x; xpos += m_width)
				draw_instance(screen, dest, blit, xpos, ypos);
	}

	// scrolling rows + vertical scroll
	else if (m_scrollcols == 1)
	{
		const rectangle original_cliprect = blit.cliprect;

		// iterate over Y to handle wraparound
		int rowheight = m_height / m_scrollrows;
		int scrolly = effective_colscroll(0, height);
		for (int ypos = scrolly - m_height; ypos <= original_cliprect.max_y; ypos += m_height)
		{
			int const firstrow = MAX((original_cliprect.min_y - ypos) / rowheight, 0);
			int const lastrow =  MIN((original_cliprect.max_y - ypos) / rowheight, m_scrollrows - 1);

			// iterate over rows in the tilemap
			int nextrow;
			for (int currow = firstrow; currow <= lastrow; currow = nextrow)
			{
				// scan forward until we find a non-matching row
				int scrollx = effective_rowscroll(currow, width);
				for (nextrow = currow + 1; nextrow <= lastrow; nextrow++)
					if (effective_rowscroll(nextrow, width) != scrollx)
						break;

				// skip if disabled
				if (scrollx == TILE_LINE_DISABLED)
					continue;

				// update the cliprect just for this set of rows
				blit.cliprect.min_y = currow * rowheight + ypos;
				blit.cliprect.max_y = nextrow * rowheight - 1 + ypos;
				blit.cliprect &= original_cliprect;

				// iterate over X to handle wraparound
				for (int xpos = scrollx - m_width; xpos <= original_cliprect.max_x; xpos += m_width)
					draw_instance(screen, dest, blit, xpos, ypos);
			}
		}
	}

	// scrolling columns + horizontal scroll
	else if (m_scrollrows == 1)
	{
		const rectangle original_cliprect = blit.cliprect;

		// iterate over columns in the tilemap
		int scrollx = effective_rowscroll(0, width);
		int colwidth = m_width / m_scrollcols;
		int nextcol;
		for (int curcol = 0; curcol < m_scrollcols; curcol = nextcol)
		{
			// scan forward until we find a non-matching column
			int scrolly = effective_colscroll(curcol, height);
			for (nextcol = curcol + 1; nextcol < m_scrollcols; nextcol++)
				if (effective_colscroll(nextcol, height) != scrolly)
					break;

			// skip if disabled
			if (scrolly == TILE_LINE_DISABLED)
				continue;

			// iterate over X to handle wraparound
			for (int xpos = scrollx - m_width; xpos <= original_cliprect.max_x; xpos += m_width)
			{
				// update the cliprect just for this set of columns
				blit.cliprect.min_x = curcol * colwidth + xpos;
				blit.cliprect.max_x = nextcol * colwidth - 1 + xpos;
				blit.cliprect &= original_cliprect;

				// iterate over Y to handle wraparound
				for (int ypos = scrolly - m_height; ypos <= original_cliprect.max_y; ypos += m_height)
					draw_instance(screen, dest, blit, xpos, ypos);
			}
		}
	}
g_profiler.stop();
}

void tilemap_t::draw(screen_device &screen, bitmap_ind16 &dest, const rectangle &cliprect, UINT32 flags, UINT8 priority, UINT8 priority_mask)
{ draw_common(screen, dest, cliprect, flags, priority, priority_mask); }

void tilemap_t::draw(screen_device &screen, bitmap_rgb32 &dest, const rectangle &cliprect, UINT32 flags, UINT8 priority, UINT8 priority_mask)
{ draw_common(screen, dest, cliprect, flags, priority, priority_mask); }


//-------------------------------------------------
//  draw_roz - draw a tilemap to the destination
//  with clipping and arbitrary rotate/zoom; pixels
//  apply priority/priority_mask to the priority
//  bitmap
//-------------------------------------------------

template<class _BitmapClass>
void tilemap_t::draw_roz_common(screen_device &screen, _BitmapClass &dest, const rectangle &cliprect,
		UINT32 startx, UINT32 starty, int incxx, int incxy, int incyx, int incyy,
		bool wraparound, UINT32 flags, UINT8 priority, UINT8 priority_mask)
{
// notes:
// - startx and starty MUST be UINT32 for calculations to work correctly
// - srcbim_width and height are assumed to be a power of 2 to speed up wraparound

	// skip if disabled
	if (!m_enable)
		return;

	// see if this is just a regular render and if so, do a regular render
	if (incxx == (1 << 16) && incxy == 0 && incyx == 0 && incyy == (1 << 16) && wraparound)
	{
		set_scrollx(0, startx >> 16);
		set_scrolly(0, starty >> 16);
		draw(screen, dest, cliprect, flags, priority, priority_mask);
		return;
	}

g_profiler.start(PROFILER_TILEMAP_DRAW_ROZ);
	// configure the blit parameters
	blit_parameters blit;
	configure_blit_parameters(blit, screen.priority(), cliprect, flags, priority, priority_mask);

	// get the full pixmap for the tilemap
	pixmap();

	// then do the roz copy
	draw_roz_core(screen, dest, blit, startx, starty, incxx, incxy, incyx, incyy, wraparound);
g_profiler.stop();
}

void tilemap_t::draw_roz(screen_device &screen, bitmap_ind16 &dest, const rectangle &cliprect,
		UINT32 startx, UINT32 starty, int incxx, int incxy, int incyx, int incyy,
		bool wraparound, UINT32 flags, UINT8 priority, UINT8 priority_mask)
{ draw_roz_common(screen, dest, cliprect, startx, starty, incxx, incxy, incyx, incyy, wraparound, flags, priority, priority_mask); }

void tilemap_t::draw_roz(screen_device &screen, bitmap_rgb32 &dest, const rectangle &cliprect,
		UINT32 startx, UINT32 starty, int incxx, int incxy, int incyx, int incyy,
		bool wraparound, UINT32 flags, UINT8 priority, UINT8 priority_mask)
{ draw_roz_common(screen, dest, cliprect, startx, starty, incxx, incxy, incyx, incyy, wraparound, flags, priority, priority_mask); }


//-------------------------------------------------
//  draw_instance - draw a single instance of the
//  tilemap to the internal pixmap at the given
//  xpos,ypos
//-------------------------------------------------

template<class _BitmapClass>
void tilemap_t::draw_instance(screen_device &screen, _BitmapClass &dest, const blit_parameters &blit, int xpos, int ypos)
{
	// clip destination coordinates to the tilemap
	// note that x2/y2 are exclusive, not inclusive
	int x1 = MAX(xpos, blit.cliprect.min_x);
	int x2 = MIN(xpos + (int)m_width, blit.cliprect.max_x + 1);
	int y1 = MAX(ypos, blit.cliprect.min_y);
	int y2 = MIN(ypos + (int)m_height, blit.cliprect.max_y + 1);

	// if totally clipped, stop here
	if (x1 >= x2 || y1 >= y2)
		return;

	// look up priority and destination base addresses for y1
	bitmap_ind8 &priority_bitmap = *blit.priority;
	UINT8 *priority_baseaddr = &priority_bitmap.pix8(y1, xpos);
	typename _BitmapClass::pixel_t *dest_baseaddr = NULL;
	int dest_rowpixels = 0;
	if (dest.valid())
	{
		dest_rowpixels = dest.rowpixels();
		dest_baseaddr = &dest.pix(y1, xpos);
	}

	// convert screen coordinates to source tilemap coordinates
	x1 -= xpos;
	y1 -= ypos;
	x2 -= xpos;
	y2 -= ypos;

	// get tilemap pixels
	const UINT16 *source_baseaddr = &m_pixmap.pix16(y1);
	const UINT8 *mask_baseaddr = &m_flagsmap.pix8(y1);

	// get start/stop columns, rounding outward
	int mincol = x1 / m_tilewidth;
	int maxcol = (x2 + m_tilewidth - 1) / m_tilewidth;

	// set up row counter
	int y = y1;
	int nexty = m_tileheight * (y1 / m_tileheight) + m_tileheight;
	nexty = MIN(nexty, y2);

	// loop over tilemap rows
	for (;;)
	{
		int row = y / m_tileheight;
		int x_start = x1;

		// iterate across the applicable tilemap columns
		trans_t prev_trans = WHOLLY_TRANSPARENT;
		trans_t cur_trans;
		for (int column = mincol; column <= maxcol; column++)
		{
			int x_end;

			// we don't actually render the last column; it is always just used for flushing
			if (column == maxcol)
				cur_trans = WHOLLY_TRANSPARENT;

			// for other columns we look up the transparency information
			else
			{
				logical_index logindex = row * m_cols + column;

				// if the current tile is dirty, fix it
				if (m_tileflags[logindex] == TILE_FLAG_DIRTY)
					tile_update(logindex, column, row);

				// if the current summary data is non-zero, we must draw masked
				if ((m_tileflags[logindex] & blit.mask) != 0)
					cur_trans = MASKED;

				// otherwise, our transparency state is constant across the tile; fetch it
				else
					cur_trans = ((mask_baseaddr[column * m_tilewidth] & blit.mask) == blit.value) ? WHOLLY_OPAQUE : WHOLLY_TRANSPARENT;
			}

			// if the transparency state is the same as last time, don't render yet
			if (cur_trans == prev_trans)
				continue;

			// compute the end of this run, in pixels
			x_end = column * m_tilewidth;
			x_end = MAX(x_end, x1);
			x_end = MIN(x_end, x2);

			// if we're rendering something, compute the pointers
<<<<<<< HEAD
			const rgb_t *clut = (dest.palette() != NULL) ?  dest.palette()->entry_list_raw() : screen.palette()->pens();
=======
			const rgb_t *clut = (dest.palette() != NULL) ? dest.palette()->entry_list_raw() : reinterpret_cast<const rgb_t *>(machine().pens);
>>>>>>> ca932a6d
			if (prev_trans != WHOLLY_TRANSPARENT)
			{
				const UINT16 *source0 = source_baseaddr + x_start;
				typename _BitmapClass::pixel_t *dest0 = dest_baseaddr + x_start;
				UINT8 *pmap0 = priority_baseaddr + x_start;

				// if we were opaque, use the opaque renderer
				if (prev_trans == WHOLLY_OPAQUE)
				{
					for (int cury = y; cury < nexty; cury++)
					{
						if (dest_baseaddr == NULL)
							scanline_draw_opaque_null(x_end - x_start, pmap0, blit.tilemap_priority_code);
						else if (sizeof(*dest0) == 2)
							scanline_draw_opaque_ind16(reinterpret_cast<UINT16 *>(dest0), source0, x_end - x_start, pmap0, blit.tilemap_priority_code);
						else if (sizeof(*dest0) == 4 && blit.alpha >= 0xff)
							scanline_draw_opaque_rgb32(reinterpret_cast<UINT32 *>(dest0), source0, x_end - x_start, clut, pmap0, blit.tilemap_priority_code);
						else if (sizeof(*dest0) == 4)
							scanline_draw_opaque_rgb32_alpha(reinterpret_cast<UINT32 *>(dest0), source0, x_end - x_start, clut, pmap0, blit.tilemap_priority_code, blit.alpha);

						dest0 += dest_rowpixels;
						source0 += m_pixmap.rowpixels();
						pmap0 += priority_bitmap.rowpixels();
					}
				}

				// otherwise use the masked renderer
				else
				{
					const UINT8 *mask0 = mask_baseaddr + x_start;
					for (int cury = y; cury < nexty; cury++)
					{
						if (dest_baseaddr == NULL)
							scanline_draw_masked_null(mask0, blit.mask, blit.value, x_end - x_start, pmap0, blit.tilemap_priority_code);
						else if (sizeof(*dest0) == 2)
							scanline_draw_masked_ind16(reinterpret_cast<UINT16 *>(dest0), source0, mask0, blit.mask, blit.value, x_end - x_start, pmap0, blit.tilemap_priority_code);
						else if (sizeof(*dest0) == 4 && blit.alpha >= 0xff)
							scanline_draw_masked_rgb32(reinterpret_cast<UINT32 *>(dest0), source0, mask0, blit.mask, blit.value, x_end - x_start, clut, pmap0, blit.tilemap_priority_code);
						else if (sizeof(*dest0) == 4)
							scanline_draw_masked_rgb32_alpha(reinterpret_cast<UINT32 *>(dest0), source0, mask0, blit.mask, blit.value, x_end - x_start, clut, pmap0, blit.tilemap_priority_code, blit.alpha);

						dest0 += dest_rowpixels;
						source0 += m_pixmap.rowpixels();
						mask0 += m_flagsmap.rowpixels();
						pmap0 += priority_bitmap.rowpixels();
					}
				}
			}

			// the new start is the end
			x_start = x_end;
			prev_trans = cur_trans;
		}

		// if this was the last row, stop
		if (nexty == y2)
			break;

		// advance to the next row on all our bitmaps
		priority_baseaddr += priority_bitmap.rowpixels() * (nexty - y);
		source_baseaddr += m_pixmap.rowpixels() * (nexty - y);
		mask_baseaddr += m_flagsmap.rowpixels() * (nexty - y);
		dest_baseaddr += dest_rowpixels * (nexty - y);

		// increment the Y counter
		y = nexty;
		nexty += m_tileheight;
		nexty = MIN(nexty, y2);
	}
}


//-------------------------------------------------
//  tilemap_draw_roz_core - render the tilemap's
//  pixmap to the destination with rotation
//  and zoom
//-------------------------------------------------

#define ROZ_PLOT_PIXEL(INPUT_VAL)                                           \
do {                                                                        \
	if (sizeof(*dest) == 2)                                                 \
		*dest = (INPUT_VAL) + (priority >> 16);                             \
	else if (sizeof(*dest) == 4 && alpha >= 0xff)                           \
		*dest = clut[INPUT_VAL];                                            \
	else if (sizeof(*dest) == 4)                                            \
		*dest = alpha_blend_r32(*dest, clut[INPUT_VAL], alpha);             \
} while (0)

template<class _BitmapClass>
void tilemap_t::draw_roz_core(screen_device &screen, _BitmapClass &destbitmap, const blit_parameters &blit,
		UINT32 startx, UINT32 starty, int incxx, int incxy, int incyx, int incyy, bool wraparound)
{
	// pre-cache all the inner loop values
<<<<<<< HEAD
	const rgb_t *clut = ((destbitmap.palette() != NULL) ? destbitmap.palette()->entry_list_raw() : screen.palette()->pens()) + (blit.tilemap_priority_code >> 16);
=======
	const rgb_t *clut = ((destbitmap.palette() != NULL) ? destbitmap.palette()->entry_list_raw() : reinterpret_cast<const rgb_t *>(machine().pens)) + (blit.tilemap_priority_code >> 16);
>>>>>>> ca932a6d
	bitmap_ind8 &priority_bitmap = *blit.priority;
	const int xmask = m_pixmap.width() - 1;
	const int ymask = m_pixmap.height() - 1;
	const int widthshifted = m_pixmap.width() << 16;
	const int heightshifted = m_pixmap.height() << 16;
	UINT32 priority = blit.tilemap_priority_code;
	UINT8 mask = blit.mask;
	UINT8 value = blit.value;
	UINT8 alpha = blit.alpha;

	// pre-advance based on the cliprect
	startx += blit.cliprect.min_x * incxx + blit.cliprect.min_y * incyx;
	starty += blit.cliprect.min_x * incxy + blit.cliprect.min_y * incyy;

	// extract start/end points
	int sx = blit.cliprect.min_x;
	int sy = blit.cliprect.min_y;
	int ex = blit.cliprect.max_x;
	int ey = blit.cliprect.max_y;

	// optimized loop for the not rotated case
	if (incxy == 0 && incyx == 0 && !wraparound)
	{
		// skip without drawing until we are within the bitmap
		while (startx >= widthshifted && sx <= ex)
		{
			startx += incxx;
			sx++;
		}

		// early exit if we're done already
		if (sx > ex)
			return;

		// loop over rows
		while (sy <= ey)
		{
			// only draw if Y is within range
			if (starty < heightshifted)
			{
				// initialize X counters
				int x = sx;
				UINT32 cx = startx;
				UINT32 cy = starty >> 16;

				// get source and priority pointers
				UINT8 *pri = &priority_bitmap.pix8(sy, sx);
				const UINT16 *src = &m_pixmap.pix16(cy);
				const UINT8 *maskptr = &m_flagsmap.pix8(cy);
				typename _BitmapClass::pixel_t *dest = &destbitmap.pix(sy, sx);

				// loop over columns
				while (x <= ex && cx < widthshifted)
				{
					// plot if we match the mask
					if ((maskptr[cx >> 16] & mask) == value)
					{
						ROZ_PLOT_PIXEL(src[cx >> 16]);
						*pri = (*pri & (priority >> 8)) | priority;
					}

					// advance in X
					cx += incxx;
					x++;
					dest++;
					pri++;
				}
			}

			// advance in Y
			starty += incyy;
			sy++;
		}
	}

	// wraparound case
	else if (wraparound)
	{
		// loop over rows
		while (sy <= ey)
		{
			// initialize X counters
			int x = sx;
			UINT32 cx = startx;
			UINT32 cy = starty;

			// get dest and priority pointers
			typename _BitmapClass::pixel_t *dest = &destbitmap.pix(sy, sx);
			UINT8 *pri = &priority_bitmap.pix8(sy, sx);

			// loop over columns
			while (x <= ex)
			{
				// plot if we match the mask
				if ((m_flagsmap.pix8((cy >> 16) & ymask, (cx >> 16) & xmask) & mask) == value)
				{
					ROZ_PLOT_PIXEL(m_pixmap.pix16((cy >> 16) & ymask, (cx >> 16) & xmask));
					*pri = (*pri & (priority >> 8)) | priority;
				}

				// advance in X
				cx += incxx;
				cy += incxy;
				x++;
				dest++;
				pri++;
			}

			// advance in Y
			startx += incyx;
			starty += incyy;
			sy++;
		}
	}

	// non-wraparound case
	else
	{
		// loop over rows
		while (sy <= ey)
		{
			// initialize X counters
			int x = sx;
			UINT32 cx = startx;
			UINT32 cy = starty;

			// get dest and priority pointers
			typename _BitmapClass::pixel_t *dest = &destbitmap.pix(sy, sx);
			UINT8 *pri = &priority_bitmap.pix8(sy, sx);

			// loop over columns
			while (x <= ex)
			{
				// plot if we're within the bitmap and we match the mask
				if (cx < widthshifted && cy < heightshifted)
					if ((m_flagsmap.pix8(cy >> 16, cx >> 16) & mask) == value)
					{
						ROZ_PLOT_PIXEL(m_pixmap.pix16(cy >> 16, cx >> 16));
						*pri = (*pri & (priority >> 8)) | priority;
					}

				// advance in X
				cx += incxx;
				cy += incxy;
				x++;
				dest++;
				pri++;
			}

			// advance in Y
			startx += incyx;
			starty += incyy;
			sy++;
		}
	}
}


//-------------------------------------------------
//  draw_debug - draw a debug version without any
//  rowscroll and with fixed parameters
//-------------------------------------------------

void tilemap_t::draw_debug(screen_device &screen, bitmap_rgb32 &dest, UINT32 scrollx, UINT32 scrolly)
{
	// set up for the blit, using hard-coded parameters (no priority, etc)
	blit_parameters blit;
	bitmap_ind8 dummy_priority;
	configure_blit_parameters(blit, dummy_priority, dest.cliprect(), TILEMAP_DRAW_OPAQUE | TILEMAP_DRAW_ALL_CATEGORIES, 0, 0xff);

	// compute the effective scroll positions
	scrollx = m_width  - scrollx % m_width;
	scrolly = m_height - scrolly % m_height;

	// flush the dirty state to all tiles as appropriate
	realize_all_dirty_tiles();

	// iterate to handle wraparound
	for (int ypos = scrolly - m_height; ypos <= blit.cliprect.max_y; ypos += m_height)
		for (int xpos = scrollx - m_width; xpos <= blit.cliprect.max_x; xpos += m_width)
			draw_instance(screen, dest, blit, xpos, ypos);
}



//**************************************************************************
//  TILEMAP MANAGER
//**************************************************************************

//-------------------------------------------------
//  tilemap_manager - constructor
//-------------------------------------------------

tilemap_manager::tilemap_manager(running_machine &machine)
	: m_machine(machine),
		m_instance(0)
{
}


//-------------------------------------------------
//  set_flip_all - set a global flip for all the
//  tilemaps
//-------------------------------------------------

static const struct
{
	tilemap_memory_index (*func)(driver_device &, UINT32, UINT32, UINT32, UINT32);
	const char *name;
} s_standard_mappers[TILEMAP_STANDARD_COUNT] =
{
	{ FUNC(tilemap_t::scan_rows) },
	{ FUNC(tilemap_t::scan_rows_flip_x) },
	{ FUNC(tilemap_t::scan_rows_flip_y) },
	{ FUNC(tilemap_t::scan_rows_flip_xy) },
	{ FUNC(tilemap_t::scan_cols) },
	{ FUNC(tilemap_t::scan_cols_flip_x) },
	{ FUNC(tilemap_t::scan_cols_flip_y) },
	{ FUNC(tilemap_t::scan_cols_flip_xy) }
};

tilemap_t &tilemap_manager::create(tilemap_get_info_delegate tile_get_info, tilemap_mapper_delegate mapper, int tilewidth, int tileheight, int cols, int rows, tilemap_t *allocated)
{
	if (allocated == NULL)
		allocated = auto_alloc(machine(), tilemap_t);
	return m_tilemap_list.append(allocated->init(*this, tile_get_info, mapper, tilewidth, tileheight, cols, rows));
}

tilemap_t &tilemap_manager::create(tilemap_get_info_delegate tile_get_info, tilemap_standard_mapper mapper, int tilewidth, int tileheight, int cols, int rows, tilemap_t *allocated)
{
	if (allocated == NULL)
		allocated = auto_alloc(machine(), tilemap_t);
	return m_tilemap_list.append(allocated->init(*this, tile_get_info, tilemap_mapper_delegate(s_standard_mappers[mapper].func, s_standard_mappers[mapper].name, machine().driver_data()), tilewidth, tileheight, cols, rows));
}


//-------------------------------------------------
//  set_flip_all - set a global flip for all the
//  tilemaps
//-------------------------------------------------

void tilemap_manager::set_flip_all(UINT32 attributes)
{
	for (tilemap_t *tmap = m_tilemap_list.first(); tmap != NULL; tmap = tmap->next())
		tmap->set_flip(attributes);
}


//-------------------------------------------------
//  mark_all_dirty - mark all the tiles in all the
//  tilemaps dirty
//-------------------------------------------------

void tilemap_manager::mark_all_dirty()
{
	for (tilemap_t *tmap = m_tilemap_list.first(); tmap != NULL; tmap = tmap->next())
		tmap->mark_all_dirty();
}



//**************************************************************************
//  TILEMAP DEVICE
//**************************************************************************

// device type definition
const device_type TILEMAP = &device_creator<tilemap_device>;

//-------------------------------------------------
//  tilemap_device - constructor
//-------------------------------------------------

tilemap_device::tilemap_device(const machine_config &mconfig, const char *tag, device_t *owner, UINT32 clock)
	: device_t(mconfig, TILEMAP, "Tilemap", tag, owner, clock, "tilemap", __FILE__),
		m_standard_mapper(TILEMAP_STANDARD_COUNT),
		m_tile_width(8),
		m_tile_height(8),
		m_num_columns(64),
		m_num_rows(64),
		m_transparent_pen_set(false),
		m_transparent_pen(0)
{
}


//-------------------------------------------------
//  static_set_bytes_per_entry: Set the
//  transparent pen
//-------------------------------------------------

void tilemap_device::static_set_bytes_per_entry(device_t &device, int bpe)
{
	downcast<tilemap_device &>(device).m_bytes_per_entry = bpe;
}


//-------------------------------------------------
//  static_set_info_callback: Set the get info
//  callback delegate
//-------------------------------------------------

void tilemap_device::static_set_info_callback(device_t &device, tilemap_get_info_delegate get_info)
{
	downcast<tilemap_device &>(device).m_get_info = get_info;
}


//-------------------------------------------------
//  static_set_layout: Set the tilemap size and
//  layout
//-------------------------------------------------

void tilemap_device::static_set_layout(device_t &device, tilemap_standard_mapper mapper, int columns, int rows)
{
	tilemap_device &target = downcast<tilemap_device &>(device);
	target.m_standard_mapper = mapper;
	target.m_num_columns = columns;
	target.m_num_rows = rows;
}

void tilemap_device::static_set_layout(device_t &device, tilemap_mapper_delegate mapper, int columns, int rows)
{
	tilemap_device &target = downcast<tilemap_device &>(device);
	target.m_standard_mapper = TILEMAP_STANDARD_COUNT;
	target.m_mapper = mapper;
	target.m_num_columns = columns;
	target.m_num_rows = rows;
}


//-------------------------------------------------
//  static_set_tile_size: Set the tile size
//-------------------------------------------------

void tilemap_device::static_set_tile_size(device_t &device, int width, int height)
{
	tilemap_device &target = downcast<tilemap_device &>(device);
	target.m_tile_width = width;
	target.m_tile_height = height;
}


//-------------------------------------------------
//  static_set_transparent_pen: Set the
//  transparent pen
//-------------------------------------------------

void tilemap_device::static_set_transparent_pen(device_t &device, pen_t pen)
{
	tilemap_device &target = downcast<tilemap_device &>(device);
	target.m_transparent_pen_set = true;
	target.m_transparent_pen = pen;
}


//-------------------------------------------------
//  write: Main memory writes
//-------------------------------------------------

WRITE8_HANDLER(tilemap_device::write)
{
	reinterpret_cast<UINT8 *>(m_basemem.base())[offset] = data;
	offset /= m_bytes_per_entry;
	mark_tile_dirty(offset);
}

WRITE16_HANDLER(tilemap_device::write)
{
	COMBINE_DATA(&reinterpret_cast<UINT16 *>(m_basemem.base())[offset]);
	offset = offset * 2 / m_bytes_per_entry;
	mark_tile_dirty(offset);
	if (m_bytes_per_entry < 2)
		mark_tile_dirty(offset + 1);
}

WRITE32_HANDLER(tilemap_device::write)
{
	COMBINE_DATA(&reinterpret_cast<UINT32 *>(m_basemem.base())[offset]);
	offset = offset * 4 / m_bytes_per_entry;
	mark_tile_dirty(offset);
	if (m_bytes_per_entry < 4)
	{
		mark_tile_dirty(offset + 1);
		if (m_bytes_per_entry < 2)
		{
			mark_tile_dirty(offset + 2);
			mark_tile_dirty(offset + 3);
		}
	}
}


//-------------------------------------------------
//  write_entry_ext: Extension memory writes
//-------------------------------------------------

WRITE8_HANDLER(tilemap_device::write_ext)
{
	reinterpret_cast<UINT8 *>(m_extmem.base())[offset] = data;
	offset /= m_bytes_per_entry;
	mark_tile_dirty(offset);
}

WRITE16_HANDLER(tilemap_device::write_ext)
{
	COMBINE_DATA(&reinterpret_cast<UINT16 *>(m_extmem.base())[offset]);
	offset = offset * 2 / m_bytes_per_entry;
	mark_tile_dirty(offset);
	if (m_bytes_per_entry < 2)
		mark_tile_dirty(offset + 1);
}

WRITE32_HANDLER(tilemap_device::write_ext)
{
	COMBINE_DATA(&reinterpret_cast<UINT32 *>(m_extmem.base())[offset]);
	offset = offset * 4 / m_bytes_per_entry;
	mark_tile_dirty(offset);
	if (m_bytes_per_entry < 4)
	{
		mark_tile_dirty(offset + 1);
		if (m_bytes_per_entry < 2)
		{
			mark_tile_dirty(offset + 2);
			mark_tile_dirty(offset + 3);
		}
	}
}


//-------------------------------------------------
//  device_start: Start up the device
//-------------------------------------------------

void tilemap_device::device_start()
{
	// check configuration
	if (m_get_info.isnull())
		throw emu_fatalerror("Tilemap device '%s' has no get info callback!");
	if (m_standard_mapper == TILEMAP_STANDARD_COUNT && m_mapper.isnull())
		throw emu_fatalerror("Tilemap device '%s' has no mapper callback!");

	// bind our callbacks
	m_get_info.bind_relative_to(*owner());
	m_mapper.bind_relative_to(*owner());

	// allocate the tilemap
	if (m_standard_mapper == TILEMAP_STANDARD_COUNT)
		machine().tilemap().create(m_get_info, m_mapper, m_tile_width, m_tile_height, m_num_columns, m_num_rows, this);
	else
		machine().tilemap().create(m_get_info, m_standard_mapper, m_tile_width, m_tile_height, m_num_columns, m_num_rows, this);

	// find the memory, if present
	const memory_share *share = memshare(tag());
	if (share != NULL)
	{
		m_basemem.set(*share, m_bytes_per_entry);

		// look for an extension entry
		astring tag_ext(tag(), "_ext");
		share = memshare(tag_ext.cstr());
		if (share != NULL)
			m_extmem.set(*share, m_bytes_per_entry);
	}

	// configure the device and set the pen
	if (m_transparent_pen_set)
		set_transparent_pen(m_transparent_pen);
}<|MERGE_RESOLUTION|>--- conflicted
+++ resolved
@@ -1183,11 +1183,7 @@
 			x_end = MIN(x_end, x2);
 
 			// if we're rendering something, compute the pointers
-<<<<<<< HEAD
-			const rgb_t *clut = (dest.palette() != NULL) ?  dest.palette()->entry_list_raw() : screen.palette()->pens();
-=======
-			const rgb_t *clut = (dest.palette() != NULL) ? dest.palette()->entry_list_raw() : reinterpret_cast<const rgb_t *>(machine().pens);
->>>>>>> ca932a6d
+			const rgb_t *clut = (dest.palette() != NULL) ? dest.palette()->entry_list_raw() : reinterpret_cast<const rgb_t *>(screen.palette()->pens());
 			if (prev_trans != WHOLLY_TRANSPARENT)
 			{
 				const UINT16 *source0 = source_baseaddr + x_start;
@@ -1281,11 +1277,7 @@
 		UINT32 startx, UINT32 starty, int incxx, int incxy, int incyx, int incyy, bool wraparound)
 {
 	// pre-cache all the inner loop values
-<<<<<<< HEAD
-	const rgb_t *clut = ((destbitmap.palette() != NULL) ? destbitmap.palette()->entry_list_raw() : screen.palette()->pens()) + (blit.tilemap_priority_code >> 16);
-=======
-	const rgb_t *clut = ((destbitmap.palette() != NULL) ? destbitmap.palette()->entry_list_raw() : reinterpret_cast<const rgb_t *>(machine().pens)) + (blit.tilemap_priority_code >> 16);
->>>>>>> ca932a6d
+	const rgb_t *clut = ((destbitmap.palette() != NULL) ? destbitmap.palette()->entry_list_raw() : reinterpret_cast<const rgb_t *>(screen.palette()->pens())) + (blit.tilemap_priority_code >> 16);
 	bitmap_ind8 &priority_bitmap = *blit.priority;
 	const int xmask = m_pixmap.width() - 1;
 	const int ymask = m_pixmap.height() - 1;
