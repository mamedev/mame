--- conflicted
+++ resolved
@@ -74,15 +74,9 @@
 	UINT32 read32(offs_t offset) { return reinterpret_cast<UINT32 *>(m_base)[offset]; }
 	UINT64 read64(offs_t offset) { return reinterpret_cast<UINT64 *>(m_base)[offset]; }
 	void write8(offs_t offset, UINT8 data) { reinterpret_cast<UINT8 *>(m_base)[offset] = data; }
-<<<<<<< HEAD
-	void write16(offs_t offset, UINT16 data) { reinterpret_cast<UINT16 *>(m_base)[offset] = data; }
-	void write32(offs_t offset, UINT32 data) { reinterpret_cast<UINT32 *>(m_base)[offset] = data; }
-	void write64(offs_t offset, UINT64 data) { reinterpret_cast<UINT64 *>(m_base)[offset] = data; }
-=======
 	void write16(offs_t offset, UINT16 data, UINT16 mem_mask = 0xffff) { COMBINE_DATA(&reinterpret_cast<UINT16 *>(m_base)[offset]); }
 	void write32(offs_t offset, UINT32 data, UINT32 mem_mask = 0xffffffff) { COMBINE_DATA(&reinterpret_cast<UINT32 *>(m_base)[offset]); }
 	void write64(offs_t offset, UINT64 data, UINT64 mem_mask = U64(0xffffffffffffffff)) { COMBINE_DATA(&reinterpret_cast<UINT64 *>(m_base)[offset]); }
->>>>>>> d014bdad
 
 private:
 	// internal read/write helpers for 1 byte entries
