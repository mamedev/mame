--- conflicted
+++ resolved
@@ -149,13 +149,7 @@
 	$(EMUOBJ)/debug/express.o \
 	$(EMUOBJ)/debug/textbuf.o \
 	$(EMUOBJ)/profiler.o \
-<<<<<<< HEAD
 	$(EMUOBJ)/webengine_retro.o \
-	$(OSDOBJ)/osdcore.o \
-	$(OSDOBJ)/osdepend.o \
-=======
-	$(EMUOBJ)/webengine.o \
->>>>>>> 27b34159
 	$(OSDOBJ)/osdnet.o \
 	$(OSDOBJ)/modules/sound/none.o \
 	$(OSDOBJ)/modules/debugger/none.o \
