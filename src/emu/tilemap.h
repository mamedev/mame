--- conflicted
+++ resolved
@@ -798,17 +798,7 @@
 // function definition for a logical-to-memory mapper
 #define TILEMAP_MAPPER_MEMBER(_name)    tilemap_memory_index _name(u32 col, u32 row, u32 num_cols, u32 num_rows)
 
-<<<<<<< HEAD
-// useful macro inside of a TILE_GET_INFO callback to set tile information
-#define SET_TILE_INFO_MEMBER(GFX,CODE,COLOR,FLAGS)  tileinfo.set(GFX, CODE, COLOR, FLAGS)
-
-// useful macro inside of a TILE_GET_INFO callback to set tile information with gfx offset
-#define SET_TILE_INFO_MEMBER_OFFS(GFX,CODE,COLOR,FLAGS,XOFFS,YOFFS)  tileinfo.set(GFX, CODE, COLOR, FLAGS, XOFFS, YOFFS)
-
-// Macros for setting tile attributes in the TILE_GET_INFO callback:
-=======
 // Helpers for setting tile attributes in the TILE_GET_INFO callback:
->>>>>>> 9733f5cf
 //   TILE_FLIP_YX assumes that flipy is in bit 1 and flipx is in bit 0
 //   TILE_FLIP_XY assumes that flipy is in bit 0 and flipx is in bit 1
 template <typename T> constexpr u8 TILE_FLIPYX(T yx) { return u8(yx & 3); }
