--- conflicted
+++ resolved
@@ -55,14 +55,9 @@
 	/* add input menu items */
 	item_append("Input (general)", NULL, 0, (void *)INPUT_GROUPS);
 
-<<<<<<< HEAD
-	menu_text.printf("Input (this %s)",emulator_info::get_capstartgamenoun());
-	item_append(menu_text.cstr(), NULL, 0, (void *)INPUT_SPECIFIC);
-	item_append("Autofire Settings", NULL, 0, (void *)AUTOFIRE_MENU);
-=======
 	strprintf(menu_text, "Input (this %s)", emulator_info::get_capstartgamenoun());
 	item_append(menu_text.c_str(), NULL, 0, (void *)INPUT_SPECIFIC);
->>>>>>> 30a471c3
+	item_append("Autofire Settings", NULL, 0, (void *)AUTOFIRE_MENU);
 
 	/* add optional input-related menus */
 	if (machine().ioport().has_analog())
