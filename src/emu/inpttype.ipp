--- conflicted
+++ resolved
@@ -19,42 +19,10 @@
 
 #define CORE_INPUT_TYPES_P1 \
 		CORE_INPUT_TYPES_BEGIN(p1) \
-<<<<<<< HEAD
-		INPUT_PORT_DIGITAL_TYPE(  1, PLAYER1,  JOYSTICK_UP,         N_p("input-name", "P1 Up"),                  input_seq(KEYCODE_UP, input_seq::or_code, JOYCODE_Y_UP_SWITCH_INDEXED(0), input_seq::or_code, JOYCODE_Y_HATUP_INDEXED(0)) ) \
-		INPUT_PORT_DIGITAL_TYPE(  1, PLAYER1,  JOYSTICK_DOWN,       N_p("input-name", "P1 Down"),                input_seq(KEYCODE_DOWN, input_seq::or_code, JOYCODE_Y_DOWN_SWITCH_INDEXED(0), input_seq::or_code, JOYCODE_Y_HATDOWN_INDEXED(0)) ) \
-		INPUT_PORT_DIGITAL_TYPE(  1, PLAYER1,  JOYSTICK_LEFT,       N_p("input-name", "P1 Left"),                input_seq(KEYCODE_LEFT, input_seq::or_code, JOYCODE_X_LEFT_SWITCH_INDEXED(0), input_seq::or_code, JOYCODE_X_HATLEFT_INDEXED(0)) ) \
-		INPUT_PORT_DIGITAL_TYPE(  1, PLAYER1,  JOYSTICK_RIGHT,      N_p("input-name", "P1 Right"),               input_seq(KEYCODE_RIGHT, input_seq::or_code, JOYCODE_X_RIGHT_SWITCH_INDEXED(0), input_seq::or_code, JOYCODE_X_HATRIGHT_INDEXED(0)) ) \
-		INPUT_PORT_DIGITAL_TYPE(  1, PLAYER1,  JOYSTICKRIGHT_UP,    N_p("input-name", "P1 Right Stick/Up"),      input_seq(KEYCODE_I, input_seq::or_code, JOYCODE_BUTTON2_INDEXED(0)) ) \
-		INPUT_PORT_DIGITAL_TYPE(  1, PLAYER1,  JOYSTICKRIGHT_DOWN,  N_p("input-name", "P1 Right Stick/Down"),    input_seq(KEYCODE_K, input_seq::or_code, JOYCODE_BUTTON3_INDEXED(0)) ) \
-		INPUT_PORT_DIGITAL_TYPE(  1, PLAYER1,  JOYSTICKRIGHT_LEFT,  N_p("input-name", "P1 Right Stick/Left"),    input_seq(KEYCODE_J, input_seq::or_code, JOYCODE_BUTTON1_INDEXED(0)) ) \
-		INPUT_PORT_DIGITAL_TYPE(  1, PLAYER1,  JOYSTICKRIGHT_RIGHT, N_p("input-name", "P1 Right Stick/Right"),   input_seq(KEYCODE_L, input_seq::or_code, JOYCODE_BUTTON4_INDEXED(0)) ) \
-		INPUT_PORT_DIGITAL_TYPE(  1, PLAYER1,  JOYSTICKLEFT_UP,     N_p("input-name", "P1 Left Stick/Up"),       input_seq(KEYCODE_E, input_seq::or_code, JOYCODE_Y_UP_SWITCH_INDEXED(0)) ) \
-		INPUT_PORT_DIGITAL_TYPE(  1, PLAYER1,  JOYSTICKLEFT_DOWN,   N_p("input-name", "P1 Left Stick/Down"),     input_seq(KEYCODE_D, input_seq::or_code, JOYCODE_Y_DOWN_SWITCH_INDEXED(0)) ) \
-		INPUT_PORT_DIGITAL_TYPE(  1, PLAYER1,  JOYSTICKLEFT_LEFT,   N_p("input-name", "P1 Left Stick/Left"),     input_seq(KEYCODE_S, input_seq::or_code, JOYCODE_X_LEFT_SWITCH_INDEXED(0)) ) \
-		INPUT_PORT_DIGITAL_TYPE(  1, PLAYER1,  JOYSTICKLEFT_RIGHT,  N_p("input-name", "P1 Left Stick/Right"),    input_seq(KEYCODE_F, input_seq::or_code, JOYCODE_X_RIGHT_SWITCH_INDEXED(0)) ) \
-		INPUT_PORT_DIGITAL_TYPE(  1, PLAYER1,  BUTTON1,             N_p("input-name", "P1 Button 1"),            input_seq(KEYCODE_LCONTROL, input_seq::or_code, JOYCODE_BUTTON1_INDEXED(0), input_seq::or_code, MOUSECODE_BUTTON1_INDEXED(0), input_seq::or_code, GUNCODE_BUTTON1_INDEXED(0)) ) \
-		INPUT_PORT_DIGITAL_TYPE(  1, PLAYER1,  BUTTON2,             N_p("input-name", "P1 Button 2"),            input_seq(KEYCODE_LALT, input_seq::or_code, JOYCODE_BUTTON2_INDEXED(0), input_seq::or_code, MOUSECODE_BUTTON3_INDEXED(0), input_seq::or_code, GUNCODE_BUTTON2_INDEXED(0)) ) \
-		INPUT_PORT_DIGITAL_TYPE(  1, PLAYER1,  BUTTON3,             N_p("input-name", "P1 Button 3"),            input_seq(KEYCODE_SPACE, input_seq::or_code, JOYCODE_BUTTON3_INDEXED(0), input_seq::or_code, MOUSECODE_BUTTON2_INDEXED(0)) ) \
-		INPUT_PORT_DIGITAL_TYPE(  1, PLAYER1,  BUTTON4,             N_p("input-name", "P1 Button 4"),            input_seq(KEYCODE_LSHIFT, input_seq::or_code, JOYCODE_BUTTON4_INDEXED(0)) ) \
-		INPUT_PORT_DIGITAL_TYPE(  1, PLAYER1,  BUTTON5,             N_p("input-name", "P1 Button 5"),            input_seq(KEYCODE_Z, input_seq::or_code, JOYCODE_BUTTON5_INDEXED(0)) ) \
-		INPUT_PORT_DIGITAL_TYPE(  1, PLAYER1,  BUTTON6,             N_p("input-name", "P1 Button 6"),            input_seq(KEYCODE_X, input_seq::or_code, JOYCODE_BUTTON6_INDEXED(0)) ) \
-		INPUT_PORT_DIGITAL_TYPE(  1, PLAYER1,  BUTTON7,             N_p("input-name", "P1 Button 7"),            input_seq(KEYCODE_C, input_seq::or_code, JOYCODE_BUTTON7_INDEXED(0)) ) \
-		INPUT_PORT_DIGITAL_TYPE(  1, PLAYER1,  BUTTON8,             N_p("input-name", "P1 Button 8"),            input_seq(KEYCODE_V, input_seq::or_code, JOYCODE_BUTTON8_INDEXED(0)) ) \
-		INPUT_PORT_DIGITAL_TYPE(  1, PLAYER1,  BUTTON9,             N_p("input-name", "P1 Button 9"),            input_seq(KEYCODE_B, input_seq::or_code, JOYCODE_BUTTON9_INDEXED(0)) ) \
-		INPUT_PORT_DIGITAL_TYPE(  1, PLAYER1,  BUTTON10,            N_p("input-name", "P1 Button 10"),           input_seq(KEYCODE_N, input_seq::or_code, JOYCODE_BUTTON10_INDEXED(0)) ) \
-		INPUT_PORT_DIGITAL_TYPE(  1, PLAYER1,  BUTTON11,            N_p("input-name", "P1 Button 11"),           input_seq(KEYCODE_M, input_seq::or_code, JOYCODE_BUTTON11_INDEXED(0)) ) \
-		INPUT_PORT_DIGITAL_TYPE(  1, PLAYER1,  BUTTON12,            N_p("input-name", "P1 Button 12"),           input_seq(KEYCODE_COMMA, input_seq::or_code, JOYCODE_BUTTON12_INDEXED(0)) ) \
-		INPUT_PORT_DIGITAL_TYPE(  1, PLAYER1,  BUTTON13,            N_p("input-name", "P1 Button 13"),           input_seq(KEYCODE_STOP, input_seq::or_code, JOYCODE_BUTTON13_INDEXED(0)) ) \
-		INPUT_PORT_DIGITAL_TYPE(  1, PLAYER1,  BUTTON14,            N_p("input-name", "P1 Button 14"),           input_seq(KEYCODE_SLASH, input_seq::or_code, JOYCODE_BUTTON14_INDEXED(0)) ) \
-		INPUT_PORT_DIGITAL_TYPE(  1, PLAYER1,  BUTTON15,            N_p("input-name", "P1 Button 15"),           input_seq(KEYCODE_RSHIFT, input_seq::or_code, JOYCODE_BUTTON15_INDEXED(0)) ) \
-		INPUT_PORT_DIGITAL_TYPE(  1, PLAYER1,  BUTTON16,            N_p("input-name", "P1 Button 16"),           input_seq(JOYCODE_BUTTON16_INDEXED(0)) ) \
-		INPUT_PORT_DIGITAL_TYPE(  1, PLAYER1,  START,               N_p("input-name", "P1 Start"),               input_seq(KEYCODE_1, input_seq::or_code, JOYCODE_START_INDEXED(0)) ) \
-		INPUT_PORT_DIGITAL_TYPE(  1, PLAYER1,  SELECT,              N_p("input-name", "P1 Select"),              input_seq(KEYCODE_5, input_seq::or_code, JOYCODE_SELECT_INDEXED(0)) ) \
-=======
-		INPUT_PORT_DIGITAL_TYPE(  1, PLAYER1,  JOYSTICK_UP,         N_p("input-name", "%p Up"),                  input_seq(KEYCODE_UP, input_seq::or_code, JOYCODE_Y_UP_SWITCH_INDEXED(0)) ) \
-		INPUT_PORT_DIGITAL_TYPE(  1, PLAYER1,  JOYSTICK_DOWN,       N_p("input-name", "%p Down"),                input_seq(KEYCODE_DOWN, input_seq::or_code, JOYCODE_Y_DOWN_SWITCH_INDEXED(0)) ) \
-		INPUT_PORT_DIGITAL_TYPE(  1, PLAYER1,  JOYSTICK_LEFT,       N_p("input-name", "%p Left"),                input_seq(KEYCODE_LEFT, input_seq::or_code, JOYCODE_X_LEFT_SWITCH_INDEXED(0)) ) \
-		INPUT_PORT_DIGITAL_TYPE(  1, PLAYER1,  JOYSTICK_RIGHT,      N_p("input-name", "%p Right"),               input_seq(KEYCODE_RIGHT, input_seq::or_code, JOYCODE_X_RIGHT_SWITCH_INDEXED(0)) ) \
+		INPUT_PORT_DIGITAL_TYPE(  1, PLAYER1,  JOYSTICK_UP,         N_p("input-name", "%p Up"),                  input_seq(KEYCODE_UP, input_seq::or_code, JOYCODE_Y_UP_SWITCH_INDEXED(0), input_seq::or_code, JOYCODE_Y_HATUP_INDEXED(0)) ) \
+		INPUT_PORT_DIGITAL_TYPE(  1, PLAYER1,  JOYSTICK_DOWN,       N_p("input-name", "%p Down"),                input_seq(KEYCODE_DOWN, input_seq::or_code, JOYCODE_Y_DOWN_SWITCH_INDEXED(0), input_seq::or_code, JOYCODE_Y_HATDOWN_INDEXED(0)) ) \
+		INPUT_PORT_DIGITAL_TYPE(  1, PLAYER1,  JOYSTICK_LEFT,       N_p("input-name", "%p Left"),                input_seq(KEYCODE_LEFT, input_seq::or_code, JOYCODE_X_LEFT_SWITCH_INDEXED(0), input_seq::or_code, JOYCODE_X_HATLEFT_INDEXED(0)) ) \
+		INPUT_PORT_DIGITAL_TYPE(  1, PLAYER1,  JOYSTICK_RIGHT,      N_p("input-name", "%p Right"),               input_seq(KEYCODE_RIGHT, input_seq::or_code, JOYCODE_X_RIGHT_SWITCH_INDEXED(0), input_seq::or_code, JOYCODE_X_HATRIGHT_INDEXED(0)) ) \
 		INPUT_PORT_DIGITAL_TYPE(  1, PLAYER1,  JOYSTICKRIGHT_UP,    N_p("input-name", "%p Right Stick/Up"),      input_seq(KEYCODE_I, input_seq::or_code, JOYCODE_BUTTON2_INDEXED(0)) ) \
 		INPUT_PORT_DIGITAL_TYPE(  1, PLAYER1,  JOYSTICKRIGHT_DOWN,  N_p("input-name", "%p Right Stick/Down"),    input_seq(KEYCODE_K, input_seq::or_code, JOYCODE_BUTTON3_INDEXED(0)) ) \
 		INPUT_PORT_DIGITAL_TYPE(  1, PLAYER1,  JOYSTICKRIGHT_LEFT,  N_p("input-name", "%p Right Stick/Left"),    input_seq(KEYCODE_J, input_seq::or_code, JOYCODE_BUTTON1_INDEXED(0)) ) \
@@ -81,7 +49,6 @@
 		INPUT_PORT_DIGITAL_TYPE(  1, PLAYER1,  BUTTON16,            N_p("input-name", "%p Button 16"),           input_seq(JOYCODE_BUTTON16_INDEXED(0)) ) \
 		INPUT_PORT_DIGITAL_TYPE(  1, PLAYER1,  START,               N_p("input-name", "%p Start"),               input_seq(KEYCODE_1, input_seq::or_code, JOYCODE_START_INDEXED(0)) ) \
 		INPUT_PORT_DIGITAL_TYPE(  1, PLAYER1,  SELECT,              N_p("input-name", "%p Select"),              input_seq(KEYCODE_5, input_seq::or_code, JOYCODE_SELECT_INDEXED(0)) ) \
->>>>>>> 80bcaea1
 		CORE_INPUT_TYPES_END()
 
 #define CORE_INPUT_TYPES_P1_MAHJONG \
@@ -170,42 +137,10 @@
 
 #define CORE_INPUT_TYPES_P2 \
 		CORE_INPUT_TYPES_BEGIN(p2) \
-<<<<<<< HEAD
-		INPUT_PORT_DIGITAL_TYPE(  2, PLAYER2,  JOYSTICK_UP,         N_p("input-name", "P2 Up"),                  input_seq(KEYCODE_R, input_seq::or_code, JOYCODE_Y_UP_SWITCH_INDEXED(1), input_seq::or_code, JOYCODE_Y_HATUP_INDEXED(1)) ) \
-		INPUT_PORT_DIGITAL_TYPE(  2, PLAYER2,  JOYSTICK_DOWN,       N_p("input-name", "P2 Down"),                input_seq(KEYCODE_F, input_seq::or_code, JOYCODE_Y_DOWN_SWITCH_INDEXED(1), input_seq::or_code, JOYCODE_Y_HATDOWN_INDEXED(1)) ) \
-		INPUT_PORT_DIGITAL_TYPE(  2, PLAYER2,  JOYSTICK_LEFT,       N_p("input-name", "P2 Left"),                input_seq(KEYCODE_D, input_seq::or_code, JOYCODE_X_LEFT_SWITCH_INDEXED(1), input_seq::or_code, JOYCODE_X_HATLEFT_INDEXED(1)) ) \
-		INPUT_PORT_DIGITAL_TYPE(  2, PLAYER2,  JOYSTICK_RIGHT,      N_p("input-name", "P2 Right"),               input_seq(KEYCODE_G, input_seq::or_code, JOYCODE_X_RIGHT_SWITCH_INDEXED(1), input_seq::or_code, JOYCODE_X_HATRIGHT_INDEXED(1)) ) \
-		INPUT_PORT_DIGITAL_TYPE(  2, PLAYER2,  JOYSTICKRIGHT_UP,    N_p("input-name", "P2 Right Stick/Up"),      input_seq() ) \
-		INPUT_PORT_DIGITAL_TYPE(  2, PLAYER2,  JOYSTICKRIGHT_DOWN,  N_p("input-name", "P2 Right Stick/Down"),    input_seq() ) \
-		INPUT_PORT_DIGITAL_TYPE(  2, PLAYER2,  JOYSTICKRIGHT_LEFT,  N_p("input-name", "P2 Right Stick/Left"),    input_seq() ) \
-		INPUT_PORT_DIGITAL_TYPE(  2, PLAYER2,  JOYSTICKRIGHT_RIGHT, N_p("input-name", "P2 Right Stick/Right"),   input_seq() ) \
-		INPUT_PORT_DIGITAL_TYPE(  2, PLAYER2,  JOYSTICKLEFT_UP,     N_p("input-name", "P2 Left Stick/Up"),       input_seq() ) \
-		INPUT_PORT_DIGITAL_TYPE(  2, PLAYER2,  JOYSTICKLEFT_DOWN,   N_p("input-name", "P2 Left Stick/Down"),     input_seq() ) \
-		INPUT_PORT_DIGITAL_TYPE(  2, PLAYER2,  JOYSTICKLEFT_LEFT,   N_p("input-name", "P2 Left Stick/Left"),     input_seq() ) \
-		INPUT_PORT_DIGITAL_TYPE(  2, PLAYER2,  JOYSTICKLEFT_RIGHT,  N_p("input-name", "P2 Left Stick/Right"),    input_seq() ) \
-		INPUT_PORT_DIGITAL_TYPE(  2, PLAYER2,  BUTTON1,             N_p("input-name", "P2 Button 1"),            input_seq(KEYCODE_A, input_seq::or_code, JOYCODE_BUTTON1_INDEXED(1), input_seq::or_code, MOUSECODE_BUTTON1_INDEXED(1), input_seq::or_code, GUNCODE_BUTTON1_INDEXED(1)) ) \
-		INPUT_PORT_DIGITAL_TYPE(  2, PLAYER2,  BUTTON2,             N_p("input-name", "P2 Button 2"),            input_seq(KEYCODE_S, input_seq::or_code, JOYCODE_BUTTON2_INDEXED(1), input_seq::or_code, MOUSECODE_BUTTON3_INDEXED(1), input_seq::or_code, GUNCODE_BUTTON2_INDEXED(1)) ) \
-		INPUT_PORT_DIGITAL_TYPE(  2, PLAYER2,  BUTTON3,             N_p("input-name", "P2 Button 3"),            input_seq(KEYCODE_Q, input_seq::or_code, JOYCODE_BUTTON3_INDEXED(1), input_seq::or_code, MOUSECODE_BUTTON2_INDEXED(1)) ) \
-		INPUT_PORT_DIGITAL_TYPE(  2, PLAYER2,  BUTTON4,             N_p("input-name", "P2 Button 4"),            input_seq(KEYCODE_W, input_seq::or_code, JOYCODE_BUTTON4_INDEXED(1)) ) \
-		INPUT_PORT_DIGITAL_TYPE(  2, PLAYER2,  BUTTON5,             N_p("input-name", "P2 Button 5"),            input_seq(KEYCODE_E, input_seq::or_code, JOYCODE_BUTTON5_INDEXED(1)) ) \
-		INPUT_PORT_DIGITAL_TYPE(  2, PLAYER2,  BUTTON6,             N_p("input-name", "P2 Button 6"),            input_seq(JOYCODE_BUTTON6_INDEXED(1)) ) \
-		INPUT_PORT_DIGITAL_TYPE(  2, PLAYER2,  BUTTON7,             N_p("input-name", "P2 Button 7"),            input_seq(JOYCODE_BUTTON7_INDEXED(1)) ) \
-		INPUT_PORT_DIGITAL_TYPE(  2, PLAYER2,  BUTTON8,             N_p("input-name", "P2 Button 8"),            input_seq(JOYCODE_BUTTON8_INDEXED(1)) ) \
-		INPUT_PORT_DIGITAL_TYPE(  2, PLAYER2,  BUTTON9,             N_p("input-name", "P2 Button 9"),            input_seq(JOYCODE_BUTTON9_INDEXED(1)) ) \
-		INPUT_PORT_DIGITAL_TYPE(  2, PLAYER2,  BUTTON10,            N_p("input-name", "P2 Button 10"),           input_seq(JOYCODE_BUTTON10_INDEXED(1)) ) \
-		INPUT_PORT_DIGITAL_TYPE(  2, PLAYER2,  BUTTON11,            N_p("input-name", "P2 Button 11"),           input_seq(JOYCODE_BUTTON11_INDEXED(1)) ) \
-		INPUT_PORT_DIGITAL_TYPE(  2, PLAYER2,  BUTTON12,            N_p("input-name", "P2 Button 12"),           input_seq(JOYCODE_BUTTON12_INDEXED(1)) ) \
-		INPUT_PORT_DIGITAL_TYPE(  2, PLAYER2,  BUTTON13,            N_p("input-name", "P2 Button 13"),           input_seq(JOYCODE_BUTTON13_INDEXED(1)) ) \
-		INPUT_PORT_DIGITAL_TYPE(  2, PLAYER2,  BUTTON14,            N_p("input-name", "P2 Button 14"),           input_seq(JOYCODE_BUTTON14_INDEXED(1)) ) \
-		INPUT_PORT_DIGITAL_TYPE(  2, PLAYER2,  BUTTON15,            N_p("input-name", "P2 Button 15"),           input_seq(JOYCODE_BUTTON15_INDEXED(1)) ) \
-		INPUT_PORT_DIGITAL_TYPE(  2, PLAYER2,  BUTTON16,            N_p("input-name", "P2 Button 16"),           input_seq(JOYCODE_BUTTON16_INDEXED(1)) ) \
-		INPUT_PORT_DIGITAL_TYPE(  2, PLAYER2,  START,               N_p("input-name", "P2 Start"),               input_seq(KEYCODE_2, input_seq::or_code, JOYCODE_START_INDEXED(1)) ) \
-		INPUT_PORT_DIGITAL_TYPE(  2, PLAYER2,  SELECT,              N_p("input-name", "P2 Select"),              input_seq(KEYCODE_6, input_seq::or_code, JOYCODE_SELECT_INDEXED(1)) ) \
-=======
-		INPUT_PORT_DIGITAL_TYPE(  2, PLAYER2,  JOYSTICK_UP,         N_p("input-name", "%p Up"),                  input_seq(KEYCODE_R, input_seq::or_code, JOYCODE_Y_UP_SWITCH_INDEXED(1)) ) \
-		INPUT_PORT_DIGITAL_TYPE(  2, PLAYER2,  JOYSTICK_DOWN,       N_p("input-name", "%p Down"),                input_seq(KEYCODE_F, input_seq::or_code, JOYCODE_Y_DOWN_SWITCH_INDEXED(1)) ) \
-		INPUT_PORT_DIGITAL_TYPE(  2, PLAYER2,  JOYSTICK_LEFT,       N_p("input-name", "%p Left"),                input_seq(KEYCODE_D, input_seq::or_code, JOYCODE_X_LEFT_SWITCH_INDEXED(1)) ) \
-		INPUT_PORT_DIGITAL_TYPE(  2, PLAYER2,  JOYSTICK_RIGHT,      N_p("input-name", "%p Right"),               input_seq(KEYCODE_G, input_seq::or_code, JOYCODE_X_RIGHT_SWITCH_INDEXED(1)) ) \
+		INPUT_PORT_DIGITAL_TYPE(  2, PLAYER2,  JOYSTICK_UP,         N_p("input-name", "%p Up"),                  input_seq(KEYCODE_R, input_seq::or_code, JOYCODE_Y_UP_SWITCH_INDEXED(1), input_seq::or_code, JOYCODE_Y_HATUP_INDEXED(1)) ) \
+		INPUT_PORT_DIGITAL_TYPE(  2, PLAYER2,  JOYSTICK_DOWN,       N_p("input-name", "%p Down"),                input_seq(KEYCODE_F, input_seq::or_code, JOYCODE_Y_DOWN_SWITCH_INDEXED(1), input_seq::or_code, JOYCODE_Y_HATDOWN_INDEXED(1)) ) \
+		INPUT_PORT_DIGITAL_TYPE(  2, PLAYER2,  JOYSTICK_LEFT,       N_p("input-name", "%p Left"),                input_seq(KEYCODE_D, input_seq::or_code, JOYCODE_X_LEFT_SWITCH_INDEXED(1), input_seq::or_code, JOYCODE_X_HATLEFT_INDEXED(1)) ) \
+		INPUT_PORT_DIGITAL_TYPE(  2, PLAYER2,  JOYSTICK_RIGHT,      N_p("input-name", "%p Right"),               input_seq(KEYCODE_G, input_seq::or_code, JOYCODE_X_RIGHT_SWITCH_INDEXED(1), input_seq::or_code, JOYCODE_X_HATRIGHT_INDEXED(1)) ) \
 		INPUT_PORT_DIGITAL_TYPE(  2, PLAYER2,  JOYSTICKRIGHT_UP,    N_p("input-name", "%p Right Stick/Up"),      input_seq() ) \
 		INPUT_PORT_DIGITAL_TYPE(  2, PLAYER2,  JOYSTICKRIGHT_DOWN,  N_p("input-name", "%p Right Stick/Down"),    input_seq() ) \
 		INPUT_PORT_DIGITAL_TYPE(  2, PLAYER2,  JOYSTICKRIGHT_LEFT,  N_p("input-name", "%p Right Stick/Left"),    input_seq() ) \
@@ -232,7 +167,6 @@
 		INPUT_PORT_DIGITAL_TYPE(  2, PLAYER2,  BUTTON16,            N_p("input-name", "%p Button 16"),           input_seq(JOYCODE_BUTTON16_INDEXED(1)) ) \
 		INPUT_PORT_DIGITAL_TYPE(  2, PLAYER2,  START,               N_p("input-name", "%p Start"),               input_seq(KEYCODE_2, input_seq::or_code, JOYCODE_START_INDEXED(1)) ) \
 		INPUT_PORT_DIGITAL_TYPE(  2, PLAYER2,  SELECT,              N_p("input-name", "%p Select"),              input_seq(KEYCODE_6, input_seq::or_code, JOYCODE_SELECT_INDEXED(1)) ) \
->>>>>>> 80bcaea1
 		CORE_INPUT_TYPES_END()
 
 #define CORE_INPUT_TYPES_P2_MAHJONG \
@@ -284,42 +218,10 @@
 
 #define CORE_INPUT_TYPES_P3 \
 		CORE_INPUT_TYPES_BEGIN(p3) \
-<<<<<<< HEAD
-		INPUT_PORT_DIGITAL_TYPE(  3, PLAYER3,  JOYSTICK_UP,         N_p("input-name", "P3 Up"),                  input_seq(KEYCODE_I, input_seq::or_code, JOYCODE_Y_UP_SWITCH_INDEXED(2), input_seq::or_code, JOYCODE_Y_HATUP_INDEXED(2)) ) \
-		INPUT_PORT_DIGITAL_TYPE(  3, PLAYER3,  JOYSTICK_DOWN,       N_p("input-name", "P3 Down"),                input_seq(KEYCODE_K, input_seq::or_code, JOYCODE_Y_DOWN_SWITCH_INDEXED(2), input_seq::or_code, JOYCODE_Y_HATDOWN_INDEXED(2)) ) \
-		INPUT_PORT_DIGITAL_TYPE(  3, PLAYER3,  JOYSTICK_LEFT,       N_p("input-name", "P3 Left"),                input_seq(KEYCODE_J, input_seq::or_code, JOYCODE_X_LEFT_SWITCH_INDEXED(2), input_seq::or_code, JOYCODE_X_HATLEFT_INDEXED(2)) ) \
-		INPUT_PORT_DIGITAL_TYPE(  3, PLAYER3,  JOYSTICK_RIGHT,      N_p("input-name", "P3 Right"),               input_seq(KEYCODE_L, input_seq::or_code, JOYCODE_X_RIGHT_SWITCH_INDEXED(2), input_seq::or_code, JOYCODE_X_HATRIGHT_INDEXED(2)) ) \
-		INPUT_PORT_DIGITAL_TYPE(  3, PLAYER3,  JOYSTICKRIGHT_UP,    N_p("input-name", "P3 Right Stick/Up"),      input_seq() ) \
-		INPUT_PORT_DIGITAL_TYPE(  3, PLAYER3,  JOYSTICKRIGHT_DOWN,  N_p("input-name", "P3 Right Stick/Down"),    input_seq() ) \
-		INPUT_PORT_DIGITAL_TYPE(  3, PLAYER3,  JOYSTICKRIGHT_LEFT,  N_p("input-name", "P3 Right Stick/Left"),    input_seq() ) \
-		INPUT_PORT_DIGITAL_TYPE(  3, PLAYER3,  JOYSTICKRIGHT_RIGHT, N_p("input-name", "P3 Right Stick/Right"),   input_seq() ) \
-		INPUT_PORT_DIGITAL_TYPE(  3, PLAYER3,  JOYSTICKLEFT_UP,     N_p("input-name", "P3 Left Stick/Up"),       input_seq() ) \
-		INPUT_PORT_DIGITAL_TYPE(  3, PLAYER3,  JOYSTICKLEFT_DOWN,   N_p("input-name", "P3 Left Stick/Down"),     input_seq() ) \
-		INPUT_PORT_DIGITAL_TYPE(  3, PLAYER3,  JOYSTICKLEFT_LEFT,   N_p("input-name", "P3 Left Stick/Left"),     input_seq() ) \
-		INPUT_PORT_DIGITAL_TYPE(  3, PLAYER3,  JOYSTICKLEFT_RIGHT,  N_p("input-name", "P3 Left Stick/Right"),    input_seq() ) \
-		INPUT_PORT_DIGITAL_TYPE(  3, PLAYER3,  BUTTON1,             N_p("input-name", "P3 Button 1"),            input_seq(KEYCODE_RCONTROL, input_seq::or_code, JOYCODE_BUTTON1_INDEXED(2), input_seq::or_code, GUNCODE_BUTTON1_INDEXED(2)) ) \
-		INPUT_PORT_DIGITAL_TYPE(  3, PLAYER3,  BUTTON2,             N_p("input-name", "P3 Button 2"),            input_seq(KEYCODE_RSHIFT, input_seq::or_code, JOYCODE_BUTTON2_INDEXED(2), input_seq::or_code, GUNCODE_BUTTON2_INDEXED(2)) ) \
-		INPUT_PORT_DIGITAL_TYPE(  3, PLAYER3,  BUTTON3,             N_p("input-name", "P3 Button 3"),            input_seq(KEYCODE_ENTER, input_seq::or_code, JOYCODE_BUTTON3_INDEXED(2)) ) \
-		INPUT_PORT_DIGITAL_TYPE(  3, PLAYER3,  BUTTON4,             N_p("input-name", "P3 Button 4"),            input_seq(JOYCODE_BUTTON4_INDEXED(2)) ) \
-		INPUT_PORT_DIGITAL_TYPE(  3, PLAYER3,  BUTTON5,             N_p("input-name", "P3 Button 5"),            input_seq(JOYCODE_BUTTON5_INDEXED(2)) ) \
-		INPUT_PORT_DIGITAL_TYPE(  3, PLAYER3,  BUTTON6,             N_p("input-name", "P3 Button 6"),            input_seq(JOYCODE_BUTTON6_INDEXED(2)) ) \
-		INPUT_PORT_DIGITAL_TYPE(  3, PLAYER3,  BUTTON7,             N_p("input-name", "P3 Button 7"),            input_seq(JOYCODE_BUTTON7_INDEXED(2)) ) \
-		INPUT_PORT_DIGITAL_TYPE(  3, PLAYER3,  BUTTON8,             N_p("input-name", "P3 Button 8"),            input_seq(JOYCODE_BUTTON8_INDEXED(2)) ) \
-		INPUT_PORT_DIGITAL_TYPE(  3, PLAYER3,  BUTTON9,             N_p("input-name", "P3 Button 9"),            input_seq(JOYCODE_BUTTON9_INDEXED(2)) ) \
-		INPUT_PORT_DIGITAL_TYPE(  3, PLAYER3,  BUTTON10,            N_p("input-name", "P3 Button 10"),           input_seq(JOYCODE_BUTTON10_INDEXED(2)) ) \
-		INPUT_PORT_DIGITAL_TYPE(  3, PLAYER3,  BUTTON11,            N_p("input-name", "P3 Button 11"),           input_seq(JOYCODE_BUTTON11_INDEXED(2)) ) \
-		INPUT_PORT_DIGITAL_TYPE(  3, PLAYER3,  BUTTON12,            N_p("input-name", "P3 Button 12"),           input_seq(JOYCODE_BUTTON12_INDEXED(2)) ) \
-		INPUT_PORT_DIGITAL_TYPE(  3, PLAYER3,  BUTTON13,            N_p("input-name", "P3 Button 13"),           input_seq(JOYCODE_BUTTON13_INDEXED(2)) ) \
-		INPUT_PORT_DIGITAL_TYPE(  3, PLAYER3,  BUTTON14,            N_p("input-name", "P3 Button 14"),           input_seq(JOYCODE_BUTTON14_INDEXED(2)) ) \
-		INPUT_PORT_DIGITAL_TYPE(  3, PLAYER3,  BUTTON15,            N_p("input-name", "P3 Button 15"),           input_seq(JOYCODE_BUTTON15_INDEXED(2)) ) \
-		INPUT_PORT_DIGITAL_TYPE(  3, PLAYER3,  BUTTON16,            N_p("input-name", "P3 Button 16"),           input_seq(JOYCODE_BUTTON16_INDEXED(2)) ) \
-		INPUT_PORT_DIGITAL_TYPE(  3, PLAYER3,  START,               N_p("input-name", "P3 Start"),               input_seq(KEYCODE_3, input_seq::or_code, JOYCODE_START_INDEXED(2)) ) \
-		INPUT_PORT_DIGITAL_TYPE(  3, PLAYER3,  SELECT,              N_p("input-name", "P3 Select"),              input_seq(KEYCODE_7, input_seq::or_code, JOYCODE_SELECT_INDEXED(2)) ) \
-=======
-		INPUT_PORT_DIGITAL_TYPE(  3, PLAYER3,  JOYSTICK_UP,         N_p("input-name", "%p Up"),                  input_seq(KEYCODE_I, input_seq::or_code, JOYCODE_Y_UP_SWITCH_INDEXED(2)) ) \
-		INPUT_PORT_DIGITAL_TYPE(  3, PLAYER3,  JOYSTICK_DOWN,       N_p("input-name", "%p Down"),                input_seq(KEYCODE_K, input_seq::or_code, JOYCODE_Y_DOWN_SWITCH_INDEXED(2)) ) \
-		INPUT_PORT_DIGITAL_TYPE(  3, PLAYER3,  JOYSTICK_LEFT,       N_p("input-name", "%p Left"),                input_seq(KEYCODE_J, input_seq::or_code, JOYCODE_X_LEFT_SWITCH_INDEXED(2)) ) \
-		INPUT_PORT_DIGITAL_TYPE(  3, PLAYER3,  JOYSTICK_RIGHT,      N_p("input-name", "%p Right"),               input_seq(KEYCODE_L, input_seq::or_code, JOYCODE_X_RIGHT_SWITCH_INDEXED(2)) ) \
+		INPUT_PORT_DIGITAL_TYPE(  3, PLAYER3,  JOYSTICK_UP,         N_p("input-name", "%p Up"),                  input_seq(KEYCODE_I, input_seq::or_code, JOYCODE_Y_UP_SWITCH_INDEXED(2), input_seq::or_code, JOYCODE_Y_HATUP_INDEXED(2)) ) \
+		INPUT_PORT_DIGITAL_TYPE(  3, PLAYER3,  JOYSTICK_DOWN,       N_p("input-name", "%p Down"),                input_seq(KEYCODE_K, input_seq::or_code, JOYCODE_Y_DOWN_SWITCH_INDEXED(2), input_seq::or_code, JOYCODE_Y_HATDOWN_INDEXED(2)) ) \
+		INPUT_PORT_DIGITAL_TYPE(  3, PLAYER3,  JOYSTICK_LEFT,       N_p("input-name", "%p Left"),                input_seq(KEYCODE_J, input_seq::or_code, JOYCODE_X_LEFT_SWITCH_INDEXED(2), input_seq::or_code, JOYCODE_X_HATLEFT_INDEXED(2)) ) \
+		INPUT_PORT_DIGITAL_TYPE(  3, PLAYER3,  JOYSTICK_RIGHT,      N_p("input-name", "%p Right"),               input_seq(KEYCODE_L, input_seq::or_code, JOYCODE_X_RIGHT_SWITCH_INDEXED(2), input_seq::or_code, JOYCODE_X_HATRIGHT_INDEXED(2)) ) \
 		INPUT_PORT_DIGITAL_TYPE(  3, PLAYER3,  JOYSTICKRIGHT_UP,    N_p("input-name", "%p Right Stick/Up"),      input_seq() ) \
 		INPUT_PORT_DIGITAL_TYPE(  3, PLAYER3,  JOYSTICKRIGHT_DOWN,  N_p("input-name", "%p Right Stick/Down"),    input_seq() ) \
 		INPUT_PORT_DIGITAL_TYPE(  3, PLAYER3,  JOYSTICKRIGHT_LEFT,  N_p("input-name", "%p Right Stick/Left"),    input_seq() ) \
@@ -379,47 +281,14 @@
 		INPUT_PORT_DIGITAL_TYPE(  3, PLAYER3,  MAHJONG_BIG,         N_p("input-name", "%p Mahjong Big"),         input_seq() ) \
 		INPUT_PORT_DIGITAL_TYPE(  3, PLAYER3,  MAHJONG_SMALL,       N_p("input-name", "%p Mahjong Small"),       input_seq() ) \
 		INPUT_PORT_DIGITAL_TYPE(  3, PLAYER3,  MAHJONG_LAST_CHANCE, N_p("input-name", "%p Mahjong Last Chance"), input_seq() ) \
->>>>>>> 80bcaea1
 		CORE_INPUT_TYPES_END()
 
 #define CORE_INPUT_TYPES_P4 \
 		CORE_INPUT_TYPES_BEGIN(p4) \
-<<<<<<< HEAD
-		INPUT_PORT_DIGITAL_TYPE(  4, PLAYER4,  JOYSTICK_UP,         N_p("input-name", "P4 Up"),                  input_seq(KEYCODE_8_PAD, input_seq::or_code, JOYCODE_Y_UP_SWITCH_INDEXED(3), input_seq::or_code, JOYCODE_Y_HATUP_INDEXED(3)) ) \
-		INPUT_PORT_DIGITAL_TYPE(  4, PLAYER4,  JOYSTICK_DOWN,       N_p("input-name", "P4 Down"),                input_seq(KEYCODE_2_PAD, input_seq::or_code, JOYCODE_Y_DOWN_SWITCH_INDEXED(3), input_seq::or_code, JOYCODE_Y_HATDOWN_INDEXED(3)) ) \
-		INPUT_PORT_DIGITAL_TYPE(  4, PLAYER4,  JOYSTICK_LEFT,       N_p("input-name", "P4 Left"),                input_seq(KEYCODE_4_PAD, input_seq::or_code, JOYCODE_X_LEFT_SWITCH_INDEXED(3), input_seq::or_code, JOYCODE_X_HATLEFT_INDEXED(3)) ) \
-		INPUT_PORT_DIGITAL_TYPE(  4, PLAYER4,  JOYSTICK_RIGHT,      N_p("input-name", "P4 Right"),               input_seq(KEYCODE_6_PAD, input_seq::or_code, JOYCODE_X_RIGHT_SWITCH_INDEXED(3), input_seq::or_code, JOYCODE_X_HATRIGHT_INDEXED(3)) ) \
-		INPUT_PORT_DIGITAL_TYPE(  4, PLAYER4,  JOYSTICKRIGHT_UP,    N_p("input-name", "P4 Right Stick/Up"),      input_seq() ) \
-		INPUT_PORT_DIGITAL_TYPE(  4, PLAYER4,  JOYSTICKRIGHT_DOWN,  N_p("input-name", "P4 Right Stick/Down"),    input_seq() ) \
-		INPUT_PORT_DIGITAL_TYPE(  4, PLAYER4,  JOYSTICKRIGHT_LEFT,  N_p("input-name", "P4 Right Stick/Left"),    input_seq() ) \
-		INPUT_PORT_DIGITAL_TYPE(  4, PLAYER4,  JOYSTICKRIGHT_RIGHT, N_p("input-name", "P4 Right Stick/Right"),   input_seq() ) \
-		INPUT_PORT_DIGITAL_TYPE(  4, PLAYER4,  JOYSTICKLEFT_UP,     N_p("input-name", "P4 Left Stick/Up"),       input_seq() ) \
-		INPUT_PORT_DIGITAL_TYPE(  4, PLAYER4,  JOYSTICKLEFT_DOWN,   N_p("input-name", "P4 Left Stick/Down"),     input_seq() ) \
-		INPUT_PORT_DIGITAL_TYPE(  4, PLAYER4,  JOYSTICKLEFT_LEFT,   N_p("input-name", "P4 Left Stick/Left"),     input_seq() ) \
-		INPUT_PORT_DIGITAL_TYPE(  4, PLAYER4,  JOYSTICKLEFT_RIGHT,  N_p("input-name", "P4 Left Stick/Right"),    input_seq() ) \
-		INPUT_PORT_DIGITAL_TYPE(  4, PLAYER4,  BUTTON1,             N_p("input-name", "P4 Button 1"),            input_seq(KEYCODE_0_PAD, input_seq::or_code, JOYCODE_BUTTON1_INDEXED(3)) ) \
-		INPUT_PORT_DIGITAL_TYPE(  4, PLAYER4,  BUTTON2,             N_p("input-name", "P4 Button 2"),            input_seq(KEYCODE_DEL_PAD, input_seq::or_code, JOYCODE_BUTTON2_INDEXED(3)) ) \
-		INPUT_PORT_DIGITAL_TYPE(  4, PLAYER4,  BUTTON3,             N_p("input-name", "P4 Button 3"),            input_seq(KEYCODE_ENTER_PAD, input_seq::or_code, JOYCODE_BUTTON3_INDEXED(3)) ) \
-		INPUT_PORT_DIGITAL_TYPE(  4, PLAYER4,  BUTTON4,             N_p("input-name", "P4 Button 4"),            input_seq(JOYCODE_BUTTON4_INDEXED(3)) ) \
-		INPUT_PORT_DIGITAL_TYPE(  4, PLAYER4,  BUTTON5,             N_p("input-name", "P4 Button 5"),            input_seq(JOYCODE_BUTTON5_INDEXED(3)) ) \
-		INPUT_PORT_DIGITAL_TYPE(  4, PLAYER4,  BUTTON6,             N_p("input-name", "P4 Button 6"),            input_seq(JOYCODE_BUTTON6_INDEXED(3)) ) \
-		INPUT_PORT_DIGITAL_TYPE(  4, PLAYER4,  BUTTON7,             N_p("input-name", "P4 Button 7"),            input_seq(JOYCODE_BUTTON7_INDEXED(3)) ) \
-		INPUT_PORT_DIGITAL_TYPE(  4, PLAYER4,  BUTTON8,             N_p("input-name", "P4 Button 8"),            input_seq(JOYCODE_BUTTON8_INDEXED(3)) ) \
-		INPUT_PORT_DIGITAL_TYPE(  4, PLAYER4,  BUTTON9,             N_p("input-name", "P4 Button 9"),            input_seq(JOYCODE_BUTTON9_INDEXED(3)) ) \
-		INPUT_PORT_DIGITAL_TYPE(  4, PLAYER4,  BUTTON10,            N_p("input-name", "P4 Button 10"),           input_seq(JOYCODE_BUTTON10_INDEXED(3)) ) \
-		INPUT_PORT_DIGITAL_TYPE(  4, PLAYER4,  BUTTON11,            N_p("input-name", "P4 Button 11"),           input_seq(JOYCODE_BUTTON11_INDEXED(3)) ) \
-		INPUT_PORT_DIGITAL_TYPE(  4, PLAYER4,  BUTTON12,            N_p("input-name", "P4 Button 12"),           input_seq(JOYCODE_BUTTON12_INDEXED(3)) ) \
-		INPUT_PORT_DIGITAL_TYPE(  4, PLAYER4,  BUTTON13,            N_p("input-name", "P4 Button 13"),           input_seq(JOYCODE_BUTTON13_INDEXED(3)) ) \
-		INPUT_PORT_DIGITAL_TYPE(  4, PLAYER4,  BUTTON14,            N_p("input-name", "P4 Button 14"),           input_seq(JOYCODE_BUTTON14_INDEXED(3)) ) \
-		INPUT_PORT_DIGITAL_TYPE(  4, PLAYER4,  BUTTON15,            N_p("input-name", "P4 Button 15"),           input_seq(JOYCODE_BUTTON15_INDEXED(3)) ) \
-		INPUT_PORT_DIGITAL_TYPE(  4, PLAYER4,  BUTTON16,            N_p("input-name", "P4 Button 16"),           input_seq(JOYCODE_BUTTON16_INDEXED(3)) ) \
-		INPUT_PORT_DIGITAL_TYPE(  4, PLAYER4,  START,               N_p("input-name", "P4 Start"),               input_seq(KEYCODE_4, input_seq::or_code, JOYCODE_START_INDEXED(3)) ) \
-		INPUT_PORT_DIGITAL_TYPE(  4, PLAYER4,  SELECT,              N_p("input-name", "P4 Select"),              input_seq(KEYCODE_8, input_seq::or_code, JOYCODE_SELECT_INDEXED(3)) ) \
-=======
-		INPUT_PORT_DIGITAL_TYPE(  4, PLAYER4,  JOYSTICK_UP,         N_p("input-name", "%p Up"),                  input_seq(KEYCODE_8_PAD, input_seq::or_code, JOYCODE_Y_UP_SWITCH_INDEXED(3)) ) \
-		INPUT_PORT_DIGITAL_TYPE(  4, PLAYER4,  JOYSTICK_DOWN,       N_p("input-name", "%p Down"),                input_seq(KEYCODE_2_PAD, input_seq::or_code, JOYCODE_Y_DOWN_SWITCH_INDEXED(3)) ) \
-		INPUT_PORT_DIGITAL_TYPE(  4, PLAYER4,  JOYSTICK_LEFT,       N_p("input-name", "%p Left"),                input_seq(KEYCODE_4_PAD, input_seq::or_code, JOYCODE_X_LEFT_SWITCH_INDEXED(3)) ) \
-		INPUT_PORT_DIGITAL_TYPE(  4, PLAYER4,  JOYSTICK_RIGHT,      N_p("input-name", "%p Right"),               input_seq(KEYCODE_6_PAD, input_seq::or_code, JOYCODE_X_RIGHT_SWITCH_INDEXED(3)) ) \
+		INPUT_PORT_DIGITAL_TYPE(  4, PLAYER4,  JOYSTICK_UP,         N_p("input-name", "%p Up"),                  input_seq(KEYCODE_8_PAD, input_seq::or_code, JOYCODE_Y_UP_SWITCH_INDEXED(3), input_seq::or_code, JOYCODE_Y_HATUP_INDEXED(3)) ) \
+		INPUT_PORT_DIGITAL_TYPE(  4, PLAYER4,  JOYSTICK_DOWN,       N_p("input-name", "%p Down"),                input_seq(KEYCODE_2_PAD, input_seq::or_code, JOYCODE_Y_DOWN_SWITCH_INDEXED(3), input_seq::or_code, JOYCODE_Y_HATDOWN_INDEXED(3)) ) \
+		INPUT_PORT_DIGITAL_TYPE(  4, PLAYER4,  JOYSTICK_LEFT,       N_p("input-name", "%p Left"),                input_seq(KEYCODE_4_PAD, input_seq::or_code, JOYCODE_X_LEFT_SWITCH_INDEXED(3), input_seq::or_code, JOYCODE_X_HATLEFT_INDEXED(3)) ) \
+		INPUT_PORT_DIGITAL_TYPE(  4, PLAYER4,  JOYSTICK_RIGHT,      N_p("input-name", "%p Right"),               input_seq(KEYCODE_6_PAD, input_seq::or_code, JOYCODE_X_RIGHT_SWITCH_INDEXED(3), input_seq::or_code, JOYCODE_X_HATRIGHT_INDEXED(3)) ) \
 		INPUT_PORT_DIGITAL_TYPE(  4, PLAYER4,  JOYSTICKRIGHT_UP,    N_p("input-name", "%p Right Stick/Up"),      input_seq() ) \
 		INPUT_PORT_DIGITAL_TYPE(  4, PLAYER4,  JOYSTICKRIGHT_DOWN,  N_p("input-name", "%p Right Stick/Down"),    input_seq() ) \
 		INPUT_PORT_DIGITAL_TYPE(  4, PLAYER4,  JOYSTICKRIGHT_LEFT,  N_p("input-name", "%p Right Stick/Left"),    input_seq() ) \
@@ -479,7 +348,6 @@
 		INPUT_PORT_DIGITAL_TYPE(  4, PLAYER4,  MAHJONG_BIG,         N_p("input-name", "%p Mahjong Big"),         input_seq() ) \
 		INPUT_PORT_DIGITAL_TYPE(  4, PLAYER4,  MAHJONG_SMALL,       N_p("input-name", "%p Mahjong Small"),       input_seq() ) \
 		INPUT_PORT_DIGITAL_TYPE(  4, PLAYER4,  MAHJONG_LAST_CHANCE, N_p("input-name", "%p Mahjong Last Chance"), input_seq() ) \
->>>>>>> 80bcaea1
 		CORE_INPUT_TYPES_END()
 
 #define CORE_INPUT_TYPES_P5 \
