/***************************************************************************

    emupal.c

    Palette device.

****************************************************************************

    Copyright Aaron Giles
    All rights reserved.

    Redistribution and use in source and binary forms, with or without
    modification, are permitted provided that the following conditions are
    met:

        * Redistributions of source code must retain the above copyright
          notice, this list of conditions and the following disclaimer.
        * Redistributions in binary form must reproduce the above copyright
          notice, this list of conditions and the following disclaimer in
          the documentation and/or other materials provided with the
          distribution.
        * Neither the name 'MAME' nor the names of its contributors may be
          used to endorse or promote products derived from this software
          without specific prior written permission.

    THIS SOFTWARE IS PROVIDED BY AARON GILES ''AS IS'' AND ANY EXPRESS OR
    IMPLIED WARRANTIES, INCLUDING, BUT NOT LIMITED TO, THE IMPLIED
    WARRANTIES OF MERCHANTABILITY AND FITNESS FOR A PARTICULAR PURPOSE ARE
    DISCLAIMED. IN NO EVENT SHALL AARON GILES BE LIABLE FOR ANY DIRECT,
    INDIRECT, INCIDENTAL, SPECIAL, EXEMPLARY, OR CONSEQUENTIAL DAMAGES
    (INCLUDING, BUT NOT LIMITED TO, PROCUREMENT OF SUBSTITUTE GOODS OR
    SERVICES; LOSS OF USE, DATA, OR PROFITS; OR BUSINESS INTERRUPTION)
    HOWEVER CAUSED AND ON ANY THEORY OF LIABILITY, WHETHER IN CONTRACT,
    STRICT LIABILITY, OR TORT (INCLUDING NEGLIGENCE OR OTHERWISE) ARISING
    IN ANY WAY OUT OF THE USE OF THIS SOFTWARE, EVEN IF ADVISED OF THE
    POSSIBILITY OF SUCH DAMAGE.

***************************************************************************/

#include "emu.h"

#define VERBOSE 0


//**************************************************************************
//  DEVICE DEFINITIONS
//**************************************************************************

const device_type PALETTE = &device_creator<palette_device>;

palette_device::palette_device(const machine_config &mconfig, const char *tag, device_t *owner, UINT32 clock)
	: device_t(mconfig, PALETTE, "palette", tag, owner, clock, "palette", __FILE__),
		m_palette(NULL)
{
}


//**************************************************************************
//  INITIALIZATION AND CONFIGURATION
//**************************************************************************

void palette_device::static_set_init(device_t &device, palette_init_delegate init)
{
	downcast<palette_device &>(device).m_init = init;
}


void palette_device::static_set_format(device_t &device, raw_to_rgb_converter raw_to_rgb)
{
	downcast<palette_device &>(device).m_raw_to_rgb = raw_to_rgb;
}


void palette_device::static_set_entries(device_t &device, int entries)
{
	downcast<palette_device &>(device).m_entries = entries;
}


void palette_device::static_enable_shadows(device_t &device)
{
	downcast<palette_device &>(device).m_enable_shadows = true;
}


void palette_device::static_enable_hilights(device_t &device)
{
	downcast<palette_device &>(device).m_enable_hilights = true;
}



//**************************************************************************
//	INDIRECTION (AKA COLORTABLES)
//**************************************************************************

//-------------------------------------------------
//  set_indirect_color - set an indirect color
//-------------------------------------------------

void palette_device::set_indirect_color(int index, rgb_t rgb)
{
	// ensure the array is expanded enough to handle the index, then set it
	m_indirect_colors.resize(index + 1);
	m_indirect_colors[index] = rgb;
}


//-------------------------------------------------
//  set_pen_indirect - set an indirect pen index
//-------------------------------------------------

void palette_device::set_pen_indirect(pen_t pen, UINT16 index)
{
	// ensure the array is expanded enough to handle the index, then set it
	m_indirect_entry.resize(index + 1);
	m_indirect_entry[index] = index;
}


//-------------------------------------------------
//  transpen_mask - return a mask of pens that
//  whose indirect values match the given 
//  transcolor
//-------------------------------------------------

UINT32 palette_device::transpen_mask(gfx_element &gfx, int color, int transcolor)
{
	UINT32 entry = gfx.colorbase() + (color % gfx.colors()) * gfx.granularity();

	// make sure we are in range
	assert(entry < m_indirect_entry.count());
	assert(gfx.depth() <= 32);

	// either gfx->color_depth entries or as many as we can get up until the end
	int count = MIN(gfx.depth(), m_indirect_entry.count() - entry);

	// set a bit anywhere the transcolor matches
	UINT32 mask = 0;
	for (int bit = 0; bit < count; bit++)
		if (m_indirect_entry[entry++] == transcolor)
			mask |= 1 << bit;

	// return the final mask
	return mask;
}


//-------------------------------------------------
//  configure_tilemap_groups - configure groups
//	within a tilemap to match the indirect masks
//-------------------------------------------------

void palette_device::configure_tilemap_groups(tilemap_t &tmap, gfx_element &gfx, int transcolor)
{
	int color;

	assert(gfx.colors() <= TILEMAP_NUM_GROUPS);

	// iterate over all colors in the tilemap
	for (color = 0; color < gfx.colors(); color++)
		tmap.set_transmask(color, transpen_mask(gfx, color, transcolor), 0);
}



//**************************************************************************
//  SHADOW TABLE CONFIGURATION
//**************************************************************************

//-------------------------------------------------
//  palette_set_shadow_mode(mode)
//
//      mode: 0 = use preset 0 (default shadow)
//            1 = use preset 1 (default highlight)
//            2 = use preset 2 *
//            3 = use preset 3 *
//
//  * Preset 2 & 3 work independently under 32bpp,
//    supporting up to four different types of
//    shadows at one time. They mirror preset 1 & 2
//    in lower depth settings to maintain
//    compatibility.
//
//
//  set_shadow_dRGB32(mode, dr, dg, db, noclip)
//
//      mode:    0 to   3 (which preset to configure)
//
//        dr: -255 to 255 ( red displacement )
//        dg: -255 to 255 ( green displacement )
//        db: -255 to 255 ( blue displacement )
//
//      noclip: 0 = resultant RGB clipped at 0x00/0xff
//              1 = resultant RGB wraparound 0x00/0xff
//
//
//  * Color shadows only work under 32bpp.
//    This function has no effect in lower color
//    depths where
//
//      set_shadow_factor() or
//      set_highlight_factor()
//
//    should be used instead.
//
//  * 32-bit shadows are lossy. Even with zero RGB
//    displacements the affected area will still look
//    slightly darkened.
//
//    Drivers should ensure all shadow pens in
//    gfx_drawmode_table[] are set to DRAWMODE_NONE
//    when RGB displacements are zero to avoid the
//    darkening effect.
//-------------------------------------------------

//-------------------------------------------------
//  set_shadow_dRGB32 - configure delta RGB values 
//  for 1 of 4 shadow tables
//-------------------------------------------------

void palette_device::set_shadow_dRGB32(int mode, int dr, int dg, int db, bool noclip)
{
	shadow_table_data &stable = m_shadow_tables[mode];

	// only applies to RGB direct modes
	assert(m_format != BITMAP_FORMAT_IND16);
	assert(stable.base != NULL);

	// clamp the deltas (why?)
	if (dr < -0xff) dr = -0xff; else if (dr > 0xff) dr = 0xff;
	if (dg < -0xff) dg = -0xff; else if (dg > 0xff) dg = 0xff;
	if (db < -0xff) db = -0xff; else if (db > 0xff) db = 0xff;

	// early exit if nothing changed
	if (dr == stable.dr && dg == stable.dg && db == stable.db && noclip == stable.noclip)
		return;
	stable.dr = dr;
	stable.dg = dg;
	stable.db = db;
	stable.noclip = noclip;

	if (VERBOSE)
		popmessage("shadow %d recalc %d %d %d %02x", mode, dr, dg, db, noclip);

	// regenerate the table
	for (int i = 0; i < 32768; i++)
	{
		int r = pal5bit(i >> 10) + dr;
		int g = pal5bit(i >> 5) + dg;
		int b = pal5bit(i >> 0) + db;

		// apply clipping
		if (!noclip)
		{
			r = rgb_t::clamp(r);
			g = rgb_t::clamp(g);
			b = rgb_t::clamp(b);
		}
		rgb_t final = rgb_t(r, g, b);

		// store either 16 or 32 bit
		if (m_format == BITMAP_FORMAT_RGB32)
			stable.base[i] = final;
		else
<<<<<<< HEAD
			stable.base[i] = rgb_to_rgb15(final);
=======
			stable->base[i] = final.as_rgb15();
>>>>>>> ca932a6d
	}
}



//**************************************************************************
//	GENERIC WRITE HANDLERS
//**************************************************************************

//-------------------------------------------------
//  update_for_write - given a write of a given
//	length to a given byte offset, update all
//	potentially modified palette entries
//-------------------------------------------------

inline void palette_device::update_for_write(offs_t byte_offset, int bytes_modified)
{
	// determine how many entries were modified
	int bpe = m_paletteram.bytes_per_entry();
	assert(bpe != 0);
	int count = (bytes_modified + bpe - 1) / bpe;

	// for each entry modified, fetch the palette data and set the pen color
	offs_t base = byte_offset / bpe;
	for (int index = 0; index < count; index++)
	{
		UINT32 data = m_paletteram.read(base + index);
		if (m_paletteram_ext.base())
			data |= m_paletteram_ext.read(base + index) << (8 * bpe);
		set_pen_color(base + index, m_raw_to_rgb(data));
	}
}


//-------------------------------------------------
//  write - write a byte to the base paletteram
//-------------------------------------------------

WRITE8_MEMBER(palette_device::write)
{
	m_paletteram.write8(offset, data);
	update_for_write(offset, 1);
}
 
WRITE16_MEMBER(palette_device::write)
{
	m_paletteram.write16(offset, data);
	update_for_write(offset * 2, 2);
}

WRITE32_MEMBER(palette_device::write)
{
	m_paletteram.write32(offset, data);
	update_for_write(offset * 4, 4);
}


//-------------------------------------------------
//  write_ext - write a byte to the extended 
//  paletteram
//-------------------------------------------------

WRITE8_MEMBER(palette_device::write_ext)
{
	m_paletteram_ext.write8(offset, data);
	update_for_write(offset, 1);
}

<<<<<<< HEAD
=======
	/* allocate the palette */
	ctable->palette = auto_alloc_array(machine, rgb_t, ctable->palentries);
	for (index = 0; index < ctable->palentries; index++)
		ctable->palette[index] = rgb_t(0x80,0xff,0xff,0xff);
	machine.save().save_pointer(NAME(ctable->palette), ctable->palentries);
>>>>>>> ca932a6d

WRITE16_MEMBER(palette_device::write_ext)
{
	m_paletteram_ext.write16(offset, data);
	update_for_write(offset * 2, 2);
}



//**************************************************************************
//	DEVICE MANAGEMENT
//**************************************************************************

//-------------------------------------------------
//  device_start - start up the device
//-------------------------------------------------

void palette_device::device_start()
{
	// bind the init function
    m_init.bind_relative_to(*owner());

	// find the memory, if present
	const memory_share *share = memshare(tag());
	if (share != NULL)
	{
		// find the extended (split) memory, if present
		astring tag_ext(tag(), "_ext");
		const memory_share *share_ext = memshare(tag_ext.cstr());

		// make sure we have specified a format
		assert(m_raw_to_rgb.bytes_per_entry() > 0);
		
		// determine bytes per entry
		int bytes_per_entry = m_raw_to_rgb.bytes_per_entry();
		if (share_ext == NULL)
			m_paletteram.set(*share, bytes_per_entry);
		else
		{
			m_paletteram.set(*share, bytes_per_entry / 2);
			m_paletteram_ext.set(*share_ext, bytes_per_entry / 2);
		}

		// look for an extension entry
		if (share_ext != NULL)
			m_paletteram_ext.set(*share_ext, m_raw_to_rgb.bytes_per_entry());
	}
    
	// reset all our data
	screen_device *device = machine().first_screen();
	m_format = (device != NULL) ? device->format() : BITMAP_FORMAT_INVALID;
	if (m_entries > 0)
	{
		allocate_palette();
		allocate_color_tables();
		allocate_shadow_tables();
	}

	// call the initialization helper if present (this will expand the indirection tables to full size)
	if (!m_init.isnull())
		m_init(*this);

	// set up save/restore of the palette
	int numcolors = m_palette->num_colors();
	m_save_pen.resize(numcolors);
	m_save_contrast.resize(numcolors);
	save_item(NAME(m_save_pen));
	save_item(NAME(m_save_contrast));
}



//**************************************************************************
//  INTERNAL FUNCTIONS
//**************************************************************************

<<<<<<< HEAD
//-------------------------------------------------
//  device_pre_save - prepare the save arrays
//  for saving
//-------------------------------------------------
=======
	/* alpha doesn't matter */
	color.set_a(0xff);
>>>>>>> ca932a6d

void palette_device::device_pre_save()
{
	// fill the save arrays with updated pen and brightness information
	int numcolors = m_palette->num_colors();
	for (int index = 0; index < numcolors; index++)
	{
		m_save_pen[index] = pen_color(index);
		m_save_contrast[index] = pen_contrast(index);
	}
}


//-------------------------------------------------
//  device_post_load - called after restore to
//  actually update the palette
//-------------------------------------------------

void palette_device::device_post_load()
{
	// reset the pen and brightness for each entry
	int numcolors = m_palette->num_colors();
	for (int index = 0; index < numcolors; index++)
	{
		set_pen_color(index, m_save_pen[index]);
		set_pen_contrast(index, m_save_contrast[index]);
	}
}


//-------------------------------------------------
//  device_stop - final cleanup
//-------------------------------------------------

void palette_device::device_stop()
{
	// dereference the palette
	if (m_palette != NULL)
		m_palette->deref();
}


//-------------------------------------------------
//  device_validity_check - validate device
//	configuration
//-------------------------------------------------

void palette_device::device_validity_check(validity_checker &valid) const
{
}


//-------------------------------------------------
//  allocate_palette - allocate and configure the
//  palette object itself
//-------------------------------------------------

void palette_device::allocate_palette()
{
	// determine the number of groups we need
	int numgroups = 1;
	if (m_enable_shadows)
		m_shadow_group = numgroups++;
	if (m_enable_hilights)
		m_hilight_group = numgroups++;
	assert_always(m_entries * numgroups <= 65536, "Error: palette has more than 65536 colors.");

	// allocate a palette object containing all the colors and groups
	m_palette = new palette_t(m_entries, numgroups);

	// configure the groups
	if (m_shadow_group != 0)
		set_shadow_factor(float(PALETTE_DEFAULT_SHADOW_FACTOR));
	if (m_hilight_group != 0)
		set_highlight_factor(float(PALETTE_DEFAULT_HIGHLIGHT_FACTOR));

	// set the initial colors to a standard rainbow
	for (int index = 0; index < m_entries; index++)
		set_pen_color(index, MAKE_RGB(pal1bit(index >> 0), pal1bit(index >> 1), pal1bit(index >> 2)));

	// switch off the color mode
	switch (m_format)
	{
		// 16-bit paletteized case
		case BITMAP_FORMAT_IND16:
			m_black_pen = m_palette->black_entry();
			m_white_pen = m_palette->white_entry();
			if (m_black_pen >= 65536)
				m_black_pen = 0;
			if (m_white_pen >= 65536)
				m_white_pen = 65536;
			break;

		// 32-bit direct case
		case BITMAP_FORMAT_RGB32:
			m_black_pen = MAKE_RGB(0x00,0x00,0x00);
			m_white_pen = MAKE_RGB(0xff,0xff,0xff);
			break;

		// screenless case
		case BITMAP_FORMAT_INVALID:
		default:
			break;
	}
}


//-------------------------------------------------
//  allocate_color_tables - allocate memory for
//  pen and color tables
//-------------------------------------------------

void palette_device::allocate_color_tables()
{
	int total_colors = m_palette->num_colors() * m_palette->num_groups();

	// allocate memory for the pen table
	switch (m_format)
	{
		case BITMAP_FORMAT_IND16:
			// create a dummy 1:1 mapping
			{
				m_pen_array.resize(total_colors + 2);
				pen_t *pentable = &m_pen_array[0];
				m_pens = &m_pen_array[0];
				for (int i = 0; i < total_colors + 2; i++)
					pentable[i] = i;
			}
			break;

		case BITMAP_FORMAT_RGB32:
			m_pens = m_palette->entry_list_adjusted();
			break;

		default:
			m_pens = NULL;
			break;
	}
}


//-------------------------------------------------
//  allocate_shadow_tables - allocate memory for
//  shadow tables
//-------------------------------------------------

void palette_device::allocate_shadow_tables()
{
	// if we have shadows, allocate shadow tables
	if (m_enable_shadows)
	{
		m_shadow_array.resize(65536);

		// palettized mode gets a single 64k table in slots 0 and 2
		if (m_format == BITMAP_FORMAT_IND16)
		{
			m_shadow_tables[0].base = m_shadow_tables[2].base = &m_shadow_array[0];
			for (int i = 0; i < 65536; i++)
				m_shadow_array[i] = (i < m_entries) ? (i + m_entries) : i;
		}

		// RGB mode gets two 32k tables in slots 0 and 2
		else
		{
			m_shadow_tables[0].base = &m_shadow_array[0];
			m_shadow_tables[2].base = &m_shadow_array[32768];
			configure_rgb_shadows(0, float(PALETTE_DEFAULT_SHADOW_FACTOR));
		}
	}

	// if we have hilights, allocate shadow tables
	if (m_enable_hilights)
	{
		m_hilight_array.resize(65536);

		// palettized mode gets a single 64k table in slots 1 and 3
		if (m_format == BITMAP_FORMAT_IND16)
		{
			m_shadow_tables[1].base = m_shadow_tables[3].base = &m_hilight_array[0];
			for (int i = 0; i < 65536; i++)
				m_hilight_array[i] = (i < m_entries) ? (i + 2 * m_entries) : i;
		}

		// RGB mode gets two 32k tables in slots 1 and 3
		else
		{
			m_shadow_tables[1].base = &m_hilight_array[0];
			m_shadow_tables[3].base = &m_hilight_array[32768];
			configure_rgb_shadows(1, float(PALETTE_DEFAULT_HIGHLIGHT_FACTOR));
		}
	}

	// set the default table
	m_shadow_table = m_shadow_tables[0].base;
}


//-------------------------------------------------
//  configure_rgb_shadows - configure shadows
//  for the RGB tables
//-------------------------------------------------

void palette_device::configure_rgb_shadows(int mode, float factor)
{
	// only applies to RGB direct modes
	assert(m_format != BITMAP_FORMAT_IND16);

	// verify the shadow table
	assert(mode >= 0 && mode < ARRAY_LENGTH(m_shadow_tables));
	shadow_table_data &stable = m_shadow_tables[mode];
	assert(stable.base != NULL);

	// regenerate the table
	int ifactor = int(factor * 256.0f);
	for (int rgb555 = 0; rgb555 < 32768; rgb555++)
	{
		UINT8 r = rgb_clamp((pal5bit(rgb555 >> 10) * ifactor) >> 8);
		UINT8 g = rgb_clamp((pal5bit(rgb555 >> 5) * ifactor) >> 8);
		UINT8 b = rgb_clamp((pal5bit(rgb555 >> 0) * ifactor) >> 8);

		// store either 16 or 32 bit
		pen_t final = MAKE_RGB(r, g, b);
		if (m_format == BITMAP_FORMAT_RGB32)
			stable.base[rgb555] = final;
		else
			stable.base[rgb555] = rgb_to_rgb15(final);
	}
}



//**************************************************************************
//  COMMON PALETTE INITIALIZATION
//**************************************************************************

/*-------------------------------------------------
    black - completely black palette
-------------------------------------------------*/

void palette_device::palette_init_all_black(palette_device &palette)
{
	int i;

	for (i = 0; i < palette.entries(); i++)
	{
		palette.set_pen_color(i,RGB_BLACK); // black
	}
}


/*-------------------------------------------------
    black_and_white - basic 2-color black & white
-------------------------------------------------*/

void palette_device::palette_init_black_and_white(palette_device &palette)
{
	palette.set_pen_color(0,RGB_BLACK); // black
	palette.set_pen_color(1,RGB_WHITE); // white
}


/*-------------------------------------------------
    white_and_black - basic 2-color white & black
-------------------------------------------------*/

void palette_device::palette_init_white_and_black(palette_device &palette)
{
	palette.set_pen_color(0,RGB_WHITE); // white
	palette.set_pen_color(1,RGB_BLACK); // black
}


/*-------------------------------------------------
    monochrome_amber - 2-color black & amber
-------------------------------------------------*/

void palette_device::palette_init_monochrome_amber(palette_device &palette)
{
<<<<<<< HEAD
	palette.set_pen_color(0, RGB_BLACK); // black
	palette.set_pen_color(1, 0xf7, 0xaa, 0x00); // amber
}
=======
	int numgroups, index;

	/* determine the number of groups we need */
	numgroups = 1;
	if (machine.config().m_video_attributes & VIDEO_HAS_SHADOWS)
		palette->shadow_group = numgroups++;
	if (machine.config().m_video_attributes & VIDEO_HAS_HIGHLIGHTS)
		palette->hilight_group = numgroups++;
	assert_always(machine.total_colors() * numgroups <= 65536, "Error: palette has more than 65536 colors.");

	/* allocate a palette object containing all the colors and groups */
	machine.palette = palette_t::alloc(machine.total_colors(), numgroups);

	/* configure the groups */
	if (palette->shadow_group != 0)
		machine.palette->group_set_contrast(palette->shadow_group, (float)PALETTE_DEFAULT_SHADOW_FACTOR);
	if (palette->hilight_group != 0)
		machine.palette->group_set_contrast(palette->hilight_group, (float)PALETTE_DEFAULT_HIGHLIGHT_FACTOR);

	/* set the initial colors to a standard rainbow */
	for (index = 0; index < machine.total_colors(); index++)
		machine.palette->entry_set_color(index, rgb_t(pal1bit(index >> 0), pal1bit(index >> 1), pal1bit(index >> 2)));
>>>>>>> ca932a6d


<<<<<<< HEAD
/*-------------------------------------------------
    monochrome_green - 2-color black & green
-------------------------------------------------*/
=======
		/* 32-bit direct case */
		case BITMAP_FORMAT_RGB32:
			palette->black_pen = rgb_t(0x00,0x00,0x00);
			palette->white_pen = rgb_t(0xff,0xff,0xff);
			break;
>>>>>>> ca932a6d

void palette_device::palette_init_monochrome_green(palette_device &palette)
{
	palette.set_pen_color(0, RGB_BLACK); // black
	palette.set_pen_color(1, 0x00, 0xff, 0x00); // green
}


/*-------------------------------------------------
    RRRR_GGGG_BBBB - standard 4-4-4 palette,
    assuming the commonly used resistor values:

    bit 3 -- 220 ohm resistor  -- RED/GREEN/BLUE
          -- 470 ohm resistor  -- RED/GREEN/BLUE
          -- 1  kohm resistor  -- RED/GREEN/BLUE
    bit 0 -- 2.2kohm resistor  -- RED/GREEN/BLUE
-------------------------------------------------*/

void palette_device::palette_init_RRRRGGGGBBBB_proms(palette_device &palette)
{
	const UINT8 *color_prom = machine().root_device().memregion("proms")->base();
	int i;

	for (i = 0; i < palette.entries(); i++)
	{
<<<<<<< HEAD
		int bit0,bit1,bit2,bit3,r,g,b;

		// red component
		bit0 = (color_prom[i] >> 0) & 0x01;
		bit1 = (color_prom[i] >> 1) & 0x01;
		bit2 = (color_prom[i] >> 2) & 0x01;
		bit3 = (color_prom[i] >> 3) & 0x01;
		r = 0x0e * bit0 + 0x1f * bit1 + 0x43 * bit2 + 0x8f * bit3;

		// green component
		bit0 = (color_prom[i + palette.entries()] >> 0) & 0x01;
		bit1 = (color_prom[i + palette.entries()] >> 1) & 0x01;
		bit2 = (color_prom[i + palette.entries()] >> 2) & 0x01;
		bit3 = (color_prom[i + palette.entries()] >> 3) & 0x01;
		g = 0x0e * bit0 + 0x1f * bit1 + 0x43 * bit2 + 0x8f * bit3;

		// blue component
		bit0 = (color_prom[i + 2*palette.entries()] >> 0) & 0x01;
		bit1 = (color_prom[i + 2*palette.entries()] >> 1) & 0x01;
		bit2 = (color_prom[i + 2*palette.entries()] >> 2) & 0x01;
		bit3 = (color_prom[i + 2*palette.entries()] >> 3) & 0x01;
		b = 0x0e * bit0 + 0x1f * bit1 + 0x43 * bit2 + 0x8f * bit3;

		palette.set_pen_color(i,MAKE_RGB(r,g,b));
=======
		case BITMAP_FORMAT_IND16:
			/* create a dummy 1:1 mapping */
			machine.pens = pentable = auto_alloc_array(machine, pen_t, total_colors + 2);
			for (i = 0; i < total_colors + 2; i++)
				pentable[i] = i;
			break;

		case BITMAP_FORMAT_RGB32:
			machine.pens = reinterpret_cast<const pen_t *>(machine.palette->entry_list_adjusted());
			break;

		default:
			machine.pens = NULL;
			break;
>>>>>>> ca932a6d
	}
}



/*-------------------------------------------------
    RRRRR_GGGGG_BBBBB/BBBBB_GGGGG_RRRRR -
    standard 5-5-5 palette for games using a
    15-bit color space
-------------------------------------------------*/

void palette_device::palette_init_RRRRRGGGGGBBBBB(palette_device &palette)
{
	int i;

	for (i = 0; i < 0x8000; i++)
		palette.set_pen_color(i, MAKE_RGB(pal5bit(i >> 10), pal5bit(i >> 5), pal5bit(i >> 0)));
}


void palette_device::palette_init_BBBBBGGGGGRRRRR(palette_device &palette)
{
	int i;

	for (i = 0; i < 0x8000; i++)
		palette.set_pen_color(i, MAKE_RGB(pal5bit(i >> 0), pal5bit(i >> 5), pal5bit(i >> 10)));
}



/*-------------------------------------------------
    RRRRR_GGGGGG_BBBBB -
    standard 5-6-5 palette for games using a
    16-bit color space
-------------------------------------------------*/

void palette_device::palette_init_RRRRRGGGGGGBBBBB(palette_device &palette)
{
	int i;

<<<<<<< HEAD
	for (i = 0; i < 0x10000; i++)
		palette.set_pen_color(i, MAKE_RGB(pal5bit(i >> 11), pal6bit(i >> 5), pal5bit(i >> 0)));
=======
	/* only applies to RGB direct modes */
	assert(palette->format != BITMAP_FORMAT_IND16);
	assert(stable->base != NULL);

	/* regenerate the table */
	for (i = 0; i < 32768; i++)
	{
		rgb_t final = pal555(i, 10, 5, 0).scale8(ifactor);

		/* store either 16 or 32 bit */
		if (palette->format == BITMAP_FORMAT_RGB32)
			stable->base[i] = final;
		else
			stable->base[i] = final.as_rgb15();
	}
>>>>>>> ca932a6d
}<|MERGE_RESOLUTION|>--- conflicted
+++ resolved
@@ -257,17 +257,13 @@
 			g = rgb_t::clamp(g);
 			b = rgb_t::clamp(b);
 		}
-		rgb_t final = rgb_t(r, g, b);
+		rgb_t final = rgb_t(r, g, b); 
 
 		// store either 16 or 32 bit
 		if (m_format == BITMAP_FORMAT_RGB32)
 			stable.base[i] = final;
 		else
-<<<<<<< HEAD
-			stable.base[i] = rgb_to_rgb15(final);
-=======
-			stable->base[i] = final.as_rgb15();
->>>>>>> ca932a6d
+			stable.base[i] = final.as_rgb15();
 	}
 }
 
@@ -336,14 +332,6 @@
 	update_for_write(offset, 1);
 }
 
-<<<<<<< HEAD
-=======
-	/* allocate the palette */
-	ctable->palette = auto_alloc_array(machine, rgb_t, ctable->palentries);
-	for (index = 0; index < ctable->palentries; index++)
-		ctable->palette[index] = rgb_t(0x80,0xff,0xff,0xff);
-	machine.save().save_pointer(NAME(ctable->palette), ctable->palentries);
->>>>>>> ca932a6d
 
 WRITE16_MEMBER(palette_device::write_ext)
 {
@@ -420,15 +408,10 @@
 //  INTERNAL FUNCTIONS
 //**************************************************************************
 
-<<<<<<< HEAD
 //-------------------------------------------------
 //  device_pre_save - prepare the save arrays
 //  for saving
 //-------------------------------------------------
-=======
-	/* alpha doesn't matter */
-	color.set_a(0xff);
->>>>>>> ca932a6d
 
 void palette_device::device_pre_save()
 {
@@ -497,7 +480,7 @@
 	assert_always(m_entries * numgroups <= 65536, "Error: palette has more than 65536 colors.");
 
 	// allocate a palette object containing all the colors and groups
-	m_palette = new palette_t(m_entries, numgroups);
+	m_palette = palette_t::alloc(m_entries, numgroups);
 
 	// configure the groups
 	if (m_shadow_group != 0)
@@ -507,7 +490,7 @@
 
 	// set the initial colors to a standard rainbow
 	for (int index = 0; index < m_entries; index++)
-		set_pen_color(index, MAKE_RGB(pal1bit(index >> 0), pal1bit(index >> 1), pal1bit(index >> 2)));
+		set_pen_color(index, rgb_t(pal1bit(index >> 0), pal1bit(index >> 1), pal1bit(index >> 2)));
 
 	// switch off the color mode
 	switch (m_format)
@@ -524,8 +507,8 @@
 
 		// 32-bit direct case
 		case BITMAP_FORMAT_RGB32:
-			m_black_pen = MAKE_RGB(0x00,0x00,0x00);
-			m_white_pen = MAKE_RGB(0xff,0xff,0xff);
+			m_black_pen = rgb_t(0x00,0x00,0x00);
+			m_white_pen = rgb_t(0xff,0xff,0xff);
 			break;
 
 		// screenless case
@@ -560,7 +543,7 @@
 			break;
 
 		case BITMAP_FORMAT_RGB32:
-			m_pens = m_palette->entry_list_adjusted();
+			m_pens = reinterpret_cast<const pen_t *>(m_palette->entry_list_adjusted());
 			break;
 
 		default:
@@ -645,16 +628,16 @@
 	int ifactor = int(factor * 256.0f);
 	for (int rgb555 = 0; rgb555 < 32768; rgb555++)
 	{
-		UINT8 r = rgb_clamp((pal5bit(rgb555 >> 10) * ifactor) >> 8);
-		UINT8 g = rgb_clamp((pal5bit(rgb555 >> 5) * ifactor) >> 8);
-		UINT8 b = rgb_clamp((pal5bit(rgb555 >> 0) * ifactor) >> 8);
+		UINT8 r = rgb_t::clamp((pal5bit(rgb555 >> 10) * ifactor) >> 8);
+		UINT8 g = rgb_t::clamp((pal5bit(rgb555 >> 5) * ifactor) >> 8);
+		UINT8 b = rgb_t::clamp((pal5bit(rgb555 >> 0) * ifactor) >> 8);
 
 		// store either 16 or 32 bit
-		pen_t final = MAKE_RGB(r, g, b);
+		rgb_t final = rgb_t(r, g, b);
 		if (m_format == BITMAP_FORMAT_RGB32)
 			stable.base[rgb555] = final;
 		else
-			stable.base[rgb555] = rgb_to_rgb15(final);
+			stable.base[rgb555] = final.as_rgb15();
 	}
 }
 
@@ -674,7 +657,7 @@
 
 	for (i = 0; i < palette.entries(); i++)
 	{
-		palette.set_pen_color(i,RGB_BLACK); // black
+		palette.set_pen_color(i,rgb_t::black); // black
 	}
 }
 
@@ -685,8 +668,8 @@
 
 void palette_device::palette_init_black_and_white(palette_device &palette)
 {
-	palette.set_pen_color(0,RGB_BLACK); // black
-	palette.set_pen_color(1,RGB_WHITE); // white
+	palette.set_pen_color(0,rgb_t::black); // black
+	palette.set_pen_color(1,rgb_t::white); // white
 }
 
 
@@ -696,8 +679,8 @@
 
 void palette_device::palette_init_white_and_black(palette_device &palette)
 {
-	palette.set_pen_color(0,RGB_WHITE); // white
-	palette.set_pen_color(1,RGB_BLACK); // black
+	palette.set_pen_color(0,rgb_t::white); // white
+	palette.set_pen_color(1,rgb_t::black); // black
 }
 
 
@@ -707,51 +690,18 @@
 
 void palette_device::palette_init_monochrome_amber(palette_device &palette)
 {
-<<<<<<< HEAD
-	palette.set_pen_color(0, RGB_BLACK); // black
+	palette.set_pen_color(0, rgb_t::black); // black
 	palette.set_pen_color(1, 0xf7, 0xaa, 0x00); // amber
 }
-=======
-	int numgroups, index;
-
-	/* determine the number of groups we need */
-	numgroups = 1;
-	if (machine.config().m_video_attributes & VIDEO_HAS_SHADOWS)
-		palette->shadow_group = numgroups++;
-	if (machine.config().m_video_attributes & VIDEO_HAS_HIGHLIGHTS)
-		palette->hilight_group = numgroups++;
-	assert_always(machine.total_colors() * numgroups <= 65536, "Error: palette has more than 65536 colors.");
-
-	/* allocate a palette object containing all the colors and groups */
-	machine.palette = palette_t::alloc(machine.total_colors(), numgroups);
-
-	/* configure the groups */
-	if (palette->shadow_group != 0)
-		machine.palette->group_set_contrast(palette->shadow_group, (float)PALETTE_DEFAULT_SHADOW_FACTOR);
-	if (palette->hilight_group != 0)
-		machine.palette->group_set_contrast(palette->hilight_group, (float)PALETTE_DEFAULT_HIGHLIGHT_FACTOR);
-
-	/* set the initial colors to a standard rainbow */
-	for (index = 0; index < machine.total_colors(); index++)
-		machine.palette->entry_set_color(index, rgb_t(pal1bit(index >> 0), pal1bit(index >> 1), pal1bit(index >> 2)));
->>>>>>> ca932a6d
-
-
-<<<<<<< HEAD
+
+
 /*-------------------------------------------------
     monochrome_green - 2-color black & green
 -------------------------------------------------*/
-=======
-		/* 32-bit direct case */
-		case BITMAP_FORMAT_RGB32:
-			palette->black_pen = rgb_t(0x00,0x00,0x00);
-			palette->white_pen = rgb_t(0xff,0xff,0xff);
-			break;
->>>>>>> ca932a6d
 
 void palette_device::palette_init_monochrome_green(palette_device &palette)
 {
-	palette.set_pen_color(0, RGB_BLACK); // black
+	palette.set_pen_color(0, rgb_t::black); // black
 	palette.set_pen_color(1, 0x00, 0xff, 0x00); // green
 }
 
@@ -773,7 +723,6 @@
 
 	for (i = 0; i < palette.entries(); i++)
 	{
-<<<<<<< HEAD
 		int bit0,bit1,bit2,bit3,r,g,b;
 
 		// red component
@@ -797,23 +746,7 @@
 		bit3 = (color_prom[i + 2*palette.entries()] >> 3) & 0x01;
 		b = 0x0e * bit0 + 0x1f * bit1 + 0x43 * bit2 + 0x8f * bit3;
 
-		palette.set_pen_color(i,MAKE_RGB(r,g,b));
-=======
-		case BITMAP_FORMAT_IND16:
-			/* create a dummy 1:1 mapping */
-			machine.pens = pentable = auto_alloc_array(machine, pen_t, total_colors + 2);
-			for (i = 0; i < total_colors + 2; i++)
-				pentable[i] = i;
-			break;
-
-		case BITMAP_FORMAT_RGB32:
-			machine.pens = reinterpret_cast<const pen_t *>(machine.palette->entry_list_adjusted());
-			break;
-
-		default:
-			machine.pens = NULL;
-			break;
->>>>>>> ca932a6d
+		palette.set_pen_color(i,rgb_t(r,g,b));
 	}
 }
 
@@ -830,7 +763,7 @@
 	int i;
 
 	for (i = 0; i < 0x8000; i++)
-		palette.set_pen_color(i, MAKE_RGB(pal5bit(i >> 10), pal5bit(i >> 5), pal5bit(i >> 0)));
+		palette.set_pen_color(i, rgb_t(pal5bit(i >> 10), pal5bit(i >> 5), pal5bit(i >> 0)));
 }
 
 
@@ -839,7 +772,7 @@
 	int i;
 
 	for (i = 0; i < 0x8000; i++)
-		palette.set_pen_color(i, MAKE_RGB(pal5bit(i >> 0), pal5bit(i >> 5), pal5bit(i >> 10)));
+		palette.set_pen_color(i, rgb_t(pal5bit(i >> 0), pal5bit(i >> 5), pal5bit(i >> 10)));
 }
 
 
@@ -854,24 +787,6 @@
 {
 	int i;
 
-<<<<<<< HEAD
 	for (i = 0; i < 0x10000; i++)
-		palette.set_pen_color(i, MAKE_RGB(pal5bit(i >> 11), pal6bit(i >> 5), pal5bit(i >> 0)));
-=======
-	/* only applies to RGB direct modes */
-	assert(palette->format != BITMAP_FORMAT_IND16);
-	assert(stable->base != NULL);
-
-	/* regenerate the table */
-	for (i = 0; i < 32768; i++)
-	{
-		rgb_t final = pal555(i, 10, 5, 0).scale8(ifactor);
-
-		/* store either 16 or 32 bit */
-		if (palette->format == BITMAP_FORMAT_RGB32)
-			stable->base[i] = final;
-		else
-			stable->base[i] = final.as_rgb15();
-	}
->>>>>>> ca932a6d
+		palette.set_pen_color(i, rgb_t(pal5bit(i >> 11), pal6bit(i >> 5), pal5bit(i >> 0)));
 }