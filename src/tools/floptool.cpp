// license:BSD-3-Clause
// copyright-holders:Olivier Galibert
/***************************************************************************

    (Floppy) image command-line manager

***************************************************************************/

#include "image_handler.h"

#include "corefile.h"
#include "corestr.h"
#include "ioprocs.h"
#include "strformat.h"

#include "osdcomm.h"

#include <cassert>
#include <cctype>
#include <cstdarg>
#include <cstdio>
#include <cstdlib>
#include <cstring>
#include <ctime>
#include <exception>


static formats_table formats;

static void display_usage(const char *first_argument)
{
	std::string exe_name(core_filename_extract_base(first_argument));

	fprintf(stderr, "Usage: \n");
	fprintf(stderr, "       %s identify <inputfile> [<inputfile> ...]                                 -- Identify an image format\n", exe_name.c_str());
	fprintf(stderr, "       %s flopconvert [input_format|auto] output_format <inputfile> <outputfile> -- Convert a floppy image\n", exe_name.c_str());
	fprintf(stderr, "       %s flopcreate output_format filesystem <outputfile>                       -- Create a preformatted floppy image\n", exe_name.c_str());
	fprintf(stderr, "       %s flopdir input_format filesystem <image>                                -- List the contents of a floppy image\n", exe_name.c_str());
	fprintf(stderr, "       %s flopread input_format filesystem <image> <path> <outputfile>           -- Extract a file from a floppy image\n", exe_name.c_str());
	fprintf(stderr, "       %s flopwrite input_format filesystem <image> <inputfile> <path>           -- Write a file into a floppy image\n", exe_name.c_str());
	fprintf(stderr, "       %s hddir filesystem <image>                                               -- List the contents of a hard disk image\n", exe_name.c_str());
	fprintf(stderr, "       %s hdread filesystem <image> <path> <outputfile>                          -- Extract a file from a hard disk image\n", exe_name.c_str());
	fprintf(stderr, "       %s hdwrite filesystem <image> <inputfile> <path>                          -- Write a file into a hard disk image\n", exe_name.c_str());
	fprintf(stderr, "       %s version                                                                -- Display the current version of floptool\n", exe_name.c_str());
}

static void display_formats()
{
	int sk = 0;
	for(const auto &e : formats.floppy_format_info_by_key) {
		int sz = e.first.size();
		if(sz > sk)
			sk = sz;
	}

	for(const auto &e : formats.filesystem_format_by_key) {
		int sz = e.first.size();
		if(sz > sk)
			sk = sz;
	}

	for(const auto &e : formats.floppy_create_info_by_key) {
		int sz = e.first.size();
		if(sz > sk)
			sk = sz;
	}

	fprintf(stderr, "Supported floppy formats:\n\n");
	for(const auto &e : formats.floppy_format_info_by_category)
		if(!e.second.empty()) {
			fprintf(stderr, "%s:\n", e.first.c_str());
			for(auto *fif : e.second)
				fprintf(stderr, "  %-*s     r%c - %s [%s]\n", sk, fif->m_format->name(), fif->m_format->supports_save() ? 'w' : '-', fif->m_format->description(), fif->m_format->extensions());
		}

	fprintf(stderr, "\n\n");
	fprintf(stderr, "Supported filesystems (with floppy formatting names):\n\n");
	for(const auto &e : formats.filesystem_format_by_category)
		if(!e.second.empty()) {
			fprintf(stderr, "%s:\n", e.first.c_str());
			for(const auto &f : e.second) {
				fprintf(stderr, "  %-*s %c%c%c %c%c%c - %s\n",
						sk,
						f->m_manager->name(),
						f->m_floppy || f->m_floppy_raw ? 'F' : '-',
						f->m_hd ? 'H' : '-',
						f->m_cd ? 'C' : '-',
						f->m_manager->can_format() || f->m_floppy_raw ? 'f' : '-',
						f->m_manager->can_read() ? 'r' : '-',
						f->m_manager->can_write() ? 'w' : '-',
						f->m_manager->description());
				for(auto &f2 : f->m_floppy_create)
					fprintf(stderr, "    %-*s         - %s\n",
							sk,
							f2->m_name,
							f2->m_description);
			}
		}
}

static void display_full_usage(char *argv[])
{
	/* Usage */
	fprintf(stderr, "floptool - Generic floppy image manipulation tool for use with MAME\n\n");
	display_usage(argv[0]);
	fprintf(stderr, "\n");
	display_formats();
}

static int identify(int argc, char *argv[])
{
	// Need to detect CHDs too

	if(argc<3) {
		fprintf(stderr, "Missing name of file to identify.\n\n");
		display_usage(argv[0]);
		return 1;
	}

	int sz = 0;
	for(int i=2; i<argc; i++) {
		int len = strlen(argv[i]);
		if(len > sz)
			sz = len;
	}

	for(int i=2; i<argc; i++) {
		image_handler ih;
		ih.set_on_disk_path(argv[i]);
		auto scores = ih.identify(formats);
		if(scores.empty())
			printf("%-*s : Unknown format\n", sz, argv[i]);
		int sz2 = 0;
		for(const auto &e : scores) {
			int len = strlen(e.second->m_format->name());
			if(len > sz2)
				sz2 = len;
		}

		bool first = true;
		for(const auto &e : scores) {
			printf("%-*s %c %c%c%c%c%c - %-*s %s\n", sz, first ? argv[i] : "", first ? ':' : ' ',
				   e.first & 0x10 ? '+' : '.',
				   e.first & 0x08 ? '+' : '.',
				   e.first & 0x04 ? '+' : '.',
				   e.first & 0x02 ? '+' : '.',
				   e.first & 0x01 ? '+' : '.',
				   sz2, e.second->m_format->name(), e.second->m_format->description());
			first = false;
		}
	}
	return 0;
}

static const floppy_format_info *find_floppy_source_format(const char *name, image_handler &ih)
{
	const floppy_format_info *source_format;
	if(!core_stricmp(name, "auto")) {
		auto scores = ih.identify(formats);
		if(scores.empty()) {
			fprintf(stderr, "Error: Could not identify the format of file %s\n", ih.get_on_disk_path().c_str());
			return nullptr;
		}
		if(scores.size() >= 2 && scores[0].first == scores[1].first) {
			fprintf(stderr, "Ambiguous source format.  Possible formats:\n");
			int sz = 0;
			for(const auto &e : scores) {
				int len = strlen(e.second->m_format->name());
				if(len > sz)
					sz = len;
			}

			for(const auto &e : scores)
				printf("  %3d - %-*s %s\n", e.first, sz, e.second->m_format->name(), e.second->m_format->description());
			return nullptr;
		}
		source_format = scores[0].second;

	} else {
		source_format = formats.find_floppy_format_info_by_key(name);
		if(!source_format) {
			fprintf(stderr, "Error: Format '%s' unknown\n", name);
			return nullptr;

		}
	}
	return source_format;
}

static int flopconvert(int argc, char *argv[])
{
	if(argc!=6) {
		fprintf(stderr, "Incorrect number of arguments.\n\n");
		display_usage(argv[0]);
		return 1;
	}

	image_handler ih;
	ih.set_on_disk_path(argv[4]);

	const floppy_format_info *source_format = find_floppy_source_format(argv[2], ih);
	if(!source_format)
		return 1;

	const floppy_format_info *dest_format = formats.find_floppy_format_info_by_key(argv[3]);
	if(!dest_format) {
		fprintf(stderr, "Error: Format '%s' unknown\n", argv[3]);
		return 1;
	}
	if(!dest_format->m_format->supports_save()) {
		fprintf(stderr, "Error: Saving to format '%s' unsupported\n", argv[3]);
		return 1;
	}

	if(ih.floppy_load(source_format)) {
		fprintf(stderr, "Error: Loading as format '%s' failed\n", source_format->m_format->name());
		return 1;
	}

	ih.set_on_disk_path(argv[5]);

	if(ih.floppy_save(dest_format)) {
		fprintf(stderr, "Error: Saving as format '%s' failed\n", dest_format->m_format->name());
		return 1;
	}

	return 0;
}

static fs::meta_data extract_meta_data(int &argc, char *argv[])
{
	fs::meta_data result;

	int new_argc = 0;
	for (int i = 0; i < argc; i++)
	{
		std::optional<fs::meta_name> attrname;
		if (argv[i][0] == '-' && i < argc - 1)
			attrname = fs::meta_data::from_entry_name(&argv[i][1]);

		if (attrname)
		{
			// we found a metadata variable; set it
			result.set(*attrname, argv[i + 1]);
			i++;
		}
		else
		{
			// we didn't; update argv
			argv[new_argc++] = argv[i];
		}
	}

	// we're done; update the argument count
	argc = new_argc;
	return result;
}

static int flopcreate(int argc, char *argv[])
{
	fs::meta_data meta = extract_meta_data(argc, argv);

	if(argc!=5) {
		fprintf(stderr, "Incorrect number of arguments.\n\n");
		display_usage(argv[0]);
		return 1;
	}

	auto dest_format = formats.find_floppy_format_info_by_key(argv[2]);
	if(!dest_format) {
		fprintf(stderr, "Error: Floppy format '%s' unknown\n", argv[2]);
		return 1;
	}
	if(!dest_format->m_format->supports_save()) {
		fprintf(stderr, "Error: Saving to format '%s' unsupported\n", argv[2]);
		return 1;
	}

	auto create_fs = formats.find_floppy_create_info_by_key(argv[3]);
	if(!create_fs) {
		fprintf(stderr, "Error: Floppy creation format '%s' unknown\n", argv[3]);
		return 1;
	}
	if(create_fs->m_manager && !create_fs->m_manager->can_format()) {
		fprintf(stderr, "Error: Floppy creation format '%s' does not support creating new images\n", argv[3]);
		return 1;
	}

	image_handler ih;
	ih.set_on_disk_path(argv[4]);

	ih.floppy_create(create_fs, meta);
	return ih.floppy_save(dest_format);
}

static void dir_scan(fs::filesystem_t *fs, u32 depth, const std::vector<std::string> &path, std::vector<std::vector<std::string>> &entries, const std::unordered_map<fs::meta_name, size_t> &nmap, size_t nc, const std::vector<fs::meta_description> &dmetad, const std::vector<fs::meta_description> &fmetad)
{
	std::string head;
	for(u32 i = 0; i != depth; i++)
		head += "  ";
	auto [err, contents] = fs->directory_contents(path);
	if(err)
		return;
	for(const auto &c : contents) {
		size_t id = entries.size();
		entries.resize(id+1);
		entries[id].resize(nc);
		switch(c.m_type) {
		case fs::dir_entry_type::dir: {
			for(const auto &m : dmetad) {
				if(!c.m_meta.has(m.m_name))
					continue;
				size_t slot = nmap.find(m.m_name)->second;
<<<<<<< HEAD
				std::string val = meta.get(m.m_name).as_string();
=======
				std::string val = c.m_meta.get(m.m_name).to_string();
>>>>>>> e3bd882f
				if(slot == 0)
					val = head + "dir  " + val;
				entries[id][slot] = val;
			}
			auto npath = path;
			npath.push_back(c.m_name);
			dir_scan(fs, depth+1, npath, entries, nmap, nc, dmetad, fmetad);
			break;
		}
		case fs::dir_entry_type::file: {
			for(const auto &m : fmetad) {
				if(!c.m_meta.has(m.m_name))
					continue;
				size_t slot = nmap.find(m.m_name)->second;
<<<<<<< HEAD
				std::string val = meta.get(m.m_name).as_string();
=======
				std::string val = c.m_meta.get(m.m_name).to_string();
>>>>>>> e3bd882f
				if(slot == 0)
					val = head + "file " + val;
				entries[id][slot] = val;
			}
			break;
		}
		}
	}
}

static int generic_dir(image_handler &ih)
{
	auto [fsm, fs] = ih.get_fs();
	auto vmetad = fsm->volume_meta_description();
	auto fmetad = fsm->file_meta_description();
	auto dmetad = fsm->directory_meta_description();

	auto vmeta = fs->volume_metadata();
	if(!vmeta.empty()) {
		std::string vinf = "Volume:";
		for(const auto &e : vmetad)
			vinf += util::string_format(" %s=%s", fs::meta_data::entry_name(e.m_name), vmeta.get(e.m_name).as_string());
		printf("%s\n\n", vinf.c_str());
	}

	std::vector<fs::meta_name> names;
	names.push_back(fs::meta_name::name);
	for(const auto &e : fmetad)
		if(e.m_name != fs::meta_name::name)
			names.push_back(e.m_name);
	for(const auto &e : dmetad)
		if(std::find(names.begin(), names.end(), e.m_name) == names.end())
			names.push_back(e.m_name);

	std::unordered_map<fs::meta_name, size_t> nmap;
	for(size_t i = 0; i != names.size(); i++)
		nmap[names[i]] = i;

	std::vector<std::vector<std::string>> entries;

	entries.resize(1);
	for(fs::meta_name n : names)
		entries[0].push_back(fs::meta_data::entry_name(n));

	dir_scan(fs, 0, std::vector<std::string>(), entries, nmap, names.size(), dmetad, fmetad);

	std::vector<u32> sizes(names.size());

	for(const auto &e : entries)
		for(unsigned int i=0; i != names.size(); i++)
			sizes[i] = std::max<u32>(sizes[i], e[i].size());

	for(const auto &e : entries) {
		std::string l;
		for(unsigned int i=0; i != names.size(); i++) {
			if(i)
				l += ' ';
			l += util::string_format("%-*s", sizes[i], e[i]);
		}
		printf("%s\n", l.c_str());
	}

	return 0;
}

static int flopdir(int argc, char *argv[])
{
	if(argc!=5) {
		fprintf(stderr, "Incorrect number of arguments.\n\n");
		display_usage(argv[0]);
		return 1;
	}

	image_handler ih;
	ih.set_on_disk_path(argv[4]);

	const floppy_format_info *source_format = find_floppy_source_format(argv[2], ih);
	if(!source_format)
		return 1;

	auto fs = formats.find_filesystem_format_by_key(argv[3]);
	if(!fs) {
		fprintf(stderr, "Error: Filesystem '%s' unknown\n", argv[3]);
		return 1;
	}

	if(!fs->m_manager || !fs->m_manager->can_read()) {
		fprintf(stderr, "Error: Filesystem '%s' does not implement reading\n", argv[3]);
		return 1;
	}

	if(ih.floppy_load(source_format)) {
		fprintf(stderr, "Error: Loading as format '%s' failed\n", source_format->m_format->name());
		return 1;
	}

	if(ih.floppy_mount_fs(fs)) {
		fprintf(stderr, "Error: Parsing as filesystem '%s' failed\n", fs->m_manager->name());
		return 1;
	}

	return generic_dir(ih);
}

static int hddir(int argc, char *argv[])
{
	if(argc!=4) {
		fprintf(stderr, "Incorrect number of arguments.\n\n");
		display_usage(argv[0]);
		return 1;
	}

	image_handler ih;
	ih.set_on_disk_path(argv[3]);

	auto fs = formats.find_filesystem_format_by_key(argv[2]);
	if(!fs) {
		fprintf(stderr, "Error: Filesystem '%s' unknown\n", argv[2]);
		return 1;
	}

	if(!fs->m_manager || !fs->m_manager->can_read()) {
		fprintf(stderr, "Error: Filesystem '%s' does not implement reading\n", argv[2]);
		return 1;
	}

	if(ih.hd_mount_fs(fs)) {
		fprintf(stderr, "Error: Parsing as filesystem '%s' failed\n", fs->m_manager->name());
		return 1;
	}

	return generic_dir(ih);
}


static int generic_read(image_handler &ih, const char *srcpath, const char *dstpath)
{
	auto [fsm, fs] = ih.get_fs();

	std::vector<std::string> path = ih.path_split(srcpath);
	auto [err, dfork] = fs->file_read(path);
	if(err) {
		if(err == fs::ERR_NOT_FOUND)
			fprintf(stderr, "File not found.\n");
		else
			fprintf(stderr, "Unknown error (%d).\n", err);
		return 1;
	}

	image_handler::fsave(dstpath, dfork);

	auto [err2, rfork] = fs->file_rsrc_read(path);
	if(!err2 && !rfork.empty())
		image_handler::fsave_rsrc(image_handler::path_make_rsrc(dstpath), rfork);

	return 0;
}


static int flopread(int argc, char *argv[])
{
	if(argc!=7) {
		fprintf(stderr, "Incorrect number of arguments.\n\n");
		display_usage(argv[0]);
		return 1;
	}

	image_handler ih;
	ih.set_on_disk_path(argv[4]);

	const floppy_format_info *source_format = find_floppy_source_format(argv[2], ih);
	if(!source_format)
		return 1;

	auto fs = formats.find_filesystem_format_by_key(argv[3]);
	if(!fs) {
		fprintf(stderr, "Error: Filesystem '%s' unknown\n", argv[3]);
		return 1;
	}

	if(!fs->m_manager || !fs->m_manager->can_read()) {
		fprintf(stderr, "Error: Filesystem '%s' does not implement reading\n", argv[3]);
		return 1;
	}

	if(ih.floppy_load(source_format)) {
		fprintf(stderr, "Error: Loading as format '%s' failed\n", source_format->m_format->name());
		return 1;
	}

	if(ih.floppy_mount_fs(fs)) {
		fprintf(stderr, "Error: Parsing as filesystem '%s' failed\n", fs->m_manager->name());
		return 1;
	}

	return generic_read(ih, argv[5], argv[6]);
}

static int hdread(int argc, char *argv[])
{
	if(argc!=6) {
		fprintf(stderr, "Incorrect number of arguments.\n\n");
		display_usage(argv[0]);
		return 1;
	}

	image_handler ih;
	ih.set_on_disk_path(argv[3]);

	auto fs = formats.find_filesystem_format_by_key(argv[2]);
	if(!fs) {
		fprintf(stderr, "Error: Filesystem '%s' unknown\n", argv[2]);
		return 1;
	}

	if(!fs->m_manager || !fs->m_manager->can_read()) {
		fprintf(stderr, "Error: Filesystem '%s' does not implement reading\n", argv[2]);
		return 1;
	}

	if(ih.hd_mount_fs(fs)) {
		fprintf(stderr, "Error: Parsing as filesystem '%s' failed\n", fs->m_manager->name());
		return 1;
	}

	return generic_read(ih, argv[4], argv[5]);
}



static int generic_write(image_handler &ih, const char *srcpath, const char *dstpath)
{
	auto [fsm, fs] = ih.get_fs();

	std::vector<std::string> path = ih.path_split(dstpath);
	auto [err, meta] = fs->metadata(path);

	if(err) {
		fs::meta_data meta;
		meta.set(fs::meta_name::name, path.back());
		auto dpath = path;
		dpath.pop_back();
		err = fs->file_create(dpath, meta);
		if(!err) {
			fprintf(stderr, "File creation failure.\n");
			return 1;
		}
	}

	auto dfork = image_handler::fload(srcpath);
	err = fs->file_write(path, dfork);
	if(!err) {
		fprintf(stderr, "File writing failure.\n");
		return 1;
	}

	if(fsm->has_rsrc()) {
		std::string rpath = image_handler::path_make_rsrc(dstpath);

		if(image_handler::fexists(rpath)) {
			auto rfork = image_handler::fload_rsrc(rpath);
			if(!rfork.empty()) {
				err = fs->file_rsrc_write(path, rfork);
				fprintf(stderr, "File resource fork writing failure.\n");
				return 1;
			}
		}
	}

	return 0;
}


static int flopwrite(int argc, char *argv[])
{
	if(argc!=7) {
		fprintf(stderr, "Incorrect number of arguments.\n\n");
		display_usage(argv[0]);
		return 1;
	}

	image_handler ih;
	ih.set_on_disk_path(argv[4]);

	const floppy_format_info *source_format = find_floppy_source_format(argv[2], ih);
	if(!source_format)
		return 1;

	auto fs = formats.find_filesystem_format_by_key(argv[3]);
	if(!fs) {
		fprintf(stderr, "Error: Filesystem '%s' unknown\n", argv[3]);
		return 1;
	}

	if(!fs->m_manager || !fs->m_manager->can_read()) {
		fprintf(stderr, "Error: Filesystem '%s' does not implement reading\n", argv[3]);
		return 1;
	}

	if(ih.floppy_load(source_format)) {
		fprintf(stderr, "Error: Loading as format '%s' failed\n", source_format->m_format->name());
		return 1;
	}

	if(ih.floppy_mount_fs(fs)) {
		fprintf(stderr, "Error: Parsing as filesystem '%s' failed\n", fs->m_manager->name());
		return 1;
	}

	int err = generic_write(ih, argv[5], argv[6]);
	if(err)
		return err;

	ih.fs_to_floppy();
	if(ih.floppy_save(source_format))
		return 1;

	return 0;
}

static int hdwrite(int argc, char *argv[])
{
	if(argc!=6) {
		fprintf(stderr, "Incorrect number of arguments.\n\n");
		display_usage(argv[0]);
		return 1;
	}


	image_handler ih;
	ih.set_on_disk_path(argv[3]);

	auto fs = formats.find_filesystem_format_by_key(argv[2]);
	if(!fs) {
		fprintf(stderr, "Error: Filesystem '%s' unknown\n", argv[2]);
		return 1;
	}

	if(!fs->m_manager || !fs->m_manager->can_read()) {
		fprintf(stderr, "Error: Filesystem '%s' does not implement reading\n", argv[2]);
		return 1;
	}

	if(ih.hd_mount_fs(fs)) {
		fprintf(stderr, "Error: Parsing as filesystem '%s' failed\n", fs->m_manager->name());
		return 1;
	}

	return generic_write(ih, argv[4], argv[5]);
}

static int version(int argc, char *argv[])
{
	extern const char build_version[];
	fprintf(stdout, "%s\n", build_version);
	return 0;
}

int CLIB_DECL main(int argc, char *argv[])
{
	formats.init();

	if(argc == 1) {
		display_full_usage(argv);
		return 0;
	}

	try {
		if(!core_stricmp("identify", argv[1]))
			return identify(argc, argv);
		else if(!core_stricmp("flopconvert", argv[1]))
			return flopconvert(argc, argv);
		else if(!core_stricmp("flopcreate", argv[1]))
			return flopcreate(argc, argv);
		else if(!core_stricmp("flopdir", argv[1]))
			return flopdir(argc, argv);
		else if(!core_stricmp("flopread", argv[1]))
			return flopread(argc, argv);
		else if(!core_stricmp("flopwrite", argv[1]))
			return flopwrite(argc, argv);
		else if(!core_stricmp("hddir", argv[1]))
			return hddir(argc, argv);
		else if(!core_stricmp("hdread", argv[1]))
			return hdread(argc, argv);
		else if(!core_stricmp("hdwrite", argv[1]))
			return hdwrite(argc, argv);
		else if (!core_stricmp("version", argv[1]))
			return version(argc, argv);
		else {
			fprintf(stderr, "Unknown command '%s'\n\n", argv[1]);
			display_usage(argv[0]);
			return 1;
		}
	} catch(const std::exception &err) {
		fprintf(stderr, "Error: %s", err.what());
		return 1;
	}
}<|MERGE_RESOLUTION|>--- conflicted
+++ resolved
@@ -311,11 +311,7 @@
 				if(!c.m_meta.has(m.m_name))
 					continue;
 				size_t slot = nmap.find(m.m_name)->second;
-<<<<<<< HEAD
-				std::string val = meta.get(m.m_name).as_string();
-=======
-				std::string val = c.m_meta.get(m.m_name).to_string();
->>>>>>> e3bd882f
+				std::string val = c.m_meta.get(m.m_name).as_string();
 				if(slot == 0)
 					val = head + "dir  " + val;
 				entries[id][slot] = val;
@@ -330,11 +326,7 @@
 				if(!c.m_meta.has(m.m_name))
 					continue;
 				size_t slot = nmap.find(m.m_name)->second;
-<<<<<<< HEAD
-				std::string val = meta.get(m.m_name).as_string();
-=======
-				std::string val = c.m_meta.get(m.m_name).to_string();
->>>>>>> e3bd882f
+				std::string val = c.m_meta.get(m.m_name).as_string();
 				if(slot == 0)
 					val = head + "file " + val;
 				entries[id][slot] = val;
