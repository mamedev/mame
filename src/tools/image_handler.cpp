// license:BSD-3-Clause
// copyright-holders:Olivier Galibert

// Image generic handler class and helpers

#include "image_handler.h"

#include "formats/all.h"
#include "formats/fsblk_vec.h"
#include "formats/fs_unformatted.h"

#include "ioprocs.h"
#include "ioprocsfill.h"
#include "ioprocsvec.h"
#include "strformat.h"


// Format enumeration

namespace {
	struct enumerator : public mame_formats_enumerator {
		formats_table *m_table;
		std::string m_category;

		enumerator(formats_table *table) : mame_formats_enumerator(), m_table(table), m_category("None") {}

		virtual ~enumerator() = default;
		virtual void add(const cassette_image::Format *const *formats) {}

		virtual void category(const char *name) {
			m_category = name;
		}

		virtual void add(const floppy_image_format_t &format) {
			m_table->floppy_format_infos.emplace_back(std::make_unique<floppy_format_info>(&format, m_category));
		}

		virtual void add(const fs::manager_t &fs) {
			m_table->filesystem_formats.emplace_back(std::make_unique<filesystem_format>(&fs, m_category));
		}
	};

	struct fs_enum : public fs::manager_t::floppy_enumerator {
		filesystem_format *m_format;
		fs_enum(filesystem_format *format, const std::vector<u32> &variants) : fs::manager_t::floppy_enumerator(floppy_image::FF_UNKNOWN, variants), m_format(format) {}

		virtual void add_format(const floppy_image_format_t &type, u32 image_size, const char *name, const char *description) override {
			m_format->m_floppy = true;
			m_format->m_floppy_create.emplace_back(std::make_unique<floppy_create_info>(m_format->m_manager, &type, image_size, name, description));
		}

		virtual void add_raw(const char *name, u32 key, const char *description) override {
			m_format->m_floppy_raw = true;
			m_format->m_floppy_create.emplace_back(std::make_unique<floppy_create_info>(name, key, description));
		}
	};
}

void formats_table::init()
{
	std::vector<uint32_t> variants;

	enumerator en(this);
	mame_formats_full_list(en);

	for(auto &f : filesystem_formats) {
		fs_enum fen(f.get(), variants);
		f->m_manager->enumerate_f(fen);
	}

	for(auto &f : floppy_format_infos) {
		auto *ff = f.get();
		std::string key = ff->m_format->name();
		auto i = floppy_format_info_by_key.find(key);
		if(i != floppy_format_info_by_key.end()) {
			fprintf(stderr, "Collision on floppy format name %s between \"%s\" and \"%s\".\n",
					ff->m_format->name(),
					ff->m_format->description(),
					i->second->m_format->description());
			exit(1);
		}

		floppy_format_info_by_key[key] = ff;
		floppy_format_info_by_category[ff->m_category].push_back(ff);
	}

	for(auto &f : filesystem_formats) {
		auto *ff = f.get();
		std::string key = ff->m_manager->name();
		auto i = filesystem_format_by_key.find(key);
		if(i != filesystem_format_by_key.end()) {
			fprintf(stderr, "Collision on filesystem name %s between \"%s\" and \"%s\".\n",
					ff->m_manager->name(),
					ff->m_manager->description(),
					i->second->m_manager->description());
			exit(1);
		}

		filesystem_format_by_key[key] = ff;
		filesystem_format_by_category[ff->m_category].push_back(ff);

		for(auto &f2 : ff->m_floppy_create) {
			auto *ff2 = f2.get();
			key = ff2->m_name;
			auto i = floppy_create_info_by_key.find(key);
			if(i != floppy_create_info_by_key.end()) {
				fprintf(stderr, "Collision on floppy create name %s between \"%s\" and \"%s\".\n",
						ff2->m_name,
						ff2->m_description,
						i->second->m_description);
				exit(1);
			}

			floppy_create_info_by_key[key] = ff2;
		}
	}
}

const floppy_format_info *formats_table::find_floppy_format_info_by_key(const std::string &key) const
{
	auto i = floppy_format_info_by_key.find(key);
	return i == floppy_format_info_by_key.end() ? nullptr : i->second;
}

const filesystem_format *formats_table::find_filesystem_format_by_key(const std::string &key) const
{
	auto i = filesystem_format_by_key.find(key);
	return i == filesystem_format_by_key.end() ? nullptr : i->second;
}

const floppy_create_info *formats_table::find_floppy_create_info_by_key(const std::string &key) const
{
	auto i = floppy_create_info_by_key.find(key);
	return i == floppy_create_info_by_key.end() ? nullptr : i->second;
}


// Image handling

std::vector<u8> image_handler::fload(std::string path)
{
	auto fi = fopen(path.c_str(), "rb");
	if(!fi) {
<<<<<<< HEAD
		auto msg = util::string_format("Error opening %s for reading", path.c_str());
		perror(msg.c_str());
=======
		perror(util::string_format("Error opening %s for reading", path).c_str());
>>>>>>> 5bf94bb2
		exit(1);
	}
	fseek(fi, 0, SEEK_END);
	long size = ftell(fi);
	std::vector<u8> filedata(size);
	fseek(fi, 0, SEEK_SET);
	fread(filedata.data(), filedata.size(), 1, fi);
	fclose(fi);

	return filedata;
}

std::vector<u8> image_handler::fload_rsrc(std::string path)
{
	auto filedata = fload(path);
	const u8 *head = filedata.data();

	using fs::filesystem_t;
	if(filesystem_t::r32b(head+0x00) == 0x00051607 &&
	   filesystem_t::r32b(head+0x04) == 0x00020000) {
		u16 nent = filesystem_t::r16b(head+0x18);
		for(u16 i=0; i != nent; i++) {
			const u8 *e = head + 12*i;
			if(filesystem_t::r32b(e+0) == 2) {
				u32 start = filesystem_t::r32b(e+4);
				u32 len = filesystem_t::r32b(e+8);
				filedata.erase(filedata.begin(), filedata.begin() + start);
				filedata.erase(filedata.begin() + len, filedata.end());
				return filedata;
			}
		}
	}
	filedata.clear();
	return filedata;
}

void image_handler::fsave(std::string path, const std::vector<u8> &data)
{
	auto fo = fopen(path.c_str(), "wb");
	if(!fo) {
<<<<<<< HEAD
		auto msg = util::string_format("Error opening %s for writing", path.c_str());
		perror(msg.c_str());
=======
		perror(util::string_format("Error opening %s for writing", path).c_str());
>>>>>>> 5bf94bb2
		exit(1);
	}

	fwrite(data.data(), data.size(), 1, fo);
	fclose(fo);
}

void image_handler::fsave_rsrc(std::string path, const std::vector<u8> &data)
{
	u8 head[0x2a];

	using fs::filesystem_t;
	filesystem_t::w32b(head+0x00, 0x00051607);  // Magic
	filesystem_t::w32b(head+0x04, 0x00020000);  // Version
	filesystem_t::fill(head+0x08, 0, 16);       // Filler
	filesystem_t::w16b(head+0x18, 1);           // Number of entries
	filesystem_t::w32b(head+0x1a, 2);           // Resource fork
	filesystem_t::w32b(head+0x22, 0x2a);        // Offset in the file
	filesystem_t::w32b(head+0x26, data.size()); // Length

	auto fo = fopen(path.c_str(), "wb");
	if(!fo) {
<<<<<<< HEAD
		auto msg = util::string_format("Error opening %s for writing", path.c_str());
		perror(msg.c_str());
=======
		perror(util::string_format("Error opening %s for writing", path).c_str());
>>>>>>> 5bf94bb2
		exit(1);
	}

	fwrite(head, sizeof(head), 1, fo);
	fwrite(data.data(), data.size(), 1, fo);
	fclose(fo);
}

image_handler::image_handler() : m_floppy_image(84, 2, floppy_image::FF_UNKNOWN)
{
}

void image_handler::set_on_disk_path(std::string path)
{
	m_on_disk_path = path;
}

std::vector<std::pair<u8, const floppy_format_info *>> image_handler::identify(const formats_table &formats)
{
	std::vector<std::pair<u8, const floppy_format_info *>> res;
	std::vector<uint32_t> variants;

	FILE *f = fopen(m_on_disk_path.c_str(), "rb");
	if (!f) {
		std::string msg = util::string_format("Error opening %s for reading", m_on_disk_path);
		perror(msg.c_str());
		return res;
	}

	auto io = util::stdio_read(f, 0xff);

	for(const auto &e : formats.floppy_format_info_by_key) {
		u8 score = e.second->m_format->identify(*io, floppy_image::FF_UNKNOWN, variants);
		if(score && e.second->m_format->extension_matches(m_on_disk_path.c_str()))
			score |= floppy_image_format_t::FIFID_EXT;
		if(score)
			res.emplace_back(std::make_pair(score, e.second));
	}

	return res;
}

bool image_handler::floppy_load(const floppy_format_info *format)
{
	std::vector<uint32_t> variants;
	FILE *f = fopen(m_on_disk_path.c_str(), "rb");
	if (!f) {
		std::string msg = util::string_format("Error opening %s for reading", m_on_disk_path);
		perror(msg.c_str());
		return true;
	}

	auto io = util::stdio_read(f, 0xff);

	return !format->m_format->load(*io, floppy_image::FF_UNKNOWN, variants, &m_floppy_image);
}

bool image_handler::floppy_save(const floppy_format_info *format)
{
	std::vector<uint32_t> variants;
	FILE *f = fopen(m_on_disk_path.c_str(), "wb");
	if (!f) {
		auto msg = util::string_format("Error opening %s for writing", m_on_disk_path);
		perror(msg.c_str());
		return true;
	}

	auto io = util::stdio_read_write(f, 0xff);

	return !format->m_format->save(*io, variants, &m_floppy_image);
}

void image_handler::floppy_create(const floppy_create_info *format, fs::meta_data meta)
{
	if(format->m_type) {
		std::vector<uint32_t> variants;
		std::vector<u8> img(format->m_image_size);
		fs::fsblk_vec_t blockdev(img);
		auto fs = format->m_manager->mount(blockdev);
		fs->format(meta);

		auto io = util::ram_read(img.data(), img.size(), 0xff);
		format->m_type->load(*io, floppy_image::FF_UNKNOWN, variants, &m_floppy_image);
	} else {
		fs::unformatted_image::format(format->m_key, &m_floppy_image);
	}
}

bool image_handler::floppy_mount_fs(const filesystem_format *format)
{
	m_floppy_fs_converter = nullptr;
	for(const auto &ci : format->m_floppy_create) {
		if(ci->m_type != m_floppy_fs_converter) {
			std::vector<uint32_t> variants;
			m_floppy_fs_converter = ci->m_type;
			m_sector_image.clear();
			util::random_read_write_fill_wrapper<util::vector_read_write_adapter<u8>, 0xff> io(m_sector_image);
			m_floppy_fs_converter->save(io, variants, &m_floppy_image);
		}

		if(ci->m_image_size == m_sector_image.size())
			goto success;
	}
	m_floppy_fs_converter = nullptr;
	m_sector_image.clear();
	return true;

 success:
	m_fsblk.reset(new fs::fsblk_vec_t(m_sector_image));
	m_fsm = format->m_manager;
	m_fs = m_fsm->mount(*m_fsblk);
	return false;
}

bool image_handler::hd_mount_fs(const filesystem_format *format)
{
	// Should use the chd mechanisms, one thing at a time...

	m_sector_image = fload(m_on_disk_path);
	m_fsblk.reset(new fs::fsblk_vec_t(m_sector_image));
	m_fsm = format->m_manager;
	m_fs = m_fsm->mount(*m_fsblk);
	return false;
}

void image_handler::fs_to_floppy()
{
	std::vector<uint32_t> variants;
	auto io = util::ram_read(m_sector_image.data(), m_sector_image.size(), 0xff);
	m_floppy_fs_converter->load(*io, floppy_image::FF_UNKNOWN, variants, &m_floppy_image);
}

std::vector<std::string> image_handler::path_split(std::string path) const
{
	std::string opath = path;
	std::vector<std::string> rpath;
	if(m_fsm->has_subdirectories()) {
		std::string element;
		char sep = m_fsm->directory_separator();
		for(char c : opath) {
			if(c == sep) {
				if(!element.empty()) {
					rpath.push_back(element);
					element.clear();
				}
			} else
				element += c;
		}
		if(!element.empty())
			rpath.push_back(element);

	} else
		rpath.push_back(opath);

	return rpath;
}

bool image_handler::fexists(std::string path)
{
	auto f = fopen(path.c_str(), "rb");
	if(f != nullptr) {
		fclose(f);
		return true;
	}
	return false;
}


std::string image_handler::path_make_rsrc(std::string path)
{
	auto p = path.end();
	while(p != path.begin() && p[-1] != '/')
		p--;
	std::string rpath(path.begin(), p);
	rpath += "._";
	rpath += std::string(p, path.end());
	return rpath;
}
<|MERGE_RESOLUTION|>--- conflicted
+++ resolved
@@ -141,12 +141,7 @@
 {
 	auto fi = fopen(path.c_str(), "rb");
 	if(!fi) {
-<<<<<<< HEAD
-		auto msg = util::string_format("Error opening %s for reading", path.c_str());
-		perror(msg.c_str());
-=======
 		perror(util::string_format("Error opening %s for reading", path).c_str());
->>>>>>> 5bf94bb2
 		exit(1);
 	}
 	fseek(fi, 0, SEEK_END);
@@ -187,12 +182,7 @@
 {
 	auto fo = fopen(path.c_str(), "wb");
 	if(!fo) {
-<<<<<<< HEAD
-		auto msg = util::string_format("Error opening %s for writing", path.c_str());
-		perror(msg.c_str());
-=======
 		perror(util::string_format("Error opening %s for writing", path).c_str());
->>>>>>> 5bf94bb2
 		exit(1);
 	}
 
@@ -215,12 +205,7 @@
 
 	auto fo = fopen(path.c_str(), "wb");
 	if(!fo) {
-<<<<<<< HEAD
-		auto msg = util::string_format("Error opening %s for writing", path.c_str());
-		perror(msg.c_str());
-=======
 		perror(util::string_format("Error opening %s for writing", path).c_str());
->>>>>>> 5bf94bb2
 		exit(1);
 	}
 
