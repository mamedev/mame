--- conflicted
+++ resolved
@@ -32,29 +32,6 @@
 
 	// execute based on the incoming argc/argv
 	int execute(std::vector<std::string> &args);
-
-	// direct access to the command operations
-<<<<<<< HEAD
-	void listxml(const std::string &gamename = "*");
-	void listfull(const std::string &gamename = "*");
-	void listsource(const std::string &gamename = "*");
-	void listclones(const std::string &gamename = "*");
-	void listbrothers(const std::string &gamename = "*");
-	void listcrc(const std::string &gamename = "*");
-	void listroms(const std::string &gamename = "*");
-	void listsamples(const std::string &gamename = "*");
-	void listdevices(const std::string &gamename = "*");
-	void listslots(const std::string &gamename = "*");
-	void listmedia(const std::string &gamename = "*");
-	void listsoftware(const std::string &gamename = "*");
-	void verifysoftware(const std::string &gamename = "*");
-	void verifyroms(const std::string &gamename = "*");
-	void verifysamples(const std::string &gamename = "*");
-	void romident(const std::string &filename);
-	void getsoftlist(const std::string &gamename = "*");
-	void verifysoftlist(const std::string &gamename = "*");
-=======
->>>>>>> 95a2e3a9
 
 private:
 	// commands
