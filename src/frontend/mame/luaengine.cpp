// license:BSD-3-Clause
// copyright-holders:Miodrag Milanovic,Luca Bruno
/***************************************************************************

    luaengine.cpp

    Controls execution of the core MAME system.

***************************************************************************/

#include "emu.h"
#include "luaengine.ipp"

#include "mame.h"
#include "pluginopts.h"
#include "ui/pluginopt.h"
#include "ui/ui.h"

#include "imagedev/cassette.h"

#include "debugger.h"
#include "drivenum.h"
#include "emuopts.h"
#include "fileio.h"
#include "inputdev.h"
#include "natkeyboard.h"
#include "screen.h"
#include "softlist.h"
#include "uiinput.h"

#include "corestr.h"
#include "notifier.h"

#include <cstring>
#include <thread>


//**************************************************************************
//  LUA ENGINE
//**************************************************************************

extern "C" {

int luaopen_zlib(lua_State *L);
int luaopen_lfs(lua_State *L);
int luaopen_linenoise(lua_State *L);
int luaopen_lsqlite3(lua_State *L);

} // extern "C"


template <typename T>
struct lua_engine::devenum
{
	template <typename... U> devenum(device_t &d, U &&... args) : device(d), iter(d, std::forward<U>(args)...) { }

	device_t &device;
	T iter;
	int count = -1;
};


namespace {

struct image_interface_formats
{
	image_interface_formats(device_image_interface &i) : image(i) { }
	device_image_interface::formatlist_type const &items() { return image.formatlist(); }

	static image_device_format const &unwrap(device_image_interface::formatlist_type::const_iterator const &it) { return **it; }
	static int push_key(lua_State *L, device_image_interface::formatlist_type::const_iterator const &it, std::size_t ix) { return sol::stack::push_reference(L, (*it)->name()); }

	device_image_interface &image;
};


struct plugin_options_plugins
{
	plugin_options_plugins(plugin_options &o) : options(o) { }
	std::list<plugin_options::plugin> &items() { return options.plugins(); }

	static plugin_options::plugin const &unwrap(std::list<plugin_options::plugin>::const_iterator const &it) { return *it; }
	static int push_key(lua_State *L, std::list<plugin_options::plugin>::const_iterator const &it, std::size_t ix) { return sol::stack::push_reference(L, it->m_name); }

	plugin_options &options;
};

} // anonymous namespace


namespace sol
{

template <> struct is_container<image_interface_formats> : std::true_type { };
template <> struct is_container<plugin_options_plugins> : std::true_type { };


template <typename T>
struct usertype_container<lua_engine::devenum<T> > : lua_engine::immutable_collection_helper<lua_engine::devenum<T>, T>
{
private:
	using enumerator = lua_engine::devenum<T>;

	template <bool Indexed>
	static int next_pairs(lua_State *L)
	{
		typename usertype_container::indexed_iterator &i(stack::unqualified_get<user<typename usertype_container::indexed_iterator> >(L, 1));
		if (i.src.end() == i.it)
			return stack::push(L, lua_nil);
		int result;
		if constexpr (Indexed)
			result = stack::push(L, i.ix + 1);
		else
			result = stack::push(L, i.it->tag());
		result += stack::push_reference(L, *i.it);
		++i;
		return result;
	}

	template <bool Indexed>
	static int start_pairs(lua_State *L)
	{
		enumerator &self(usertype_container::get_self(L));
		stack::push(L, next_pairs<Indexed>);
		stack::push<user<typename usertype_container::indexed_iterator> >(L, self.iter, self.iter.begin());
		stack::push(L, lua_nil);
		return 3;
	}

public:
	static int at(lua_State *L)
	{
		enumerator &self(usertype_container::get_self(L));
		std::ptrdiff_t const index(stack::unqualified_get<std::ptrdiff_t>(L, 2));
		auto const dev(self.iter.byindex(index - 1));
		if (dev)
			return stack::push_reference(L, *dev);
		else
			return stack::push(L, lua_nil);
	}

	static int get(lua_State *L)
	{
		enumerator &self(usertype_container::get_self(L));
		char const *const tag(stack::unqualified_get<char const *>(L));
		device_t *const dev(self.device.subdevice(tag));
		if (dev)
		{
			auto *const check(T(*dev, 0).first());
			bool match;
			if constexpr (std::is_base_of_v<device_t, decltype(*check)>)
				match = check && (static_cast<device_t *>(check) == dev);
			else if constexpr (std::is_base_of_v<device_interface, decltype(*check)>)
				match = check && (&check->device() == dev);
			else
				match = check && (dynamic_cast<device_t *>(check) == dev);
			if (match)
				return stack::push_reference(L, *check);
		}
		return stack::push(L, lua_nil);
	}

	static int index_get(lua_State *L)
	{
		return get(L);
	}

	static int index_of(lua_State *L)
	{
		enumerator &self(usertype_container::get_self(L));
		auto &dev(stack::unqualified_get<decltype(*self.iter.first())>(L, 2));
		std::ptrdiff_t found(self.iter.indexof(dev));
		if (0 > found)
			return stack::push(L, lua_nil);
		else
			return stack::push(L, found + 1);
	}

	static int size(lua_State *L)
	{
		enumerator &self(usertype_container::get_self(L));
		if (0 > self.count)
			self.count = self.iter.count();
		return stack::push(L, self.count);
	}

	static int empty(lua_State *L)
	{
		enumerator &self(usertype_container::get_self(L));
		if (0 > self.count)
			self.count = self.iter.count();
		return stack::push(L, !self.count);
	}

	static int next(lua_State *L) { return stack::push(L, next_pairs<false>); }
	static int pairs(lua_State *L) { return start_pairs<false>(L); }
	static int ipairs(lua_State *L) { return start_pairs<true>(L); }
};


template <>
struct usertype_container<image_interface_formats> : lua_engine::immutable_sequence_helper<image_interface_formats, device_image_interface::formatlist_type const, device_image_interface::formatlist_type::const_iterator>
{
private:
	using format_list = device_image_interface::formatlist_type;

public:
	static int get(lua_State *L)
	{
		image_interface_formats &self(get_self(L));
		char const *const name(stack::unqualified_get<char const *>(L));
		auto const found(std::find_if(
					self.image.formatlist().begin(),
					self.image.formatlist().end(),
					[&name] (std::unique_ptr<image_device_format> const &v) { return v->name() == name; }));
		if (self.image.formatlist().end() != found)
			return stack::push_reference(L, **found);
		else
			return stack::push(L, lua_nil);
	}

	static int index_get(lua_State *L)
	{
		return get(L);
	}
};


template <>
struct usertype_container<plugin_options_plugins> : lua_engine::immutable_sequence_helper<plugin_options_plugins, std::list<plugin_options::plugin> >
{
private:
	using plugin_list = std::list<plugin_options::plugin>;

public:
	static int get(lua_State *L)
	{
		plugin_options_plugins &self(get_self(L));
		char const *const name(stack::unqualified_get<char const *>(L));
		auto const found(std::find_if(
					self.options.plugins().begin(),
					self.options.plugins().end(),
					[&name] (plugin_options::plugin const &p) { return p.m_name == name; }));
		if (self.options.plugins().end() != found)
			return stack::push_reference(L, *found);
		else
			return stack::push(L, lua_nil);
	}

	static int index_get(lua_State *L)
	{
		return get(L);
	}
};

} // namespace sol


int sol_lua_push(sol::types<std::error_condition>, lua_State *L, std::error_condition &&value)
{
	if (!value)
		return sol::stack::push(L, sol::lua_nil);
	else
		return sol::stack::push(L, value.message());
}


int sol_lua_push(sol::types<screen_type_enum>, lua_State *L, screen_type_enum &&value)
{
	switch (value)
	{
	case SCREEN_TYPE_INVALID:   return sol::stack::push(L, "invalid");
	case SCREEN_TYPE_RASTER:    return sol::stack::push(L, "raster");
	case SCREEN_TYPE_VECTOR:    return sol::stack::push(L, "vector");
	case SCREEN_TYPE_LCD:       return sol::stack::push(L, "svg");
	case SCREEN_TYPE_SVG:       return sol::stack::push(L, "none");
	}
	return sol::stack::push(L, "unknown");
}

int sol_lua_push(sol::types<image_init_result>, lua_State *L, image_init_result &&value)
{
	switch (value)
	{
	case image_init_result::PASS:   return sol::stack::push(L, "pass");
	case image_init_result::FAIL:   return sol::stack::push(L, "fail");
	}
	return sol::stack::push(L, "invalid");
}

int sol_lua_push(sol::types<image_verify_result>, lua_State *L, image_verify_result &&value)
{
	switch (value)
	{
	case image_verify_result::PASS: return sol::stack::push(L, "pass");
	case image_verify_result::FAIL: return sol::stack::push(L, "fail");
	}
	return sol::stack::push(L, "invalid");
}


//-------------------------------------------------
//  process_snapshot_filename - processes a snapshot
//  filename
//-------------------------------------------------

static std::string process_snapshot_filename(running_machine &machine, const char *s)
{
	std::string result(s);
	if (!osd_is_absolute_path(s))
	{
		strreplace(result, "/", PATH_SEPARATOR);
		strreplace(result, "%g", machine.basename());
	}
	return result;
}


//-------------------------------------------------
//  lua_engine - constructor
//-------------------------------------------------

lua_engine::lua_engine()
{
	m_machine = nullptr;
	m_lua_state = luaL_newstate();  /* create state */
	m_sol_state = std::make_unique<sol::state_view>(m_lua_state); // create sol view

	luaL_checkversion(m_lua_state);
	lua_gc(m_lua_state, LUA_GCSTOP, 0);  /* stop collector during initialization */
	sol().open_libraries();

	// Get package.preload so we can store builtins in it.
	sol()["package"]["preload"]["zlib"] = &luaopen_zlib;
	sol()["package"]["preload"]["lfs"] = &luaopen_lfs;
	sol()["package"]["preload"]["linenoise"] = &luaopen_linenoise;
	sol()["package"]["preload"]["lsqlite3"] = &luaopen_lsqlite3;

	lua_gc(m_lua_state, LUA_GCRESTART, 0);
}

//-------------------------------------------------
//  ~lua_engine - destructor
//-------------------------------------------------

lua_engine::~lua_engine()
{
	close();
}

sol::object lua_engine::call_plugin(const std::string &name, sol::object in)
{
	std::string field = "cb_" + name;
	sol::object obj = sol().registry()[field];
	if (obj.is<sol::protected_function>())
	{
		auto res = invoke(obj.as<sol::protected_function>(), in);
		if (!res.valid())
		{
			sol::error err = res;
			osd_printf_error("[LUA ERROR] in call_plugin: %s\n", err.what());
		}
		else
		{
			return res.get<sol::object>();
		}
	}
	return sol::lua_nil;
}

std::optional<long> lua_engine::menu_populate(const std::string &menu, std::vector<std::tuple<std::string, std::string, std::string> > &menu_list, std::string &flags)
{
	std::string field = "menu_pop_" + menu;
	sol::object obj = sol().registry()[field];
	if (obj.is<sol::protected_function>())
	{
		auto res = invoke(obj.as<sol::protected_function>());
		if (!res.valid())
		{
			sol::error err = res;
			osd_printf_error("[LUA ERROR] in menu_populate: %s\n", err.what());
		}
		else
		{
			std::tuple<sol::table, std::optional<long>, std::optional<std::string> > table = res;
			for (auto &entry : std::get<0>(table))
			{
				if (entry.second.is<sol::table>())
				{
					sol::table enttable = entry.second.as<sol::table>();
					menu_list.emplace_back(enttable.get<std::string, std::string, std::string>(1, 2, 3));
				}
			}
			if (std::get<2>(table))
				flags = *std::get<2>(table);
			else
				flags.clear();
			return std::get<1>(table);
		}
	}
	flags.clear();
	return std::nullopt;
}

std::pair<bool, std::optional<long> > lua_engine::menu_callback(const std::string &menu, int index, const std::string &event)
{
	std::string field = "menu_cb_" + menu;
	std::pair<std::optional<bool>, std::optional<long> > ret(false, std::nullopt);
	sol::object obj = sol().registry()[field];
	if (obj.is<sol::protected_function>())
	{
		auto res = invoke(obj.as<sol::protected_function>(), index, event);
		if (!res.valid())
		{
			sol::error err = res;
			osd_printf_error("[LUA ERROR] in menu_callback: %s\n", err.what());
		}
		else
		{
			ret = res;
		}
	}
	return std::make_pair(std::get<0>(ret) && *std::get<0>(ret), std::get<1>(ret));
}

void lua_engine::set_machine(running_machine *machine)
{
	m_machine = machine;
}

template <typename T>
size_t lua_engine::enumerate_functions(const char *id, T &&callback)
{
	size_t count = 0;
	sol::object functable = sol().registry()[id];
	if (functable.is<sol::table>())
	{
		for (auto &func : functable.as<sol::table>())
		{
			if (func.second.is<sol::protected_function>())
			{
				bool cont = callback(func.second.as<sol::protected_function>());
				count++;
				if (!cont)
					break;
			}
		}
	}
	return count;
}

bool lua_engine::execute_function(const char *id)
{
	size_t count = enumerate_functions(
			id,
			[] (const sol::protected_function &func)
			{
				auto ret = invoke(func);
				if (!ret.valid())
				{
					sol::error err = ret;
					osd_printf_error("[LUA ERROR] in execute_function: %s\n", err.what());
				}
				return true;
			});
	return count > 0;
}

void lua_engine::register_function(sol::function func, const char *id)
{
	sol::object functable = sol().registry()[id];
	if(functable.is<sol::table>())
		functable.as<sol::table>().add(func);
	else
		sol().registry().create_named(id, 1, func);
}

void lua_engine::on_machine_prestart()
{
	execute_function("LUA_ON_PRESTART");
}

void lua_engine::on_machine_start()
{
	execute_function("LUA_ON_START");
}

void lua_engine::on_machine_stop()
{
	execute_function("LUA_ON_STOP");
}

void lua_engine::on_machine_before_load_settings()
{
	execute_function("LUA_ON_BEFORE_LOAD_SETTINGS");
}

void lua_engine::on_machine_pause()
{
	execute_function("LUA_ON_PAUSE");
}

void lua_engine::on_machine_resume()
{
	execute_function("LUA_ON_RESUME");
}

void lua_engine::on_machine_frame()
{
	execute_function("LUA_ON_FRAME");
}

void lua_engine::on_frame_done()
{
	execute_function("LUA_ON_FRAME_DONE");
}

void lua_engine::on_sound_update()
{
	execute_function("LUA_ON_SOUND_UPDATE");
}

void lua_engine::on_periodic()
{
	execute_function("LUA_ON_PERIODIC");
}

bool lua_engine::on_missing_mandatory_image(const std::string &instance_name)
{
	bool handled = false;
	enumerate_functions(
			"LUA_ON_MANDATORY_FILE_MANAGER_OVERRIDE",
			[&instance_name, &handled] (const sol::protected_function &func)
			{
				auto ret = invoke(func, instance_name);

				if (!ret.valid())
				{
					sol::error err = ret;
					osd_printf_error("[LUA ERROR] in on_missing_mandatory_image: %s\n", err.what());
				}
				else if (ret.get<bool>())
				{
					handled = true;
				}
				return !handled;
			});
	return handled;
}

void lua_engine::attach_notifiers()
{
	machine().add_notifier(MACHINE_NOTIFY_RESET, machine_notify_delegate(&lua_engine::on_machine_prestart, this), true);
	machine().add_notifier(MACHINE_NOTIFY_RESET, machine_notify_delegate(&lua_engine::on_machine_start, this));
	machine().add_notifier(MACHINE_NOTIFY_EXIT, machine_notify_delegate(&lua_engine::on_machine_stop, this));
	machine().add_notifier(MACHINE_NOTIFY_PAUSE, machine_notify_delegate(&lua_engine::on_machine_pause, this));
	machine().add_notifier(MACHINE_NOTIFY_RESUME, machine_notify_delegate(&lua_engine::on_machine_resume, this));
	machine().add_notifier(MACHINE_NOTIFY_FRAME, machine_notify_delegate(&lua_engine::on_machine_frame, this));
}

//-------------------------------------------------
//  initialize - initialize lua hookup to emu engine
//-------------------------------------------------

void lua_engine::initialize()
{

	static const enum_parser<movie_recording::format, 2> s_movie_recording_format_parser =
	{
		{ "avi", movie_recording::format::AVI },
		{ "mng", movie_recording::format::MNG }
	};


	static const enum_parser<int, 3> s_seek_parser =
	{
		{ "set", SEEK_SET },
		{ "cur", SEEK_CUR },
		{ "end", SEEK_END }
	};


/*  emu library
 *
 * emu.app_name() - return application name
 * emu.app_version() - return application version
 * emu.gamename() - return game full name
 * emu.romname() - return game ROM name
 * emu.softname() - return softlist name
 * emu.time() - return emulation time
 * emu.pid() - return frontend process ID
 *
 * emu.driver_find(driver_name) - find and return game_driver for driver_name
 * emu.start(driver_name) - start given driver_name
 * emu.pause() - pause emulation
 * emu.unpause() - unpause emulation
 * emu.step() - advance one frame
 * emu.keypost(keys) - post keys to natural keyboard
 * emu.wait(len) - wait for len within coroutine
 * emu.lang_translate(str) - get translation for str if available
 * emu.subst_env(str) - substitute environment variables with values for str (semantics are OS-specific)
 *
 * emu.register_prestart(callback) - register callback before reset
 * emu.register_start(callback) - register callback after reset
 * emu.register_stop(callback) - register callback after stopping
 * emu.register_pause(callback) - register callback at pause
 * emu.register_resume(callback) - register callback at resume
 * emu.register_frame(callback) - register callback at end of frame
 * emu.register_frame_done(callback) - register callback after frame is drawn to screen (for overlays)
 * emu.register_sound_update(callback) - register callback after sound update has generated new samples
 * emu.register_periodic(callback) - register periodic callback while program is running
 * emu.register_callback(callback, name) - register callback to be used by MAME via lua_engine::call_plugin()
 * emu.register_menu(event_callback, populate_callback, name) - register callbacks for plugin menu
 * emu.register_mandatory_file_manager_override(callback) - register callback invoked to override mandatory file manager
 * emu.register_before_load_settings(callback) - register callback to be run before settings are loaded
 * emu.show_menu(menu_name) - show menu by name and pause the machine
 *
 * emu.print_verbose(str) - output to stderr at verbose level
 * emu.print_error(str) - output to stderr at error level
 * emu.print_info(str) - output to stderr at info level
 * emu.print_debug(str) - output to stderr at debug level
 *
 * emu.device_enumerator(dev) - get device enumerator starting at arbitrary point in tree
 * emu.screen_enumerator(dev) - get screen device enumerator starting at arbitrary point in tree
 * emu.image_enumerator(dev) - get image interface enumerator starting at arbitrary point in tree
 * emu.image_enumerator(dev) - get image interface enumerator starting at arbitrary point in tree
 */

	sol::table emu = sol().create_named_table("emu");
	emu["app_name"] = &emulator_info::get_appname_lower;
	emu["app_version"] = &emulator_info::get_bare_build_version;
	emu["gamename"] = [this] () { return machine().system().type.fullname(); };
	emu["romname"] = [this] () { return machine().basename(); };
	emu["softname"] = [this] () { return machine().options().software_name(); };
	emu["keypost"] = [this] (const char *keys) { machine().natkeyboard().post_utf8(keys); };
	emu["time"] = [this] () { return machine().time().as_double(); };
	emu["start"] =
		[this](const char *driver)
		{
			int i = driver_list::find(driver);
			if (i != -1)
			{
				mame_machine_manager::instance()->schedule_new_driver(driver_list::driver(i));
				machine().schedule_hard_reset();
			}
			return 1;
		};
	emu["pause"] = [this] () { return machine().pause(); };
	emu["unpause"] = [this] () { return machine().resume(); };
	emu["step"] =
		[this] ()
		{
			mame_machine_manager::instance()->ui().set_single_step(true);
			machine().resume();
		};
	emu["register_prestart"] = [this] (sol::function func) { register_function(func, "LUA_ON_PRESTART"); };
	emu["register_start"] = [this] (sol::function func) { register_function(func, "LUA_ON_START"); };
	emu["register_stop"] = [this] (sol::function func) { register_function(func, "LUA_ON_STOP"); };
	emu["register_pause"] = [this] (sol::function func) { register_function(func, "LUA_ON_PAUSE"); };
	emu["register_resume"] = [this] (sol::function func) { register_function(func, "LUA_ON_RESUME"); };
	emu["register_frame"] = [this] (sol::function func) { register_function(func, "LUA_ON_FRAME"); };
	emu["register_frame_done"] = [this] (sol::function func) { register_function(func, "LUA_ON_FRAME_DONE"); };
	emu["register_sound_update"] = [this] (sol::function func) { register_function(func, "LUA_ON_SOUND_UPDATE"); };
	emu["register_periodic"] = [this] (sol::function func) { register_function(func, "LUA_ON_PERIODIC"); };
	emu["register_mandatory_file_manager_override"] = [this] (sol::function func) { register_function(func, "LUA_ON_MANDATORY_FILE_MANAGER_OVERRIDE"); };
	emu["register_before_load_settings"] = [this](sol::function func) { register_function(func, "LUA_ON_BEFORE_LOAD_SETTINGS"); };
	emu["register_menu"] =
		[this] (sol::function cb, sol::function pop, const std::string &name)
		{
			std::string cbfield = "menu_cb_" + name;
			std::string popfield = "menu_pop_" + name;
			sol().registry()[cbfield] = cb;
			sol().registry()[popfield] = pop;
			m_menu.push_back(name);
		};
	emu["show_menu"] =
		[this](const char *name)
		{
			mame_ui_manager &mui = mame_machine_manager::instance()->ui();
			render_container &container = machine().render().ui_container();
			ui::menu_plugin::show_menu(mui, container, (char *)name);
		};
	emu["register_callback"] =
		[this] (sol::function cb, const std::string &name)
		{
			std::string field = "cb_" + name;
			sol().registry()[field] = cb;
		};
	emu["print_verbose"] = [] (const char *str) { osd_printf_verbose("%s\n", str); };
	emu["print_error"] = [] (const char *str) { osd_printf_error("%s\n", str); };
	emu["print_info"] = [] (const char *str) { osd_printf_info("%s\n", str); };
	emu["print_debug"] = [] (const char *str) { osd_printf_debug("%s\n", str); };
	emu["osd_ticks"] = &osd_ticks;
	emu["osd_ticks_per_second"] = &osd_ticks_per_second;
	emu["driver_find"] =
		[] (sol::this_state s, const char *driver) -> sol::object
		{
			const int i = driver_list::find(driver);
			if (i < 0)
				return sol::lua_nil;
			return sol::make_object(s, driver_list::driver(i));
		};
	emu["wait"] = lua_CFunction(
			[] (lua_State *L)
			{
				lua_engine *engine = mame_machine_manager::instance()->lua();
				luaL_argcheck(L, lua_isnumber(L, 1), 1, "waiting duration expected");
				int ret = lua_pushthread(L);
				if (ret == 1)
					return luaL_error(L, "cannot wait from outside coroutine");
				int ref = luaL_ref(L, LUA_REGISTRYINDEX);
				engine->machine().scheduler().timer_set(attotime::from_double(lua_tonumber(L, 1)), timer_expired_delegate(FUNC(lua_engine::resume), engine), ref);
				return lua_yield(L, 0);
			});
	emu["lang_translate"] = sol::overload(
			static_cast<char const *(*)(char const *)>(&lang_translate),
			static_cast<char const *(*)(char const *, char const *)>(&lang_translate));
	emu["pid"] = &osd_getpid;
<<<<<<< HEAD
	emu["subst_env"] =
		[] (const std::string &str)
		{
			return osd_subst_env(str);
		};
=======
	emu.set_function("subst_env", &osd_subst_env);
>>>>>>> d9a5dde8
	emu["device_enumerator"] = sol::overload(
			[] (device_t &dev) { return devenum<device_enumerator>(dev); },
			[] (device_t &dev, int maxdepth) { return devenum<device_enumerator>(dev, maxdepth); });
	emu["screen_enumerator"] = sol::overload(
			[] (device_t &dev) { return devenum<screen_device_enumerator>(dev); },
			[] (device_t &dev, int maxdepth) { return devenum<screen_device_enumerator>(dev, maxdepth); });
	emu["cassette_enumerator"] = sol::overload(
			[] (device_t &dev) { return devenum<cassette_device_enumerator>(dev); },
			[] (device_t &dev, int maxdepth) { return devenum<cassette_device_enumerator>(dev, maxdepth); });
	emu["image_enumerator"] = sol::overload(
			[] (device_t &dev) { return devenum<image_interface_enumerator>(dev); },
			[] (device_t &dev, int maxdepth) { return devenum<image_interface_enumerator>(dev, maxdepth); });
	emu["slot_enumerator"] = sol::overload(
			[] (device_t &dev) { return devenum<slot_interface_enumerator>(dev); },
			[] (device_t &dev, int maxdepth) { return devenum<slot_interface_enumerator>(dev, maxdepth); });


	auto notifier_subscription_type = sol().registry().new_usertype<util::notifier_subscription>("notifier_subscription", sol::no_constructor);
	notifier_subscription_type["unsubscribe"] = &util::notifier_subscription::reset;
	notifier_subscription_type["is_active"] = sol::property(&util::notifier_subscription::operator bool);

	auto attotime_type = emu.new_usertype<attotime>(
			"attotime",
			sol::call_constructor, sol::constructors<attotime(), attotime(seconds_t, attoseconds_t), attotime(attotime const &)>());
	attotime_type["from_double"] = &attotime::from_double;
	attotime_type["from_ticks"] = static_cast<attotime (*)(u64, u32)>(&attotime::from_ticks);
	attotime_type["from_seconds"] = &attotime::from_seconds;
	attotime_type["from_msec"] = &attotime::from_msec;
	attotime_type["from_usec"] = &attotime::from_usec;
	attotime_type["from_nsec"] = &attotime::from_nsec;
	attotime_type["as_double"] = &attotime::as_double;
	attotime_type["as_hz"] = &attotime::as_hz;
	attotime_type["as_khz"] = &attotime::as_khz;
	attotime_type["as_mhz"] = &attotime::as_mhz;
	attotime_type["as_ticks"] = static_cast<u64 (attotime::*)(u32) const>(&attotime::as_ticks);
	attotime_type["is_zero"] = sol::property(&attotime::is_zero);
	attotime_type["is_never"] = sol::property(&attotime::is_never);
	attotime_type["attoseconds"] = sol::property(&attotime::attoseconds);
	attotime_type["seconds"] = sol::property(&attotime::seconds);
	attotime_type["msec"] = sol::property([] (attotime const &t) { return t.attoseconds() / ATTOSECONDS_PER_MILLISECOND; });
	attotime_type["usec"] = sol::property([] (attotime const &t) { return t.attoseconds() / ATTOSECONDS_PER_MICROSECOND; });
	attotime_type["nsec"] = sol::property([] (attotime const &t) { return t.attoseconds() / ATTOSECONDS_PER_NANOSECOND; });
	attotime_type[sol::meta_function::to_string] = &attotime::to_string;
	attotime_type[sol::meta_function::addition] = static_cast<attotime (*)(attotime const &, attotime const &)>(&operator+);
	attotime_type[sol::meta_function::subtraction] = static_cast<attotime (*)(attotime const &, attotime const &)>(&operator-);
	attotime_type[sol::meta_function::multiplication] = static_cast<attotime (*)(attotime const &, u32)>(&operator*);
	attotime_type[sol::meta_function::division] = static_cast<attotime (*)(attotime const &, u32)>(&operator/);


/* emu_file library
 *
 * emu.file([opt] searchpath, flags) - flags can be as in osdcore "OPEN_FLAG_*" or lua style
 *                                     with 'rwc' with addtional c for create *and truncate*
 *                                     (be careful) support zipped files on the searchpath
 *
 * file:open(name) - open first file matching name in searchpath. supports read
 *                   and write sockets as "socket.127.0.0.1:1234"
 * file:open_next() - open next file matching name in searchpath
 * file:read(len) - only reads len bytes, doesn't do lua style formats
 * file:write(data) - write data to file
 * file:seek(offset, whence) - whence is as C "SEEK_*" int
 * file:seek([opt] whence, [opt] offset) - lua style "set"|"cur"|"end", returns cur offset
 * file:size() - file size in bytes
 * file:filename() - name of current file, container name if file is in zip
 * file:fullpath() -
*/

	auto file_type = emu.new_usertype<emu_file>("file", sol::call_constructor, sol::initializers(
				[](emu_file &file, u32 flags) { new (&file) emu_file(flags); },
				[](emu_file &file, const char *path, u32 flags) { new (&file) emu_file(path, flags); },
				[](emu_file &file, const char *mode) {
					int flags = 0;
					for(int i = 0; i < 3 && mode[i]; i++) // limit to three chars
					{
						switch(mode[i])
						{
							case 'r':
								flags |= OPEN_FLAG_READ;
								break;
							case 'w':
								flags |= OPEN_FLAG_WRITE;
								break;
							case 'c':
								flags |= OPEN_FLAG_CREATE;
								break;
						}
					}
					new (&file) emu_file(flags);
				},
				[](emu_file &file, const char *path, const char* mode) {
					int flags = 0;
					for(int i = 0; i < 3 && mode[i]; i++) // limit to three chars
					{
						switch(mode[i])
						{
							case 'r':
								flags |= OPEN_FLAG_READ;
								break;
							case 'w':
								flags |= OPEN_FLAG_WRITE;
								break;
							case 'c':
								flags |= OPEN_FLAG_CREATE;
								break;
						}
					}
					new (&file) emu_file(path, flags);
				}));
	file_type.set("read",
			[] (emu_file &file, sol::this_state s, size_t len)
			{
				buffer_helper buf(s);
				auto space = buf.prepare(len);
				space.add(file.read(space.get(), len));
				buf.push();
				return sol::make_reference(s, sol::stack_reference(s, -1));
			});
	file_type.set("write", [](emu_file &file, const std::string &data) { return file.write(data.data(), data.size()); });
	file_type.set("puts", &emu_file::puts);
	file_type.set("open", static_cast<std::error_condition (emu_file::*)(std::string_view)>(&emu_file::open));
	file_type.set("open_next", &emu_file::open_next);
	file_type.set("close", &emu_file::close);
	file_type.set("seek", sol::overload(
			[](emu_file &file) { return file.tell(); },
			[this] (emu_file &file, s64 offset, int whence) -> sol::object {
				if(file.seek(offset, whence))
					return sol::lua_nil;
				else
					return sol::make_object(sol(), file.tell());
			},
			[this](emu_file &file, const char* whence) -> sol::object {
				int wval = s_seek_parser(whence);
				if(wval < 0 || wval >= 3)
					return sol::lua_nil;
				if(file.seek(0, wval))
					return sol::lua_nil;
				return sol::make_object(sol(), file.tell());
			},
			[this](emu_file &file, const char* whence, s64 offset) -> sol::object {
				int wval = s_seek_parser(whence);
				if(wval < 0 || wval >= 3)
					return sol::lua_nil;
				if(file.seek(offset, wval))
					return sol::lua_nil;
				return sol::make_object(sol(), file.tell());
			}));
	file_type.set("size", &emu_file::size);
	file_type.set("filename", &emu_file::filename);
	file_type.set("fullpath", &emu_file::fullpath);


/*  thread library
 *
 * emu.thread()
 *
 * thread:start(scr) - run scr (lua code as string) in a separate thread
 *                     in a new empty (other than modules) lua context.
 *                     thread runs until yield() and/or terminates on return.
 * thread:continue(val) - resume thread that has yielded and pass val to it
 *
 * thread.result - get result of a terminated thread as string
 * thread.busy - check if thread is running
 * thread.yield - check if thread is yielded
 */

	auto thread_type = emu.new_usertype<context>("thread", sol::call_constructor, sol::constructors<sol::types<>>());
	thread_type.set("start", [](context &ctx, const char *scr) {
			std::string script(scr);
			if (ctx.busy)
				return false;
			std::thread th([&ctx, script]() {
					sol::state thstate;
					thstate.open_libraries();
					thstate["package"]["preload"]["zlib"] = &luaopen_zlib;
					thstate["package"]["preload"]["lfs"] = &luaopen_lfs;
					thstate["package"]["preload"]["linenoise"] = &luaopen_linenoise;
					sol::load_result res = thstate.load(script);
					if(res.valid())
					{
						sol::protected_function func = res.get<sol::protected_function>();
						thstate["yield"] = [&ctx, &thstate]() {
								std::mutex m;
								std::unique_lock<std::mutex> lock(m);
								ctx.result = thstate["status"];
								ctx.yield = true;
								ctx.sync.wait(lock);
								ctx.yield = false;
								thstate["status"] = ctx.result;
							};
						auto ret = func();
						if (ret.valid())
						{
							const char *tmp = ret.get<const char *>();
							if (tmp != nullptr)
								ctx.result = tmp;
							else
								osd_printf_error("[LUA ERROR] in thread: return value must be string\n");
						}
						else
						{
							sol::error err = ret;
							osd_printf_error("[LUA ERROR] in thread: %s\n", err.what());
						}
					}
					else
					{
						sol::error err = res;
						osd_printf_error("[LUA ERROR] when loading script for thread: %s\n", err.what());
					}
					ctx.busy = false;
				});
			ctx.busy = true;
			ctx.yield = false;
			th.detach();
			return true;
		});
	thread_type.set("continue", [](context &ctx, const char *val) {
			if (!ctx.yield)
				return;
			ctx.result = val;
			ctx.sync.notify_all();
		});
	thread_type.set("result", sol::property([](context &ctx) -> std::string {
			if (ctx.busy && !ctx.yield)
				return "";
			return ctx.result;
		}));
	thread_type.set("busy", sol::readonly(&context::busy));
	thread_type.set("yield", sol::readonly(&context::yield));


/*  save_item library
 *
 * emu.item(item_index)
 *
 * item.size - size of the raw data type
 * item.count - number of entries
 *
 * item:read(offset) - read entry value by index
 * item:read_block(offset, count) - read a block of entry values as a string (byte addressing)
 * item:write(offset, value) - write entry value by index
 */

	auto item_type = emu.new_usertype<save_item>("item", sol::call_constructor, sol::initializers([this](save_item &item, int index) {
					if(machine().save().indexed_item(index, item.base, item.size, item.valcount, item.blockcount, item.stride))
					{
						item.count = item.valcount * item.blockcount;
					}
					else
					{
						item.base = nullptr;
						item.size = 0;
						item.count = 0;
						item.valcount = 0;
						item.blockcount = 0;
						item.stride = 0;
					}
				}));
	item_type.set("size", sol::readonly(&save_item::size));
	item_type.set("count", sol::readonly(&save_item::count));
	item_type.set("read",
		[this] (save_item &item, int offset) -> sol::object
		{
			if (!item.base || (offset >= item.count))
				return sol::lua_nil;
			const void *const data = reinterpret_cast<const uint8_t *>(item.base) + (item.stride * (offset / item.valcount));
			uint64_t ret = 0;
			switch (item.size)
			{
				case 1:
				default:
					ret = reinterpret_cast<const uint8_t *>(data)[offset % item.valcount];
					break;
				case 2:
					ret = reinterpret_cast<const uint16_t *>(data)[offset % item.valcount];
					break;
				case 4:
					ret = reinterpret_cast<const uint32_t *>(data)[offset % item.valcount];
					break;
				case 8:
					ret = reinterpret_cast<const uint64_t *>(data)[offset % item.valcount];
					break;
			}
			return sol::make_object(sol(), ret);
		});
	item_type.set("read_block",
		[] (save_item &item, sol::this_state s, uint32_t offset, size_t len) -> sol::object
		{
			if (!item.base)
			{
				luaL_error(s, "Invalid save item");
				return sol::lua_nil;
			}

			if ((offset + len) > (item.size * item.count))
			{
				luaL_error(s, "Range extends beyond end of save item");
				return sol::lua_nil;
			}

			luaL_Buffer buff;
			uint8_t *dest = reinterpret_cast<uint8_t *>(luaL_buffinitsize(s, &buff, len));
			const uint32_t blocksize = item.size * item.valcount;
			size_t remaining = len;
			while (remaining)
			{
				const uint32_t blockno = offset / blocksize;
				const uint32_t available = blocksize - (offset % blocksize);
				const uint32_t chunk = (available < remaining) ? available : remaining;
				const void *const source = reinterpret_cast<const uint8_t *>(item.base) + (blockno * item.stride) + (offset % blocksize);
				std::memcpy(dest, source, chunk);
				offset += chunk;
				remaining -= chunk;
				dest += chunk;
			}
			luaL_pushresultsize(&buff, len);
			return sol::make_reference(s, sol::stack_reference(s, -1));
		});
	item_type.set("write", [](save_item &item, int offset, uint64_t value) {
			if(!item.base || (offset >= item.count))
				return;
			void *const data = reinterpret_cast<uint8_t *>(item.base) + (item.stride * (offset / item.valcount));
			switch(item.size)
			{
				case 1:
				default:
					reinterpret_cast<uint8_t *>(data)[offset % item.valcount] = uint8_t(value);
					break;
				case 2:
					reinterpret_cast<uint16_t *>(data)[offset % item.valcount] = uint16_t(value);
					break;
				case 4:
					reinterpret_cast<uint32_t *>(data)[offset % item.valcount] = uint32_t(value);
					break;
				case 8:
					reinterpret_cast<uint64_t *>(data)[offset % item.valcount] = uint64_t(value);
					break;
			}
		});


/* core_options library
 *
 * manager:options()
 * manager:machine():options()
 * manager:ui():options()
 * manager:plugins()
 *
 * options:help() - get help for options
 * options:command(command) - return output for command
 *
 * options.entries[] - get table of option entries (k=name, v=core_options::entry)
 */

	auto core_options_type = sol().registry().new_usertype<core_options>("core_options", "new", sol::no_constructor);
	core_options_type.set("help", &core_options::output_help);
	core_options_type.set("command", &core_options::command);
	core_options_type.set("entries", sol::property([this](core_options &options) {
			sol::table table = sol().create_table();
			int unadorned_index = 0;
			for (auto &curentry : options.entries())
			{
				const char *name = curentry->names().size() > 0
					? curentry->name().c_str()
					: nullptr;
				bool is_unadorned = false;
				// check if it's unadorned
				if (name && strlen(name) && !strcmp(name, options.unadorned(unadorned_index)))
				{
					unadorned_index++;
					is_unadorned = true;
				}
				if (curentry->type() != core_options::option_type::HEADER && curentry->type() != core_options::option_type::COMMAND && !is_unadorned)
					table[name] = &*curentry;
			}
			return table;
		}));


/* emu_options library
 *
 * manager:options()
 * manager:machine():options()
 *
 * options:slot_option(tag) - retrieves a specific slot option
 */

	auto emu_options_type = sol().registry().new_usertype<emu_options>("emu_options", sol::no_constructor, sol::base_classes, sol::bases<core_options>());
	emu_options_type["slot_option"] = [] (emu_options &opts, std::string const &name) { return opts.find_slot_option(name); };


/* slot_option library
 *
 * manager:options():slot_option("name")
 * manager:machine():options():slot_option("name")
 *
 * slot_option:specify(card, bios) - specifies the value of the slot, potentially causing a recalculation
 *
 * slot_option.value - the actual value of the option, after being interpreted
 * slot_option.specified_value - the value of the option, as specified from outside
 * slot_option.bios - the bios, if any, associated with the slot
 * slot_option.default_card_software - the software list item that is associated with this option, by default
 */

	auto slot_option_type = sol().registry().new_usertype<slot_option>("slot_option", sol::no_constructor);
	slot_option_type["specify"] =
		[] (slot_option &opt, std::string &&text, char const *bios)
		{
			opt.specify(std::move(text));
			if (bios)
				opt.set_bios(bios);
		};
	slot_option_type["value"] = sol::property(&slot_option::value);
	slot_option_type["specified_value"] = sol::property(&slot_option::specified_value);
	slot_option_type["bios"] = sol::property(&slot_option::bios);
	slot_option_type["default_card_software"] = sol::property(&slot_option::default_card_software);


/* core_options::entry library
 *
 * options.entries[entry_name]
 *
 * entry:value() - get value of entry
 * entry:value(val) - set entry to val
 * entry:description() - get info about entry
 * entry:default_value() - get default for entry
 * entry:minimum() - get min value for entry
 * entry:maximum() - get max value for entry
 * entry:has_range() - are min and max valid for entry
 */

	auto core_options_entry_type = sol().registry().new_usertype<core_options::entry>("core_options_entry", "new", sol::no_constructor);
	core_options_entry_type.set("value", sol::overload(
		[this](core_options::entry &e, bool val) {
			if(e.type() != core_options::option_type::BOOLEAN)
				luaL_error(m_lua_state, "Cannot set option to wrong type");
			else
				e.set_value(val ? "1" : "0", OPTION_PRIORITY_CMDLINE);
		},
		[this](core_options::entry &e, float val) {
			if(e.type() != core_options::option_type::FLOAT)
				luaL_error(m_lua_state, "Cannot set option to wrong type");
			else
				e.set_value(string_format("%f", val), OPTION_PRIORITY_CMDLINE);
		},
		[this](core_options::entry &e, int val) {
			if(e.type() != core_options::option_type::INTEGER)
				luaL_error(m_lua_state, "Cannot set option to wrong type");
			else
				e.set_value(string_format("%d", val), OPTION_PRIORITY_CMDLINE);
		},
		[this](core_options::entry &e, const char *val) {
			if(e.type() != core_options::option_type::STRING && e.type() != core_options::option_type::PATH && e.type() != core_options::option_type::MULTIPATH)
				luaL_error(m_lua_state, "Cannot set option to wrong type");
			else
				e.set_value(val, OPTION_PRIORITY_CMDLINE);
		},
		[this](core_options::entry &e) -> sol::object {
			if (e.type() == core_options::option_type::INVALID)
				return sol::lua_nil;
			switch(e.type())
			{
				case core_options::option_type::BOOLEAN:
					return sol::make_object(sol(), atoi(e.value()) != 0);
				case core_options::option_type::INTEGER:
					return sol::make_object(sol(), atoi(e.value()));
				case core_options::option_type::FLOAT:
					return sol::make_object(sol(), atof(e.value()));
				default:
					return sol::make_object(sol(), e.value());
			}
		}));
	core_options_entry_type.set("description", &core_options::entry::description);
	core_options_entry_type.set("default_value", &core_options::entry::default_value);
	core_options_entry_type.set("minimum", &core_options::entry::minimum);
	core_options_entry_type.set("maximum", &core_options::entry::maximum);
	core_options_entry_type.set("has_range", &core_options::entry::has_range);


	auto machine_type = sol().registry().new_usertype<running_machine>("machine", sol::no_constructor);
	machine_type.set_function("exit", &running_machine::schedule_exit);
	machine_type.set_function("hard_reset", &running_machine::schedule_hard_reset);
	machine_type.set_function("soft_reset", &running_machine::schedule_soft_reset);
	machine_type.set_function("save", &running_machine::schedule_save); // TODO: some kind of completion notification?
	machine_type.set_function("load", &running_machine::schedule_load); // TODO: some kind of completion notification?
	machine_type.set_function("buffer_save",
			[] (running_machine &m, sol::this_state s)
			{
				// FIXME: this needs to schedule saving to a buffer and return asynchronously somehow
				// right now it's broken by anonymous timers, synchronize, etc.
				lua_State *L = s;
				luaL_Buffer buff;
				int size = ram_state::get_size(m.save());
				u8 *ptr = (u8 *)luaL_buffinitsize(L, &buff, size);
				save_error error = m.save().write_buffer(ptr, size);
				if (error == STATERR_NONE)
				{
					luaL_pushresultsize(&buff, size);
					return sol::make_reference(L, sol::stack_reference(L, -1));
				}
				luaL_error(L, "State save error.");
				return sol::make_reference(L, nullptr);
			});
	machine_type.set_function("buffer_load",
			[] (running_machine &m, sol::this_state s, std::string str)
			{
				// FIXME: this needs to schedule loading from the buffer and return asynchronously somehow
				// right now it's broken by anonymous timers, synchronize, etc.
				save_error error = m.save().read_buffer((u8 *)str.data(), str.size());
				if (error == STATERR_NONE)
				{
					return true;
				}
				else
				{
					luaL_error(s,"State load error.");
					return false;
				}
			});
	machine_type.set_function("popmessage",
			[] (running_machine &m, std::optional<const char *> str)
			{
				if (str)
					m.popmessage("%s", *str);
				else
					m.popmessage();
			});
	machine_type.set_function("logerror", [] (running_machine &m, char const *str) { m.logerror("[luaengine] %s\n", str); });
	machine_type["time"] = sol::property(&running_machine::time);
	machine_type["system"] = sol::property(&running_machine::system);
	machine_type["parameters"] = sol::property(&running_machine::parameters);
	machine_type["video"] = sol::property(&running_machine::video);
	machine_type["sound"] = sol::property(&running_machine::sound);
	machine_type["output"] = sol::property(&running_machine::output);
	machine_type["memory"] = sol::property(&running_machine::memory);
	machine_type["ioport"] = sol::property(&running_machine::ioport);
	machine_type["input"] = sol::property(&running_machine::input);
	machine_type["natkeyboard"] = sol::property(&running_machine::natkeyboard);
	machine_type["uiinput"] = sol::property(&running_machine::ui_input);
	machine_type["render"] = sol::property(&running_machine::render);
	machine_type["debugger"] = sol::property(
			[] (running_machine &m, sol::this_state s) -> sol::object
			{
				if (m.debug_flags & DEBUG_FLAG_ENABLED)
					return sol::make_object(s, &m.debugger());
				else
					return sol::lua_nil;
			});
	machine_type["options"] = sol::property(&running_machine::options);
	machine_type["samplerate"] = sol::property(&running_machine::sample_rate);
	machine_type["paused"] = sol::property(&running_machine::paused);
	machine_type["exit_pending"] = sol::property(&running_machine::exit_pending);
	machine_type["hard_reset_pending"] = sol::property(&running_machine::hard_reset_pending);
	machine_type["devices"] = sol::property([] (running_machine &m) { return devenum<device_enumerator>(m.root_device()); });
	machine_type["screens"] = sol::property([] (running_machine &m) { return devenum<screen_device_enumerator>(m.root_device()); });
	machine_type["cassettes"] = sol::property([] (running_machine &m) { return devenum<cassette_device_enumerator>(m.root_device()); });
	machine_type["images"] = sol::property([] (running_machine &m) { return devenum<image_interface_enumerator>(m.root_device()); });
	machine_type["slots"] = sol::property([](running_machine &m) { return devenum<slot_interface_enumerator>(m.root_device()); });


	auto game_driver_type = sol().registry().new_usertype<game_driver>("game_driver", sol::no_constructor);
	game_driver_type["name"] = sol::property([] (game_driver const &driver) { return &driver.name[0]; });
	game_driver_type["description"] = sol::property([] (game_driver const &driver) { return &driver.type.fullname()[0]; });
	game_driver_type["year"] = sol::readonly(&game_driver::year);
	game_driver_type["manufacturer"] = sol::readonly(&game_driver::manufacturer);
	game_driver_type["parent"] = sol::readonly(&game_driver::parent);
	game_driver_type["compatible_with"] = sol::property([] (game_driver const &driver) { return strcmp(driver.compatible_with, "0") ? driver.compatible_with : nullptr; });
	game_driver_type["source_file"] = sol::property([] (game_driver const &driver) { return &driver.type.source()[0]; });
	game_driver_type["orientation"] = sol::property(
			[] (game_driver const &driver)
			{
				// FIXME: this works differently to the screen orientation function and the render target orientation property
				// it should probably be made consistent with one of them
				std::string rot;
				switch (driver.flags & machine_flags::MASK_ORIENTATION)
				{
				case machine_flags::ROT0:
					rot = "rot0";
					break;
				case machine_flags::ROT90:
					rot = "rot90";
					break;
				case machine_flags::ROT180:
					rot = "rot180";
					break;
				case machine_flags::ROT270:
					rot = "rot270";
					break;
				default:
					rot = "undefined";
					break;
				}
				return rot;
			});
	game_driver_type["type"] = sol::property(
			[] (game_driver const &driver)
			{
				// FIXME: this shouldn't be called type - there's potendial for confusion with the device type
				// also, this should eventually go away in favour of richer flags
				std::string type;
				switch (driver.flags & machine_flags::MASK_TYPE)
				{
				case machine_flags::TYPE_ARCADE:
					type = "arcade";
					break;
				case machine_flags::TYPE_CONSOLE:
					type = "console";
					break;
				case machine_flags::TYPE_COMPUTER:
					type = "computer";
					break;
				default:
					type = "other";
					break;
				}
				return type;
			});
	game_driver_type["not_working"] = sol::property([] (game_driver const &driver) { return (driver.flags & machine_flags::NOT_WORKING) != 0; });
	game_driver_type["supports_save"] = sol::property([] (game_driver const &driver) { return (driver.flags & machine_flags::SUPPORTS_SAVE) != 0; });
	game_driver_type["no_cocktail"] = sol::property([] (game_driver const &driver) { return (driver.flags & machine_flags::NO_COCKTAIL) != 0; });
	game_driver_type["is_bios_root"] = sol::property([] (game_driver const &driver) { return (driver.flags & machine_flags::IS_BIOS_ROOT) != 0; });
	game_driver_type["requires_artwork"] = sol::property([] (game_driver const &driver) { return (driver.flags & machine_flags::REQUIRES_ARTWORK) != 0; });
	game_driver_type["clickable_artwork"] = sol::property([] (game_driver const &driver) { return (driver.flags & machine_flags::CLICKABLE_ARTWORK) != 0; });
	game_driver_type["unofficial"] = sol::property([] (game_driver const &driver) { return (driver.flags & machine_flags::UNOFFICIAL) != 0; });
	game_driver_type["no_sound_hw"] = sol::property([] (game_driver const &driver) { return (driver.flags & machine_flags::NO_SOUND_HW) != 0; });
	game_driver_type["mechanical"] = sol::property([] (game_driver const &driver) { return (driver.flags & machine_flags::MECHANICAL) != 0; });
	game_driver_type["is_incomplete"] = sol::property([] (game_driver const &driver) { return (driver.flags & machine_flags::IS_INCOMPLETE) != 0; });


	auto device_type = sol().registry().new_usertype<device_t>("device", sol::no_constructor);
	device_type.set_function(sol::meta_function::to_string, [] (device_t &d) { return util::string_format("%s(%s)", d.shortname(), d.tag()); });
	device_type.set_function("subtag", &device_t::subtag);
	device_type.set_function("siblingtag", &device_t::siblingtag);
	device_type.set_function("memregion", &device_t::memregion);
	device_type.set_function("memshare", &device_t::memshare);
	device_type.set_function("membank", &device_t::membank);
	device_type.set_function("ioport", &device_t::ioport);
	device_type.set_function("subdevice", static_cast<device_t *(device_t::*)(std::string_view) const>(&device_t::subdevice));
	device_type.set_function("siblingdevice", static_cast<device_t *(device_t::*)(std::string_view) const>(&device_t::siblingdevice));
	device_type.set_function("parameter", &device_t::parameter);
	device_type["tag"] = sol::property(&device_t::tag);
	device_type["basetag"] = sol::property(&device_t::basetag);
	device_type["name"] = sol::property(&device_t::name);
	device_type["shortname"] = sol::property(&device_t::shortname);
	device_type["owner"] = sol::property(&device_t::owner);
	device_type["configured"] = sol::property(&device_t::configured);
	device_type["started"] = sol::property(&device_t::started);
	device_type["debug"] = sol::property(
			[] (device_t &dev, sol::this_state s) -> sol::object
			{
				if (!(dev.machine().debug_flags & DEBUG_FLAG_ENABLED) || !dynamic_cast<cpu_device *>(&dev)) // debugger not enabled or not CPU
					return sol::lua_nil;
				return sol::make_object(s, dev.debug());
			});
	device_type["spaces"] = sol::property(
			[this] (device_t &dev)
			{
				device_memory_interface *const memdev = dynamic_cast<device_memory_interface *>(&dev);
				sol::table sp_table = sol().create_table();
				if (!memdev)
					return sp_table;
				for (int sp = 0; sp < memdev->max_space_count(); ++sp)
				{
					if (memdev->has_space(sp))
						sp_table[memdev->space(sp).name()] = addr_space(memdev->space(sp), *memdev);
				}
				return sp_table;
			});
	// FIXME: improve this
	device_type["state"] = sol::property(
			[this] (device_t &dev)
			{
				sol::table st_table = sol().create_table();
				const device_state_interface *state;
				if(!dev.interface(state))
					return st_table;
				// XXX: refrain from exporting non-visible entries?
				for(auto &s : state->state_entries())
					st_table[s->symbol()] = s.get();
				return st_table;
			});
	// FIXME: turn into a wrapper - it's stupid slow to walk on every property access
	// also, this mixes up things like RAM areas with stuff saved by the device itself, so there's potential for key conflicts
	device_type["items"] = sol::property(
			[this] (device_t &dev)
			{
				sol::table table = sol().create_table();
				std::string const tag = dev.tag();
				for (int i = 0; ; i++)
				{
					char const *item;
					void *base;
					uint32_t size, valcount, blockcount, stride;
					item = dev.machine().save().indexed_item(i, base, size, valcount, blockcount, stride);
					if (!item)
						break;

					char const *name = &strchr(item, '/')[1];
					if (!strncmp(tag.c_str(), name, tag.length()) && (name[tag.length()] == '/'))
						table[name + tag.length() + 1] = i;
				}
				return table;
			});
	// FIXME: this is useless in its current form
	device_type["roms"] = sol::property(
			[this] (device_t &dev)
			{
				sol::table table = sol().create_table();
				for (auto rom : dev.rom_region_vector())
					if (!rom.name().empty())
						table[rom.name()] = rom;
				return table;
			});


	auto screen_dev_type = sol().registry().new_usertype<screen_device>(
			"screen_dev",
			sol::no_constructor,
			sol::base_classes, sol::bases<device_t>());
	screen_dev_type["draw_box"] =
			[] (screen_device &sdev, float x1, float y1, float x2, float y2, std::optional<uint32_t> fgcolor, std::optional<uint32_t> bgcolor)
			{
				float const sc_width(sdev.visible_area().width());
				float const sc_height(sdev.visible_area().height());
				x1 = std::clamp(x1, 0.0f, sc_width) / sc_width;
				y1 = std::clamp(y1, 0.0f, sc_height) / sc_height;
				x2 = std::clamp(x2, 0.0f, sc_width) / sc_width;
				y2 = std::clamp(y2, 0.0f, sc_height) / sc_height;
				mame_ui_manager &ui(mame_machine_manager::instance()->ui());
				if (!fgcolor)
					fgcolor = ui.colors().text_color();
				if (!bgcolor)
					bgcolor = ui.colors().background_color();
				ui.draw_outlined_box(sdev.container(), x1, y1, x2, y2, *fgcolor, *bgcolor);
			};
	screen_dev_type["draw_line"] =
			[] (screen_device &sdev, float x1, float y1, float x2, float y2, std::optional<uint32_t> color)
			{
				float const sc_width(sdev.visible_area().width());
				float const sc_height(sdev.visible_area().height());
				x1 = std::clamp(x1, 0.0f, sc_width) / sc_width;
				y1 = std::clamp(y1, 0.0f, sc_height) / sc_height;
				x2 = std::clamp(x2, 0.0f, sc_width) / sc_width;
				y2 = std::clamp(y2, 0.0f, sc_height) / sc_height;
				if (!color)
					color = mame_machine_manager::instance()->ui().colors().text_color();
				sdev.container().add_line(x1, y1, x2, y2, UI_LINE_WIDTH, rgb_t(*color), PRIMFLAG_BLENDMODE(BLENDMODE_ALPHA));
			};
	screen_dev_type["draw_text"] =
			[this] (screen_device &sdev, sol::object xobj, float y, char const *msg, std::optional<uint32_t> fgcolor, std::optional<uint32_t> bgcolor)
			{
				float const sc_width(sdev.visible_area().width());
				float const sc_height(sdev.visible_area().height());
				auto justify = ui::text_layout::text_justify::LEFT;
				float x = 0;
				if (xobj.is<float>())
				{
					x = std::clamp(xobj.as<float>(), 0.0f, sc_width) / sc_width;
				}
				else if (xobj.is<char const *>())
				{
					char const *const justifystr(xobj.as<char const *>());
					if (!strcmp(justifystr, "left"))
						justify = ui::text_layout::text_justify::LEFT;
					else if (!strcmp(justifystr, "right"))
						justify = ui::text_layout::text_justify::RIGHT;
					else if (!strcmp(justifystr, "center"))
						justify = ui::text_layout::text_justify::CENTER;
				}
				else
				{
					luaL_error(m_lua_state, "Error in param 1 to draw_text");
					return;
				}
				y = std::clamp(y, 0.0f, sc_height) / sc_height;
				mame_ui_manager &ui(mame_machine_manager::instance()->ui());
				if (!fgcolor)
					fgcolor = ui.colors().text_color();
				if (!bgcolor)
					bgcolor = 0;
				ui.draw_text_full(
						sdev.container(),
						msg,
						x, y, (1.0f - x),
						justify, ui::text_layout::word_wrapping::WORD,
						mame_ui_manager::OPAQUE_, *fgcolor, *bgcolor);
			};
	screen_dev_type["orientation"] =
		[] (screen_device &sdev)
		{
			uint32_t flags = sdev.orientation();
			int rotation_angle = 0;
			switch (flags)
			{
			case ORIENTATION_SWAP_XY:
			case ORIENTATION_SWAP_XY | ORIENTATION_FLIP_X:
				rotation_angle = 90;
				flags ^= ORIENTATION_FLIP_X;
				break;
			case ORIENTATION_FLIP_Y:
			case ORIENTATION_FLIP_X | ORIENTATION_FLIP_Y:
				rotation_angle = 180;
				flags ^= ORIENTATION_FLIP_X | ORIENTATION_FLIP_Y;
				break;
			case ORIENTATION_SWAP_XY | ORIENTATION_FLIP_Y:
			case ORIENTATION_SWAP_XY | ORIENTATION_FLIP_X | ORIENTATION_FLIP_Y:
				rotation_angle = 270;
				flags ^= ORIENTATION_FLIP_Y;
				break;
			}
			return std::tuple<int, bool, bool>(rotation_angle, flags & ORIENTATION_FLIP_X, flags & ORIENTATION_FLIP_Y);
		};
	screen_dev_type["time_until_pos"] = sol::overload(
			[] (screen_device &sdev, int vpos) { return sdev.time_until_pos(vpos).as_double(); },
			[] (screen_device &sdev, int vpos, int hpos) { return sdev.time_until_pos(vpos, hpos).as_double(); });
	screen_dev_type["time_until_vblank_start"] = &screen_device::time_until_vblank_start;
	screen_dev_type["time_until_vblank_end"] = &screen_device::time_until_vblank_end;
	screen_dev_type["snapshot"] =
		[this] (screen_device &sdev, char const *filename) -> sol::object
		{
			// FIXME: this shouldn't be a member of the screen device
			// the screen is only used as a hint when configured for native snapshots and may be ignored
			std::string snapstr;
			bool is_absolute_path = false;
			if (filename)
			{
				// a filename was specified; if it isn't absolute post-process it
				snapstr = process_snapshot_filename(machine(), filename);
				is_absolute_path = osd_is_absolute_path(snapstr);
			}

			// open the file
			emu_file file(is_absolute_path ? "" : machine().options().snapshot_directory(), OPEN_FLAG_WRITE | OPEN_FLAG_CREATE | OPEN_FLAG_CREATE_PATHS);
			std::error_condition filerr;
			if (!snapstr.empty())
				filerr = file.open(snapstr);
			else
				filerr = machine().video().open_next(file, "png");
			if (filerr)
				return sol::make_object(sol(), filerr);

			// and save the snapshot
			machine().video().save_snapshot(&sdev, file);
			return sol::lua_nil;
		};
	screen_dev_type["pixel"] = [] (screen_device &sdev, s32 x, s32 y) { return sdev.pixel(x, y); };
	screen_dev_type["pixels"] =
		[] (screen_device &sdev, sol::this_state s)
		{
			// TODO: would be better if this could return a tuple of (buffer, width, height)
			const rectangle &visarea = sdev.visible_area();
			luaL_Buffer buff;
			int size = visarea.height() * visarea.width() * 4;
			u32 *ptr = (u32 *)luaL_buffinitsize(s, &buff, size);
			sdev.pixels(ptr);
			luaL_pushresultsize(&buff, size);
			return sol::make_reference(s, sol::stack_reference(s, -1));
		};
	screen_dev_type["screen_type"] = sol::property(&screen_device::screen_type);
	screen_dev_type["width"] = sol::property([] (screen_device &sdev) { return sdev.visible_area().width(); });
	screen_dev_type["height"] = sol::property([] (screen_device &sdev) { return sdev.visible_area().height(); });
	screen_dev_type["refresh"] = sol::property([] (screen_device &sdev) { return ATTOSECONDS_TO_HZ(sdev.refresh_attoseconds()); });
	screen_dev_type["refresh_attoseconds"] = sol::property([] (screen_device &sdev) { return sdev.refresh_attoseconds(); });
	screen_dev_type["xofffset"] = sol::property(&screen_device::xoffset);
	screen_dev_type["yofffset"] = sol::property(&screen_device::yoffset);
	screen_dev_type["xscale"] = sol::property(&screen_device::xscale);
	screen_dev_type["yscale"] = sol::property(&screen_device::yscale);
	screen_dev_type["pixel_period"] = sol::property([] (screen_device &sdev) { return sdev.pixel_period().as_double(); });
	screen_dev_type["scan_period"] = sol::property([] (screen_device &sdev) { return sdev.scan_period().as_double(); });
	screen_dev_type["frame_period"] = sol::property([] (screen_device &sdev) { return sdev.frame_period().as_double(); });
	screen_dev_type["frame_number"] = &screen_device::frame_number;
	screen_dev_type["container"] = sol::property(&screen_device::container);


	auto cass_type = sol().registry().new_usertype<cassette_image_device>(
			"cassette",
			sol::no_constructor,
			sol::base_classes, sol::bases<device_t, device_image_interface>());
	cass_type["stop"] = [] (cassette_image_device &c) { c.change_state(CASSETTE_STOPPED, CASSETTE_MASK_UISTATE); };
	cass_type["play"] = [] (cassette_image_device &c) { c.change_state(CASSETTE_PLAY, CASSETTE_MASK_UISTATE); };
	cass_type["record"] = [] (cassette_image_device &c) { c.change_state(CASSETTE_RECORD, CASSETTE_MASK_UISTATE); };
	cass_type["forward"] = &cassette_image_device::go_forward;
	cass_type["reverse"] = &cassette_image_device::go_reverse;
	cass_type["seek"] = [] (cassette_image_device &c, double time, const char* origin) { if (c.exists()) c.seek(time, s_seek_parser(origin)); };
	cass_type["is_stopped"] = sol::property(&cassette_image_device::is_stopped);
	cass_type["is_playing"] = sol::property(&cassette_image_device::is_playing);
	cass_type["is_recording"] = sol::property(&cassette_image_device::is_recording);
	cass_type["motor_state"] = sol::property(&cassette_image_device::motor_on, &cassette_image_device::set_motor);
	cass_type["speaker_state"] = sol::property(&cassette_image_device::speaker_on, &cassette_image_device::set_speaker);
	cass_type["position"] = sol::property(&cassette_image_device::get_position);
	cass_type["length"] = sol::property([] (cassette_image_device &c) { return c.exists() ? c.get_length() : 0.0; });


	auto image_type = sol().registry().new_usertype<device_image_interface>("image", sol::no_constructor);
	image_type["load"] = &device_image_interface::load;
	image_type["load_software"] = static_cast<image_init_result (device_image_interface::*)(std::string_view)>(&device_image_interface::load_software);
	image_type["unload"] = &device_image_interface::unload;
	image_type["create"] = static_cast<image_init_result (device_image_interface::*)(std::string_view)>(&device_image_interface::create);
	image_type["display"] = &device_image_interface::call_display;
	image_type["is_readable"] = sol::property(&device_image_interface::is_readable);
	image_type["is_writeable"] = sol::property(&device_image_interface::is_writeable);
	image_type["is_creatable"] = sol::property(&device_image_interface::is_creatable);
	image_type["must_be_loaded"] = sol::property(&device_image_interface::must_be_loaded);
	image_type["is_reset_on_load"] = sol::property(&device_image_interface::is_reset_on_load);
	image_type["image_type_name"] = sol::property(&device_image_interface::image_type_name);
	image_type["instance_name"] = sol::property(&device_image_interface::instance_name);
	image_type["brief_instance_name"] = sol::property(&device_image_interface::brief_instance_name);
	image_type["formatlist"] = sol::property([] (device_image_interface &image) { return image_interface_formats(image); });
	image_type["exists"] = sol::property(&device_image_interface::exists);
	image_type["readonly"] = sol::property(&device_image_interface::is_readonly);
	image_type["filename"] = sol::property(&device_image_interface::filename);
	image_type["crc"] = sol::property(&device_image_interface::crc);
	image_type["loaded_through_softlist"] = sol::property(&device_image_interface::loaded_through_softlist);
	image_type["software_list_name"] = sol::property(&device_image_interface::software_list_name);
	image_type["software_longname"] = sol::property(
			[] (device_image_interface &di)
			{
				software_info const *const si(di.software_entry());
				return si ? si->longname().c_str() : nullptr;
			});
	image_type["software_publisher"] = sol::property(
			[] (device_image_interface &di)
			{
				software_info const *const si(di.software_entry());
				return si ? si->publisher().c_str() : nullptr;
			});
	image_type["software_year"] = sol::property(
			[] (device_image_interface &di)
			{
				software_info const *const si(di.software_entry());
				return si ? si->year().c_str() : nullptr;
			});
	image_type["software_parent"] = sol::property(
			[] (device_image_interface &di)
			{
				software_info const *const si(di.software_entry());
				return si ? si->parentname().c_str() : nullptr;
			});
	image_type["device"] = sol::property(static_cast<device_t & (device_image_interface::*)()>(&device_image_interface::device));


	auto format_type = sol().registry().new_usertype<image_device_format>("image_format", sol::no_constructor);
	format_type["name"] = sol::property(&image_device_format::name);
	format_type["description"] = sol::property(&image_device_format::description);
	format_type["extensions"] = sol::property(
			[this] (image_device_format const &format)
			{
				int index = 1;
				sol::table option_table = sol().create_table();
				for (std::string const &ext : format.extensions())
					option_table[index++] = ext;
				return option_table;
			});
	format_type["option_spec"] = sol::property(&image_device_format::optspec);


	auto slot_type = sol().registry().new_usertype<device_slot_interface>("slot", sol::no_constructor);
	slot_type["fixed"] = sol::property(&device_slot_interface::fixed);
	slot_type["has_selectable_options"] = sol::property(&device_slot_interface::has_selectable_options);
	slot_type["default_option"] = sol::property(&device_slot_interface::default_option);
	slot_type["options"] = sol::property([] (device_slot_interface const &slot) { return standard_tag_object_ptr_map<device_slot_interface::slot_option>(slot.option_list()); });
	slot_type["device"] = sol::property(static_cast<device_t & (device_slot_interface::*)()>(&device_slot_interface::device));


	auto dislot_option_type = sol().registry().new_usertype<device_slot_interface::slot_option>("dislot_option", sol::no_constructor);
	dislot_option_type["name"] = sol::property(&device_slot_interface::slot_option::name);
	dislot_option_type["device_fullname"] = sol::property([] (device_slot_interface::slot_option &opt) { return opt.devtype().fullname(); });
	dislot_option_type["device_shortname"] = sol::property([] (device_slot_interface::slot_option &opt) { return opt.devtype().shortname(); });
	dislot_option_type["selectable"] = sol::property(&device_slot_interface::slot_option::selectable);
	dislot_option_type["default_bios"] = sol::property(static_cast<char const * (device_slot_interface::slot_option::*)() const>(&device_slot_interface::slot_option::default_bios));
	dislot_option_type["clock"] = sol::property(static_cast<u32 (device_slot_interface::slot_option::*)() const>(&device_slot_interface::slot_option::clock));


	auto parameters_type = sol().registry().new_usertype<parameters_manager>("parameters", sol::no_constructor);
	parameters_type["add"] = &parameters_manager::add;
	parameters_type["lookup"] = &parameters_manager::lookup;


	auto video_type = sol().registry().new_usertype<video_manager>("video", sol::no_constructor);
	video_type["frame_update"] = [] (video_manager &vm) { vm.frame_update(true); };
	video_type["snapshot"] = &video_manager::save_active_screen_snapshots;
	video_type["begin_recording"] =
		[this] (video_manager &vm, const char *filename, const char *format_string)
		{
			// FIXME: the filename substitution shouldn't be done here
			std::string fn;
			movie_recording::format format = movie_recording::format::AVI;
			if (filename)
				fn = process_snapshot_filename(machine(), filename);
			if (format_string)
				format = s_movie_recording_format_parser(format_string);
			vm.begin_recording(filename ? fn.c_str() : nullptr, format);
		};
	video_type["end_recording"] = &video_manager::end_recording;
	video_type["snapshot_size"] =
		[] (video_manager &vm)
		{
			s32 width, height;
			vm.compute_snapshot_size(width, height);
			return std::make_tuple(width, height);
		};
	video_type["snapshot_pixels"] =
		[] (video_manager &vm, sol::this_state s)
		{
			// TODO: would be better if this could return a tuple of (buffer, width, height)
			s32 width, height;
			vm.compute_snapshot_size(width, height);
			int size = width * height * 4;
			luaL_Buffer buff;
			u32 *ptr = (u32 *)luaL_buffinitsize(s, &buff, size);
			vm.pixels(ptr);
			luaL_pushresultsize(&buff, size);
			return sol::make_reference(s, sol::stack_reference(s, -1));
		};
	video_type["speed_factor"] = sol::property(&video_manager::speed_factor);
	video_type["throttled"] = sol::property(&video_manager::throttled, &video_manager::set_throttled);
	video_type["throttle_rate"] = sol::property(&video_manager::throttle_rate, &video_manager::set_throttle_rate);
	video_type["frameskip"] = sol::property(&video_manager::frameskip, &video_manager::set_frameskip);
	video_type["speed_percent"] = sol::property(&video_manager::speed_percent);
	video_type["effective_frameskip"] = sol::property(&video_manager::effective_frameskip);
	video_type["skip_this_frame"] = sol::property(&video_manager::skip_this_frame);
	video_type["snap_native"] = sol::property(&video_manager::snap_native);
	video_type["is_recording"] = sol::property(&video_manager::is_recording);
	video_type["snapshot_target"] = sol::property(&video_manager::snapshot_target);


	auto sound_type = sol().registry().new_usertype<sound_manager>("sound", sol::no_constructor);
	sound_type["start_recording"] =
		[] (sound_manager &sm, char const *filename)
		{
			return filename ? sm.start_recording(filename) : sm.start_recording();
		};
	sound_type["stop_recording"] = &sound_manager::stop_recording;
	sound_type["get_samples"] =
		[] (sound_manager &sm, sol::this_state s)
		{
			luaL_Buffer buff;
			s32 const count = sm.sample_count() * 2 * 2; // 2 channels, 2 bytes per sample
			s16 *const ptr = (s16 *)luaL_buffinitsize(s, &buff, count);
			sm.samples(ptr);
			luaL_pushresultsize(&buff, count);
			return sol::make_reference(s, sol::stack_reference(s, -1));
		};
	sound_type["muted"] = sol::property(&sound_manager::muted);
	sound_type["ui_mute"] = sol::property(
			static_cast<bool (sound_manager::*)() const>(&sound_manager::ui_mute),
			static_cast<void (sound_manager::*)(bool)>(&sound_manager::ui_mute));
	sound_type["debugger_mute"] = sol::property(
			static_cast<bool (sound_manager::*)() const>(&sound_manager::debugger_mute),
			static_cast<void (sound_manager::*)(bool)>(&sound_manager::debugger_mute));
	sound_type["system_mute"] = sol::property(
			static_cast<bool (sound_manager::*)() const>(&sound_manager::system_mute),
			static_cast<void (sound_manager::*)(bool)>(&sound_manager::system_mute));
	sound_type["attenuation"] = sol::property(
			&sound_manager::attenuation,
			&sound_manager::set_attenuation);
	sound_type["recording"] = sol::property(&sound_manager::is_recording);


	auto ui_type = sol().registry().new_usertype<mame_ui_manager>("ui", sol::no_constructor);
	// sol converts char32_t to a string
	ui_type["get_char_width"] = [] (mame_ui_manager &m, uint32_t utf8char) { return m.get_char_width(utf8char); };
	ui_type["get_string_width"] = &mame_ui_manager::get_string_width;
	ui_type["set_aggressive_input_focus"] = [](mame_ui_manager &m, bool aggressive_focus) { osd_set_aggressive_input_focus(aggressive_focus); };
	ui_type["get_general_input_setting"] = sol::overload(
			// TODO: overload with sequence type string - parser isn't available here
			[] (mame_ui_manager &ui, ioport_type type, int player) { return ui.get_general_input_setting(type, player, SEQ_TYPE_STANDARD); },
			[] (mame_ui_manager &ui, ioport_type type) { return ui.get_general_input_setting(type, 0, SEQ_TYPE_STANDARD); });
	ui_type["options"] = sol::property([] (mame_ui_manager &m) { return static_cast<core_options *>(&m.options()); });
	ui_type["line_height"] = sol::property(&mame_ui_manager::get_line_height);
	ui_type["menu_active"] = sol::property(&mame_ui_manager::is_menu_active);
	ui_type["single_step"] = sol::property(&mame_ui_manager::single_step, &mame_ui_manager::set_single_step);
	ui_type["show_fps"] = sol::property(&mame_ui_manager::show_fps, &mame_ui_manager::set_show_fps);
	ui_type["show_profiler"] = sol::property(&mame_ui_manager::show_profiler, &mame_ui_manager::set_show_profiler);
	ui_type["image_display_enabled"] = sol::property(&mame_ui_manager::image_display_enabled, &mame_ui_manager::set_image_display_enabled);


/*  device_state_entry library
 *
 * manager:machine().devices[device_tag].state[state_name]
 *
 * state:name() - get device state name
 * state:is_visible() - is state visible in debugger
 * state:is_divider() - is state a divider
 *
 * state.value - get device state value
 */

	auto dev_state_type = sol().registry().new_usertype<device_state_entry>("dev_state", "new", sol::no_constructor);
	dev_state_type.set("name", &device_state_entry::symbol);
	dev_state_type.set("value", sol::property(
		[this](device_state_entry &entry) -> uint64_t {
			device_state_interface *state = entry.parent_state();
			if(state)
			{
				machine().save().dispatch_presave();
				return state->state_int(entry.index());
			}
			return 0;
		},
		[this](device_state_entry &entry, uint64_t val) {
			device_state_interface *state = entry.parent_state();
			if(state)
			{
				state->set_state_int(entry.index(), val);
				machine().save().dispatch_presave();
			}
		}));
	dev_state_type.set("is_visible", &device_state_entry::visible);
	dev_state_type.set("is_divider", &device_state_entry::divider);


/* rom_entry library
 *
 * manager:machine().devices[device_tag].roms[rom]
 *
 * rom:name()
 * rom:hashdata() - see hash.h
 * rom:offset()
 * rom:length()
 * rom:flags() - see romentry.h
 */

	auto rom_entry_type = sol().registry().new_usertype<rom_entry>("rom_entry", "new", sol::no_constructor);
	rom_entry_type.set("name", &rom_entry::name);
	rom_entry_type.set("hashdata", &rom_entry::hashdata);
	rom_entry_type.set("offset", &rom_entry::get_offset);
	rom_entry_type.set("length", &rom_entry::get_length);
	rom_entry_type.set("flags", &rom_entry::get_flags);


	auto output_type = sol().registry().new_usertype<output_manager>("output", sol::no_constructor);
	output_type["set_value"] = &output_manager::set_value;
	output_type["set_indexed_value"] =
		[] (output_manager &o, char const *basename, int index, int value)
		{
			o.set_value(util::string_format("%s%d", basename, index), value);
		};
	output_type["get_value"] = &output_manager::get_value;
	output_type["get_indexed_value"] =
		[] (output_manager &o, char const *basename, int index)
		{
			return o.get_value(util::string_format("%s%d", basename, index));
		};
	output_type["name_to_id"] = &output_manager::name_to_id;
	output_type["id_to_name"] = &output_manager::id_to_name;


	auto mame_manager_type = sol().registry().new_usertype<mame_machine_manager>("manager", sol::no_constructor);
	mame_manager_type["machine"] = sol::property(&mame_machine_manager::machine);
	mame_manager_type["ui"] = sol::property(&mame_machine_manager::ui);
	mame_manager_type["options"] = sol::property(&mame_machine_manager::options);
	mame_manager_type["plugins"] = sol::property([] (mame_machine_manager &m) { return plugin_options_plugins(m.plugins()); });
	sol()["manager"] = std::ref(*mame_machine_manager::instance());
	sol()["mame_manager"] = std::ref(*mame_machine_manager::instance());


	auto plugin_type = sol().registry().new_usertype<plugin_options::plugin>("plugin", sol::no_constructor);
	plugin_type["name"] = sol::readonly(&plugin_options::plugin::m_name);
	plugin_type["description"] = sol::readonly(&plugin_options::plugin::m_description);
	plugin_type["type"] = sol::readonly(&plugin_options::plugin::m_type);
	plugin_type["directory"] = sol::readonly(&plugin_options::plugin::m_directory);
	plugin_type["start"] = sol::readonly(&plugin_options::plugin::m_start);


	// set up other user types
	initialize_debug(emu);
	initialize_input(emu);
	initialize_memory(emu);
	initialize_render(emu);
}

//-------------------------------------------------
//  frame_hook - called at each frame refresh, used to draw a HUD
//-------------------------------------------------
bool lua_engine::frame_hook()
{
	return execute_function("LUA_ON_FRAME_DONE");
}

//-------------------------------------------------
//  close - close and cleanup of lua engine
//-------------------------------------------------

void lua_engine::close()
{
	m_sol_state.reset();
	if (m_lua_state)
	{
		lua_settop(m_lua_state, 0);  /* clear stack */
		lua_close(m_lua_state);
		m_lua_state = nullptr;
	}
}

void lua_engine::resume(int nparam)
{
	lua_rawgeti(m_lua_state, LUA_REGISTRYINDEX, nparam);
	lua_State *L = lua_tothread(m_lua_state, -1);
	lua_pop(m_lua_state, 1);
	int stat = lua_resume(L, nullptr, 0);
	if((stat != LUA_OK) && (stat != LUA_YIELD))
	{
		osd_printf_error("[LUA ERROR] in resume: %s\n", lua_tostring(L, -1));
		lua_pop(L, 1);
	}
	luaL_unref(m_lua_state, LUA_REGISTRYINDEX, nparam);
}

//-------------------------------------------------
//  load_script - load script from file path
//-------------------------------------------------

sol::load_result lua_engine::load_script(std::string const &filename)
{
	return sol().load_file(filename);
}

//-------------------------------------------------
//  load_string - load script from string
//-------------------------------------------------

sol::load_result lua_engine::load_string(std::string const &value)
{
	return sol().load(value);
}

//-------------------------------------------------
//  make_environment - make a sandbox
//-------------------------------------------------

sol::environment lua_engine::make_environment()
{
	return sol::environment(sol(), sol::create, sol().globals());
}<|MERGE_RESOLUTION|>--- conflicted
+++ resolved
@@ -716,15 +716,7 @@
 			static_cast<char const *(*)(char const *)>(&lang_translate),
 			static_cast<char const *(*)(char const *, char const *)>(&lang_translate));
 	emu["pid"] = &osd_getpid;
-<<<<<<< HEAD
-	emu["subst_env"] =
-		[] (const std::string &str)
-		{
-			return osd_subst_env(str);
-		};
-=======
 	emu.set_function("subst_env", &osd_subst_env);
->>>>>>> d9a5dde8
 	emu["device_enumerator"] = sol::overload(
 			[] (device_t &dev) { return devenum<device_enumerator>(dev); },
 			[] (device_t &dev, int maxdepth) { return devenum<device_enumerator>(dev, maxdepth); });
