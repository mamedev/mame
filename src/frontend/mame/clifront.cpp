// license:BSD-3-Clause
// copyright-holders:Aaron Giles
/***************************************************************************

    clifront.cpp

    Command-line interface frontend for MAME.

***************************************************************************/

#include "emu.h"
#include "luaengine.h"
#include "mame.h"
#include "chd.h"
#include "emuopts.h"
#include "mameopts.h"
#include "audit.h"
#include "info.h"
#include "unzip.h"
#include "validity.h"
#include "sound/samples.h"
#include "clifront.h"
#include "xmlfile.h"
#include "media_ident.h"

#include "osdepend.h"
#include "softlist_dev.h"

#include "ui/moptions.h"
#include "language.h"
#include "pluginopts.h"

#include <algorithm>
#include <new>
#include <ctype.h>


//**************************************************************************
//  CONSTANTS
//**************************************************************************

// core commands
#define CLICOMMAND_HELP                 "help"
#define CLICOMMAND_VALIDATE             "validate"

// configuration commands
#define CLICOMMAND_CREATECONFIG         "createconfig"
#define CLICOMMAND_SHOWCONFIG           "showconfig"
#define CLICOMMAND_SHOWUSAGE            "showusage"

// frontend commands
#define CLICOMMAND_LISTXML              "listxml"
#define CLICOMMAND_LISTFULL             "listfull"
#define CLICOMMAND_LISTSOURCE           "listsource"
#define CLICOMMAND_LISTCLONES           "listclones"
#define CLICOMMAND_LISTBROTHERS         "listbrothers"
#define CLICOMMAND_LISTCRC              "listcrc"
#define CLICOMMAND_LISTROMS             "listroms"
#define CLICOMMAND_LISTSAMPLES          "listsamples"
#define CLICOMMAND_VERIFYROMS           "verifyroms"
#define CLICOMMAND_VERIFYSAMPLES        "verifysamples"
#define CLICOMMAND_ROMIDENT             "romident"
#define CLICOMMAND_LISTDEVICES          "listdevices"
#define CLICOMMAND_LISTSLOTS            "listslots"
#define CLICOMMAND_LISTMEDIA            "listmedia"     // needed by MESS
#define CLICOMMAND_LISTSOFTWARE         "listsoftware"
#define CLICOMMAND_VERIFYSOFTWARE       "verifysoftware"
#define CLICOMMAND_GETSOFTLIST          "getsoftlist"
#define CLICOMMAND_VERIFYSOFTLIST       "verifysoftlist"


namespace {
//**************************************************************************
//  COMMAND-LINE OPTIONS
//**************************************************************************

const options_entry cli_option_entries[] =
{
	/* core commands */
	{ nullptr,                              nullptr,   OPTION_HEADER,     "CORE COMMANDS" },
	{ CLICOMMAND_HELP           ";h;?",     "0",       OPTION_COMMAND,    "show help message" },
	{ CLICOMMAND_VALIDATE       ";valid",   "0",       OPTION_COMMAND,    "perform driver validation on game drivers" },

	/* configuration commands */
	{ nullptr,                              nullptr,   OPTION_HEADER,     "CONFIGURATION COMMANDS" },
	{ CLICOMMAND_CREATECONFIG   ";cc",      "0",       OPTION_COMMAND,    "create the default configuration file" },
	{ CLICOMMAND_SHOWCONFIG     ";sc",      "0",       OPTION_COMMAND,    "display running parameters" },
	{ CLICOMMAND_SHOWUSAGE      ";su",      "0",       OPTION_COMMAND,    "show this help" },

	/* frontend commands */
	{ nullptr,                              nullptr,   OPTION_HEADER,     "FRONTEND COMMANDS" },
	{ CLICOMMAND_LISTXML        ";lx",      "0",       OPTION_COMMAND,    "all available info on driver in XML format" },
	{ CLICOMMAND_LISTFULL       ";ll",      "0",       OPTION_COMMAND,    "short name, full name" },
	{ CLICOMMAND_LISTSOURCE     ";ls",      "0",       OPTION_COMMAND,    "driver sourcefile" },
	{ CLICOMMAND_LISTCLONES     ";lc",      "0",       OPTION_COMMAND,    "show clones" },
	{ CLICOMMAND_LISTBROTHERS   ";lb",      "0",       OPTION_COMMAND,    "show \"brothers\", or other drivers from same sourcefile" },
	{ CLICOMMAND_LISTCRC,                   "0",       OPTION_COMMAND,    "CRC-32s" },
	{ CLICOMMAND_LISTROMS       ";lr",      "0",       OPTION_COMMAND,    "list required roms for a driver" },
	{ CLICOMMAND_LISTSAMPLES,               "0",       OPTION_COMMAND,    "list optional samples for a driver" },
	{ CLICOMMAND_VERIFYROMS,                "0",       OPTION_COMMAND,    "report romsets that have problems" },
	{ CLICOMMAND_VERIFYSAMPLES,             "0",       OPTION_COMMAND,    "report samplesets that have problems" },
	{ CLICOMMAND_ROMIDENT,                  "0",       OPTION_COMMAND,    "compare files with known MAME roms" },
	{ CLICOMMAND_LISTDEVICES    ";ld",      "0",       OPTION_COMMAND,    "list available devices" },
	{ CLICOMMAND_LISTSLOTS      ";lslot",   "0",       OPTION_COMMAND,    "list available slots and slot devices" },
	{ CLICOMMAND_LISTMEDIA      ";lm",      "0",       OPTION_COMMAND,    "list available media for the system" },
	{ CLICOMMAND_LISTSOFTWARE   ";lsoft",   "0",       OPTION_COMMAND,    "list known software for the system" },
	{ CLICOMMAND_VERIFYSOFTWARE ";vsoft",   "0",       OPTION_COMMAND,    "verify known software for the system" },
	{ CLICOMMAND_GETSOFTLIST    ";glist",   "0",       OPTION_COMMAND,    "retrieve software list by name" },
	{ CLICOMMAND_VERIFYSOFTLIST ";vlist",   "0",       OPTION_COMMAND,    "verify software list by name" },
	{ nullptr }
};


void print_summary(
		const media_auditor &auditor, media_auditor::summary summary, bool record_none_needed,
		const char *type, const char *name, const char *parent,
		unsigned &correct, unsigned &incorrect, unsigned &notfound,
		util::ovectorstream &buffer)
{
	if (summary == media_auditor::NOTFOUND)
	{
		// if not found, count that and leave it at that
		++notfound;
	}
	else if (record_none_needed || (summary != media_auditor::NONE_NEEDED))
	{
		// output the summary of the audit
		buffer.clear();
		buffer.seekp(0);
		auditor.summarize(name, &buffer);
		buffer.put('\0');
		osd_printf_info("%s", &buffer.vec()[0]);

		// output the name of the driver and its parent
		osd_printf_info("%sset %s ", type, name);
		if (parent)
			osd_printf_info("[%s] ", parent);

		// switch off of the result
		switch (summary)
		{
		case media_auditor::INCORRECT:
			osd_printf_info("is bad\n");
			++incorrect;
			return;

		case media_auditor::CORRECT:
			osd_printf_info("is good\n");
			++correct;
			return;

		case media_auditor::BEST_AVAILABLE:
		case media_auditor::NONE_NEEDED:
			osd_printf_info("is best available\n");
			++correct;
			return;

		case media_auditor::NOTFOUND:
			osd_printf_info("not found\n");
			return;
		}
		assert(false);
		osd_printf_error("has unknown status (%u)\n", unsigned(summary));
	}
}

} // anonymous namespace


//**************************************************************************
//  CLI FRONTEND
//**************************************************************************

//-------------------------------------------------
//  cli_frontend - constructor
//-------------------------------------------------

cli_frontend::cli_frontend(emu_options &options, osd_interface &osd)
	: m_options(options),
		m_osd(osd),
		m_result(EMU_ERR_NONE)
{
	m_options.add_entries(cli_option_entries);
}


//-------------------------------------------------
//  ~cli_frontend - destructor
//-------------------------------------------------

cli_frontend::~cli_frontend()
{
}

void cli_frontend::start_execution(mame_machine_manager *manager, const std::vector<std::string> &args)
{
	std::ostringstream option_errors;

	// because softlist evaluation relies on hashpath being populated, we are going to go through
	// a special step to force it to be evaluated
	mame_options::populate_hashpath_from_args_and_inis(m_options, args);

	// parse the command line, adding any system-specific options
	try
	{
		m_options.parse_command_line(args, OPTION_PRIORITY_CMDLINE);
	}
	catch (options_exception &ex)
	{
		// if we failed, check for no command and a system name first; in that case error on the name
		if (m_options.command().empty() && mame_options::system(m_options) == nullptr && !m_options.attempted_system_name().empty())
			throw emu_fatalerror(EMU_ERR_NO_SUCH_GAME, "Unknown system '%s'", m_options.attempted_system_name().c_str());

		// otherwise, error on the options
		throw emu_fatalerror(EMU_ERR_INVALID_CONFIG, "%s", ex.message().c_str());
	}

	// determine the base name of the EXE
	std::string exename = core_filename_extract_base(args[0], true);

	// if we have a command, execute that
	if (!m_options.command().empty())
	{
		execute_commands(exename.c_str());
		return;
	}

	// read INI's, if appropriate
	if (m_options.read_config())
		mame_options::parse_standard_inis(m_options, option_errors);

	// otherwise, check for a valid system
	load_translation(m_options);

	manager->start_http_server();

	manager->start_luaengine();

	if (option_errors.tellp() > 0)
	{
		std::string option_errors_string = option_errors.str();
		osd_printf_error("Error in command line:\n%s\n", strtrimspace(option_errors_string).c_str());
	}

	// if we can't find it, give an appropriate error
	const game_driver *system = mame_options::system(m_options);
	if (system == nullptr && *(m_options.system_name()) != 0)
		throw emu_fatalerror(EMU_ERR_NO_SUCH_GAME, "Unknown system '%s'", m_options.system_name());

	// otherwise just run the game
	m_result = manager->execute();
}

//-------------------------------------------------
//  execute - execute a game via the standard
//  command line interface
//-------------------------------------------------

int cli_frontend::execute(std::vector<std::string> &args)
{
	// wrap the core execution in a try/catch to field all fatal errors
	m_result = EMU_ERR_NONE;
	mame_machine_manager *manager = mame_machine_manager::instance(m_options, m_osd);

	try
	{
		start_execution(manager, args);
	}
	// handle exceptions of various types
	catch (emu_fatalerror &fatal)
	{
		std::string str(fatal.string());
		strtrimspace(str);
		osd_printf_error("%s\n", str.c_str());
		m_result = (fatal.exitcode() != 0) ? fatal.exitcode() : EMU_ERR_FATALERROR;

		// if a game was specified, wasn't a wildcard, and our error indicates this was the
		// reason for failure, offer some suggestions
<<<<<<< HEAD
		if (m_result == EMU_ERR_NO_SUCH_GAME
			&& !m_options.attempted_system_name().empty()
			&& (m_options.attempted_system_name().find('*') == std::string::npos)
			&& mame_options::system(m_options) == nullptr)
=======
		if (m_result == EMU_ERR_NO_SUCH_GAME && *(m_options.system_name()) != 0 && !core_iswildstr(m_options.system_name()) && mame_options::system(m_options) == nullptr)
>>>>>>> bb78784b
		{
			// get the top 16 approximate matches
			driver_enumerator drivlist(m_options);
			int matches[16];
			drivlist.find_approximate_matches(m_options.system_name(), ARRAY_LENGTH(matches), matches);

			// print them out
			osd_printf_error("\n\"%s\" approximately matches the following\n"
					"supported machines (best match first):\n\n", m_options.attempted_system_name().c_str());
			for (auto & matche : matches)
				if (matche != -1)
					osd_printf_error("%-18s%s\n", drivlist.driver(matche).name, drivlist.driver(matche).type.fullname());
		}
	}
	catch (emu_exception &)
	{
		osd_printf_error("Caught unhandled emulator exception\n");
		m_result = EMU_ERR_FATALERROR;
	}
	catch (tag_add_exception &aex)
	{
		osd_printf_error("Tag '%s' already exists in tagged map\n", aex.tag());
		m_result = EMU_ERR_FATALERROR;
	}
	catch (std::exception &ex)
	{
		osd_printf_error("Caught unhandled %s exception: %s\n", typeid(ex).name(), ex.what());
		m_result = EMU_ERR_FATALERROR;
	}
	catch (...)
	{
		osd_printf_error("Caught unhandled exception\n");
		m_result = EMU_ERR_FATALERROR;
	}

	util::archive_file::cache_clear();
	global_free(manager);

	return m_result;
}


//-------------------------------------------------
//  listxml - output the XML data for one or more
//  games
//-------------------------------------------------

void cli_frontend::listxml(const std::vector<std::string> &args)
{
	// create the XML and print it to stdout
	info_xml_creator creator(m_options);
	creator.output(stdout, args);
}


//-------------------------------------------------
//  listfull - output the name and description of
//  one or more games
//-------------------------------------------------

void cli_frontend::listfull(const std::vector<std::string> &args)
{
	const char *gamename = args.empty() ? nullptr : args[0].c_str();

	// determine which drivers to output; return an error if none found
	driver_enumerator drivlist(m_options, gamename);
	if (drivlist.count() == 0)
		throw emu_fatalerror(EMU_ERR_NO_SUCH_GAME, "No matching games found for '%s'", gamename);

	// print the header
	osd_printf_info("Name:             Description:\n");

	// iterate through drivers and output the info
	while (drivlist.next())
		if ((drivlist.driver().flags & MACHINE_NO_STANDALONE) == 0)
			osd_printf_info("%-18s\"%s\"\n", drivlist.driver().name, drivlist.driver().type.fullname());
}


//-------------------------------------------------
//  listsource - output the name and source
//  filename of one or more games
//-------------------------------------------------

void cli_frontend::listsource(const std::vector<std::string> &args)
{
	const char *gamename = args.empty() ? nullptr : args[0].c_str();

	// determine which drivers to output; return an error if none found
	driver_enumerator drivlist(m_options, gamename);
	if (drivlist.count() == 0)
		throw emu_fatalerror(EMU_ERR_NO_SUCH_GAME, "No matching games found for '%s'", gamename);

	// iterate through drivers and output the info
	while (drivlist.next())
		osd_printf_info("%-16s %s\n", drivlist.driver().name, core_filename_extract_base(drivlist.driver().type.source()).c_str());
}


//-------------------------------------------------
//  listclones - output the name and parent of all
//  clones matching the given pattern
//-------------------------------------------------

void cli_frontend::listclones(const std::vector<std::string> &args)
{
	const char *gamename = args.empty() ? nullptr : args[0].c_str();

	// start with a filtered list of drivers
	driver_enumerator drivlist(m_options, gamename);
	int original_count = drivlist.count();

	// iterate through the remaining ones to see if their parent matches
	while (drivlist.next_excluded())
	{
		// if we have a non-bios clone and it matches, keep it
		int clone_of = drivlist.clone();
		if (clone_of != -1 && (drivlist.driver(clone_of).flags & MACHINE_IS_BIOS_ROOT) == 0)
			if (drivlist.matches(gamename, drivlist.driver(clone_of).name))
				drivlist.include();
	}

	// return an error if none found
	if (drivlist.count() == 0)
	{
		// see if we match but just weren't a clone
		if (original_count == 0)
			throw emu_fatalerror(EMU_ERR_NO_SUCH_GAME, "No matching games found for '%s'", gamename);
		else
			osd_printf_info("Found %lu matches for '%s' but none were clones\n", (unsigned long)drivlist.count(), gamename);
		return;
	}

	// print the header
	osd_printf_info("Name:            Clone of:\n");

	// iterate through drivers and output the info
	drivlist.reset();
	while (drivlist.next())
	{
		int clone_of = drivlist.clone();
		if (clone_of != -1 && (drivlist.driver(clone_of).flags & MACHINE_IS_BIOS_ROOT) == 0)
			osd_printf_info("%-16s %-8s\n", drivlist.driver().name, drivlist.driver(clone_of).name);
	}
}


//-------------------------------------------------
//  listbrothers - for each matching game, output
//  the list of other games that share the same
//  source file
//-------------------------------------------------

void cli_frontend::listbrothers(const std::vector<std::string> &args)
{
	const char *gamename = args.empty() ? nullptr : args[0].c_str();

	// start with a filtered list of drivers; return an error if none found
	driver_enumerator initial_drivlist(m_options, gamename);
	if (initial_drivlist.count() == 0)
		throw emu_fatalerror(EMU_ERR_NO_SUCH_GAME, "No matching games found for '%s'", gamename);

	// for the final list, start with an empty driver list
	driver_enumerator drivlist(m_options);
	drivlist.exclude_all();

	// scan through the initially-selected drivers
	while (initial_drivlist.next())
	{
		// if we are already marked in the final list, we don't need to do anything
		if (drivlist.included(initial_drivlist.current()))
			continue;

		// otherwise, walk excluded items in the final list and mark any that match
		drivlist.reset();
		while (drivlist.next_excluded())
			if (strcmp(drivlist.driver().type.source(), initial_drivlist.driver().type.source()) == 0)
				drivlist.include();
	}

	// print the header
	osd_printf_info("%-20s %-16s %s\n", "Source file:", "Name:", "Parent:");

	// output the entries found
	drivlist.reset();
	while (drivlist.next())
	{
		int clone_of = drivlist.clone();
		osd_printf_info("%-20s %-16s %-16s\n", core_filename_extract_base(drivlist.driver().type.source()).c_str(), drivlist.driver().name, (clone_of == -1 ? "" : drivlist.driver(clone_of).name));
	}
}


//-------------------------------------------------
//  listcrc - output the CRC and name of all ROMs
//  referenced by the emulator
//-------------------------------------------------

void cli_frontend::listcrc(const std::vector<std::string> &args)
{
	const char *gamename = args.empty() ? nullptr : args[0].c_str();

	// determine which drivers to output; return an error if none found
	driver_enumerator drivlist(m_options, gamename);
	if (drivlist.count() == 0)
		throw emu_fatalerror(EMU_ERR_NO_SUCH_GAME, "No matching games found for '%s'", gamename);

	// iterate through matches, and then through ROMs
	while (drivlist.next())
	{
		for (device_t &device : device_iterator(drivlist.config()->root_device()))
			for (const rom_entry *region = rom_first_region(device); region; region = rom_next_region(region))
				for (const rom_entry *rom = rom_first_file(region); rom; rom = rom_next_file(rom))
				{
					// if we have a CRC, display it
					uint32_t crc;
					if (util::hash_collection(ROM_GETHASHDATA(rom)).crc(crc))
						osd_printf_info("%08x %-32s\t%-16s\t%s\n", crc, ROM_GETNAME(rom), device.shortname(), device.name());
				}
	}
}


//-------------------------------------------------
//  listroms - output the list of ROMs referenced
//  by a given game or set of games
//-------------------------------------------------

void cli_frontend::listroms(const std::vector<std::string> &args)
{
	bool const iswild((1U != args.size()) || core_iswildstr(args[0].c_str()));
	std::vector<bool> matched(args.size(), false);
	auto const included = [&args, &matched] (char const *name) -> bool
	{
		if (args.empty())
			return true;

		bool result = false;
		auto it = matched.begin();
		for (std::string const &pat : args)
		{
			if (!core_strwildcmp(pat.c_str(), name))
			{
				result = true;
				*it = true;
			}
			++it;
		}
		return result;
	};

	bool first = true;
	auto const list_system_roms = [&first] (device_t &root, char const *type)
	{
		// print a header
		if (!first)
			osd_printf_info("\n");
		first = false;

		// iterate through roms
		bool hasroms = false;
		for (device_t &device : device_iterator(root))
		{
			for (const rom_entry *region = rom_first_region(device); region; region = rom_next_region(region))
			{
				for (const rom_entry *rom = rom_first_file(region); rom; rom = rom_next_file(rom))
				{
					// print a header
					if (!hasroms)
						osd_printf_info(
							"ROMs required for %s \"%s\".\n"
							"%-32s %10s %s\n",
							type, root.shortname(), "Name", "Size", "Checksum");
					hasroms = true;

					// accumulate the total length of all chunks
					int64_t length = -1;
					if (ROMREGION_ISROMDATA(region))
						length = rom_file_size(rom);

					// start with the name
					const char *name = ROM_GETNAME(rom);
					osd_printf_info("%-32s ", name);

					// output the length next
					if (length >= 0)
						osd_printf_info("%10u", unsigned(uint64_t(length)));
					else
						osd_printf_info("%10s", "");

					// output the hash data
					util::hash_collection hashes(ROM_GETHASHDATA(rom));
					if (!hashes.flag(util::hash_collection::FLAG_NO_DUMP))
					{
						if (hashes.flag(util::hash_collection::FLAG_BAD_DUMP))
							osd_printf_info(" BAD");
						osd_printf_info(" %s", hashes.macro_string().c_str());
					}
					else
						osd_printf_info(" NO GOOD DUMP KNOWN");

					// end with a CR
					osd_printf_info("\n");
				}
			}
		}
		if (!hasroms)
			osd_printf_info("No ROMs required for %s \"%s\".\n", type, root.shortname());
	};

	// determine which drivers to output
	driver_enumerator drivlist(m_options);

	// iterate through matches
	while (drivlist.next())
	{
		if (included(drivlist.driver().name))
		{
			list_system_roms(drivlist.config()->root_device(), "driver");

			// if it wasn't a wildcard, there can only be one
			if (!iswild)
				break;
		}
	}

	if (iswild || first)
	{
		machine_config config(GAME_NAME(___empty), m_options);
		for (device_type type : registered_device_types)
		{
			if (included(type.shortname()))
			{
				device_t *const dev = config.device_add(&config.root_device(), "_tmp", type, 0);
				list_system_roms(*dev, "device");
				config.device_remove(&config.root_device(), "_tmp");

				// if it wasn't a wildcard, there can only be one
				if (!iswild)
					break;
			}
		}
	}

	// return an error if none found
	auto it = matched.begin();
	for (std::string const &pat : args)
	{
		if (!*it)
			throw emu_fatalerror(EMU_ERR_NO_SUCH_GAME, "No matching systems found for '%s'", pat.c_str());

		++it;
	}
}


//-------------------------------------------------
//  listsamples - output the list of samples
//  referenced by a given game or set of games
//-------------------------------------------------

void cli_frontend::listsamples(const std::vector<std::string> &args)
{
	const char *gamename = args.empty() ? nullptr : args[0].c_str();

	// determine which drivers to output; return an error if none found
	driver_enumerator drivlist(m_options, gamename);
	if (drivlist.count() == 0)
		throw emu_fatalerror(EMU_ERR_NO_SUCH_GAME, "No matching games found for '%s'", gamename);

	// iterate over drivers, looking for SAMPLES devices
	bool first = true;
	while (drivlist.next())
	{
		// see if we have samples
		samples_device_iterator iter(drivlist.config()->root_device());
		if (iter.count() == 0)
			continue;

		// print a header
		if (!first)
			osd_printf_info("\n");
		first = false;
		osd_printf_info("Samples required for driver \"%s\".\n", drivlist.driver().name);

		// iterate over samples devices and print the samples from each one
		for (samples_device &device : iter)
		{
			samples_iterator sampiter(device);
			for (const char *samplename = sampiter.first(); samplename != nullptr; samplename = sampiter.next())
				osd_printf_info("%s\n", samplename);
		}
	}
}


//-------------------------------------------------
//  listdevices - output the list of devices
//  referenced by a given game or set of games
//-------------------------------------------------

void cli_frontend::listdevices(const std::vector<std::string> &args)
{
	const char *gamename = args.empty() ? nullptr : args[0].c_str();

	// determine which drivers to output; return an error if none found
	driver_enumerator drivlist(m_options, gamename);
	if (drivlist.count() == 0)
		throw emu_fatalerror(EMU_ERR_NO_SUCH_GAME, "No matching games found for '%s'", gamename);

	// iterate over drivers, looking for SAMPLES devices
	bool first = true;
	while (drivlist.next())
	{
		// print a header
		if (!first)
			printf("\n");
		first = false;
		printf("Driver %s (%s):\n", drivlist.driver().name, drivlist.driver().type.fullname());

		// build a list of devices
		std::vector<device_t *> device_list;
		for (device_t &device : device_iterator(drivlist.config()->root_device()))
			device_list.push_back(&device);

		// sort them by tag
		std::sort(device_list.begin(), device_list.end(), [](device_t *dev1, device_t *dev2) {
			return strcmp(dev1->tag(), dev2->tag()) < 0;
		});

		// dump the results
		for (auto device : device_list)
		{
			// extract the tag, stripping the leading colon
			const char *tag = device->tag();
			if (*tag == ':')
				tag++;

			// determine the depth
			int depth = 1;
			if (*tag == 0)
			{
				tag = "<root>";
				depth = 0;
			}
			else
			{
				for (const char *c = tag; *c != 0; c++)
					if (*c == ':')
					{
						tag = c + 1;
						depth++;
					}
			}
			printf("   %*s%-*s %s", depth * 2, "", 30 - depth * 2, tag, device->name());

			// add more information
			uint32_t clock = device->clock();
			if (clock >= 1000000000)
				printf(" @ %d.%02d GHz\n", clock / 1000000000, (clock / 10000000) % 100);
			else if (clock >= 1000000)
				printf(" @ %d.%02d MHz\n", clock / 1000000, (clock / 10000) % 100);
			else if (clock >= 1000)
				printf(" @ %d.%02d kHz\n", clock / 1000, (clock / 10) % 100);
			else if (clock > 0)
				printf(" @ %d Hz\n", clock);
			else
				printf("\n");
		}
	}
}


//-------------------------------------------------
//  listslots - output the list of slot devices
//  referenced by a given game or set of games
//-------------------------------------------------

void cli_frontend::listslots(const std::vector<std::string> &args)
{
	const char *gamename = args.empty() ? nullptr : args[0].c_str();

	// determine which drivers to output; return an error if none found
	driver_enumerator drivlist(m_options, gamename);
	if (drivlist.count() == 0)
		throw emu_fatalerror(EMU_ERR_NO_SUCH_GAME, "No matching games found for '%s'", gamename);

	// print header
	printf("%-16s %-16s %-16s %s\n", "SYSTEM", "SLOT NAME", "SLOT OPTIONS", "SLOT DEVICE NAME");
	printf("%s %s %s %s\n", std::string(16,'-').c_str(), std::string(16,'-').c_str(), std::string(16,'-').c_str(), std::string(28,'-').c_str());

	// iterate over drivers
	while (drivlist.next())
	{
		// iterate
		bool first = true;
		for (const device_slot_interface &slot : slot_interface_iterator(drivlist.config()->root_device()))
		{
			if (slot.fixed()) continue;
			// output the line, up to the list of extensions
			printf("%-16s %-16s ", first ? drivlist.driver().name : "", slot.device().tag()+1);

			bool first_option = true;

			// get the options and print them
			for (auto &option : slot.option_list())
			{
				if (option.second->selectable())
				{
					std::unique_ptr<device_t> dev = option.second->devtype()(*drivlist.config(), "dummy", &drivlist.config()->root_device(), 0);
					dev->config_complete();
					if (first_option)
						printf("%-16s %s\n", option.second->name(),dev->name());
					else
						printf("%-34s%-16s %s\n", "", option.second->name(),dev->name());

					first_option = false;
				}
			}
			if (first_option)
				printf("%-16s %s\n", "[none]","No options available");
			// end the line
			printf("\n");
			first = false;
		}

		// if we didn't get any at all, just print a none line
		if (first)
			printf("%-16s (none)\n", drivlist.driver().name);
	}
}


//-------------------------------------------------
//  listmedia - output the list of image devices
//  referenced by a given game or set of games
//-------------------------------------------------

void cli_frontend::listmedia(const std::vector<std::string> &args)
{
	const char *gamename = args.empty() ? nullptr : args[0].c_str();

	// determine which drivers to output; return an error if none found
	driver_enumerator drivlist(m_options, gamename);
	if (drivlist.count() == 0)
		throw emu_fatalerror(EMU_ERR_NO_SUCH_GAME, "No matching games found for '%s'", gamename);

	// print header
	printf("%-16s %-16s %-10s %s\n", "SYSTEM", "MEDIA NAME", "(brief)", "IMAGE FILE EXTENSIONS SUPPORTED");
	printf("%s %s-%s %s\n", std::string(16,'-').c_str(), std::string(16,'-').c_str(), std::string(10,'-').c_str(), std::string(34,'-').c_str());

	// iterate over drivers
	while (drivlist.next())
	{
		// iterate
		bool first = true;
		for (const device_image_interface &imagedev : image_interface_iterator(drivlist.config()->root_device()))
		{
			if (!imagedev.user_loadable())
				continue;

			// extract the shortname with parentheses
			std::string paren_shortname = string_format("(%s)", imagedev.brief_instance_name());

			// output the line, up to the list of extensions
			printf("%-16s %-16s %-10s ", first ? drivlist.driver().name : "", imagedev.instance_name().c_str(), paren_shortname.c_str());

			// get the extensions and print them
			std::string extensions(imagedev.file_extensions());
			for (int start = 0, end = extensions.find_first_of(',');; start = end + 1, end = extensions.find_first_of(',', start))
			{
				std::string curext(extensions, start, (end == -1) ? extensions.length() - start : end - start);
				printf(".%-5s", curext.c_str());
				if (end == -1)
					break;
			}

			// end the line
			printf("\n");
			first = false;
		}

		// if we didn't get any at all, just print a none line
		if (first)
			printf("%-16s (none)\n", drivlist.driver().name);
	}
}

//-------------------------------------------------
//  verifyroms - verify the ROM sets of one or
//  more games
//-------------------------------------------------
void cli_frontend::verifyroms(const std::vector<std::string> &args)
{
	bool const iswild((1U != args.size()) || core_iswildstr(args[0].c_str()));
	std::vector<bool> matched(args.size(), false);
	unsigned matchcount = 0;
	auto const included = [&args, &matched, &matchcount] (char const *name) -> bool
	{
		if (args.empty())
		{
			++matchcount;
			return true;
		}

		bool result = false;
		auto it = matched.begin();
		for (std::string const &pat : args)
		{
			if (!core_strwildcmp(pat.c_str(), name))
			{
				++matchcount;
				result = true;
				*it = true;
			}
			++it;
		}
		return result;
	};

	unsigned correct = 0;
	unsigned incorrect = 0;
	unsigned notfound = 0;

	// iterate over drivers
	driver_enumerator drivlist(m_options);
	media_auditor auditor(drivlist);
	util::ovectorstream summary_string;
	while (drivlist.next())
	{
		if (included(drivlist.driver().name))
		{
			// audit the ROMs in this set
			media_auditor::summary summary = auditor.audit_media(AUDIT_VALIDATE_FAST);

			auto const clone_of = drivlist.clone();
			print_summary(
					auditor, summary, true,
					"rom", drivlist.driver().name, (clone_of >= 0) ? drivlist.driver(clone_of).name : nullptr,
					correct, incorrect, notfound,
					summary_string);

			// if it wasn't a wildcard, there can only be one
			if (!iswild)
				break;
		}
	}

	if (iswild || !matchcount)
	{
		machine_config config(GAME_NAME(___empty), m_options);
		for (device_type type : registered_device_types)
		{
			if (included(type.shortname()))
			{
				// audit the ROMs in this set
				device_t *const dev = config.device_add(&config.root_device(), "_tmp", type, 0);
				media_auditor::summary summary = auditor.audit_device(*dev, AUDIT_VALIDATE_FAST);

				print_summary(
						auditor, summary, false,
						"rom", dev->shortname(), nullptr,
						correct, incorrect, notfound,
						summary_string);
				config.device_remove(&config.root_device(), "_tmp");

				// if it wasn't a wildcard, there can only be one
				if (!iswild)
					break;
			}
		}
	}

	// clear out any cached files
	util::archive_file::cache_clear();

	// return an error if none found
<<<<<<< HEAD
	if (matched == 0)
		throw emu_fatalerror(EMU_ERR_NO_SUCH_GAME, "No matching games found for '%s'", gamename);
=======
	auto it = matched.begin();
	for (std::string const &pat : args)
	{
		if (!*it)
			throw emu_fatalerror(EMU_ERR_NO_SUCH_GAME, "No matching systems found for '%s'", pat.c_str());
>>>>>>> bb78784b

		++it;
	}

	if ((1U == args.size()) && (matchcount > 0) && (correct == 0) && (incorrect == 0))
	{
		// if we didn't get anything at all, display a generic end message
		if (notfound > 0)
<<<<<<< HEAD
			throw emu_fatalerror(EMU_ERR_MISSING_FILES, "romset \"%s\" not found!\n", gamename);
		else
			throw emu_fatalerror(EMU_ERR_MISSING_FILES, "romset \"%s\" has no roms!\n", gamename);
=======
			throw emu_fatalerror(EMU_ERR_MISSING_FILES, "romset \"%s\" not found!\n", args[0].c_str());
		else
			throw emu_fatalerror(EMU_ERR_MISSING_FILES, "romset \"%s\" has no roms!\n", args[0].c_str());
>>>>>>> bb78784b
	}
	else
	{
		// otherwise, print a summary
		if (incorrect > 0)
			throw emu_fatalerror(EMU_ERR_MISSING_FILES, "%u romsets found, %u were OK.\n", correct + incorrect, correct);
		else
			osd_printf_info("%u romsets found, %u were OK.\n", correct, correct);
	}
}


//-------------------------------------------------
//  info_verifysamples - verify the sample sets of
//  one or more games
//-------------------------------------------------

void cli_frontend::verifysamples(const std::vector<std::string> &args)
{
	const char *gamename = args.empty() ? "*" : args[0].c_str();

	// determine which drivers to output; return an error if none found
	driver_enumerator drivlist(m_options, gamename);

	unsigned correct = 0;
	unsigned incorrect = 0;
	unsigned notfound = 0;
	unsigned matched = 0;

	// iterate over drivers
	media_auditor auditor(drivlist);
	util::ovectorstream summary_string;
	while (drivlist.next())
	{
		matched++;

		// audit the samples in this set
		media_auditor::summary summary = auditor.audit_samples();

		auto const clone_of = drivlist.clone();
		print_summary(
				auditor, summary, false,
				"sample", drivlist.driver().name, (clone_of >= 0) ? drivlist.driver(clone_of).name : nullptr,
				correct, incorrect, notfound,
				summary_string);
	}

	// clear out any cached files
	util::archive_file::cache_clear();

	// return an error if none found
	if (matched == 0)
		throw emu_fatalerror(EMU_ERR_NO_SUCH_GAME, "No matching games found for '%s'", gamename);

	// if we didn't get anything at all, display a generic end message
	if (matched > 0 && correct == 0 && incorrect == 0)
	{
		if (notfound > 0)
			throw emu_fatalerror(EMU_ERR_MISSING_FILES, "sampleset \"%s\" not found!\n", gamename);
		else
			throw emu_fatalerror(EMU_ERR_MISSING_FILES, "sampleset \"%s\" not required!\n", gamename);
	}

	// otherwise, print a summary
	else
	{
		if (incorrect > 0)
			throw emu_fatalerror(EMU_ERR_MISSING_FILES, "%u samplesets found, %u were OK.\n", correct + incorrect, correct);
		osd_printf_info("%u samplesets found, %u were OK.\n", correct, correct);
	}
}
#define SOFTLIST_XML_BEGIN "<?xml version=\"1.0\"?>\n" \
				"<!DOCTYPE softwarelists [\n" \
				"<!ELEMENT softwarelists (softwarelist*)>\n" \
				"\t<!ELEMENT softwarelist (software+)>\n" \
				"\t\t<!ATTLIST softwarelist name CDATA #REQUIRED>\n" \
				"\t\t<!ATTLIST softwarelist description CDATA #IMPLIED>\n" \
				"\t\t<!ELEMENT software (description, year, publisher, info*, sharedfeat*, part*)>\n" \
				"\t\t\t<!ATTLIST software name CDATA #REQUIRED>\n" \
				"\t\t\t<!ATTLIST software cloneof CDATA #IMPLIED>\n" \
				"\t\t\t<!ATTLIST software supported (yes|partial|no) \"yes\">\n" \
				"\t\t\t<!ELEMENT description (#PCDATA)>\n" \
				"\t\t\t<!ELEMENT year (#PCDATA)>\n" \
				"\t\t\t<!ELEMENT publisher (#PCDATA)>\n" \
				"\t\t\t<!ELEMENT info EMPTY>\n" \
				"\t\t\t\t<!ATTLIST info name CDATA #REQUIRED>\n" \
				"\t\t\t\t<!ATTLIST info value CDATA #IMPLIED>\n" \
				"\t\t\t<!ELEMENT sharedfeat EMPTY>\n" \
				"\t\t\t\t<!ATTLIST sharedfeat name CDATA #REQUIRED>\n" \
				"\t\t\t\t<!ATTLIST sharedfeat value CDATA #IMPLIED>\n" \
				"\t\t\t<!ELEMENT part (feature*, dataarea*, diskarea*, dipswitch*)>\n" \
				"\t\t\t\t<!ATTLIST part name CDATA #REQUIRED>\n" \
				"\t\t\t\t<!ATTLIST part interface CDATA #REQUIRED>\n" \
				"\t\t\t\t<!ELEMENT feature EMPTY>\n" \
				"\t\t\t\t\t<!ATTLIST feature name CDATA #REQUIRED>\n" \
				"\t\t\t\t\t<!ATTLIST feature value CDATA #IMPLIED>\n" \
				"\t\t\t\t<!ELEMENT dataarea (rom*)>\n" \
				"\t\t\t\t\t<!ATTLIST dataarea name CDATA #REQUIRED>\n" \
				"\t\t\t\t\t<!ATTLIST dataarea size CDATA #REQUIRED>\n" \
				"\t\t\t\t\t<!ATTLIST dataarea databits (8|16|32|64) \"8\">\n" \
				"\t\t\t\t\t<!ATTLIST dataarea endian (big|little) \"little\">\n" \
				"\t\t\t\t\t<!ELEMENT rom EMPTY>\n" \
				"\t\t\t\t\t\t<!ATTLIST rom name CDATA #IMPLIED>\n" \
				"\t\t\t\t\t\t<!ATTLIST rom size CDATA #IMPLIED>\n" \
				"\t\t\t\t\t\t<!ATTLIST rom length CDATA #IMPLIED>\n" \
				"\t\t\t\t\t\t<!ATTLIST rom crc CDATA #IMPLIED>\n" \
				"\t\t\t\t\t\t<!ATTLIST rom sha1 CDATA #IMPLIED>\n" \
				"\t\t\t\t\t\t<!ATTLIST rom offset CDATA #IMPLIED>\n" \
				"\t\t\t\t\t\t<!ATTLIST rom value CDATA #IMPLIED>\n" \
				"\t\t\t\t\t\t<!ATTLIST rom status (baddump|nodump|good) \"good\">\n" \
				"\t\t\t\t\t\t<!ATTLIST rom loadflag (load16_byte|load16_word|load16_word_swap|load32_byte|load32_word|load32_word_swap|load32_dword|load64_word|load64_word_swap|reload|fill|continue|reload_plain) #IMPLIED>\n" \
				"\t\t\t\t<!ELEMENT diskarea (disk*)>\n" \
				"\t\t\t\t\t<!ATTLIST diskarea name CDATA #REQUIRED>\n" \
				"\t\t\t\t\t<!ELEMENT disk EMPTY>\n" \
				"\t\t\t\t\t\t<!ATTLIST disk name CDATA #REQUIRED>\n" \
				"\t\t\t\t\t\t<!ATTLIST disk sha1 CDATA #IMPLIED>\n" \
				"\t\t\t\t\t\t<!ATTLIST disk status (baddump|nodump|good) \"good\">\n" \
				"\t\t\t\t\t\t<!ATTLIST disk writeable (yes|no) \"no\">\n" \
				"\t\t\t\t<!ELEMENT dipswitch (dipvalue*)>\n" \
				"\t\t\t\t\t<!ATTLIST dipswitch name CDATA #REQUIRED>\n" \
				"\t\t\t\t\t<!ATTLIST dipswitch tag CDATA #REQUIRED>\n" \
				"\t\t\t\t\t<!ATTLIST dipswitch mask CDATA #REQUIRED>\n" \
				"\t\t\t\t\t<!ELEMENT dipvalue EMPTY>\n" \
				"\t\t\t\t\t\t<!ATTLIST dipvalue name CDATA #REQUIRED>\n" \
				"\t\t\t\t\t\t<!ATTLIST dipvalue value CDATA #REQUIRED>\n" \
				"\t\t\t\t\t\t<!ATTLIST dipvalue default (yes|no) \"no\">\n" \
				"]>\n\n" \
				"<softwarelists>\n"

void cli_frontend::output_single_softlist(FILE *out, software_list_device &swlistdev)
{
	fprintf(out, "\t<softwarelist name=\"%s\" description=\"%s\">\n", swlistdev.list_name().c_str(), util::xml::normalize_string(swlistdev.description().c_str()));
	for (const software_info &swinfo : swlistdev.get_info())
	{
		fprintf(out, "\t\t<software name=\"%s\"", swinfo.shortname().c_str());
		if (!swinfo.parentname().empty())
			fprintf(out, " cloneof=\"%s\"", swinfo.parentname().c_str());
		if (swinfo.supported() == SOFTWARE_SUPPORTED_PARTIAL)
			fprintf(out, " supported=\"partial\"");
		if (swinfo.supported() == SOFTWARE_SUPPORTED_NO)
			fprintf(out, " supported=\"no\"");
		fprintf(out, ">\n" );
		fprintf(out, "\t\t\t<description>%s</description>\n", util::xml::normalize_string(swinfo.longname().c_str()));
		fprintf(out, "\t\t\t<year>%s</year>\n", util::xml::normalize_string(swinfo.year().c_str()));
		fprintf(out, "\t\t\t<publisher>%s</publisher>\n", util::xml::normalize_string(swinfo.publisher().c_str()));

		for (const feature_list_item &flist : swinfo.other_info())
			fprintf( out, "\t\t\t<info name=\"%s\" value=\"%s\"/>\n", flist.name().c_str(), util::xml::normalize_string( flist.value().c_str()) );

		for (const software_part &part : swinfo.parts())
		{
			fprintf(out, "\t\t\t<part name=\"%s\"", part.name().c_str());
			if (!part.interface().empty())
				fprintf(out, " interface=\"%s\"", part.interface().c_str());

			fprintf(out, ">\n");

			for (const feature_list_item &flist : part.featurelist())
				fprintf(out, "\t\t\t\t<feature name=\"%s\" value=\"%s\" />\n", flist.name().c_str(), util::xml::normalize_string(flist.value().c_str()));

			/* TODO: display rom region information */
			for (const rom_entry *region = part.romdata().data(); region; region = rom_next_region(region))
			{
				int is_disk = ROMREGION_ISDISKDATA(region);

				if (!is_disk)
					fprintf( out, "\t\t\t\t<dataarea name=\"%s\" size=\"%d\">\n", ROMREGION_GETTAG(region), ROMREGION_GETLENGTH(region) );
				else
					fprintf( out, "\t\t\t\t<diskarea name=\"%s\">\n", ROMREGION_GETTAG(region) );

				for ( const rom_entry *rom = rom_first_file( region ); rom && !ROMENTRY_ISREGIONEND(rom); rom++ )
				{
					if ( ROMENTRY_ISFILE(rom) )
					{
						if (!is_disk)
							fprintf( out, "\t\t\t\t\t<rom name=\"%s\" size=\"%d\"", util::xml::normalize_string(ROM_GETNAME(rom)), rom_file_size(rom) );
						else
							fprintf( out, "\t\t\t\t\t<disk name=\"%s\"", util::xml::normalize_string(ROM_GETNAME(rom)) );

						/* dump checksum information only if there is a known dump */
						util::hash_collection hashes(ROM_GETHASHDATA(rom));
						if ( !hashes.flag(util::hash_collection::FLAG_NO_DUMP) )
							fprintf( out, " %s", hashes.attribute_string().c_str() );
						else
							fprintf( out, " status=\"nodump\"" );

						if (is_disk)
							fprintf( out, " writeable=\"%s\"", (ROM_GETFLAGS(rom) & DISK_READONLYMASK) ? "no" : "yes");

						if ((ROM_GETFLAGS(rom) & ROM_SKIPMASK) == ROM_SKIP(1))
							fprintf( out, " loadflag=\"load16_byte\"" );

						if ((ROM_GETFLAGS(rom) & ROM_SKIPMASK) == ROM_SKIP(3))
							fprintf( out, " loadflag=\"load32_byte\"" );

						if (((ROM_GETFLAGS(rom) & ROM_SKIPMASK) == ROM_SKIP(2)) && ((ROM_GETFLAGS(rom) & ROM_GROUPMASK) == ROM_GROUPWORD))
						{
							if (!(ROM_GETFLAGS(rom) & ROM_REVERSEMASK))
								fprintf( out, " loadflag=\"load32_word\"" );
							else
								fprintf( out, " loadflag=\"load32_word_swap\"" );
						}

						if (((ROM_GETFLAGS(rom) & ROM_SKIPMASK) == ROM_SKIP(6)) && ((ROM_GETFLAGS(rom) & ROM_GROUPMASK) == ROM_GROUPWORD))
						{
							if (!(ROM_GETFLAGS(rom) & ROM_REVERSEMASK))
								fprintf( out, " loadflag=\"load64_word\"" );
							else
								fprintf( out, " loadflag=\"load64_word_swap\"" );
						}

						if (((ROM_GETFLAGS(rom) & ROM_SKIPMASK) == ROM_NOSKIP) && ((ROM_GETFLAGS(rom) & ROM_GROUPMASK) == ROM_GROUPWORD))
						{
							if (!(ROM_GETFLAGS(rom) & ROM_REVERSEMASK))
								fprintf( out, " loadflag=\"load32_dword\"" );
							else
								fprintf( out, " loadflag=\"load16_word_swap\"" );
						}

						fprintf( out, "/>\n" );
					}
					else if ( ROMENTRY_ISRELOAD(rom) )
					{
						fprintf( out, "\t\t\t\t\t<rom size=\"%d\" offset=\"0x%x\" loadflag=\"reload\" />\n", ROM_GETLENGTH(rom), ROM_GETOFFSET(rom) );
					}
					else if ( ROMENTRY_ISFILL(rom) )
					{
						fprintf( out, "\t\t\t\t\t<rom size=\"%d\" offset=\"0x%x\" loadflag=\"fill\" />\n", ROM_GETLENGTH(rom), ROM_GETOFFSET(rom) );
					}
				}

				if (!is_disk)
					fprintf( out, "\t\t\t\t</dataarea>\n" );
				else
					fprintf( out, "\t\t\t\t</diskarea>\n" );
			}

			fprintf( out, "\t\t\t</part>\n" );
		}

		fprintf( out, "\t\t</software>\n" );
	}
	fprintf(out, "\t</softwarelist>\n" );
}
/*-------------------------------------------------
    info_listsoftware - output the list of
    software supported by a given game or set of
    games
    TODO: Add all information read from the source files
    Possible improvement: use a sorted list for
        identifying duplicate lists.
-------------------------------------------------*/

void cli_frontend::listsoftware(const std::vector<std::string> &args)
{
	const char *gamename = args.empty() ? nullptr : args[0].c_str();

	FILE *out = stdout;
	std::unordered_set<std::string> list_map;
	bool isfirst = true;

	// determine which drivers to output; return an error if none found
	driver_enumerator drivlist(m_options, gamename);
	if (drivlist.count() == 0)
		throw emu_fatalerror(EMU_ERR_NO_SUCH_GAME, "No matching games found for '%s'", gamename);

	while (drivlist.next())
	{
		for (software_list_device &swlistdev : software_list_device_iterator(drivlist.config()->root_device()))
			if (list_map.insert(swlistdev.list_name()).second)
				if (!swlistdev.get_info().empty())
				{
					if (isfirst) { fprintf(out, SOFTLIST_XML_BEGIN); isfirst = false; }
					output_single_softlist(out, swlistdev);
				}
	}

	if (!isfirst)
		fprintf( out, "</softwarelists>\n" );
	else
		fprintf( out, "No software lists found for this system\n" );
}


/*-------------------------------------------------
    verifysoftware - verify roms from the software
    list of the specified driver(s)
-------------------------------------------------*/
void cli_frontend::verifysoftware(const std::vector<std::string> &args)
{
	const char *gamename = args.empty() ? "*" : args[0].c_str();

	std::unordered_set<std::string> list_map;

	unsigned correct = 0;
	unsigned incorrect = 0;
	unsigned notfound = 0;
	unsigned matched = 0;
	unsigned nrlists = 0;

	// determine which drivers to process; return an error if none found
	driver_enumerator drivlist(m_options, gamename);
	if (drivlist.count() == 0)
	{
		throw emu_fatalerror(EMU_ERR_NO_SUCH_GAME, "No matching games found for '%s'", gamename);
	}

	media_auditor auditor(drivlist);
	util::ovectorstream summary_string;
	while (drivlist.next())
	{
		matched++;

		for (software_list_device &swlistdev : software_list_device_iterator(drivlist.config()->root_device()))
		{
			if (swlistdev.list_type() == SOFTWARE_LIST_ORIGINAL_SYSTEM)
			{
				if (list_map.insert(swlistdev.list_name()).second)
				{
					if (!swlistdev.get_info().empty())
					{
						nrlists++;
						for (const software_info &swinfo : swlistdev.get_info())
						{
							media_auditor::summary summary = auditor.audit_software(swlistdev.list_name(), &swinfo, AUDIT_VALIDATE_FAST);

							print_summary(
									auditor, summary, false,
									"rom", util::string_format("%s:%s", swlistdev.list_name(), swinfo.shortname()).c_str(), nullptr,
									correct, incorrect, notfound,
									summary_string);
						}
					}
				}
			}
		}
	}

	// clear out any cached files
	util::archive_file::cache_clear();

	// return an error if none found
	if (matched == 0)
		throw emu_fatalerror(EMU_ERR_NO_SUCH_GAME, "No matching games found for '%s'", gamename);

	// if we didn't get anything at all, display a generic end message
	if (matched > 0 && correct == 0 && incorrect == 0)
	{
		throw emu_fatalerror(EMU_ERR_MISSING_FILES, "romset \"%s\" has no software entries defined!\n", gamename);
	}
	// otherwise, print a summary
	else
	{
		if (incorrect > 0)
			throw emu_fatalerror(EMU_ERR_MISSING_FILES, "%u romsets found in %u software lists, %u were OK.\n", correct + incorrect, nrlists, correct);
		osd_printf_info("%u romsets found in %u software lists, %u romsets were OK.\n", correct, nrlists, correct);
	}

}

/*-------------------------------------------------
    getsoftlist - retrieve software list by name
-------------------------------------------------*/

void cli_frontend::getsoftlist(const std::vector<std::string> &args)
{
	const char *gamename = args.empty() ? "*" : args[0].c_str();

	FILE *out = stdout;
	std::unordered_set<std::string> list_map;
	bool isfirst = true;

	driver_enumerator drivlist(m_options);
	while (drivlist.next())
	{
		for (software_list_device &swlistdev : software_list_device_iterator(drivlist.config()->root_device()))
			if (core_strwildcmp(gamename, swlistdev.list_name().c_str()) == 0 && list_map.insert(swlistdev.list_name()).second)
				if (!swlistdev.get_info().empty())
				{
					if (isfirst) { fprintf( out, SOFTLIST_XML_BEGIN); isfirst = false; }
					output_single_softlist(out, swlistdev);
				}
	}

	if (!isfirst)
		fprintf( out, "</softwarelists>\n" );
	else
		fprintf( out, "No such software lists found\n" );
}


/*-------------------------------------------------
    verifysoftlist - verify software list by name
-------------------------------------------------*/
void cli_frontend::verifysoftlist(const std::vector<std::string> &args)
{
	const char *gamename = args.empty() ? "*" : args[0].c_str();

	std::unordered_set<std::string> list_map;
	unsigned correct = 0;
	unsigned incorrect = 0;
	unsigned notfound = 0;
	unsigned matched = 0;

	driver_enumerator drivlist(m_options);
	media_auditor auditor(drivlist);
	util::ovectorstream summary_string;

	while (drivlist.next())
	{
		for (software_list_device &swlistdev : software_list_device_iterator(drivlist.config()->root_device()))
		{
			if (core_strwildcmp(gamename, swlistdev.list_name().c_str()) == 0 && list_map.insert(swlistdev.list_name()).second)
			{
				if (!swlistdev.get_info().empty())
				{
					matched++;

					// Get the actual software list contents
					for (const software_info &swinfo : swlistdev.get_info())
					{
						media_auditor::summary summary = auditor.audit_software(swlistdev.list_name(), &swinfo, AUDIT_VALIDATE_FAST);

						print_summary(
								auditor, summary, false,
								"rom", util::string_format("%s:%s", swlistdev.list_name(), swinfo.shortname()).c_str(), nullptr,
								correct, incorrect, notfound,
								summary_string);
					}
				}
			}
		}
	}

	// clear out any cached files
	util::archive_file::cache_clear();

	// return an error if none found
	if (matched == 0)
		throw emu_fatalerror(EMU_ERR_NO_SUCH_GAME, "No matching software lists found for '%s'", gamename);

	// if we didn't get anything at all, display a generic end message
	if (matched > 0 && correct == 0 && incorrect == 0)
	{
		throw emu_fatalerror(EMU_ERR_MISSING_FILES, "no romsets found for software list \"%s\"!\n", gamename);
	}
	// otherwise, print a summary
	else
	{
		if (incorrect > 0)
			throw emu_fatalerror(EMU_ERR_MISSING_FILES, "%u romsets found in %u software lists, %u were OK.\n", correct + incorrect, matched, correct);
		osd_printf_info("%u romsets found in %u software lists, %u romsets were OK.\n", correct, matched, correct);
	}
}

//-------------------------------------------------
//  romident - identify ROMs by looking for
//  matches in our internal database
//-------------------------------------------------

void cli_frontend::romident(const std::vector<std::string> &args)
{
	const char *filename = args[0].c_str();

	// create our own copy of options for the purposes of ROM identification
	// so we are not "polluted" with driver-specific slot/image options
	emu_options options;
	options.set_value(OPTION_MEDIAPATH, m_options.media_path(), OPTION_PRIORITY_DEFAULT);

	media_identifier ident(options);

	// identify the file, then output results
	osd_printf_info("Identifying %s....\n", filename);
	ident.identify(filename);

	// return the appropriate error code
	if (ident.matches() == ident.total())
		return;
	else if (ident.matches() == ident.total() - ident.nonroms())
		throw emu_fatalerror(EMU_ERR_IDENT_NONROMS, "Out of %d files, %d matched, %d are not roms.\n", ident.total(), ident.matches(), ident.nonroms());
	else if (ident.matches() > 0)
		throw emu_fatalerror(EMU_ERR_IDENT_PARTIAL, "Out of %d files, %d matched, %d did not match.\n", ident.total(), ident.matches(), ident.total() - ident.matches());
	else
		throw emu_fatalerror(EMU_ERR_IDENT_NONE, "No roms matched.\n");
}


//-------------------------------------------------
//	find_command
//-------------------------------------------------

const cli_frontend::info_command_struct *cli_frontend::find_command(const std::string &s)
{
	static const info_command_struct s_info_commands[] =
	{
		{ CLICOMMAND_LISTXML,           0, -1, false,	&cli_frontend::listxml,          "[pattern] ..." },
		{ CLICOMMAND_LISTFULL,          0,  1, false,	&cli_frontend::listfull,         "[system name]" },
		{ CLICOMMAND_LISTSOURCE,        0,  1, false,	&cli_frontend::listsource,       "[system name]" },
		{ CLICOMMAND_LISTCLONES,        0,  1, false,	&cli_frontend::listclones,       "[system name]" },
		{ CLICOMMAND_LISTBROTHERS,      0,  1, false,	&cli_frontend::listbrothers,     "[system name]" },
		{ CLICOMMAND_LISTCRC,           0,  1, false,	&cli_frontend::listcrc,          "[system name]" },
		{ CLICOMMAND_LISTDEVICES,       0,  1, true,	&cli_frontend::listdevices,      "[system name]" },
		{ CLICOMMAND_LISTSLOTS,         0,  1, true,	&cli_frontend::listslots,        "[system name]" },
		{ CLICOMMAND_LISTROMS,          0, -1, false,	&cli_frontend::listroms,         "[pattern] ..." },
		{ CLICOMMAND_LISTSAMPLES,       0,  1, false,	&cli_frontend::listsamples,      "[system name]" },
		{ CLICOMMAND_VERIFYROMS,        0, -1, false,	&cli_frontend::verifyroms,       "[pattern] ..." },
		{ CLICOMMAND_VERIFYSAMPLES,     0,  1, false,	&cli_frontend::verifysamples,    "[system name|*]" },
		{ CLICOMMAND_LISTMEDIA,         0,  1, true,	&cli_frontend::listmedia,        "[system name]" },
		{ CLICOMMAND_LISTSOFTWARE,      0,  1, false,	&cli_frontend::listsoftware,     "[system name]" },
		{ CLICOMMAND_VERIFYSOFTWARE,    0,  1, false,	&cli_frontend::verifysoftware,   "[system name|*]" },
		{ CLICOMMAND_ROMIDENT,          1,  1, false,	&cli_frontend::romident,         "(file or directory path)" },
		{ CLICOMMAND_GETSOFTLIST,       0,  1, false,	&cli_frontend::getsoftlist,      "[system name|*]" },
		{ CLICOMMAND_VERIFYSOFTLIST,    0,  1, false,	&cli_frontend::verifysoftlist,   "[system name|*]" }
	};

	for (const auto &info_command : s_info_commands)
	{
		if (s == info_command.option)
			return &info_command;
	}
	return nullptr;
}


//-------------------------------------------------
//	parse_slot_options_for_auxverb
//-------------------------------------------------

bool cli_frontend::parse_slot_options_for_auxverb(const std::string &auxverb)
{
	const info_command_struct *command = find_command(auxverb);
	return command && command->specify_system;
}


//-------------------------------------------------
//  execute_commands - execute various frontend
//  commands
//-------------------------------------------------

void cli_frontend::execute_commands(const char *exename)
{
	// help?
	if (m_options.command() == CLICOMMAND_HELP)
	{
		display_help(exename);
		return;
	}

	// showusage?
	if (m_options.command() == CLICOMMAND_SHOWUSAGE)
	{
		osd_printf_info("Usage:  %s [machine] [media] [software] [options]",exename);
		osd_printf_info("\n\nOptions:\n%s", m_options.output_help().c_str());
		return;
	}

	// validate?
	if (m_options.command() == CLICOMMAND_VALIDATE)
	{
		validity_checker valid(m_options);
		valid.set_validate_all(true);
		const char *sysname = m_options.command_arguments().empty() ? nullptr : m_options.command_arguments()[0].c_str();
		bool result = valid.check_all_matching(sysname);
		if (!result)
			throw emu_fatalerror(EMU_ERR_FAILED_VALIDITY, "Validity check failed (%d errors, %d warnings in total)\n", valid.errors(), valid.warnings());
		return;
	}

	// other commands need the INIs parsed
	std::ostringstream option_errors;
	mame_options::parse_standard_inis(m_options,option_errors);
	if (option_errors.tellp() > 0)
		osd_printf_error("%s\n", option_errors.str().c_str());

	// createconfig?
	if (m_options.command() == CLICOMMAND_CREATECONFIG)
	{
		// attempt to open the output file
		emu_file file(OPEN_FLAG_WRITE | OPEN_FLAG_CREATE | OPEN_FLAG_CREATE_PATHS);
		if (file.open(emulator_info::get_configname(), ".ini") != osd_file::error::NONE)
			throw emu_fatalerror("Unable to create file %s.ini\n",emulator_info::get_configname());

		// generate the updated INI
		file.puts(m_options.output_ini().c_str());

		ui_options ui_opts;
		emu_file file_ui(OPEN_FLAG_WRITE | OPEN_FLAG_CREATE | OPEN_FLAG_CREATE_PATHS);
		if (file_ui.open("ui.ini") != osd_file::error::NONE)
			throw emu_fatalerror("Unable to create file ui.ini\n");

		// generate the updated INI
		file_ui.puts(ui_opts.output_ini().c_str());

		plugin_options plugin_opts;
		path_iterator iter(m_options.plugins_path());
		std::string pluginpath;
		while (iter.next(pluginpath))
		{
			plugin_opts.parse_json(pluginpath);
		}
		emu_file file_plugin(OPEN_FLAG_WRITE | OPEN_FLAG_CREATE | OPEN_FLAG_CREATE_PATHS);
		if (file_plugin.open("plugin.ini") != osd_file::error::NONE)
			throw emu_fatalerror("Unable to create file plugin.ini\n");

		// generate the updated INI
		file_plugin.puts(plugin_opts.output_ini().c_str());

		return;
	}

	// showconfig?
	if (m_options.command() == CLICOMMAND_SHOWCONFIG)
	{
		// print the INI text
		printf("%s\n", m_options.output_ini().c_str());
		return;
	}

	// all other commands call out to one of the info_commands helpers; first
	// find the command
	const auto *info_command = find_command(m_options.command());
	if (info_command)
	{
		// validate argument count
		const char *error_message = nullptr;
		if (m_options.command_arguments().size() < info_command->min_args)
			error_message = "Auxillary verb -%s requires at least %d argument(s)\n";
		if ((info_command->max_args >= 0) && (m_options.command_arguments().size() > info_command->max_args))
			error_message = "Auxillary verb -%s takes at most %d argument(s)\n";
		if (error_message)
		{
			osd_printf_info(error_message, info_command->option, info_command->max_args);
			osd_printf_info("\n");
			osd_printf_info("Usage:  %s -%s %s\n", exename, info_command->option, info_command->usage);
			return;
		}

		// invoke the auxillary command!
		(this->*info_command->function)(m_options.command_arguments());
		return;
	}

	if (!m_osd.execute_command(m_options.command().c_str()))
		// if we get here, we don't know what has been requested
		throw emu_fatalerror(EMU_ERR_INVALID_CONFIG, "Unknown command '%s' specified", m_options.command().c_str());
}


//-------------------------------------------------
//  display_help - display help to standard
//  output
//-------------------------------------------------

void cli_frontend::display_help(const char *exename)
{
	osd_printf_info("%s v%s\n%s\n\n", emulator_info::get_appname(),build_version,emulator_info::get_copyright_info());
	osd_printf_info("This software reproduces, more or less faithfully, the behaviour of a wide range\n"
					"of machines. But hardware is useless without software, so images of the ROMs and\n"
					"other media which run on that hardware are also required.\n\n");
	osd_printf_info("Usage:  %s [machine] [media] [software] [options]",exename);
	osd_printf_info("\n\n"
			"        %s -showusage    for a brief list of options\n"
			"        %s -showconfig   for a list of configuration options\n"
			"        %s -listmedia    for a full list of supported media\n"
			"        %s -createconfig to create a %s.ini\n\n"
			"For usage instructions, please consult the files config.txt and windows.txt.\n",exename,
			exename,exename,exename,emulator_info::get_configname());
}<|MERGE_RESOLUTION|>--- conflicted
+++ resolved
@@ -276,14 +276,10 @@
 
 		// if a game was specified, wasn't a wildcard, and our error indicates this was the
 		// reason for failure, offer some suggestions
-<<<<<<< HEAD
 		if (m_result == EMU_ERR_NO_SUCH_GAME
 			&& !m_options.attempted_system_name().empty()
-			&& (m_options.attempted_system_name().find('*') == std::string::npos)
+			&& !core_iswildstr(m_options.attempted_system_name().c_str())
 			&& mame_options::system(m_options) == nullptr)
-=======
-		if (m_result == EMU_ERR_NO_SUCH_GAME && *(m_options.system_name()) != 0 && !core_iswildstr(m_options.system_name()) && mame_options::system(m_options) == nullptr)
->>>>>>> bb78784b
 		{
 			// get the top 16 approximate matches
 			driver_enumerator drivlist(m_options);
@@ -961,16 +957,11 @@
 	util::archive_file::cache_clear();
 
 	// return an error if none found
-<<<<<<< HEAD
-	if (matched == 0)
-		throw emu_fatalerror(EMU_ERR_NO_SUCH_GAME, "No matching games found for '%s'", gamename);
-=======
 	auto it = matched.begin();
 	for (std::string const &pat : args)
 	{
 		if (!*it)
 			throw emu_fatalerror(EMU_ERR_NO_SUCH_GAME, "No matching systems found for '%s'", pat.c_str());
->>>>>>> bb78784b
 
 		++it;
 	}
@@ -979,15 +970,9 @@
 	{
 		// if we didn't get anything at all, display a generic end message
 		if (notfound > 0)
-<<<<<<< HEAD
-			throw emu_fatalerror(EMU_ERR_MISSING_FILES, "romset \"%s\" not found!\n", gamename);
-		else
-			throw emu_fatalerror(EMU_ERR_MISSING_FILES, "romset \"%s\" has no roms!\n", gamename);
-=======
 			throw emu_fatalerror(EMU_ERR_MISSING_FILES, "romset \"%s\" not found!\n", args[0].c_str());
 		else
 			throw emu_fatalerror(EMU_ERR_MISSING_FILES, "romset \"%s\" has no roms!\n", args[0].c_str());
->>>>>>> bb78784b
 	}
 	else
 	{
