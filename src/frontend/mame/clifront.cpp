// license:BSD-3-Clause
// copyright-holders:Aaron Giles
/***************************************************************************

    clifront.cpp

    Command-line interface frontend for MAME.

***************************************************************************/

#include "emu.h"
#include "luaengine.h"
#include "mame.h"
#include "chd.h"
#include "emuopts.h"
#include "mameopts.h"
#include "audit.h"
#include "info.h"
#include "unzip.h"
#include "validity.h"
#include "sound/samples.h"
#include "clifront.h"
#include "xmlfile.h"
#include "media_ident.h"

#include "osdepend.h"
#include "softlist_dev.h"

#include "ui/moptions.h"
#include "language.h"
#include "pluginopts.h"

#include <algorithm>
#include <new>
#include <ctype.h>


//**************************************************************************
//  CONSTANTS
//**************************************************************************

// core commands
#define CLICOMMAND_HELP                 "help"
#define CLICOMMAND_VALIDATE             "validate"

// configuration commands
#define CLICOMMAND_CREATECONFIG         "createconfig"
#define CLICOMMAND_SHOWCONFIG           "showconfig"
#define CLICOMMAND_SHOWUSAGE            "showusage"

// frontend commands
#define CLICOMMAND_LISTXML              "listxml"
#define CLICOMMAND_LISTFULL             "listfull"
#define CLICOMMAND_LISTSOURCE           "listsource"
#define CLICOMMAND_LISTCLONES           "listclones"
#define CLICOMMAND_LISTBROTHERS         "listbrothers"
#define CLICOMMAND_LISTCRC              "listcrc"
#define CLICOMMAND_LISTROMS             "listroms"
#define CLICOMMAND_LISTSAMPLES          "listsamples"
#define CLICOMMAND_VERIFYROMS           "verifyroms"
#define CLICOMMAND_VERIFYSAMPLES        "verifysamples"
#define CLICOMMAND_ROMIDENT             "romident"
#define CLICOMMAND_LISTDEVICES          "listdevices"
#define CLICOMMAND_LISTSLOTS            "listslots"
#define CLICOMMAND_LISTMEDIA            "listmedia"     // needed by MESS
#define CLICOMMAND_LISTSOFTWARE         "listsoftware"
#define CLICOMMAND_VERIFYSOFTWARE       "verifysoftware"
#define CLICOMMAND_GETSOFTLIST          "getsoftlist"
#define CLICOMMAND_VERIFYSOFTLIST       "verifysoftlist"


namespace {
//**************************************************************************
//  COMMAND-LINE OPTIONS
//**************************************************************************

const options_entry cli_option_entries[] =
{
	/* core commands */
	{ nullptr,                              nullptr,   OPTION_HEADER,     "CORE COMMANDS" },
	{ CLICOMMAND_HELP           ";h;?",     "0",       OPTION_COMMAND,    "show help message" },
	{ CLICOMMAND_VALIDATE       ";valid",   "0",       OPTION_COMMAND,    "perform driver validation on game drivers" },

	/* configuration commands */
	{ nullptr,                              nullptr,   OPTION_HEADER,     "CONFIGURATION COMMANDS" },
	{ CLICOMMAND_CREATECONFIG   ";cc",      "0",       OPTION_COMMAND,    "create the default configuration file" },
	{ CLICOMMAND_SHOWCONFIG     ";sc",      "0",       OPTION_COMMAND,    "display running parameters" },
	{ CLICOMMAND_SHOWUSAGE      ";su",      "0",       OPTION_COMMAND,    "show this help" },

	/* frontend commands */
	{ nullptr,                              nullptr,   OPTION_HEADER,     "FRONTEND COMMANDS" },
	{ CLICOMMAND_LISTXML        ";lx",      "0",       OPTION_COMMAND,    "all available info on driver in XML format" },
	{ CLICOMMAND_LISTFULL       ";ll",      "0",       OPTION_COMMAND,    "short name, full name" },
	{ CLICOMMAND_LISTSOURCE     ";ls",      "0",       OPTION_COMMAND,    "driver sourcefile" },
	{ CLICOMMAND_LISTCLONES     ";lc",      "0",       OPTION_COMMAND,    "show clones" },
	{ CLICOMMAND_LISTBROTHERS   ";lb",      "0",       OPTION_COMMAND,    "show \"brothers\", or other drivers from same sourcefile" },
	{ CLICOMMAND_LISTCRC,                   "0",       OPTION_COMMAND,    "CRC-32s" },
	{ CLICOMMAND_LISTROMS       ";lr",      "0",       OPTION_COMMAND,    "list required roms for a driver" },
	{ CLICOMMAND_LISTSAMPLES,               "0",       OPTION_COMMAND,    "list optional samples for a driver" },
	{ CLICOMMAND_VERIFYROMS,                "0",       OPTION_COMMAND,    "report romsets that have problems" },
	{ CLICOMMAND_VERIFYSAMPLES,             "0",       OPTION_COMMAND,    "report samplesets that have problems" },
	{ CLICOMMAND_ROMIDENT,                  "0",       OPTION_COMMAND,    "compare files with known MAME roms" },
	{ CLICOMMAND_LISTDEVICES    ";ld",      "0",       OPTION_COMMAND,    "list available devices" },
	{ CLICOMMAND_LISTSLOTS      ";lslot",   "0",       OPTION_COMMAND,    "list available slots and slot devices" },
	{ CLICOMMAND_LISTMEDIA      ";lm",      "0",       OPTION_COMMAND,    "list available media for the system" },
	{ CLICOMMAND_LISTSOFTWARE   ";lsoft",   "0",       OPTION_COMMAND,    "list known software for the system" },
	{ CLICOMMAND_VERIFYSOFTWARE ";vsoft",   "0",       OPTION_COMMAND,    "verify known software for the system" },
	{ CLICOMMAND_GETSOFTLIST    ";glist",   "0",       OPTION_COMMAND,    "retrieve software list by name" },
	{ CLICOMMAND_VERIFYSOFTLIST ";vlist",   "0",       OPTION_COMMAND,    "verify software list by name" },
	{ nullptr }
};


void print_summary(
		const media_auditor &auditor, media_auditor::summary summary, bool record_none_needed,
		const char *type, const char *name, const char *parent,
		unsigned &correct, unsigned &incorrect, unsigned &notfound,
		util::ovectorstream &buffer)
{
	if (summary == media_auditor::NOTFOUND)
	{
		// if not found, count that and leave it at that
		++notfound;
	}
	else if (record_none_needed || (summary != media_auditor::NONE_NEEDED))
	{
		// output the summary of the audit
		buffer.clear();
		buffer.seekp(0);
		auditor.summarize(name, &buffer);
		buffer.put('\0');
		osd_printf_info("%s", &buffer.vec()[0]);

		// output the name of the driver and its parent
		osd_printf_info("%sset %s ", type, name);
		if (parent)
			osd_printf_info("[%s] ", parent);

		// switch off of the result
		switch (summary)
		{
		case media_auditor::INCORRECT:
			osd_printf_info("is bad\n");
			++incorrect;
			return;

		case media_auditor::CORRECT:
			osd_printf_info("is good\n");
			++correct;
			return;

		case media_auditor::BEST_AVAILABLE:
		case media_auditor::NONE_NEEDED:
			osd_printf_info("is best available\n");
			++correct;
			return;

		case media_auditor::NOTFOUND:
			osd_printf_info("not found\n");
			return;
		}
		assert(false);
		osd_printf_error("has unknown status (%u)\n", unsigned(summary));
	}
}

} // anonymous namespace


//**************************************************************************
//  CLI FRONTEND
//**************************************************************************

//-------------------------------------------------
//  cli_frontend - constructor
//-------------------------------------------------

cli_frontend::cli_frontend(emu_options &options, osd_interface &osd)
	: m_options(options),
		m_osd(osd),
		m_result(EMU_ERR_NONE)
{
	m_options.add_entries(cli_option_entries);
}


//-------------------------------------------------
//  ~cli_frontend - destructor
//-------------------------------------------------

cli_frontend::~cli_frontend()
{
}

void cli_frontend::start_execution(mame_machine_manager *manager, const std::vector<std::string> &args)
{
	std::ostringstream option_errors;

	// because softlist evaluation relies on hashpath being populated, we are going to go through
	// a special step to force it to be evaluated
	mame_options::populate_hashpath_from_args_and_inis(m_options, args);

	// parse the command line, adding any system-specific options
	try
	{
		m_options.parse_command_line(args, OPTION_PRIORITY_CMDLINE);
	}
	catch (options_exception &ex)
	{
		// if we failed, check for no command and a system name first; in that case error on the name
		if (m_options.command().empty() && mame_options::system(m_options) == nullptr && !m_options.attempted_system_name().empty())
			throw emu_fatalerror(EMU_ERR_NO_SUCH_GAME, "Unknown system '%s'", m_options.attempted_system_name().c_str());

		// otherwise, error on the options
		throw emu_fatalerror(EMU_ERR_INVALID_CONFIG, "%s", ex.message().c_str());
	}

	// determine the base name of the EXE
	std::string exename = core_filename_extract_base(args[0], true);

	// if we have a command, execute that
	if (!m_options.command().empty())
	{
		execute_commands(exename.c_str());
		return;
	}

	// read INI's, if appropriate
	if (m_options.read_config())
		mame_options::parse_standard_inis(m_options, option_errors);

	// otherwise, check for a valid system
	load_translation(m_options);

	manager->start_http_server();

	manager->start_luaengine();

	if (option_errors.tellp() > 0)
	{
		std::string option_errors_string = option_errors.str();
		osd_printf_error("Error in command line:\n%s\n", strtrimspace(option_errors_string).c_str());
	}

	// if we can't find it, give an appropriate error
	const game_driver *system = mame_options::system(m_options);
	if (system == nullptr && *(m_options.system_name()) != 0)
		throw emu_fatalerror(EMU_ERR_NO_SUCH_GAME, "Unknown system '%s'", m_options.system_name());

	// otherwise just run the game
	m_result = manager->execute();
}

//-------------------------------------------------
//  execute - execute a game via the standard
//  command line interface
//-------------------------------------------------

int cli_frontend::execute(std::vector<std::string> &args)
{
	// wrap the core execution in a try/catch to field all fatal errors
	m_result = EMU_ERR_NONE;
	mame_machine_manager *manager = mame_machine_manager::instance(m_options, m_osd);

	try
	{
		start_execution(manager, args);
	}
	// handle exceptions of various types
	catch (emu_fatalerror &fatal)
	{
		std::string str(fatal.string());
		strtrimspace(str);
		osd_printf_error("%s\n", str.c_str());
		m_result = (fatal.exitcode() != 0) ? fatal.exitcode() : EMU_ERR_FATALERROR;

		// if a game was specified, wasn't a wildcard, and our error indicates this was the
		// reason for failure, offer some suggestions
		if (m_result == EMU_ERR_NO_SUCH_GAME
			&& !m_options.attempted_system_name().empty()
			&& !core_iswildstr(m_options.attempted_system_name().c_str())
			&& mame_options::system(m_options) == nullptr)
		{
			// get the top 16 approximate matches
			driver_enumerator drivlist(m_options);
			int matches[16];
			drivlist.find_approximate_matches(m_options.system_name(), ARRAY_LENGTH(matches), matches);

			// print them out
			osd_printf_error("\n\"%s\" approximately matches the following\n"
					"supported machines (best match first):\n\n", m_options.attempted_system_name().c_str());
			for (auto & matche : matches)
				if (matche != -1)
					osd_printf_error("%-18s%s\n", drivlist.driver(matche).name, drivlist.driver(matche).type.fullname());
		}
	}
	catch (emu_exception &)
	{
		osd_printf_error("Caught unhandled emulator exception\n");
		m_result = EMU_ERR_FATALERROR;
	}
	catch (tag_add_exception &aex)
	{
		osd_printf_error("Tag '%s' already exists in tagged map\n", aex.tag());
		m_result = EMU_ERR_FATALERROR;
	}
	catch (std::exception &ex)
	{
		osd_printf_error("Caught unhandled %s exception: %s\n", typeid(ex).name(), ex.what());
		m_result = EMU_ERR_FATALERROR;
	}
	catch (...)
	{
		osd_printf_error("Caught unhandled exception\n");
		m_result = EMU_ERR_FATALERROR;
	}

	util::archive_file::cache_clear();
	global_free(manager);

	return m_result;
}


//-------------------------------------------------
//  listxml - output the XML data for one or more
//  games
//-------------------------------------------------

void cli_frontend::listxml(const std::vector<std::string> &args)
{
	// create the XML and print it to stdout
	info_xml_creator creator(m_options);
	creator.output(stdout, args);
}


//-------------------------------------------------
//  listfull - output the name and description of
//  one or more games
//-------------------------------------------------

void cli_frontend::listfull(const std::vector<std::string> &args)
{
	const char *gamename = args.empty() ? nullptr : args[0].c_str();

	// determine which drivers to output; return an error if none found
	driver_enumerator drivlist(m_options, gamename);
	if (drivlist.count() == 0)
		throw emu_fatalerror(EMU_ERR_NO_SUCH_GAME, "No matching games found for '%s'", gamename);

	// print the header
	osd_printf_info("Name:             Description:\n");

	// iterate through drivers and output the info
	while (drivlist.next())
		if ((drivlist.driver().flags & MACHINE_NO_STANDALONE) == 0)
			osd_printf_info("%-18s\"%s\"\n", drivlist.driver().name, drivlist.driver().type.fullname());
}


//-------------------------------------------------
//  listsource - output the name and source
//  filename of one or more games
//-------------------------------------------------

void cli_frontend::listsource(const std::vector<std::string> &args)
{
	const char *gamename = args.empty() ? nullptr : args[0].c_str();

	// determine which drivers to output; return an error if none found
	driver_enumerator drivlist(m_options, gamename);
	if (drivlist.count() == 0)
		throw emu_fatalerror(EMU_ERR_NO_SUCH_GAME, "No matching games found for '%s'", gamename);

	// iterate through drivers and output the info
	while (drivlist.next())
		osd_printf_info("%-16s %s\n", drivlist.driver().name, core_filename_extract_base(drivlist.driver().type.source()).c_str());
}


//-------------------------------------------------
//  listclones - output the name and parent of all
//  clones matching the given pattern
//-------------------------------------------------

void cli_frontend::listclones(const std::vector<std::string> &args)
{
	const char *gamename = args.empty() ? nullptr : args[0].c_str();

	// start with a filtered list of drivers
	driver_enumerator drivlist(m_options, gamename);
	int original_count = drivlist.count();

	// iterate through the remaining ones to see if their parent matches
	while (drivlist.next_excluded())
	{
		// if we have a non-bios clone and it matches, keep it
		int clone_of = drivlist.clone();
		if (clone_of != -1 && (drivlist.driver(clone_of).flags & MACHINE_IS_BIOS_ROOT) == 0)
			if (drivlist.matches(gamename, drivlist.driver(clone_of).name))
				drivlist.include();
	}

	// return an error if none found
	if (drivlist.count() == 0)
	{
		// see if we match but just weren't a clone
		if (original_count == 0)
			throw emu_fatalerror(EMU_ERR_NO_SUCH_GAME, "No matching games found for '%s'", gamename);
		else
			osd_printf_info("Found %lu matches for '%s' but none were clones\n", (unsigned long)drivlist.count(), gamename);
		return;
	}

	// print the header
	osd_printf_info("Name:            Clone of:\n");

	// iterate through drivers and output the info
	drivlist.reset();
	while (drivlist.next())
	{
		int clone_of = drivlist.clone();
		if (clone_of != -1 && (drivlist.driver(clone_of).flags & MACHINE_IS_BIOS_ROOT) == 0)
			osd_printf_info("%-16s %-8s\n", drivlist.driver().name, drivlist.driver(clone_of).name);
	}
}


//-------------------------------------------------
//  listbrothers - for each matching game, output
//  the list of other games that share the same
//  source file
//-------------------------------------------------

void cli_frontend::listbrothers(const std::vector<std::string> &args)
{
	const char *gamename = args.empty() ? nullptr : args[0].c_str();

	// start with a filtered list of drivers; return an error if none found
	driver_enumerator initial_drivlist(m_options, gamename);
	if (initial_drivlist.count() == 0)
		throw emu_fatalerror(EMU_ERR_NO_SUCH_GAME, "No matching games found for '%s'", gamename);

	// for the final list, start with an empty driver list
	driver_enumerator drivlist(m_options);
	drivlist.exclude_all();

	// scan through the initially-selected drivers
	while (initial_drivlist.next())
	{
		// if we are already marked in the final list, we don't need to do anything
		if (drivlist.included(initial_drivlist.current()))
			continue;

		// otherwise, walk excluded items in the final list and mark any that match
		drivlist.reset();
		while (drivlist.next_excluded())
			if (strcmp(drivlist.driver().type.source(), initial_drivlist.driver().type.source()) == 0)
				drivlist.include();
	}

	// print the header
	osd_printf_info("%-20s %-16s %s\n", "Source file:", "Name:", "Parent:");

	// output the entries found
	drivlist.reset();
	while (drivlist.next())
	{
		int clone_of = drivlist.clone();
		osd_printf_info("%-20s %-16s %-16s\n", core_filename_extract_base(drivlist.driver().type.source()).c_str(), drivlist.driver().name, (clone_of == -1 ? "" : drivlist.driver(clone_of).name));
	}
}


//-------------------------------------------------
//  listcrc - output the CRC and name of all ROMs
//  referenced by the emulator
//-------------------------------------------------

void cli_frontend::listcrc(const std::vector<std::string> &args)
{
	const char *gamename = args.empty() ? nullptr : args[0].c_str();

	// determine which drivers to output; return an error if none found
	driver_enumerator drivlist(m_options, gamename);
	if (drivlist.count() == 0)
		throw emu_fatalerror(EMU_ERR_NO_SUCH_GAME, "No matching games found for '%s'", gamename);

	// iterate through matches, and then through ROMs
	while (drivlist.next())
	{
		for (device_t &device : device_iterator(drivlist.config()->root_device()))
			for (const rom_entry *region = rom_first_region(device); region; region = rom_next_region(region))
				for (const rom_entry *rom = rom_first_file(region); rom; rom = rom_next_file(rom))
				{
					// if we have a CRC, display it
					uint32_t crc;
					if (util::hash_collection(ROM_GETHASHDATA(rom)).crc(crc))
						osd_printf_info("%08x %-32s\t%-16s\t%s\n", crc, ROM_GETNAME(rom), device.shortname(), device.name());
				}
	}
}


//-------------------------------------------------
//  listroms - output the list of ROMs referenced
//  by a given game or set of games
//-------------------------------------------------

void cli_frontend::listroms(const std::vector<std::string> &args)
{
	bool const iswild((1U != args.size()) || core_iswildstr(args[0].c_str()));
	std::vector<bool> matched(args.size(), false);
	auto const included = [&args, &matched] (char const *name) -> bool
	{
		if (args.empty())
			return true;

		bool result = false;
		auto it = matched.begin();
		for (std::string const &pat : args)
		{
			if (!core_strwildcmp(pat.c_str(), name))
			{
				result = true;
				*it = true;
			}
			++it;
		}
		return result;
	};

	bool first = true;
	auto const list_system_roms = [&first] (device_t &root, char const *type)
	{
		// print a header
		if (!first)
			osd_printf_info("\n");
		first = false;

		// iterate through roms
		bool hasroms = false;
		for (device_t &device : device_iterator(root))
		{
			for (const rom_entry *region = rom_first_region(device); region; region = rom_next_region(region))
			{
				for (const rom_entry *rom = rom_first_file(region); rom; rom = rom_next_file(rom))
				{
					// print a header
					if (!hasroms)
						osd_printf_info(
							"ROMs required for %s \"%s\".\n"
							"%-32s %10s %s\n",
							type, root.shortname(), "Name", "Size", "Checksum");
					hasroms = true;

					// accumulate the total length of all chunks
					int64_t length = -1;
					if (ROMREGION_ISROMDATA(region))
						length = rom_file_size(rom);

					// start with the name
					const char *name = ROM_GETNAME(rom);
					osd_printf_info("%-32s ", name);

					// output the length next
					if (length >= 0)
						osd_printf_info("%10u", unsigned(uint64_t(length)));
					else
						osd_printf_info("%10s", "");

					// output the hash data
					util::hash_collection hashes(ROM_GETHASHDATA(rom));
					if (!hashes.flag(util::hash_collection::FLAG_NO_DUMP))
					{
						if (hashes.flag(util::hash_collection::FLAG_BAD_DUMP))
							osd_printf_info(" BAD");
						osd_printf_info(" %s", hashes.macro_string().c_str());
					}
					else
						osd_printf_info(" NO GOOD DUMP KNOWN");

					// end with a CR
					osd_printf_info("\n");
				}
			}
		}
		if (!hasroms)
			osd_printf_info("No ROMs required for %s \"%s\".\n", type, root.shortname());
	};

	// determine which drivers to output
	driver_enumerator drivlist(m_options);

	// iterate through matches
	while (drivlist.next())
	{
		if (included(drivlist.driver().name))
		{
			list_system_roms(drivlist.config()->root_device(), "driver");

			// if it wasn't a wildcard, there can only be one
			if (!iswild)
				break;
		}
	}

	if (iswild || first)
	{
		machine_config config(GAME_NAME(___empty), m_options);
		for (device_type type : registered_device_types)
		{
			if (included(type.shortname()))
			{
				device_t *const dev = config.device_add(&config.root_device(), "_tmp", type, 0);
				list_system_roms(*dev, "device");
				config.device_remove(&config.root_device(), "_tmp");

				// if it wasn't a wildcard, there can only be one
				if (!iswild)
					break;
			}
		}
	}

	// return an error if none found
	auto it = matched.begin();
	for (std::string const &pat : args)
	{
		if (!*it)
			throw emu_fatalerror(EMU_ERR_NO_SUCH_GAME, "No matching systems found for '%s'", pat.c_str());

		++it;
	}
}


//-------------------------------------------------
//  listsamples - output the list of samples
//  referenced by a given game or set of games
//-------------------------------------------------

void cli_frontend::listsamples(const std::vector<std::string> &args)
{
	const char *gamename = args.empty() ? nullptr : args[0].c_str();

	// determine which drivers to output; return an error if none found
	driver_enumerator drivlist(m_options, gamename);
	if (drivlist.count() == 0)
		throw emu_fatalerror(EMU_ERR_NO_SUCH_GAME, "No matching games found for '%s'", gamename);

	// iterate over drivers, looking for SAMPLES devices
	bool first = true;
	while (drivlist.next())
	{
		// see if we have samples
		samples_device_iterator iter(drivlist.config()->root_device());
		if (iter.count() == 0)
			continue;

		// print a header
		if (!first)
			osd_printf_info("\n");
		first = false;
		osd_printf_info("Samples required for driver \"%s\".\n", drivlist.driver().name);

		// iterate over samples devices and print the samples from each one
		for (samples_device &device : iter)
		{
			samples_iterator sampiter(device);
			for (const char *samplename = sampiter.first(); samplename != nullptr; samplename = sampiter.next())
				osd_printf_info("%s\n", samplename);
		}
	}
}


//-------------------------------------------------
//  listdevices - output the list of devices
//  referenced by a given game or set of games
//-------------------------------------------------

void cli_frontend::listdevices(const std::vector<std::string> &args)
{
	const char *gamename = args.empty() ? nullptr : args[0].c_str();

	// determine which drivers to output; return an error if none found
	driver_enumerator drivlist(m_options, gamename);
	if (drivlist.count() == 0)
		throw emu_fatalerror(EMU_ERR_NO_SUCH_GAME, "No matching games found for '%s'", gamename);

	// iterate over drivers, looking for SAMPLES devices
	bool first = true;
	while (drivlist.next())
	{
		// print a header
		if (!first)
			printf("\n");
		first = false;
		printf("Driver %s (%s):\n", drivlist.driver().name, drivlist.driver().type.fullname());

		// build a list of devices
		std::vector<device_t *> device_list;
		for (device_t &device : device_iterator(drivlist.config()->root_device()))
			device_list.push_back(&device);

		// sort them by tag
		std::sort(device_list.begin(), device_list.end(), [](device_t *dev1, device_t *dev2) {
			return strcmp(dev1->tag(), dev2->tag()) < 0;
		});

		// dump the results
		for (auto device : device_list)
		{
			// extract the tag, stripping the leading colon
			const char *tag = device->tag();
			if (*tag == ':')
				tag++;

			// determine the depth
			int depth = 1;
			if (*tag == 0)
			{
				tag = "<root>";
				depth = 0;
			}
			else
			{
				for (const char *c = tag; *c != 0; c++)
					if (*c == ':')
					{
						tag = c + 1;
						depth++;
					}
			}
			printf("   %*s%-*s %s", depth * 2, "", 30 - depth * 2, tag, device->name());

			// add more information
			uint32_t clock = device->clock();
			if (clock >= 1000000000)
				printf(" @ %d.%02d GHz\n", clock / 1000000000, (clock / 10000000) % 100);
			else if (clock >= 1000000)
				printf(" @ %d.%02d MHz\n", clock / 1000000, (clock / 10000) % 100);
			else if (clock >= 1000)
				printf(" @ %d.%02d kHz\n", clock / 1000, (clock / 10) % 100);
			else if (clock > 0)
				printf(" @ %d Hz\n", clock);
			else
				printf("\n");
		}
	}
}


//-------------------------------------------------
//  listslots - output the list of slot devices
//  referenced by a given game or set of games
//-------------------------------------------------

void cli_frontend::listslots(const std::vector<std::string> &args)
{
	const char *gamename = args.empty() ? nullptr : args[0].c_str();

	// determine which drivers to output; return an error if none found
	driver_enumerator drivlist(m_options, gamename);
	if (drivlist.count() == 0)
		throw emu_fatalerror(EMU_ERR_NO_SUCH_GAME, "No matching games found for '%s'", gamename);

	// print header
	printf("%-16s %-16s %-16s %s\n", "SYSTEM", "SLOT NAME", "SLOT OPTIONS", "SLOT DEVICE NAME");
	printf("%s %s %s %s\n", std::string(16,'-').c_str(), std::string(16,'-').c_str(), std::string(16,'-').c_str(), std::string(28,'-').c_str());

	// iterate over drivers
	while (drivlist.next())
	{
		// iterate
		bool first = true;
		for (const device_slot_interface &slot : slot_interface_iterator(drivlist.config()->root_device()))
		{
			if (slot.fixed()) continue;
			// output the line, up to the list of extensions
			printf("%-16s %-16s ", first ? drivlist.driver().name : "", slot.device().tag()+1);

			bool first_option = true;

			// get the options and print them
			for (auto &option : slot.option_list())
			{
				if (option.second->selectable())
				{
					std::unique_ptr<device_t> dev = option.second->devtype()(*drivlist.config(), "dummy", &drivlist.config()->root_device(), 0);
					dev->config_complete();
					if (first_option)
						printf("%-16s %s\n", option.second->name(),dev->name());
					else
						printf("%-34s%-16s %s\n", "", option.second->name(),dev->name());

					first_option = false;
				}
			}
			if (first_option)
				printf("%-16s %s\n", "[none]","No options available");
			// end the line
			printf("\n");
			first = false;
		}

		// if we didn't get any at all, just print a none line
		if (first)
			printf("%-16s (none)\n", drivlist.driver().name);
	}
}


//-------------------------------------------------
//  listmedia - output the list of image devices
//  referenced by a given game or set of games
//-------------------------------------------------

void cli_frontend::listmedia(const std::vector<std::string> &args)
{
	const char *gamename = args.empty() ? nullptr : args[0].c_str();

	// determine which drivers to output; return an error if none found
	driver_enumerator drivlist(m_options, gamename);
	if (drivlist.count() == 0)
		throw emu_fatalerror(EMU_ERR_NO_SUCH_GAME, "No matching games found for '%s'", gamename);

	// print header
	printf("%-16s %-16s %-10s %s\n", "SYSTEM", "MEDIA NAME", "(brief)", "IMAGE FILE EXTENSIONS SUPPORTED");
	printf("%s %s-%s %s\n", std::string(16,'-').c_str(), std::string(16,'-').c_str(), std::string(10,'-').c_str(), std::string(34,'-').c_str());

	// iterate over drivers
	while (drivlist.next())
	{
		// iterate
		bool first = true;
		for (const device_image_interface &imagedev : image_interface_iterator(drivlist.config()->root_device()))
		{
			if (!imagedev.user_loadable())
				continue;

			// extract the shortname with parentheses
			std::string paren_shortname = string_format("(%s)", imagedev.brief_instance_name());

			// output the line, up to the list of extensions
			printf("%-16s %-16s %-10s ", first ? drivlist.driver().name : "", imagedev.instance_name().c_str(), paren_shortname.c_str());

			// get the extensions and print them
			std::string extensions(imagedev.file_extensions());
			for (int start = 0, end = extensions.find_first_of(',');; start = end + 1, end = extensions.find_first_of(',', start))
			{
				std::string curext(extensions, start, (end == -1) ? extensions.length() - start : end - start);
				printf(".%-5s", curext.c_str());
				if (end == -1)
					break;
			}

			// end the line
			printf("\n");
			first = false;
		}

		// if we didn't get any at all, just print a none line
		if (first)
			printf("%-16s (none)\n", drivlist.driver().name);
	}
}

//-------------------------------------------------
//  verifyroms - verify the ROM sets of one or
//  more games
//-------------------------------------------------
void cli_frontend::verifyroms(const std::vector<std::string> &args)
{
	bool const iswild((1U != args.size()) || core_iswildstr(args[0].c_str()));
	std::vector<bool> matched(args.size(), false);
	unsigned matchcount = 0;
	auto const included = [&args, &matched, &matchcount] (char const *name) -> bool
	{
		if (args.empty())
		{
			++matchcount;
			return true;
		}

		bool result = false;
		auto it = matched.begin();
		for (std::string const &pat : args)
		{
			if (!core_strwildcmp(pat.c_str(), name))
			{
				++matchcount;
				result = true;
				*it = true;
			}
			++it;
		}
		return result;
	};

	unsigned correct = 0;
	unsigned incorrect = 0;
	unsigned notfound = 0;

	// iterate over drivers
	driver_enumerator drivlist(m_options);
	media_auditor auditor(drivlist);
	util::ovectorstream summary_string;
	while (drivlist.next())
	{
		if (included(drivlist.driver().name))
		{
			// audit the ROMs in this set
			media_auditor::summary summary = auditor.audit_media(AUDIT_VALIDATE_FAST);

			auto const clone_of = drivlist.clone();
			print_summary(
					auditor, summary, true,
					"rom", drivlist.driver().name, (clone_of >= 0) ? drivlist.driver(clone_of).name : nullptr,
					correct, incorrect, notfound,
					summary_string);

			// if it wasn't a wildcard, there can only be one
			if (!iswild)
				break;
		}
	}

	if (iswild || !matchcount)
	{
		machine_config config(GAME_NAME(___empty), m_options);
		for (device_type type : registered_device_types)
		{
			if (included(type.shortname()))
			{
				// audit the ROMs in this set
				device_t *const dev = config.device_add(&config.root_device(), "_tmp", type, 0);
				media_auditor::summary summary = auditor.audit_device(*dev, AUDIT_VALIDATE_FAST);

				print_summary(
						auditor, summary, false,
						"rom", dev->shortname(), nullptr,
						correct, incorrect, notfound,
						summary_string);
				config.device_remove(&config.root_device(), "_tmp");

				// if it wasn't a wildcard, there can only be one
				if (!iswild)
					break;
			}
		}
	}

	// clear out any cached files
	util::archive_file::cache_clear();

	// return an error if none found
	auto it = matched.begin();
	for (std::string const &pat : args)
	{
		if (!*it)
			throw emu_fatalerror(EMU_ERR_NO_SUCH_GAME, "No matching systems found for '%s'", pat.c_str());

		++it;
	}

	if ((1U == args.size()) && (matchcount > 0) && (correct == 0) && (incorrect == 0))
	{
		// if we didn't get anything at all, display a generic end message
		if (notfound > 0)
			throw emu_fatalerror(EMU_ERR_MISSING_FILES, "romset \"%s\" not found!\n", args[0].c_str());
		else
			throw emu_fatalerror(EMU_ERR_MISSING_FILES, "romset \"%s\" has no roms!\n", args[0].c_str());
	}
	else
	{
		// otherwise, print a summary
		if (incorrect > 0)
			throw emu_fatalerror(EMU_ERR_MISSING_FILES, "%u romsets found, %u were OK.\n", correct + incorrect, correct);
		else
			osd_printf_info("%u romsets found, %u were OK.\n", correct, correct);
	}
}


//-------------------------------------------------
//  info_verifysamples - verify the sample sets of
//  one or more games
//-------------------------------------------------

void cli_frontend::verifysamples(const std::vector<std::string> &args)
{
	const char *gamename = args.empty() ? "*" : args[0].c_str();

	// determine which drivers to output; return an error if none found
	driver_enumerator drivlist(m_options, gamename);

	unsigned correct = 0;
	unsigned incorrect = 0;
	unsigned notfound = 0;
	unsigned matched = 0;

	// iterate over drivers
	media_auditor auditor(drivlist);
	util::ovectorstream summary_string;
	while (drivlist.next())
	{
		matched++;

		// audit the samples in this set
		media_auditor::summary summary = auditor.audit_samples();

		auto const clone_of = drivlist.clone();
		print_summary(
				auditor, summary, false,
				"sample", drivlist.driver().name, (clone_of >= 0) ? drivlist.driver(clone_of).name : nullptr,
				correct, incorrect, notfound,
				summary_string);
	}

	// clear out any cached files
	util::archive_file::cache_clear();

	// return an error if none found
	if (matched == 0)
		throw emu_fatalerror(EMU_ERR_NO_SUCH_GAME, "No matching games found for '%s'", gamename);

	// if we didn't get anything at all, display a generic end message
	if (matched > 0 && correct == 0 && incorrect == 0)
	{
		if (notfound > 0)
			throw emu_fatalerror(EMU_ERR_MISSING_FILES, "sampleset \"%s\" not found!\n", gamename);
		else
			throw emu_fatalerror(EMU_ERR_MISSING_FILES, "sampleset \"%s\" not required!\n", gamename);
	}

	// otherwise, print a summary
	else
	{
		if (incorrect > 0)
			throw emu_fatalerror(EMU_ERR_MISSING_FILES, "%u samplesets found, %u were OK.\n", correct + incorrect, correct);
		osd_printf_info("%u samplesets found, %u were OK.\n", correct, correct);
	}
}
#define SOFTLIST_XML_BEGIN "<?xml version=\"1.0\"?>\n" \
				"<!DOCTYPE softwarelists [\n" \
				"<!ELEMENT softwarelists (softwarelist*)>\n" \
				"\t<!ELEMENT softwarelist (software+)>\n" \
				"\t\t<!ATTLIST softwarelist name CDATA #REQUIRED>\n" \
				"\t\t<!ATTLIST softwarelist description CDATA #IMPLIED>\n" \
				"\t\t<!ELEMENT software (description, year, publisher, info*, sharedfeat*, part*)>\n" \
				"\t\t\t<!ATTLIST software name CDATA #REQUIRED>\n" \
				"\t\t\t<!ATTLIST software cloneof CDATA #IMPLIED>\n" \
				"\t\t\t<!ATTLIST software supported (yes|partial|no) \"yes\">\n" \
				"\t\t\t<!ELEMENT description (#PCDATA)>\n" \
				"\t\t\t<!ELEMENT year (#PCDATA)>\n" \
				"\t\t\t<!ELEMENT publisher (#PCDATA)>\n" \
				"\t\t\t<!ELEMENT info EMPTY>\n" \
				"\t\t\t\t<!ATTLIST info name CDATA #REQUIRED>\n" \
				"\t\t\t\t<!ATTLIST info value CDATA #IMPLIED>\n" \
				"\t\t\t<!ELEMENT sharedfeat EMPTY>\n" \
				"\t\t\t\t<!ATTLIST sharedfeat name CDATA #REQUIRED>\n" \
				"\t\t\t\t<!ATTLIST sharedfeat value CDATA #IMPLIED>\n" \
				"\t\t\t<!ELEMENT part (feature*, dataarea*, diskarea*, dipswitch*)>\n" \
				"\t\t\t\t<!ATTLIST part name CDATA #REQUIRED>\n" \
				"\t\t\t\t<!ATTLIST part interface CDATA #REQUIRED>\n" \
				"\t\t\t\t<!ELEMENT feature EMPTY>\n" \
				"\t\t\t\t\t<!ATTLIST feature name CDATA #REQUIRED>\n" \
				"\t\t\t\t\t<!ATTLIST feature value CDATA #IMPLIED>\n" \
				"\t\t\t\t<!ELEMENT dataarea (rom*)>\n" \
				"\t\t\t\t\t<!ATTLIST dataarea name CDATA #REQUIRED>\n" \
				"\t\t\t\t\t<!ATTLIST dataarea size CDATA #REQUIRED>\n" \
				"\t\t\t\t\t<!ATTLIST dataarea databits (8|16|32|64) \"8\">\n" \
				"\t\t\t\t\t<!ATTLIST dataarea endian (big|little) \"little\">\n" \
				"\t\t\t\t\t<!ELEMENT rom EMPTY>\n" \
				"\t\t\t\t\t\t<!ATTLIST rom name CDATA #IMPLIED>\n" \
				"\t\t\t\t\t\t<!ATTLIST rom size CDATA #IMPLIED>\n" \
				"\t\t\t\t\t\t<!ATTLIST rom length CDATA #IMPLIED>\n" \
				"\t\t\t\t\t\t<!ATTLIST rom crc CDATA #IMPLIED>\n" \
				"\t\t\t\t\t\t<!ATTLIST rom sha1 CDATA #IMPLIED>\n" \
				"\t\t\t\t\t\t<!ATTLIST rom offset CDATA #IMPLIED>\n" \
				"\t\t\t\t\t\t<!ATTLIST rom value CDATA #IMPLIED>\n" \
				"\t\t\t\t\t\t<!ATTLIST rom status (baddump|nodump|good) \"good\">\n" \
				"\t\t\t\t\t\t<!ATTLIST rom loadflag (load16_byte|load16_word|load16_word_swap|load32_byte|load32_word|load32_word_swap|load32_dword|load64_word|load64_word_swap|reload|fill|continue|reload_plain) #IMPLIED>\n" \
				"\t\t\t\t<!ELEMENT diskarea (disk*)>\n" \
				"\t\t\t\t\t<!ATTLIST diskarea name CDATA #REQUIRED>\n" \
				"\t\t\t\t\t<!ELEMENT disk EMPTY>\n" \
				"\t\t\t\t\t\t<!ATTLIST disk name CDATA #REQUIRED>\n" \
				"\t\t\t\t\t\t<!ATTLIST disk sha1 CDATA #IMPLIED>\n" \
				"\t\t\t\t\t\t<!ATTLIST disk status (baddump|nodump|good) \"good\">\n" \
				"\t\t\t\t\t\t<!ATTLIST disk writeable (yes|no) \"no\">\n" \
				"\t\t\t\t<!ELEMENT dipswitch (dipvalue*)>\n" \
				"\t\t\t\t\t<!ATTLIST dipswitch name CDATA #REQUIRED>\n" \
				"\t\t\t\t\t<!ATTLIST dipswitch tag CDATA #REQUIRED>\n" \
				"\t\t\t\t\t<!ATTLIST dipswitch mask CDATA #REQUIRED>\n" \
				"\t\t\t\t\t<!ELEMENT dipvalue EMPTY>\n" \
				"\t\t\t\t\t\t<!ATTLIST dipvalue name CDATA #REQUIRED>\n" \
				"\t\t\t\t\t\t<!ATTLIST dipvalue value CDATA #REQUIRED>\n" \
				"\t\t\t\t\t\t<!ATTLIST dipvalue default (yes|no) \"no\">\n" \
				"]>\n\n" \
				"<softwarelists>\n"

void cli_frontend::output_single_softlist(FILE *out, software_list_device &swlistdev)
{
	fprintf(out, "\t<softwarelist name=\"%s\" description=\"%s\">\n", swlistdev.list_name().c_str(), util::xml::normalize_string(swlistdev.description().c_str()));
	for (const software_info &swinfo : swlistdev.get_info())
	{
		fprintf(out, "\t\t<software name=\"%s\"", swinfo.shortname().c_str());
		if (!swinfo.parentname().empty())
			fprintf(out, " cloneof=\"%s\"", swinfo.parentname().c_str());
		if (swinfo.supported() == SOFTWARE_SUPPORTED_PARTIAL)
			fprintf(out, " supported=\"partial\"");
		if (swinfo.supported() == SOFTWARE_SUPPORTED_NO)
			fprintf(out, " supported=\"no\"");
		fprintf(out, ">\n" );
		fprintf(out, "\t\t\t<description>%s</description>\n", util::xml::normalize_string(swinfo.longname().c_str()));
		fprintf(out, "\t\t\t<year>%s</year>\n", util::xml::normalize_string(swinfo.year().c_str()));
		fprintf(out, "\t\t\t<publisher>%s</publisher>\n", util::xml::normalize_string(swinfo.publisher().c_str()));

		for (const feature_list_item &flist : swinfo.other_info())
			fprintf( out, "\t\t\t<info name=\"%s\" value=\"%s\"/>\n", flist.name().c_str(), util::xml::normalize_string( flist.value().c_str()) );

		for (const software_part &part : swinfo.parts())
		{
			fprintf(out, "\t\t\t<part name=\"%s\"", part.name().c_str());
			if (!part.interface().empty())
				fprintf(out, " interface=\"%s\"", part.interface().c_str());

			fprintf(out, ">\n");

			for (const feature_list_item &flist : part.featurelist())
				fprintf(out, "\t\t\t\t<feature name=\"%s\" value=\"%s\" />\n", flist.name().c_str(), util::xml::normalize_string(flist.value().c_str()));

			/* TODO: display rom region information */
			for (const rom_entry *region = part.romdata().data(); region; region = rom_next_region(region))
			{
				int is_disk = ROMREGION_ISDISKDATA(region);

				if (!is_disk)
					fprintf( out, "\t\t\t\t<dataarea name=\"%s\" size=\"%d\">\n", ROMREGION_GETTAG(region), ROMREGION_GETLENGTH(region) );
				else
					fprintf( out, "\t\t\t\t<diskarea name=\"%s\">\n", ROMREGION_GETTAG(region) );

				for ( const rom_entry *rom = rom_first_file( region ); rom && !ROMENTRY_ISREGIONEND(rom); rom++ )
				{
					if ( ROMENTRY_ISFILE(rom) )
					{
						if (!is_disk)
							fprintf( out, "\t\t\t\t\t<rom name=\"%s\" size=\"%d\"", util::xml::normalize_string(ROM_GETNAME(rom)), rom_file_size(rom) );
						else
							fprintf( out, "\t\t\t\t\t<disk name=\"%s\"", util::xml::normalize_string(ROM_GETNAME(rom)) );

						/* dump checksum information only if there is a known dump */
						util::hash_collection hashes(ROM_GETHASHDATA(rom));
						if ( !hashes.flag(util::hash_collection::FLAG_NO_DUMP) )
							fprintf( out, " %s", hashes.attribute_string().c_str() );
						else
							fprintf( out, " status=\"nodump\"" );

						if (is_disk)
							fprintf( out, " writeable=\"%s\"", (ROM_GETFLAGS(rom) & DISK_READONLYMASK) ? "no" : "yes");

						if ((ROM_GETFLAGS(rom) & ROM_SKIPMASK) == ROM_SKIP(1))
							fprintf( out, " loadflag=\"load16_byte\"" );

						if ((ROM_GETFLAGS(rom) & ROM_SKIPMASK) == ROM_SKIP(3))
							fprintf( out, " loadflag=\"load32_byte\"" );

						if (((ROM_GETFLAGS(rom) & ROM_SKIPMASK) == ROM_SKIP(2)) && ((ROM_GETFLAGS(rom) & ROM_GROUPMASK) == ROM_GROUPWORD))
						{
							if (!(ROM_GETFLAGS(rom) & ROM_REVERSEMASK))
								fprintf( out, " loadflag=\"load32_word\"" );
							else
								fprintf( out, " loadflag=\"load32_word_swap\"" );
						}

						if (((ROM_GETFLAGS(rom) & ROM_SKIPMASK) == ROM_SKIP(6)) && ((ROM_GETFLAGS(rom) & ROM_GROUPMASK) == ROM_GROUPWORD))
						{
							if (!(ROM_GETFLAGS(rom) & ROM_REVERSEMASK))
								fprintf( out, " loadflag=\"load64_word\"" );
							else
								fprintf( out, " loadflag=\"load64_word_swap\"" );
						}

						if (((ROM_GETFLAGS(rom) & ROM_SKIPMASK) == ROM_NOSKIP) && ((ROM_GETFLAGS(rom) & ROM_GROUPMASK) == ROM_GROUPWORD))
						{
							if (!(ROM_GETFLAGS(rom) & ROM_REVERSEMASK))
								fprintf( out, " loadflag=\"load32_dword\"" );
							else
								fprintf( out, " loadflag=\"load16_word_swap\"" );
						}

						fprintf( out, "/>\n" );
					}
					else if ( ROMENTRY_ISRELOAD(rom) )
					{
						fprintf( out, "\t\t\t\t\t<rom size=\"%d\" offset=\"0x%x\" loadflag=\"reload\" />\n", ROM_GETLENGTH(rom), ROM_GETOFFSET(rom) );
					}
					else if ( ROMENTRY_ISFILL(rom) )
					{
						fprintf( out, "\t\t\t\t\t<rom size=\"%d\" offset=\"0x%x\" loadflag=\"fill\" />\n", ROM_GETLENGTH(rom), ROM_GETOFFSET(rom) );
					}
				}

				if (!is_disk)
					fprintf( out, "\t\t\t\t</dataarea>\n" );
				else
					fprintf( out, "\t\t\t\t</diskarea>\n" );
			}

			fprintf( out, "\t\t\t</part>\n" );
		}

		fprintf( out, "\t\t</software>\n" );
	}
	fprintf(out, "\t</softwarelist>\n" );
}
/*-------------------------------------------------
    info_listsoftware - output the list of
    software supported by a given game or set of
    games
    TODO: Add all information read from the source files
    Possible improvement: use a sorted list for
        identifying duplicate lists.
-------------------------------------------------*/

void cli_frontend::listsoftware(const std::vector<std::string> &args)
{
	const char *gamename = args.empty() ? nullptr : args[0].c_str();

	FILE *out = stdout;
	std::unordered_set<std::string> list_map;
	bool isfirst = true;

	// determine which drivers to output; return an error if none found
	driver_enumerator drivlist(m_options, gamename);
	if (drivlist.count() == 0)
		throw emu_fatalerror(EMU_ERR_NO_SUCH_GAME, "No matching games found for '%s'", gamename);

	while (drivlist.next())
	{
		for (software_list_device &swlistdev : software_list_device_iterator(drivlist.config()->root_device()))
			if (list_map.insert(swlistdev.list_name()).second)
				if (!swlistdev.get_info().empty())
				{
					if (isfirst) { fprintf(out, SOFTLIST_XML_BEGIN); isfirst = false; }
					output_single_softlist(out, swlistdev);
				}
	}

	if (!isfirst)
		fprintf( out, "</softwarelists>\n" );
	else
		fprintf( out, "No software lists found for this system\n" );
}


/*-------------------------------------------------
    verifysoftware - verify roms from the software
    list of the specified driver(s)
-------------------------------------------------*/
void cli_frontend::verifysoftware(const std::vector<std::string> &args)
{
	const char *gamename = args.empty() ? "*" : args[0].c_str();

	std::unordered_set<std::string> list_map;

	unsigned correct = 0;
	unsigned incorrect = 0;
	unsigned notfound = 0;
	unsigned matched = 0;
	unsigned nrlists = 0;

	// determine which drivers to process; return an error if none found
	driver_enumerator drivlist(m_options, gamename);
	if (drivlist.count() == 0)
	{
		throw emu_fatalerror(EMU_ERR_NO_SUCH_GAME, "No matching games found for '%s'", gamename);
	}

	media_auditor auditor(drivlist);
	util::ovectorstream summary_string;
	while (drivlist.next())
	{
		matched++;

		for (software_list_device &swlistdev : software_list_device_iterator(drivlist.config()->root_device()))
		{
			if (swlistdev.list_type() == SOFTWARE_LIST_ORIGINAL_SYSTEM)
			{
				if (list_map.insert(swlistdev.list_name()).second)
				{
					if (!swlistdev.get_info().empty())
					{
						nrlists++;
						for (const software_info &swinfo : swlistdev.get_info())
						{
							media_auditor::summary summary = auditor.audit_software(swlistdev.list_name(), &swinfo, AUDIT_VALIDATE_FAST);

							print_summary(
									auditor, summary, false,
									"rom", util::string_format("%s:%s", swlistdev.list_name(), swinfo.shortname()).c_str(), nullptr,
									correct, incorrect, notfound,
									summary_string);
						}
					}
				}
			}
		}
	}

	// clear out any cached files
	util::archive_file::cache_clear();

	// return an error if none found
	if (matched == 0)
		throw emu_fatalerror(EMU_ERR_NO_SUCH_GAME, "No matching games found for '%s'", gamename);

	// if we didn't get anything at all, display a generic end message
	if (matched > 0 && correct == 0 && incorrect == 0)
	{
		throw emu_fatalerror(EMU_ERR_MISSING_FILES, "romset \"%s\" has no software entries defined!\n", gamename);
	}
	// otherwise, print a summary
	else
	{
		if (incorrect > 0)
			throw emu_fatalerror(EMU_ERR_MISSING_FILES, "%u romsets found in %u software lists, %u were OK.\n", correct + incorrect, nrlists, correct);
		osd_printf_info("%u romsets found in %u software lists, %u romsets were OK.\n", correct, nrlists, correct);
	}

}

/*-------------------------------------------------
    getsoftlist - retrieve software list by name
-------------------------------------------------*/

void cli_frontend::getsoftlist(const std::vector<std::string> &args)
{
	const char *gamename = args.empty() ? "*" : args[0].c_str();

	FILE *out = stdout;
	std::unordered_set<std::string> list_map;
	bool isfirst = true;

	driver_enumerator drivlist(m_options);
	while (drivlist.next())
	{
		for (software_list_device &swlistdev : software_list_device_iterator(drivlist.config()->root_device()))
			if (core_strwildcmp(gamename, swlistdev.list_name().c_str()) == 0 && list_map.insert(swlistdev.list_name()).second)
				if (!swlistdev.get_info().empty())
				{
					if (isfirst) { fprintf( out, SOFTLIST_XML_BEGIN); isfirst = false; }
					output_single_softlist(out, swlistdev);
				}
	}

	if (!isfirst)
		fprintf( out, "</softwarelists>\n" );
	else
		fprintf( out, "No such software lists found\n" );
}


/*-------------------------------------------------
    verifysoftlist - verify software list by name
-------------------------------------------------*/
void cli_frontend::verifysoftlist(const std::vector<std::string> &args)
{
	const char *gamename = args.empty() ? "*" : args[0].c_str();

	std::unordered_set<std::string> list_map;
	unsigned correct = 0;
	unsigned incorrect = 0;
	unsigned notfound = 0;
	unsigned matched = 0;

	driver_enumerator drivlist(m_options);
	media_auditor auditor(drivlist);
	util::ovectorstream summary_string;

	while (drivlist.next())
	{
		for (software_list_device &swlistdev : software_list_device_iterator(drivlist.config()->root_device()))
		{
			if (core_strwildcmp(gamename, swlistdev.list_name().c_str()) == 0 && list_map.insert(swlistdev.list_name()).second)
			{
				if (!swlistdev.get_info().empty())
				{
					matched++;

					// Get the actual software list contents
					for (const software_info &swinfo : swlistdev.get_info())
					{
						media_auditor::summary summary = auditor.audit_software(swlistdev.list_name(), &swinfo, AUDIT_VALIDATE_FAST);

						print_summary(
								auditor, summary, false,
								"rom", util::string_format("%s:%s", swlistdev.list_name(), swinfo.shortname()).c_str(), nullptr,
								correct, incorrect, notfound,
								summary_string);
					}
				}
			}
		}
	}

	// clear out any cached files
	util::archive_file::cache_clear();

	// return an error if none found
	if (matched == 0)
		throw emu_fatalerror(EMU_ERR_NO_SUCH_GAME, "No matching software lists found for '%s'", gamename);

	// if we didn't get anything at all, display a generic end message
	if (matched > 0 && correct == 0 && incorrect == 0)
	{
		throw emu_fatalerror(EMU_ERR_MISSING_FILES, "no romsets found for software list \"%s\"!\n", gamename);
	}
	// otherwise, print a summary
	else
	{
		if (incorrect > 0)
			throw emu_fatalerror(EMU_ERR_MISSING_FILES, "%u romsets found in %u software lists, %u were OK.\n", correct + incorrect, matched, correct);
		osd_printf_info("%u romsets found in %u software lists, %u romsets were OK.\n", correct, matched, correct);
	}
}

//-------------------------------------------------
//  romident - identify ROMs by looking for
//  matches in our internal database
//-------------------------------------------------

void cli_frontend::romident(const std::vector<std::string> &args)
{
	const char *filename = args[0].c_str();

	// create our own copy of options for the purposes of ROM identification
	// so we are not "polluted" with driver-specific slot/image options
	emu_options options;
	options.set_value(OPTION_MEDIAPATH, m_options.media_path(), OPTION_PRIORITY_DEFAULT);

	media_identifier ident(options);

	// identify the file, then output results
	osd_printf_info("Identifying %s....\n", filename);
	ident.identify(filename);

	// return the appropriate error code
	if (ident.matches() == ident.total())
		return;
	else if (ident.matches() == ident.total() - ident.nonroms())
		throw emu_fatalerror(EMU_ERR_IDENT_NONROMS, "Out of %d files, %d matched, %d are not roms.\n", ident.total(), ident.matches(), ident.nonroms());
	else if (ident.matches() > 0)
		throw emu_fatalerror(EMU_ERR_IDENT_PARTIAL, "Out of %d files, %d matched, %d did not match.\n", ident.total(), ident.matches(), ident.total() - ident.matches());
	else
		throw emu_fatalerror(EMU_ERR_IDENT_NONE, "No roms matched.\n");
}


//-------------------------------------------------
//  find_command
//-------------------------------------------------

const cli_frontend::info_command_struct *cli_frontend::find_command(const std::string &s)
{
	static const info_command_struct s_info_commands[] =
	{
<<<<<<< HEAD
		{ CLICOMMAND_LISTXML,           0, -1, &cli_frontend::listxml,          "[pattern] ..." },
		{ CLICOMMAND_LISTFULL,          0,  1, &cli_frontend::listfull,         "[system name]" },
		{ CLICOMMAND_LISTSOURCE,        0,  1, &cli_frontend::listsource,       "[system name]" },
		{ CLICOMMAND_LISTCLONES,        0,  1, &cli_frontend::listclones,       "[system name]" },
		{ CLICOMMAND_LISTBROTHERS,      0,  1, &cli_frontend::listbrothers,     "[system name]" },
		{ CLICOMMAND_LISTCRC,           0,  1, &cli_frontend::listcrc,          "[system name]" },
		{ CLICOMMAND_LISTDEVICES,       0,  1, &cli_frontend::listdevices,      "[system name]" },
		{ CLICOMMAND_LISTSLOTS,         0,  1, &cli_frontend::listslots,        "[system name]" },
		{ CLICOMMAND_LISTROMS,          0, -1, &cli_frontend::listroms,         "[pattern] ..." },
		{ CLICOMMAND_LISTSAMPLES,       0,  1, &cli_frontend::listsamples,      "[system name]" },
		{ CLICOMMAND_VERIFYROMS,        0, -1, &cli_frontend::verifyroms,       "[pattern] ..." },
		{ CLICOMMAND_VERIFYSAMPLES,     0,  1, &cli_frontend::verifysamples,    "[system name|*]" },
		{ CLICOMMAND_LISTMEDIA,         0,  1, &cli_frontend::listmedia,        "[system name]" },
		{ CLICOMMAND_LISTSOFTWARE,      0,  1, &cli_frontend::listsoftware,     "[system name]" },
		{ CLICOMMAND_VERIFYSOFTWARE,    0,  1, &cli_frontend::verifysoftware,   "[system name|*]" },
		{ CLICOMMAND_ROMIDENT,          1,  1, &cli_frontend::romident,         "(file or directory path)" },
		{ CLICOMMAND_GETSOFTLIST,       0,  1, &cli_frontend::getsoftlist,      "[system name|*]" },
		{ CLICOMMAND_VERIFYSOFTLIST,    0,  1, &cli_frontend::verifysoftlist,   "[system name|*]" }
=======
		{ CLICOMMAND_LISTXML,           0, -1, false,   &cli_frontend::listxml,          "[pattern] ..." },
		{ CLICOMMAND_LISTFULL,          0,  1, false,   &cli_frontend::listfull,         "[system name]" },
		{ CLICOMMAND_LISTSOURCE,        0,  1, false,   &cli_frontend::listsource,       "[system name]" },
		{ CLICOMMAND_LISTCLONES,        0,  1, false,   &cli_frontend::listclones,       "[system name]" },
		{ CLICOMMAND_LISTBROTHERS,      0,  1, false,   &cli_frontend::listbrothers,     "[system name]" },
		{ CLICOMMAND_LISTCRC,           0,  1, false,   &cli_frontend::listcrc,          "[system name]" },
		{ CLICOMMAND_LISTDEVICES,       0,  1, true,    &cli_frontend::listdevices,      "[system name]" },
		{ CLICOMMAND_LISTSLOTS,         0,  1, true,    &cli_frontend::listslots,        "[system name]" },
		{ CLICOMMAND_LISTROMS,          0, -1, false,   &cli_frontend::listroms,         "[pattern] ..." },
		{ CLICOMMAND_LISTSAMPLES,       0,  1, false,   &cli_frontend::listsamples,      "[system name]" },
		{ CLICOMMAND_VERIFYROMS,        0, -1, false,   &cli_frontend::verifyroms,       "[pattern] ..." },
		{ CLICOMMAND_VERIFYSAMPLES,     0,  1, false,   &cli_frontend::verifysamples,    "[system name|*]" },
		{ CLICOMMAND_LISTMEDIA,         0,  1, true,    &cli_frontend::listmedia,        "[system name]" },
		{ CLICOMMAND_LISTSOFTWARE,      0,  1, false,   &cli_frontend::listsoftware,     "[system name]" },
		{ CLICOMMAND_VERIFYSOFTWARE,    0,  1, false,   &cli_frontend::verifysoftware,   "[system name|*]" },
		{ CLICOMMAND_ROMIDENT,          1,  1, false,   &cli_frontend::romident,         "(file or directory path)" },
		{ CLICOMMAND_GETSOFTLIST,       0,  1, false,   &cli_frontend::getsoftlist,      "[system name|*]" },
		{ CLICOMMAND_VERIFYSOFTLIST,    0,  1, false,   &cli_frontend::verifysoftlist,   "[system name|*]" }
>>>>>>> df9ddfc4
	};

	for (const auto &info_command : s_info_commands)
	{
		if (s == info_command.option)
			return &info_command;
	}
	return nullptr;
}


//-------------------------------------------------
<<<<<<< HEAD
=======
//  parse_slot_options_for_auxverb
//-------------------------------------------------

bool cli_frontend::parse_slot_options_for_auxverb(const std::string &auxverb)
{
	const info_command_struct *command = find_command(auxverb);
	return command && command->specify_system;
}


//-------------------------------------------------
>>>>>>> df9ddfc4
//  execute_commands - execute various frontend
//  commands
//-------------------------------------------------

void cli_frontend::execute_commands(const char *exename)
{
	// help?
	if (m_options.command() == CLICOMMAND_HELP)
	{
		display_help(exename);
		return;
	}

	// showusage?
	if (m_options.command() == CLICOMMAND_SHOWUSAGE)
	{
		osd_printf_info("Usage:  %s [machine] [media] [software] [options]",exename);
		osd_printf_info("\n\nOptions:\n%s", m_options.output_help().c_str());
		return;
	}

	// validate?
	if (m_options.command() == CLICOMMAND_VALIDATE)
	{
		validity_checker valid(m_options);
		valid.set_validate_all(true);
		const char *sysname = m_options.command_arguments().empty() ? nullptr : m_options.command_arguments()[0].c_str();
		bool result = valid.check_all_matching(sysname);
		if (!result)
			throw emu_fatalerror(EMU_ERR_FAILED_VALIDITY, "Validity check failed (%d errors, %d warnings in total)\n", valid.errors(), valid.warnings());
		return;
	}

	// other commands need the INIs parsed
	std::ostringstream option_errors;
	mame_options::parse_standard_inis(m_options,option_errors);
	if (option_errors.tellp() > 0)
		osd_printf_error("%s\n", option_errors.str().c_str());

	// createconfig?
	if (m_options.command() == CLICOMMAND_CREATECONFIG)
	{
		// attempt to open the output file
		emu_file file(OPEN_FLAG_WRITE | OPEN_FLAG_CREATE | OPEN_FLAG_CREATE_PATHS);
		if (file.open(emulator_info::get_configname(), ".ini") != osd_file::error::NONE)
			throw emu_fatalerror("Unable to create file %s.ini\n",emulator_info::get_configname());

		// generate the updated INI
		file.puts(m_options.output_ini().c_str());

		ui_options ui_opts;
		emu_file file_ui(OPEN_FLAG_WRITE | OPEN_FLAG_CREATE | OPEN_FLAG_CREATE_PATHS);
		if (file_ui.open("ui.ini") != osd_file::error::NONE)
			throw emu_fatalerror("Unable to create file ui.ini\n");

		// generate the updated INI
		file_ui.puts(ui_opts.output_ini().c_str());

		plugin_options plugin_opts;
		path_iterator iter(m_options.plugins_path());
		std::string pluginpath;
		while (iter.next(pluginpath))
		{
			plugin_opts.parse_json(pluginpath);
		}
		emu_file file_plugin(OPEN_FLAG_WRITE | OPEN_FLAG_CREATE | OPEN_FLAG_CREATE_PATHS);
		if (file_plugin.open("plugin.ini") != osd_file::error::NONE)
			throw emu_fatalerror("Unable to create file plugin.ini\n");

		// generate the updated INI
		file_plugin.puts(plugin_opts.output_ini().c_str());

		return;
	}

	// showconfig?
	if (m_options.command() == CLICOMMAND_SHOWCONFIG)
	{
		// print the INI text
		printf("%s\n", m_options.output_ini().c_str());
		return;
	}

	// all other commands call out to one of the info_commands helpers; first
	// find the command
	const auto *info_command = find_command(m_options.command());
	if (info_command)
	{
		// validate argument count
		const char *error_message = nullptr;
		if (m_options.command_arguments().size() < info_command->min_args)
			error_message = "Auxillary verb -%s requires at least %d argument(s)\n";
		if ((info_command->max_args >= 0) && (m_options.command_arguments().size() > info_command->max_args))
			error_message = "Auxillary verb -%s takes at most %d argument(s)\n";
		if (error_message)
		{
			osd_printf_info(error_message, info_command->option, info_command->max_args);
			osd_printf_info("\n");
			osd_printf_info("Usage:  %s -%s %s\n", exename, info_command->option, info_command->usage);
			return;
		}

		// invoke the auxillary command!
		(this->*info_command->function)(m_options.command_arguments());
		return;
	}

	if (!m_osd.execute_command(m_options.command().c_str()))
		// if we get here, we don't know what has been requested
		throw emu_fatalerror(EMU_ERR_INVALID_CONFIG, "Unknown command '%s' specified", m_options.command().c_str());
}


//-------------------------------------------------
//  display_help - display help to standard
//  output
//-------------------------------------------------

void cli_frontend::display_help(const char *exename)
{
	osd_printf_info("%s v%s\n%s\n\n", emulator_info::get_appname(),build_version,emulator_info::get_copyright_info());
	osd_printf_info("This software reproduces, more or less faithfully, the behaviour of a wide range\n"
					"of machines. But hardware is useless without software, so images of the ROMs and\n"
					"other media which run on that hardware are also required.\n\n");
	osd_printf_info("Usage:  %s [machine] [media] [software] [options]",exename);
	osd_printf_info("\n\n"
			"        %s -showusage    for a brief list of options\n"
			"        %s -showconfig   for a list of configuration options\n"
			"        %s -listmedia    for a full list of supported media\n"
			"        %s -createconfig to create a %s.ini\n\n"
			"For usage instructions, please consult the files config.txt and windows.txt.\n",exename,
			exename,exename,exename,emulator_info::get_configname());
}<|MERGE_RESOLUTION|>--- conflicted
+++ resolved
@@ -1468,7 +1468,6 @@
 {
 	static const info_command_struct s_info_commands[] =
 	{
-<<<<<<< HEAD
 		{ CLICOMMAND_LISTXML,           0, -1, &cli_frontend::listxml,          "[pattern] ..." },
 		{ CLICOMMAND_LISTFULL,          0,  1, &cli_frontend::listfull,         "[system name]" },
 		{ CLICOMMAND_LISTSOURCE,        0,  1, &cli_frontend::listsource,       "[system name]" },
@@ -1487,26 +1486,6 @@
 		{ CLICOMMAND_ROMIDENT,          1,  1, &cli_frontend::romident,         "(file or directory path)" },
 		{ CLICOMMAND_GETSOFTLIST,       0,  1, &cli_frontend::getsoftlist,      "[system name|*]" },
 		{ CLICOMMAND_VERIFYSOFTLIST,    0,  1, &cli_frontend::verifysoftlist,   "[system name|*]" }
-=======
-		{ CLICOMMAND_LISTXML,           0, -1, false,   &cli_frontend::listxml,          "[pattern] ..." },
-		{ CLICOMMAND_LISTFULL,          0,  1, false,   &cli_frontend::listfull,         "[system name]" },
-		{ CLICOMMAND_LISTSOURCE,        0,  1, false,   &cli_frontend::listsource,       "[system name]" },
-		{ CLICOMMAND_LISTCLONES,        0,  1, false,   &cli_frontend::listclones,       "[system name]" },
-		{ CLICOMMAND_LISTBROTHERS,      0,  1, false,   &cli_frontend::listbrothers,     "[system name]" },
-		{ CLICOMMAND_LISTCRC,           0,  1, false,   &cli_frontend::listcrc,          "[system name]" },
-		{ CLICOMMAND_LISTDEVICES,       0,  1, true,    &cli_frontend::listdevices,      "[system name]" },
-		{ CLICOMMAND_LISTSLOTS,         0,  1, true,    &cli_frontend::listslots,        "[system name]" },
-		{ CLICOMMAND_LISTROMS,          0, -1, false,   &cli_frontend::listroms,         "[pattern] ..." },
-		{ CLICOMMAND_LISTSAMPLES,       0,  1, false,   &cli_frontend::listsamples,      "[system name]" },
-		{ CLICOMMAND_VERIFYROMS,        0, -1, false,   &cli_frontend::verifyroms,       "[pattern] ..." },
-		{ CLICOMMAND_VERIFYSAMPLES,     0,  1, false,   &cli_frontend::verifysamples,    "[system name|*]" },
-		{ CLICOMMAND_LISTMEDIA,         0,  1, true,    &cli_frontend::listmedia,        "[system name]" },
-		{ CLICOMMAND_LISTSOFTWARE,      0,  1, false,   &cli_frontend::listsoftware,     "[system name]" },
-		{ CLICOMMAND_VERIFYSOFTWARE,    0,  1, false,   &cli_frontend::verifysoftware,   "[system name|*]" },
-		{ CLICOMMAND_ROMIDENT,          1,  1, false,   &cli_frontend::romident,         "(file or directory path)" },
-		{ CLICOMMAND_GETSOFTLIST,       0,  1, false,   &cli_frontend::getsoftlist,      "[system name|*]" },
-		{ CLICOMMAND_VERIFYSOFTLIST,    0,  1, false,   &cli_frontend::verifysoftlist,   "[system name|*]" }
->>>>>>> df9ddfc4
 	};
 
 	for (const auto &info_command : s_info_commands)
@@ -1519,20 +1498,6 @@
 
 
 //-------------------------------------------------
-<<<<<<< HEAD
-=======
-//  parse_slot_options_for_auxverb
-//-------------------------------------------------
-
-bool cli_frontend::parse_slot_options_for_auxverb(const std::string &auxverb)
-{
-	const info_command_struct *command = find_command(auxverb);
-	return command && command->specify_system;
-}
-
-
-//-------------------------------------------------
->>>>>>> df9ddfc4
 //  execute_commands - execute various frontend
 //  commands
 //-------------------------------------------------
