// license:BSD-3-Clause
// copyright-holders:Nicola Salmoria, Aaron Giles
/***************************************************************************

    mame.c

    Controls execution of the core MAME system.

***************************************************************************/

#include "emu.h"
#include "mame.h"

#include "ui/inifile.h"
#include "ui/selgame.h"
#include "ui/simpleselgame.h"
#include "ui/ui.h"

#include "cheat.h"
#include "clifront.h"
#include "emuopts.h"
#include "fileio.h"
#include "luaengine.h"
#include "mameopts.h"
#include "pluginopts.h"
#include "rendlay.h"
#include "validity.h"

#include "corestr.h"
#include "xmlfile.h"

#include "osdepend.h"

#include <ctime>


//**************************************************************************
//  MACHINE MANAGER
//**************************************************************************

mame_machine_manager *mame_machine_manager::s_manager = nullptr;

mame_machine_manager* mame_machine_manager::instance(emu_options &options, osd_interface &osd)
{
	if (!s_manager)
		s_manager = new mame_machine_manager(options, osd);

	return s_manager;
}

mame_machine_manager* mame_machine_manager::instance()
{
	return s_manager;
}

//-------------------------------------------------
//  mame_machine_manager - constructor
//-------------------------------------------------

mame_machine_manager::mame_machine_manager(emu_options &options,osd_interface &osd) :
	machine_manager(options, osd),
	m_plugins(std::make_unique<plugin_options>()),
	m_lua(std::make_unique<lua_engine>()),
	m_new_driver_pending(nullptr),
	m_firstrun(true),
	m_autoboot_timer(nullptr)
{
}


//-------------------------------------------------
//  ~mame_machine_manager - destructor
//-------------------------------------------------

mame_machine_manager::~mame_machine_manager()
{
	m_lua.reset();
	s_manager = nullptr;
}


/***************************************************************************
    GLOBAL VARIABLES
***************************************************************************/

//-------------------------------------------------
//  mame_schedule_new_driver - schedule a new game to
//  be loaded
//-------------------------------------------------

void mame_machine_manager::schedule_new_driver(const game_driver &driver)
{
	m_new_driver_pending = &driver;
}


/***************************************************************************
    CORE IMPLEMENTATION
***************************************************************************/

//-------------------------------------------------
//  update_machine
//-------------------------------------------------

void mame_machine_manager::update_machine()
{
	m_lua->set_machine(m_machine);
	m_lua->attach_notifiers();
}


//-------------------------------------------------
//  split
//-------------------------------------------------

static std::vector<std::string> split(const std::string &text, char sep)
{
	std::vector<std::string> tokens;
	std::size_t start = 0, end = 0;
	while ((end = text.find(sep, start)) != std::string::npos)
	{
		std::string temp = text.substr(start, end - start);
		if (temp != "") tokens.push_back(temp);
		start = end + 1;
	}
	std::string temp = text.substr(start);
	if (temp != "") tokens.push_back(temp);
	return tokens;
}


//-------------------------------------------------
//  start_luaengine
//-------------------------------------------------

void mame_machine_manager::start_luaengine()
{
	if (options().plugins())
	{
		// scan all plugin directories
		path_iterator iter(options().plugins_path());
		std::string pluginpath;
		while (iter.next(pluginpath))
		{
<<<<<<< HEAD
=======
			// user may specify environment variables; subsitute them
			pluginpath = osd_subst_env(pluginpath);

>>>>>>> d9a5dde8
			// and then scan the directory recursively
			m_plugins->scan_directory(pluginpath, true);
		}

		{
			// parse the file
			// attempt to open the output file
			emu_file file(options().ini_path(), OPEN_FLAG_READ);
			if (!file.open("plugin.ini"))
			{
				try
				{
					m_plugins->parse_ini_file((util::core_file&)file);
				}
				catch (options_exception &)
				{
					osd_printf_error("**Error loading plugin.ini**\n");
				}
			}
		}

		// process includes
		for (const std::string &incl : split(options().plugin(), ','))
		{
			plugin_options::plugin *p = m_plugins->find(incl);
			if (!p)
				fatalerror("Fatal error: Could not load plugin: %s\n", incl);
			p->m_start = true;
		}

		// process excludes
		for (const std::string &excl : split(options().no_plugin(), ','))
		{
			plugin_options::plugin *p = m_plugins->find(excl);
			if (!p)
				fatalerror("Fatal error: Unknown plugin: %s\n", excl);
			p->m_start = false;
		}
	}

	// we have a special way to open the console plugin
	if (options().console())
	{
		plugin_options::plugin *p = m_plugins->find(OPTION_CONSOLE);
		if (!p)
			fatalerror("Fatal error: Console plugin not found.\n");

		p->m_start = true;
	}

	m_lua->initialize();

	{
		emu_file file(options().plugins_path(), OPEN_FLAG_READ);
		std::error_condition const filerr = file.open("boot.lua");
		if (!filerr)
		{
<<<<<<< HEAD
			std::string exppath = file.fullpath();
=======
			const std::string exppath = osd_subst_env(file.fullpath());
>>>>>>> d9a5dde8
			auto &l(*lua());
			auto load_result = l.load_script(exppath);
			if (!load_result.valid())
			{
				sol::error err = load_result;
				sol::load_status status = load_result.status();
				fatalerror("Error plugin bootstrap script %s: %s error\n%s\n",
						exppath,
						sol::to_string(status),
						err.what());
			}
			sol::protected_function func = load_result;
			sol::protected_function_result call_result = l.invoke(func);
			if (!call_result.valid())
			{
				sol::error err = call_result;
				sol::call_status status = call_result.status();
				fatalerror("Error running plugin bootstrap script %s: %s error\n%s\n",
						options().autoboot_script(),
						sol::to_string(status),
						err.what());
			}
		}
	}
}


//-------------------------------------------------
//  execute - run the core emulation
//-------------------------------------------------

int mame_machine_manager::execute()
{
	bool started_empty = false;

	bool firstgame = true;

	// loop across multiple hard resets
	bool exit_pending = false;
	int error = EMU_ERR_NONE;

	while (error == EMU_ERR_NONE && !exit_pending)
	{
		m_new_driver_pending = nullptr;

		// if no driver, use the internal empty driver
		const game_driver *system = mame_options::system(m_options);
		if (system == nullptr)
		{
			system = &GAME_NAME(___empty);
			if (firstgame)
				started_empty = true;
		}

		firstgame = false;

		// parse any INI files as the first thing
		if (m_options.read_config())
		{
			// but first, revert out any potential game-specific INI settings from previous runs via the internal UI
			m_options.revert(OPTION_PRIORITY_INI);

			std::ostringstream errors;
			mame_options::parse_standard_inis(m_options, errors);
		}

		// otherwise, perform validity checks before anything else
		bool is_empty = (system == &GAME_NAME(___empty));
		if (!is_empty)
		{
			validity_checker valid(m_options, true);
			valid.set_verbose(false);
			valid.check_shared_source(*system);
		}

		// create the machine configuration
		machine_config config(*system, m_options);

		// create the machine structure and driver
		running_machine machine(config, *this);

		set_machine(&machine);

		// run the machine
		error = machine.run(is_empty);
		m_firstrun = false;

		// check the state of the machine
		if (m_new_driver_pending)
		{
			// set up new system name and adjust device options accordingly
			m_options.set_system_name(m_new_driver_pending->name);
			m_firstrun = true;
		}
		else
		{
			if (machine.exit_pending())
				m_options.set_system_name("");
		}

		if (machine.exit_pending() && (!started_empty || is_empty))
			exit_pending = true;

		// machine will go away when we exit scope
		set_machine(nullptr);
	}
	// return an error
	return error;
}

TIMER_CALLBACK_MEMBER(mame_machine_manager::autoboot_callback)
{
	if (*options().autoboot_script())
	{
		assert(m_autoboot_script);
		sol::protected_function func = *m_autoboot_script;
		sol::protected_function_result result = lua()->invoke(func);
		if (!result.valid())
		{
			sol::error err = result;
			sol::call_status status = result.status();
			fatalerror("Error running autoboot script %s: %s error\n%s\n",
					options().autoboot_script(),
					sol::to_string(status),
					err.what());
		}
	}
	else if (*options().autoboot_command())
	{
		std::string cmd(options().autoboot_command());
		strreplace(cmd, "'", "\\'");
		std::string val = std::string("emu.keypost('").append(cmd).append("')");
		auto &l(*lua());
		l.invoke(l.load_string(val));
	}
}

void mame_machine_manager::reset()
{
	// setup autoboot if needed
	m_autoboot_timer->adjust(attotime(options().autoboot_delay(), 0), 0);
}

ui_manager* mame_machine_manager::create_ui(running_machine& machine)
{
	m_ui = std::make_unique<mame_ui_manager>(machine);
	m_ui->init();

	machine.add_notifier(MACHINE_NOTIFY_RESET, machine_notify_delegate(&mame_machine_manager::reset, this));

	m_ui->set_startup_text("Initializing...", true);

	return m_ui.get();
}

void mame_machine_manager::ui_initialize(running_machine& machine)
{
	m_ui->initialize(machine);

	// display the startup screens
	m_ui->display_startup_screens(m_firstrun);
}

void mame_machine_manager::before_load_settings(running_machine& machine)
{
	m_lua->on_machine_before_load_settings();
}

void mame_machine_manager::create_custom(running_machine &machine)
{
	// start the inifile manager
	m_inifile = std::make_unique<inifile_manager>(m_ui->options());

	// allocate autoboot timer
	m_autoboot_timer = machine.scheduler().timer_alloc(timer_expired_delegate(FUNC(mame_machine_manager::autoboot_callback), this));

	// start favorite manager
	m_favorite = std::make_unique<favorite_manager>(m_ui->options());

	// attempt to load the autoboot script if configured
	m_autoboot_script.reset();
	if (*options().autoboot_script())
	{
		auto result = lua()->load_script(options().autoboot_script());
		if (!result.valid())
		{
			sol::error err = result;
			sol::load_status status = result.status();
			fatalerror("Error loading autoboot script %s: %s error\n%s\n",
					options().autoboot_script(),
					sol::to_string(status),
					err.what());
		}
		m_autoboot_script.reset(new sol::load_result(std::move(result)));
		sol::protected_function func = *m_autoboot_script;
		sol::set_environment(lua()->make_environment(), func);
	}
}

void mame_machine_manager::load_cheatfiles(running_machine& machine)
{
	// set up the cheat engine
	m_cheat = std::make_unique<cheat_manager>(machine);
}

//-------------------------------------------------
//  missing_mandatory_images - search for devices
//  which need an image to be loaded
//-------------------------------------------------

std::vector<std::reference_wrapper<const std::string>> mame_machine_manager::missing_mandatory_images()
{
	std::vector<std::reference_wrapper<const std::string>> results;
	assert(m_machine);

	// make sure that any required image has a mounted file
	for (device_image_interface &image : image_interface_enumerator(m_machine->root_device()))
	{
		if (image.must_be_loaded())
		{
			if (m_machine->options().image_option(image.instance_name()).value().empty())
			{
				// this is a missing image; give LUA plugins a chance to handle it
				if (!lua()->on_missing_mandatory_image(image.instance_name()))
					results.push_back(std::reference_wrapper<const std::string>(image.instance_name()));
			}
		}
	}
	return results;
}

const char * emulator_info::get_bare_build_version() { return bare_build_version; }
const char * emulator_info::get_build_version() { return build_version; }

void emulator_info::display_ui_chooser(running_machine& machine)
{
	// force the UI to show the game select screen
	mame_ui_manager &mui = mame_machine_manager::instance()->ui();
	render_container &container = machine.render().ui_container();
	if (machine.options().ui() == emu_options::UI_SIMPLE)
		ui::simple_menu_select_game::force_game_select(mui, container);
	else
		ui::menu_select_game::force_game_select(mui, container);
}

int emulator_info::start_frontend(emu_options &options, osd_interface &osd, std::vector<std::string> &args)
{
	cli_frontend frontend(options, osd);
	return frontend.execute(args);
}

int emulator_info::start_frontend(emu_options &options, osd_interface &osd, int argc, char *argv[])
{
	std::vector<std::string> args(argv, argv + argc);
	return start_frontend(options, osd, args);
}

void emulator_info::draw_user_interface(running_machine& machine)
{
	mame_machine_manager::instance()->ui().update_and_render(machine.render().ui_container());
}

void emulator_info::periodic_check()
{
	return mame_machine_manager::instance()->lua()->on_periodic();
}

bool emulator_info::frame_hook()
{
	return mame_machine_manager::instance()->lua()->frame_hook();
}

void emulator_info::sound_hook()
{
	return mame_machine_manager::instance()->lua()->on_sound_update();
}

void emulator_info::layout_script_cb(layout_file &file, const char *script)
{
	// TODO: come up with a better way to pass multiple arguments to plugin
	//mame_machine_manager::instance()->lua()->call_plugin_set("layout", std::make_tuple(&file, script->get_value()));
	auto &lua(mame_machine_manager::instance()->lua()->sol());
	sol::object obj = lua.registry()["cb_layout"];
	if (obj.is<sol::protected_function>())
	{
		auto res = obj.as<sol::protected_function>()(sol::make_reference(lua, &file), sol::make_reference(lua, script));
		if (!res.valid())
		{
			sol::error err = res;
			osd_printf_error("[LUA ERROR] in call_plugin: %s\n", err.what());
		}
	}
}

bool emulator_info::standalone() { return false; }<|MERGE_RESOLUTION|>--- conflicted
+++ resolved
@@ -142,13 +142,7 @@
 		std::string pluginpath;
 		while (iter.next(pluginpath))
 		{
-<<<<<<< HEAD
-=======
-			// user may specify environment variables; subsitute them
-			pluginpath = osd_subst_env(pluginpath);
-
->>>>>>> d9a5dde8
-			// and then scan the directory recursively
+			// scan the directory recursively
 			m_plugins->scan_directory(pluginpath, true);
 		}
 
@@ -205,11 +199,7 @@
 		std::error_condition const filerr = file.open("boot.lua");
 		if (!filerr)
 		{
-<<<<<<< HEAD
-			std::string exppath = file.fullpath();
-=======
-			const std::string exppath = osd_subst_env(file.fullpath());
->>>>>>> d9a5dde8
+			const std::string exppath = file.fullpath();
 			auto &l(*lua());
 			auto load_result = l.load_script(exppath);
 			if (!load_result.valid())
