--- conflicted
+++ resolved
@@ -111,43 +111,26 @@
 std::vector<submenu::option> submenu::video_options()
 {
 	return std::vector<option>{
-<<<<<<< HEAD
-			{ option_type::HEAD, __("Video Options") },
-			{ option_type::OSD,  __("Video Mode"),                              OSDOPTION_VIDEO },
-#ifndef __LIBRETRO__
-			{ option_type::OSD,  __("Number Of Screens"),                       OSDOPTION_NUMSCREENS },
-=======
 			{ option_type::HEAD, N_("Video Options") },
 			{ option_type::OSD,  N_("Video Mode"),                              OSDOPTION_VIDEO },
+#ifndef __LIBRETRO__
 			{ option_type::OSD,  N_("Number Of Screens"),                       OSDOPTION_NUMSCREENS },
->>>>>>> 34d83574
 #if defined(UI_WINDOWS) && !defined(UI_SDL)
 			{ option_type::OSD,  N_("Triple Buffering"),                        WINOPTION_TRIPLEBUFFER },
 			{ option_type::OSD,  N_("HLSL"),                                    WINOPTION_HLSL_ENABLE },
 #endif
-<<<<<<< HEAD
-			{ option_type::OSD,  __("GLSL"),                                    OSDOPTION_GL_GLSL },
-			{ option_type::OSD,  __("Bilinear Filtering"),                      OSDOPTION_FILTER },
-			{ option_type::OSD,  __("Bitmap Prescaling"),                       OSDOPTION_PRESCALE },
-			{ option_type::OSD,  __("Window Mode"),                             OSDOPTION_WINDOW },
-#endif
-			{ option_type::EMU,  __("Enforce Aspect Ratio"),                    OPTION_KEEPASPECT },
-#ifndef __LIBRETRO__
-			{ option_type::OSD,  __("Start Out Maximized"),                     OSDOPTION_MAXIMIZE },
-			{ option_type::OSD,  __("Synchronized Refresh"),                    OSDOPTION_SYNCREFRESH },
-			{ option_type::OSD,  __("Wait Vertical Sync"),                      OSDOPTION_WAITVSYNC } 
-#endif
-	};
-=======
 			{ option_type::OSD,  N_("GLSL"),                                    OSDOPTION_GL_GLSL },
 			{ option_type::OSD,  N_("Bilinear Filtering"),                      OSDOPTION_FILTER },
 			{ option_type::OSD,  N_("Bitmap Prescaling"),                       OSDOPTION_PRESCALE },
 			{ option_type::OSD,  N_("Window Mode"),                             OSDOPTION_WINDOW },
+#endif
 			{ option_type::EMU,  N_("Enforce Aspect Ratio"),                    OPTION_KEEPASPECT },
+#ifndef __LIBRETRO__
 			{ option_type::OSD,  N_("Start Out Maximized"),                     OSDOPTION_MAXIMIZE },
 			{ option_type::OSD,  N_("Synchronized Refresh"),                    OSDOPTION_SYNCREFRESH },
-			{ option_type::OSD,  N_("Wait Vertical Sync"),                      OSDOPTION_WAITVSYNC } };
->>>>>>> 34d83574
+			{ option_type::OSD,  N_("Wait Vertical Sync"),                      OSDOPTION_WAITVSYNC } 
+#endif
+	};
 }
 
 //std::vector<submenu::option> submenu::export_options()
