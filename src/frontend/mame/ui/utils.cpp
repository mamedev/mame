--- conflicted
+++ resolved
@@ -1030,12 +1030,8 @@
 
 	static bool include_clones_default(std::string_view name)
 	{
-<<<<<<< HEAD
-		return !core_stricmp(name, "category.ini") || !core_stricmp(name, "alltime.ini");
-=======
 		using namespace std::literals;
 		return util::streqlower(name, "category.ini"sv) || util::streqlower(name, "alltime.ini"sv);
->>>>>>> f1e6f4a0
 	}
 
 	unsigned m_ini, m_group;
