--- conflicted
+++ resolved
@@ -57,9 +57,6 @@
 			}
 		}
 	}
-<<<<<<< HEAD
-	std::stable_sort(m_ini_index.begin(), m_ini_index.end(), [] (auto const &x, auto const &y) { return 0 > core_stricmp(x.first, y.first); });
-=======
 	std::collate<wchar_t> const &coll = std::use_facet<std::collate<wchar_t>>(std::locale());
 	std::stable_sort(
 			m_ini_index.begin(),
@@ -71,7 +68,6 @@
 				return 0 > coll.compare(wx.data(), wx.data() + wx.size(), wy.data(), wy.data() + wy.size());
 			}
 	);
->>>>>>> f1e6f4a0
 }
 
 //-------------------------------------------------
@@ -133,10 +129,6 @@
 			}
 		}
 	}
-<<<<<<< HEAD
-	std::stable_sort(index.begin(), index.end(), [] (auto const &x, auto const &y) { return 0 > core_stricmp(x.first, y.first); });
-=======
->>>>>>> f1e6f4a0
 	if (!index.empty())
 	{
 		std::collate<wchar_t> const &coll = std::use_facet<std::collate<wchar_t>>(std::locale());
