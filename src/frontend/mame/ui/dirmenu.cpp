--- conflicted
+++ resolved
@@ -91,11 +91,7 @@
 	const event *menu_event = process(0);
 
 	if (menu_event != nullptr && menu_event->itemref != nullptr && menu_event->iptkey == IPT_UI_SELECT)
-<<<<<<< HEAD
-		menu::stack_push<menu_display_actual>(ui(), container(), get_selection());
-=======
 		menu::stack_push<menu_display_actual>(ui(), container(), selected_index());
->>>>>>> dbbd5e9c
 }
 
 //-------------------------------------------------
@@ -395,11 +391,7 @@
 			// check for entries which matches our search buffer
 			if (update_selected)
 			{
-<<<<<<< HEAD
-				const int cur_selected = get_selection();
-=======
 				const int cur_selected = selected_index();
->>>>>>> dbbd5e9c
 				int entry, bestmatch = 0;
 
 				// from current item to the end
@@ -590,11 +582,7 @@
 	if (menu_event != nullptr && menu_event->itemref != nullptr && menu_event->iptkey == IPT_UI_SELECT)
 	{
 		std::string tmppath, error_string;
-<<<<<<< HEAD
-		m_folders.erase(m_folders.begin() + get_selection());
-=======
 		m_folders.erase(m_folders.begin() + selected_index());
->>>>>>> dbbd5e9c
 		for (int x = 0; x < m_folders.size(); ++x)
 		{
 			tmppath.append(m_folders[x]);
