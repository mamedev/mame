--- conflicted
+++ resolved
@@ -607,7 +607,7 @@
 int menu::calculate_visible_lines() const
 {
 	// we cannot rely on m_visible_lines being specified
-	const float visible_extra_menu_height = customtop + custombottom;
+	const float visible_extra_menu_height = 0; // customtop + custombottom;
 	const float visible_main_menu_height = 1.0f - 2.0f * UI_BOX_TB_BORDER - visible_extra_menu_height;
 	const float line_height = ui().get_line_height();
 	const int visible_lines = (int)std::floor(visible_main_menu_height / line_height);
@@ -1171,18 +1171,7 @@
 
 	// page down advances by m_visible_items
 	if (exclusive_input_pressed(iptkey, IPT_UI_PAGE_DOWN, 6))
-<<<<<<< HEAD
 		move_selection(+m_visible_items);
-=======
-	{
-		selected += m_visible_lines - 2 + is_first_selected();
-		top_line += m_visible_lines - 2;
-
-		if (selected > item.size() - 1)
-			selected = item.size() - 1;
-		validate_selection(-1);
-	}
->>>>>>> dbbd5e9c
 
 	// home goes to the start
 	if (exclusive_input_pressed(iptkey, IPT_UI_HOME, 0))
@@ -1251,14 +1240,7 @@
 void menu::do_handle()
 {
 	if (item.size() < 2)
-<<<<<<< HEAD
-	{
-		populate();
-		check_top_line();
-	}
-=======
 		populate(m_customtop, m_custombottom);
->>>>>>> dbbd5e9c
 	handle();
 }
 
