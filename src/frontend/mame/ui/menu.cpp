--- conflicted
+++ resolved
@@ -718,13 +718,8 @@
 				if (pitem.flags & FLAG_UI_HEADING)
 				{
 					float heading_width = ui().get_string_width(itemtext);
-<<<<<<< HEAD
 					container().add_line(visible_left, line_y0 + 0.5f * line_height, visible_left + ((visible_width - heading_width) / 2) - ui().box_lr_border(), line_y0 + 0.5f * line_height, UI_LINE_WIDTH, ui().colors().border_color(), PRIMFLAG_BLENDMODE(BLENDMODE_ALPHA));
-					container().add_line(visible_left + visible_width - ((visible_width - heading_width) / 2) + ui().box_lr_border(), line_y0 + 0.5f * line_height, visible_left + visible_width, line_y0 + 0.5f * line_height, UI_LINE_WIDTH, ui().options().border_color(), PRIMFLAG_BLENDMODE(BLENDMODE_ALPHA));
-=======
-					container().add_line(visible_left, line_y0 + 0.5f * line_height, visible_left + ((visible_width - heading_width) / 2) - UI_BOX_LR_BORDER, line_y0 + 0.5f * line_height, UI_LINE_WIDTH, ui().colors().border_color(), PRIMFLAG_BLENDMODE(BLENDMODE_ALPHA));
-					container().add_line(visible_left + visible_width - ((visible_width - heading_width) / 2) + UI_BOX_LR_BORDER, line_y0 + 0.5f * line_height, visible_left + visible_width, line_y0 + 0.5f * line_height, UI_LINE_WIDTH, ui().colors().border_color(), PRIMFLAG_BLENDMODE(BLENDMODE_ALPHA));
->>>>>>> 697ff7bd
+					container().add_line(visible_left + visible_width - ((visible_width - heading_width) / 2) + ui().box_lr_border(), line_y0 + 0.5f * line_height, visible_left + visible_width, line_y0 + 0.5f * line_height, UI_LINE_WIDTH, ui().colors().border_color(), PRIMFLAG_BLENDMODE(BLENDMODE_ALPHA));
 				}
 				ui().draw_text_full(container(), itemtext, effective_left, line_y0, effective_width,
 					ui::text_layout::CENTER, ui::text_layout::TRUNCATE, mame_ui_manager::NORMAL, fgcolor, bgcolor, nullptr, nullptr);
@@ -823,17 +818,10 @@
 			target_y = line_y - target_height - ui().box_tb_border();
 
 		// add a box around that
-<<<<<<< HEAD
 		ui().draw_outlined_box(container(), target_x - ui().box_lr_border(),
 				target_y - ui().box_tb_border(),
 				target_x + target_width + ui().box_lr_border(),
 				target_y + target_height + ui().box_tb_border(),
-=======
-		ui().draw_outlined_box(container(), target_x - UI_BOX_LR_BORDER,
-				target_y - UI_BOX_TB_BORDER,
-				target_x + target_width + UI_BOX_LR_BORDER,
-				target_y + target_height + UI_BOX_TB_BORDER,
->>>>>>> 697ff7bd
 				subitem_invert ? ui().colors().selected_bg_color() : ui().colors().background_color());
 
 		ui().draw_text_full(container(), pitem.subtext.c_str(), target_x, target_y, target_width,
@@ -890,22 +878,11 @@
 		target_y = 1.0f - ui().box_tb_border() - target_height;
 
 	// add a box around that
-<<<<<<< HEAD
-	ui().draw_outlined_box(container(), target_x - UI_BOX_LR_BORDER - gutter_width,
-							target_y - UI_BOX_TB_BORDER,
-							target_x + target_width + gutter_width + UI_BOX_LR_BORDER,
-							target_y + target_height + UI_BOX_TB_BORDER,
-							(m_items[0].flags & FLAG_REDTEXT) ?  UI_RED_COLOR : ui().colors().background_color());
-<<<<<<< HEAD
-=======
 	ui().draw_outlined_box(container(), target_x - ui().box_lr_border() - gutter_width,
 							target_y - ui().box_tb_border(),
 							target_x + target_width + gutter_width + ui().box_lr_border(),
 							target_y + target_height + ui().box_tb_border(),
-							(m_items[0].flags & FLAG_REDTEXT) ?  UI_RED_COLOR : ui().options().background_color());
->>>>>>> Replaced UI_TARGET_FONT_[ROWS|HEIGHT] and UI_BOX_[LR|TD]_BORDER macros with
-=======
->>>>>>> 697ff7bd
+							(m_items[0].flags & FLAG_REDTEXT) ?  UI_RED_COLOR : ui().colors().background_color());
 	ui().draw_text_full(container(), text, target_x, target_y, target_width,
 			ui::text_layout::LEFT, ui::text_layout::WORD, mame_ui_manager::NORMAL, ui().colors().text_color(), ui().colors().text_bg_color(), nullptr, nullptr);
 
