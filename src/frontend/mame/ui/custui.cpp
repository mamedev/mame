--- conflicted
+++ resolved
@@ -485,11 +485,7 @@
 	if (menu_event != nullptr && menu_event->itemref != nullptr && menu_event->iptkey == IPT_UI_SELECT)
 	{
 		if ((uintptr_t)menu_event->itemref != MUI_RESTORE)
-<<<<<<< HEAD
-			menu::stack_push<menu_rgb_ui>(ui(), container(), &m_color_table[(uintptr_t)menu_event->itemref].color, get_selection_item()->text);
-=======
 			menu::stack_push<menu_rgb_ui>(ui(), container(), &m_color_table[(uintptr_t)menu_event->itemref].color, selected_item().text);
->>>>>>> dbbd5e9c
 		else
 		{
 			changed = true;
@@ -1028,11 +1024,7 @@
 	{
 		if (menu_event->iptkey == IPT_UI_SELECT)
 		{
-<<<<<<< HEAD
-			m_original = rgb_t((uint32_t)strtoul(get_selection_item()->subtext.c_str(), nullptr, 16));
-=======
 			m_original = rgb_t(uint32_t(strtoul(selected_item().subtext.c_str(), nullptr, 16)));
->>>>>>> dbbd5e9c
 			reset_parent(reset_options::SELECT_FIRST);
 			stack_pop();
 		}
@@ -1125,18 +1117,9 @@
 	float const y2 = visible_top + visible_main_menu_height + UI_BOX_TB_BORDER;
 	ui().draw_outlined_box(container(), x1, y1, x2, y2, UI_BACKGROUND_COLOR);
 
-<<<<<<< HEAD
 	// determine the first visible line based on the current selection (this theoretically
 	// should be unnecessary; leaving in for now)
-	set_selection(get_selection());
-=======
-	// determine the first visible line based on the current selection
-	int top_line = selected_index() - visible_lines / 2;
-	if (top_line < 0)
-		top_line = 0;
-	if (top_line + visible_lines >= item.size())
-		top_line = item.size() - visible_lines;
->>>>>>> dbbd5e9c
+	set_selection(get_selection_ref());
 
 	// determine effective positions taking into account the hilighting arrows
 	float effective_width = visible_width - 2.0f * gutter_width;
@@ -1152,36 +1135,20 @@
 
 	for (int linenum = 0; linenum < visible_lines; linenum++)
 	{
-<<<<<<< HEAD
-		float line_y = visible_top + (float)linenum * line_height;
-		itemnum = get_top_line() + linenum;
-		const menu_item &pitem = item[itemnum];
-		const char *itemtext = pitem.text.c_str();
-		rgb_t fgcolor = UI_TEXT_COLOR;
-		rgb_t bgcolor = UI_TEXT_BG_COLOR;
-		float line_y0 = line_y;
-		float line_y1 = line_y + line_height;
-=======
 		float const line_y = visible_top + float(linenum) * line_height;
-		int const itemnum = top_line + linenum;
+		int const itemnum = get_top_line() + linenum;
 		menu_item const &pitem = item[itemnum];
 		char const *const itemtext = pitem.text.c_str();
 		float const line_y0 = line_y;
 		float const line_y1 = line_y + line_height;
->>>>>>> dbbd5e9c
 
 		// set the hover if this is our item
 		if (mouse_in_rect(line_x0, line_y0, line_x1, line_y1) && is_selectable(pitem))
 			hover = itemnum;
 
-<<<<<<< HEAD
-		// if we're selected, draw with a different background
-		if (itemnum == get_selection())
-=======
 		rgb_t fgcolor = UI_TEXT_COLOR;
 		rgb_t bgcolor = UI_TEXT_BG_COLOR;
 		if (is_selected(itemnum))
->>>>>>> dbbd5e9c
 		{
 			// if we're selected, draw with a different background
 			fgcolor = UI_SELECTED_COLOR;
@@ -1198,12 +1165,8 @@
 		if (bgcolor != UI_TEXT_BG_COLOR)
 			highlight(line_x0, line_y0, line_x1, line_y1, bgcolor);
 
-<<<<<<< HEAD
 		// if we're on the top line, display the up arrow
 		if (linenum == 0 && get_top_line() != 0)
-=======
-		if (linenum == 0 && top_line != 0)
->>>>>>> dbbd5e9c
 		{
 			// if we're on the top line, display the up arrow
 			draw_arrow(
