// license:BSD-3-Clause
// copyright-holders:Maurizio Petrarota
/*********************************************************************

    ui/selgame.cpp

    Main UI menu.

*********************************************************************/

#include "emu.h"

#include "ui/selgame.h"

#include "ui/ui.h"
#include "ui/miscmenu.h"
#include "ui/inifile.h"
#include "ui/datmenu.h"
#include "ui/optsmenu.h"
#include "ui/selector.h"
#include "ui/selsoft.h"
#include "ui/custmenu.h"
#include "ui/auditmenu.h"

#include "../info.h"

#include "audit.h"
#include "drivenum.h"
#include "emuopts.h"
#include "mame.h"
#include "rendfont.h"
#include "rendutil.h"
#include "softlist_dev.h"
#include "uiinput.h"
#include "luaengine.h"
extern const char UI_VERSION_TAG[];

namespace ui {
bool menu_select_game::first_start = true;
std::vector<const game_driver *> menu_select_game::m_sortedlist;
int menu_select_game::m_isabios = 0;

//-------------------------------------------------
//  ctor
//-------------------------------------------------

menu_select_game::menu_select_game(mame_ui_manager &mui, render_container &container, const char *gamename)
	: menu_select_launch(mui, container, false)
{
	highlight = 0;
	std::string error_string, last_filter, sub_filter;
	ui_options &moptions = mui.options();

	// load drivers cache
	init_sorted_list();

	// check if there are available icons
	ui_globals::has_icons = false;
	file_enumerator path(moptions.icons_directory());
	const osd::directory::entry *dir;
	while ((dir = path.next()) != nullptr)
	{
		std::string src(dir->name);
		if (src.find(".ico") != std::string::npos || src.find("icons") != std::string::npos)
		{
			ui_globals::has_icons = true;
			break;
		}
	}

	// build drivers list
	if (!load_available_machines())
		build_available_list();

	// load custom filter
	load_custom_filters();

	if (first_start)
	{
		reselect_last::driver = moptions.last_used_machine();
		std::string tmp(moptions.last_used_filter());
		std::size_t found = tmp.find_first_of(",");
		if (found == std::string::npos)
			last_filter = tmp;
		else
		{
			last_filter = tmp.substr(0, found);
			sub_filter = tmp.substr(found + 1);
		}

		main_filters::actual = FILTER_ALL;
		for (size_t ind = 0; ind < main_filters::length; ++ind)
			if (last_filter == main_filters::text[ind])
			{
				main_filters::actual = ind;
				break;
			}

		if (main_filters::actual == FILTER_CATEGORY)
			main_filters::actual = FILTER_ALL;
		else if (main_filters::actual == FILTER_MANUFACTURER)
		{
			for (size_t id = 0; id < c_mnfct::ui.size(); ++id)
				if (sub_filter == c_mnfct::ui[id])
					c_mnfct::actual = id;
		}
		else if (main_filters::actual == FILTER_YEAR)
		{
			for (size_t id = 0; id < c_year::ui.size(); ++id)
				if (sub_filter == c_year::ui[id])
					c_year::actual = id;
		}
		first_start = false;
	}

	if (!moptions.remember_last())
		reselect_last::reset();

	mui.machine().options().set_value(OPTION_SNAPNAME, "%g/%i", OPTION_PRIORITY_CMDLINE, error_string);
	mui.machine().options().set_value(OPTION_SOFTWARENAME, "", OPTION_PRIORITY_CMDLINE, error_string);

	ui_globals::curimage_view = FIRST_VIEW;
	ui_globals::curdats_view = 0;
	ui_globals::switch_image = false;
	ui_globals::default_image = true;
	ui_globals::panels_status = moptions.hide_panels();
	ui_globals::curdats_total = 1;
	m_searchlist[0] = nullptr;
}

//-------------------------------------------------
//  dtor
//-------------------------------------------------

menu_select_game::~menu_select_game()
{
	std::string error_string, last_driver;
	game_driver const *const driver(isfavorite() ? nullptr : reinterpret_cast<game_driver const *>(get_selection_ref()));
	ui_software_info *const swinfo(isfavorite() ? reinterpret_cast<ui_software_info *>(get_selection_ref()) : nullptr);

	if (reinterpret_cast<uintptr_t>(driver) > skip_main_items)
		last_driver = driver->name;
	else if (driver && m_prev_selected)
		last_driver = reinterpret_cast<game_driver const *>(m_prev_selected)->name;

	if (reinterpret_cast<uintptr_t>(swinfo) > skip_main_items)
		last_driver = swinfo->shortname;
	else if (swinfo && m_prev_selected)
		last_driver = reinterpret_cast<ui_software_info *>(m_prev_selected)->shortname;

	std::string filter(main_filters::text[main_filters::actual]);
	if (main_filters::actual == FILTER_MANUFACTURER)
		filter.append(",").append(c_mnfct::ui[c_mnfct::actual]);
	else if (main_filters::actual == FILTER_YEAR)
		filter.append(",").append(c_year::ui[c_year::actual]);

	ui_options &mopt = ui().options();
	mopt.set_value(OPTION_LAST_USED_FILTER, filter.c_str(), OPTION_PRIORITY_CMDLINE, error_string);
	mopt.set_value(OPTION_LAST_USED_MACHINE, last_driver.c_str(), OPTION_PRIORITY_CMDLINE, error_string);
	mopt.set_value(OPTION_HIDE_PANELS, ui_globals::panels_status, OPTION_PRIORITY_CMDLINE, error_string);
	ui().save_ui_options();
}

//-------------------------------------------------
//  handle
//-------------------------------------------------

void menu_select_game::handle()
{
	if (!m_prev_selected)
		m_prev_selected = item[0].ref;

	bool check_filter = false;

	// if i have to load datfile, performe an hard reset
	if (ui_globals::reset)
	{
		ui_globals::reset = false;
		machine().schedule_hard_reset();
		stack_reset();
		return;
	}

	// if i have to reselect a software, force software list submenu
	if (reselect_last::get())
	{
<<<<<<< HEAD
		const game_driver *driver = (const game_driver *) get_selection_ref();
=======
		const game_driver *const driver = reinterpret_cast<const game_driver *>(get_selection_ref());
>>>>>>> dbbd5e9c
		menu::stack_push<menu_select_software>(ui(), container(), driver);
		return;
	}

	// ignore pause keys by swallowing them before we process the menu
	machine().ui_input().pressed(IPT_UI_PAUSE);

	// process the menu
	const event *menu_event = process(PROCESS_LR_REPEAT);
	if (menu_event && menu_event->itemref)
	{
		if (m_ui_error)
		{
			// reset the error on any future menu_event
			m_ui_error = false;
			machine().ui_input().reset();
		}
		else if (menu_event->iptkey == IPT_UI_SELECT)
		{
			// handle selections
			if (get_focus() == focused_menu::main)
			{
				if (isfavorite())
					inkey_select_favorite(menu_event);
				else
					inkey_select(menu_event);
			}
			else if (get_focus() == focused_menu::left)
			{
				l_hover = highlight;
				check_filter = true;
				m_prev_selected = nullptr;
			}
		}
		else if (menu_event->iptkey == IPT_CUSTOM)
		{
			// handle IPT_CUSTOM (mouse right click)
			if (!isfavorite())
			{
				menu::stack_push<menu_machine_configure>(
						ui(), container(),
						reinterpret_cast<const game_driver *>(m_prev_selected),
						menu_event->mouse.x0, menu_event->mouse.y0);
			}
			else
			{
				ui_software_info *sw = reinterpret_cast<ui_software_info *>(m_prev_selected);
				menu::stack_push<menu_machine_configure>(
						ui(), container(),
						(const game_driver *)sw->driver,
						menu_event->mouse.x0, menu_event->mouse.y0);
			}
		}
		else if (menu_event->iptkey == IPT_UI_LEFT)
		{
			// handle UI_LEFT

			if (ui_globals::rpanel == RP_IMAGES && ui_globals::curimage_view > FIRST_VIEW)
			{
				// Images
				ui_globals::curimage_view--;
				ui_globals::switch_image = true;
				ui_globals::default_image = false;
			}
			else if (ui_globals::rpanel == RP_INFOS)
			{
				// Infos
				if (!isfavorite())
				{
					const game_driver *drv = (const game_driver *)menu_event->itemref;
					if ((uintptr_t)drv > skip_main_items && ui_globals::curdats_view > 0)
					{
						ui_globals::curdats_view--;
						m_topline_datsview = 0;
					}
				}
				else
				{
					ui_software_info *drv = (ui_software_info *)menu_event->itemref;
					if (drv->startempty == 1 && ui_globals::curdats_view > 0)
					{
						ui_globals::curdats_view--;
						m_topline_datsview = 0;
					}
					else if ((uintptr_t)drv > skip_main_items && ui_globals::cur_sw_dats_view > 0)
					{
						ui_globals::cur_sw_dats_view--;
						m_topline_datsview = 0;
					}
				}
			}
		}
		else if (menu_event->iptkey == IPT_UI_RIGHT)
		{
			// handle UI_RIGHT
			if (ui_globals::rpanel == RP_IMAGES && ui_globals::curimage_view < LAST_VIEW)
			{
				// Images
				ui_globals::curimage_view++;
				ui_globals::switch_image = true;
				ui_globals::default_image = false;
			}
			else if (ui_globals::rpanel == RP_INFOS)
			{
				// Infos
				if (!isfavorite())
				{
					const game_driver *drv = (const game_driver *)menu_event->itemref;
					if ((uintptr_t)drv > skip_main_items && ui_globals::curdats_view < (ui_globals::curdats_total - 1))
					{
						ui_globals::curdats_view++;
						m_topline_datsview = 0;
					}
				}
				else
				{
					ui_software_info *drv = (ui_software_info *)menu_event->itemref;
					if (drv->startempty == 1 && ui_globals::curdats_view < (ui_globals::curdats_total - 1))
					{
						ui_globals::curdats_view++;
						m_topline_datsview = 0;
					}
					else if ((uintptr_t)drv > skip_main_items && ui_globals::cur_sw_dats_view < (ui_globals::cur_sw_dats_total - 1))
					{
						ui_globals::cur_sw_dats_view++;
						m_topline_datsview = 0;
					}
				}
			}
		}
		else if (menu_event->iptkey == IPT_UI_UP_FILTER && highlight > FILTER_FIRST)
		{
			// handle UI_UP_FILTER
			highlight--;
		}
		else if (menu_event->iptkey == IPT_UI_DOWN_FILTER && highlight < FILTER_LAST)
		{
			// handle UI_DOWN_FILTER
			highlight++;
		}
		else if (menu_event->iptkey == IPT_UI_LEFT_PANEL)
		{
			// handle UI_LEFT_PANEL
			ui_globals::rpanel = RP_IMAGES;
		}
		else if (menu_event->iptkey == IPT_UI_RIGHT_PANEL)
		{
			// handle UI_RIGHT_PANEL
			ui_globals::rpanel = RP_INFOS;
		}
		else if (menu_event->iptkey == IPT_UI_CANCEL && m_search[0] != 0)
		{
			// escape pressed with non-empty text clears the text
			m_search[0] = '\0';
			reset(reset_options::SELECT_FIRST);
		}
		else if (menu_event->iptkey == IPT_UI_DATS)
		{
			// handle UI_DATS
			if (!isfavorite())
			{
				const game_driver *driver = (const game_driver *)menu_event->itemref;
				if ((uintptr_t)driver > skip_main_items && mame_machine_manager::instance()->lua()->call_plugin_check<const char *>("data_list", driver->name, true))
					menu::stack_push<menu_dats_view>(ui(), container(), driver);
			}
			else
			{
				ui_software_info *ui_swinfo  = (ui_software_info *)menu_event->itemref;

				if ((uintptr_t)ui_swinfo > skip_main_items)
				{
					if (ui_swinfo->startempty == 1 && mame_machine_manager::instance()->lua()->call_plugin_check<const char *>("data_list", ui_swinfo->driver->name, true))
						menu::stack_push<menu_dats_view>(ui(), container(), ui_swinfo->driver);
					else if (mame_machine_manager::instance()->lua()->call_plugin_check<const char *>("data_list", std::string(ui_swinfo->shortname).append(1, ',').append(ui_swinfo->listname).c_str()) || !ui_swinfo->usage.empty())
							menu::stack_push<menu_dats_view>(ui(), container(), ui_swinfo);
				}
			}
		}
		else if (menu_event->iptkey == IPT_UI_FAVORITES)
		{
			// handle UI_FAVORITES
			if (!isfavorite())
			{
				const game_driver *driver = (const game_driver *)menu_event->itemref;
				if ((uintptr_t)driver > skip_main_items)
				{
					favorite_manager &mfav = mame_machine_manager::instance()->favorite();
					if (!mfav.isgame_favorite(driver))
					{
						mfav.add_favorite_game(driver);
						machine().popmessage(_("%s\n added to favorites list."), driver->description);
					}

					else
					{
						mfav.remove_favorite_game();
						machine().popmessage(_("%s\n removed from favorites list."), driver->description);
					}
				}
			}
			else
			{
				ui_software_info *swinfo = (ui_software_info *)menu_event->itemref;
				if ((uintptr_t)swinfo > skip_main_items)
				{
					machine().popmessage(_("%s\n removed from favorites list."), swinfo->longname.c_str());
					mame_machine_manager::instance()->favorite().remove_favorite_game(*swinfo);
					reset(reset_options::SELECT_FIRST);
				}
			}
		}
		else if (menu_event->iptkey == IPT_UI_EXPORT)
		{
			// handle UI_EXPORT
			inkey_export();
		}
		else if (menu_event->iptkey == IPT_UI_AUDIT_FAST && !m_unavailsortedlist.empty())
		{
			// handle UI_AUDIT_FAST
			menu::stack_push<menu_audit>(ui(), container(), m_availsortedlist, m_unavailsortedlist, 1);
		}
		else if (menu_event->iptkey == IPT_UI_AUDIT_ALL)
		{
			// handle UI_AUDIT_ALL
			menu::stack_push<menu_audit>(ui(), container(), m_availsortedlist, m_unavailsortedlist, 2);
		}
		else if (menu_event->iptkey == IPT_SPECIAL)
		{
			// typed characters append to the buffer
			inkey_special(menu_event);
		}
		else if (menu_event->iptkey == IPT_UI_CONFIGURE)
		{
			inkey_navigation();
		}
		else if (menu_event->iptkey == IPT_OTHER)
		{
			m_prev_selected = nullptr;
			check_filter = true;
			highlight = l_hover;
		}
	}

	if (menu_event && !menu_event->itemref)
	{
		if (menu_event->iptkey == IPT_SPECIAL)
		{
			inkey_special(menu_event);
		}
		else if (menu_event->iptkey == IPT_UI_CONFIGURE)
		{
			inkey_navigation();
		}
		else if (menu_event->iptkey == IPT_OTHER)
		{
			set_focus(focused_menu::left);
			m_prev_selected = nullptr;
			l_hover = highlight;
			check_filter = true;
		}
		else if (menu_event->iptkey == IPT_UI_UP_FILTER && highlight > FILTER_FIRST)
		{
			// handle UI_UP_FILTER
			highlight--;
		}
		else if (menu_event->iptkey == IPT_UI_DOWN_FILTER && highlight < FILTER_LAST)
		{
			// handle UI_DOWN_FILTER
			highlight++;
		}
	}

	// if we're in an error state, overlay an error message
	if (m_ui_error)
		ui().draw_text_box(container(), _("The selected machine is missing one or more required ROM or CHD images. "
				"Please select a different machine.\n\nPress any key to continue."), ui::text_layout::CENTER, 0.5f, 0.5f, UI_RED_COLOR);

	// handle filters selection from key shortcuts
	if (check_filter)
	{
		m_search[0] = '\0';
		if (l_hover == FILTER_CATEGORY)
		{
			main_filters::actual = l_hover;
			menu::stack_push<menu_game_options>(ui(), container());
		}
		else if (l_hover == FILTER_CUSTOM)
		{
			main_filters::actual = l_hover;
			menu::stack_push<menu_custom_filter>(ui(), container(), true);
		}
		else if (l_hover == FILTER_MANUFACTURER)
			menu::stack_push<menu_selector>(ui(), container(), c_mnfct::ui, c_mnfct::actual, menu_selector::GAME, l_hover);
		else if (l_hover == FILTER_YEAR)
			menu::stack_push<menu_selector>(ui(), container(), c_year::ui, c_year::actual, menu_selector::GAME, l_hover);
		else
		{
			if (l_hover >= FILTER_ALL)
				main_filters::actual = l_hover;
			reset(reset_options::SELECT_FIRST);
		}
	}
}

//-------------------------------------------------
//  populate
//-------------------------------------------------

void menu_select_game::populate(float &customtop, float &custombottom)
{
	ui_globals::redraw_icon = true;
	ui_globals::switch_image = true;
	int old_item_selected = -1;
	uint32_t flags_ui = FLAG_LEFT_ARROW | FLAG_RIGHT_ARROW;

	if (!isfavorite())
	{
		// if search is not empty, find approximate matches
		if (m_search[0] != 0)
			populate_search();
		else
		{
			// reset search string
			m_search[0] = '\0';
			m_displaylist.clear();

			// if filter is set on category, build category list
			switch (main_filters::actual)
			{
				case FILTER_CATEGORY:
					build_category();
					break;
				case FILTER_MANUFACTURER:
					build_list(c_mnfct::ui[c_mnfct::actual].c_str());
					break;
				case FILTER_YEAR:
					build_list(c_year::ui[c_year::actual].c_str());
					break;
				case FILTER_CUSTOM:
					build_custom();
					break;
				default:
					build_list();
					break;
			}

			// iterate over entries
			int curitem = 0;
			for (auto & elem : m_displaylist)
			{
				if (old_item_selected == -1 && elem->name == reselect_last::driver)
					old_item_selected = curitem;

				bool cloneof = strcmp(elem->parent, "0");
				if (cloneof)
				{
					int cx = driver_list::find(elem->parent);
					if (cx != -1 && ((driver_list::driver(cx).flags & MACHINE_IS_BIOS_ROOT) != 0))
						cloneof = false;
				}

				item_append(elem->description, "", (cloneof) ? (flags_ui | FLAG_INVERT) : flags_ui, (void *)elem);
				curitem++;
			}
		}
	}
	else
	{
		// populate favorites list
		m_search[0] = '\0';
		int curitem = 0;

		// iterate over entries
		for (auto & favmap : mame_machine_manager::instance()->favorite().m_list)
		{
			auto flags = flags_ui | FLAG_UI_FAVORITE;
			if (favmap.second.startempty == 1)
			{
				if (old_item_selected == -1 && favmap.second.shortname == reselect_last::driver)
					old_item_selected = curitem;

				bool cloneof = strcmp(favmap.second.driver->parent, "0");
				if (cloneof)
				{
					int cx = driver_list::find(favmap.second.driver->parent);
					if (cx != -1 && ((driver_list::driver(cx).flags & MACHINE_IS_BIOS_ROOT) != 0))
						cloneof = false;
				}

				item_append(favmap.second.longname, "", (cloneof) ? (flags | FLAG_INVERT) : flags, (void *)&favmap.second);
			}
			else
			{
				if (old_item_selected == -1 && favmap.second.shortname == reselect_last::driver)
					old_item_selected = curitem;
				item_append(favmap.second.longname, favmap.second.devicetype,
							favmap.second.parentname.empty() ? flags : (FLAG_INVERT | flags), (void *)&favmap.second);
			}
			curitem++;
		}
	}

	item_append(menu_item_type::SEPARATOR, flags_ui);

	// add special items
	if (stack_has_special_main_menu())
	{
		item_append(_("Configure Options"), "", flags_ui, (void *)(uintptr_t)CONF_OPTS);
		item_append(_("Configure Machine"), "", flags_ui, (void *)(uintptr_t)CONF_MACHINE);
		skip_main_items = 2;
		if (machine().options().plugins())
		{
			item_append(_("Plugins"), "", flags_ui, (void *)(uintptr_t)CONF_PLUGINS);
			skip_main_items++;
		}
	}
	else
		skip_main_items = 0;

	// configure the custom rendering
	customtop = 3.0f * ui().get_line_height() + 5.0f * UI_BOX_TB_BORDER;
	custombottom = 5.0f * ui().get_line_height() + 3.0f * UI_BOX_TB_BORDER;

	// reselect prior game launched, if any
	if (old_item_selected != -1)
	{
		set_selection(old_item_selected);

		if (reselect_last::software.empty())
			reselect_last::reset();
	}
	else
		reselect_last::reset();
}

//-------------------------------------------------
//  build a list of available drivers
//-------------------------------------------------

void menu_select_game::build_available_list()
{
	int m_total = driver_list::total();
	std::vector<bool> m_included(m_total, false);

	// open a path to the ROMs and find them in the array
	file_enumerator path(machine().options().media_path());
	const osd::directory::entry *dir;

	// iterate while we get new objects
	while ((dir = path.next()) != nullptr)
	{
		char drivername[50];
		char *dst = drivername;
		const char *src;

		// build a name for it
		for (src = dir->name; *src != 0 && *src != '.' && dst < &drivername[ARRAY_LENGTH(drivername) - 1]; ++src)
			*dst++ = tolower((uint8_t) * src);

		*dst = 0;
		int drivnum = driver_list::find(drivername);
		if (drivnum != -1 && !m_included[drivnum])
		{
			m_availsortedlist.push_back(&driver_list::driver(drivnum));
			m_included[drivnum] = true;
		}
	}

	// now check and include NONE_NEEDED
	if (!ui().options().hide_romless())
	{
		for (int x = 0; x < m_total; ++x)
		{
			auto driver = &driver_list::driver(x);
			if (!m_included[x] && driver != &GAME_NAME(___empty))
			{
				auto entries = rom_build_entries(driver->rom);
				const rom_entry *rom = entries.data();
				bool noroms = true;

				// check NO-DUMP
				for (; !ROMENTRY_ISEND(rom) && noroms == true; ++rom)
					if (ROMENTRY_ISFILE(rom))
					{
						util::hash_collection hashes(ROM_GETHASHDATA(rom));
						if (!hashes.flag(util::hash_collection::FLAG_NO_DUMP) && !ROM_ISOPTIONAL(rom))
							noroms = false;
					}

				if (!noroms)
				{
					// check if clone == parent
					auto cx = driver_list::clone(*driver);
					if (cx != -1 && m_included[cx])
					{
						auto drv = &driver_list::driver(cx);
						if (driver->rom == drv->rom)
							noroms = true;

						// check if clone < parent
						if (!noroms)
						{
							noroms = true;
							for (; !ROMENTRY_ISEND(rom) && noroms == true; ++rom)
							{
								if (ROMENTRY_ISFILE(rom))
								{
									util::hash_collection hashes(ROM_GETHASHDATA(rom));
									if (hashes.flag(util::hash_collection::FLAG_NO_DUMP) || ROM_ISOPTIONAL(rom))
										continue;

									uint64_t lenght = ROM_GETLENGTH(rom);
									auto found = false;
									auto parent_entries = rom_build_entries(drv->rom);
									for (auto parentrom = parent_entries.data(); !ROMENTRY_ISEND(parentrom) && found == false; ++parentrom)
									{
										if (ROMENTRY_ISFILE(parentrom) && ROM_GETLENGTH(parentrom) == lenght)
										{
											util::hash_collection parenthashes(ROM_GETHASHDATA(parentrom));
											if (parenthashes.flag(util::hash_collection::FLAG_NO_DUMP) || ROM_ISOPTIONAL(parentrom))
												continue;

											if (hashes == parenthashes)
												found = true;
										}
									}
									noroms = found;
								}
							}
						}
					}
				}

				if (noroms)
				{
					m_availsortedlist.push_back(&driver_list::driver(x));
					m_included[x] = true;
				}
			}
		}
	}
	// sort
	std::stable_sort(m_availsortedlist.begin(), m_availsortedlist.end(), sorted_game_list);

	// now build the unavailable list
	for (int x = 0; x < m_total; ++x)
		if (!m_included[x] && &driver_list::driver(x) != &GAME_NAME(___empty))
			m_unavailsortedlist.push_back(&driver_list::driver(x));

	// sort
	std::stable_sort(m_unavailsortedlist.begin(), m_unavailsortedlist.end(), sorted_game_list);
}


//-------------------------------------------------
//  force the game select menu to be visible
//  and inescapable
//-------------------------------------------------

void menu_select_game::force_game_select(mame_ui_manager &mui, render_container &container)
{
	// reset the menu stack
	menu::stack_reset(mui.machine());

	// add the quit entry followed by the game select entry
	menu::stack_push_special_main<menu_quit_game>(mui, container);
	menu::stack_push<menu_select_game>(mui, container, nullptr);

	// force the menus on
	mui.show_menu();

	// make sure MAME is paused
	mui.machine().pause();
}

//-------------------------------------------------
//  handle select key event
//-------------------------------------------------

void menu_select_game::inkey_select(const event *menu_event)
{
	const game_driver *driver = (const game_driver *)menu_event->itemref;

	// special case for configure options
	if ((uintptr_t)driver == CONF_OPTS)
		menu::stack_push<menu_game_options>(ui(), container());

	// special case for configure machine
	else if (uintptr_t(driver) == CONF_MACHINE)
	{
		if (m_prev_selected)
			menu::stack_push<menu_machine_configure>(ui(), container(), reinterpret_cast<const game_driver *>(m_prev_selected));
		return;
	}

	// special case for configure plugins
	else if ((uintptr_t)driver == CONF_PLUGINS)
	{
		menu::stack_push<menu_plugins_configure>(ui(), container());
	}
	// anything else is a driver
	else
	{
		// audit the game first to see if we're going to work
		driver_enumerator enumerator(machine().options(), *driver);
		enumerator.next();
		media_auditor auditor(enumerator);
		media_auditor::summary summary = auditor.audit_media(AUDIT_VALIDATE_FAST);

		// if everything looks good, schedule the new driver
		if (summary == media_auditor::CORRECT || summary == media_auditor::BEST_AVAILABLE || summary == media_auditor::NONE_NEEDED)
		{
			if ((driver->flags & MACHINE_TYPE_ARCADE) == 0)
			{
				for (software_list_device &swlistdev : software_list_device_iterator(enumerator.config().root_device()))
					if (!swlistdev.get_info().empty())
					{
						menu::stack_push<menu_select_software>(ui(), container(), driver);
						return;
					}
			}

			s_bios biosname;
			if (!ui().options().skip_bios_menu() && has_multiple_bios(driver, biosname))
				menu::stack_push<bios_selection>(ui(), container(), biosname, (void *)driver, false, false);
			else
			{
				reselect_last::driver = driver->name;
				reselect_last::software.clear();
				reselect_last::swlist.clear();
				mame_machine_manager::instance()->schedule_new_driver(*driver);
				machine().schedule_hard_reset();
				stack_reset();
			}
		}
		// otherwise, display an error
		else
		{
			reset(reset_options::REMEMBER_REF);
			m_ui_error = true;
		}
	}
}

//-------------------------------------------------
//  handle select key event for favorites menu
//-------------------------------------------------

void menu_select_game::inkey_select_favorite(const event *menu_event)
{
	ui_software_info *ui_swinfo = (ui_software_info *)menu_event->itemref;
	ui_options &mopt = ui().options();

	if ((uintptr_t)ui_swinfo == CONF_OPTS)
	{
		// special case for configure options
		menu::stack_push<menu_game_options>(ui(), container());
	}
	else if ((uintptr_t)ui_swinfo == CONF_MACHINE)
	{
		// special case for configure machine
		if (m_prev_selected)
		{
			ui_software_info *swinfo = reinterpret_cast<ui_software_info *>(m_prev_selected);
			menu::stack_push<menu_machine_configure>(ui(), container(), (const game_driver *)swinfo->driver);
		}
		return;
	}
	else if ((uintptr_t)ui_swinfo == CONF_PLUGINS)
	{
		// special case for configure plugins
		menu::stack_push<menu_plugins_configure>(ui(), container());
	}
	else if (ui_swinfo->startempty == 1)
	{
		// audit the game first to see if we're going to work
		driver_enumerator enumerator(machine().options(), *ui_swinfo->driver);
		enumerator.next();
		media_auditor auditor(enumerator);
		media_auditor::summary summary = auditor.audit_media(AUDIT_VALIDATE_FAST);

		if (summary == media_auditor::CORRECT || summary == media_auditor::BEST_AVAILABLE || summary == media_auditor::NONE_NEEDED)
		{
			// if everything looks good, schedule the new driver
			s_bios biosname;
			if (!mopt.skip_bios_menu() && has_multiple_bios(ui_swinfo->driver, biosname))
				menu::stack_push<bios_selection>(ui(), container(), biosname, (void *)ui_swinfo->driver, false, false);
			else
			{
				reselect_last::driver = ui_swinfo->driver->name;
				reselect_last::software.clear();
				reselect_last::swlist.clear();
				reselect_last::set(true);
				mame_machine_manager::instance()->schedule_new_driver(*ui_swinfo->driver);
				machine().schedule_hard_reset();
				stack_reset();
			}
		}
		else
		{
			// otherwise, display an error
			reset(reset_options::REMEMBER_REF);
			m_ui_error = true;
		}
	}
	else
	{
		// first validate
		driver_enumerator drv(machine().options(), *ui_swinfo->driver);
		media_auditor auditor(drv);
		drv.next();
		software_list_device *swlist = software_list_device::find_by_name(drv.config(), ui_swinfo->listname.c_str());
		const software_info *swinfo = swlist->find(ui_swinfo->shortname.c_str());

		media_auditor::summary summary = auditor.audit_software(swlist->list_name(), swinfo, AUDIT_VALIDATE_FAST);

		if (summary == media_auditor::CORRECT || summary == media_auditor::BEST_AVAILABLE || summary == media_auditor::NONE_NEEDED)
		{
			s_bios biosname;
			if (!mopt.skip_bios_menu() && has_multiple_bios(ui_swinfo->driver, biosname))
			{
				menu::stack_push<bios_selection>(ui(), container(), biosname, (void *)ui_swinfo, true, false);
				return;
			}
			else if (!mopt.skip_parts_menu() && swinfo->has_multiple_parts(ui_swinfo->interface.c_str()))
			{
				s_parts parts;
				for (const software_part &swpart : swinfo->parts())
				{
					if (swpart.matches_interface(ui_swinfo->interface.c_str()))
					{
						std::string menu_part_name(swpart.name());
						if (swpart.feature("part_id") != nullptr)
							menu_part_name.assign("(").append(swpart.feature("part_id")).append(")");
						parts.emplace(swpart.name(), menu_part_name);
					}
				}
				menu::stack_push<software_parts>(ui(), container(), parts, ui_swinfo);
				return;
			}

			std::string error_string;
			std::string string_list = std::string(ui_swinfo->listname).append(":").append(ui_swinfo->shortname).append(":").append(ui_swinfo->part).append(":").append(ui_swinfo->instance);
			mopt.set_value(OPTION_SOFTWARENAME, string_list.c_str(), OPTION_PRIORITY_CMDLINE, error_string);
			std::string snap_list = std::string(ui_swinfo->listname).append(PATH_SEPARATOR).append(ui_swinfo->shortname);
			mopt.set_value(OPTION_SNAPNAME, snap_list.c_str(), OPTION_PRIORITY_CMDLINE, error_string);
			reselect_last::driver = drv.driver().name;
			reselect_last::software = ui_swinfo->shortname;
			reselect_last::swlist = ui_swinfo->listname;
			mame_machine_manager::instance()->schedule_new_driver(drv.driver());
			machine().schedule_hard_reset();
			stack_reset();
		}

		// otherwise, display an error
		else
		{
			reset(reset_options::REMEMBER_POSITION);
			m_ui_error = true;
		}
	}
}

//-------------------------------------------------
//  returns if the search can be activated
//-------------------------------------------------

inline bool menu_select_game::isfavorite() const
{
	return (main_filters::actual == FILTER_FAVORITE);
}

//-------------------------------------------------
//  handle special key event
//-------------------------------------------------

void menu_select_game::inkey_special(const event *menu_event)
{
	if (!isfavorite())
	{
		if (input_character(m_search, menu_event->unichar, uchar_is_printable))
			reset(reset_options::SELECT_FIRST);
	}
}


//-------------------------------------------------
//  build list
//-------------------------------------------------

void menu_select_game::build_list(const char *filter_text, int filter, bool bioscheck, std::vector<const game_driver *> s_drivers)
{
	if (s_drivers.empty())
	{
		filter = main_filters::actual;
		if (filter == FILTER_AVAILABLE)
			s_drivers = m_availsortedlist;
		else if (filter == FILTER_UNAVAILABLE)
			s_drivers = m_unavailsortedlist;
		else
			s_drivers = m_sortedlist;
	}

	for (auto & s_driver : s_drivers)
	{
		if (!bioscheck && filter != FILTER_BIOS && (s_driver->flags & MACHINE_IS_BIOS_ROOT) != 0)
			continue;

		switch (filter)
		{
		case FILTER_ALL:
		case FILTER_AVAILABLE:
		case FILTER_UNAVAILABLE:
			m_displaylist.push_back(s_driver);
			break;

		case FILTER_WORKING:
			if (!(s_driver->flags & MACHINE_NOT_WORKING))
				m_displaylist.push_back(s_driver);
			break;

		case FILTER_NOT_MECHANICAL:
			if (!(s_driver->flags & MACHINE_MECHANICAL))
				m_displaylist.push_back(s_driver);
			break;

		case FILTER_BIOS:
			if (s_driver->flags & MACHINE_IS_BIOS_ROOT)
				m_displaylist.push_back(s_driver);
			break;

		case FILTER_PARENT:
		case FILTER_CLONES:
			{
				bool cloneof = strcmp(s_driver->parent, "0");
				if (cloneof)
				{
					auto cx = driver_list::find(s_driver->parent);
					if (cx != -1 && ((driver_list::driver(cx).flags & MACHINE_IS_BIOS_ROOT) != 0))
						cloneof = false;
				}

				if (filter == FILTER_CLONES && cloneof)
					m_displaylist.push_back(s_driver);
				else if (filter == FILTER_PARENT && !cloneof)
					m_displaylist.push_back(s_driver);
			}
			break;
		case FILTER_NOT_WORKING:
			if (s_driver->flags & MACHINE_NOT_WORKING)
				m_displaylist.push_back(s_driver);
			break;

		case FILTER_MECHANICAL:
			if (s_driver->flags & MACHINE_MECHANICAL)
				m_displaylist.push_back(s_driver);
			break;

		case FILTER_SAVE:
			if (s_driver->flags & MACHINE_SUPPORTS_SAVE)
				m_displaylist.push_back(s_driver);
			break;

		case FILTER_NOSAVE:
			if (!(s_driver->flags & MACHINE_SUPPORTS_SAVE))
				m_displaylist.push_back(s_driver);
			break;

		case FILTER_YEAR:
			if (!core_stricmp(filter_text, s_driver->year))
				m_displaylist.push_back(s_driver);
			break;

		case FILTER_VERTICAL:
			if (s_driver->flags & ORIENTATION_SWAP_XY)
				m_displaylist.push_back(s_driver);
			break;

		case FILTER_HORIZONTAL:
			if (!(s_driver->flags & ORIENTATION_SWAP_XY))
				m_displaylist.push_back(s_driver);
			break;

		case FILTER_MANUFACTURER:
			{
				std::string name = c_mnfct::getname(s_driver->manufacturer);
				if (!core_stricmp(filter_text, name.c_str()))
					m_displaylist.push_back(s_driver);
			}
			break;
		case FILTER_CHD:
			{
				auto entries = rom_build_entries(s_driver->rom);
				for (const rom_entry &rom : entries)
					if (ROMENTRY_ISREGION(&rom) && ROMREGION_ISDISKDATA(&rom))
					{
						m_displaylist.push_back(s_driver);
						break;
					}
				}
			break;
		case FILTER_NOCHD:
			{
				auto entries = rom_build_entries(s_driver->rom);
				bool found = false;
				for (const rom_entry &rom : entries)
					if (ROMENTRY_ISREGION(&rom) && ROMREGION_ISDISKDATA(&rom))
					{
						found = true;
						break;
					}
				if (!found)
					m_displaylist.push_back(s_driver);
			}
			break;
		}
	}
}

//-------------------------------------------------
//  build custom display list
//-------------------------------------------------

void menu_select_game::build_custom()
{
	std::vector<const game_driver *> s_drivers;
	bool bioscheck = false;

	if (custfltr::main == FILTER_AVAILABLE)
		s_drivers = m_availsortedlist;
	else if (custfltr::main == FILTER_UNAVAILABLE)
		s_drivers = m_unavailsortedlist;
	else
		s_drivers = m_sortedlist;

	for (auto & elem : s_drivers)
	{
		m_displaylist.push_back(elem);
	}

	for (int count = 1; count <= custfltr::numother; ++count)
	{
		int filter = custfltr::other[count];
		if (filter == FILTER_BIOS)
			bioscheck = true;
	}

	for (int count = 1; count <= custfltr::numother; ++count)
	{
		int filter = custfltr::other[count];
		s_drivers = m_displaylist;
		m_displaylist.clear();

		switch (filter)
		{
			case FILTER_YEAR:
				build_list(c_year::ui[custfltr::year[count]].c_str(), filter, bioscheck, s_drivers);
				break;
			case FILTER_MANUFACTURER:
				build_list(c_mnfct::ui[custfltr::mnfct[count]].c_str(), filter, bioscheck, s_drivers);
				break;
			default:
				build_list(nullptr, filter, bioscheck, s_drivers);
				break;
		}
	}
}

//-------------------------------------------------
//  build category list
//-------------------------------------------------

void menu_select_game::build_category()
{
	m_displaylist.clear();
	std::vector<int> temp_filter;
	mame_machine_manager::instance()->inifile().load_ini_category(temp_filter);

	for (auto actual : temp_filter)
		m_displaylist.push_back(&driver_list::driver(actual));

	std::stable_sort(m_displaylist.begin(), m_displaylist.end(), sorted_game_list);
}

//-------------------------------------------------
//  populate search list
//-------------------------------------------------

void menu_select_game::populate_search()
{
	// allocate memory to track the penalty value
	std::vector<int> penalty(VISIBLE_GAMES_IN_SEARCH, 9999);
	int index = 0;
	for (; index < m_displaylist.size(); ++index)
	{
		// pick the best match between driver name and description
		int curpenalty = fuzzy_substring(m_search, m_displaylist[index]->description);
		int tmp = fuzzy_substring(m_search, m_displaylist[index]->name);
		curpenalty = std::min(curpenalty, tmp);

		// insert into the sorted table of matches
		for (int matchnum = VISIBLE_GAMES_IN_SEARCH - 1; matchnum >= 0; --matchnum)
		{
			// stop if we're worse than the current entry
			if (curpenalty >= penalty[matchnum])
				break;

			// as long as this isn't the last entry, bump this one down
			if (matchnum < VISIBLE_GAMES_IN_SEARCH - 1)
			{
				penalty[matchnum + 1] = penalty[matchnum];
				m_searchlist[matchnum + 1] = m_searchlist[matchnum];
			}

			m_searchlist[matchnum] = m_displaylist[index];
			penalty[matchnum] = curpenalty;
		}
	}

	(index < VISIBLE_GAMES_IN_SEARCH) ? m_searchlist[index] = nullptr : m_searchlist[VISIBLE_GAMES_IN_SEARCH] = nullptr;
	uint32_t flags_ui = FLAG_LEFT_ARROW | FLAG_RIGHT_ARROW;
	for (int curitem = 0; m_searchlist[curitem]; ++curitem)
	{
		bool cloneof = strcmp(m_searchlist[curitem]->parent, "0");
		if (cloneof)
		{
			int cx = driver_list::find(m_searchlist[curitem]->parent);
			if (cx != -1 && ((driver_list::driver(cx).flags & MACHINE_IS_BIOS_ROOT) != 0))
				cloneof = false;
		}
		item_append(m_searchlist[curitem]->description, "", (!cloneof) ? flags_ui : (FLAG_INVERT | flags_ui),
			(void *)m_searchlist[curitem]);
	}
}

//-------------------------------------------------
//  generate general info
//-------------------------------------------------

void menu_select_game::general_info(const game_driver *driver, std::string &buffer)
{
	std::ostringstream str;

	util::stream_format(str, _("Romset: %1$-.100s\n"), driver->name);
	util::stream_format(str, _("Year: %1$s\n"), driver->year);
	util::stream_format(str, _("Manufacturer: %1$-.100s\n"), driver->manufacturer);

	int cloneof = driver_list::non_bios_clone(*driver);
	if (cloneof != -1)
		util::stream_format(str, _("Driver is Clone of: %1$-.100s\n"), driver_list::driver(cloneof).description);
	else
		str << _("Driver is Parent:\n");

	if (driver->flags & MACHINE_NOT_WORKING)
		str << _("Overall: NOT WORKING\n");
	else if (driver->flags & MACHINE_UNEMULATED_PROTECTION)
		str << _("Overall: Unemulated Protection\n");
	else
		str << _("Overall: Working\n");

	if (driver->flags & MACHINE_IMPERFECT_COLORS)
		str << _("Graphics: Imperfect Colors\n");
	else if (driver->flags & MACHINE_WRONG_COLORS)
		str << ("Graphics: Wrong Colors\n");
	else if (driver->flags & MACHINE_IMPERFECT_GRAPHICS)
		str << _("Graphics: Imperfect\n");
	else
		str << _("Graphics: OK\n");

	if (driver->flags & MACHINE_NO_SOUND)
		str << _("Sound: Unimplemented\n");
	else if (driver->flags & MACHINE_IMPERFECT_SOUND)
		str << _("Sound: Imperfect\n");
	else
		str << _("Sound: OK\n");

	util::stream_format(str, _("Driver is Skeleton: %1$s\n"), ((driver->flags & MACHINE_IS_SKELETON) ? _("Yes") : _("No")));
	util::stream_format(str, _("Game is Mechanical: %1$s\n"), ((driver->flags & MACHINE_MECHANICAL) ? _("Yes") : _("No")));
	util::stream_format(str, _("Requires Artwork: %1$s\n"), ((driver->flags & MACHINE_REQUIRES_ARTWORK) ? _("Yes") : _("No")));
	util::stream_format(str, _("Requires Clickable Artwork: %1$s\n"), ((driver->flags & MACHINE_CLICKABLE_ARTWORK) ? _("Yes") : _("No")));
	util::stream_format(str, _("Support Cocktail: %1$s\n"), ((driver->flags & MACHINE_NO_COCKTAIL) ? _("Yes") : _("No")));
	util::stream_format(str, _("Driver is Bios: %1$s\n"), ((driver->flags & MACHINE_IS_BIOS_ROOT) ? _("Yes") : _("No")));
	util::stream_format(str, _("Support Save: %1$s\n"), ((driver->flags & MACHINE_SUPPORTS_SAVE) ? _("Yes") : _("No")));
	util::stream_format(str, _("Screen Orientation: %1$s\n"), ((driver->flags & ORIENTATION_SWAP_XY) ? _("Vertical") : _("Horizontal")));
	bool found = false;
	auto entries = rom_build_entries(driver->rom);
	for (const rom_entry &rom : entries)
		if (ROMENTRY_ISREGION(&rom) && ROMREGION_ISDISKDATA(&rom))
		{
			found = true;
			break;
		}
	util::stream_format(str, _("Requires CHD: %1$s\n"), found ? _("Yes") : _("No"));

	// audit the game first to see if we're going to work
	if (ui().options().info_audit())
	{
		driver_enumerator enumerator(machine().options(), *driver);
		enumerator.next();
		media_auditor auditor(enumerator);
		media_auditor::summary summary = auditor.audit_media(AUDIT_VALIDATE_FAST);
		media_auditor::summary summary_samples = auditor.audit_samples();

		// if everything looks good, schedule the new driver
		if (summary == media_auditor::CORRECT || summary == media_auditor::BEST_AVAILABLE || summary == media_auditor::NONE_NEEDED)
			str << _("Roms Audit Pass: OK\n");
		else
			str << _("Roms Audit Pass: BAD\n");

		if (summary_samples == media_auditor::NONE_NEEDED)
			str << _("Samples Audit Pass: None Needed\n");
		else if (summary_samples == media_auditor::CORRECT || summary_samples == media_auditor::BEST_AVAILABLE)
			str << _("Samples Audit Pass: OK\n");
		else
			str << _("Samples Audit Pass: BAD\n");
	}
	else
		str << _("Roms Audit Pass: Disabled\nSamples Audit Pass: Disabled\n");

	std::istringstream istr(str.str());
	std::string line;
	float spacewid = ui().get_char_width(0x200a);
	str.clear();
	str.seekp(0);
	str << "#jp\n";
	while(std::getline(istr, line))
	{
		int nspace = floor((0.35 - ui().get_string_width(line.c_str())) / spacewid);
		if(nspace < 5)
			nspace = 5;
		std::string newstr;
		newstr.reserve((nspace * 3) + line.length());
		newstr.append(line.substr(0, line.find(':')));
		for(int i = 0; i < nspace; i++)
			newstr.append("\xE2\x80\x8A");
		str << newstr.append(line.substr(line.find(':') + 1, line.npos)).append("\n");
	}
	buffer = str.str();
}

void menu_select_game::inkey_export()
{
	std::vector<game_driver const *> list;
	if (m_search[0] != 0)
	{
		for (int curitem = 0; m_searchlist[curitem]; ++curitem)
			list.push_back(m_searchlist[curitem]);
	}
	else
	{
		if (isfavorite())
		{
			// iterate over favorites
			for (auto & favmap : mame_machine_manager::instance()->favorite().m_list)
			{
				if (favmap.second.startempty == 1)
					list.push_back(favmap.second.driver);
				else
					return;
			}
		}
		else
		{
			list = m_displaylist;
		}
	}

	menu::stack_push<menu_export>(ui(), container(), std::move(list));
}

//-------------------------------------------------
//  save drivers infos to file
//-------------------------------------------------

void menu_select_game::init_sorted_list()
{
	if (!m_sortedlist.empty())
		return;

	// generate full list
	for (int x = 0; x < driver_list::total(); ++x)
	{
		const game_driver *driver = &driver_list::driver(x);
		if (driver == &GAME_NAME(___empty))
			continue;
		if (driver->flags & MACHINE_IS_BIOS_ROOT)
			m_isabios++;

		m_sortedlist.push_back(driver);
		c_mnfct::set(driver->manufacturer);
		c_year::set(driver->year);
	}

	for (auto & e : c_mnfct::uimap)
		c_mnfct::ui.emplace_back(e.first);

	// sort manufacturers - years and driver
	std::stable_sort(c_mnfct::ui.begin(), c_mnfct::ui.end());
	std::stable_sort(c_year::ui.begin(), c_year::ui.end());
	std::stable_sort(m_sortedlist.begin(), m_sortedlist.end(), sorted_game_list);
}

//-------------------------------------------------
//  load drivers infos from file
//-------------------------------------------------

bool menu_select_game::load_available_machines()
{
	// try to load available drivers from file
	emu_file file(ui().options().ui_path(), OPEN_FLAG_READ);
	if (file.open(emulator_info::get_configname(), "_avail.ini") != osd_file::error::NONE)
		return false;

	std::string readbuf;
	char rbuf[MAX_CHAR_INFO];
	file.gets(rbuf, MAX_CHAR_INFO);
	file.gets(rbuf, MAX_CHAR_INFO);
	readbuf = chartrimcarriage(rbuf);
	std::string a_rev = std::string(UI_VERSION_TAG).append(bare_build_version);

	// version not matching ? exit
	if (a_rev != readbuf)
	{
		file.close();
		return false;
	}

	file.gets(rbuf, MAX_CHAR_INFO);
	file.gets(rbuf, MAX_CHAR_INFO);
	file.gets(rbuf, MAX_CHAR_INFO);
	auto avsize = atoi(rbuf);
	file.gets(rbuf, MAX_CHAR_INFO);
	auto unavsize = atoi(rbuf);

	// load available list
	for (int x = 0; x < avsize; ++x)
	{
		file.gets(rbuf, MAX_CHAR_INFO);
		int find = atoi(rbuf);
		m_availsortedlist.push_back(&driver_list::driver(find));
	}

	// load unavailable list
	for (int x = 0; x < unavsize; ++x)
	{
		file.gets(rbuf, MAX_CHAR_INFO);
		int find = atoi(rbuf);
		m_unavailsortedlist.push_back(&driver_list::driver(find));
	}
	file.close();
	return true;
}

//-------------------------------------------------
//  load custom filters info from file
//-------------------------------------------------

void menu_select_game::load_custom_filters()
{
	// attempt to open the output file
	emu_file file(ui().options().ui_path(), OPEN_FLAG_READ);
	if (file.open("custom_", emulator_info::get_configname(), "_filter.ini") == osd_file::error::NONE)
	{
		char buffer[MAX_CHAR_INFO];

		// get number of filters
		file.gets(buffer, MAX_CHAR_INFO);
		char *pb = strchr(buffer, '=');
		custfltr::numother = atoi(++pb) - 1;

		// get main filter
		file.gets(buffer, MAX_CHAR_INFO);
		pb = strchr(buffer, '=') + 2;

		for (int y = 0; y < main_filters::length; ++y)
			if (!strncmp(pb, main_filters::text[y], strlen(main_filters::text[y])))
			{
				custfltr::main = y;
				break;
			}

		for (int x = 1; x <= custfltr::numother; ++x)
		{
			file.gets(buffer, MAX_CHAR_INFO);
			char *cb = strchr(buffer, '=') + 2;
			for (int y = 0; y < main_filters::length; ++y)
				if (!strncmp(cb, main_filters::text[y], strlen(main_filters::text[y])))
				{
					custfltr::other[x] = y;
					if (y == FILTER_MANUFACTURER)
					{
						file.gets(buffer, MAX_CHAR_INFO);
						char *ab = strchr(buffer, '=') + 2;
						for (size_t z = 0; z < c_mnfct::ui.size(); ++z)
							if (!strncmp(ab, c_mnfct::ui[z].c_str(), c_mnfct::ui[z].length()))
								custfltr::mnfct[x] = z;
					}
					else if (y == FILTER_YEAR)
					{
						file.gets(buffer, MAX_CHAR_INFO);
						char *db = strchr(buffer, '=') + 2;
						for (size_t z = 0; z < c_year::ui.size(); ++z)
							if (!strncmp(db, c_year::ui[z].c_str(), c_year::ui[z].length()))
								custfltr::year[x] = z;
					}
				}
		}
		file.close();
	}

}


//-------------------------------------------------
//  draw left box
//-------------------------------------------------

float menu_select_game::draw_left_panel(float x1, float y1, float x2, float y2)
{
	float line_height = ui().get_line_height();

	if (ui_globals::panels_status == SHOW_PANELS || ui_globals::panels_status == HIDE_RIGHT_PANEL)
	{
		float origy1 = y1;
		float origy2 = y2;
		float text_size = ui().options().infos_size();
		float line_height_max = line_height * text_size;
		float left_width = 0.0f;
		int text_lenght = main_filters::length;
		int afilter = main_filters::actual;
		int phover = HOVER_FILTER_FIRST;
		const char **text = main_filters::text;
		float sc = y2 - y1 - (2.0f * UI_BOX_TB_BORDER);

		if ((text_lenght * line_height_max) > sc)
		{
			float lm = sc / (text_lenght);
			text_size = lm / line_height;
			line_height_max = line_height * text_size;
		}

		float text_sign = ui().get_string_width("_# ", text_size);
		for (int x = 0; x < text_lenght; ++x)
		{
			float total_width;

			// compute width of left hand side
			total_width = ui().get_string_width(text[x], text_size);
			total_width += text_sign;

			// track the maximum
			if (total_width > left_width)
				left_width = total_width;
		}

		x2 = x1 + left_width + 2.0f * UI_BOX_LR_BORDER;
		ui().draw_outlined_box(container(), x1, y1, x2, y2, UI_BACKGROUND_COLOR);

		// take off the borders
		x1 += UI_BOX_LR_BORDER;
		x2 -= UI_BOX_LR_BORDER;
		y1 += UI_BOX_TB_BORDER;
		y2 -= UI_BOX_TB_BORDER;

		for (int filter = 0; filter < text_lenght; ++filter)
		{
			std::string str(text[filter]);
			rgb_t bgcolor = UI_TEXT_BG_COLOR;
			rgb_t fgcolor = UI_TEXT_COLOR;

			if (mouse_in_rect(x1, y1, x2, y1 + line_height_max))
			{
				bgcolor = UI_MOUSEOVER_BG_COLOR;
				fgcolor = UI_MOUSEOVER_COLOR;
				hover = phover + filter;
				menu::highlight(x1, y1, x2, y1 + line_height_max, bgcolor);
			}

			if (highlight == filter && get_focus() == focused_menu::left)
			{
				fgcolor = rgb_t(0xff, 0xff, 0xff, 0x00);
				bgcolor = rgb_t(0xff, 0xff, 0xff, 0xff);
				ui().draw_textured_box(container(), x1, y1, x2, y1 + line_height_max, bgcolor, rgb_t(255, 43, 43, 43),
						hilight_main_texture(), PRIMFLAG_BLENDMODE(BLENDMODE_ALPHA) | PRIMFLAG_TEXWRAP(1));
			}

			float x1t = x1 + text_sign;
			if (afilter == FILTER_CUSTOM)
			{
				if (filter == custfltr::main)
				{
					str.assign("@custom1 ").append(text[filter]);
					x1t -= text_sign;
				}
				else
				{
					for (int count = 1; count <= custfltr::numother; ++count)
					{
						int cfilter = custfltr::other[count];
						if (cfilter == filter)
						{
							str = string_format("@custom%d %s", count + 1, text[filter]);
							x1t -= text_sign;
							break;
						}
					}
				}
				convert_command_glyph(str);
			}
			else if (filter == main_filters::actual)
			{
				str.assign("_> ").append(text[filter]);
				x1t -= text_sign;
				convert_command_glyph(str);
			}

			ui().draw_text_full(container(), str.c_str(), x1t, y1, x2 - x1, ui::text_layout::LEFT, ui::text_layout::NEVER,
					mame_ui_manager::NORMAL, fgcolor, bgcolor, nullptr, nullptr, text_size);
			y1 += line_height_max;
		}

		x1 = x2 + UI_BOX_LR_BORDER;
		x2 = x1 + 2.0f * UI_BOX_LR_BORDER;
		y1 = origy1;
		y2 = origy2;
		float space = x2 - x1;
		float lr_arrow_width = 0.4f * space * machine().render().ui_aspect();
		rgb_t fgcolor = UI_TEXT_COLOR;

		// set left-right arrows dimension
		float ar_x0 = 0.5f * (x2 + x1) - 0.5f * lr_arrow_width;
		float ar_y0 = 0.5f * (y2 + y1) + 0.1f * space;
		float ar_x1 = ar_x0 + lr_arrow_width;
		float ar_y1 = 0.5f * (y2 + y1) + 0.9f * space;

		ui().draw_outlined_box(container(), x1, y1, x2, y2, rgb_t(0xEF, 0x12, 0x47, 0x7B));

		if (mouse_in_rect(x1, y1, x2, y2))
		{
			fgcolor = UI_MOUSEOVER_COLOR;
			hover = HOVER_LPANEL_ARROW;
		}

		draw_arrow(ar_x0, ar_y0, ar_x1, ar_y1, fgcolor, ROT90 ^ ORIENTATION_FLIP_X);
		return x2 + UI_BOX_LR_BORDER;
	}
	else
	{
		float space = x2 - x1;
		float lr_arrow_width = 0.4f * space * machine().render().ui_aspect();
		rgb_t fgcolor = UI_TEXT_COLOR;

		// set left-right arrows dimension
		float ar_x0 = 0.5f * (x2 + x1) - 0.5f * lr_arrow_width;
		float ar_y0 = 0.5f * (y2 + y1) + 0.1f * space;
		float ar_x1 = ar_x0 + lr_arrow_width;
		float ar_y1 = 0.5f * (y2 + y1) + 0.9f * space;

		ui().draw_outlined_box(container(), x1, y1, x2, y2, rgb_t(0xEF, 0x12, 0x47, 0x7B));

		if (mouse_in_rect(x1, y1, x2, y2))
		{
			fgcolor = UI_MOUSEOVER_COLOR;
			hover = HOVER_LPANEL_ARROW;
		}

		draw_arrow(ar_x0, ar_y0, ar_x1, ar_y1, fgcolor, ROT90);
		return x2 + UI_BOX_LR_BORDER;
	}
}



//-------------------------------------------------
//  get selected software and/or driver
//-------------------------------------------------

void menu_select_game::get_selection(ui_software_info const *&software, game_driver const *&driver) const
{
	if (item[0].flags & FLAG_UI_FAVORITE) // TODO: work out why this doesn't use isfavorite()
	{
		software = reinterpret_cast<ui_software_info const *>(get_selection_ptr());
		driver = software ? software->driver : nullptr;
	}
	else
	{
		software = nullptr;
		driver = reinterpret_cast<game_driver const *>(get_selection_ptr());
	}
}

void menu_select_game::make_topbox_text(std::string &line0, std::string &line1, std::string &line2) const
{
	inifile_manager &inifile = mame_machine_manager::instance()->inifile();

	line0 = string_format(_("%1$s %2$s ( %3$d / %4$d machines (%5$d BIOS) )"),
			emulator_info::get_appname(),
			bare_build_version,
			visible_items,
			(driver_list::total() - 1),
			m_isabios);

	std::string filtered;
	if (main_filters::actual == FILTER_CATEGORY && inifile.total() > 0)
	{
		filtered = string_format(_("%1$s (%2$s - %3$s) - "),
				main_filters::text[main_filters::actual],
				inifile.get_file(),
				inifile.get_category());
	}
	else if (main_filters::actual == FILTER_MANUFACTURER)
	{
		filtered = string_format(_("%1$s (%2$s) - "),
				main_filters::text[main_filters::actual],
				c_mnfct::ui[c_mnfct::actual]);
	}
	else if (main_filters::actual == FILTER_YEAR)
	{
		filtered = string_format(_("%1$s (%2$s) - "),
				main_filters::text[main_filters::actual],
				c_year::ui[c_year::actual]);
	}

	// display the current typeahead
	if (isfavorite())
		line1.clear();
	else
		line1 = string_format(_("%1$s Search: %2$s_"), filtered, m_search);

	line2.clear();
}


std::string menu_select_game::make_driver_description(game_driver const &driver) const
{
	// first line is game name
	return string_format(_("Romset: %1$-.100s"), driver.name);
}


std::string menu_select_game::make_software_description(ui_software_info const &software) const
{
	// first line is system
	return string_format(_("System: %1$-.100s"), software.driver->description);
}


//-------------------------------------------------
//  reserved_lines
//-------------------------------------------------

int menu_select_game::reserved_lines() const
{
	// skip_main_items identifies the menu items in the reserved area:
	//	- Configure Options
	//	- Configure Machines
	//	- Plugins
	//
	// in addition, we have a separator and the "Exit" menu
	return skip_main_items + 2;
}



} // namespace ui<|MERGE_RESOLUTION|>--- conflicted
+++ resolved
@@ -184,11 +184,7 @@
 	// if i have to reselect a software, force software list submenu
 	if (reselect_last::get())
 	{
-<<<<<<< HEAD
-		const game_driver *driver = (const game_driver *) get_selection_ref();
-=======
 		const game_driver *const driver = reinterpret_cast<const game_driver *>(get_selection_ref());
->>>>>>> dbbd5e9c
 		menu::stack_push<menu_select_software>(ui(), container(), driver);
 		return;
 	}
