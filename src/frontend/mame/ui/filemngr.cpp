// license:BSD-3-Clause
// copyright-holders:Nathan Woods
/*********************************************************************

    ui/filemngr.cpp

    MESS's clunky built-in file manager

    TODO
        - Restrict directory listing by file extension

*********************************************************************/

#include "emu.h"
#include "ui/ui.h"
#include "ui/menu.h"
#include "ui/filemngr.h"
#include "ui/filesel.h"
#include "ui/miscmenu.h"
#include "ui/imgcntrl.h"
#include "ui/floppycntrl.h"
#include "softlist.h"


/***************************************************************************
    FILE MANAGER
***************************************************************************/

//-------------------------------------------------
//  ctor
//-------------------------------------------------

ui_menu_file_manager::ui_menu_file_manager(mame_ui_manager &mui, render_container *container, const char *warnings) : ui_menu(mui, container), selected_device(nullptr)
{
	// This warning string is used when accessing from the force_file_manager call, i.e.
	// when the file manager is loaded top front in the case of mandatory image devices
	if (warnings)
		m_warnings.assign(warnings);
	else
		m_warnings.clear();

	m_curr_selected = FALSE;
}


//-------------------------------------------------
//  dtor
//-------------------------------------------------

ui_menu_file_manager::~ui_menu_file_manager()
{
}


//-------------------------------------------------
//  custom_render - perform our special rendering
//-------------------------------------------------

void ui_menu_file_manager::custom_render(void *selectedref, float top, float bottom, float origx1, float origy1, float origx2, float origy2)
{
	const char *path;

	// access the path
	path = selected_device ? selected_device->filename() : nullptr;
	extra_text_render(top, bottom, origx1, origy1, origx2, origy2, nullptr, path);
}


void ui_menu_file_manager::fill_image_line(device_image_interface *img, std::string &instance, std::string &filename)
{
	// get the image type/id
	instance = string_format("%s (%s)", img->instance_name(), img->brief_instance_name());

	// get the base name
	if (img->basename() != nullptr)
	{
		filename.assign(img->basename());

		// if the image has been loaded through softlist, also show the loaded part
		if (img->part_entry() != nullptr)
		{
			const software_part *tmp = img->part_entry();
			if (tmp->name() != nullptr)
			{
				filename.append(" (");
				filename.append(tmp->name());
				// also check if this part has a specific part_id (e.g. "Map Disc", "Bonus Disc", etc.), and in case display it
				if (img->get_feature("part_id") != nullptr)
				{
					filename.append(": ");
					filename.append(img->get_feature("part_id"));
				}
				filename.append(")");
			}
		}
	}
	else
		filename.assign("---");
}

//-------------------------------------------------
//  populate
//-------------------------------------------------

void ui_menu_file_manager::populate()
{
	std::string tmp_inst, tmp_name;
	bool first_entry = true;

	if (!m_warnings.empty())
	{
		item_append(m_warnings.c_str(), nullptr, MENU_FLAG_DISABLE, nullptr);
		item_append("", nullptr, MENU_FLAG_DISABLE, nullptr);
	}

	// cycle through all devices for this system
	std::unordered_set<std::string> devtags;
	for (device_t &dev : device_iterator(machine().root_device()))
	{
		bool tag_appended = false;
		if (!devtags.insert(dev.tag()).second)
			continue;

		// check whether it owns an image interface
		image_interface_iterator subiter(dev);
		if (subiter.first() != nullptr)
		{
			// if so, cycle through all its image interfaces
			for (device_image_interface &scan : subiter)
			{
				if (!scan.user_loadable())
					continue;

				// if it is a children device, and not something further down the device tree, we want it in the menu!
				if (strcmp(scan.device().owner()->tag(), dev.tag()) == 0)
					if (devtags.insert(scan.device().tag()).second)
					{
						// check whether we already had some devices with the same owner: if not, output the owner tag!
						if (!tag_appended)
						{
							if (first_entry)
								first_entry = false;
							else
								item_append(ui_menu_item_type::SEPARATOR);
							item_append(string_format("[root%s]", dev.tag()).c_str(), nullptr, 0, nullptr);
							tag_appended = true;
						}
						// finally, append the image interface to the menu
						fill_image_line(&scan, tmp_inst, tmp_name);
						item_append(tmp_inst.c_str(), tmp_name.c_str(), 0, (void *)&scan);
					}
			}
		}
	}
	item_append(ui_menu_item_type::SEPARATOR);
	item_append("Reset",  nullptr, 0, (void *)1);

	custombottom = ui().get_line_height() + 3.0f * UI_BOX_TB_BORDER;
}


//-------------------------------------------------
//  handle
//-------------------------------------------------

void ui_menu_file_manager::handle()
{
	// process the menu
	const ui_menu_event *event = process(0);
	if (event != nullptr && event->itemref != nullptr && event->iptkey == IPT_UI_SELECT)
	{
		if ((FPTR)event->itemref == 1)
		{
			if (m_curr_selected)
				machine().schedule_hard_reset();
		}
		else
		{
			selected_device = (device_image_interface *) event->itemref;
			if (selected_device != nullptr)
			{
				m_curr_selected = TRUE;
				floppy_image_device *floppy_device = dynamic_cast<floppy_image_device *>(selected_device);
				if (floppy_device != nullptr)
				{
<<<<<<< HEAD
					ui_menu::stack_push(global_alloc_clear<ui_menu_control_floppy_image>(ui(), container, floppy_device));
				} 
=======
					ui_menu::stack_push(global_alloc_clear<ui_menu_control_floppy_image>(machine(), container, floppy_device));
				}
>>>>>>> fe6b9390
				else
				{
					ui_menu::stack_push(global_alloc_clear<ui_menu_control_device_image>(ui(), container, selected_device));
				}
				// reset the existing menu
				reset(UI_MENU_RESET_REMEMBER_POSITION);
			}
		}
	}
}

// force file manager menu
void ui_menu_file_manager::force_file_manager(mame_ui_manager &mui, render_container *container, const char *warnings)
{
	// reset the menu stack
	ui_menu::stack_reset(mui.machine());

	// add the quit entry followed by the game select entry
	ui_menu *quit = global_alloc_clear<ui_menu_quit_game>(mui, container);
	quit->set_special_main_menu(true);
	ui_menu::stack_push(quit);
	ui_menu::stack_push(global_alloc_clear<ui_menu_file_manager>(mui, container, warnings));

	// force the menus on
	mui.show_menu();

	// make sure MAME is paused
	mui.machine().pause();
}<|MERGE_RESOLUTION|>--- conflicted
+++ resolved
@@ -183,13 +183,8 @@
 				floppy_image_device *floppy_device = dynamic_cast<floppy_image_device *>(selected_device);
 				if (floppy_device != nullptr)
 				{
-<<<<<<< HEAD
 					ui_menu::stack_push(global_alloc_clear<ui_menu_control_floppy_image>(ui(), container, floppy_device));
 				} 
-=======
-					ui_menu::stack_push(global_alloc_clear<ui_menu_control_floppy_image>(machine(), container, floppy_device));
-				}
->>>>>>> fe6b9390
 				else
 				{
 					ui_menu::stack_push(global_alloc_clear<ui_menu_control_device_image>(ui(), container, selected_device));
