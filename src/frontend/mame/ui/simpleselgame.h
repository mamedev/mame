--- conflicted
+++ resolved
@@ -45,12 +45,8 @@
 	// internal state
 	UINT8                   m_error;
 	bool                    m_rerandomize;
-<<<<<<< HEAD
-	char                    m_search[40];
+	std::string             m_search;
 	int						m_skip_main_items;
-=======
-	std::string             m_search;
->>>>>>> b1615d3a
 	int                     m_matchlist[VISIBLE_GAMES_IN_LIST];
 	std::vector<const game_driver *> m_driverlist;
 	std::unique_ptr<driver_enumerator> m_drivlist;
