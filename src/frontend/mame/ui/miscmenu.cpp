// license:BSD-3-Clause
// copyright-holders:Nicola Salmoria, Aaron Giles, Nathan Woods, Maurizio Petrarota
/*********************************************************************

    ui/miscmenu.cpp

    Internal MAME menus for the user interface.

*********************************************************************/

#include "emu.h"
#include "ui/miscmenu.h"

#include "ui/inifile.h"
#include "ui/selector.h"
#include "ui/submenu.h"
#include "ui/ui.h"
#include "ui/utils.h"

#include "infoxml.h"
#include "mame.h"

#include "osdnet.h"
#include "mameopts.h"
#include "pluginopts.h"
#include "drivenum.h"
#include "fileio.h"
#include "romload.h"
#include "uiinput.h"

#include <algorithm>
#include <cstring>
#include <fstream>
#include <iterator>
#include <locale>


namespace ui {

/***************************************************************************
    MENU HANDLERS
***************************************************************************/

/*-------------------------------------------------
    menu_bios_selection - populates the main
    bios selection menu
-------------------------------------------------*/

menu_bios_selection::menu_bios_selection(mame_ui_manager &mui, render_container &container) : menu(mui, container)
{
	set_heading(_("BIOS Selection"));
}

void menu_bios_selection::populate(float &customtop, float &custombottom)
{
	// cycle through all devices for this system
	for (device_t &device : device_enumerator(machine().root_device()))
	{
		device_t const *const parent(device.owner());
		device_slot_interface const *const slot(dynamic_cast<device_slot_interface const *>(parent));
		if (!parent || (slot && (slot->get_card_device() == &device)))
		{
			tiny_rom_entry const *rom(device.rom_region());
			if (rom && !ROMENTRY_ISEND(rom))
			{
				char const *val = nullptr;
				for ( ; !ROMENTRY_ISEND(rom) && !val; rom++)
				{
					if (ROMENTRY_ISSYSTEM_BIOS(rom) && ROM_GETBIOSFLAGS(rom) == device.system_bios())
						val = rom->hashdata;
				}
				if (val)
					item_append(!parent ? _("System") : (device.tag() + 1), val, FLAG_LEFT_ARROW | FLAG_RIGHT_ARROW, (void *)&device);
			}
		}
	}

	item_append(menu_item_type::SEPARATOR);
	item_append(_("Reset"), 0, (void *)1);
}

menu_bios_selection::~menu_bios_selection()
{
}

/*-------------------------------------------------
    menu_bios_selection - menu that
-------------------------------------------------*/

void menu_bios_selection::handle(event const *ev)
{
	// process the menu
	if (ev && ev->itemref)
	{
		if ((uintptr_t)ev->itemref == 1 && ev->iptkey == IPT_UI_SELECT)
			machine().schedule_hard_reset();
		else
		{
			device_t *dev = (device_t *)ev->itemref;
			int bios_val = 0;

			switch (ev->iptkey)
			{
				// reset to default
				case IPT_UI_SELECT:
					bios_val = dev->default_bios();
					break;

				// previous/next bios setting
				case IPT_UI_LEFT: case IPT_UI_RIGHT:
				{
					int const cnt = ([bioses = romload::entries(dev->rom_region()).get_system_bioses()] () { return std::distance(bioses.begin(), bioses.end()); })();
					bios_val = dev->system_bios() + ((ev->iptkey == IPT_UI_LEFT) ? -1 : +1);

					// wrap
					if (bios_val < 1)
						bios_val = cnt;
					if (bios_val > cnt)
						bios_val = 1;

					break;
				}

				default:
					break;
			}

			if (bios_val > 0)
			{
				dev->set_system_bios(bios_val);
				if (strcmp(dev->tag(),":")==0) {
					machine().options().set_value("bios", bios_val-1, OPTION_PRIORITY_CMDLINE);
				} else {
					const char *slot_option_name = dev->owner()->tag() + 1;
					machine().options().slot_option(slot_option_name).set_bios(string_format("%d", bios_val - 1));
				}
				reset(reset_options::REMEMBER_REF);
			}
		}
	}
}



menu_network_devices::menu_network_devices(mame_ui_manager &mui, render_container &container) : menu(mui, container)
{
	set_heading(_("Network Devices"));
}

menu_network_devices::~menu_network_devices()
{
}

/*-------------------------------------------------
    menu_network_devices_populate - populates the main
    network device menu
-------------------------------------------------*/

void menu_network_devices::populate(float &customtop, float &custombottom)
{
	/* cycle through all devices for this system */
	for (device_network_interface &network : network_interface_enumerator(machine().root_device()))
	{
		int curr = network.get_interface();
		const char *title = nullptr;
		for(auto &entry : get_netdev_list())
		{
			if(entry->id==curr) {
				title = entry->description;
				break;
			}
		}

		item_append(network.device().tag(),  (title) ? title : "------", FLAG_LEFT_ARROW | FLAG_RIGHT_ARROW, (void *)&network);
	}

	item_append(menu_item_type::SEPARATOR);
}

/*-------------------------------------------------
    menu_network_devices - menu that
-------------------------------------------------*/

void menu_network_devices::handle(event const *ev)
{
	// process the menu
	if (ev && ev->itemref)
	{
		if (ev->iptkey == IPT_UI_LEFT || ev->iptkey == IPT_UI_RIGHT)
		{
			device_network_interface *network = (device_network_interface *)ev->itemref;
			int curr = network->get_interface();
			if (ev->iptkey == IPT_UI_LEFT)
				curr--;
			else
				curr++;
			if (curr == -2)
				curr = netdev_count() - 1;
			network->set_interface(curr);
			reset(reset_options::REMEMBER_REF);
		}
	}
}


/*-------------------------------------------------
    menu_bookkeeping - handle the bookkeeping
    information menu
-------------------------------------------------*/

menu_bookkeeping::menu_bookkeeping(mame_ui_manager &mui, render_container &container) : menu_textbox(mui, container)
{
	set_process_flags(PROCESS_CUSTOM_NAV);
}

menu_bookkeeping::~menu_bookkeeping()
{
}

void menu_bookkeeping::menu_activated()
{
	// stuff can change while the menu is hidden
	reset_layout();
}

void menu_bookkeeping::populate_text(std::optional<text_layout> &layout, float &width, int &lines)
{
	if (!layout || (layout->width() != width))
	{
		rgb_t const color = ui().colors().text_color();
		layout.emplace(ui().create_layout(container(), width));

		// show total time first
		prevtime = machine().time();
		if (prevtime.seconds() >= (60 * 60))
			layout->add_text(util::string_format(_("Uptime: %1$d:%2$02d:%3$02d\n\n"), prevtime.seconds() / (60 * 60), (prevtime.seconds() / 60) % 60, prevtime.seconds() % 60), color);
		else
			layout->add_text(util::string_format(_("Uptime: %1$d:%2$02d\n\n"), (prevtime.seconds() / 60) % 60, prevtime.seconds() % 60), color);

		// show tickets at the top
		int const tickets = machine().bookkeeping().get_dispensed_tickets();
		if (tickets > 0)
			layout->add_text(util::string_format(_("Tickets dispensed: %1$d\n\n"), tickets), color);

		// loop over coin counters
		for (int ctrnum = 0; ctrnum < bookkeeping_manager::COIN_COUNTERS; ctrnum++)
		{
			int const count = machine().bookkeeping().coin_counter_get_count(ctrnum);
			bool const locked = machine().bookkeeping().coin_lockout_get_state(ctrnum);

			// display the coin counter number
			// display how many coins
			// display whether or not we are locked out
			layout->add_text(
					util::string_format(
						(count == 0) ? _("Coin %1$c: NA%3$s\n") : _("Coin %1$c: %2$d%3$s\n"),
						ctrnum + 'A',
						count,
						locked ? _(" (locked)") : ""),
					color);
		}

		lines = layout->lines();
	}
	width = layout->actual_width();
}

void menu_bookkeeping::populate(float &customtop, float &custombottom)
{
}

void menu_bookkeeping::handle(event const *ev)
{
	// if the time has rolled over another second, regenerate
	// TODO: what about other bookkeeping events happening with the menu open?
	attotime const curtime = machine().time();
	if (curtime.seconds() != prevtime.seconds())
		reset_layout();

	if (ev)
		handle_key(ev->iptkey);
}


/*-------------------------------------------------
    menu_crosshair - handle the crosshair settings
    menu
-------------------------------------------------*/

void menu_crosshair::handle(event const *ev)
{
	// handle events
	if (ev && ev->itemref)
	{
		crosshair_item_data &data(*reinterpret_cast<crosshair_item_data *>(ev->itemref));
		bool changed(false);
		int newval(data.cur);

		switch (ev->iptkey)
		{
		// if selected, reset to default value
		case IPT_UI_SELECT:
			newval = data.defvalue;
			break;

		// left decrements
		case IPT_UI_LEFT:
			newval -= machine().input().code_pressed(KEYCODE_LSHIFT) ? 10 : 1;
			break;

		// right increments
		case IPT_UI_RIGHT:
			newval += machine().input().code_pressed(KEYCODE_LSHIFT) ? 10 : 1;
			break;
		}

		// clamp to range
		if (newval < data.min)
			newval = data.min;
		if (newval > data.max)
			newval = data.max;

		// if things changed, update
		if (newval != data.cur)
		{
			switch (data.type)
			{
			// visibility state
			case CROSSHAIR_ITEM_VIS:
				data.crosshair->set_mode(newval);
				// set visibility as specified by mode - auto mode starts with visibility off
				data.crosshair->set_visible(newval == CROSSHAIR_VISIBILITY_ON);
				changed = true;
				break;

			// auto time
			case CROSSHAIR_ITEM_AUTO_TIME:
				machine().crosshair().set_auto_time(newval);
				changed = true;
				break;
			}
		}

		// crosshair graphic name
		if (data.type == CROSSHAIR_ITEM_PIC)
		{
			switch (ev->iptkey)
			{
			case IPT_UI_SELECT:
				{
					std::vector<std::string> sel;
					sel.reserve(m_pics.size() + 1);
					sel.push_back(_("menu-crosshair", "[built-in]"));
					std::copy(m_pics.begin(), m_pics.end(), std::back_inserter(sel));
					menu::stack_push<menu_selector>(
							ui(), container(), std::string(ev->item->text()), std::move(sel), data.cur,
							[this, &data] (int selection)
							{
								if (!selection)
									data.crosshair->set_default_bitmap();
								else
									data.crosshair->set_bitmap_name(m_pics[selection - 1].c_str());
								reset(reset_options::REMEMBER_REF);
							});
				}
				break;

			case IPT_UI_LEFT:
				data.crosshair->set_bitmap_name(data.last_name.c_str());
				changed = true;
				break;

			case IPT_UI_RIGHT:
				data.crosshair->set_bitmap_name(data.next_name.c_str());
				changed = true;
				break;
			}
		}

		if (changed)
			reset(reset_options::REMEMBER_REF); // rebuild the menu
	}
}


/*-------------------------------------------------
    menu_crosshair_populate - populate the
    crosshair settings menu
-------------------------------------------------*/

menu_crosshair::menu_crosshair(mame_ui_manager &mui, render_container &container) : menu(mui, container)
{
	set_process_flags(PROCESS_LR_REPEAT);
	set_heading(_("menu-crosshair", "Crosshair Options"));
}

void menu_crosshair::populate(float &customtop, float &custombottom)
{
	if (m_data.empty())
	{
		// loop over player and add the manual items
		for (int player = 0; player < MAX_PLAYERS; player++)
		{
			// get the user settings
			render_crosshair &crosshair(machine().crosshair().get_crosshair(player));

			// add menu items for usable crosshairs
			if (crosshair.is_used())
			{
				// CROSSHAIR_ITEM_VIS - allocate a data item and fill it
				crosshair_item_data &visdata(m_data.emplace_back());
				visdata.crosshair = &crosshair;
				visdata.type = CROSSHAIR_ITEM_VIS;
				visdata.player = player;
				visdata.min = CROSSHAIR_VISIBILITY_OFF;
				visdata.max = CROSSHAIR_VISIBILITY_AUTO;
				visdata.defvalue = CROSSHAIR_VISIBILITY_DEFAULT;

				// CROSSHAIR_ITEM_PIC - allocate a data item and fill it
				crosshair_item_data &picdata(m_data.emplace_back());
				picdata.crosshair = &crosshair;
				picdata.type = CROSSHAIR_ITEM_PIC;
				picdata.player = player;
				// other data item not used by this menu
			}
		}

		// CROSSHAIR_ITEM_AUTO_TIME - allocate a data item and fill it
		crosshair_item_data &timedata(m_data.emplace_back());
		timedata.type = CROSSHAIR_ITEM_AUTO_TIME;
		timedata.min = CROSSHAIR_VISIBILITY_AUTOTIME_MIN;
		timedata.max = CROSSHAIR_VISIBILITY_AUTOTIME_MAX;
		timedata.defvalue = CROSSHAIR_VISIBILITY_AUTOTIME_DEFAULT;
	}

	if (m_pics.empty())
	{
		// open a path to the crosshairs
		file_enumerator path(machine().options().crosshair_path());
		for (osd::directory::entry const *dir = path.next(); dir; dir = path.next())
		{
			// look for files ending in .png
			size_t const length(std::strlen(dir->name));
			if ((length > 4) && core_filename_ends_with(dir->name, ".png"))
				m_pics.emplace_back(dir->name, length - 4);
		}
		std::collate<wchar_t> const &coll = std::use_facet<std::collate<wchar_t>>(std::locale());
		std::stable_sort(
				m_pics.begin(),
				m_pics.end(),
<<<<<<< HEAD
				[] (std::string const &a, std::string const &b) { return 0 > core_stricmp(a, b); });
=======
				[&coll] (auto const &x, auto const &y)
				{
					std::wstring const wx = wstring_from_utf8(x);
					std::wstring const wy = wstring_from_utf8(y);
					return 0 > coll.compare(wx.data(), wx.data() + wx.size(), wy.data(), wy.data() + wy.size());
				}
		);
>>>>>>> f1e6f4a0
	}

	// Make sure to keep these matched to the CROSSHAIR_VISIBILITY_xxx types
	static char const *const vis_text[] = {
			N_p("menu-crosshair", "Never"),
			N_p("menu-crosshair", "Always"),
			N_p("menu-crosshair", "When moved") };

	bool use_auto = false;
	for (crosshair_item_data &data : m_data)
	{
		switch (data.type)
		{
		case CROSSHAIR_ITEM_VIS:
			{
				// track if we need the auto time menu
				if (data.crosshair->mode() == CROSSHAIR_VISIBILITY_AUTO)
					use_auto = true;

				data.cur = data.crosshair->mode();

				// put on arrows
				uint32_t flags(0U);
				if (data.cur > data.min)
					flags |= FLAG_LEFT_ARROW;
				if (data.cur < data.max)
					flags |= FLAG_RIGHT_ARROW;

				// add CROSSHAIR_ITEM_VIS menu */
				item_append(
						util::string_format(_("menu-crosshair", "P%1$d Visibility"), data.player + 1),
						_("menu-crosshair", vis_text[data.crosshair->mode()]),
						flags,
						&data);
			}
			break;

		case CROSSHAIR_ITEM_PIC:
			// search for crosshair graphics
			{
				// reset search flags
				bool const using_default(*data.crosshair->bitmap_name() == '\0');
				bool finished(false);
				bool found(false);
				data.cur = using_default ? 0U : 1U;
				data.last_name.clear();
				data.next_name.clear();

				// look for the current name, then remember the name before and find the next name
				for (auto it = m_pics.begin(); it != m_pics.end() && !finished; ++it)
				{
					// if we are using the default, then we just need to find the first in the list
					if (found || using_default)
					{
						// get the next name
						data.next_name = *it;
						finished = true;
					}
					else if (data.crosshair->bitmap_name() == *it)
					{
						// we found the current name so loop once more to find the next name
						found = true;
					}
					else
					{
						// remember last name - we will do it here in case files get added to the directory
						++data.cur;
						data.last_name = *it;
					}
				}

				// if name not found then next item is DEFAULT
				if (!found && !using_default)
				{
					data.cur = 0U;
					data.next_name.clear();
					finished = true;
				}

				// set up the selection flags
				uint32_t flags(0U);
				if (finished)
					flags |= FLAG_RIGHT_ARROW;
				if (found)
					flags |= FLAG_LEFT_ARROW;

				// add CROSSHAIR_ITEM_PIC menu
				item_append(
						util::string_format(_("menu-crosshair", "P%1$d Crosshair"), data.player + 1),
						using_default ? _("menu-crosshair", "[built-in]") : data.crosshair->bitmap_name(),
						flags,
						&data);
				item_append(menu_item_type::SEPARATOR);
			}
			break;

		case CROSSHAIR_ITEM_AUTO_TIME:
			if (use_auto)
			{
				data.cur = machine().crosshair().auto_time();

				// put on arrows in visible menu
				uint32_t flags(0U);
				if (data.cur > data.min)
					flags |= FLAG_LEFT_ARROW;
				if (data.cur < data.max)
					flags |= FLAG_RIGHT_ARROW;

				// add CROSSHAIR_ITEM_AUTO_TIME menu
				item_append(
						_("menu-crosshair", "Auto-Hide Delay"),
						util::string_format(_("menu-crosshair", "%1$d s"), data.cur),
						flags,
						&data);
				item_append(menu_item_type::SEPARATOR);
			}
			break;
		}
	}
}

menu_crosshair::~menu_crosshair()
{
}

//-------------------------------------------------
//  ctor / dtor
//-------------------------------------------------

menu_export::menu_export(mame_ui_manager &mui, render_container &container, std::vector<const game_driver *> &&drvlist)
	: menu(mui, container), m_list(std::move(drvlist))
{
	set_heading(_("Export Displayed List to File"));
}

menu_export::~menu_export()
{
}

//-------------------------------------------------
//  handle the export menu
//-------------------------------------------------

void menu_export::handle(event const *ev)
{
	// process the menu
	if (ev && ev->itemref)
	{
		switch (uintptr_t(ev->itemref))
		{
		case 1:
		case 3:
			if (ev->iptkey == IPT_UI_SELECT)
			{
				std::string filename("exported");
				emu_file infile(ui().options().ui_path(), OPEN_FLAG_READ);
				if (!infile.open(filename + ".xml"))
					for (int seq = 0; ; ++seq)
					{
						const std::string seqtext = string_format("%s_%04d", filename, seq);
						if (infile.open(seqtext + ".xml"))
						{
							filename = seqtext;
							break;
						}
					}

				// attempt to open the output file
				emu_file file(ui().options().ui_path(), OPEN_FLAG_WRITE | OPEN_FLAG_CREATE | OPEN_FLAG_CREATE_PATHS);
				if (!file.open(filename + ".xml"))
				{
					const std::string fullpath(file.fullpath());
					file.close();
					std::ofstream pfile(fullpath);

					// prepare a filter for the drivers we want to show
					std::unordered_set<const game_driver *> driver_list(m_list.begin(), m_list.end());
					auto filter = [&driver_list](const char *shortname, bool &)
					{
						auto iter = std::find_if(
							driver_list.begin(),
							driver_list.end(),
							[shortname](const game_driver *driver) { return !strcmp(shortname, driver->name); });
						return iter != driver_list.end();
					};

					// do we want to show devices?
					bool include_devices = uintptr_t(ev->itemref) == 1;

					// and do the dirty work
					info_xml_creator creator(machine().options());
					creator.output(pfile, filter, include_devices);
					machine().popmessage(_("%s.xml saved in UI settings folder."), filename);
				}
			}
			break;
		case 2:
			if (ev->iptkey == IPT_UI_SELECT)
			{
				std::string filename("exported");
				emu_file infile(ui().options().ui_path(), OPEN_FLAG_READ);
				if (!infile.open(filename + ".txt"))
					for (int seq = 0; ; ++seq)
					{
						const std::string seqtext = string_format("%s_%04d", filename, seq);
						if (infile.open(seqtext + ".txt"))
						{
							filename = seqtext;
							break;
						}
					}

				// attempt to open the output file
				emu_file file(ui().options().ui_path(), OPEN_FLAG_WRITE | OPEN_FLAG_CREATE | OPEN_FLAG_CREATE_PATHS);
				if (!file.open(filename + ".txt"))
				{
					// print the header
					std::ostringstream buffer;
					buffer << _("Name:             Description:\n");
					driver_enumerator drvlist(machine().options());
					drvlist.exclude_all();
					for (auto & elem : m_list)
						drvlist.include(driver_list::find(*elem));

					// iterate through drivers and output the info
					while (drvlist.next())
						util::stream_format(buffer, "%-18s\"%s\"\n", drvlist.driver().name, drvlist.driver().type.fullname());
					file.puts(buffer.str());
					file.close();
					machine().popmessage(_("%s.txt saved in UI settings folder."), filename);
				}
			}
			break;
		default:
			break;
		}
	}
}

//-------------------------------------------------
//  populate
//-------------------------------------------------

void menu_export::populate(float &customtop, float &custombottom)
{
	// add options items
	item_append(_("Export list in XML format (like -listxml)"), 0, (void *)(uintptr_t)1);
	item_append(_("Export list in XML format (like -listxml, but exclude devices)"), 0, (void *)(uintptr_t)3);
	item_append(_("Export list in TXT format (like -listfull)"), 0, (void *)(uintptr_t)2);
	item_append(menu_item_type::SEPARATOR);
}

//-------------------------------------------------
//  ctor / dtor
//-------------------------------------------------

menu_machine_configure::menu_machine_configure(
		mame_ui_manager &mui,
		render_container &container,
		ui_system_info const &info,
		std::function<void (bool, bool)> &&handler)
	: menu(mui, container)
	, m_handler(std::move(handler))
	, m_sys(info)
	, m_curbios(0)
	, m_was_favorite(mame_machine_manager::instance()->favorite().is_favorite_system(*info.driver))
	, m_want_favorite(m_was_favorite)
{
	// parse the INI file
	std::ostringstream error;
	osd_setup_osd_specific_emu_options(m_opts);
	mame_options::parse_standard_inis(m_opts, error, m_sys.driver);
	setup_bios();
	set_heading(util::string_format(_("System Settings:\n%1$s"), m_sys.description));
}

menu_machine_configure::~menu_machine_configure()
{
	if (m_was_favorite != m_want_favorite)
	{
		if (m_want_favorite)
			mame_machine_manager::instance()->favorite().add_favorite_system(*m_sys.driver);
		else
			mame_machine_manager::instance()->favorite().remove_favorite_system(*m_sys.driver);
	}

	if (m_handler)
		m_handler(m_want_favorite, m_was_favorite != m_want_favorite);
}

//-------------------------------------------------
//  handle the machine options menu
//-------------------------------------------------

void menu_machine_configure::handle(event const *ev)
{
	// process the menu
	if (ev && ev->itemref)
	{
		if (ev->iptkey == IPT_UI_SELECT)
		{
			switch ((uintptr_t)ev->itemref)
			{
			case SAVE:
				{
					const std::string filename(m_sys.driver->name);
					emu_file file(machine().options().ini_path(), OPEN_FLAG_WRITE | OPEN_FLAG_CREATE);
					std::error_condition const filerr = file.open(filename + ".ini");
					if (!filerr)
					{
						std::string inistring = m_opts.output_ini();
						file.puts(inistring);
						ui().popup_time(2, "%s", _("\n    Settings saved    \n\n"));
					}
				}
				break;
			case ADDFAV:
				m_want_favorite = true;
				reset(reset_options::REMEMBER_POSITION);
				break;
			case DELFAV:
				m_want_favorite = false;
				reset(reset_options::REMEMBER_POSITION);
				break;
			case VIDEO:
				if (ev->iptkey == IPT_UI_SELECT)
					menu::stack_push<submenu>(ui(), container(), submenu::video_options(), m_sys.driver, &m_opts);
				break;
			case CONTROLLER:
				if (ev->iptkey == IPT_UI_SELECT)
					menu::stack_push<submenu>(ui(), container(), submenu::control_options(), m_sys.driver, &m_opts);
				break;
			case ADVANCED:
				if (ev->iptkey == IPT_UI_SELECT)
					menu::stack_push<submenu>(ui(), container(), submenu::advanced_options(), m_sys.driver, &m_opts);
				break;
			default:
				break;
			}
		}
		else if (ev->iptkey == IPT_UI_LEFT || ev->iptkey == IPT_UI_RIGHT)
		{
			(ev->iptkey == IPT_UI_LEFT) ? --m_curbios : ++m_curbios;
			m_opts.set_value(OPTION_BIOS, m_bios[m_curbios].second, OPTION_PRIORITY_CMDLINE);
			reset(reset_options::REMEMBER_POSITION);
		}
	}
}

//-------------------------------------------------
//  populate
//-------------------------------------------------

void menu_machine_configure::populate(float &customtop, float &custombottom)
{
	// add options items
	item_append(_("BIOS"), FLAG_DISABLE | FLAG_UI_HEADING, nullptr);
	if (!m_bios.empty())
	{
		uint32_t arrows = get_arrow_flags(std::size_t(0), m_bios.size() - 1, m_curbios);
		item_append(_("System"), m_bios[m_curbios].first, arrows, (void *)(uintptr_t)BIOS);
	}
	else
		item_append(_("[this system has no BIOS settings]"), FLAG_DISABLE, nullptr);

	item_append(menu_item_type::SEPARATOR);
	item_append(_(submenu::advanced_options()[0].description), 0, (void *)(uintptr_t)ADVANCED);
	item_append(_(submenu::video_options()[0].description), 0, (void *)(uintptr_t)VIDEO);
	item_append(_(submenu::control_options()[0].description), 0, (void *)(uintptr_t)CONTROLLER);
	item_append(menu_item_type::SEPARATOR);

	if (!m_want_favorite)
		item_append(_("Add To Favorites"), 0, (void *)ADDFAV);
	else
		item_append(_("Remove From Favorites"), 0, (void *)DELFAV);

	item_append(menu_item_type::SEPARATOR);
	item_append(_("Save System Settings"), 0, (void *)(uintptr_t)SAVE);
}

//-------------------------------------------------
//  perform our special rendering
//-------------------------------------------------

void menu_machine_configure::setup_bios()
{
	if (!m_sys.driver->rom)
		return;

	std::string specbios(m_opts.bios());
	char const *default_name(nullptr);
	for (tiny_rom_entry const *rom = m_sys.driver->rom; !ROMENTRY_ISEND(rom); ++rom)
	{
		if (ROMENTRY_ISDEFAULT_BIOS(rom))
			default_name = rom->name;
	}

	std::size_t bios_count = 0;
	for (romload::system_bios const &bios : romload::entries(m_sys.driver->rom).get_system_bioses())
	{
		std::string name(bios.get_description());
		u32 const bios_flags(bios.get_value());
		std::string const bios_number(std::to_string(bios_flags - 1));

		// check BIOS number and name
		if ((bios_number == specbios) || (specbios == bios.get_name()))
			m_curbios = bios_count;

		if (default_name && !std::strcmp(bios.get_name(), default_name))
		{
			name.append(_(" (default)"));
			if (specbios == "default")
				m_curbios = bios_count;
		}

		m_bios.emplace_back(std::move(name), bios_flags - 1);
		bios_count++;
	}
}

//-------------------------------------------------
//  ctor / dtor
//-------------------------------------------------

menu_plugins_configure::menu_plugins_configure(mame_ui_manager &mui, render_container &container)
	: menu(mui, container)
{
	set_heading(_("Plugins"));
}

menu_plugins_configure::~menu_plugins_configure()
{
	emu_file file_plugin(machine().options().ini_path(), OPEN_FLAG_WRITE | OPEN_FLAG_CREATE | OPEN_FLAG_CREATE_PATHS);
	if (file_plugin.open("plugin.ini"))
		// Can't throw in a destructor, so let's ignore silently for
		// now.  We shouldn't write files in a destructor in any case.
		//
		// throw emu_fatalerror("Unable to create file plugin.ini\n");
		return;
	// generate the updated INI
	file_plugin.puts(mame_machine_manager::instance()->plugins().output_ini());
}

//-------------------------------------------------
//  handle the plugins menu
//-------------------------------------------------

void menu_plugins_configure::handle(event const *ev)
{
	// process the menu
	bool changed = false;
	plugin_options &plugins = mame_machine_manager::instance()->plugins();
	if (ev && ev->itemref)
	{
		if (ev->iptkey == IPT_UI_LEFT || ev->iptkey == IPT_UI_RIGHT || ev->iptkey == IPT_UI_SELECT)
		{
			plugin_options::plugin *p = plugins.find((const char*)ev->itemref);
			if (p)
			{
				p->m_start = !p->m_start;
				changed = true;
			}
		}
	}
	if (changed)
		reset(reset_options::REMEMBER_REF);
}

//-------------------------------------------------
//  populate
//-------------------------------------------------

void menu_plugins_configure::populate(float &customtop, float &custombottom)
{
	plugin_options const &plugins = mame_machine_manager::instance()->plugins();

	bool first(true);
	for (auto const &curentry : plugins.plugins())
	{
		if ("library" != curentry.m_type)
		{
			first = false;
			bool const enabled = curentry.m_start;
			item_append_on_off(curentry.m_description, enabled, 0, (void *)(uintptr_t)curentry.m_name.c_str());
		}
	}
	if (first)
		item_append(_("No plugins found"), FLAG_DISABLE, nullptr);
	item_append(menu_item_type::SEPARATOR);
}

} // namespace ui<|MERGE_RESOLUTION|>--- conflicted
+++ resolved
@@ -448,9 +448,6 @@
 		std::stable_sort(
 				m_pics.begin(),
 				m_pics.end(),
-<<<<<<< HEAD
-				[] (std::string const &a, std::string const &b) { return 0 > core_stricmp(a, b); });
-=======
 				[&coll] (auto const &x, auto const &y)
 				{
 					std::wstring const wx = wstring_from_utf8(x);
@@ -458,7 +455,6 @@
 					return 0 > coll.compare(wx.data(), wx.data() + wx.size(), wy.data(), wy.data() + wy.size());
 				}
 		);
->>>>>>> f1e6f4a0
 	}
 
 	// Make sure to keep these matched to the CROSSHAIR_VISIBILITY_xxx types
