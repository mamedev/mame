// license:BSD-3-Clause
// copyright-holders:Nicola Salmoria, Aaron Giles, Nathan Woods
/*********************************************************************

    ui/cheatopt.cpp

    Internal menu for the cheat interface.

*********************************************************************/

#include "emu.h"
#include "ui/cheatopt.h"

#include "ui/ui.h"

#include "cheat.h"
#include "mame.h"


namespace ui {

// itemrefs for key menu items
#define ITEMREF_CHEATS_RESET_ALL            ((void *) 0x0001)
#define ITEMREF_CHEATS_RELOAD_ALL           ((void *) 0x0002)
#define ITEMREF_CHEATS_FIRST_ITEM           ((void *) 0x0003)


/*-------------------------------------------------
    menu_cheat - handle the cheat menu
-------------------------------------------------*/

void menu_cheat::handle(event const *ev)
{
	// handle events
	if (ev && ev->itemref)
	{
		bool changed = false;

		// clear cheat comment on any movement or keypress
		machine().popmessage();

		if ((ev->itemref == ITEMREF_CHEATS_RESET_ALL || ev->itemref == ITEMREF_CHEATS_RELOAD_ALL) && ev->iptkey == IPT_UI_SELECT)
		{
<<<<<<< HEAD
			if(mame_machine_manager::instance()->cheat()!=NULL){
			for (auto &curcheat : mame_machine_manager::instance()->cheat()->entries())
=======
			// handle reset all + reset all cheats for reload all option
			for (auto &curcheat : mame_machine_manager::instance()->cheat().entries())
>>>>>>> 06718cde
				if (curcheat->select_default_state())
					changed = true;
			}
		}
		else if (ev->itemref >= ITEMREF_CHEATS_FIRST_ITEM)
		{
			// handle individual cheats
			cheat_entry *curcheat = reinterpret_cast<cheat_entry *>(ev->itemref);
			const char *string;
			switch (ev->iptkey)
			{
				// if selected, activate a oneshot
				case IPT_UI_SELECT:
					changed = curcheat->activate();
					break;

				// if cleared, reset to default value
				case IPT_UI_CLEAR:
					changed = curcheat->select_default_state();
					break;

				// left decrements
				case IPT_UI_LEFT:
					changed = curcheat->select_previous_state();
					break;

				// right increments
				case IPT_UI_RIGHT:
					changed = curcheat->select_next_state();
					break;

				// bring up display comment if one exists
				case IPT_UI_DISPLAY_COMMENT:
				case IPT_UI_UP:
				case IPT_UI_DOWN:
					string = curcheat->comment();
					if (string && *string)
						machine().popmessage(_("Cheat Comment:\n%s"), string);
					break;
			}
		}

		// handle reload all
		if (ev->itemref == ITEMREF_CHEATS_RELOAD_ALL && ev->iptkey == IPT_UI_SELECT)
		{
<<<<<<< HEAD
			/* re-init cheat engine and thus reload cheats/cheats have already been turned off by here */
			if (mame_machine_manager::instance()->cheat() != NULL) {
				mame_machine_manager::instance()->cheat()->reload();

				/* display the reloaded cheats */
				reset(reset_options::REMEMBER_REF);
				machine().popmessage(_("All cheats reloaded"));
			}
=======
			// re-init cheat engine and thus reload cheats/cheats have already been turned off by here
			mame_machine_manager::instance()->cheat().reload();

			// display the reloaded cheats
			reset(reset_options::REMEMBER_REF);
			machine().popmessage(_("All cheats reloaded"));
>>>>>>> 06718cde
		}

		// if things changed, update
		if (changed)
			reset(reset_options::REMEMBER_REF);
	}
}


/*-------------------------------------------------
    menu_cheat_populate - populate the cheat menu
-------------------------------------------------*/

menu_cheat::menu_cheat(mame_ui_manager &mui, render_container &container) : menu(mui, container)
{
	set_process_flags(PROCESS_LR_REPEAT);
}

void menu_cheat::populate(float &customtop, float &custombottom)
{
	/* iterate over cheats */
	std::string text;
	std::string subtext;
	if (mame_machine_manager::instance()->cheat() != NULL) {
		// add cheats
		if (!mame_machine_manager::instance()->cheat()->entries().empty()) {
			for (auto& curcheat : mame_machine_manager::instance()->cheat()->entries())
			{
				uint32_t flags;
				curcheat->menu_text(text, subtext, flags);
				if (text == MENU_SEPARATOR_ITEM)
					item_append(menu_item_type::SEPARATOR, flags);
				else
					item_append(text, subtext, flags, curcheat.get());
			}

			/* add a separator */
			item_append(menu_item_type::SEPARATOR);

			/* add a reset all option */
			item_append(_("Reset All"), 0, (void*)ITEMREF_CHEATS_RESET_ALL);

			/* add a reload all cheats option */
			item_append(_("Reload All"), 0, (void*)ITEMREF_CHEATS_RELOAD_ALL);
		}
	}
}

menu_cheat::~menu_cheat()
{
}

} // namespace ui<|MERGE_RESOLUTION|>--- conflicted
+++ resolved
@@ -41,13 +41,8 @@
 
 		if ((ev->itemref == ITEMREF_CHEATS_RESET_ALL || ev->itemref == ITEMREF_CHEATS_RELOAD_ALL) && ev->iptkey == IPT_UI_SELECT)
 		{
-<<<<<<< HEAD
 			if(mame_machine_manager::instance()->cheat()!=NULL){
 			for (auto &curcheat : mame_machine_manager::instance()->cheat()->entries())
-=======
-			// handle reset all + reset all cheats for reload all option
-			for (auto &curcheat : mame_machine_manager::instance()->cheat().entries())
->>>>>>> 06718cde
 				if (curcheat->select_default_state())
 					changed = true;
 			}
@@ -93,7 +88,6 @@
 		// handle reload all
 		if (ev->itemref == ITEMREF_CHEATS_RELOAD_ALL && ev->iptkey == IPT_UI_SELECT)
 		{
-<<<<<<< HEAD
 			/* re-init cheat engine and thus reload cheats/cheats have already been turned off by here */
 			if (mame_machine_manager::instance()->cheat() != NULL) {
 				mame_machine_manager::instance()->cheat()->reload();
@@ -102,14 +96,6 @@
 				reset(reset_options::REMEMBER_REF);
 				machine().popmessage(_("All cheats reloaded"));
 			}
-=======
-			// re-init cheat engine and thus reload cheats/cheats have already been turned off by here
-			mame_machine_manager::instance()->cheat().reload();
-
-			// display the reloaded cheats
-			reset(reset_options::REMEMBER_REF);
-			machine().popmessage(_("All cheats reloaded"));
->>>>>>> 06718cde
 		}
 
 		// if things changed, update
