--- conflicted
+++ resolved
@@ -410,12 +410,8 @@
 	// also disable for the JavaScript port since the startup screens do not run asynchronously
 	show_gameinfo = show_warnings = false;
 #endif
-<<<<<<< HEAD
-	// loop over states
-=======
 
 	// set up event handlers
->>>>>>> d8573563
 	using namespace std::placeholders;
 	switch_code_poller poller(machine().input());
 	std::string warning_text;
