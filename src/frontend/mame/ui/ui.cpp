--- conflicted
+++ resolved
@@ -311,11 +311,7 @@
 	if (!first_time || (str > 0 && str < 60*5) || &machine().system() == &GAME_NAME(___empty) || (machine().debug_flags & DEBUG_FLAG_ENABLED) != 0 || video_none)
 		show_gameinfo = show_warnings = show_mandatory_fileman = false;
 
-<<<<<<< HEAD
 #if defined(EMSCRIPTEN) || defined(__LIBRETRO__)
-=======
-#if defined(__EMSCRIPTEN__)
->>>>>>> 24d07a12
 	// also disable for the JavaScript port since the startup screens do not run asynchronously
 	show_gameinfo = show_warnings = false;
 #endif
