--- conflicted
+++ resolved
@@ -2232,17 +2232,12 @@
 	emu_file file(machine().options().ini_path(), OPEN_FLAG_READ);
 	if (file.open("ui.ini") == osd_file::error::NONE)
 	{
-<<<<<<< HEAD
 		try
 		{
 			options().parse_ini_file((util::core_file&)file, OPTION_PRIORITY_MAME_INI, OPTION_PRIORITY_MAME_INI < OPTION_PRIORITY_DRIVER_INI, true);
 		}
 		catch (options_exception &)
 		{
-=======
-		bool result = options().parse_ini_file((util::core_file&)file, OPTION_PRIORITY_MAME_INI, OPTION_PRIORITY_MAME_INI < OPTION_PRIORITY_DRIVER_INI, error);
-		if (!result)
->>>>>>> 9a08c178
 			osd_printf_error("**Error loading ui.ini**\n");
 		}
 	}
@@ -2284,16 +2279,11 @@
 		emu_file file(machine().options().ini_path(), OPEN_FLAG_READ);
 		if (file.open(emulator_info::get_configname(), ".ini") == osd_file::error::NONE)
 		{
-<<<<<<< HEAD
 			try
 			{
 				options.parse_ini_file((util::core_file&)file, OPTION_PRIORITY_MAME_INI, OPTION_PRIORITY_MAME_INI < OPTION_PRIORITY_DRIVER_INI, true);
 			}
 			catch(options_error_exception &)
-=======
-			bool result = options.parse_ini_file((util::core_file&)file, OPTION_PRIORITY_MAME_INI, OPTION_PRIORITY_MAME_INI < OPTION_PRIORITY_DRIVER_INI, error);
-			if (!result)
->>>>>>> 9a08c178
 			{
 				osd_printf_error("**Error loading %s.ini**\n", emulator_info::get_configname());
 				return;
