// license:BSD-3-Clause
// copyright-holders:Nicola Salmoria, Aaron Giles, Nathan Woods
/*********************************************************************

    ui.cpp

    Functions used to handle MAME's user interface.

*********************************************************************/

#include "emu.h"
#include "mame.h"
#include "emuopts.h"
#include "mameopts.h"
#include "video/vector.h"
#include "machine/laserdsc.h"
#include "drivenum.h"
#include "natkeyboard.h"
#include "render.h"
#include "luaengine.h"
#include "cheat.h"
#include "rendfont.h"
#include "uiinput.h"
#include "ui/ui.h"
#include "ui/info.h"
#include "ui/menu.h"
#include "ui/mainmenu.h"
#include "ui/filemngr.h"
#include "ui/sliders.h"
#include "ui/state.h"
#include "ui/viewgfx.h"
#include "imagedev/cassette.h"


/***************************************************************************
    CONSTANTS
***************************************************************************/

enum
{
	LOADSAVE_NONE,
	LOADSAVE_LOAD,
	LOADSAVE_SAVE
};

#define MAX_SAVED_STATE_JOYSTICK   4


/***************************************************************************
    LOCAL VARIABLES
***************************************************************************/

// list of natural keyboard keys that are not associated with UI_EVENT_CHARs
static const input_item_id non_char_keys[] =
{
	ITEM_ID_ESC,
	ITEM_ID_F1,
	ITEM_ID_F2,
	ITEM_ID_F3,
	ITEM_ID_F4,
	ITEM_ID_F5,
	ITEM_ID_F6,
	ITEM_ID_F7,
	ITEM_ID_F8,
	ITEM_ID_F9,
	ITEM_ID_F10,
	ITEM_ID_F11,
	ITEM_ID_F12,
	ITEM_ID_NUMLOCK,
	ITEM_ID_0_PAD,
	ITEM_ID_1_PAD,
	ITEM_ID_2_PAD,
	ITEM_ID_3_PAD,
	ITEM_ID_4_PAD,
	ITEM_ID_5_PAD,
	ITEM_ID_6_PAD,
	ITEM_ID_7_PAD,
	ITEM_ID_8_PAD,
	ITEM_ID_9_PAD,
	ITEM_ID_DEL_PAD,
	ITEM_ID_PLUS_PAD,
	ITEM_ID_MINUS_PAD,
	ITEM_ID_INSERT,
	ITEM_ID_DEL,
	ITEM_ID_HOME,
	ITEM_ID_END,
	ITEM_ID_PGUP,
	ITEM_ID_PGDN,
	ITEM_ID_UP,
	ITEM_ID_DOWN,
	ITEM_ID_LEFT,
	ITEM_ID_RIGHT,
	ITEM_ID_PAUSE,
	ITEM_ID_CANCEL
};

static const char *s_color_list[] = {
	OPTION_UI_BORDER_COLOR,
	OPTION_UI_BACKGROUND_COLOR,
	OPTION_UI_GFXVIEWER_BG_COLOR,
	OPTION_UI_UNAVAILABLE_COLOR,
	OPTION_UI_TEXT_COLOR,
	OPTION_UI_TEXT_BG_COLOR,
	OPTION_UI_SUBITEM_COLOR,
	OPTION_UI_CLONE_COLOR,
	OPTION_UI_SELECTED_COLOR,
	OPTION_UI_SELECTED_BG_COLOR,
	OPTION_UI_MOUSEOVER_COLOR,
	OPTION_UI_MOUSEOVER_BG_COLOR,
	OPTION_UI_MOUSEDOWN_COLOR,
	OPTION_UI_MOUSEDOWN_BG_COLOR,
	OPTION_UI_DIPSW_COLOR,
	OPTION_UI_SLIDER_COLOR
};

/***************************************************************************
    GLOBAL VARIABLES
***************************************************************************/

// messagebox buffer
std::string mame_ui_manager::messagebox_text;
std::string mame_ui_manager::messagebox_poptext;
rgb_t mame_ui_manager::messagebox_backcolor;

// slider info
std::vector<ui::menu_item> mame_ui_manager::slider_list;
slider_state *mame_ui_manager::slider_current;


/***************************************************************************
    CORE IMPLEMENTATION
***************************************************************************/

static const uint32_t mouse_bitmap[32*32] =
{
	0x00ffffff,0x00ffffff,0x00ffffff,0x00ffffff,0x00ffffff,0x00ffffff,0x00ffffff,0x00ffffff,0x00ffffff,0x00ffffff,0x00ffffff,0x00ffffff,0x00ffffff,0x00ffffff,0x00ffffff,0x00ffffff,0x00ffffff,0x00ffffff,0x00ffffff,0x00ffffff,0x00ffffff,0x00ffffff,0x00ffffff,0x00ffffff,0x00ffffff,0x00ffffff,0x00ffffff,0x00ffffff,0x00ffffff,0x00ffffff,0x00ffffff,0x00ffffff,
	0x09a46f30,0x81ac7c43,0x24af8049,0x00ad7d45,0x00a8753a,0x00a46f30,0x009f6725,0x009b611c,0x00985b14,0x0095560d,0x00935308,0x00915004,0x00904e02,0x008f4e01,0x008f4d00,0x008f4d00,0x00ffffff,0x00ffffff,0x00ffffff,0x00ffffff,0x00ffffff,0x00ffffff,0x00ffffff,0x00ffffff,0x00ffffff,0x00ffffff,0x00ffffff,0x00ffffff,0x00ffffff,0x00ffffff,0x00ffffff,0x00ffffff,
	0x00a16a29,0xa2aa783d,0xffbb864a,0xc0b0824c,0x5aaf7f48,0x09ac7b42,0x00a9773c,0x00a67134,0x00a26b2b,0x009e6522,0x009a5e19,0x00965911,0x0094550b,0x00925207,0x00915004,0x008f4e01,0x00ffffff,0x00ffffff,0x00ffffff,0x00ffffff,0x00ffffff,0x00ffffff,0x00ffffff,0x00ffffff,0x00ffffff,0x00ffffff,0x00ffffff,0x00ffffff,0x00ffffff,0x00ffffff,0x00ffffff,0x00ffffff,
	0x009a5e18,0x39a06827,0xffb97c34,0xffe8993c,0xffc88940,0xedac7c43,0x93ad7c44,0x2dac7c43,0x00ab793f,0x00a87438,0x00a46f30,0x00a06827,0x009c611d,0x00985c15,0x0095570e,0x00935309,0x00ffffff,0x00ffffff,0x00ffffff,0x00ffffff,0x00ffffff,0x00ffffff,0x00ffffff,0x00ffffff,0x00ffffff,0x00ffffff,0x00ffffff,0x00ffffff,0x00ffffff,0x00ffffff,0x00ffffff,0x00ffffff,
	0x00935308,0x00965810,0xcc9a5e19,0xffe78a21,0xfffb9929,0xfff49931,0xffd88e39,0xffb9813f,0xc9ac7c43,0x66ad7c44,0x0cac7a41,0x00a9773c,0x00a67134,0x00a26b2b,0x009e6522,0x009a5e19,0x00ffffff,0x00ffffff,0x00ffffff,0x00ffffff,0x00ffffff,0x00ffffff,0x00ffffff,0x00ffffff,0x00ffffff,0x00ffffff,0x00ffffff,0x00ffffff,0x00ffffff,0x00ffffff,0x00ffffff,0x00ffffff,
	0x008f4e01,0x00904e02,0x60925106,0xffba670a,0xfff88b11,0xfff98f19,0xfff99422,0xfff9982b,0xffe89434,0xffc9883c,0xf3ac7a41,0x9cad7c44,0x39ac7c43,0x00ab7a40,0x00a87539,0x00a56f31,0x00ffffff,0x00ffffff,0x00ffffff,0x00ffffff,0x00ffffff,0x00ffffff,0x00ffffff,0x00ffffff,0x00ffffff,0x00ffffff,0x00ffffff,0x00ffffff,0x00ffffff,0x00ffffff,0x00ffffff,0x00ffffff,
	0x008e4d00,0x008e4d00,0x098e4d00,0xea8f4d00,0xffee7f03,0xfff68407,0xfff6870d,0xfff78b15,0xfff78f1d,0xfff79426,0xfff49730,0xffd98d38,0xffbc823f,0xd2ac7c43,0x6fad7c44,0x12ac7b42,0x00ffffff,0x00ffffff,0x00ffffff,0x00ffffff,0x00ffffff,0x00ffffff,0x00ffffff,0x00ffffff,0x00ffffff,0x00ffffff,0x00ffffff,0x00ffffff,0x00ffffff,0x00ffffff,0x00ffffff,0x00ffffff,
	0x008e4d00,0x008e4d00,0x008e4c00,0x8a8e4c00,0xffc46800,0xfff37e00,0xfff37f02,0xfff38106,0xfff3830a,0xfff48711,0xfff48b19,0xfff58f21,0xfff5942b,0xffe79134,0xffcb863b,0xf9ac7a41,0xa5ac7c43,0x3fac7c43,0x00ffffff,0x00ffffff,0x00ffffff,0x00ffffff,0x00ffffff,0x00ffffff,0x00ffffff,0x00ffffff,0x00ffffff,0x00ffffff,0x00ffffff,0x00ffffff,0x00ffffff,0x00ffffff,
	0x008e4d00,0x008e4d00,0x008e4c00,0x218d4c00,0xfc8e4c00,0xffee7a00,0xfff07c00,0xfff17c00,0xfff17d02,0xfff17e04,0xfff18008,0xfff2830d,0xfff28614,0xfff38a1c,0xfff38f25,0xfff2932e,0xffd98b37,0xffbc813e,0xdbac7c43,0x78ad7c44,0x15ac7b42,0x00ffffff,0x00ffffff,0x00ffffff,0x00ffffff,0x00ffffff,0x00ffffff,0x00ffffff,0x00ffffff,0x00ffffff,0x00ffffff,0x00ffffff,
	0x008e4d00,0x008e4d00,0x008e4d00,0x008e4c00,0xb18d4c00,0xffcf6b00,0xffed7900,0xffed7900,0xffee7900,0xffee7a01,0xffee7a01,0xffee7b03,0xffee7c06,0xffef7e0a,0xffef8110,0xfff08618,0xfff08a20,0xfff18f2a,0xffe78f33,0xffcc863b,0xfcab7a40,0xaeac7c43,0x4bac7c43,0x00ffffff,0x00ffffff,0x00ffffff,0x00ffffff,0x00ffffff,0x00ffffff,0x00ffffff,0x00ffffff,0x00ffffff,
	0x008f4d00,0x008e4d00,0x008e4d00,0x008e4c00,0x488d4c00,0xffa85800,0xffe97500,0xffea7600,0xffea7600,0xffeb7600,0xffeb7600,0xffeb7600,0xffeb7701,0xffeb7702,0xffeb7804,0xffec7a07,0xffec7d0d,0xffec8013,0xffed851c,0xffee8a25,0xffee8f2e,0xffd98937,0xffbe813d,0xe4ab7a40,0x81ab7a40,0x1ba9763b,0x00ffffff,0x00ffffff,0x00ffffff,0x00ffffff,0x00ffffff,0x00ffffff,
	0x008f4d00,0x008e4d00,0x008e4d00,0x008e4c00,0x008d4c00,0xdb8d4c00,0xffd86c00,0xffe77300,0xffe77300,0xffe87300,0xffe87300,0xffe87300,0xffe87300,0xffe87300,0xffe87401,0xffe87401,0xffe87503,0xffe97606,0xffe9780a,0xffe97c10,0xffea7f16,0xffeb831d,0xffeb8623,0xffe48426,0xffc67725,0xffa5661f,0xb7985c15,0x54935309,0x038e4d00,0x00ffffff,0x00ffffff,0x00ffffff,
	0x008f4d00,0x008e4d00,0x008e4d00,0x008e4d00,0x008e4c00,0x6f8d4c00,0xffb25b00,0xffe36f00,0xffe47000,0xffe47000,0xffe57000,0xffe57000,0xffe57000,0xffe57000,0xffe57000,0xffe57000,0xffe57000,0xffe57000,0xffe57101,0xffe57000,0xffe47000,0xffe16e00,0xffde6c00,0xffd86900,0xffd06600,0xffc76200,0xffaa5500,0xff8a4800,0xea743f00,0x5a7a4200,0x00ffffff,0x00ffffff,
	0x008f4d00,0x008f4d00,0x008e4d00,0x008e4d00,0x008e4c00,0x0f8d4c00,0xf38d4c00,0xffdc6a00,0xffe16d00,0xffe16d00,0xffe26d00,0xffe26d00,0xffe26d00,0xffe26d00,0xffe26d00,0xffe16d00,0xffe06c00,0xffde6b00,0xffd96900,0xffd16500,0xffc76000,0xffb95900,0xffab5200,0xff9c4b00,0xff894300,0xff6b3600,0xf9512c00,0xa5542d00,0x3c5e3200,0x00ffffff,0x00ffffff,0x00ffffff,
	0x008f4d00,0x008f4d00,0x008e4d00,0x008e4d00,0x008e4c00,0x008d4c00,0x968d4c00,0xffbc5d00,0xffde6a00,0xffde6a00,0xffde6a00,0xffdf6a00,0xffdf6a00,0xffdf6a00,0xffde6a00,0xffdc6800,0xffd66600,0xffcc6100,0xffbf5b00,0xffaf5300,0xff9d4a00,0xff8a4200,0xff6d3500,0xff502900,0xe7402300,0x7b3f2200,0x15442500,0x00ffffff,0x00ffffff,0x00ffffff,0x00ffffff,0x00ffffff,
	0x008f4d00,0x008f4d00,0x008f4d00,0x008e4d00,0x008e4d00,0x008e4c00,0x2a8d4c00,0xff9b5000,0xffda6600,0xffdb6700,0xffdb6700,0xffdc6700,0xffdc6700,0xffdb6700,0xffd96500,0xffd16200,0xffc25b00,0xffad5100,0xff974700,0xff7f3c00,0xff602f00,0xff472500,0xbd3d2100,0x513d2100,0x00ffffff,0x00ffffff,0x00ffffff,0x00ffffff,0x00ffffff,0x00ffffff,0x00ffffff,0x00ffffff,
	0x008f4d00,0x008f4d00,0x008f4d00,0x008e4d00,0x008e4d00,0x008e4c00,0x008e4c00,0xc08d4c00,0xffc35c00,0xffd76300,0xffd76300,0xffd86300,0xffd86300,0xffd76300,0xffd06000,0xffc05800,0xffa54c00,0xff7f3b00,0xff582c00,0xf03f2200,0x903c2000,0x2a3e2100,0x00ffffff,0x00ffffff,0x00ffffff,0x00ffffff,0x00ffffff,0x00ffffff,0x00ffffff,0x00ffffff,0x00ffffff,0x00ffffff,
	0x008f4d00,0x008f4d00,0x008f4d00,0x008f4d00,0x008e4d00,0x008e4d00,0x008e4c00,0x548d4c00,0xffa55200,0xffd35f00,0xffd46000,0xffd46000,0xffd46000,0xffd25e00,0xffc65900,0xffac4e00,0xff833c00,0xe7472600,0x693c2000,0x0c3d2100,0x00ffffff,0x00ffffff,0x00ffffff,0x00ffffff,0x00ffffff,0x00ffffff,0x00ffffff,0x00ffffff,0x00ffffff,0x00ffffff,0x00ffffff,0x00ffffff,
	0x008f4d00,0x008f4d00,0x008f4d00,0x008f4d00,0x008e4d00,0x008e4d00,0x008e4c00,0x038d4c00,0xe48d4c00,0xffc95a00,0xffd15d00,0xffd15d00,0xffd15d00,0xffcb5a00,0xffb95200,0xff984300,0xff5f2e00,0x723f2200,0x00ffffff,0x00ffffff,0x00ffffff,0x00ffffff,0x00ffffff,0x00ffffff,0x00ffffff,0x00ffffff,0x00ffffff,0x00ffffff,0x00ffffff,0x00ffffff,0x00ffffff,0x00ffffff,
	0x008f4d00,0x008f4d00,0x008f4d00,0x008f4d00,0x008e4d00,0x008e4d00,0x008e4d00,0x008e4c00,0x7b8d4c00,0xffad5200,0xffce5a00,0xffce5a00,0xffcd5900,0xffc35500,0xffaa4a00,0xff853a00,0xf9472600,0x15432400,0x00ffffff,0x00ffffff,0x00ffffff,0x00ffffff,0x00ffffff,0x00ffffff,0x00ffffff,0x00ffffff,0x00ffffff,0x00ffffff,0x00ffffff,0x00ffffff,0x00ffffff,0x00ffffff,
	0x008f4d00,0x008f4d00,0x008f4d00,0x008f4d00,0x008f4d00,0x008e4d00,0x008e4d00,0x008e4c00,0x188d4c00,0xf98e4c00,0xffc95600,0xffcb5700,0xffc75500,0xffb94f00,0xff9b4200,0xff6c3100,0xab442500,0x00ffffff,0x00ffffff,0x00ffffff,0x00ffffff,0x00ffffff,0x00ffffff,0x00ffffff,0x00ffffff,0x00ffffff,0x00ffffff,0x00ffffff,0x00ffffff,0x00ffffff,0x00ffffff,0x00ffffff,
	0x008f4d00,0x008f4d00,0x008f4d00,0x008f4d00,0x008f4d00,0x008e4d00,0x008e4d00,0x008e4d00,0x008e4c00,0xa58d4c00,0xffb35000,0xffc75300,0xffc05000,0xffac4800,0xff8b3a00,0xff542a00,0x45462500,0x00ffffff,0x00ffffff,0x00ffffff,0x00ffffff,0x00ffffff,0x00ffffff,0x00ffffff,0x00ffffff,0x00ffffff,0x00ffffff,0x00ffffff,0x00ffffff,0x00ffffff,0x00ffffff,0x00ffffff,
	0x008f4d00,0x008f4d00,0x008f4d00,0x008f4d00,0x008f4d00,0x008f4d00,0x008e4d00,0x008e4d00,0x008e4c00,0x398d4c00,0xff994d00,0xffc24f00,0xffb74b00,0xff9e4000,0xff763200,0xde472600,0x03492800,0x00ffffff,0x00ffffff,0x00ffffff,0x00ffffff,0x00ffffff,0x00ffffff,0x00ffffff,0x00ffffff,0x00ffffff,0x00ffffff,0x00ffffff,0x00ffffff,0x00ffffff,0x00ffffff,0x00ffffff,
	0x008f4d00,0x008f4d00,0x008f4d00,0x008f4d00,0x008f4d00,0x008f4d00,0x008e4d00,0x008e4d00,0x008e4c00,0x008e4c00,0xcf8d4c00,0xffb24b00,0xffab4500,0xff8d3900,0xff5e2b00,0x7e452500,0x00ffffff,0x00ffffff,0x00ffffff,0x00ffffff,0x00ffffff,0x00ffffff,0x00ffffff,0x00ffffff,0x00ffffff,0x00ffffff,0x00ffffff,0x00ffffff,0x00ffffff,0x00ffffff,0x00ffffff,0x00ffffff,
	0x008f4d00,0x008f4d00,0x008f4d00,0x008f4d00,0x008f4d00,0x008f4d00,0x008e4d00,0x008e4d00,0x008e4d00,0x008e4c00,0x638d4c00,0xff984800,0xffa03f00,0xff7e3200,0xfc492800,0x1b472600,0x00ffffff,0x00ffffff,0x00ffffff,0x00ffffff,0x00ffffff,0x00ffffff,0x00ffffff,0x00ffffff,0x00ffffff,0x00ffffff,0x00ffffff,0x00ffffff,0x00ffffff,0x00ffffff,0x00ffffff,0x00ffffff,
	0x008f4d00,0x008f4d00,0x008f4d00,0x008f4d00,0x008f4d00,0x008f4d00,0x008f4d00,0x008e4d00,0x008e4d00,0x008e4c00,0x098b4b00,0xed824600,0xff903800,0xff692c00,0xb4462600,0x004c2900,0x00ffffff,0x00ffffff,0x00ffffff,0x00ffffff,0x00ffffff,0x00ffffff,0x00ffffff,0x00ffffff,0x00ffffff,0x00ffffff,0x00ffffff,0x00ffffff,0x00ffffff,0x00ffffff,0x00ffffff,0x00ffffff,
	0x008f4d00,0x008f4d00,0x008f4d00,0x008f4d00,0x008f4d00,0x008f4d00,0x008f4d00,0x008e4d00,0x008e4d00,0x008e4c00,0x008a4a00,0x8a7e4400,0xff793500,0xff572900,0x51472600,0x00542d00,0x00ffffff,0x00ffffff,0x00ffffff,0x00ffffff,0x00ffffff,0x00ffffff,0x00ffffff,0x00ffffff,0x00ffffff,0x00ffffff,0x00ffffff,0x00ffffff,0x00ffffff,0x00ffffff,0x00ffffff,0x00ffffff,
	0x008f4d00,0x008f4d00,0x008f4d00,0x008f4d00,0x008f4d00,0x008f4d00,0x008f4d00,0x008f4d00,0x008e4d00,0x008d4c00,0x00884900,0x247a4200,0xfc633500,0xe74f2a00,0x034d2900,0x005e3300,0x00ffffff,0x00ffffff,0x00ffffff,0x00ffffff,0x00ffffff,0x00ffffff,0x00ffffff,0x00ffffff,0x00ffffff,0x00ffffff,0x00ffffff,0x00ffffff,0x00ffffff,0x00ffffff,0x00ffffff,0x00ffffff,
	0x008f4d00,0x008f4d00,0x008f4d00,0x008f4d00,0x008f4d00,0x008f4d00,0x008f4d00,0x008f4d00,0x008e4d00,0x008d4c00,0x00884900,0x00794100,0xb4643600,0x87552e00,0x00593000,0x006b3900,0x00ffffff,0x00ffffff,0x00ffffff,0x00ffffff,0x00ffffff,0x00ffffff,0x00ffffff,0x00ffffff,0x00ffffff,0x00ffffff,0x00ffffff,0x00ffffff,0x00ffffff,0x00ffffff,0x00ffffff,0x00ffffff,
	0x008f4d00,0x008f4d00,0x008f4d00,0x008f4d00,0x008f4d00,0x008f4d00,0x008f4d00,0x008f4d00,0x008f4d00,0x008d4c00,0x00884900,0x007c4300,0x486d3b00,0x24643600,0x00693800,0x00774000,0x00ffffff,0x00ffffff,0x00ffffff,0x00ffffff,0x00ffffff,0x00ffffff,0x00ffffff,0x00ffffff,0x00ffffff,0x00ffffff,0x00ffffff,0x00ffffff,0x00ffffff,0x00ffffff,0x00ffffff,0x00ffffff,
	0x00ffffff,0x00ffffff,0x00ffffff,0x00ffffff,0x00ffffff,0x00ffffff,0x00ffffff,0x00ffffff,0x00ffffff,0x00ffffff,0x00ffffff,0x00ffffff,0x00ffffff,0x00ffffff,0x00ffffff,0x00ffffff,0x00ffffff,0x00ffffff,0x00ffffff,0x00ffffff,0x00ffffff,0x00ffffff,0x00ffffff,0x00ffffff,0x00ffffff,0x00ffffff,0x00ffffff,0x00ffffff,0x00ffffff,0x00ffffff,0x00ffffff,0x00ffffff,
	0x00ffffff,0x00ffffff,0x00ffffff,0x00ffffff,0x00ffffff,0x00ffffff,0x00ffffff,0x00ffffff,0x00ffffff,0x00ffffff,0x00ffffff,0x00ffffff,0x00ffffff,0x00ffffff,0x00ffffff,0x00ffffff,0x00ffffff,0x00ffffff,0x00ffffff,0x00ffffff,0x00ffffff,0x00ffffff,0x00ffffff,0x00ffffff,0x00ffffff,0x00ffffff,0x00ffffff,0x00ffffff,0x00ffffff,0x00ffffff,0x00ffffff,0x00ffffff
};


//-------------------------------------------------
//  ctor - set up the user interface
//-------------------------------------------------

mame_ui_manager::mame_ui_manager(running_machine &machine)
<<<<<<< HEAD
	: ui_manager(machine),
		m_font(nullptr),
		m_handler_callback(nullptr),
		m_handler_param(0),
		m_single_step(false),
		m_showfps(false),
		m_showfps_end(0),
		m_show_profiler(false),
		m_popup_text_end(0),
		m_mouse_arrow_texture(nullptr),
		m_mouse_show(false)
=======
	: ui_manager(machine)
	, m_font(nullptr)
	, m_handler_callback(nullptr)
	, m_handler_callback_type(ui_callback_type::GENERAL)
	, m_handler_param(0)
	, m_single_step(false)
	, m_showfps(false)
	, m_showfps_end(0)
	, m_show_profiler(false)
	, m_popup_text_end(0)
	, m_mouse_arrow_texture(nullptr)
	, m_mouse_show(false)
	, m_load_save_hold(false) {}

mame_ui_manager::~mame_ui_manager()
>>>>>>> 104fe318
{
}

void mame_ui_manager::init()
{
	load_ui_options();
	// initialize the other UI bits
	ui::menu::init(machine(), options());
	ui_gfx_init(machine());

	get_font_rows(&machine());
	decode_ui_color(0, &machine());

	// more initialization
	using namespace std::placeholders;
	set_handler(ui_callback_type::GENERAL, std::bind(&mame_ui_manager::handler_messagebox, this, _1));
	m_non_char_keys_down = std::make_unique<uint8_t[]>((ARRAY_LENGTH(non_char_keys) + 7) / 8);
	m_mouse_show = machine().system().flags & MACHINE_CLICKABLE_ARTWORK ? true : false;

	// request a callback upon exiting
	machine().add_notifier(MACHINE_NOTIFY_EXIT, machine_notify_delegate(&mame_ui_manager::exit, this));

	// create mouse bitmap
	bitmap_argb32 *ui_mouse_bitmap = auto_alloc(machine(), bitmap_argb32(32, 32));
	uint32_t *dst = &ui_mouse_bitmap->pix32(0);
	memcpy(dst,mouse_bitmap,32*32*sizeof(uint32_t));
	m_mouse_arrow_texture = machine().render().texture_alloc();
	m_mouse_arrow_texture->set_bitmap(*ui_mouse_bitmap, ui_mouse_bitmap->cliprect(), TEXFORMAT_ARGB32);
}


//-------------------------------------------------
//  exit - clean up ourselves on exit
//-------------------------------------------------

void mame_ui_manager::exit()
{
	// free the mouse texture
	machine().render().texture_free(m_mouse_arrow_texture);
	m_mouse_arrow_texture = nullptr;

	// free the font
	if (m_font != nullptr)
	{
		machine().render().font_free(m_font);
		m_font = nullptr;
	}
}


//-------------------------------------------------
//  initialize - initialize ui lists
//-------------------------------------------------

void mame_ui_manager::initialize(running_machine &machine)
{
	m_machine_info = std::make_unique<ui::machine_info>(machine);

	// initialize the on-screen display system
	slider_list = slider_init(machine);
	if (slider_list.size() > 0)
	{
		slider_current = reinterpret_cast<slider_state *>(slider_list[0].ref);
	}
	else
	{
		slider_current = nullptr;
	}

	// if no test switch found, assign its input sequence to a service mode DIP
	if (!m_machine_info->has_test_switch() && m_machine_info->has_dips())
	{
		const char *const service_mode_dipname = ioport_configurer::string_from_token(DEF_STR(Service_Mode));
		for (auto &port : machine.ioport().ports())
			for (ioport_field &field : port.second->fields())
				if (field.type() == IPT_DIPSWITCH && strcmp(field.name(), service_mode_dipname) == 0)
					field.set_defseq(machine.ioport().type_seq(IPT_SERVICE));
	}
}


//-------------------------------------------------
//  set_handler - set a callback/parameter
//  pair for the current UI handler
//-------------------------------------------------

void mame_ui_manager::set_handler(ui_callback_type callback_type, const std::function<uint32_t (render_container &)> &&callback)
{
	m_handler_callback = std::move(callback);
	m_handler_callback_type = callback_type;
}


//-------------------------------------------------
//  display_startup_screens - display the
//  various startup screens
//-------------------------------------------------

void mame_ui_manager::display_startup_screens(bool first_time)
{
	const int maxstate = 3;
	int str = machine().options().seconds_to_run();
	bool show_gameinfo = !machine().options().skip_gameinfo();
	bool show_warnings = true, show_mandatory_fileman = true;
	int state;

	// disable everything if we are using -str for 300 or fewer seconds, or if we're the empty driver,
	// or if we are debugging
	if (!first_time || (str > 0 && str < 60*5) || &machine().system() == &GAME_NAME(___empty) || (machine().debug_flags & DEBUG_FLAG_ENABLED) != 0)
		show_gameinfo = show_warnings = show_mandatory_fileman = false;

	#if defined(EMSCRIPTEN)
	// also disable for the JavaScript port since the startup screens do not run asynchronously
	show_gameinfo = show_warnings = false;
	#endif

	// loop over states
	using namespace std::placeholders;
	set_handler(ui_callback_type::GENERAL, std::bind(&mame_ui_manager::handler_ingame, this, _1));
	for (state = 0; state < maxstate && !machine().scheduled_event_pending() && !ui::menu::stack_has_special_main_menu(machine()); state++)
	{
		// default to standard colors
		messagebox_backcolor = UI_BACKGROUND_COLOR;
		messagebox_text.clear();

		// pick the next state
		switch (state)
		{
			case 0:
				if (show_warnings)
					messagebox_text = machine_info().warnings_string();
				if (!messagebox_text.empty())
				{
					set_handler(ui_callback_type::MODAL, std::bind(&mame_ui_manager::handler_messagebox_anykey, this, _1));
					// TODO: don't think BTANB should be marked yellow? Also move this snippet to specific getter
					if (machine().system().flags & (MACHINE_WARNING_FLAGS|MACHINE_BTANB_FLAGS))
						messagebox_backcolor = UI_YELLOW_COLOR;
					if (machine().system().flags & (MACHINE_FATAL_FLAGS))
						messagebox_backcolor = UI_RED_COLOR;
				}
				break;

			case 1:
				if (show_gameinfo)
					messagebox_text = machine_info().game_info_string();
				if (!messagebox_text.empty())
					set_handler(ui_callback_type::MODAL, std::bind(&mame_ui_manager::handler_messagebox_anykey, this, _1));
				break;

			case 2:
				if (show_mandatory_fileman)
					messagebox_text = machine_info().mandatory_images();
				if (!messagebox_text.empty())
				{
					std::string warning = std::string(_("This driver requires images to be loaded in the following device(s): ")) + messagebox_text;
					ui::menu_file_manager::force_file_manager(*this, machine().render().ui_container(), warning.c_str());
				}
				break;
		}

		// clear the input memory
		machine().input().reset_polling();
		while (machine().input().poll_switches() != INPUT_CODE_INVALID) { }

		// loop while we have a handler
		while (m_handler_callback_type == ui_callback_type::MODAL && !machine().scheduled_event_pending() && !ui::menu::stack_has_special_main_menu(machine()))
		{
			machine().video().frame_update();
		}

		// clear the handler and force an update
		set_handler(ui_callback_type::GENERAL, std::bind(&mame_ui_manager::handler_ingame, this, _1));
		machine().video().frame_update();
	}

	// if we're the empty driver, force the menus on
	if (ui::menu::stack_has_special_main_menu(machine()))
		show_menu();
}


//-------------------------------------------------
//  set_startup_text - set the text to display
//  at startup
//-------------------------------------------------

void mame_ui_manager::set_startup_text(const char *text, bool force)
{
	static osd_ticks_t lastupdatetime = 0;
	osd_ticks_t curtime = osd_ticks();

	// copy in the new text
	messagebox_text.assign(text);
	messagebox_backcolor = UI_BACKGROUND_COLOR;

	// don't update more than 4 times/second
	if (force || (curtime - lastupdatetime) > osd_ticks_per_second() / 4)
	{
		lastupdatetime = curtime;
		machine().video().frame_update();
	}
}


//-------------------------------------------------
//  update_and_render - update the UI and
//  render it; called by video.c
//-------------------------------------------------

void mame_ui_manager::update_and_render(render_container &container)
{
	// always start clean
	container.empty();

	// if we're paused, dim the whole screen
	if (machine().phase() >= machine_phase::RESET && (single_step() || machine().paused()))
	{
		int alpha = (1.0f - machine().options().pause_brightness()) * 255.0f;
		if (ui::menu::stack_has_special_main_menu(machine()))
			alpha = 255;
		if (alpha > 255)
			alpha = 255;
		if (alpha >= 0)
			container.add_rect(0.0f, 0.0f, 1.0f, 1.0f, rgb_t(alpha,0x00,0x00,0x00), PRIMFLAG_BLENDMODE(BLENDMODE_ALPHA));
	}

	// render any cheat stuff at the bottom
	if (machine().phase() >= machine_phase::RESET)
		mame_machine_manager::instance()->cheat().render_text(*this, container);

	// call the current UI handler
	m_handler_param = m_handler_callback(container);

	// display any popup messages
	if (osd_ticks() < m_popup_text_end)
		draw_text_box(container, messagebox_poptext.c_str(), ui::text_layout::CENTER, 0.5f, 0.9f, messagebox_backcolor);
	else
		m_popup_text_end = 0;

	// display the internal mouse cursor
	if (m_mouse_show || (is_menu_active() && machine().options().ui_mouse()))
	{
		int32_t mouse_target_x, mouse_target_y;
		bool mouse_button;
		render_target *mouse_target = machine().ui_input().find_mouse(&mouse_target_x, &mouse_target_y, &mouse_button);

		if (mouse_target != nullptr)
		{
			float mouse_y=-1,mouse_x=-1;
			if (mouse_target->map_point_container(mouse_target_x, mouse_target_y, container, mouse_x, mouse_y))
			{
				const float cursor_size = 0.6 * get_line_height();
				container.add_quad(mouse_x, mouse_y, mouse_x + cursor_size * container.manager().ui_aspect(&container), mouse_y + cursor_size, UI_TEXT_COLOR, m_mouse_arrow_texture, PRIMFLAG_ANTIALIAS(1) | PRIMFLAG_BLENDMODE(BLENDMODE_ALPHA));
			}
		}
	}

	// cancel takes us back to the ingame handler
	if (m_handler_param == UI_HANDLER_CANCEL)
	{
		using namespace std::placeholders;
		set_handler(ui_callback_type::GENERAL, std::bind(&mame_ui_manager::handler_ingame, this, _1));
	}
}


//-------------------------------------------------
//  get_font - return the UI font
//-------------------------------------------------

render_font *mame_ui_manager::get_font()
{
	// allocate the font and messagebox string
	if (m_font == nullptr)
		m_font = machine().render().font_alloc(machine().options().ui_font());
	return m_font;
}


//-------------------------------------------------
//  get_line_height - return the current height
//  of a line
//-------------------------------------------------

float mame_ui_manager::get_line_height()
{
	int32_t raw_font_pixel_height = get_font()->pixel_height();
	render_target &ui_target = machine().render().ui_target();
	int32_t target_pixel_height = ui_target.height();
	float one_to_one_line_height;
	float scale_factor;

	// compute the font pixel height at the nominal size
	one_to_one_line_height = (float)raw_font_pixel_height / (float)target_pixel_height;

	// determine the scale factor
	scale_factor = UI_TARGET_FONT_HEIGHT / one_to_one_line_height;

	// if our font is small-ish, do integral scaling
	if (raw_font_pixel_height < 24)
	{
		// do we want to scale smaller? only do so if we exceed the threshold
		if (scale_factor <= 1.0f)
		{
			if (one_to_one_line_height < UI_MAX_FONT_HEIGHT || raw_font_pixel_height < 12)
				scale_factor = 1.0f;
		}

		// otherwise, just ensure an integral scale factor
		else
			scale_factor = floor(scale_factor);
	}

	// otherwise, just make sure we hit an even number of pixels
	else
	{
		int32_t height = scale_factor * one_to_one_line_height * (float)target_pixel_height;
		scale_factor = (float)height / (one_to_one_line_height * (float)target_pixel_height);
	}

	return scale_factor * one_to_one_line_height;
}


//-------------------------------------------------
//  get_char_width - return the width of a
//  single character
//-------------------------------------------------

float mame_ui_manager::get_char_width(char32_t ch)
{
	return get_font()->char_width(get_line_height(), machine().render().ui_aspect(), ch);
}


//-------------------------------------------------
//  get_string_width - return the width of a
//  character string
//-------------------------------------------------

float mame_ui_manager::get_string_width(const char *s, float text_size)
{
	return get_font()->utf8string_width(get_line_height() * text_size, machine().render().ui_aspect(), s);
}


//-------------------------------------------------
//  draw_outlined_box - add primitives to draw
//  an outlined box with the given background
//  color
//-------------------------------------------------

void mame_ui_manager::draw_outlined_box(render_container &container, float x0, float y0, float x1, float y1, rgb_t backcolor)
{
	draw_outlined_box(container, x0, y0, x1, y1, UI_BORDER_COLOR, backcolor);
}


//-------------------------------------------------
//  draw_outlined_box - add primitives to draw
//  an outlined box with the given background
//  color
//-------------------------------------------------

void mame_ui_manager::draw_outlined_box(render_container &container, float x0, float y0, float x1, float y1, rgb_t fgcolor, rgb_t bgcolor)
{
	container.add_rect(x0, y0, x1, y1, bgcolor, PRIMFLAG_BLENDMODE(BLENDMODE_ALPHA));
	container.add_line(x0, y0, x1, y0, UI_LINE_WIDTH, fgcolor, PRIMFLAG_BLENDMODE(BLENDMODE_ALPHA));
	container.add_line(x1, y0, x1, y1, UI_LINE_WIDTH, fgcolor, PRIMFLAG_BLENDMODE(BLENDMODE_ALPHA));
	container.add_line(x1, y1, x0, y1, UI_LINE_WIDTH, fgcolor, PRIMFLAG_BLENDMODE(BLENDMODE_ALPHA));
	container.add_line(x0, y1, x0, y0, UI_LINE_WIDTH, fgcolor, PRIMFLAG_BLENDMODE(BLENDMODE_ALPHA));
}


//-------------------------------------------------
//  draw_text - simple text renderer
//-------------------------------------------------

void mame_ui_manager::draw_text(render_container &container, const char *buf, float x, float y)
{
	draw_text_full(container, buf, x, y, 1.0f - x, ui::text_layout::LEFT, ui::text_layout::WORD, mame_ui_manager::NORMAL, UI_TEXT_COLOR, UI_TEXT_BG_COLOR, nullptr, nullptr);
}


//-------------------------------------------------
//  draw_text_full - full featured text
//  renderer with word wrapping, justification,
//  and full size computation
//-------------------------------------------------

void mame_ui_manager::draw_text_full(render_container &container, const char *origs, float x, float y, float origwrapwidth, ui::text_layout::text_justify justify, ui::text_layout::word_wrapping wrap, draw_mode draw, rgb_t fgcolor, rgb_t bgcolor, float *totalwidth, float *totalheight, float text_size)
{
	// create the layout
	auto layout = create_layout(container, origwrapwidth, justify, wrap);

	// append text to it
	layout.add_text(
			origs,
			fgcolor,
			draw == OPAQUE_ ? bgcolor : rgb_t::transparent(),
			text_size);

	// and emit it (if we are asked to do so)
	if (draw != NONE)
		layout.emit(container, x, y);

	// return width/height
	if (totalwidth)
		*totalwidth = layout.actual_width();
	if (totalheight)
		*totalheight = layout.actual_height();
}


//-------------------------------------------------
//  draw_text_box - draw a multiline text
//  message with a box around it
//-------------------------------------------------

void mame_ui_manager::draw_text_box(render_container &container, const char *text, ui::text_layout::text_justify justify, float xpos, float ypos, rgb_t backcolor)
{
	// cap the maximum width
	float maximum_width = 1.0f - UI_BOX_LR_BORDER * 2;

	// create a layout
	ui::text_layout layout = create_layout(container, maximum_width, justify);

	// add text to it
	layout.add_text(text);

	// and draw the result
	draw_text_box(container, layout, xpos, ypos, backcolor);
}


//-------------------------------------------------
//  draw_text_box - draw a multiline text
//  message with a box around it
//-------------------------------------------------

void mame_ui_manager::draw_text_box(render_container &container, ui::text_layout &layout, float xpos, float ypos, rgb_t backcolor)
{
	// xpos and ypos are where we want to "pin" the layout, but we need to adjust for the actual size of the payload
	auto actual_left = layout.actual_left();
	auto actual_width = layout.actual_width();
	auto actual_height = layout.actual_height();
	auto x = std::min(std::max(xpos - actual_width / 2, UI_BOX_LR_BORDER), 1.0f - actual_width - UI_BOX_LR_BORDER);
	auto y = std::min(std::max(ypos - actual_height / 2, UI_BOX_TB_BORDER), 1.0f - actual_height - UI_BOX_TB_BORDER);

	// add a box around that
	draw_outlined_box(container,
			x - UI_BOX_LR_BORDER,
			y - UI_BOX_TB_BORDER,
			x + actual_width + UI_BOX_LR_BORDER,
			y + actual_height + UI_BOX_TB_BORDER, backcolor);

	// emit the text
	layout.emit(container, x - actual_left, y);
}


//-------------------------------------------------
//  draw_message_window - draw a multiline text
//  message with a box around it
//-------------------------------------------------

void mame_ui_manager::draw_message_window(render_container &container, const char *text)
{
	draw_text_box(container, text, ui::text_layout::text_justify::LEFT, 0.5f, 0.5f, UI_BACKGROUND_COLOR);
}


//-------------------------------------------------
//  show_fps_temp - show the FPS counter for
//  a specific period of time
//-------------------------------------------------

void mame_ui_manager::show_fps_temp(double seconds)
{
	if (!m_showfps)
		m_showfps_end = osd_ticks() + seconds * osd_ticks_per_second();
}


//-------------------------------------------------
//  set_show_fps - show/hide the FPS counter
//-------------------------------------------------

void mame_ui_manager::set_show_fps(bool show)
{
	m_showfps = show;
	if (!show)
	{
		m_showfps = 0;
		m_showfps_end = 0;
	}
}


//-------------------------------------------------
//  show_fps - return the current FPS
//  counter visibility state
//-------------------------------------------------

bool mame_ui_manager::show_fps() const
{
	return m_showfps || (m_showfps_end != 0);
}


//-------------------------------------------------
//  show_fps_counter
//-------------------------------------------------

bool mame_ui_manager::show_fps_counter()
{
	bool result = m_showfps || osd_ticks() < m_showfps_end;
	if (!result)
		m_showfps_end = 0;
	return result;
}


//-------------------------------------------------
//  set_show_profiler - show/hide the profiler
//-------------------------------------------------

void mame_ui_manager::set_show_profiler(bool show)
{
	m_show_profiler = show;
	g_profiler.enable(show);
}


//-------------------------------------------------
//  show_profiler - return the current
//  profiler visibility state
//-------------------------------------------------

bool mame_ui_manager::show_profiler() const
{
	return m_show_profiler;
}


//-------------------------------------------------
//  show_menu - show the menus
//-------------------------------------------------

void mame_ui_manager::show_menu()
{
	using namespace std::placeholders;
	set_handler(ui_callback_type::MENU, std::bind(&ui::menu::ui_handler, _1, std::ref(*this)));
}


//-------------------------------------------------
//  show_mouse - change mouse status
//-------------------------------------------------

void mame_ui_manager::show_mouse(bool status)
{
	m_mouse_show = status;
}


//-------------------------------------------------
//  is_menu_active - return true if the menu
//  UI handler is active
//-------------------------------------------------

bool mame_ui_manager::is_menu_active(void)
{
	return m_handler_callback_type == ui_callback_type::MENU
		|| m_handler_callback_type == ui_callback_type::VIEWER;
}



/***************************************************************************
    UI HANDLERS
***************************************************************************/

//-------------------------------------------------
//  handler_messagebox - displays the current
//  messagebox_text string but handles no input
//-------------------------------------------------

uint32_t mame_ui_manager::handler_messagebox(render_container &container)
{
	draw_text_box(container, messagebox_text.c_str(), ui::text_layout::LEFT, 0.5f, 0.5f, messagebox_backcolor);
	return 0;
}


//-------------------------------------------------
//  handler_messagebox_anykey - displays the
//  current messagebox_text string and waits for
//  any keypress
//-------------------------------------------------

uint32_t mame_ui_manager::handler_messagebox_anykey(render_container &container)
{
	uint32_t state = 0;

	// draw a standard message window
	draw_text_box(container, messagebox_text.c_str(), ui::text_layout::LEFT, 0.5f, 0.5f, messagebox_backcolor);

	// if the user cancels, exit out completely
	if (machine().ui_input().pressed(IPT_UI_CANCEL))
	{
		machine().schedule_exit();
		state = UI_HANDLER_CANCEL;
	}

	// if any key is pressed, just exit
	else if (machine().input().poll_switches() != INPUT_CODE_INVALID)
		state = UI_HANDLER_CANCEL;

	return state;
}


//-------------------------------------------------
//  process_natural_keyboard - processes any
//  natural keyboard input
//-------------------------------------------------

void mame_ui_manager::process_natural_keyboard()
{
	ui_event event;
	int i, pressed;
	input_item_id itemid;
	input_code code;
	uint8_t *key_down_ptr;
	uint8_t key_down_mask;

	// loop while we have interesting events
	while (machine().ui_input().pop_event(&event))
	{
		// if this was a UI_EVENT_CHAR event, post it
		if (event.event_type == UI_EVENT_CHAR)
			machine().ioport().natkeyboard().post(event.ch);
	}

	// process natural keyboard keys that don't get UI_EVENT_CHARs
	for (i = 0; i < ARRAY_LENGTH(non_char_keys); i++)
	{
		// identify this keycode
		itemid = non_char_keys[i];
		code = machine().input().code_from_itemid(itemid);

		// ...and determine if it is pressed
		pressed = machine().input().code_pressed(code);

		// figure out whey we are in the key_down map
		key_down_ptr = &m_non_char_keys_down[i / 8];
		key_down_mask = 1 << (i % 8);

		if (pressed && !(*key_down_ptr & key_down_mask))
		{
			// this key is now down
			*key_down_ptr |= key_down_mask;

			// post the key
			machine().ioport().natkeyboard().post(UCHAR_MAMEKEY_BEGIN + code.item_id());
		}
		else if (!pressed && (*key_down_ptr & key_down_mask))
		{
			// this key is now up
			*key_down_ptr &= ~key_down_mask;
		}
	}
}


//-------------------------------------------------
//  increase_frameskip
//-------------------------------------------------

void mame_ui_manager::increase_frameskip()
{
	// get the current value and increment it
	int newframeskip = machine().video().frameskip() + 1;
	if (newframeskip > MAX_FRAMESKIP)
		newframeskip = -1;
	machine().video().set_frameskip(newframeskip);

	// display the FPS counter for 2 seconds
	show_fps_temp(2.0);
}


//-------------------------------------------------
//  decrease_frameskip
//-------------------------------------------------

void mame_ui_manager::decrease_frameskip()
{
	// get the current value and decrement it
	int newframeskip = machine().video().frameskip() - 1;
	if (newframeskip < -1)
		newframeskip = MAX_FRAMESKIP;
	machine().video().set_frameskip(newframeskip);

	// display the FPS counter for 2 seconds
	show_fps_temp(2.0);
}


//-------------------------------------------------
//  can_paste
//-------------------------------------------------

bool mame_ui_manager::can_paste()
{
	// retrieve the clipboard text
	char *text = osd_get_clipboard_text();

	// free the string if allocated
	if (text != nullptr)
		free(text);

	// did we have text?
	return text != nullptr;
}


//-------------------------------------------------
//  paste - does a paste from the keyboard
//-------------------------------------------------

void mame_ui_manager::paste()
{
	// retrieve the clipboard text
	char *text = osd_get_clipboard_text();

	// was a result returned?
	if (text != nullptr)
	{
		// post the text
		machine().ioport().natkeyboard().post_utf8(text);

		// free the string
		free(text);
	}
}


//-------------------------------------------------
//  draw_fps_counter
//-------------------------------------------------

void mame_ui_manager::draw_fps_counter(render_container &container)
{
	draw_text_full(container, machine().video().speed_text().c_str(), 0.0f, 0.0f, 1.0f,
		ui::text_layout::RIGHT, ui::text_layout::WORD, OPAQUE_, rgb_t::white(), rgb_t::black(), nullptr, nullptr);
}


//-------------------------------------------------
//  draw_timecode_counter
//-------------------------------------------------

void mame_ui_manager::draw_timecode_counter(render_container &container)
{
	std::string tempstring;
	draw_text_full(container, machine().video().timecode_text(tempstring).c_str(), 0.0f, 0.0f, 1.0f,
		ui::text_layout::RIGHT, ui::text_layout::WORD, OPAQUE_, rgb_t(0xf0, 0xf0, 0x10, 0x10), rgb_t::black(), nullptr, nullptr);
}


//-------------------------------------------------
//  draw_timecode_total
//-------------------------------------------------

void mame_ui_manager::draw_timecode_total(render_container &container)
{
	std::string tempstring;
	draw_text_full(container, machine().video().timecode_total_text(tempstring).c_str(), 0.0f, 0.0f, 1.0f,
		ui::text_layout::LEFT, ui::text_layout::WORD, OPAQUE_, rgb_t(0xf0, 0x10, 0xf0, 0x10), rgb_t::black(), nullptr, nullptr);
}


//-------------------------------------------------
//  draw_profiler
//-------------------------------------------------

void mame_ui_manager::draw_profiler(render_container &container)
{
	const char *text = g_profiler.text(machine());
	draw_text_full(container, text, 0.0f, 0.0f, 1.0f, ui::text_layout::LEFT, ui::text_layout::WORD, OPAQUE_, rgb_t::white(), rgb_t::black(), nullptr, nullptr);
}


//-------------------------------------------------
//  start_save_state
//-------------------------------------------------

void mame_ui_manager::start_save_state()
{
<<<<<<< HEAD
	show_menu();
	ui::menu::stack_push<ui::menu_save_state>(*this, &machine().render().ui_container());
=======
	machine().pause();
	m_load_save_hold = true;
	using namespace std::placeholders;
	set_handler(ui_callback_type::GENERAL, std::bind(&mame_ui_manager::handler_load_save, this, _1, uint32_t(LOADSAVE_SAVE)));
>>>>>>> 104fe318
}


//-------------------------------------------------
//  start_load_state
//-------------------------------------------------

void mame_ui_manager::start_load_state()
{
<<<<<<< HEAD
	show_menu();
	ui::menu::stack_push<ui::menu_load_state>(*this, &machine().render().ui_container());
=======
	machine().pause();
	m_load_save_hold = true;
	using namespace std::placeholders;
	set_handler(ui_callback_type::GENERAL, std::bind(&mame_ui_manager::handler_load_save, this, _1, uint32_t(LOADSAVE_LOAD)));
>>>>>>> 104fe318
}


//-------------------------------------------------
//  image_handler_ingame - execute display
//  callback function for each image device
//-------------------------------------------------

void mame_ui_manager::image_handler_ingame()
{
	// run display routine for devices
	if (machine().phase() == machine_phase::RUNNING)
	{
		auto layout = create_layout(machine().render().ui_container());

		// loop through all devices, build their text into the layout
		for (device_image_interface &image : image_interface_iterator(machine().root_device()))
		{
			std::string str = image.call_display();
			if (!str.empty())
			{
				layout.add_text(str.c_str());
				layout.add_text("\n");
			}
		}

		// did we actually create anything?
		if (!layout.empty())
		{
			float x = 0.2f;
			float y = 0.5f * get_line_height() + 2.0f * UI_BOX_TB_BORDER;
			draw_text_box(machine().render().ui_container(), layout, x, y, UI_BACKGROUND_COLOR);
		}
	}
}

//-------------------------------------------------
//  handler_ingame - in-game handler takes care
//  of the standard keypresses
//-------------------------------------------------

uint32_t mame_ui_manager::handler_ingame(render_container &container)
{
	bool is_paused = machine().paused();

	// first draw the FPS counter
	if (show_fps_counter())
		draw_fps_counter(container);

	// Show the duration of current part (intro or gameplay or extra)
	if (show_timecode_counter())
		draw_timecode_counter(container);

	// Show the total time elapsed for the video preview (all parts intro, gameplay, extras)
	if (show_timecode_total())
		draw_timecode_total(container);

	// draw the profiler if visible
	if (show_profiler())
		draw_profiler(container);

	// if we're single-stepping, pause now
	if (single_step())
	{
		machine().pause();
		set_single_step(false);
	}

	// determine if we should disable the rest of the UI
	bool has_keyboard = machine_info().has_keyboard();
	bool ui_disabled = (has_keyboard && !machine().ui_active());

	// is ScrLk UI toggling applicable here?
	if (has_keyboard)
	{
		// are we toggling the UI with ScrLk?
		if (machine().ui_input().pressed(IPT_UI_TOGGLE_UI))
		{
			// toggle the UI
			machine().set_ui_active(!machine().ui_active());

			// display a popup indicating the new status
			if (machine().ui_active())
			{
				popup_time(2, "%s\n%s\n%s\n%s\n%s\n%s\n",
					_("Keyboard Emulation Status"),
					"-------------------------",
					_("Mode: PARTIAL Emulation"),
					_("UI:   Enabled"),
					"-------------------------",
					_("**Use ScrLock to toggle**"));
			}
			else
			{
				popup_time(2, "%s\n%s\n%s\n%s\n%s\n%s\n",
					_("Keyboard Emulation Status"),
					"-------------------------",
					_("Mode: FULL Emulation"),
					_("UI:   Disabled"),
					"-------------------------",
					_("**Use ScrLock to toggle**"));
			}
		}
	}

	// is the natural keyboard enabled?
	if (machine().ioport().natkeyboard().in_use() && (machine().phase() == machine_phase::RUNNING))
		process_natural_keyboard();

	if (!ui_disabled)
	{
		// paste command
		if (machine().ui_input().pressed(IPT_UI_PASTE))
			paste();
	}

	image_handler_ingame();

	// handle a save input timecode request
	if (machine().ui_input().pressed(IPT_UI_TIMECODE))
		machine().video().save_input_timecode();

	if (ui_disabled) return ui_disabled;

	if (machine().ui_input().pressed(IPT_UI_CANCEL))
	{
		request_quit();
		return 0;
	}

	// turn on menus if requested
	if (machine().ui_input().pressed(IPT_UI_CONFIGURE))
	{
		show_menu();
		return 0;
	}

	// if the on-screen display isn't up and the user has toggled it, turn it on
	if ((machine().debug_flags & DEBUG_FLAG_ENABLED) == 0 && machine().ui_input().pressed(IPT_UI_ON_SCREEN_DISPLAY))
	{
		using namespace std::placeholders;
		set_handler(ui_callback_type::MENU, std::bind(&ui::menu_sliders::ui_handler, _1, std::ref(*this)));
		return 1;
	}

	// handle a reset request
	if (machine().ui_input().pressed(IPT_UI_RESET_MACHINE))
		machine().schedule_hard_reset();
	if (machine().ui_input().pressed(IPT_UI_SOFT_RESET))
		machine().schedule_soft_reset();

	// handle a request to display graphics/palette
	if (machine().ui_input().pressed(IPT_UI_SHOW_GFX))
	{
		if (!is_paused)
			machine().pause();
		using namespace std::placeholders;
		set_handler(ui_callback_type::VIEWER, std::bind(&ui_gfx_ui_handler, _1, std::ref(*this), is_paused));
		return is_paused ? 1 : 0;
	}

	// handle a tape control key
	if (machine().ui_input().pressed(IPT_UI_TAPE_START))
	{
		for (cassette_image_device &cass : cassette_device_iterator(machine().root_device()))
		{
			cass.change_state(CASSETTE_PLAY, CASSETTE_MASK_UISTATE);
			return 0;
		}
	}
	if (machine().ui_input().pressed(IPT_UI_TAPE_STOP))
	{
		for (cassette_image_device &cass : cassette_device_iterator(machine().root_device()))
		{
			cass.change_state(CASSETTE_STOPPED, CASSETTE_MASK_UISTATE);
			return 0;
		}
	}

	// handle a save state request
	if (machine().ui_input().pressed(IPT_UI_SAVE_STATE))
	{
		start_save_state();
		return LOADSAVE_SAVE;
	}

	// handle a load state request
	if (machine().ui_input().pressed(IPT_UI_LOAD_STATE))
	{
		start_load_state();
		return LOADSAVE_LOAD;
	}

	// handle a save snapshot request
	if (machine().ui_input().pressed(IPT_UI_SNAPSHOT))
		machine().video().save_active_screen_snapshots();

	// toggle pause
	if (machine().ui_input().pressed(IPT_UI_PAUSE))
		machine().toggle_pause();

	// pause single step
	if (machine().ui_input().pressed(IPT_UI_PAUSE_SINGLE))
	{
		set_single_step(true);
		machine().resume();
	}

	// handle a toggle cheats request
	if (machine().ui_input().pressed(IPT_UI_TOGGLE_CHEAT))
		mame_machine_manager::instance()->cheat().set_enable(!mame_machine_manager::instance()->cheat().enabled());

	// toggle movie recording
	if (machine().ui_input().pressed(IPT_UI_RECORD_MOVIE))
		machine().video().toggle_record_movie();

	// toggle profiler display
	if (machine().ui_input().pressed(IPT_UI_SHOW_PROFILER))
		set_show_profiler(!show_profiler());

	// toggle FPS display
	if (machine().ui_input().pressed(IPT_UI_SHOW_FPS))
		set_show_fps(!show_fps());

	// increment frameskip?
	if (machine().ui_input().pressed(IPT_UI_FRAMESKIP_INC))
		increase_frameskip();

	// decrement frameskip?
	if (machine().ui_input().pressed(IPT_UI_FRAMESKIP_DEC))
		decrease_frameskip();

	// toggle throttle?
	if (machine().ui_input().pressed(IPT_UI_THROTTLE))
		machine().video().toggle_throttle();

	// toggle autofire
	if (machine().ui_input().pressed(IPT_UI_TOGGLE_AUTOFIRE))
	{
		if (!machine().options().cheat())
		{
			machine().popmessage(_("Autofire can't be enabled"));
		}
		else
		{
			bool autofire_toggle = machine().ioport().get_autofire_toggle();
			machine().ioport().set_autofire_toggle(!autofire_toggle);
			machine().popmessage("Autofire %s", autofire_toggle ? _("Enabled") : _("Disabled"));
		}
	}

	// check for fast forward
	if (machine().ioport().type_pressed(IPT_UI_FAST_FORWARD))
	{
		machine().video().set_fastforward(true);
		show_fps_temp(0.5);
	}
	else
		machine().video().set_fastforward(false);

	return 0;
}


<<<<<<< HEAD
=======
//-------------------------------------------------
//  handler_load_save - leads the user through
//  specifying a game to save or load
//-------------------------------------------------

uint32_t mame_ui_manager::handler_load_save(render_container &container, uint32_t state)
{
	std::string filename;
	char file = 0;

	// if we're not in the middle of anything, skip
	if (state == LOADSAVE_NONE)
		return 0;

	// okay, we're waiting for a key to select a slot; display a message
	if (state == LOADSAVE_SAVE)
		draw_message_window(container, _("Select position to save to"));
	else
		draw_message_window(container, _("Select position to load from"));

	// if load/save state sequence is still being pressed, do not read the filename yet
	if (m_load_save_hold) {
		bool seq_in_progress = false;
		const input_seq &load_save_seq = state == LOADSAVE_SAVE ?
			machine().ioport().type_seq(IPT_UI_SAVE_STATE) :
			machine().ioport().type_seq(IPT_UI_LOAD_STATE);

		for (int i = 0; i < load_save_seq.length(); i++)
			if (machine().input().code_pressed_once(load_save_seq[i]))
				seq_in_progress = true;

		if (seq_in_progress)
			return state;
		else
			m_load_save_hold = false;
	}

	// check for cancel key
	if (machine().ui_input().pressed(IPT_UI_CANCEL))
	{
		// display a popup indicating things were cancelled
		if (state == LOADSAVE_SAVE)
			machine().popmessage(_("Save cancelled"));
		else
			machine().popmessage(_("Load cancelled"));

		// reset the state
		machine().resume();
		return UI_HANDLER_CANCEL;
	}

	// check for A-Z or 0-9
	for (input_item_id id = ITEM_ID_A; id <= ITEM_ID_Z; ++id)
		if (machine().input().code_pressed_once(input_code(DEVICE_CLASS_KEYBOARD, 0, ITEM_CLASS_SWITCH, ITEM_MODIFIER_NONE, id)))
			file = id - ITEM_ID_A + 'a';
	if (file == 0)
		for (input_item_id id = ITEM_ID_0; id <= ITEM_ID_9; ++id)
			if (machine().input().code_pressed_once(input_code(DEVICE_CLASS_KEYBOARD, 0, ITEM_CLASS_SWITCH, ITEM_MODIFIER_NONE, id)))
				file = id - ITEM_ID_0 + '0';
	if (file == 0)
		for (input_item_id id = ITEM_ID_0_PAD; id <= ITEM_ID_9_PAD; ++id)
			if (machine().input().code_pressed_once(input_code(DEVICE_CLASS_KEYBOARD, 0, ITEM_CLASS_SWITCH, ITEM_MODIFIER_NONE, id)))
				file = id - ITEM_ID_0_PAD + '0';
	if (file == 0)
	{
		bool found = false;

		for (int joy_index = 0; joy_index <= MAX_SAVED_STATE_JOYSTICK; joy_index++)
			for (input_item_id id = ITEM_ID_BUTTON1; id <= ITEM_ID_BUTTON32; ++id)
				if (machine().input().code_pressed_once(input_code(DEVICE_CLASS_JOYSTICK, joy_index, ITEM_CLASS_SWITCH, ITEM_MODIFIER_NONE, id)))
				{
					filename = util::string_format("joy%i-%i", joy_index, id - ITEM_ID_BUTTON1 + 1);
					found = true;
					break;
				}

		if (!found)
			return state;
	}
	else
	{
		filename = util::string_format("%c", file);
	}

	// display a popup indicating that the save will proceed
	if (state == LOADSAVE_SAVE)
	{
		machine().popmessage(_("Save to position %s"), filename);
		machine().schedule_save(std::move(filename));
	}
	else
	{
		machine().popmessage(_("Load from position %s"), filename);
		machine().schedule_load(std::move(filename));
	}

	// avoid handling the name of the save state slot as a seperate input
	machine().ui_input().mark_all_as_pressed();

	// remove the pause and reset the state
	machine().resume();
	return UI_HANDLER_CANCEL;
}

>>>>>>> 104fe318

//-------------------------------------------------
//  request_quit
//-------------------------------------------------

void mame_ui_manager::request_quit()
{
	using namespace std::placeholders;
	if (!machine().options().confirm_quit())
		machine().schedule_exit();
	else
		set_handler(ui_callback_type::GENERAL, std::bind(&mame_ui_manager::handler_confirm_quit, this, _1));
}


//-------------------------------------------------
//  handler_confirm_quit - leads the user through
//  confirming quit emulation
//-------------------------------------------------

uint32_t mame_ui_manager::handler_confirm_quit(render_container &container)
{
	uint32_t state = 0;

	// get the text for 'UI Select'
	std::string ui_select_text = machine().input().seq_name(machine().ioport().type_seq(IPT_UI_SELECT, 0, SEQ_TYPE_STANDARD));

	// get the text for 'UI Cancel'
	std::string ui_cancel_text = machine().input().seq_name(machine().ioport().type_seq(IPT_UI_CANCEL, 0, SEQ_TYPE_STANDARD));

	// assemble the quit message
	std::string quit_message = string_format(_("Are you sure you want to quit?\n\n"
			"Press ''%1$s'' to quit,\n"
			"Press ''%2$s'' to return to emulation."),
			ui_select_text,
			ui_cancel_text);

	draw_text_box(container, quit_message.c_str(), ui::text_layout::CENTER, 0.5f, 0.5f, UI_RED_COLOR);
	machine().pause();

	// if the user press ENTER, quit the game
	if (machine().ui_input().pressed(IPT_UI_SELECT))
		machine().schedule_exit();

	// if the user press ESC, just continue
	else if (machine().ui_input().pressed(IPT_UI_CANCEL))
	{
		machine().resume();
		state = UI_HANDLER_CANCEL;
	}

	return state;
}


/***************************************************************************
    SLIDER CONTROLS
***************************************************************************/

//-------------------------------------------------
//  ui_get_slider_list - get the list of sliders
//-------------------------------------------------

std::vector<ui::menu_item>& mame_ui_manager::get_slider_list(void)
{
	return slider_list;
}


//-------------------------------------------------
//  slider_alloc - allocate a new slider entry
//-------------------------------------------------

slider_state* mame_ui_manager::slider_alloc(running_machine &machine, int id, const char *title, int32_t minval, int32_t defval, int32_t maxval, int32_t incval, void *arg)
{
	int size = sizeof(slider_state) + strlen(title);
	slider_state *state = (slider_state *)auto_alloc_array_clear(machine, uint8_t, size);

	state->minval = minval;
	state->defval = defval;
	state->maxval = maxval;
	state->incval = incval;

	using namespace std::placeholders;
	state->update = std::bind(&mame_ui_manager::slider_changed, this, _1, _2, _3, _4, _5);

	state->arg = arg;
	state->id = id;
	strcpy(state->description, title);

	return state;
}


//----------------------------------------------------------
//  mame_ui_manager::slider_init - initialize the list of slider
//  controls
//----------------------------------------------------------

std::vector<ui::menu_item> mame_ui_manager::slider_init(running_machine &machine)
{
	std::vector<slider_state *> sliders;

	// add overall volume
	sliders.push_back(slider_alloc(machine, SLIDER_ID_VOLUME, _("Master Volume"), -32, 0, 0, 1, nullptr));

	// add per-channel volume
	mixer_input info;
	for (int item = 0; machine.sound().indexed_mixer_input(item, info); item++)
	{
		int32_t maxval = 2000;
		int32_t defval = 1000;

		std::string str = string_format(_("%1$s Volume"), info.stream->input_name(info.inputnum));
		sliders.push_back(slider_alloc(machine, SLIDER_ID_MIXERVOL + item, str.c_str(), 0, defval, maxval, 20, (void *)(uintptr_t)item));
	}

	// add analog adjusters
	int slider_index = 0;
	for (auto &port : machine.ioport().ports())
	{
		for (ioport_field &field : port.second->fields())
		{
			if (field.type() == IPT_ADJUSTER)
			{
				sliders.push_back(slider_alloc(machine, SLIDER_ID_ADJUSTER + slider_index++, field.name(), field.minval(), field.defvalue(), field.maxval(), 1, (void *)&field));
			}
		}
	}

	// add CPU overclocking (cheat only)
	slider_index = 0;
	if (machine.options().cheat())
	{
		for (device_execute_interface &exec : execute_interface_iterator(machine.root_device()))
		{
			void *param = (void *)&exec.device();
			std::string str = string_format(_("Overclock CPU %1$s"), exec.device().tag());
			sliders.push_back(slider_alloc(machine, SLIDER_ID_OVERCLOCK + slider_index++, str.c_str(), 10, 1000, 2000, 1, param));
		}
	}

	// add screen parameters
	screen_device_iterator scriter(machine.root_device());
	slider_index = 0;
	for (screen_device &screen : scriter)
	{
		int defxscale = floor(screen.xscale() * 1000.0f + 0.5f);
		int defyscale = floor(screen.yscale() * 1000.0f + 0.5f);
		int defxoffset = floor(screen.xoffset() * 1000.0f + 0.5f);
		int defyoffset = floor(screen.yoffset() * 1000.0f + 0.5f);
		void *param = (void *)&screen;
		std::string screen_desc = machine_info().get_screen_desc(screen);

		// add refresh rate tweaker
		if (machine.options().cheat())
		{
			std::string str = string_format(_("%1$s Refresh Rate"), screen_desc);
			sliders.push_back(slider_alloc(machine, SLIDER_ID_REFRESH + slider_index, str.c_str(), -10000, 0, 10000, 1000, param));
		}

		// add standard brightness/contrast/gamma controls per-screen
		std::string str = string_format(_("%1$s Brightness"), screen_desc);
		sliders.push_back(slider_alloc(machine, SLIDER_ID_BRIGHTNESS + slider_index, str.c_str(), 100, 1000, 2000, 10, param));
		str = string_format(_("%1$s Contrast"), screen_desc);
		sliders.push_back(slider_alloc(machine, SLIDER_ID_CONTRAST + slider_index, str.c_str(), 100, 1000, 2000, 50, param));
		str = string_format(_("%1$s Gamma"), screen_desc);
		sliders.push_back(slider_alloc(machine, SLIDER_ID_GAMMA + slider_index, str.c_str(), 100, 1000, 3000, 50, param));

		// add scale and offset controls per-screen
		str = string_format(_("%1$s Horiz Stretch"), screen_desc);
		sliders.push_back(slider_alloc(machine, SLIDER_ID_XSCALE + slider_index, str.c_str(), 500, defxscale, 1500, 2, param));
		str = string_format(_("%1$s Horiz Position"), screen_desc);
		sliders.push_back(slider_alloc(machine, SLIDER_ID_XOFFSET + slider_index, str.c_str(), -500, defxoffset, 500, 2, param));
		str = string_format(_("%1$s Vert Stretch"), screen_desc);
		sliders.push_back(slider_alloc(machine, SLIDER_ID_YSCALE + slider_index, str.c_str(), 500, defyscale, 1500, 2, param));
		str = string_format(_("%1$s Vert Position"), screen_desc);
		sliders.push_back(slider_alloc(machine, SLIDER_ID_YOFFSET + slider_index, str.c_str(), -500, defyoffset, 500, 2, param));
		slider_index++;
	}

	slider_index = 0;
	for (laserdisc_device &laserdisc : laserdisc_device_iterator(machine.root_device()))
	{
		if (laserdisc.overlay_configured())
		{
			laserdisc_overlay_config config;
			laserdisc.get_overlay_config(config);
			int defxscale = floor(config.m_overscalex * 1000.0f + 0.5f);
			int defyscale = floor(config.m_overscaley * 1000.0f + 0.5f);
			int defxoffset = floor(config.m_overposx * 1000.0f + 0.5f);
			int defyoffset = floor(config.m_overposy * 1000.0f + 0.5f);
			void *param = (void *)&laserdisc;

			// add scale and offset controls per-overlay
			std::string str = string_format(_("Laserdisc '%1$s' Horiz Stretch"), laserdisc.tag());
			sliders.push_back(slider_alloc(machine, SLIDER_ID_OVERLAY_XSCALE + slider_index, str.c_str(), 500, (defxscale == 0) ? 1000 : defxscale, 1500, 2, param));
			str = string_format(_("Laserdisc '%1$s' Horiz Position"), laserdisc.tag());
			sliders.push_back(slider_alloc(machine, SLIDER_ID_OVERLAY_YSCALE + slider_index, str.c_str(), -500, defxoffset, 500, 2, param));
			str = string_format(_("Laserdisc '%1$s' Vert Stretch"), laserdisc.tag());
			sliders.push_back(slider_alloc(machine, SLIDER_ID_OVERLAY_XOFFSET + slider_index, str.c_str(), 500, (defyscale == 0) ? 1000 : defyscale, 1500, 2, param));
			str = string_format(_("Laserdisc '%1$s' Vert Position"), laserdisc.tag());
			sliders.push_back(slider_alloc(machine, SLIDER_ID_OVERLAY_YOFFSET + slider_index, str.c_str(), -500, defyoffset, 500, 2, param));
			slider_index++;
		}
	}

	slider_index = 0;
	for (screen_device &screen : scriter)
	{
		if (screen.screen_type() == SCREEN_TYPE_VECTOR)
		{
			// add vector control
			sliders.push_back(slider_alloc(machine, SLIDER_ID_FLICKER + slider_index, _("Vector Flicker"), 0, 0, 1000, 10, nullptr));
			sliders.push_back(slider_alloc(machine, SLIDER_ID_BEAM_WIDTH_MIN + slider_index, _("Beam Width Minimum"), 100, 100, 1000, 1, nullptr));
			sliders.push_back(slider_alloc(machine, SLIDER_ID_BEAM_WIDTH_MAX + slider_index, _("Beam Width Maximum"), 100, 100, 1000, 1, nullptr));
			sliders.push_back(slider_alloc(machine, SLIDER_ID_BEAM_INTENSITY + slider_index, _("Beam Intensity Weight"), -1000, 0, 1000, 10, nullptr));
			slider_index++;
			break;
		}
	}

#ifdef MAME_DEBUG
	slider_index = 0;
	// add crosshair adjusters
	for (auto &port : machine.ioport().ports())
	{
		for (ioport_field &field : port.second->fields())
		{
			if (field.crosshair_axis() != CROSSHAIR_AXIS_NONE && field.player() == 0)
			{
				std::string str = string_format(_("Crosshair Scale %1$s"), (field.crosshair_axis() == CROSSHAIR_AXIS_X) ? _("X") : _("Y"));
				sliders.push_back(slider_alloc(machine, SLIDER_ID_CROSSHAIR_SCALE + slider_index, str.c_str(), -3000, 1000, 3000, 100, (void *)&field));
				str = string_format(_("Crosshair Offset %1$s"), (field.crosshair_axis() == CROSSHAIR_AXIS_X) ? _("X") : _("Y"));
				sliders.push_back(slider_alloc(machine, SLIDER_ID_CROSSHAIR_OFFSET + slider_index, str.c_str(), -3000, 0, 3000, 100, (void *)&field));
			}
		}
	}
#endif

	std::vector<ui::menu_item> items;
	for (slider_state *slider : sliders)
	{
		ui::menu_item item;
		item.text = slider->description;
		item.subtext = "";
		item.flags = 0;
		item.ref = slider;
		item.type = ui::menu_item_type::SLIDER;
		items.push_back(item);
	}

	return items;
}

//----------------------------------------------------
//  slider_changed - global slider-modified callback
//----------------------------------------------------

int32_t mame_ui_manager::slider_changed(running_machine &machine, void *arg, int id, std::string *str, int32_t newval)
{
	if (id == SLIDER_ID_VOLUME)
		return slider_volume(machine, arg, id, str, newval);
	else if (id >= SLIDER_ID_MIXERVOL && id <= SLIDER_ID_MIXERVOL_LAST)
		return slider_mixervol(machine, arg, id, str, newval);
	else if (id >= SLIDER_ID_ADJUSTER && id <= SLIDER_ID_ADJUSTER_LAST)
			return slider_adjuster(machine, arg, id, str, newval);
	else if (id >= SLIDER_ID_OVERCLOCK && id <= SLIDER_ID_OVERCLOCK_LAST)
			return slider_overclock(machine, arg, id, str, newval);
	else if (id >= SLIDER_ID_REFRESH && id <= SLIDER_ID_REFRESH_LAST)
			return slider_refresh(machine, arg, id, str, newval);
	else if (id >= SLIDER_ID_BRIGHTNESS && id <= SLIDER_ID_BRIGHTNESS_LAST)
			return slider_brightness(machine, arg, id, str, newval);
	else if (id >= SLIDER_ID_CONTRAST && id <= SLIDER_ID_CONTRAST_LAST)
			return slider_contrast(machine, arg, id, str, newval);
	else if (id >= SLIDER_ID_GAMMA && id <= SLIDER_ID_GAMMA_LAST)
			return slider_gamma(machine, arg, id, str, newval);
	else if (id >= SLIDER_ID_XSCALE && id <= SLIDER_ID_XSCALE_LAST)
			return slider_xscale(machine, arg, id, str, newval);
	else if (id >= SLIDER_ID_YSCALE && id <= SLIDER_ID_YSCALE_LAST)
			return slider_yscale(machine, arg, id, str, newval);
	else if (id >= SLIDER_ID_XOFFSET && id <= SLIDER_ID_XOFFSET_LAST)
			return slider_xoffset(machine, arg, id, str, newval);
	else if (id >= SLIDER_ID_YOFFSET && id <= SLIDER_ID_YOFFSET_LAST)
			return slider_yoffset(machine, arg, id, str, newval);
	else if (id >= SLIDER_ID_OVERLAY_XSCALE && id <= SLIDER_ID_OVERLAY_XSCALE_LAST)
			return slider_overxscale(machine, arg, id, str, newval);
	else if (id >= SLIDER_ID_OVERLAY_YSCALE && id <= SLIDER_ID_OVERLAY_YSCALE_LAST)
			return slider_overyscale(machine, arg, id, str, newval);
	else if (id >= SLIDER_ID_OVERLAY_XOFFSET && id <= SLIDER_ID_OVERLAY_XOFFSET_LAST)
			return slider_overxoffset(machine, arg, id, str, newval);
	else if (id >= SLIDER_ID_OVERLAY_YOFFSET && id <= SLIDER_ID_OVERLAY_YOFFSET_LAST)
			return slider_overyoffset(machine, arg, id, str, newval);
	else if (id >= SLIDER_ID_FLICKER && id <= SLIDER_ID_FLICKER_LAST)
			return slider_flicker(machine, arg, id, str, newval);
	else if (id >= SLIDER_ID_BEAM_WIDTH_MIN && id <= SLIDER_ID_BEAM_WIDTH_MIN_LAST)
			return slider_beam_width_min(machine, arg, id, str, newval);
	else if (id >= SLIDER_ID_BEAM_WIDTH_MAX && id <= SLIDER_ID_BEAM_WIDTH_MAX_LAST)
			return slider_beam_width_max(machine, arg, id, str, newval);
	else if (id >= SLIDER_ID_BEAM_INTENSITY && id <= SLIDER_ID_BEAM_INTENSITY_LAST)
			return slider_beam_intensity_weight(machine, arg, id, str, newval);
#ifdef MAME_DEBUG
	else if (id >= SLIDER_ID_CROSSHAIR_SCALE && id <= SLIDER_ID_CROSSHAIR_SCALE_LAST)
			return slider_crossscale(machine, arg, id, str, newval);
	else if (id >= SLIDER_ID_CROSSHAIR_OFFSET && id <= SLIDER_ID_CROSSHAIR_OFFSET_LAST)
			return slider_crossoffset(machine, arg, id, str, newval);
#endif

	return 0;
}


//-------------------------------------------------
//  slider_volume - global volume slider callback
//-------------------------------------------------

int32_t mame_ui_manager::slider_volume(running_machine &machine, void *arg, int id, std::string *str, int32_t newval)
{
	if (newval != SLIDER_NOCHANGE)
		machine.sound().set_attenuation(newval);
	if (str)
		*str = string_format(_("%1$3ddB"), machine.sound().attenuation());
	return machine.sound().attenuation();
}


//-------------------------------------------------
//  slider_mixervol - single channel volume
//  slider callback
//-------------------------------------------------

int32_t mame_ui_manager::slider_mixervol(running_machine &machine, void *arg, int id, std::string *str, int32_t newval)
{
	mixer_input info;
	if (!machine.sound().indexed_mixer_input((uintptr_t)arg, info))
		return 0;
	if (newval != SLIDER_NOCHANGE)
	{
		int32_t curval = floor(info.stream->user_gain(info.inputnum) * 1000.0f + 0.5f);
		if (newval > curval && (newval - curval) <= 4) newval += 4; // round up on increment
		info.stream->set_user_gain(info.inputnum, (float)newval * 0.001f);
	}
	if (str)
		*str = string_format("%4.2f", info.stream->user_gain(info.inputnum));
	return floorf(info.stream->user_gain(info.inputnum) * 1000.0f + 0.5f);
}


//-------------------------------------------------
//  slider_adjuster - analog adjuster slider
//  callback
//-------------------------------------------------

int32_t mame_ui_manager::slider_adjuster(running_machine &machine, void *arg, int id, std::string *str, int32_t newval)
{
	ioport_field *field = (ioport_field *)arg;
	ioport_field::user_settings settings;

	field->get_user_settings(settings);
	if (newval != SLIDER_NOCHANGE)
	{
		settings.value = newval;
		field->set_user_settings(settings);
	}
	if (str)
		*str = string_format(_("%1$d%%"), settings.value);
	return settings.value;
}


//-------------------------------------------------
//  slider_overclock - CPU overclocker slider
//  callback
//-------------------------------------------------

int32_t mame_ui_manager::slider_overclock(running_machine &machine, void *arg, int id, std::string *str, int32_t newval)
{
	device_t *cpu = (device_t *)arg;
	if (newval != SLIDER_NOCHANGE)
		cpu->set_clock_scale((float)newval * 0.001f);
	if (str)
		*str = string_format(_("%1$3.0f%%"), floor(cpu->clock_scale() * 100.0 + 0.5));
	return floor(cpu->clock_scale() * 1000.0 + 0.5);
}


//-------------------------------------------------
//  slider_refresh - refresh rate slider callback
//-------------------------------------------------

int32_t mame_ui_manager::slider_refresh(running_machine &machine, void *arg, int id, std::string *str, int32_t newval)
{
	screen_device *screen = reinterpret_cast<screen_device *>(arg);
	double defrefresh = ATTOSECONDS_TO_HZ(screen->refresh_attoseconds());
	double refresh;

	if (newval != SLIDER_NOCHANGE)
	{
		int width = screen->width();
		int height = screen->height();
		const rectangle &visarea = screen->visible_area();
		screen->configure(width, height, visarea, HZ_TO_ATTOSECONDS(defrefresh + (double)newval * 0.001));
	}
	if (str)
		*str = string_format(_("%1$.3ffps"), ATTOSECONDS_TO_HZ(machine.first_screen()->frame_period().attoseconds()));
	refresh = ATTOSECONDS_TO_HZ(machine.first_screen()->frame_period().attoseconds());
	return floor((refresh - defrefresh) * 1000.0 + 0.5);
}


//-------------------------------------------------
//  slider_brightness - screen brightness slider
//  callback
//-------------------------------------------------

int32_t mame_ui_manager::slider_brightness(running_machine &machine, void *arg, int id, std::string *str, int32_t newval)
{
	screen_device *screen = reinterpret_cast<screen_device *>(arg);
	render_container::user_settings settings;

	screen->container().get_user_settings(settings);
	if (newval != SLIDER_NOCHANGE)
	{
		settings.m_brightness = (float)newval * 0.001f;
		screen->container().set_user_settings(settings);
	}
	if (str)
		*str = string_format(_("%1$.3f"), settings.m_brightness);
	return floor(settings.m_brightness * 1000.0f + 0.5f);
}


//-------------------------------------------------
//  slider_contrast - screen contrast slider
//  callback
//-------------------------------------------------

int32_t mame_ui_manager::slider_contrast(running_machine &machine, void *arg, int id, std::string *str, int32_t newval)
{
	screen_device *screen = reinterpret_cast<screen_device *>(arg);
	render_container::user_settings settings;

	screen->container().get_user_settings(settings);
	if (newval != SLIDER_NOCHANGE)
	{
		settings.m_contrast = (float)newval * 0.001f;
		screen->container().set_user_settings(settings);
	}
	if (str)
		*str = string_format(_("%1$.3f"), settings.m_contrast);
	return floor(settings.m_contrast * 1000.0f + 0.5f);
}


//-------------------------------------------------
//  slider_gamma - screen gamma slider callback
//-------------------------------------------------

int32_t mame_ui_manager::slider_gamma(running_machine &machine, void *arg, int id, std::string *str, int32_t newval)
{
	screen_device *screen = reinterpret_cast<screen_device *>(arg);
	render_container::user_settings settings;

	screen->container().get_user_settings(settings);
	if (newval != SLIDER_NOCHANGE)
	{
		settings.m_gamma = (float)newval * 0.001f;
		screen->container().set_user_settings(settings);
	}
	if (str)
		*str = string_format(_("%1$.3f"), settings.m_gamma);
	return floor(settings.m_gamma * 1000.0f + 0.5f);
}


//-------------------------------------------------
//  slider_xscale - screen horizontal scale slider
//  callback
//-------------------------------------------------

int32_t mame_ui_manager::slider_xscale(running_machine &machine, void *arg, int id, std::string *str, int32_t newval)
{
	screen_device *screen = reinterpret_cast<screen_device *>(arg);
	render_container::user_settings settings;

	screen->container().get_user_settings(settings);
	if (newval != SLIDER_NOCHANGE)
	{
		settings.m_xscale = (float)newval * 0.001f;
		screen->container().set_user_settings(settings);
	}
	if (str)
		*str = string_format(_("%1$.3f"), settings.m_xscale);
	return floor(settings.m_xscale * 1000.0f + 0.5f);
}


//-------------------------------------------------
//  slider_yscale - screen vertical scale slider
//  callback
//-------------------------------------------------

int32_t mame_ui_manager::slider_yscale(running_machine &machine, void *arg, int id, std::string *str, int32_t newval)
{
	screen_device *screen = reinterpret_cast<screen_device *>(arg);
	render_container::user_settings settings;

	screen->container().get_user_settings(settings);
	if (newval != SLIDER_NOCHANGE)
	{
		settings.m_yscale = (float)newval * 0.001f;
		screen->container().set_user_settings(settings);
	}
	if (str)
		*str = string_format(_("%1$.3f"), settings.m_yscale);
	return floor(settings.m_yscale * 1000.0f + 0.5f);
}


//-------------------------------------------------
//  slider_xoffset - screen horizontal position
//  slider callback
//-------------------------------------------------

int32_t mame_ui_manager::slider_xoffset(running_machine &machine, void *arg, int id, std::string *str, int32_t newval)
{
	screen_device *screen = reinterpret_cast<screen_device *>(arg);
	render_container::user_settings settings;

	screen->container().get_user_settings(settings);
	if (newval != SLIDER_NOCHANGE)
	{
		settings.m_xoffset = (float)newval * 0.001f;
		screen->container().set_user_settings(settings);
	}
	if (str)
		*str = string_format(_("%1$.3f"), settings.m_xoffset);
	return floor(settings.m_xoffset * 1000.0f + 0.5f);
}


//-------------------------------------------------
//  slider_yoffset - screen vertical position
//  slider callback
//-------------------------------------------------

int32_t mame_ui_manager::slider_yoffset(running_machine &machine, void *arg, int id, std::string *str, int32_t newval)
{
	screen_device *screen = reinterpret_cast<screen_device *>(arg);
	render_container::user_settings settings;

	screen->container().get_user_settings(settings);
	if (newval != SLIDER_NOCHANGE)
	{
		settings.m_yoffset = (float)newval * 0.001f;
		screen->container().set_user_settings(settings);
	}
	if (str)
		*str = string_format(_("%1$.3f"), settings.m_yoffset);
	return floor(settings.m_yoffset * 1000.0f + 0.5f);
}


//-------------------------------------------------
//  slider_overxscale - screen horizontal scale slider
//  callback
//-------------------------------------------------

int32_t mame_ui_manager::slider_overxscale(running_machine &machine, void *arg, int id, std::string *str, int32_t newval)
{
	laserdisc_device *laserdisc = (laserdisc_device *)arg;
	laserdisc_overlay_config settings;

	laserdisc->get_overlay_config(settings);
	if (newval != SLIDER_NOCHANGE)
	{
		settings.m_overscalex = (float)newval * 0.001f;
		laserdisc->set_overlay_config(settings);
	}
	if (str)
		*str = string_format(_("%1$.3f"), settings.m_overscalex);
	return floor(settings.m_overscalex * 1000.0f + 0.5f);
}


//-------------------------------------------------
//  slider_overyscale - screen vertical scale slider
//  callback
//-------------------------------------------------

int32_t mame_ui_manager::slider_overyscale(running_machine &machine, void *arg, int id, std::string *str, int32_t newval)
{
	laserdisc_device *laserdisc = (laserdisc_device *)arg;
	laserdisc_overlay_config settings;

	laserdisc->get_overlay_config(settings);
	if (newval != SLIDER_NOCHANGE)
	{
		settings.m_overscaley = (float)newval * 0.001f;
		laserdisc->set_overlay_config(settings);
	}
	if (str)
		*str = string_format(_("%1$.3f"), settings.m_overscaley);
	return floor(settings.m_overscaley * 1000.0f + 0.5f);
}


//-------------------------------------------------
//  slider_overxoffset - screen horizontal position
//  slider callback
//-------------------------------------------------

int32_t mame_ui_manager::slider_overxoffset(running_machine &machine, void *arg, int id, std::string *str, int32_t newval)
{
	laserdisc_device *laserdisc = (laserdisc_device *)arg;
	laserdisc_overlay_config settings;

	laserdisc->get_overlay_config(settings);
	if (newval != SLIDER_NOCHANGE)
	{
		settings.m_overposx = (float)newval * 0.001f;
		laserdisc->set_overlay_config(settings);
	}
	if (str)
		*str = string_format(_("%1$.3f"), settings.m_overposx);
	return floor(settings.m_overposx * 1000.0f + 0.5f);
}


//-------------------------------------------------
//  slider_overyoffset - screen vertical position
//  slider callback
//-------------------------------------------------

int32_t mame_ui_manager::slider_overyoffset(running_machine &machine, void *arg, int id, std::string *str, int32_t newval)
{
	laserdisc_device *laserdisc = (laserdisc_device *)arg;
	laserdisc_overlay_config settings;

	laserdisc->get_overlay_config(settings);
	if (newval != SLIDER_NOCHANGE)
	{
		settings.m_overposy = (float)newval * 0.001f;
		laserdisc->set_overlay_config(settings);
	}
	if (str)
		*str = string_format(_("%1$.3f"), settings.m_overposy);
	return floor(settings.m_overposy * 1000.0f + 0.5f);
}


//-------------------------------------------------
//  slider_flicker - vector flicker slider
//  callback
//-------------------------------------------------

int32_t mame_ui_manager::slider_flicker(running_machine &machine, void *arg, int id, std::string *str, int32_t newval)
{
	if (newval != SLIDER_NOCHANGE)
		vector_options::s_flicker = (float)newval * 0.001f;
	if (str)
		*str = string_format(_("%1$1.2f"), vector_options::s_flicker);
	return floor(vector_options::s_flicker * 1000.0f + 0.5f);
}


//-------------------------------------------------
//  slider_beam_width_min - minimum vector beam width slider
//  callback
//-------------------------------------------------

int32_t mame_ui_manager::slider_beam_width_min(running_machine &machine, void *arg, int id, std::string *str, int32_t newval)
{
	if (newval != SLIDER_NOCHANGE)
		vector_options::s_beam_width_min = std::min((float)newval * 0.01f, vector_options::s_beam_width_max);
	if (str != nullptr)
		*str = string_format(_("%1$1.2f"), vector_options::s_beam_width_min);
	return floor(vector_options::s_beam_width_min * 100.0f + 0.5f);
}


//-------------------------------------------------
//  slider_beam_width_max - maximum vector beam width slider
//  callback
//-------------------------------------------------

int32_t mame_ui_manager::slider_beam_width_max(running_machine &machine, void *arg, int id, std::string *str, int32_t newval)
{
	if (newval != SLIDER_NOCHANGE)
		vector_options::s_beam_width_max = std::max((float)newval * 0.01f, vector_options::s_beam_width_min);
	if (str != nullptr)
		*str = string_format(_("%1$1.2f"), vector_options::s_beam_width_max);
	return floor(vector_options::s_beam_width_max * 100.0f + 0.5f);
}


//-------------------------------------------------
//  slider_beam_intensity_weight - vector beam intensity weight slider
//  callback
//-------------------------------------------------

int32_t mame_ui_manager::slider_beam_intensity_weight(running_machine &machine, void *arg, int id, std::string *str, int32_t newval)
{
	if (newval != SLIDER_NOCHANGE)
		vector_options::s_beam_intensity_weight = (float)newval * 0.001f;
	if (str != nullptr)
		*str = string_format(_("%1$1.2f"), vector_options::s_beam_intensity_weight);
	return floor(vector_options::s_beam_intensity_weight * 1000.0f + 0.5f);
}


//-------------------------------------------------
//  slider_crossscale - crosshair scale slider
//  callback
//-------------------------------------------------

#ifdef MAME_DEBUG
int32_t mame_ui_manager::slider_crossscale(running_machine &machine, void *arg, int id, std::string *str, int32_t newval)
{
	ioport_field *field = (ioport_field *)arg;

	if (newval != SLIDER_NOCHANGE)
		field->set_crosshair_scale(float(newval) * 0.001);
	if (str)
		*str = string_format((field->crosshair_axis() == CROSSHAIR_AXIS_X) ? _("Crosshair Scale X %1$1.3f") :  _("Crosshair Scale Y %1$1.3f"), float(newval) * 0.001f);
	return floor(field->crosshair_scale() * 1000.0f + 0.5f);
}
#endif


//-------------------------------------------------
//  slider_crossoffset - crosshair scale slider
//  callback
//-------------------------------------------------

#ifdef MAME_DEBUG
int32_t mame_ui_manager::slider_crossoffset(running_machine &machine, void *arg, int id, std::string *str, int32_t newval)
{
	ioport_field *field = (ioport_field *)arg;

	if (newval != SLIDER_NOCHANGE)
		field->set_crosshair_offset(float(newval) * 0.001f);
	if (str)
		*str = string_format((field->crosshair_axis() == CROSSHAIR_AXIS_X) ? _("Crosshair Offset X %1$1.3f") :  _("Crosshair Offset Y %1$1.3f"), float(newval) * 0.001f);
	return field->crosshair_offset();
}
#endif


//-------------------------------------------------
//  wrap_text
//-------------------------------------------------

ui::text_layout mame_ui_manager::create_layout(render_container &container, float width, ui::text_layout::text_justify justify, ui::text_layout::word_wrapping wrap)
{
	// determine scale factors
	float yscale = get_line_height();
	float xscale = yscale * machine().render().ui_aspect(&container);

	// create the layout
	return ui::text_layout(*get_font(), xscale, yscale, width, justify, wrap);
}


//-------------------------------------------------
//  wrap_text
//-------------------------------------------------

int mame_ui_manager::wrap_text(render_container &container, const char *origs, float x, float y, float origwrapwidth, std::vector<int> &xstart, std::vector<int> &xend, float text_size)
{
	// create the layout
	auto layout = create_layout(container, origwrapwidth, ui::text_layout::LEFT, ui::text_layout::WORD);

	// add the text
	layout.add_text(
			origs,
			rgb_t::black(),
			rgb_t::black(),
			text_size);

	// and get the wrapping info
	return layout.get_wrap_info(xstart, xend);
}

//-------------------------------------------------
//  draw_textured_box - add primitives to
//  draw an outlined box with the given
//  textured background and line color
//-------------------------------------------------

void mame_ui_manager::draw_textured_box(render_container &container, float x0, float y0, float x1, float y1, rgb_t backcolor, rgb_t linecolor, render_texture *texture, uint32_t flags)
{
	container.add_quad(x0, y0, x1, y1, backcolor, texture, flags);
	container.add_line(x0, y0, x1, y0, UI_LINE_WIDTH, linecolor, PRIMFLAG_BLENDMODE(BLENDMODE_ALPHA));
	container.add_line(x1, y0, x1, y1, UI_LINE_WIDTH, linecolor, PRIMFLAG_BLENDMODE(BLENDMODE_ALPHA));
	container.add_line(x1, y1, x0, y1, UI_LINE_WIDTH, linecolor, PRIMFLAG_BLENDMODE(BLENDMODE_ALPHA));
	container.add_line(x0, y1, x0, y0, UI_LINE_WIDTH, linecolor, PRIMFLAG_BLENDMODE(BLENDMODE_ALPHA));
}

//-------------------------------------------------
//  decode UI color options
//-------------------------------------------------

rgb_t decode_ui_color(int id, running_machine *machine)
{
	static rgb_t color[ARRAY_LENGTH(s_color_list)];

	if (machine != nullptr) {
		ui_options option;
		for (int x = 0; x < ARRAY_LENGTH(s_color_list); ++x) {
			const char *o_default = option.value(s_color_list[x]);
			const char *s_option = mame_machine_manager::instance()->ui().options().value(s_color_list[x]);
			int len = strlen(s_option);
			if (len != 8)
				color[x] = rgb_t((uint32_t)strtoul(o_default, nullptr, 16));
			else
				color[x] = rgb_t((uint32_t)strtoul(s_option, nullptr, 16));
		}
	}
	return color[id];
}

//-------------------------------------------------
//  get font rows from options
//-------------------------------------------------

int get_font_rows(running_machine *machine)
{
	static int value;

	return ((machine != nullptr) ? value = mame_machine_manager::instance()->ui().options().font_rows() : value);
}

void mame_ui_manager::popup_time_string(int seconds, std::string message)
{
	// extract the text
	messagebox_poptext = message;
	messagebox_backcolor = UI_BACKGROUND_COLOR;

	// set a timer
	m_popup_text_end = osd_ticks() + osd_ticks_per_second() * seconds;
}


/***************************************************************************
    LOADING AND SAVING OPTIONS
***************************************************************************/

//-------------------------------------------------
//  load ui options
//-------------------------------------------------

void mame_ui_manager::load_ui_options()
{
	// parse the file
	std::string error;
	// attempt to open the output file
	emu_file file(machine().options().ini_path(), OPEN_FLAG_READ);
	if (file.open("ui.ini") == osd_file::error::NONE)
	{
		bool result = options().parse_ini_file((util::core_file&)file, OPTION_PRIORITY_MAME_INI, OPTION_PRIORITY_MAME_INI < OPTION_PRIORITY_DRIVER_INI, error);
		if (!result)
			osd_printf_error("**Error loading ui.ini**\n");
	}
}

//-------------------------------------------------
//  save ui options
//-------------------------------------------------

void mame_ui_manager::save_ui_options()
{
	// attempt to open the output file
	emu_file file(machine().options().ini_path(), OPEN_FLAG_WRITE | OPEN_FLAG_CREATE | OPEN_FLAG_CREATE_PATHS);
	if (file.open("ui.ini") == osd_file::error::NONE)
	{
		// generate the updated INI
		std::string initext = options().output_ini();
		file.puts(initext.c_str());
		file.close();
	}
	else
		machine().popmessage(_("**Error saving ui.ini**"));
}

//-------------------------------------------------
//  save main option
//-------------------------------------------------

void mame_ui_manager::save_main_option()
{
	// parse the file
	std::string error;
	emu_options options(machine().options()); // This way we make sure that all OSD parts are in
	std::string error_string;

	// attempt to open the main ini file
	{
		emu_file file(machine().options().ini_path(), OPEN_FLAG_READ);
		if (file.open(emulator_info::get_configname(), ".ini") == osd_file::error::NONE)
		{
			bool result = options.parse_ini_file((util::core_file&)file, OPTION_PRIORITY_MAME_INI, OPTION_PRIORITY_MAME_INI < OPTION_PRIORITY_DRIVER_INI, error);
			if (!result)
			{
				osd_printf_error("**Error loading %s.ini**\n", emulator_info::get_configname());
				return;
			}
		}
	}

	for (emu_options::entry &f_entry : machine().options())
	{
		if (f_entry.is_changed())
		{
			options.set_value(f_entry.name(), f_entry.value(), OPTION_PRIORITY_CMDLINE, error_string);
		}
	}

	// attempt to open the output file
	{
		emu_file file(machine().options().ini_path(), OPEN_FLAG_WRITE | OPEN_FLAG_CREATE | OPEN_FLAG_CREATE_PATHS);
		if (file.open(emulator_info::get_configname(), ".ini") == osd_file::error::NONE)
		{
			// generate the updated INI
			std::string initext = options.output_ini();
			file.puts(initext.c_str());
			file.close();
		}
		else {
			machine().popmessage(_("**Error saving %s.ini**"), emulator_info::get_configname());
			return;
		}
	}
	popup_time(3, "%s", _("\n    Configuration saved    \n\n"));
}

void mame_ui_manager::menu_reset()
{
	ui::menu::stack_reset(machine());
}<|MERGE_RESOLUTION|>--- conflicted
+++ resolved
@@ -173,19 +173,6 @@
 //-------------------------------------------------
 
 mame_ui_manager::mame_ui_manager(running_machine &machine)
-<<<<<<< HEAD
-	: ui_manager(machine),
-		m_font(nullptr),
-		m_handler_callback(nullptr),
-		m_handler_param(0),
-		m_single_step(false),
-		m_showfps(false),
-		m_showfps_end(0),
-		m_show_profiler(false),
-		m_popup_text_end(0),
-		m_mouse_arrow_texture(nullptr),
-		m_mouse_show(false)
-=======
 	: ui_manager(machine)
 	, m_font(nullptr)
 	, m_handler_callback(nullptr)
@@ -197,11 +184,9 @@
 	, m_show_profiler(false)
 	, m_popup_text_end(0)
 	, m_mouse_arrow_texture(nullptr)
-	, m_mouse_show(false)
-	, m_load_save_hold(false) {}
+	, m_mouse_show(false) {}
 
 mame_ui_manager::~mame_ui_manager()
->>>>>>> 104fe318
 {
 }
 
@@ -1003,15 +988,8 @@
 
 void mame_ui_manager::start_save_state()
 {
-<<<<<<< HEAD
 	show_menu();
-	ui::menu::stack_push<ui::menu_save_state>(*this, &machine().render().ui_container());
-=======
-	machine().pause();
-	m_load_save_hold = true;
-	using namespace std::placeholders;
-	set_handler(ui_callback_type::GENERAL, std::bind(&mame_ui_manager::handler_load_save, this, _1, uint32_t(LOADSAVE_SAVE)));
->>>>>>> 104fe318
+	ui::menu::stack_push<ui::menu_save_state>(*this, machine().render().ui_container());
 }
 
 
@@ -1021,15 +999,8 @@
 
 void mame_ui_manager::start_load_state()
 {
-<<<<<<< HEAD
 	show_menu();
-	ui::menu::stack_push<ui::menu_load_state>(*this, &machine().render().ui_container());
-=======
-	machine().pause();
-	m_load_save_hold = true;
-	using namespace std::placeholders;
-	set_handler(ui_callback_type::GENERAL, std::bind(&mame_ui_manager::handler_load_save, this, _1, uint32_t(LOADSAVE_LOAD)));
->>>>>>> 104fe318
+	ui::menu::stack_push<ui::menu_load_state>(*this, machine().render().ui_container());
 }
 
 
@@ -1293,114 +1264,6 @@
 	return 0;
 }
 
-
-<<<<<<< HEAD
-=======
-//-------------------------------------------------
-//  handler_load_save - leads the user through
-//  specifying a game to save or load
-//-------------------------------------------------
-
-uint32_t mame_ui_manager::handler_load_save(render_container &container, uint32_t state)
-{
-	std::string filename;
-	char file = 0;
-
-	// if we're not in the middle of anything, skip
-	if (state == LOADSAVE_NONE)
-		return 0;
-
-	// okay, we're waiting for a key to select a slot; display a message
-	if (state == LOADSAVE_SAVE)
-		draw_message_window(container, _("Select position to save to"));
-	else
-		draw_message_window(container, _("Select position to load from"));
-
-	// if load/save state sequence is still being pressed, do not read the filename yet
-	if (m_load_save_hold) {
-		bool seq_in_progress = false;
-		const input_seq &load_save_seq = state == LOADSAVE_SAVE ?
-			machine().ioport().type_seq(IPT_UI_SAVE_STATE) :
-			machine().ioport().type_seq(IPT_UI_LOAD_STATE);
-
-		for (int i = 0; i < load_save_seq.length(); i++)
-			if (machine().input().code_pressed_once(load_save_seq[i]))
-				seq_in_progress = true;
-
-		if (seq_in_progress)
-			return state;
-		else
-			m_load_save_hold = false;
-	}
-
-	// check for cancel key
-	if (machine().ui_input().pressed(IPT_UI_CANCEL))
-	{
-		// display a popup indicating things were cancelled
-		if (state == LOADSAVE_SAVE)
-			machine().popmessage(_("Save cancelled"));
-		else
-			machine().popmessage(_("Load cancelled"));
-
-		// reset the state
-		machine().resume();
-		return UI_HANDLER_CANCEL;
-	}
-
-	// check for A-Z or 0-9
-	for (input_item_id id = ITEM_ID_A; id <= ITEM_ID_Z; ++id)
-		if (machine().input().code_pressed_once(input_code(DEVICE_CLASS_KEYBOARD, 0, ITEM_CLASS_SWITCH, ITEM_MODIFIER_NONE, id)))
-			file = id - ITEM_ID_A + 'a';
-	if (file == 0)
-		for (input_item_id id = ITEM_ID_0; id <= ITEM_ID_9; ++id)
-			if (machine().input().code_pressed_once(input_code(DEVICE_CLASS_KEYBOARD, 0, ITEM_CLASS_SWITCH, ITEM_MODIFIER_NONE, id)))
-				file = id - ITEM_ID_0 + '0';
-	if (file == 0)
-		for (input_item_id id = ITEM_ID_0_PAD; id <= ITEM_ID_9_PAD; ++id)
-			if (machine().input().code_pressed_once(input_code(DEVICE_CLASS_KEYBOARD, 0, ITEM_CLASS_SWITCH, ITEM_MODIFIER_NONE, id)))
-				file = id - ITEM_ID_0_PAD + '0';
-	if (file == 0)
-	{
-		bool found = false;
-
-		for (int joy_index = 0; joy_index <= MAX_SAVED_STATE_JOYSTICK; joy_index++)
-			for (input_item_id id = ITEM_ID_BUTTON1; id <= ITEM_ID_BUTTON32; ++id)
-				if (machine().input().code_pressed_once(input_code(DEVICE_CLASS_JOYSTICK, joy_index, ITEM_CLASS_SWITCH, ITEM_MODIFIER_NONE, id)))
-				{
-					filename = util::string_format("joy%i-%i", joy_index, id - ITEM_ID_BUTTON1 + 1);
-					found = true;
-					break;
-				}
-
-		if (!found)
-			return state;
-	}
-	else
-	{
-		filename = util::string_format("%c", file);
-	}
-
-	// display a popup indicating that the save will proceed
-	if (state == LOADSAVE_SAVE)
-	{
-		machine().popmessage(_("Save to position %s"), filename);
-		machine().schedule_save(std::move(filename));
-	}
-	else
-	{
-		machine().popmessage(_("Load from position %s"), filename);
-		machine().schedule_load(std::move(filename));
-	}
-
-	// avoid handling the name of the save state slot as a seperate input
-	machine().ui_input().mark_all_as_pressed();
-
-	// remove the pause and reset the state
-	machine().resume();
-	return UI_HANDLER_CANCEL;
-}
-
->>>>>>> 104fe318
 
 //-------------------------------------------------
 //  request_quit
