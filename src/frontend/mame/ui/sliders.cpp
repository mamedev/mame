// license:BSD-3-Clause
// copyright-holders:Nicola Salmoria, Aaron Giles, Nathan Woods
/*********************************************************************

    ui/sliders.cpp

    Internal MAME menus for the user interface.

*********************************************************************/

#include "emu.h"

#include "osdepend.h"

#include "ui/ui.h"
#include "ui/sliders.h"
#include "ui/slider.h"

namespace ui {
menu_sliders::menu_sliders(mame_ui_manager &mui, render_container &container, bool menuless_mode) : menu(mui, container)
{
	m_menuless_mode = m_hidden = menuless_mode;
}

menu_sliders::~menu_sliders()
{
}

//-------------------------------------------------
//  menu_sliders - handle the sliders menu
//-------------------------------------------------

void menu_sliders::handle()
{
	const event *menu_event;

	// process the menu
	menu_event = process(PROCESS_LR_REPEAT | (m_hidden ? PROCESS_CUSTOM_ONLY : 0));
	if (menu_event != nullptr)
	{
		// handle keys if there is a valid item selected
		if (menu_event->itemref != nullptr && menu_event->type == menu_item_type::SLIDER)
		{
			const slider_state *slider = (const slider_state *)menu_event->itemref;
			int32_t curvalue = slider->update(machine(), slider->arg, slider->id, nullptr, SLIDER_NOCHANGE);
			int32_t increment = 0;
			bool alt_pressed = machine().input().code_pressed(KEYCODE_LALT) || machine().input().code_pressed(KEYCODE_RALT);
			bool ctrl_pressed = machine().input().code_pressed(KEYCODE_LCONTROL) || machine().input().code_pressed(KEYCODE_RCONTROL);
			bool shift_pressed = machine().input().code_pressed(KEYCODE_LSHIFT) || machine().input().code_pressed(KEYCODE_RSHIFT);

			switch (menu_event->iptkey)
			{
				// toggle visibility
				case IPT_UI_ON_SCREEN_DISPLAY:
					if (m_menuless_mode)
						stack_pop();
					else
						m_hidden = !m_hidden;
					break;

				// decrease value
				case IPT_UI_LEFT:
					if (alt_pressed && shift_pressed)
						increment = -1;
					if (alt_pressed)
						increment = -(curvalue - slider->minval);
					else if (shift_pressed)
						increment = (slider->incval > 10) ? -(slider->incval / 10) : -1;
					else if (ctrl_pressed)
						increment = -slider->incval * 10;
					else
						increment = -slider->incval;
					break;

				// increase value
				case IPT_UI_RIGHT:
					if (alt_pressed && shift_pressed)
						increment = 1;
					if (alt_pressed)
						increment = slider->maxval - curvalue;
					else if (shift_pressed)
						increment = (slider->incval > 10) ? (slider->incval / 10) : 1;
					else if (ctrl_pressed)
						increment = slider->incval * 10;
					else
						increment = slider->incval;
					break;

				// restore default
				case IPT_UI_SELECT:
					increment = slider->defval - curvalue;
					break;
			}

			// handle any changes
			if (increment != 0)
			{
				int32_t newvalue = curvalue + increment;

				// clamp within bounds
				if (newvalue < slider->minval)
					newvalue = slider->minval;
				if (newvalue > slider->maxval)
					newvalue = slider->maxval;

				// update the slider and recompute the menu
				slider->update(machine(), slider->arg, slider->id, nullptr, newvalue);
				reset(reset_options::REMEMBER_REF);
			}
		}

		// if we are selecting an invalid item and we are hidden, skip to the next one
		else if (m_hidden)
		{
			// if we got here via up or page up, select the previous item
			if (menu_event->iptkey == IPT_UI_UP || menu_event->iptkey == IPT_UI_PAGE_UP)
			{
				if (is_first_selected())
					select_last_item();
				else
				{
					set_selected_index(selected_index() - 1);
					validate_selection(-1);
				}
			}

			// otherwise select the next item
			else if (menu_event->iptkey == IPT_UI_DOWN || menu_event->iptkey == IPT_UI_PAGE_DOWN)
			{
				if (is_last_selected())
					select_first_item();
				else
				{
					set_selected_index(selected_index() + 1);
					validate_selection(1);
				}
			}
		}
	}
}


//-------------------------------------------------
//  menu_sliders_populate - populate the sliders
//  menu
//-------------------------------------------------

void menu_sliders::populate(float &customtop, float &custombottom)
{
	std::string tempstring;

	// add UI sliders
	std::vector<menu_item> ui_sliders = ui().get_slider_list();
	for (menu_item item : ui_sliders)
	{
		if (item.type == menu_item_type::SLIDER)
		{
			slider_state* slider = reinterpret_cast<slider_state *>(item.ref);
			int32_t curval = slider->update(machine(), slider->arg, slider->id, &tempstring, SLIDER_NOCHANGE);
			uint32_t flags = 0;
			if (curval > slider->minval)
				flags |= FLAG_LEFT_ARROW;
			if (curval < slider->maxval)
				flags |= FLAG_RIGHT_ARROW;
			item_append(slider->description, tempstring, flags, (void *)slider, menu_item_type::SLIDER);
		}
		else
		{
			item_append(item);
		}
	}

	item_append(menu_item_type::SEPARATOR);

	// add OSD options
	std::vector<menu_item> osd_sliders = machine().osd().get_slider_list();
	for (menu_item item : osd_sliders)
	{
		if (item.type == menu_item_type::SLIDER)
		{
			slider_state* slider = reinterpret_cast<slider_state *>(item.ref);
			int32_t curval = slider->update(machine(), slider->arg, slider->id, &tempstring, SLIDER_NOCHANGE);
			uint32_t flags = 0;
			if (curval > slider->minval)
				flags |= FLAG_LEFT_ARROW;
			if (curval < slider->maxval)
				flags |= FLAG_RIGHT_ARROW;
			item_append(slider->description, tempstring, flags, (void *)slider, menu_item_type::SLIDER);
		}
		else
		{
			item_append(item);
		}
	}

	custombottom = 2.0f * ui().get_line_height() + 2.0f * ui().box_tb_border();
}

//-------------------------------------------------
//  menu_sliders_custom_render - perform our special
//  rendering
//-------------------------------------------------

void menu_sliders::custom_render(void *selectedref, float top, float bottom, float x1, float y1, float x2, float y2)
{
	const slider_state *curslider = (const slider_state *)selectedref;
	if (curslider != nullptr)
	{
		float bar_left, bar_area_top, bar_width, bar_area_height, bar_top, bar_bottom, default_x, current_x;
		float line_height = ui().get_line_height();
		float percentage, default_percentage;
		std::string tempstring;
		float text_height;
		int32_t curval;

		// determine the current value and text
		curval = curslider->update(machine(), curslider->arg, curslider->id, &tempstring, SLIDER_NOCHANGE);

		// compute the current and default percentages
		percentage = (float)(curval - curslider->minval) / (float)(curslider->maxval - curslider->minval);
		default_percentage = (float)(curslider->defval - curslider->minval) / (float)(curslider->maxval - curslider->minval);

		// assemble the text
		tempstring.insert(0, " ").insert(0, curslider->description);

		// move us to the bottom of the screen, and expand to full width
		y2 = 1.0f - ui().box_tb_border();
		y1 = y2 - bottom;
		x1 = ui().box_lr_border();
		x2 = 1.0f - ui().box_lr_border();

		// draw extra menu area
<<<<<<< HEAD
<<<<<<< HEAD
=======
>>>>>>> 697ff7bd
		ui().draw_outlined_box(container(), x1, y1, x2, y2, ui().colors().background_color());
		y1 += UI_BOX_TB_BORDER;
=======
		ui().draw_outlined_box(container(), x1, y1, x2, y2, ui().options().background_color());
		y1 += ui().box_tb_border();
>>>>>>> Replaced UI_TARGET_FONT_[ROWS|HEIGHT] and UI_BOX_[LR|TD]_BORDER macros with

		// determine the text height
		ui().draw_text_full(container(), tempstring.c_str(), 0, 0, x2 - x1 - 2.0f * ui().box_lr_border(),
					ui::text_layout::CENTER, ui::text_layout::TRUNCATE, mame_ui_manager::NONE, rgb_t::white(), rgb_t::black(), nullptr, &text_height);

		// draw the thermometer
		bar_left = x1 + ui().box_lr_border();
		bar_area_top = y1;
		bar_width = x2 - x1 - 2.0f * ui().box_lr_border();
		bar_area_height = line_height;

		// compute positions
		bar_top = bar_area_top + 0.125f * bar_area_height;
		bar_bottom = bar_area_top + 0.875f * bar_area_height;
		default_x = bar_left + bar_width * default_percentage;
		current_x = bar_left + bar_width * percentage;

		// fill in the percentage
		container().add_rect(bar_left, bar_top, current_x, bar_bottom, ui().colors().slider_color(), PRIMFLAG_BLENDMODE(BLENDMODE_ALPHA));

		// draw the top and bottom lines
		container().add_line(bar_left, bar_top, bar_left + bar_width, bar_top, UI_LINE_WIDTH, ui().colors().border_color(), PRIMFLAG_BLENDMODE(BLENDMODE_ALPHA));
		container().add_line(bar_left, bar_bottom, bar_left + bar_width, bar_bottom, UI_LINE_WIDTH, ui().colors().border_color(), PRIMFLAG_BLENDMODE(BLENDMODE_ALPHA));

		// draw default marker
		container().add_line(default_x, bar_area_top, default_x, bar_top, UI_LINE_WIDTH, ui().colors().border_color(), PRIMFLAG_BLENDMODE(BLENDMODE_ALPHA));
		container().add_line(default_x, bar_bottom, default_x, bar_area_top + bar_area_height, UI_LINE_WIDTH, ui().colors().border_color(), PRIMFLAG_BLENDMODE(BLENDMODE_ALPHA));

		// draw the actual text
<<<<<<< HEAD
		ui().draw_text_full(container(), tempstring.c_str(), x1 + ui().box_lr_border(), y1 + line_height, x2 - x1 - 2.0f * ui().box_lr_border(),
=======
		ui().draw_text_full(container(), tempstring.c_str(), x1 + UI_BOX_LR_BORDER, y1 + line_height, x2 - x1 - 2.0f * UI_BOX_LR_BORDER,
>>>>>>> 697ff7bd
					ui::text_layout::CENTER, ui::text_layout::WORD, mame_ui_manager::NORMAL, ui().colors().text_color(), ui().colors().text_bg_color(), nullptr, &text_height);
	}
}


//-------------------------------------------------
//  slider_ui_handler - pushes the slider
//  menu on the stack and hands off to the
//  standard menu handler
//-------------------------------------------------

uint32_t menu_sliders::ui_handler(render_container &container, mame_ui_manager &mui)
{
	uint32_t result;

	// if this is the first call, push the sliders menu
	if (topmost_menu<menu_sliders>(mui.machine()) == nullptr)
		menu::stack_push<menu_sliders>(mui, container, true);

	// handle standard menus
	result = menu::ui_handler(container, mui);

	// if we are cancelled, pop the sliders menu
	if (result == UI_HANDLER_CANCEL)
		menu::stack_pop(mui.machine());

	menu_sliders *uim = topmost_menu<menu_sliders>(mui.machine());
	return uim && uim->m_menuless_mode ? 0 : UI_HANDLER_CANCEL;
}

} // namespace ui<|MERGE_RESOLUTION|>--- conflicted
+++ resolved
@@ -230,17 +230,9 @@
 		x2 = 1.0f - ui().box_lr_border();
 
 		// draw extra menu area
-<<<<<<< HEAD
-<<<<<<< HEAD
-=======
->>>>>>> 697ff7bd
 		ui().draw_outlined_box(container(), x1, y1, x2, y2, ui().colors().background_color());
-		y1 += UI_BOX_TB_BORDER;
-=======
-		ui().draw_outlined_box(container(), x1, y1, x2, y2, ui().options().background_color());
 		y1 += ui().box_tb_border();
->>>>>>> Replaced UI_TARGET_FONT_[ROWS|HEIGHT] and UI_BOX_[LR|TD]_BORDER macros with
-
+		
 		// determine the text height
 		ui().draw_text_full(container(), tempstring.c_str(), 0, 0, x2 - x1 - 2.0f * ui().box_lr_border(),
 					ui::text_layout::CENTER, ui::text_layout::TRUNCATE, mame_ui_manager::NONE, rgb_t::white(), rgb_t::black(), nullptr, &text_height);
@@ -269,11 +261,7 @@
 		container().add_line(default_x, bar_bottom, default_x, bar_area_top + bar_area_height, UI_LINE_WIDTH, ui().colors().border_color(), PRIMFLAG_BLENDMODE(BLENDMODE_ALPHA));
 
 		// draw the actual text
-<<<<<<< HEAD
 		ui().draw_text_full(container(), tempstring.c_str(), x1 + ui().box_lr_border(), y1 + line_height, x2 - x1 - 2.0f * ui().box_lr_border(),
-=======
-		ui().draw_text_full(container(), tempstring.c_str(), x1 + UI_BOX_LR_BORDER, y1 + line_height, x2 - x1 - 2.0f * UI_BOX_LR_BORDER,
->>>>>>> 697ff7bd
 					ui::text_layout::CENTER, ui::text_layout::WORD, mame_ui_manager::NORMAL, ui().colors().text_color(), ui().colors().text_bg_color(), nullptr, &text_height);
 	}
 }
