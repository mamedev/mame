--- conflicted
+++ resolved
@@ -2,12 +2,12 @@
 // copyright-holders:Nathan Woods
 /***************************************************************************
 
-	ui/filecreate.cpp
-
-	MAME's clunky built-in file manager
-
-	TODO
-		- Support image creation arguments
+    ui/filecreate.cpp
+
+    MAME's clunky built-in file manager
+
+    TODO
+        - Support image creation arguments
 
 ***************************************************************************/
 
@@ -20,23 +20,16 @@
 #include "zippath.h"
 
 #include <cstring>
-#include <time.h>
 
 
 namespace ui {
-<<<<<<< HEAD
-	/***************************************************************************
-	CONSTANTS
-	***************************************************************************/
-=======
 
 /***************************************************************************
 CONSTANTS
 ***************************************************************************/
->>>>>>> 06718cde
-
-	// conditional compilation to enable chosing of image formats - this is not
-	// yet fully implemented
+
+// conditional compilation to enable chosing of image formats - this is not
+// yet fully implemented
 #define ENABLE_FORMATS          0
 
 // itemrefs for key menu items
@@ -59,35 +52,39 @@
 //  ctor
 //-------------------------------------------------
 
-	menu_confirm_save_as::menu_confirm_save_as(mame_ui_manager& mui, render_container& container, bool* yes)
-		: menu(mui, container)
-	{
-		m_yes = yes;
-		*m_yes = false;
-	}
-
-
-	//-------------------------------------------------
-	//  dtor
-	//-------------------------------------------------
-
-	menu_confirm_save_as::~menu_confirm_save_as()
-	{
-	}
-
-
-<<<<<<< HEAD
-	//-------------------------------------------------
-	//  populate
-	//-------------------------------------------------
-
-	void menu_confirm_save_as::populate(float& customtop, float& custombottom)
-	{
-		item_append(_("File Already Exists - Override?"), FLAG_DISABLE, nullptr);
-		item_append(menu_item_type::SEPARATOR);
-		item_append(_("No"), 0, ITEMREF_NO);
-		item_append(_("Yes"), 0, ITEMREF_YES);
-=======
+menu_confirm_save_as::menu_confirm_save_as(mame_ui_manager &mui, render_container &container, bool *yes)
+	: menu(mui, container)
+{
+	m_yes = yes;
+	*m_yes = false;
+}
+
+
+//-------------------------------------------------
+//  dtor
+//-------------------------------------------------
+
+menu_confirm_save_as::~menu_confirm_save_as()
+{
+}
+
+
+//-------------------------------------------------
+//  populate
+//-------------------------------------------------
+
+void menu_confirm_save_as::populate(float &customtop, float &custombottom)
+{
+	item_append(_("File Already Exists - Override?"), FLAG_DISABLE, nullptr);
+	item_append(menu_item_type::SEPARATOR);
+	item_append(_("No"), 0, ITEMREF_NO);
+	item_append(_("Yes"), 0, ITEMREF_YES);
+}
+
+//-------------------------------------------------
+//  handle - confirm save as menu
+//-------------------------------------------------
+
 void menu_confirm_save_as::handle(event const *ev)
 {
 	// process the event
@@ -98,129 +95,97 @@
 
 		// no matter what, pop out
 		stack_pop();
->>>>>>> 06718cde
-	}
-
-	//-------------------------------------------------
-	//  handle - confirm save as menu
-	//-------------------------------------------------
-
-	void menu_confirm_save_as::handle()
-	{
-		// process the menu
-		const event* event = process(0);
-
-		// process the event
-		if ((event != nullptr) && (event->iptkey == IPT_UI_SELECT))
-		{
-			if (event->itemref == ITEMREF_YES)
-				*m_yes = true;
-
-			// no matter what, pop out
-			stack_pop();
-		}
-	}
-
-
-
-	/***************************************************************************
-	FILE CREATE MENU
-	***************************************************************************/
-
-	//-------------------------------------------------
-	//  ctor
-	//-------------------------------------------------
-
-	menu_file_create::menu_file_create(mame_ui_manager& mui, render_container& container, device_image_interface* image, std::string& current_directory, std::string& current_file, bool& ok)
-		: menu(mui, container)
-		, m_ok(ok)
-		, m_current_directory(current_directory)
-		, m_current_file(current_file)
-		, m_current_format(nullptr)
-	{
-		m_image = image;
-		m_ok = true;
-
-		m_filename.reserve(1024);
-		m_filename = core_filename_extract_base(current_file);
-	}
-
-
-	//-------------------------------------------------
-	//  dtor
-	//-------------------------------------------------
-
-	menu_file_create::~menu_file_create()
-	{
-	}
-
-
-	//-------------------------------------------------
-	//  custom_render - perform our special rendering
-	//-------------------------------------------------
-
-	void menu_file_create::custom_render(void* selectedref, float top, float bottom, float origx1, float origy1, float origx2, float origy2)
-	{
-		extra_text_render(top, bottom, origx1, origy1, origx2, origy2,
-			m_current_directory,
-			std::string_view());
-	}
-
-
-	//-------------------------------------------------
-	//  populate - populates the file creator menu
-	//-------------------------------------------------
-
-	void menu_file_create::populate(float& customtop, float& custombottom)
-	{
-		std::string buffer;
-		const image_device_format* format;
-		const std::string* new_image_name;
-
-		// append the "New Image Name" item
-		if (get_selection_ref() == ITEMREF_NEW_IMAGE_NAME)
-		{
-			buffer = m_filename + "_";
-			new_image_name = &buffer;
-		}
-		else
-		{
-			new_image_name = &m_filename;
-		}
-		item_append(_("New Image Name:"), *new_image_name, 0, ITEMREF_NEW_IMAGE_NAME);
-
-		// do we support multiple formats?
-		if (ENABLE_FORMATS) format = m_image->formatlist().front().get();
-		if (ENABLE_FORMATS && (format != nullptr))
-		{
-			item_append(_("Image Format:"), m_current_format->description(), 0, ITEMREF_FORMAT);
-			m_current_format = format;
-		}
-
-		// finish up the menu
-		item_append(menu_item_type::SEPARATOR);
-		item_append(_("Create"), 0, ITEMREF_CREATE);
-
-		customtop = ui().get_line_height() + 3.0f * ui().box_tb_border();
-	}
-
-<<<<<<< HEAD
-
-	//-------------------------------------------------
-	//  handle - file creator menu
-	//-------------------------------------------------
-
-	void menu_file_create::handle()
-	{
-		// process the menu
-		const event* event = process(0);
-
-		// process the event
-		if (event)
-		{
-			// handle selections
-			switch (event->iptkey)
-=======
+	}
+}
+
+
+
+/***************************************************************************
+FILE CREATE MENU
+***************************************************************************/
+
+//-------------------------------------------------
+//  ctor
+//-------------------------------------------------
+
+menu_file_create::menu_file_create(mame_ui_manager &mui, render_container &container, device_image_interface *image, std::string &current_directory, std::string &current_file, bool &ok)
+	: menu(mui, container)
+	, m_ok(ok)
+	, m_current_directory(current_directory)
+	, m_current_file(current_file)
+	, m_current_format(nullptr)
+{
+	m_image = image;
+	m_ok = true;
+
+	m_filename.reserve(1024);
+	m_filename = core_filename_extract_base(current_file);
+}
+
+
+//-------------------------------------------------
+//  dtor
+//-------------------------------------------------
+
+menu_file_create::~menu_file_create()
+{
+}
+
+
+//-------------------------------------------------
+//  custom_render - perform our special rendering
+//-------------------------------------------------
+
+void menu_file_create::custom_render(void *selectedref, float top, float bottom, float origx1, float origy1, float origx2, float origy2)
+{
+	extra_text_render(top, bottom, origx1, origy1, origx2, origy2,
+		m_current_directory,
+		std::string_view());
+}
+
+
+//-------------------------------------------------
+//  populate - populates the file creator menu
+//-------------------------------------------------
+
+void menu_file_create::populate(float &customtop, float &custombottom)
+{
+	std::string buffer;
+	const image_device_format *format;
+	const std::string *new_image_name;
+
+	// append the "New Image Name" item
+	if (get_selection_ref() == ITEMREF_NEW_IMAGE_NAME)
+	{
+		buffer = m_filename + "_";
+		new_image_name = &buffer;
+	}
+	else
+	{
+		new_image_name = &m_filename;
+	}
+	item_append(_("New Image Name:"), *new_image_name, 0, ITEMREF_NEW_IMAGE_NAME);
+
+	// do we support multiple formats?
+	if (ENABLE_FORMATS) format = m_image->formatlist().front().get();
+	if (ENABLE_FORMATS && (format != nullptr))
+	{
+		item_append(_("Image Format:"), m_current_format->description(), 0, ITEMREF_FORMAT);
+		m_current_format = format;
+	}
+
+	// finish up the menu
+	item_append(menu_item_type::SEPARATOR);
+	item_append(_("Create"), 0, ITEMREF_CREATE);
+
+	customtop = ui().get_line_height() + 3.0f * ui().box_tb_border();
+}
+
+
+//-------------------------------------------------
+//  handle - file creator menu
+//-------------------------------------------------
+
 void menu_file_create::handle(event const *ev)
 {
 	// process the event
@@ -231,13 +196,8 @@
 		{
 		case IPT_UI_SELECT:
 			if ((ev->itemref == ITEMREF_CREATE) || (ev->itemref == ITEMREF_NEW_IMAGE_NAME))
->>>>>>> 06718cde
 			{
-			case IPT_UI_SELECT:
-				if ((event->itemref == ITEMREF_CREATE) || (event->itemref == ITEMREF_NEW_IMAGE_NAME))
-				{
-
-
+				
 					char buffer[128];
 					time_t rawtime;
 					struct tm* timeinfo;
@@ -267,92 +227,72 @@
 					}
 					else
 						ui().popup_time(1, "%s", _("Please enter a file extension too"));
-				}
-				break;
-
-<<<<<<< HEAD
-			case IPT_SPECIAL:
-				if (get_selection_ref() == ITEMREF_NEW_IMAGE_NAME)
-				{
-
-					input_character(m_filename, event->unichar, &osd_is_valid_filename_char);
-					reset(reset_options::REMEMBER_POSITION);
-				}
-				break;
-			case IPT_UI_CANCEL:
-				m_ok = false;
-				break;
-=======
+			}
+			break;
+
 		case IPT_SPECIAL:
 			if (get_selection_ref() == ITEMREF_NEW_IMAGE_NAME)
 			{
 				input_character(m_filename, ev->unichar, &osd_is_valid_filename_char);
 				reset(reset_options::REMEMBER_POSITION);
->>>>>>> 06718cde
 			}
+			break;
+		case IPT_UI_CANCEL:
+			m_ok = false;
+			break;
 		}
 	}
-
-
-	/***************************************************************************
-	SELECT FORMAT MENU
-	***************************************************************************/
-
-	//-------------------------------------------------
-	//  ctor
-	//-------------------------------------------------
-
-	menu_select_format::menu_select_format(mame_ui_manager& mui, render_container& container, const std::vector<floppy_image_format_t*>& formats, int ext_match, floppy_image_format_t** result)
-		: menu(mui, container)
-	{
-		m_formats = formats;
-		m_ext_match = ext_match;
-		m_result = result;
-	}
-
-
-	//-------------------------------------------------
-	//  dtor
-	//-------------------------------------------------
-
-	menu_select_format::~menu_select_format()
-	{
-	}
-
-
-	//-------------------------------------------------
-	//  populate
-	//-------------------------------------------------
-
-	void menu_select_format::populate(float& customtop, float& custombottom)
-	{
-		item_append(_("Select image format"), FLAG_DISABLE, nullptr);
-		for (unsigned int i = 0; i != m_formats.size(); i++)
-		{
-			floppy_image_format_t* fmt = m_formats[i];
-
-			if (i && i == m_ext_match)
-				item_append(menu_item_type::SEPARATOR);
-			item_append(fmt->description(), fmt->name(), 0, fmt);
-		}
-	}
-
-
-	//-------------------------------------------------
-	//  handle
-	//-------------------------------------------------
-
-<<<<<<< HEAD
-	void menu_select_format::handle()
-	{
-		// process the menu
-		const event* event = process(0);
-		if (event != nullptr && event->iptkey == IPT_UI_SELECT)
-		{
-			*m_result = (floppy_image_format_t*)event->itemref;
-			stack_pop();
-		}
-=======
+}
+
+
+/***************************************************************************
+SELECT FORMAT MENU
+***************************************************************************/
+
+//-------------------------------------------------
+//  ctor
+//-------------------------------------------------
+
+menu_select_format::menu_select_format(mame_ui_manager &mui, render_container &container, const std::vector<floppy_image_format_t *> &formats, int ext_match, floppy_image_format_t **result)
+	: menu(mui, container)
+{
+	m_formats = formats;
+	m_ext_match = ext_match;
+	m_result = result;
+}
+
+
+//-------------------------------------------------
+//  dtor
+//-------------------------------------------------
+
+menu_select_format::~menu_select_format()
+{
+}
+
+
+//-------------------------------------------------
+//  populate
+//-------------------------------------------------
+
+void menu_select_format::populate(float &customtop, float &custombottom)
+{
+	item_append(_("Select image format"), FLAG_DISABLE, nullptr);
+	for (unsigned int i = 0; i != m_formats.size(); i++)
+	{
+		floppy_image_format_t *fmt = m_formats[i];
+
+		if (i && i == m_ext_match)
+			item_append(menu_item_type::SEPARATOR);
+		item_append(fmt->description(), fmt->name(), 0, fmt);
+	}
+}
+
+
+//-------------------------------------------------
+//  handle
+//-------------------------------------------------
+
 void menu_select_format::handle(event const *ev)
 {
 	// process the menu
@@ -360,64 +300,53 @@
 	{
 		*m_result = (floppy_image_format_t *)ev->itemref;
 		stack_pop();
->>>>>>> 06718cde
-	}
-
-
-	/***************************************************************************
-	SELECT FORMAT MENU
-	***************************************************************************/
-
-	//-------------------------------------------------
-	//  ctor
-	//-------------------------------------------------
-
-	menu_select_floppy_init::menu_select_floppy_init(mame_ui_manager& mui, render_container& container, const std::vector<floppy_image_device::fs_info>& fs, int* result)
-		: menu(mui, container),
-		m_fs(fs),
-		m_result(result)
-
-	{
-	}
-
-
-	//-------------------------------------------------
-	//  dtor
-	//-------------------------------------------------
-
-	menu_select_floppy_init::~menu_select_floppy_init()
-	{
-	}
-
-
-	//-------------------------------------------------
-	//  populate
-	//-------------------------------------------------
-
-	void menu_select_floppy_init::populate(float& customtop, float& custombottom)
-	{
-		item_append(_("Select initial contents"), FLAG_DISABLE, nullptr);
-		int id = 0;
-		for (const auto& fmt : m_fs)
-			item_append(fmt.m_description, fmt.m_name, 0, (void*)(uintptr_t)(id++));
-	}
-
-
-	//-------------------------------------------------
-	//  handle
-	//-------------------------------------------------
-
-<<<<<<< HEAD
-	void menu_select_floppy_init::handle()
-	{
-		// process the menu
-		const event* event = process(0);
-		if (event != nullptr && event->iptkey == IPT_UI_SELECT)
-		{
-			*m_result = int(uintptr_t(event->itemref));
-			stack_pop();
-		}
-=======
+	}
+}
+
+
+/***************************************************************************
+SELECT FORMAT MENU
+***************************************************************************/
+
+//-------------------------------------------------
+//  ctor
+//-------------------------------------------------
+
+menu_select_floppy_init::menu_select_floppy_init(mame_ui_manager &mui, render_container &container, const std::vector<floppy_image_device::fs_info> &fs, int *result)
+	: menu(mui, container),
+	  m_fs(fs),
+	  m_result(result)
+
+{
+}
+
+
+//-------------------------------------------------
+//  dtor
+//-------------------------------------------------
+
+menu_select_floppy_init::~menu_select_floppy_init()
+{
+}
+
+
+//-------------------------------------------------
+//  populate
+//-------------------------------------------------
+
+void menu_select_floppy_init::populate(float &customtop, float &custombottom)
+{
+	item_append(_("Select initial contents"), FLAG_DISABLE, nullptr);
+	int id = 0;
+	for (const auto &fmt : m_fs)
+		item_append(fmt.m_description, fmt.m_name, 0, (void *)(uintptr_t)(id++));
+}
+
+
+//-------------------------------------------------
+//  handle
+//-------------------------------------------------
+
 void menu_select_floppy_init::handle(event const *ev)
 {
 	// process the menu
@@ -425,8 +354,8 @@
 	{
 		*m_result = int(uintptr_t(ev->itemref));
 		stack_pop();
->>>>>>> 06718cde
-	}
+	}
+}
 
 
 } // namespace ui