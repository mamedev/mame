// license:BSD-3-Clause
// copyright-holders:Nicola Salmoria, Aaron Giles
/***************************************************************************

    mame.h

    Controls execution of the core MAME system.
***************************************************************************/

#ifndef MAME_FRONTEND_MAME_MAME_H
#define MAME_FRONTEND_MAME_MAME_H

#pragma once

class plugin_options;
class osd_interface;

class lua_engine;
class cheat_manager;
class inifile_manager;
class favorite_manager;
class mame_ui_manager;

//**************************************************************************
//    TYPE DEFINITIONS
//**************************************************************************

// ======================> machine_manager

class mame_machine_manager : public machine_manager
{
public:
	static mame_machine_manager *instance(emu_options &options, osd_interface &osd);
	static mame_machine_manager *instance();
	~mame_machine_manager();

	plugin_options &plugins() const { return *m_plugins; }
	lua_engine *lua() { return m_lua; }

	virtual void update_machine() override;

	void reset();
	TIMER_CALLBACK_MEMBER(autoboot_callback);

	virtual ui_manager* create_ui(running_machine& machine) override;

	virtual void create_custom(running_machine& machine) override;

	virtual void load_cheatfiles(running_machine& machine) override;

	virtual void ui_initialize(running_machine& machine) override;

	/* execute as configured by the OPTION_SYSTEMNAME option on the specified options */
	int execute();
	void start_luaengine();
	void schedule_new_driver(const game_driver &driver);
	mame_ui_manager& ui() const { assert(m_ui != nullptr); return *m_ui; }
	cheat_manager &cheat() const { assert(m_cheat != nullptr); return *m_cheat; }
	inifile_manager &inifile() const { assert(m_inifile != nullptr); return *m_inifile; }
	favorite_manager &favorite() const { assert(m_favorite != nullptr); return *m_favorite; }
<<<<<<< HEAD
#if defined(__LIBRETRO__)
	void mmchange();
#endif
=======

>>>>>>> 4cc1a882
private:
	// construction
	mame_machine_manager(emu_options &options, osd_interface &osd);
	mame_machine_manager(mame_machine_manager const &) = delete;
	mame_machine_manager(mame_machine_manager &&) = delete;
	mame_machine_manager &operator=(mame_machine_manager const &) = delete;
	mame_machine_manager &operator=(mame_machine_manager &&) = delete;

	std::unique_ptr<plugin_options> m_plugins;              // pointer to plugin options
	lua_engine *            m_lua;

	const game_driver *     m_new_driver_pending;   // pointer to the next pending driver
	bool                    m_firstrun;

	static mame_machine_manager* m_manager;
	emu_timer               *m_autoboot_timer;      // autoboot timer
	std::unique_ptr<mame_ui_manager> m_ui;                  // internal data from ui.cpp
	std::unique_ptr<cheat_manager> m_cheat;            // internal data from cheat.cpp
	std::unique_ptr<inifile_manager>   m_inifile;      // internal data from inifile.c for INIs
	std::unique_ptr<favorite_manager>  m_favorite;     // internal data from inifile.c for favorites

};

//**************************************************************************
//  GLOBAL VARIABLES
//**************************************************************************

extern const char build_version[];
extern const char bare_build_version[];

#endif // MAME_FRONTEND_MAME_MAME_H<|MERGE_RESOLUTION|>--- conflicted
+++ resolved
@@ -58,13 +58,11 @@
 	cheat_manager &cheat() const { assert(m_cheat != nullptr); return *m_cheat; }
 	inifile_manager &inifile() const { assert(m_inifile != nullptr); return *m_inifile; }
 	favorite_manager &favorite() const { assert(m_favorite != nullptr); return *m_favorite; }
-<<<<<<< HEAD
+
 #if defined(__LIBRETRO__)
 	void mmchange();
 #endif
-=======
 
->>>>>>> 4cc1a882
 private:
 	// construction
 	mame_machine_manager(emu_options &options, osd_interface &osd);
