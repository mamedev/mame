-- hiscore.lua
-- by borgar@borgar.net, CC0 license
--
-- This uses MAME's built-in Lua scripting to implement
-- high-score saving with hiscore.dat infom just as older
-- builds did in the past.
--
local exports = {
	name = 'hiscore',
	version = '1.0.1',
	description = 'Hiscore',
	license = 'CC0',
	author = { name = 'borgar@borgar.net' } }

local hiscore = exports

local hiscore_plugin_path
local reset_subscription, frame_subscription, stop_subscription

function hiscore.set_folder(path)
	hiscore_plugin_path = path
end

function hiscore.startplugin()

	local function get_data_path()
		return manager.machine.options.entries.homepath:value():match('([^;]+)') .. '/hiscore'
	end

	-- configuration
	local config_read = false
	local timed_save = true

	-- read configuration file from data directory
	local function read_config()
		if config_read then
			return true
		end
		local filename = get_data_path() .. '/plugin.cfg'
		local file = io.open(filename, 'r')
		if file then
			local json = require('json')
			local parsed_settings = json.parse(file:read('a'))
			file:close()
			if parsed_settings then
				if parsed_settings.only_save_at_exit and (parsed_settings.only_save_at_exit ~= 0) then
					timed_save = false
				end
				-- TODO: other settings?  maybe path overrides for hiscore.dat or the hiscore data?
				config_read = true
				return true
			else
				emu.print_error(string.format('Error loading hiscore plugin settings: error parsing file "%s" as JSON', filename))
			end
		end
		return false
	end

	-- save configuration file
	local function save_config()
		local path = get_data_path()
		local attr = lfs.attributes(path)
		if not attr then
			lfs.mkdir(path)
		elseif attr.mode ~= 'directory' then
			emu.print_error(string.format('Error saving hiscore plugin settings: "%s" is not a directory', path))
			return
		end
		local settings = { only_save_at_exit = not timed_save }
		-- TODO: other settings?
		local filename = path .. '/plugin.cfg'
		local json = require('json')
		local data = json.stringify(settings, { indent = true })
		local file = io.open(filename, 'w')
		if not file then
			emu.print_error(string.format('Error saving hiscore plugin settings: error opening file "%s" for writing', filename))
			return
		end
		file:write(data)
		file:close()
	end

	-- build menu
	local function populate_menu()
<<<<<<< HEAD
		local items = {}

		table.insert(items, { _p('plugin-hiscore', 'Hiscore Support Options'), '', 'off' })
		table.insert(items, { '---', '', '' })

		local game = emu.romname()
		local enabled = not is_game_excluded()
		local status = enabled and 'Yes' or 'No'
		table.insert(items, { "Enable Hiscore Support for this game", status, enabled and 'l' or 'r' })

		local setting = timed_save and _p('plugin-hiscore', 'When updated') or _p('plugin-hiscore', 'On exit')
		table.insert(items, { _p('plugin-hiscore', 'Save scores'), setting, timed_save and 'l' or 'r' })

=======
		local items = { }
		local setting = timed_save and _p('plugin-hiscore', 'When updated') or _p('plugin-hiscore', 'On exit')
		table.insert(items, { _p('plugin-hiscore', 'Hiscore Support Options'), '', 'off' })
		table.insert(items, { '---', '', '' })
		table.insert(items, { _p('plugin-hiscore', 'Save scores'), setting, timed_save and 'l' or 'r' })
>>>>>>> 7b051ce4
		return items
	end

	-- handle menu events
	local function handle_menu(index, event)
<<<<<<< HEAD

		-- added menu item to enable/disable hiscore support for this game
		if index == 3 then
			if event == 'left' or event == 'right' then
				local game = emu.romname()
				if event == 'left' then
					-- Disable Hiscore Support for this game (add to exclude list)
					excluded_games[game] = true
					emu.print_verbose(string.format('[Hiscore] Hiscore support disabled for game "%s"', game))
				elseif event == 'right' then
					-- Enable Hiscore Support for this game (remove from exclude list)
					excluded_games[game] = nil
					emu.print_verbose(string.format('[Hiscore] Hiscore support enabled for game "%s"', game))
				end
				save_exclusions()
				return true
			else
				return false
			end
		end

		-- previous menu item to select when scores are saved remains unchanged (now on menu index #4)
		if index == 4 then
			if event == 'left' then
				timed_save = false
				return true
			elseif event == 'right' then
				timed_save = true
				return true
			end
=======
		if event == 'left' then
			timed_save = false
			return true
		elseif event == 'right' then
			timed_save = true
			return true
>>>>>>> 7b051ce4
		end
		return false
	end

	local hiscoredata_path = "hiscore.dat";

	local current_checksum = 0;
	local default_checksum = 0;

	local scores_have_been_read = false;
	local mem_check_passed = false;
	local found_hiscore_entry = false;
	local delaytime = 0;

	local function parse_table ( dsting )
		local _table = {}
		for line in string.gmatch(dsting, '([^\n]+)') do
			local delay = line:match('^@delay=([.%d]*)')
			if delay and #delay > 0 then
				delaytime = emu.time() + tonumber(delay)
			else
				local cpu, mem;
				local cputag, space, offs, len, chk_st, chk_ed, fill = string.match(line, '^@([^,]+),([^,]+),([^,]+),([^,]+),([^,]+),([^,]+),?(%x?%x?)');
				cpu = manager.machine.devices[cputag];
				if not cpu then
					error(cputag .. " device not found")
				end
				local rgnname, rgntype = space:match("([^/]*)/?([^/]*)")
				if rgntype == "share" then
					mem = manager.machine.memory.shares[rgnname]
				else
					mem = cpu.spaces[space]
				end
				if not mem then
					error(space .. " space not found")
				end
				_table[ #_table + 1 ] = {
					mem = mem,
					addr = tonumber(offs, 16),
					size = tonumber(len, 16),
					c_start = tonumber(chk_st, 16),
					c_end = tonumber(chk_ed, 16),
					fill = tonumber(fill, 16)
				};
			end
		end
		return _table;
	end


	local function read_hiscore_dat ()
		local file = io.open( hiscoredata_path, "r" );
		local rm_match;
		if not file then
			file = io.open( hiscore_plugin_path .. "/hiscore.dat", "r" );
		end
		if emu.softname() ~= "" then
			local soft = emu.softname():match("([^:]*)$")
			rm_match = '^' .. emu.romname() .. ',' .. soft .. ':';
		else
			rm_match = '^' .. emu.romname() .. ':';
		end
		local cluster = "";
		local current_is_match = false;
		if file then
			repeat
				line = file:read("*l");
				if line then
					-- remove comments
					line = line:gsub( '[ \t\r\n]*;.+$', '' );
					-- handle lines
					if string.find(line, '^@') then -- data line
						if current_is_match then
							cluster = cluster .. "\n" .. line;
						end
					elseif string.find(line, rm_match) then --- match this game
						current_is_match = true;
					elseif string.find(line, '^[a-z0-9_,]+:') then --- some game
						if current_is_match and string.len(cluster) > 0 then
							break; -- we're done
						end
					else --- empty line or garbage
						-- noop
					end
				end
			until not line;
			file:close();
		end
		return cluster;
	end


	local function check_mem ( posdata )
		if #posdata < 1 then
			return false;
		end
		for ri,row in ipairs(posdata) do
			-- must pass mem check
			if row["c_start"] ~= row["mem"]:read_u8(row["addr"]) then
				return false;
			end
			if row["c_end"] ~= row["mem"]:read_u8(row["addr"]+row["size"]-1) then
				return false;
			end
		end
		return true;
	end


	local function get_file_name()
		local r;
		if emu.softname() ~= "" then
			local soft = emu.softname():match("([^:]*)$")
			r = get_data_path() .. '/' .. emu.romname() .. "_" .. soft .. ".hi";
		else
			r = get_data_path() .. '/' .. emu.romname() .. ".hi";
		end
		return r;
	end


	local function write_scores ( posdata )
<<<<<<< HEAD
		-- check if game is on the exclude list before writing
		if is_game_excluded() then
			emu.print_verbose('[Hiscore] Skipping write_scores - excluded game: ' .. emu.romname())
			return
		end

		emu.print_verbose("hiscore: write_scores")
		local output = io.open(get_file_name(), "wb");
		if not output then
			-- attempt to create the directory, and try again
			lfs.mkdir(get_data_path());
			output = io.open(get_file_name(), "wb");
		end
		emu.print_verbose("hiscore: write_scores output")
		if output then
			for ri,row in ipairs(posdata) do
				t = {}
				for i=0,row["size"]-1 do
					t[i+1] = row["mem"]:read_u8(row["addr"] + i)
				end
				output:write(string.char(table.unpack(t)));
			end
			output:close();
=======
	  emu.print_verbose("hiscore: write_scores")
	  local output = io.open(get_file_name(), "wb");
	  if not output then
		-- attempt to create the directory, and try again
		lfs.mkdir(get_data_path());
		output = io.open(get_file_name(), "wb");
	  end
	  emu.print_verbose("hiscore: write_scores output")
	  if output then
		for ri,row in ipairs(posdata) do
		  t = {}
		  for i=0,row["size"]-1 do
			t[i+1] = row["mem"]:read_u8(row["addr"] + i)
		  end
		  output:write(string.char(table.unpack(t)));
>>>>>>> 7b051ce4
		end
		emu.print_verbose("hiscore: write_scores end")
	end


	local function read_scores ( posdata )
<<<<<<< HEAD
		-- check if game is on the exclude list before loading scores
		if is_game_excluded() then
			emu.print_verbose('[Hiscore] Skipping read_scores - excluded game: ' .. emu.romname())
			return false
		end

		local input = io.open(get_file_name(), "rb");
		if input then
			for ri,row in ipairs(posdata) do
				local str = input:read(row["size"]);
				for i=0,row["size"]-1 do
					local b = str:sub(i+1,i+1):byte();
					row["mem"]:write_u8( row["addr"] + i, b );
				end
			end
			input:close();
			return true;
=======
	  local input = io.open(get_file_name(), "rb");
	  if input then
		for ri,row in ipairs(posdata) do
		  local str = input:read(row["size"]);
		  for i=0,row["size"]-1 do
			local b = str:sub(i+1,i+1):byte();
			row["mem"]:write_u8( row["addr"] + i, b );
		  end
>>>>>>> 7b051ce4
		end
		return false;
	end


	local function check_scores ( posdata )
		local r = 0;
		for ri,row in ipairs(posdata) do
			for i=0,row["size"]-1 do
				r = r + row["mem"]:read_u8( row["addr"] + i );
			end
		end
		return r;
	end


	local function init ()
		if not scores_have_been_read then
			if (delaytime <= emu.time()) and check_mem( positions ) then
				default_checksum = check_scores( positions );
				if read_scores( positions ) then
					emu.print_verbose( "hiscore: scores read OK" );
				else
					-- likely there simply isn't a .hi file around yet
					emu.print_verbose( "hiscore: scores read FAIL" );
				end
				scores_have_been_read = true;
				current_checksum = check_scores( positions );
				mem_check_passed = true;
			else
				-- memory check can fail while the game is still warming up
				-- TODO: only allow it to fail N many times
			end
		end
	end


	local last_write_time = -10;
	local function tick ()
		-- set up scores if they have been
		init();
		-- only allow save check to run when
		if mem_check_passed and timed_save then
			-- The reason for this complicated mess is that
			-- MAME does expose a hook for "exit". Once it does,
			-- this should obviously just be done when the emulator
			-- shuts down (or reboots).
			local checksum = check_scores( positions );
			if checksum ~= current_checksum and checksum ~= default_checksum then
				-- 5 sec grace time so we don't clobber io and cause
				-- latency. This would be bad as it would only ever happen
				-- to players currently reaching a new highscore
				if emu.time() > last_write_time + 5 then
					write_scores( positions );
					current_checksum = checksum;
					last_write_time = emu.time();
					-- emu.print_verbose( "SAVE SCORES EVENT!", last_write_time );
				end
			end
		end
	end

	local function reset()
		-- the notifier will still be attached even if the running game has no hiscore.dat entry
		if mem_check_passed and found_hiscore_entry then
			local checksum = check_scores(positions)
			if checksum ~= current_checksum and checksum ~= default_checksum then
				write_scores(positions)
			end
		end
		found_hiscore_entry = false
		mem_check_passed = false
		scores_have_been_read = false;
	end

	reset_subscription = emu.add_machine_reset_notifier(function ()
		found_hiscore_entry = false
		mem_check_passed = false
		scores_have_been_read = false;
		last_write_time = -10
		emu.print_verbose("Starting " .. emu.gamename())
		read_config();
		local dat = read_hiscore_dat()
		if dat and dat ~= "" then
			emu.print_verbose( "hiscore: found hiscore.dat entry for " .. emu.romname() );
			res, positions = pcall(parse_table, dat);
			if not res then
				emu.print_error("hiscore: hiscore.dat parse error " .. positions);
				return;
			end
			for i, row in pairs(positions) do
				if row.fill then
					for i=0,row["size"]-1 do
						row["mem"]:write_u8(row["addr"] + i, row.fill)
					end
				end
			end
			found_hiscore_entry = true
		end
	end)

	frame_subscription = emu.add_machine_frame_notifier(function ()
		if found_hiscore_entry then
			tick()
		end
	end)

	stop_subscription = emu.add_machine_stop_notifier(function ()
		reset()
		save_config()
	end)

	emu.register_prestart(function ()
		reset()
	end)

	emu.register_menu(handle_menu, populate_menu, _p('plugin-hiscore', 'Hiscore Support'))
end

return exports<|MERGE_RESOLUTION|>--- conflicted
+++ resolved
@@ -82,71 +82,22 @@
 
 	-- build menu
 	local function populate_menu()
-<<<<<<< HEAD
-		local items = {}
-
-		table.insert(items, { _p('plugin-hiscore', 'Hiscore Support Options'), '', 'off' })
-		table.insert(items, { '---', '', '' })
-
-		local game = emu.romname()
-		local enabled = not is_game_excluded()
-		local status = enabled and 'Yes' or 'No'
-		table.insert(items, { "Enable Hiscore Support for this game", status, enabled and 'l' or 'r' })
-
-		local setting = timed_save and _p('plugin-hiscore', 'When updated') or _p('plugin-hiscore', 'On exit')
-		table.insert(items, { _p('plugin-hiscore', 'Save scores'), setting, timed_save and 'l' or 'r' })
-
-=======
 		local items = { }
 		local setting = timed_save and _p('plugin-hiscore', 'When updated') or _p('plugin-hiscore', 'On exit')
 		table.insert(items, { _p('plugin-hiscore', 'Hiscore Support Options'), '', 'off' })
 		table.insert(items, { '---', '', '' })
 		table.insert(items, { _p('plugin-hiscore', 'Save scores'), setting, timed_save and 'l' or 'r' })
->>>>>>> 7b051ce4
 		return items
 	end
 
 	-- handle menu events
 	local function handle_menu(index, event)
-<<<<<<< HEAD
-
-		-- added menu item to enable/disable hiscore support for this game
-		if index == 3 then
-			if event == 'left' or event == 'right' then
-				local game = emu.romname()
-				if event == 'left' then
-					-- Disable Hiscore Support for this game (add to exclude list)
-					excluded_games[game] = true
-					emu.print_verbose(string.format('[Hiscore] Hiscore support disabled for game "%s"', game))
-				elseif event == 'right' then
-					-- Enable Hiscore Support for this game (remove from exclude list)
-					excluded_games[game] = nil
-					emu.print_verbose(string.format('[Hiscore] Hiscore support enabled for game "%s"', game))
-				end
-				save_exclusions()
-				return true
-			else
-				return false
-			end
-		end
-
-		-- previous menu item to select when scores are saved remains unchanged (now on menu index #4)
-		if index == 4 then
-			if event == 'left' then
-				timed_save = false
-				return true
-			elseif event == 'right' then
-				timed_save = true
-				return true
-			end
-=======
 		if event == 'left' then
 			timed_save = false
 			return true
 		elseif event == 'right' then
 			timed_save = true
 			return true
->>>>>>> 7b051ce4
 		end
 		return false
 	end
@@ -269,13 +220,6 @@
 
 
 	local function write_scores ( posdata )
-<<<<<<< HEAD
-		-- check if game is on the exclude list before writing
-		if is_game_excluded() then
-			emu.print_verbose('[Hiscore] Skipping write_scores - excluded game: ' .. emu.romname())
-			return
-		end
-
 		emu.print_verbose("hiscore: write_scores")
 		local output = io.open(get_file_name(), "wb");
 		if not output then
@@ -286,43 +230,19 @@
 		emu.print_verbose("hiscore: write_scores output")
 		if output then
 			for ri,row in ipairs(posdata) do
-				t = {}
+				local t = {}
 				for i=0,row["size"]-1 do
 					t[i+1] = row["mem"]:read_u8(row["addr"] + i)
 				end
 				output:write(string.char(table.unpack(t)));
 			end
 			output:close();
-=======
-	  emu.print_verbose("hiscore: write_scores")
-	  local output = io.open(get_file_name(), "wb");
-	  if not output then
-		-- attempt to create the directory, and try again
-		lfs.mkdir(get_data_path());
-		output = io.open(get_file_name(), "wb");
-	  end
-	  emu.print_verbose("hiscore: write_scores output")
-	  if output then
-		for ri,row in ipairs(posdata) do
-		  t = {}
-		  for i=0,row["size"]-1 do
-			t[i+1] = row["mem"]:read_u8(row["addr"] + i)
-		  end
-		  output:write(string.char(table.unpack(t)));
->>>>>>> 7b051ce4
 		end
 		emu.print_verbose("hiscore: write_scores end")
 	end
 
 
 	local function read_scores ( posdata )
-<<<<<<< HEAD
-		-- check if game is on the exclude list before loading scores
-		if is_game_excluded() then
-			emu.print_verbose('[Hiscore] Skipping read_scores - excluded game: ' .. emu.romname())
-			return false
-		end
-
 		local input = io.open(get_file_name(), "rb");
 		if input then
 			for ri,row in ipairs(posdata) do
@@ -334,16 +254,6 @@
 			end
 			input:close();
 			return true;
-=======
-	  local input = io.open(get_file_name(), "rb");
-	  if input then
-		for ri,row in ipairs(posdata) do
-		  local str = input:read(row["size"]);
-		  for i=0,row["size"]-1 do
-			local b = str:sub(i+1,i+1):byte();
-			row["mem"]:write_u8( row["addr"] + i, b );
-		  end
->>>>>>> 7b051ce4
 		end
 		return false;
 	end
