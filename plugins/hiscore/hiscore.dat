--- conflicted
+++ resolved
@@ -18865,17 +18865,6 @@
 @:maincpu,program,60de,1,ff,ff
 @:maincpu,program,60fe,1,ff,ff
 
-<<<<<<< HEAD
-
-
-;
-; Tandy/Radio Shack Color Computer
-;
-
-;Zonx (The Rainbow)
-coco3,zonx:
-@:maincpu,program,3e57,5,0,0
-=======
 ; --------------------
 ; Game & Watch (gnw_*)
 ; --------------------
@@ -18886,4 +18875,11 @@
 @:maincpu,data,11,6,0,0
 ; game A
 @:maincpu,data,51,6,0,0
->>>>>>> d06a1d8b
+
+; --------------------------------
+; Tandy/Radio Shack Color Computer
+; --------------------------------
+
+;Zonx (The Rainbow)
+coco3,zonx:
+@:maincpu,program,3e57,5,0,0